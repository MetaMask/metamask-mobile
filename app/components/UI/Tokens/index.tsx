import React, {
  useRef,
  useState,
  LegacyRef,
  useMemo,
  memo,
  useCallback,
} from 'react';
import { View } from 'react-native';
import ActionSheet from '@metamask/react-native-actionsheet';
import { useSelector } from 'react-redux';
import { useTheme } from '../../../util/theme';
import { useMetrics } from '../../../components/hooks/useMetrics';
import {
  selectChainId,
  selectEvmNetworkConfigurationsByChainId,
  selectNativeNetworkCurrencies,
} from '../../../selectors/networkController';
import { getDecimalChainId } from '../../../util/networks';
import createStyles from './styles';
import { TokenList } from './TokenList';
import { TokenI } from './types';
import { WalletViewSelectorsIDs } from '../../../../e2e/selectors/wallet/WalletView.selectors';
import { strings } from '../../../../locales/i18n';
import { selectTokenSortConfig } from '../../../selectors/preferencesController';
import {
  refreshTokens,
  sortAssets,
  removeEvmToken,
  goToAddEvmToken,
} from './util';
import { useNavigation } from '@react-navigation/native';
import { StackNavigationProp } from '@react-navigation/stack';
import {
  selectEvmTokenFiatBalances,
  selectEvmTokens,
  ///: BEGIN:ONLY_INCLUDE_IF(keyring-snaps)
  selectMultichainTokenListForAccountId,
  ///: END:ONLY_INCLUDE_IF
} from '../../../selectors/multichain';
import { TraceName, endTrace, trace } from '../../../util/trace';
import { getTraceTags } from '../../../util/sentry/tags';
import { store } from '../../../store';
import { selectIsEvmNetworkSelected } from '../../../selectors/multichainNetworkController';
import { AssetPollingProvider } from '../../hooks/AssetPolling/AssetPollingProvider';
import { TokenListControlBar } from './TokenListControlBar';
import { selectSelectedInternalAccount } from '../../../selectors/accountsController';
///: BEGIN:ONLY_INCLUDE_IF(keyring-snaps)
import { RootState } from '../../../reducers';
///: END:ONLY_INCLUDE_IF
import { ScamWarningModal } from './TokenList/ScamWarningModal';

interface TokenListNavigationParamList {
  AddAsset: { assetType: string };
  [key: string]: undefined | object;
}

const Tokens = memo(() => {
  const navigation =
    useNavigation<
      StackNavigationProp<TokenListNavigationParamList, 'AddAsset'>
    >();
  const { colors } = useTheme();
  const { trackEvent, createEventBuilder } = useMetrics();
  const tokenSortConfig = useSelector(selectTokenSortConfig);

  // evm
  const evmNetworkConfigurationsByChainId = useSelector(
    selectEvmNetworkConfigurationsByChainId,
  );
  const currentChainId = useSelector(selectChainId);
  const nativeCurrencies = useSelector(selectNativeNetworkCurrencies);
  const isEvmSelected = useSelector(selectIsEvmNetworkSelected);
  const evmTokens = useSelector(selectEvmTokens);
  const tokenFiatBalances = useSelector(selectEvmTokenFiatBalances);

  const actionSheet = useRef<typeof ActionSheet>();
  const [tokenToRemove, setTokenToRemove] = useState<TokenI>();
  const [refreshing, setRefreshing] = useState(false);
  const [isAddTokenEnabled, setIsAddTokenEnabled] = useState(true);
  const selectedAccount = useSelector(selectSelectedInternalAccount);

  // non-evm
  ///: BEGIN:ONLY_INCLUDE_IF(keyring-snaps)
  const nonEvmTokens = useSelector((state: RootState) =>
    selectMultichainTokenListForAccountId(state, selectedAccount?.id),
  );
  ///: END:ONLY_INCLUDE_IF

  const [showScamWarningModal, setShowScamWarningModal] = useState(false);

  const tokenListData = isEvmSelected ? evmTokens : nonEvmTokens;

  const styles = createStyles(colors);

  const sortedTokenKeys = useMemo(() => {
    trace({
      name: TraceName.Tokens,
      tags: getTraceTags(store.getState()),
    });

    const tokensWithBalances: TokenI[] = tokenListData.map((token, i) => ({
      ...token,
      tokenFiatAmount: isEvmSelected ? tokenFiatBalances[i] : token.balanceFiat,
    }));

    const tokensSorted = sortAssets(tokensWithBalances, tokenSortConfig);

    endTrace({ name: TraceName.Tokens });

    return tokensSorted
      .filter(({ address, chainId }) => address && chainId)
      .map(({ address, chainId, isStaked }) => ({
        address,
        chainId,
        isStaked,
      }));
  }, [tokenListData, tokenFiatBalances, isEvmSelected, tokenSortConfig]);

  const showRemoveMenu = useCallback(
    (token: TokenI) => {
      // remove token currently only supported on evm
      if (isEvmSelected && actionSheet.current) {
        setTokenToRemove(token);
        actionSheet.current.show();
      }
    },
    [isEvmSelected],
  );

  const onRefresh = useCallback(async () => {
    requestAnimationFrame(() => {
      setRefreshing(true);
      refreshTokens({
        isEvmSelected,
        evmNetworkConfigurationsByChainId,
        nativeCurrencies,
        selectedAccount,
      });
      setRefreshing(false);
    });
  }, [
    isEvmSelected,
    evmNetworkConfigurationsByChainId,
    nativeCurrencies,
    selectedAccount,
  ]);

  const removeToken = useCallback(async () => {
    // remove token currently only supported on evm
    if (isEvmSelected && tokenToRemove) {
      await removeEvmToken({
        tokenToRemove,
        currentChainId,
        trackEvent,
        strings,
        getDecimalChainId,
        createEventBuilder, // Now passed as a prop
      });
    }
  }, [
    isEvmSelected,
    tokenToRemove,
    currentChainId,
    trackEvent,
    createEventBuilder,
  ]);

  const goToAddToken = useCallback(() => {
    // add token currently only support on evm
    if (isEvmSelected) {
      goToAddEvmToken({
        setIsAddTokenEnabled,
        navigation,
        trackEvent,
        createEventBuilder,
        getDecimalChainId,
        currentChainId,
      });
    }
  }, [
    isEvmSelected,
    navigation,
    trackEvent,
    createEventBuilder,
    currentChainId,
  ]);

  const onActionSheetPress = useCallback(
    (index: number) => {
      if (index === 0) {
        removeToken();
      }
    },
    [removeToken],
  );

  const handleScamWarningModal = () => {
    setShowScamWarningModal(!showScamWarningModal);
  };

  return (
    <View
      style={styles.wrapper}
      testID={WalletViewSelectorsIDs.TOKENS_CONTAINER}
    >
<<<<<<< HEAD
      <TokenListControlBar goToAddToken={goToAddToken} />
      <AssetPollingProvider />
        {sortedTokenKeys && (
          <TokenList
            tokenKeys={sortedTokenKeys}
            refreshing={refreshing}
            isAddTokenEnabled={isAddTokenEnabled}
            onRefresh={onRefresh}
            showRemoveMenu={showRemoveMenu}
            goToAddToken={goToAddToken}
            setShowScamWarningModal={handleScamWarningModal}
          />
        )}
=======
      <AssetPollingProvider />
      <TokenListControlBar goToAddToken={goToAddToken} />
      {sortedTokenKeys && (
        <TokenList
          tokenKeys={sortedTokenKeys}
          refreshing={refreshing}
          isAddTokenEnabled={isAddTokenEnabled}
          onRefresh={onRefresh}
          showRemoveMenu={showRemoveMenu}
          goToAddToken={goToAddToken}
          setShowScamWarningModal={handleScamWarningModal}
        />
      )}
>>>>>>> bd91ac84
      {showScamWarningModal && (
        <ScamWarningModal
          showScamWarningModal={showScamWarningModal}
          setShowScamWarningModal={setShowScamWarningModal}
        />
      )}
      <ActionSheet
        ref={actionSheet as LegacyRef<typeof ActionSheet>}
        title={strings('wallet.remove_token_title')}
        options={[strings('wallet.remove'), strings('wallet.cancel')]}
        cancelButtonIndex={1}
        destructiveButtonIndex={0}
        onPress={onActionSheetPress}
      />
      <ActionSheet
        ref={actionSheet as LegacyRef<typeof ActionSheet>}
        title={strings('wallet.remove_token_title')}
        options={[strings('wallet.remove'), strings('wallet.cancel')]}
        cancelButtonIndex={1}
        destructiveButtonIndex={0}
        onPress={onActionSheetPress}
      />
    </View>
  );
});

export default React.memo(Tokens);<|MERGE_RESOLUTION|>--- conflicted
+++ resolved
@@ -204,21 +204,6 @@
       style={styles.wrapper}
       testID={WalletViewSelectorsIDs.TOKENS_CONTAINER}
     >
-<<<<<<< HEAD
-      <TokenListControlBar goToAddToken={goToAddToken} />
-      <AssetPollingProvider />
-        {sortedTokenKeys && (
-          <TokenList
-            tokenKeys={sortedTokenKeys}
-            refreshing={refreshing}
-            isAddTokenEnabled={isAddTokenEnabled}
-            onRefresh={onRefresh}
-            showRemoveMenu={showRemoveMenu}
-            goToAddToken={goToAddToken}
-            setShowScamWarningModal={handleScamWarningModal}
-          />
-        )}
-=======
       <AssetPollingProvider />
       <TokenListControlBar goToAddToken={goToAddToken} />
       {sortedTokenKeys && (
@@ -232,7 +217,6 @@
           setShowScamWarningModal={handleScamWarningModal}
         />
       )}
->>>>>>> bd91ac84
       {showScamWarningModal && (
         <ScamWarningModal
           showScamWarningModal={showScamWarningModal}
