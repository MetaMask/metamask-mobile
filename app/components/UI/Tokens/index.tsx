import React, {
  useRef,
  useState,
  LegacyRef,
  useMemo,
  memo,
  useCallback,
} from 'react';
import { View } from 'react-native';
import ActionSheet from '@metamask/react-native-actionsheet';
import { useSelector } from 'react-redux';
import { useTheme } from '../../../util/theme';
import { useMetrics } from '../../../components/hooks/useMetrics';
import {
  selectChainId,
  selectEvmNetworkConfigurationsByChainId,
  selectNativeNetworkCurrencies,
} from '../../../selectors/networkController';
import { getDecimalChainId } from '../../../util/networks';
import createStyles from './styles';
import { TokenList } from './TokenList';
import { TokenI } from './types';
import { WalletViewSelectorsIDs } from '../../../../e2e/selectors/wallet/WalletView.selectors';
import { strings } from '../../../../locales/i18n';
import { selectTokenSortConfig } from '../../../selectors/preferencesController';
import {
  refreshTokens,
  sortAssets,
  removeEvmToken,
  goToAddEvmToken,
} from './util';
import { useNavigation } from '@react-navigation/native';
import { StackNavigationProp } from '@react-navigation/stack';
import {
  selectEvmTokenFiatBalances,
  selectEvmTokens,
  ///: BEGIN:ONLY_INCLUDE_IF(keyring-snaps)
  selectMultichainTokenListForAccountId,
  ///: END:ONLY_INCLUDE_IF
} from '../../../selectors/multichain';
import { TraceName, endTrace, trace } from '../../../util/trace';
import { getTraceTags } from '../../../util/sentry/tags';
import { store } from '../../../store';
import { selectIsEvmNetworkSelected } from '../../../selectors/multichainNetworkController';
import { AssetPollingProvider } from '../../hooks/AssetPolling/AssetPollingProvider';
import { TokenListControlBar } from './TokenListControlBar';
import { selectSelectedInternalAccount } from '../../../selectors/accountsController';
///: BEGIN:ONLY_INCLUDE_IF(keyring-snaps)
import { RootState } from '../../../reducers';
///: END:ONLY_INCLUDE_IF
import { ScamWarningModal } from './TokenList/ScamWarningModal';

interface TokenListNavigationParamList {
  AddAsset: { assetType: string };
  [key: string]: undefined | object;
}

const Tokens = memo(() => {
  const navigation =
    useNavigation<
      StackNavigationProp<TokenListNavigationParamList, 'AddAsset'>
    >();
  const { colors } = useTheme();
  const { trackEvent, createEventBuilder } = useMetrics();
  const tokenSortConfig = useSelector(selectTokenSortConfig);

  // evm
  const evmNetworkConfigurationsByChainId = useSelector(
    selectEvmNetworkConfigurationsByChainId,
  );
  const currentChainId = useSelector(selectChainId);
  const nativeCurrencies = useSelector(selectNativeNetworkCurrencies);
  const isEvmSelected = useSelector(selectIsEvmNetworkSelected);
  const evmTokens = useSelector(selectEvmTokens);
  const tokenFiatBalances = useSelector(selectEvmTokenFiatBalances);

  const actionSheet = useRef<typeof ActionSheet>();
  const [tokenToRemove, setTokenToRemove] = useState<TokenI>();
  const [refreshing, setRefreshing] = useState(false);
  const [isAddTokenEnabled, setIsAddTokenEnabled] = useState(true);
  const selectedAccount = useSelector(selectSelectedInternalAccount);

  // non-evm
  ///: BEGIN:ONLY_INCLUDE_IF(keyring-snaps)
  const nonEvmTokens = useSelector((state: RootState) =>
    selectMultichainTokenListForAccountId(state, selectedAccount?.id),
  );
  ///: END:ONLY_INCLUDE_IF

  const [showScamWarningModal, setShowScamWarningModal] = useState(false);

  const tokenListData = isEvmSelected ? evmTokens : nonEvmTokens;

  const styles = createStyles(colors);

  const sortedTokenKeys = useMemo(() => {
    trace({
      name: TraceName.Tokens,
      tags: getTraceTags(store.getState()),
    });

    const tokensWithBalances = tokenListData.map((token, i) => ({
      ...token,
      tokenFiatAmount: isEvmSelected ? tokenFiatBalances[i] : token.balanceFiat,
    }));

    const tokensSorted = sortAssets(tokensWithBalances, tokenSortConfig);

    endTrace({ name: TraceName.Tokens });

    return tokensSorted.map(({ address, chainId }) => ({
      address,
      chainId,
    }));
  }, [tokenListData, tokenFiatBalances, isEvmSelected, tokenSortConfig]);

  const showRemoveMenu = useCallback(
    (token: TokenI) => {
      // remove token currently only supported on evm
      if (isEvmSelected && actionSheet.current) {
        setTokenToRemove(token);
        actionSheet.current.show();
      }
    },
    [isEvmSelected],
  );

  const onRefresh = useCallback(async () => {
    requestAnimationFrame(() => {
      setRefreshing(true);
      refreshTokens({
        isEvmSelected,
        evmNetworkConfigurationsByChainId,
        nativeCurrencies,
        selectedAccount,
      });
      setRefreshing(false);
    });
  }, [
    isEvmSelected,
    evmNetworkConfigurationsByChainId,
    nativeCurrencies,
    selectedAccount,
  ]);

  const removeToken = useCallback(async () => {
    // remove token currently only supported on evm
    if (isEvmSelected && tokenToRemove) {
      await removeEvmToken({
        tokenToRemove,
        currentChainId,
        trackEvent,
        strings,
        getDecimalChainId,
        createEventBuilder, // Now passed as a prop
      });
    }
  }, [
    isEvmSelected,
    tokenToRemove,
    currentChainId,
    trackEvent,
    createEventBuilder,
  ]);

  const goToAddToken = useCallback(() => {
    // add token currently only support on evm
    if (isEvmSelected) {
      goToAddEvmToken({
        setIsAddTokenEnabled,
        navigation,
        trackEvent,
        createEventBuilder,
        getDecimalChainId,
        currentChainId,
      });
    }
  }, [
    isEvmSelected,
    navigation,
    trackEvent,
    createEventBuilder,
    currentChainId,
  ]);

  const onActionSheetPress = useCallback(
    (index: number) => {
      if (index === 0) {
        removeToken();
      }
    },
    [removeToken],
  );

  const handleScamWarningModal = () => {
    setShowScamWarningModal(!showScamWarningModal);
  };

  return (
    <View
      style={styles.wrapper}
      testID={WalletViewSelectorsIDs.TOKENS_CONTAINER}
    >
<<<<<<< HEAD
      <TokenListControlBar goToAddToken={goToAddToken} />
      <AssetPollingProvider>
        {sortedTokenKeys && (
          <TokenList
            tokenKeys={sortedTokenKeys}
            refreshing={refreshing}
            isAddTokenEnabled={isAddTokenEnabled}
            onRefresh={onRefresh}
            showRemoveMenu={showRemoveMenu}
            goToAddToken={goToAddToken}
            setShowScamWarningModal={handleScamWarningModal}
          />
        )}
      </AssetPollingProvider>
      {showScamWarningModal && (
        <ScamWarningModal
          showScamWarningModal={showScamWarningModal}
          setShowScamWarningModal={setShowScamWarningModal}
=======
      <AssetPollingProvider />
      <TokenListControlBar goToAddToken={goToAddToken} />
      {tokensList && (
        <TokenList
          tokens={tokensList}
          refreshing={refreshing}
          isAddTokenEnabled={isAddTokenEnabled}
          onRefresh={onRefresh}
          showRemoveMenu={showRemoveMenu}
          goToAddToken={goToAddToken}
>>>>>>> 675f3149
        />
      )}
      <ActionSheet
        ref={actionSheet as LegacyRef<typeof ActionSheet>}
        title={strings('wallet.remove_token_title')}
        options={[strings('wallet.remove'), strings('wallet.cancel')]}
        cancelButtonIndex={1}
        destructiveButtonIndex={0}
        onPress={onActionSheetPress}
      />
<<<<<<< HEAD
      <ActionSheet
        ref={actionSheet as LegacyRef<typeof ActionSheet>}
        title={strings('wallet.remove_token_title')}
        options={[strings('wallet.remove'), strings('wallet.cancel')]}
        cancelButtonIndex={1}
        destructiveButtonIndex={0}
        onPress={onActionSheetPress}
      />
=======
>>>>>>> 675f3149
    </View>
  );
});

export default React.memo(Tokens);<|MERGE_RESOLUTION|>--- conflicted
+++ resolved
@@ -201,9 +201,8 @@
       style={styles.wrapper}
       testID={WalletViewSelectorsIDs.TOKENS_CONTAINER}
     >
-<<<<<<< HEAD
       <TokenListControlBar goToAddToken={goToAddToken} />
-      <AssetPollingProvider>
+      <AssetPollingProvider />
         {sortedTokenKeys && (
           <TokenList
             tokenKeys={sortedTokenKeys}
@@ -215,23 +214,10 @@
             setShowScamWarningModal={handleScamWarningModal}
           />
         )}
-      </AssetPollingProvider>
       {showScamWarningModal && (
         <ScamWarningModal
           showScamWarningModal={showScamWarningModal}
           setShowScamWarningModal={setShowScamWarningModal}
-=======
-      <AssetPollingProvider />
-      <TokenListControlBar goToAddToken={goToAddToken} />
-      {tokensList && (
-        <TokenList
-          tokens={tokensList}
-          refreshing={refreshing}
-          isAddTokenEnabled={isAddTokenEnabled}
-          onRefresh={onRefresh}
-          showRemoveMenu={showRemoveMenu}
-          goToAddToken={goToAddToken}
->>>>>>> 675f3149
         />
       )}
       <ActionSheet
@@ -242,7 +228,6 @@
         destructiveButtonIndex={0}
         onPress={onActionSheetPress}
       />
-<<<<<<< HEAD
       <ActionSheet
         ref={actionSheet as LegacyRef<typeof ActionSheet>}
         title={strings('wallet.remove_token_title')}
@@ -251,8 +236,6 @@
         destructiveButtonIndex={0}
         onPress={onActionSheetPress}
       />
-=======
->>>>>>> 675f3149
     </View>
   );
 });
