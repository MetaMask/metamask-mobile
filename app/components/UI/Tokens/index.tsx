--- conflicted
+++ resolved
@@ -48,10 +48,7 @@
 ///: BEGIN:ONLY_INCLUDE_IF(keyring-snaps)
 import { RootState } from '../../../reducers';
 ///: END:ONLY_INCLUDE_IF
-<<<<<<< HEAD
-=======
 import { ScamWarningModal } from './TokenList/ScamWarningModal';
->>>>>>> aab0556e
 
 interface TokenListNavigationParamList {
   AddAsset: { assetType: string };
@@ -85,20 +82,12 @@
 
   // non-evm
   ///: BEGIN:ONLY_INCLUDE_IF(keyring-snaps)
-<<<<<<< HEAD
- const nonEvmTokens = useSelector((state: RootState) =>
-  selectMultichainTokenListForAccountId(state, selectedAccount?.id),
-);
-  ///: END:ONLY_INCLUDE_IF
-
-=======
   const nonEvmTokens = useSelector((state: RootState) =>
     selectMultichainTokenListForAccountId(state, selectedAccount?.id),
   );
   ///: END:ONLY_INCLUDE_IF
 
   const [showScamWarningModal, setShowScamWarningModal] = useState(false);
->>>>>>> aab0556e
 
   const tokenListData = isEvmSelected ? evmTokens : nonEvmTokens;
 
@@ -217,22 +206,14 @@
     >
       <AssetPollingProvider />
       <TokenListControlBar goToAddToken={goToAddToken} />
-<<<<<<< HEAD
-      {tokensList && (
-        <TokenList
-          tokens={tokensList}
-=======
       {sortedTokenKeys && (
         <TokenList
           tokenKeys={sortedTokenKeys}
->>>>>>> aab0556e
           refreshing={refreshing}
           isAddTokenEnabled={isAddTokenEnabled}
           onRefresh={onRefresh}
           showRemoveMenu={showRemoveMenu}
           goToAddToken={goToAddToken}
-<<<<<<< HEAD
-=======
           setShowScamWarningModal={handleScamWarningModal}
         />
       )}
@@ -240,7 +221,6 @@
         <ScamWarningModal
           showScamWarningModal={showScamWarningModal}
           setShowScamWarningModal={setShowScamWarningModal}
->>>>>>> aab0556e
         />
       )}
       <ActionSheet
@@ -251,8 +231,6 @@
         destructiveButtonIndex={0}
         onPress={onActionSheetPress}
       />
-<<<<<<< HEAD
-=======
       <ActionSheet
         ref={actionSheet as LegacyRef<typeof ActionSheet>}
         title={strings('wallet.remove_token_title')}
@@ -261,7 +239,6 @@
         destructiveButtonIndex={0}
         onPress={onActionSheetPress}
       />
->>>>>>> aab0556e
     </View>
   );
 });
