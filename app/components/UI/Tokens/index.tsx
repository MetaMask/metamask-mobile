import React, { useState, memo, useCallback, useEffect, useMemo } from 'react';
import { InteractionManager, View } from 'react-native';
import { useSelector } from 'react-redux';
import { useMetrics } from '../../../components/hooks/useMetrics';
import {
  selectChainId,
  selectEvmNetworkConfigurationsByChainId,
  selectNativeNetworkCurrencies,
} from '../../../selectors/networkController';
import { getDecimalChainId } from '../../../util/networks';
import { TokenList } from './TokenList/TokenList';
import { TokenI } from './types';
import { WalletViewSelectorsIDs } from '../../../../e2e/selectors/wallet/WalletView.selectors';
import { strings } from '../../../../locales/i18n';
import {
  refreshTokens,
  removeEvmToken,
  removeNonEvmToken,
  goToAddEvmToken,
} from './util';
import { useNavigation } from '@react-navigation/native';
import { StackNavigationProp } from '@react-navigation/stack';
import { Box } from '@metamask/design-system-react-native';
import { TokenListControlBar } from './TokenListControlBar/TokenListControlBar';
import { selectSelectedInternalAccountId } from '../../../selectors/accountsController';
import { ScamWarningModal } from './TokenList/ScamWarningModal/ScamWarningModal';
import TokenListSkeleton from './TokenList/TokenListSkeleton/TokenListSkeleton';
import { selectSortedAssetsBySelectedAccountGroup } from '../../../selectors/assets/assets-list';
import { selectSelectedInternalAccountByScope } from '../../../selectors/multichainAccounts/accounts';
import { SolScope } from '@metamask/keyring-api';
import { useTailwind } from '@metamask/design-system-twrnc-preset';
import { isNonEvmChainId } from '../../../core/Multichain/utils';
import { selectHomepageRedesignV1Enabled } from '../../../selectors/featureFlagController/homepage';
import { TokensEmptyState } from '../TokensEmptyState';
import MusdConversionAssetListCta from '../Earn/components/Musd/MusdConversionAssetListCta';
import { selectIsMusdConversionFlowEnabledFlag } from '../Earn/selectors/featureFlags';
import RemoveTokenBottomSheet from './TokenList/RemoveTokenBottomSheet';

interface TokenListNavigationParamList {
  AddAsset: { assetType: string };
  [key: string]: undefined | object;
}

interface TokensProps {
  /**
   * Whether this is the full view (with header and safe area) or tab view
   */
  isFullView?: boolean;
}

const Tokens = memo(({ isFullView = false }: TokensProps) => {
  const navigation =
    useNavigation<
      StackNavigationProp<TokenListNavigationParamList, 'AddAsset'>
    >();
  const { trackEvent, createEventBuilder } = useMetrics();
  const tw = useTailwind();

  // evm
  const evmNetworkConfigurationsByChainId = useSelector(
    selectEvmNetworkConfigurationsByChainId,
  );
  const currentChainId = useSelector(selectChainId);
  const nativeCurrencies = useSelector(selectNativeNetworkCurrencies);

  const [refreshing, setRefreshing] = useState(false);
  const [removeTokenState, setRemoveTokenState] = useState<
    { isVisible: true; token: TokenI } | { isVisible: false }
  >({ isVisible: false });
  const selectedAccountId = useSelector(selectSelectedInternalAccountId);

  const selectInternalAccountByScope = useSelector(
    selectSelectedInternalAccountByScope,
  );

  const selectedSolanaAccount =
    useSelector(selectSelectedInternalAccountByScope)(SolScope.Mainnet) || null;
  const isSolanaSelected = selectedSolanaAccount !== null;

  const isHomepageRedesignV1Enabled = useSelector(
    selectHomepageRedesignV1Enabled,
  );

  const isMusdConversionFlowEnabled = useSelector(
    selectIsMusdConversionFlowEnabledFlag,
  );

  const [showScamWarningModal, setShowScamWarningModal] = useState(false);
  const [hasInitialLoad, setHasInitialLoad] = useState(false);

  // Memoize selector computation for better performance
  const sortedTokenKeys = useSelector(selectSortedAssetsBySelectedAccountGroup);

  // Mark as loaded once we have data (even if empty)
  useEffect(() => {
    if (!hasInitialLoad && sortedTokenKeys) {
      InteractionManager.runAfterInteractions(() => {
        setHasInitialLoad(true);
      });
    }
  }, [sortedTokenKeys, hasInitialLoad]);

  const showRemoveMenu = useCallback((token: TokenI) => {
    setRemoveTokenState({ isVisible: true, token });
  }, []);

  const onRefresh = useCallback(async () => {
    setRefreshing(true);

    // Use InteractionManager for better performance during refresh
    InteractionManager.runAfterInteractions(() => {
      refreshTokens({
        isSolanaSelected,
        evmNetworkConfigurationsByChainId,
        nativeCurrencies,
        selectedAccountId,
      });
      setRefreshing(false);
    });
  }, [
    isSolanaSelected,
    evmNetworkConfigurationsByChainId,
    nativeCurrencies,
    selectedAccountId,
  ]);

  const removeToken = useCallback(async () => {
    if (!removeTokenState.isVisible) return;

    const tokenToRemove = removeTokenState.token;

    // Reset state immediately to prevent issues if onClose fires first
    setRemoveTokenState({ isVisible: false });

    if (tokenToRemove?.chainId !== undefined) {
      if (isNonEvmChainId(tokenToRemove.chainId)) {
        await removeNonEvmToken({
          tokenAddress: tokenToRemove.address,
          tokenChainId: tokenToRemove.chainId,
          selectInternalAccountByScope,
        });
      } else {
        await removeEvmToken({
          tokenToRemove,
          currentChainId,
          trackEvent,
          strings,
          getDecimalChainId,
          createEventBuilder,
        });
      }
    }
  }, [
    removeTokenState,
    currentChainId,
    trackEvent,
    createEventBuilder,
    selectInternalAccountByScope,
  ]);

  const goToAddToken = useCallback(() => {
    goToAddEvmToken({
      navigation,
      trackEvent,
      createEventBuilder,
      getDecimalChainId,
      currentChainId,
    });
  }, [navigation, trackEvent, createEventBuilder, currentChainId]);

  const handleCloseRemoveTokenBottomSheet = useCallback(() => {
    setRemoveTokenState({ isVisible: false });
  }, []);

  const handleScamWarningModal = useCallback(() => {
    setShowScamWarningModal((prev) => !prev);
  }, []);

  const maxItems = useMemo(() => {
    if (isFullView) {
      return undefined;
    }
    return isHomepageRedesignV1Enabled ? 10 : undefined;
  }, [isFullView, isHomepageRedesignV1Enabled]);

  return (
    <Box
      twClassName={
        isHomepageRedesignV1Enabled && !isFullView
          ? 'bg-default'
          : 'flex-1 bg-default'
      }
      testID={WalletViewSelectorsIDs.TOKENS_CONTAINER}
    >
      <TokenListControlBar
        goToAddToken={goToAddToken}
        style={isFullView ? tw`px-4 pb-4` : undefined}
      />
      {!hasInitialLoad ? (
        <Box twClassName={isFullView ? 'px-4' : undefined}>
          <TokenListSkeleton />
        </Box>
      ) : sortedTokenKeys.length > 0 ? (
        <>
          {isMusdConversionFlowEnabled && (
            <View style={isFullView ? tw`px-4` : undefined}>
              <MusdConversionAssetListCta />
            </View>
          )}
          <TokenList
            tokenKeys={sortedTokenKeys}
            refreshing={refreshing}
            onRefresh={onRefresh}
            showRemoveMenu={showRemoveMenu}
            setShowScamWarningModal={handleScamWarningModal}
            maxItems={maxItems}
            isFullView={isFullView}
          />
        </>
      ) : (
        <Box twClassName={isFullView ? 'px-4 items-center' : 'items-center'}>
          <TokensEmptyState />
        </Box>
      )}
<<<<<<< HEAD
      {showScamWarningModal && (
        <ScamWarningModal
          showScamWarningModal={showScamWarningModal}
          setShowScamWarningModal={setShowScamWarningModal}
        />
      )}
      <RemoveTokenBottomSheet
        isVisible={removeTokenState.isVisible}
        onClose={handleCloseRemoveTokenBottomSheet}
        onRemove={removeToken}
=======
      <ScamWarningModal
        showScamWarningModal={showScamWarningModal}
        setShowScamWarningModal={setShowScamWarningModal}
      />
      <ActionSheet
        ref={actionSheet as LegacyRef<typeof ActionSheet>}
        title={strings('wallet.remove_token_title')}
        options={[strings('wallet.remove'), strings('wallet.cancel')]}
        cancelButtonIndex={1}
        destructiveButtonIndex={0}
        onPress={onActionSheetPress}
>>>>>>> 51926964
      />
    </Box>
  );
});

Tokens.displayName = 'Tokens';

export default Tokens;<|MERGE_RESOLUTION|>--- conflicted
+++ resolved
@@ -222,30 +222,14 @@
           <TokensEmptyState />
         </Box>
       )}
-<<<<<<< HEAD
-      {showScamWarningModal && (
-        <ScamWarningModal
-          showScamWarningModal={showScamWarningModal}
-          setShowScamWarningModal={setShowScamWarningModal}
-        />
-      )}
+      <ScamWarningModal
+        showScamWarningModal={showScamWarningModal}
+        setShowScamWarningModal={setShowScamWarningModal}
+      />
       <RemoveTokenBottomSheet
         isVisible={removeTokenState.isVisible}
         onClose={handleCloseRemoveTokenBottomSheet}
         onRemove={removeToken}
-=======
-      <ScamWarningModal
-        showScamWarningModal={showScamWarningModal}
-        setShowScamWarningModal={setShowScamWarningModal}
-      />
-      <ActionSheet
-        ref={actionSheet as LegacyRef<typeof ActionSheet>}
-        title={strings('wallet.remove_token_title')}
-        options={[strings('wallet.remove'), strings('wallet.cancel')]}
-        cancelButtonIndex={1}
-        destructiveButtonIndex={0}
-        onPress={onActionSheetPress}
->>>>>>> 51926964
       />
     </Box>
   );
