import React, { useRef, useState, LegacyRef, useMemo } from 'react';
import { View } from 'react-native';
import ActionSheet from '@metamask/react-native-actionsheet';
import { useSelector } from 'react-redux';
import useTokenBalancesController from '../../hooks/useTokenBalancesController/useTokenBalancesController';
import { useTheme } from '../../../util/theme';
import { useMetrics } from '../../../components/hooks/useMetrics';
import Engine from '../../../core/Engine';
import NotificationManager from '../../../core/NotificationManager';
import { MetaMetricsEvents } from '../../../core/Analytics';
import Logger from '../../../util/Logger';
import {
  selectChainId,
  selectNetworkClientId,
} from '../../../selectors/networkController';
import { getDecimalChainId } from '../../../util/networks';
import { isZero } from '../../../util/lodash';
import createStyles from './styles';
import { TokenList } from './TokenList';
import { TokenI, TokensI } from './types';
import { WalletViewSelectorsIDs } from '../../../../e2e/selectors/wallet/WalletView.selectors';
import { strings } from '../../../../locales/i18n';
<<<<<<< HEAD
import Button, {
  ButtonVariants,
} from '../../../component-library/components/Buttons/Button';
import { IconName } from '../../../component-library/components/Icons/Icon';
import { selectTokenSortConfig } from '../../../selectors/preferencesController';
import { sortAssets } from './util';
import StyledButton from '../StyledButton';
import { useNavigation } from '@react-navigation/native';
import { StackNavigationProp } from '@react-navigation/stack';
=======
import { RootState } from '../../../reducers';
>>>>>>> 4f635e83

// this will be imported from TokenRatesController when it is exported from there
// PR: https://github.com/MetaMask/core/pull/4622
export interface MarketDataDetails {
  tokenAddress: `0x${string}`;
  value: number;
  currency: string;
  allTimeHigh: number;
  allTimeLow: number;
  circulatingSupply: number;
  dilutedMarketCap: number;
  high1d: number;
  low1d: number;
  marketCap: number;
  marketCapPercentChange1d: number;
  price: number;
  priceChange1d: number;
  pricePercentChange1d: number;
  pricePercentChange1h: number;
  pricePercentChange1y: number;
  pricePercentChange7d: number;
  pricePercentChange14d: number;
  pricePercentChange30d: number;
  pricePercentChange200d: number;
  totalVolume: number;
}

const Tokens: React.FC<TokensI> = ({ tokens }) => {
  // TODO: Replace "any" with type
  // eslint-disable-next-line @typescript-eslint/no-explicit-any
  const navigation = useNavigation<StackNavigationProp<any>>();
  const { colors, borderStyle } = useTheme();
  const { trackEvent } = useMetrics();
  const { data: tokenBalances } = useTokenBalancesController();
  const tokenSortConfig = useSelector(selectTokenSortConfig);
  const chainId = useSelector(selectChainId);
  const networkClientId = useSelector(selectNetworkClientId);
  const hideZeroBalanceTokens = useSelector(
    (state: RootState) => state.settings.hideZeroBalanceTokens,
  );

  const actionSheet = useRef<typeof ActionSheet>();
  const sortControlsActionSheet = useRef<typeof ActionSheet>();
  const [tokenToRemove, setTokenToRemove] = useState<TokenI>();
  const [refreshing, setRefreshing] = useState(false);
  const [isAddTokenEnabled, setIsAddTokenEnabled] = useState(true);

  const styles = createStyles(colors);

  const tokensList = useMemo(() => {
    const tokensToDisplay = hideZeroBalanceTokens
      ? tokens.filter((token) => {
          const { address, isETH } = token;
          return !isZero(tokenBalances[address]) || isETH;
        })
      : tokens;
    return sortAssets(tokensToDisplay, tokenSortConfig);
  }, [hideZeroBalanceTokens, tokenBalances, tokenSortConfig, tokens]);

  const showRemoveMenu = (token: TokenI) => {
    if (actionSheet.current) {
      setTokenToRemove(token);
      actionSheet.current.show();
    }
  };

  const showSortControls = () => {
    if (sortControlsActionSheet.current) {
      sortControlsActionSheet.current.show();
    }
  };

  const onRefresh = async () => {
    requestAnimationFrame(async () => {
      setRefreshing(true);

      const {
        TokenDetectionController,
        AccountTrackerController,
        CurrencyRateController,
        TokenRatesController,
      } = Engine.context;
      const actions = [
        TokenDetectionController.detectTokens(),
        AccountTrackerController.refresh(),
        CurrencyRateController.startPollingByNetworkClientId(networkClientId),
        TokenRatesController.updateExchangeRates(),
      ];
      await Promise.all(actions).catch((error) => {
        Logger.error(error, 'Error while refreshing tokens');
      });
      setRefreshing(false);
    });
  };

  const removeToken = async () => {
    const { TokensController } = Engine.context;
    const tokenAddress = tokenToRemove?.address || '';
    const symbol = tokenToRemove?.symbol;
    try {
      await TokensController.ignoreTokens([tokenAddress]);
      NotificationManager.showSimpleNotification({
        status: `simple_notification`,
        duration: 5000,
        title: strings('wallet.token_toast.token_hidden_title'),
        description: strings('wallet.token_toast.token_hidden_desc', {
          tokenSymbol: symbol,
        }),
      });
      trackEvent(MetaMetricsEvents.TOKENS_HIDDEN, {
        location: 'assets_list',
        token_standard: 'ERC20',
        asset_type: 'token',
        tokens: [`${symbol} - ${tokenAddress}`],
        chain_id: getDecimalChainId(chainId),
      });
    } catch (err) {
      Logger.log(err, 'Wallet: Failed to hide token!');
    }
  };

  const goToAddToken = () => {
    setIsAddTokenEnabled(false);
    navigation.push('AddAsset', { assetType: 'token' });
    trackEvent(MetaMetricsEvents.TOKEN_IMPORT_CLICKED, {
      source: 'manual',
      chain_id: getDecimalChainId(chainId),
    });
    setIsAddTokenEnabled(true);
  };

  const onActionSheetPress = (index: number) =>
    index === 0 ? removeToken() : null;

  const onSortControlsActionSheetPress = (index: number) => {
    const { PreferencesController } = Engine.context;
    switch (index) {
      case 0:
        PreferencesController.setTokenSortConfig({
          key: 'token-sort-key',
          order: 'dsc',
          sortCallback: 'stringNumeric',
        });
        return 'foo';
      case 1:
        PreferencesController.setTokenSortConfig({
          key: 'symbol',
          sortCallback: 'alphaNumeric',
          order: 'asc',
        });
        return 'bar';
      default:
        break;
    }
  };

  return (
    <View
      style={styles.wrapper}
      testID={WalletViewSelectorsIDs.TOKENS_CONTAINER}
    >
      <View style={styles.actionBarWrapper}>
        <Button
          variant={ButtonVariants.Primary}
          label="Sort by"
          onPress={showSortControls}
          endIconName={IconName.ArrowDown}
          style={styles.sortButton}
        />
        <Button
          variant={ButtonVariants.Primary}
          label="Import"
          onPress={goToAddToken}
          startIconName={IconName.Add}
          style={styles.sortButton}
        />
      </View>

      {tokensList && (
        <TokenList
          tokens={tokensList}
          refreshing={refreshing}
          isAddTokenEnabled={isAddTokenEnabled}
          onRefresh={onRefresh}
          showRemoveMenu={showRemoveMenu}
          goToAddToken={goToAddToken}
          setIsAddTokenEnabled={setIsAddTokenEnabled}
        />
      )}
      <ActionSheet
        ref={actionSheet as LegacyRef<typeof ActionSheet>}
        title={strings('wallet.remove_token_title')}
        options={[strings('wallet.remove'), strings('wallet.cancel')]}
        cancelButtonIndex={1}
        destructiveButtonIndex={0}
        onPress={onActionSheetPress}
      />
      <ActionSheet
        ref={sortControlsActionSheet as LegacyRef<typeof ActionSheet>}
        title={'Sort by'}
        options={[
          'Declining balance ($ high-low)',
          'Alphabetically (A-Z)',
          'Cancel',
        ]}
        cancelButtonIndex={2}
        destructiveButtonIndex={0}
        onPress={onSortControlsActionSheetPress}
      />
    </View>
  );
};

export default Tokens;<|MERGE_RESOLUTION|>--- conflicted
+++ resolved
@@ -20,19 +20,15 @@
 import { TokenI, TokensI } from './types';
 import { WalletViewSelectorsIDs } from '../../../../e2e/selectors/wallet/WalletView.selectors';
 import { strings } from '../../../../locales/i18n';
-<<<<<<< HEAD
 import Button, {
   ButtonVariants,
 } from '../../../component-library/components/Buttons/Button';
 import { IconName } from '../../../component-library/components/Icons/Icon';
 import { selectTokenSortConfig } from '../../../selectors/preferencesController';
 import { sortAssets } from './util';
-import StyledButton from '../StyledButton';
 import { useNavigation } from '@react-navigation/native';
 import { StackNavigationProp } from '@react-navigation/stack';
-=======
 import { RootState } from '../../../reducers';
->>>>>>> 4f635e83
 
 // this will be imported from TokenRatesController when it is exported from there
 // PR: https://github.com/MetaMask/core/pull/4622
@@ -64,7 +60,7 @@
   // TODO: Replace "any" with type
   // eslint-disable-next-line @typescript-eslint/no-explicit-any
   const navigation = useNavigation<StackNavigationProp<any>>();
-  const { colors, borderStyle } = useTheme();
+  const { colors } = useTheme();
   const { trackEvent } = useMetrics();
   const { data: tokenBalances } = useTokenBalancesController();
   const tokenSortConfig = useSelector(selectTokenSortConfig);
