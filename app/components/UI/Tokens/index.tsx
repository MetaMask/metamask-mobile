/* eslint-disable react/prop-types */
import React, { useRef, useState } from 'react';
import {
  TouchableOpacity,
  View,
  InteractionManager,
  Platform,
  FlatList,
  RefreshControl,
} from 'react-native';
import { useSelector } from 'react-redux';
import ActionSheet from 'react-native-actionsheet';
import { strings } from '../../../../locales/i18n';
import {
  renderFromTokenMinimalUnit,
  addCurrencySymbol,
  balanceToFiatNumber,
  renderFiat,
} from '../../../util/number';
import Engine from '../../../core/Engine';
import Logger from '../../../util/Logger';
import AssetElement from '../AssetElement';
import { safeToChecksumAddress } from '../../../util/address';
import Analytics from '../../../core/Analytics/Analytics';
import { MetaMetricsEvents } from '../../../core/Analytics';
import AnalyticsV2 from '../../../util/analyticsV2';
import NetworkMainAssetLogo from '../NetworkMainAssetLogo';
import { isZero } from '../../../util/lodash';
import { useTheme } from '../../../util/theme';
import NotificationManager from '../../../core/NotificationManager';
import {
  getDecimalChainId,
  getTestNetImageByChainId,
  isMainnetByChainId,
  isTestNet,
} from '../../../util/networks';
import generateTestId from '../../../../wdio/utils/generateTestId';
import {
  IMPORT_TOKEN_BUTTON_ID,
  MAIN_WALLET_VIEW_VIA_TOKENS_ID,
} from '../../../../wdio/screen-objects/testIDs/Screens/WalletView.testIds';
import {
  selectChainId,
  selectProviderType,
  selectTicker,
} from '../../../selectors/networkController';
import { createDetectedTokensNavDetails } from '../../Views/DetectedTokens';
import BadgeWrapper from '../../../component-library/components/Badges/BadgeWrapper';
import { BadgeVariant } from '../../../component-library/components/Badges/Badge/Badge.types';

import images from 'images/image-icons';
import {
  AvatarSize,
  AvatarVariants,
} from '../../../component-library/components/Avatars/Avatar';
import AvatarToken from '../../../component-library/components/Avatars/Avatar/variants/AvatarToken';
import Text, {
  TextVariant,
} from '../../../component-library/components/Texts/Text';
import Button, {
  ButtonVariants,
  ButtonSize,
  ButtonWidthTypes,
} from '../../../component-library/components/Buttons/Button';
import { useNavigation } from '@react-navigation/native';
import { EngineState } from '../../../selectors/types';
import { StackNavigationProp } from '@react-navigation/stack';
import createStyles from './styles';
import SkeletonText from '../../../components/UI/FiatOnRampAggregator/components/SkeletonText';
import Routes from '../../../constants/navigation/Routes';
<<<<<<< HEAD
import AppConstants from '../../../core/AppConstants';
import Icon, {
  IconColor,
  IconName,
  IconSize,
} from '../../../component-library/components/Icons/Icon';

import {
  PORTFOLIO_BUTTON,
  TOTAL_BALANCE_TEXT,
} from '../../../../wdio/screen-objects/testIDs/Components/Tokens.testIds';

import { BrowserTab, TokenI, TokensI } from './types';
=======
import { TokenI, TokensI } from './types';
import useOnRampNetwork from '../FiatOnRampAggregator/hooks/useOnRampNetwork';
>>>>>>> ba4ffe2a

const Tokens: React.FC<TokensI> = ({ tokens }) => {
  const { colors, themeAppearance } = useTheme();
  const styles = createStyles(colors);
  const navigation = useNavigation<StackNavigationProp<any>>();
  const [tokenToRemove, setTokenToRemove] = useState<TokenI>();
  const [isAddTokenEnabled, setIsAddTokenEnabled] = useState(true);
<<<<<<< HEAD
  const [refreshing, setRefreshing] = useState(false);
=======
  const [isNetworkBuySupported, isNativeTokenBuySupported] = useOnRampNetwork();
>>>>>>> ba4ffe2a

  const actionSheet = useRef<ActionSheet>();

  const providerType = useSelector(selectProviderType);
  const chainId = useSelector(selectChainId);
  const ticker = useSelector(selectTicker);
  const currentCurrency = useSelector(
    (state: EngineState) =>
      state.engine.backgroundState.CurrencyRateController.currentCurrency,
  );
  const conversionRate = useSelector(
    (state: EngineState) =>
      state.engine.backgroundState.CurrencyRateController.conversionRate,
  );
  const primaryCurrency = useSelector(
    (state: any) => state.settings.primaryCurrency,
  );
  const tokenBalances = useSelector(
    (state: EngineState) =>
      state.engine.backgroundState.TokenBalancesController.contractBalances,
  );
  const tokenExchangeRates = useSelector(
    (state: EngineState) =>
      state.engine.backgroundState.TokenRatesController.contractExchangeRates,
  );
  const hideZeroBalanceTokens = useSelector(
    (state: any) => state.settings.hideZeroBalanceTokens,
  );
  const detectedTokens = useSelector(
    (state: EngineState) =>
      state.engine.backgroundState.TokensController.detectedTokens,
  );
  const isTokenDetectionEnabled = useSelector(
    (state: EngineState) =>
      state.engine.backgroundState.PreferencesController.useTokenDetection,
  );
  const browserTabs = useSelector((state: any) => state.browser.tabs);

  const renderEmpty = () => (
    <View style={styles.emptyView}>
      <Text style={styles.text}>{strings('wallet.no_tokens')}</Text>
    </View>
  );

  const onItemPress = (token: TokenI) => {
    navigation.navigate('Asset', {
      ...token,
    });
  };

  const goToAddToken = () => {
    setIsAddTokenEnabled(false);
    navigation.push('AddAsset', { assetType: 'token' });
    InteractionManager.runAfterInteractions(() => {
      AnalyticsV2.trackEvent(MetaMetricsEvents.TOKEN_IMPORT_CLICKED, {
        source: 'manual',
        chain_id: getDecimalChainId(chainId),
      });
      setIsAddTokenEnabled(true);
    });
  };

  const renderFooter = () => (
    <View style={styles.footer} key={'tokens-footer'}>
      <TouchableOpacity
        style={styles.add}
        onPress={goToAddToken}
        disabled={!isAddTokenEnabled}
        {...generateTestId(Platform, IMPORT_TOKEN_BUTTON_ID)}
      >
        <Text style={styles.centered}>
          <Text style={styles.emptyText}>
            {strings('wallet.no_available_tokens')}
          </Text>{' '}
          <Text style={styles.addText}>{strings('wallet.add_tokens')}</Text>
        </Text>
      </TouchableOpacity>
    </View>
  );

  const showRemoveMenu = (token: TokenI) => {
    if (actionSheet.current) {
      setTokenToRemove(token);
      actionSheet.current.show();
    }
  };

  const handleBalance = (asset: TokenI) => {
    const itemAddress: string = safeToChecksumAddress(asset.address) || '';

    const exchangeRate =
      itemAddress in tokenExchangeRates
        ? tokenExchangeRates[itemAddress]
        : undefined;

    const balance =
      asset.balance ||
      (itemAddress in tokenBalances
        ? renderFromTokenMinimalUnit(tokenBalances[itemAddress], asset.decimals)
        : '');

    if (!balance && !asset.isETH) {
      return {
        balanceFiat: 'loading',
        balanceValueFormatted: 'loading',
      };
    }

    const balanceValueFormatted = `${balance} ${asset.symbol}`;

    if (!conversionRate || !exchangeRate)
      return {
        balanceFiat: asset.isETH ? asset.balanceFiat : 'loading',
        balanceValueFormatted,
      };

    const balanceFiatCalculation =
      asset.balanceFiat ||
      balanceToFiatNumber(balance, conversionRate, exchangeRate);

    const balanceFiat =
      balanceFiatCalculation >= 0.01 || balanceFiatCalculation === 0
        ? addCurrencySymbol(balanceFiatCalculation, currentCurrency)
        : `< ${addCurrencySymbol('0.01', currentCurrency)}`;

    return { balanceFiat, balanceValueFormatted };
  };

  const renderItem = (asset: TokenI) => {
    const itemAddress = safeToChecksumAddress(asset.address);

    const { balanceFiat, balanceValueFormatted } = handleBalance(asset);

    // render balances according to primary currency
    let mainBalance, secondaryBalance;
    if (primaryCurrency === 'ETH') {
      mainBalance = balanceValueFormatted;
      secondaryBalance = balanceFiat;
    } else {
      mainBalance = !balanceFiat ? balanceValueFormatted : balanceFiat;
      secondaryBalance = !balanceFiat ? balanceFiat : balanceValueFormatted;
    }

    if (asset?.balanceError) {
      mainBalance = asset.symbol;
      secondaryBalance = strings('wallet.unable_to_load');
    }

    asset = { ...asset, balanceFiat };

    const isMainnet = isMainnetByChainId(chainId);

    const NetworkBadgeSource = () => {
      if (isTestNet(chainId)) return getTestNetImageByChainId(chainId);

      if (isMainnet) return images.ETHEREUM;

      return images[ticker];
    };

    const badgeName = (isMainnet ? providerType : ticker) || '';

    return (
      <AssetElement
        key={itemAddress || '0x'}
        onPress={onItemPress}
        onLongPress={asset.isETH ? null : showRemoveMenu}
        asset={asset}
        balance={secondaryBalance}
      >
        <BadgeWrapper
          badgeProps={{
            variant: BadgeVariant.Network,
            name: badgeName,
            imageSource: NetworkBadgeSource(),
          }}
        >
          {asset.isETH ? (
            <NetworkMainAssetLogo style={styles.ethLogo} />
          ) : (
            <AvatarToken
              variant={AvatarVariants.Token}
              name={asset.symbol}
              imageSource={{ uri: asset.image }}
              size={AvatarSize.Sm}
            />
          )}
        </BadgeWrapper>

        <View style={styles.balances} testID={'balance'}>
          {/*
           * The name of the token must callback to the symbol
           * The reason for this is that the wallet_watchAsset doesn't return the name
           * more info: https://docs.metamask.io/guide/rpc-api.html#wallet-watchasset
           */}
          <Text variant={TextVariant.BodyLGMedium}>
            {asset.name || asset.symbol}
          </Text>

          <Text variant={TextVariant.BodyMD} style={styles.balanceFiat}>
            {mainBalance === 'loading' ? (
              <SkeletonText thin style={styles.skeleton} />
            ) : (
              mainBalance
            )}
          </Text>
        </View>
      </AssetElement>
    );
  };

  const goToBuy = () => {
    navigation.navigate(Routes.FIAT_ON_RAMP_AGGREGATOR.ID);
    InteractionManager.runAfterInteractions(() => {
      Analytics.trackEventWithParameters(MetaMetricsEvents.BUY_BUTTON_CLICKED, {
        text: 'Buy Native Token',
        location: 'Home Screen',
        chain_id_destination: chainId,
      });
    });
  };

  const showDetectedTokens = () => {
    navigation.navigate(...createDetectedTokensNavDetails());
    InteractionManager.runAfterInteractions(() => {
      AnalyticsV2.trackEvent(MetaMetricsEvents.TOKEN_IMPORT_CLICKED, {
        source: 'detected',
        chain_id: getDecimalChainId(chainId),
        tokens: detectedTokens.map(
          (token) => `${token.symbol} - ${token.address}`,
        ),
      });

      setIsAddTokenEnabled(true);
    });
  };

  const renderTokensDetectedSection = () => {
    if (!isTokenDetectionEnabled || !detectedTokens?.length) {
      return null;
    }

    return (
      <TouchableOpacity
        style={styles.tokensDetectedButton}
        onPress={showDetectedTokens}
      >
        <Text style={styles.tokensDetectedText}>
          {strings('wallet.tokens_detected_in_account', {
            tokenCount: detectedTokens.length,
            tokensLabel: detectedTokens.length > 1 ? 'tokens' : 'token',
          })}
        </Text>
      </TouchableOpacity>
    );
  };

  const renderBuyButton = () => {
    const mainToken = tokens.find(({ isETH }) => isETH);
    if (
      !mainToken ||
      !isZero(mainToken.balance) ||
      !(isNetworkBuySupported && isNativeTokenBuySupported)
    ) {
      return null;
    }

    return (
      <View style={styles.buy}>
        <Text variant={TextVariant.HeadingSM} style={styles.buyTitle}>
          {strings('wallet.add_to_get_started')}
        </Text>

        <Button
          variant={ButtonVariants.Primary}
          size={ButtonSize.Lg}
          width={ButtonWidthTypes.Full}
          style={styles.buyButton}
          onPress={goToBuy}
          label={strings('wallet.buy_asset', { asset: mainToken.symbol })}
        />
      </View>
    );
  };

  const onRefresh = async () => {
    requestAnimationFrame(async () => {
      setRefreshing(true);

      const {
        TokenDetectionController,
        AccountTrackerController,
        CurrencyRateController,
        TokenRatesController,
      } = Engine.context;
      const actions = [
        TokenDetectionController.detectTokens(),
        AccountTrackerController.refresh(),
        CurrencyRateController.start(),
        TokenRatesController.poll(),
      ];
      await Promise.all(actions);
      setRefreshing(false);
    });
  };

  const renderNetworth = () => {
    const fiatBalance = `${renderFiat(
      Engine.getTotalFiatAccountBalance(),
      currentCurrency,
    )}`;

    const onOpenPortfolio = () => {
      const existingPortfolioTab = browserTabs.find((tab: BrowserTab) =>
        tab.url.match(new RegExp(`${AppConstants.PORTFOLIO_URL}/(?![a-z])`)),
      );
      let existingTabId;
      let newTabUrl;
      if (existingPortfolioTab) {
        existingTabId = existingPortfolioTab.id;
      } else {
        newTabUrl = `${AppConstants.PORTFOLIO_URL}/?metamaskEntry=mobile`;
      }
      const params = {
        ...(newTabUrl && { newTabUrl }),
        ...(existingTabId && { existingTabId, newTabUrl: undefined }),
        timestamp: Date.now(),
      };
      navigation.navigate(Routes.BROWSER.HOME, {
        screen: Routes.BROWSER.VIEW,
        params,
      });
      Analytics.trackEvent(MetaMetricsEvents.PORTFOLIO_LINK_CLICKED, {
        portfolioUrl: AppConstants.PORTFOLIO_URL,
      });
    };

    return (
      <View style={styles.networth}>
        <Text
          style={styles.fiatBalance}
          {...generateTestId(Platform, TOTAL_BALANCE_TEXT)}
        >
          {fiatBalance}
        </Text>
        <TouchableOpacity
          onPress={onOpenPortfolio}
          style={styles.portfolioLink}
          {...generateTestId(Platform, PORTFOLIO_BUTTON)}
        >
          <Icon
            color={IconColor.Primary}
            name={IconName.Diagram}
            size={IconSize.Md}
          />
        </TouchableOpacity>
      </View>
    );
  };

  const renderList = () => {
    const tokensToDisplay = hideZeroBalanceTokens
      ? tokens.filter((token) => {
          const { address, isETH } = token;
          return !isZero(tokenBalances[address]) || isETH;
        })
      : tokens;

    return (
      <FlatList
        ListHeaderComponent={renderNetworth()}
        data={tokensToDisplay}
        renderItem={({ item }) => renderItem(item)}
        keyExtractor={(_, index) => index.toString()}
        ListFooterComponent={() => (
          <>
            {renderTokensDetectedSection()}
            {renderBuyButton()}
            {renderFooter()}
          </>
        )}
        refreshControl={
          <RefreshControl
            colors={[colors.primary.default]}
            tintColor={colors.icon.default}
            refreshing={refreshing}
            onRefresh={onRefresh}
          />
        }
      />
    );
  };

  const removeToken = async () => {
    const { TokensController }: any = Engine.context;
    const tokenAddress = tokenToRemove?.address;
    const symbol = tokenToRemove?.symbol;
    try {
      await TokensController.ignoreTokens([tokenAddress]);
      NotificationManager.showSimpleNotification({
        status: `simple_notification`,
        duration: 5000,
        title: strings('wallet.token_toast.token_hidden_title'),
        description: strings('wallet.token_toast.token_hidden_desc', {
          tokenSymbol: symbol,
        }),
      });
      InteractionManager.runAfterInteractions(() =>
        AnalyticsV2.trackEvent(MetaMetricsEvents.TOKENS_HIDDEN, {
          location: 'assets_list',
          token_standard: 'ERC20',
          asset_type: 'token',
          tokens: [`${symbol} - ${tokenAddress}`],
          chain_id: getDecimalChainId(chainId),
        }),
      );
    } catch (err) {
      Logger.log(err, 'Wallet: Failed to hide token!');
    }
  };

  const onActionSheetPress = (index: number) =>
    index === 0 ? removeToken() : null;

  return (
    <View
      style={styles.wrapper}
      {...generateTestId(Platform, MAIN_WALLET_VIEW_VIA_TOKENS_ID)}
    >
      {tokens?.length ? renderList() : renderEmpty()}
      <ActionSheet
        ref={actionSheet}
        title={strings('wallet.remove_token_title')}
        options={[strings('wallet.remove'), strings('wallet.cancel')]}
        cancelButtonIndex={1}
        destructiveButtonIndex={0}
        onPress={onActionSheetPress}
        theme={themeAppearance}
      />
    </View>
  );
};

export default Tokens;<|MERGE_RESOLUTION|>--- conflicted
+++ resolved
@@ -68,7 +68,6 @@
 import createStyles from './styles';
 import SkeletonText from '../../../components/UI/FiatOnRampAggregator/components/SkeletonText';
 import Routes from '../../../constants/navigation/Routes';
-<<<<<<< HEAD
 import AppConstants from '../../../core/AppConstants';
 import Icon, {
   IconColor,
@@ -82,10 +81,7 @@
 } from '../../../../wdio/screen-objects/testIDs/Components/Tokens.testIds';
 
 import { BrowserTab, TokenI, TokensI } from './types';
-=======
-import { TokenI, TokensI } from './types';
 import useOnRampNetwork from '../FiatOnRampAggregator/hooks/useOnRampNetwork';
->>>>>>> ba4ffe2a
 
 const Tokens: React.FC<TokensI> = ({ tokens }) => {
   const { colors, themeAppearance } = useTheme();
@@ -93,11 +89,8 @@
   const navigation = useNavigation<StackNavigationProp<any>>();
   const [tokenToRemove, setTokenToRemove] = useState<TokenI>();
   const [isAddTokenEnabled, setIsAddTokenEnabled] = useState(true);
-<<<<<<< HEAD
   const [refreshing, setRefreshing] = useState(false);
-=======
   const [isNetworkBuySupported, isNativeTokenBuySupported] = useOnRampNetwork();
->>>>>>> ba4ffe2a
 
   const actionSheet = useRef<ActionSheet>();
 
