import React, {
  useRef,
  useState,
  LegacyRef,
  forwardRef,
  useCallback,
  useEffect,
  useImperativeHandle,
  useMemo,
} from 'react';
<<<<<<< HEAD
import type { TabRefreshHandle } from '../../Views/Wallet/types';
import { InteractionManager } from 'react-native';
=======
import { InteractionManager, View } from 'react-native';
>>>>>>> 215bd5b9
import ActionSheet from '@metamask/react-native-actionsheet';
import { useSelector } from 'react-redux';
import { useMetrics } from '../../../components/hooks/useMetrics';
import {
  selectChainId,
  selectEvmNetworkConfigurationsByChainId,
} from '../../../selectors/networkController';
import { getDecimalChainId } from '../../../util/networks';
import { TokenList } from './TokenList';
import { TokenI } from './types';
import { WalletViewSelectorsIDs } from '../../../../e2e/selectors/wallet/WalletView.selectors';
import { strings } from '../../../../locales/i18n';
import {
  refreshTokens,
  removeEvmToken,
  removeNonEvmToken,
  goToAddEvmToken,
} from './util';
import { useNavigation } from '@react-navigation/native';
import { StackNavigationProp } from '@react-navigation/stack';
import { Box } from '@metamask/design-system-react-native';
import { TokenListControlBar } from './TokenListControlBar';
import { selectSelectedInternalAccountId } from '../../../selectors/accountsController';
import { ScamWarningModal } from './TokenList/ScamWarningModal';
import TokenListSkeleton from './TokenList/TokenListSkeleton';
import { selectSortedTokenKeys } from '../../../selectors/tokenList';
import { selectMultichainAccountsState2Enabled } from '../../../selectors/featureFlagController/multichainAccounts';
import { selectSortedAssetsBySelectedAccountGroup } from '../../../selectors/assets/assets-list';
import { selectSelectedInternalAccountByScope } from '../../../selectors/multichainAccounts/accounts';
import { SolScope } from '@metamask/keyring-api';
import { useTailwind } from '@metamask/design-system-twrnc-preset';
import { isNonEvmChainId } from '../../../core/Multichain/utils';
import { selectHomepageRedesignV1Enabled } from '../../../selectors/featureFlagController/homepage';
import { TokensEmptyState } from '../TokensEmptyState';
import MusdConversionAssetListCta from '../Earn/components/Musd/MusdConversionAssetListCta';
import { selectIsMusdConversionFlowEnabledFlag } from '../Earn/selectors/featureFlags';

interface TokenListNavigationParamList {
  AddAsset: { assetType: string };
  [key: string]: undefined | object;
}

interface TokensProps {
  /**
   * Whether this is the full view (with header and safe area) or tab view
   */
  isFullView?: boolean;
}

<<<<<<< HEAD
const Tokens = forwardRef<TabRefreshHandle, TokensProps>(
  ({ isFullView = false }, ref) => {
    const navigation =
      useNavigation<
        StackNavigationProp<TokenListNavigationParamList, 'AddAsset'>
      >();
    const { trackEvent, createEventBuilder } = useMetrics();
    const tw = useTailwind();

    // evm
    const evmNetworkConfigurationsByChainId = useSelector(
      selectEvmNetworkConfigurationsByChainId,
    );
    const currentChainId = useSelector(selectChainId);

    const actionSheet = useRef<typeof ActionSheet>();
    const tokenToRemoveRef = useRef<TokenI | undefined>();
    const [refreshing, setRefreshing] = useState(false);
    const selectedAccountId = useSelector(selectSelectedInternalAccountId);

    const selectInternalAccountByScope = useSelector(
      selectSelectedInternalAccountByScope,
    );

    const selectedSolanaAccount =
      useSelector(selectSelectedInternalAccountByScope)(SolScope.Mainnet) ||
      null;
    const isSolanaSelected = selectedSolanaAccount !== null;

    const isHomepageRedesignV1Enabled = useSelector(
      selectHomepageRedesignV1Enabled,
    );

    const [showScamWarningModal, setShowScamWarningModal] = useState(false);
    const [hasInitialLoad, setHasInitialLoad] = useState(false);

    // BIP44 MAINTENANCE: Once stable, only use selectSortedAssetsBySelectedAccountGroup
    const isMultichainAccountsState2Enabled = useSelector(
      selectMultichainAccountsState2Enabled,
    );

    // Memoize selector computation for better performance
    const sortedTokenKeys = useSelector(
      useMemo(
        () =>
          isMultichainAccountsState2Enabled
            ? selectSortedAssetsBySelectedAccountGroup
            : selectSortedTokenKeys,
        [isMultichainAccountsState2Enabled],
      ),
    );

    // Mark as loaded once we have data (even if empty)
    useEffect(() => {
      if (!hasInitialLoad && sortedTokenKeys) {
        InteractionManager.runAfterInteractions(() => {
          setHasInitialLoad(true);
=======
const Tokens = memo(({ isFullView = false }: TokensProps) => {
  const navigation =
    useNavigation<
      StackNavigationProp<TokenListNavigationParamList, 'AddAsset'>
    >();
  const { trackEvent, createEventBuilder } = useMetrics();
  const tw = useTailwind();

  // evm
  const evmNetworkConfigurationsByChainId = useSelector(
    selectEvmNetworkConfigurationsByChainId,
  );
  const currentChainId = useSelector(selectChainId);
  const nativeCurrencies = useSelector(selectNativeNetworkCurrencies);

  const actionSheet = useRef<typeof ActionSheet>();
  const tokenToRemoveRef = useRef<TokenI | undefined>();
  const [refreshing, setRefreshing] = useState(false);
  const selectedAccountId = useSelector(selectSelectedInternalAccountId);

  const selectInternalAccountByScope = useSelector(
    selectSelectedInternalAccountByScope,
  );

  const selectedSolanaAccount =
    useSelector(selectSelectedInternalAccountByScope)(SolScope.Mainnet) || null;
  const isSolanaSelected = selectedSolanaAccount !== null;

  const isHomepageRedesignV1Enabled = useSelector(
    selectHomepageRedesignV1Enabled,
  );

  const isMusdConversionFlowEnabled = useSelector(
    selectIsMusdConversionFlowEnabledFlag,
  );

  const [showScamWarningModal, setShowScamWarningModal] = useState(false);
  const [hasInitialLoad, setHasInitialLoad] = useState(false);

  // BIP44 MAINTENANCE: Once stable, only use selectSortedAssetsBySelectedAccountGroup
  const isMultichainAccountsState2Enabled = useSelector(
    selectMultichainAccountsState2Enabled,
  );

  // Memoize selector computation for better performance
  const sortedTokenKeys = useSelector(
    useMemo(
      () =>
        isMultichainAccountsState2Enabled
          ? selectSortedAssetsBySelectedAccountGroup
          : selectSortedTokenKeys,
      [isMultichainAccountsState2Enabled],
    ),
  );

  // Mark as loaded once we have data (even if empty)
  useEffect(() => {
    if (!hasInitialLoad && sortedTokenKeys) {
      InteractionManager.runAfterInteractions(() => {
        setHasInitialLoad(true);
      });
    }
  }, [sortedTokenKeys, hasInitialLoad]);

  const showRemoveMenu = useCallback((token: TokenI) => {
    if (actionSheet.current) {
      tokenToRemoveRef.current = token;
      actionSheet.current.show();
    }
  }, []);

  const onRefresh = useCallback(async () => {
    setRefreshing(true);

    // Use InteractionManager for better performance during refresh
    InteractionManager.runAfterInteractions(() => {
      refreshTokens({
        isSolanaSelected,
        evmNetworkConfigurationsByChainId,
        nativeCurrencies,
        selectedAccountId,
      });
      setRefreshing(false);
    });
  }, [
    isSolanaSelected,
    evmNetworkConfigurationsByChainId,
    nativeCurrencies,
    selectedAccountId,
  ]);

  const removeToken = useCallback(async () => {
    const tokenToRemove = tokenToRemoveRef.current;
    if (tokenToRemove?.chainId !== undefined) {
      if (isNonEvmChainId(tokenToRemove.chainId)) {
        await removeNonEvmToken({
          tokenAddress: tokenToRemove.address,
          tokenChainId: tokenToRemove.chainId,
          selectInternalAccountByScope,
>>>>>>> 215bd5b9
        });
      }
    }, [sortedTokenKeys, hasInitialLoad]);

    const showRemoveMenu = useCallback((token: TokenI) => {
      if (actionSheet.current) {
        tokenToRemoveRef.current = token;
        actionSheet.current.show();
      }
    }, []);

    const onRefresh = useCallback(async () => {
      setRefreshing(true);
      try {
        await refreshTokens({
          isSolanaSelected,
          evmNetworkConfigurationsByChainId,
          selectedAccountId,
        });
      } finally {
        setRefreshing(false);
      }
    }, [
      isSolanaSelected,
      evmNetworkConfigurationsByChainId,
      selectedAccountId,
    ]);

    useImperativeHandle(ref, () => ({
      refresh: onRefresh,
    }));

    const removeToken = useCallback(async () => {
      const tokenToRemove = tokenToRemoveRef.current;
      if (tokenToRemove?.chainId !== undefined) {
        if (isNonEvmChainId(tokenToRemove.chainId)) {
          await removeNonEvmToken({
            tokenAddress: tokenToRemove.address,
            tokenChainId: tokenToRemove.chainId,
            selectInternalAccountByScope,
          });
        } else {
          await removeEvmToken({
            tokenToRemove,
            currentChainId,
            trackEvent,
            strings,
            getDecimalChainId,
            createEventBuilder,
          });
        }
      }
    }, [
      currentChainId,
      trackEvent,
      createEventBuilder,
      selectInternalAccountByScope,
    ]);

    const goToAddToken = useCallback(() => {
      goToAddEvmToken({
        navigation,
        trackEvent,
        createEventBuilder,
        getDecimalChainId,
        currentChainId,
      });
    }, [navigation, trackEvent, createEventBuilder, currentChainId]);

    const onActionSheetPress = useCallback(
      (index: number) => {
        if (index === 0) {
          removeToken();
        }
      },
      [removeToken],
    );

    const handleScamWarningModal = useCallback(() => {
      setShowScamWarningModal((prev) => !prev);
    }, []);

    const maxItems = useMemo(() => {
      if (isFullView) {
        return undefined;
      }
<<<<<<< HEAD
      return isHomepageRedesignV1Enabled ? 10 : undefined;
    }, [isFullView, isHomepageRedesignV1Enabled]);

    return (
      <Box
        twClassName={
          isHomepageRedesignV1Enabled && !isFullView
            ? 'bg-default'
            : 'flex-1 bg-default'
        }
        testID={WalletViewSelectorsIDs.TOKENS_CONTAINER}
      >
        <TokenListControlBar
          goToAddToken={goToAddToken}
          style={isFullView ? tw`px-4 pb-4` : undefined}
        />
        {!hasInitialLoad ? (
          <Box twClassName={isFullView ? 'px-4' : undefined}>
            <TokenListSkeleton />
          </Box>
        ) : sortedTokenKeys.length > 0 ? (
=======
      testID={WalletViewSelectorsIDs.TOKENS_CONTAINER}
    >
      <TokenListControlBar
        goToAddToken={goToAddToken}
        style={isFullView ? tw`px-4 pb-4` : undefined}
      />
      {!hasInitialLoad ? (
        <Box twClassName={isFullView ? 'px-4' : undefined}>
          <TokenListSkeleton />
        </Box>
      ) : sortedTokenKeys.length > 0 ? (
        <>
          {isMusdConversionFlowEnabled && (
            <View style={isFullView ? tw`px-4` : undefined}>
              <MusdConversionAssetListCta />
            </View>
          )}
>>>>>>> 215bd5b9
          <TokenList
            tokenKeys={sortedTokenKeys}
            refreshing={refreshing}
            onRefresh={onRefresh}
            showRemoveMenu={showRemoveMenu}
            setShowScamWarningModal={handleScamWarningModal}
            maxItems={maxItems}
            isFullView={isFullView}
          />
<<<<<<< HEAD
        ) : (
          <Box twClassName={isFullView ? 'px-4 items-center' : 'items-center'}>
            <TokensEmptyState />
          </Box>
        )}
        {showScamWarningModal && (
          <ScamWarningModal
            showScamWarningModal={showScamWarningModal}
            setShowScamWarningModal={setShowScamWarningModal}
          />
        )}
        <ActionSheet
          ref={actionSheet as LegacyRef<typeof ActionSheet>}
          title={strings('wallet.remove_token_title')}
          options={[strings('wallet.remove'), strings('wallet.cancel')]}
          cancelButtonIndex={1}
          destructiveButtonIndex={0}
          onPress={onActionSheetPress}
=======
        </>
      ) : (
        <Box twClassName={isFullView ? 'px-4 items-center' : 'items-center'}>
          <TokensEmptyState />
        </Box>
      )}
      {showScamWarningModal && (
        <ScamWarningModal
          showScamWarningModal={showScamWarningModal}
          setShowScamWarningModal={setShowScamWarningModal}
>>>>>>> 215bd5b9
        />
      </Box>
    );
  },
);

Tokens.displayName = 'Tokens';

export default Tokens;<|MERGE_RESOLUTION|>--- conflicted
+++ resolved
@@ -8,12 +8,8 @@
   useImperativeHandle,
   useMemo,
 } from 'react';
-<<<<<<< HEAD
 import type { TabRefreshHandle } from '../../Views/Wallet/types';
-import { InteractionManager } from 'react-native';
-=======
 import { InteractionManager, View } from 'react-native';
->>>>>>> 215bd5b9
 import ActionSheet from '@metamask/react-native-actionsheet';
 import { useSelector } from 'react-redux';
 import { useMetrics } from '../../../components/hooks/useMetrics';
@@ -63,7 +59,6 @@
   isFullView?: boolean;
 }
 
-<<<<<<< HEAD
 const Tokens = forwardRef<TabRefreshHandle, TokensProps>(
   ({ isFullView = false }, ref) => {
     const navigation =
@@ -95,6 +90,10 @@
 
     const isHomepageRedesignV1Enabled = useSelector(
       selectHomepageRedesignV1Enabled,
+    );
+
+    const isMusdConversionFlowEnabled = useSelector(
+      selectIsMusdConversionFlowEnabledFlag,
     );
 
     const [showScamWarningModal, setShowScamWarningModal] = useState(false);
@@ -121,107 +120,6 @@
       if (!hasInitialLoad && sortedTokenKeys) {
         InteractionManager.runAfterInteractions(() => {
           setHasInitialLoad(true);
-=======
-const Tokens = memo(({ isFullView = false }: TokensProps) => {
-  const navigation =
-    useNavigation<
-      StackNavigationProp<TokenListNavigationParamList, 'AddAsset'>
-    >();
-  const { trackEvent, createEventBuilder } = useMetrics();
-  const tw = useTailwind();
-
-  // evm
-  const evmNetworkConfigurationsByChainId = useSelector(
-    selectEvmNetworkConfigurationsByChainId,
-  );
-  const currentChainId = useSelector(selectChainId);
-  const nativeCurrencies = useSelector(selectNativeNetworkCurrencies);
-
-  const actionSheet = useRef<typeof ActionSheet>();
-  const tokenToRemoveRef = useRef<TokenI | undefined>();
-  const [refreshing, setRefreshing] = useState(false);
-  const selectedAccountId = useSelector(selectSelectedInternalAccountId);
-
-  const selectInternalAccountByScope = useSelector(
-    selectSelectedInternalAccountByScope,
-  );
-
-  const selectedSolanaAccount =
-    useSelector(selectSelectedInternalAccountByScope)(SolScope.Mainnet) || null;
-  const isSolanaSelected = selectedSolanaAccount !== null;
-
-  const isHomepageRedesignV1Enabled = useSelector(
-    selectHomepageRedesignV1Enabled,
-  );
-
-  const isMusdConversionFlowEnabled = useSelector(
-    selectIsMusdConversionFlowEnabledFlag,
-  );
-
-  const [showScamWarningModal, setShowScamWarningModal] = useState(false);
-  const [hasInitialLoad, setHasInitialLoad] = useState(false);
-
-  // BIP44 MAINTENANCE: Once stable, only use selectSortedAssetsBySelectedAccountGroup
-  const isMultichainAccountsState2Enabled = useSelector(
-    selectMultichainAccountsState2Enabled,
-  );
-
-  // Memoize selector computation for better performance
-  const sortedTokenKeys = useSelector(
-    useMemo(
-      () =>
-        isMultichainAccountsState2Enabled
-          ? selectSortedAssetsBySelectedAccountGroup
-          : selectSortedTokenKeys,
-      [isMultichainAccountsState2Enabled],
-    ),
-  );
-
-  // Mark as loaded once we have data (even if empty)
-  useEffect(() => {
-    if (!hasInitialLoad && sortedTokenKeys) {
-      InteractionManager.runAfterInteractions(() => {
-        setHasInitialLoad(true);
-      });
-    }
-  }, [sortedTokenKeys, hasInitialLoad]);
-
-  const showRemoveMenu = useCallback((token: TokenI) => {
-    if (actionSheet.current) {
-      tokenToRemoveRef.current = token;
-      actionSheet.current.show();
-    }
-  }, []);
-
-  const onRefresh = useCallback(async () => {
-    setRefreshing(true);
-
-    // Use InteractionManager for better performance during refresh
-    InteractionManager.runAfterInteractions(() => {
-      refreshTokens({
-        isSolanaSelected,
-        evmNetworkConfigurationsByChainId,
-        nativeCurrencies,
-        selectedAccountId,
-      });
-      setRefreshing(false);
-    });
-  }, [
-    isSolanaSelected,
-    evmNetworkConfigurationsByChainId,
-    nativeCurrencies,
-    selectedAccountId,
-  ]);
-
-  const removeToken = useCallback(async () => {
-    const tokenToRemove = tokenToRemoveRef.current;
-    if (tokenToRemove?.chainId !== undefined) {
-      if (isNonEvmChainId(tokenToRemove.chainId)) {
-        await removeNonEvmToken({
-          tokenAddress: tokenToRemove.address,
-          tokenChainId: tokenToRemove.chainId,
-          selectInternalAccountByScope,
->>>>>>> 215bd5b9
         });
       }
     }, [sortedTokenKeys, hasInitialLoad]);
@@ -236,6 +134,7 @@
     const onRefresh = useCallback(async () => {
       setRefreshing(true);
       try {
+        // @ts-expect-error - evmNetworkConfigurationsByChainId has the required properties (chainId, nativeCurrency) but TypeScript type is more specific
         await refreshTokens({
           isSolanaSelected,
           evmNetworkConfigurationsByChainId,
@@ -308,7 +207,6 @@
       if (isFullView) {
         return undefined;
       }
-<<<<<<< HEAD
       return isHomepageRedesignV1Enabled ? 10 : undefined;
     }, [isFullView, isHomepageRedesignV1Enabled]);
 
@@ -330,35 +228,22 @@
             <TokenListSkeleton />
           </Box>
         ) : sortedTokenKeys.length > 0 ? (
-=======
-      testID={WalletViewSelectorsIDs.TOKENS_CONTAINER}
-    >
-      <TokenListControlBar
-        goToAddToken={goToAddToken}
-        style={isFullView ? tw`px-4 pb-4` : undefined}
-      />
-      {!hasInitialLoad ? (
-        <Box twClassName={isFullView ? 'px-4' : undefined}>
-          <TokenListSkeleton />
-        </Box>
-      ) : sortedTokenKeys.length > 0 ? (
-        <>
-          {isMusdConversionFlowEnabled && (
-            <View style={isFullView ? tw`px-4` : undefined}>
-              <MusdConversionAssetListCta />
-            </View>
-          )}
->>>>>>> 215bd5b9
-          <TokenList
-            tokenKeys={sortedTokenKeys}
-            refreshing={refreshing}
-            onRefresh={onRefresh}
-            showRemoveMenu={showRemoveMenu}
-            setShowScamWarningModal={handleScamWarningModal}
-            maxItems={maxItems}
-            isFullView={isFullView}
-          />
-<<<<<<< HEAD
+          <>
+            {isMusdConversionFlowEnabled && (
+              <View style={isFullView ? tw`px-4` : undefined}>
+                <MusdConversionAssetListCta />
+              </View>
+            )}
+            <TokenList
+              tokenKeys={sortedTokenKeys}
+              refreshing={refreshing}
+              onRefresh={onRefresh}
+              showRemoveMenu={showRemoveMenu}
+              setShowScamWarningModal={handleScamWarningModal}
+              maxItems={maxItems}
+              isFullView={isFullView}
+            />
+          </>
         ) : (
           <Box twClassName={isFullView ? 'px-4 items-center' : 'items-center'}>
             <TokensEmptyState />
@@ -377,18 +262,6 @@
           cancelButtonIndex={1}
           destructiveButtonIndex={0}
           onPress={onActionSheetPress}
-=======
-        </>
-      ) : (
-        <Box twClassName={isFullView ? 'px-4 items-center' : 'items-center'}>
-          <TokensEmptyState />
-        </Box>
-      )}
-      {showScamWarningModal && (
-        <ScamWarningModal
-          showScamWarningModal={showScamWarningModal}
-          setShowScamWarningModal={setShowScamWarningModal}
->>>>>>> 215bd5b9
         />
       </Box>
     );
