--- conflicted
+++ resolved
@@ -206,22 +206,14 @@
     >
       <AssetPollingProvider />
       <TokenListControlBar goToAddToken={goToAddToken} />
-<<<<<<< HEAD
-      {tokensList && (
-        <TokenList
-          tokens={tokensList}
-=======
       {sortedTokenKeys && (
         <TokenList
           tokenKeys={sortedTokenKeys}
->>>>>>> f9961514
           refreshing={refreshing}
           isAddTokenEnabled={isAddTokenEnabled}
           onRefresh={onRefresh}
           showRemoveMenu={showRemoveMenu}
           goToAddToken={goToAddToken}
-<<<<<<< HEAD
-=======
           setShowScamWarningModal={handleScamWarningModal}
         />
       )}
@@ -229,7 +221,6 @@
         <ScamWarningModal
           showScamWarningModal={showScamWarningModal}
           setShowScamWarningModal={setShowScamWarningModal}
->>>>>>> f9961514
         />
       )}
       <ActionSheet
@@ -240,8 +231,6 @@
         destructiveButtonIndex={0}
         onPress={onActionSheetPress}
       />
-<<<<<<< HEAD
-=======
       <ActionSheet
         ref={actionSheet as LegacyRef<typeof ActionSheet>}
         title={strings('wallet.remove_token_title')}
@@ -250,7 +239,6 @@
         destructiveButtonIndex={0}
         onPress={onActionSheetPress}
       />
->>>>>>> f9961514
     </View>
   );
 });
