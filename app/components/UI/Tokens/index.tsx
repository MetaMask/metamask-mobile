import React, { useRef, useState, LegacyRef, useMemo, useEffect } from 'react';
import { Hex } from '@metamask/utils';
import { View, Text } from 'react-native';
import ActionSheet from '@metamask/react-native-actionsheet';
import { useSelector } from 'react-redux';
import useTokenBalancesController from '../../hooks/useTokenBalancesController/useTokenBalancesController';
import { selectTokensBalances } from '../../../selectors/tokenBalancesController';
import { selectSelectedInternalAccountAddress } from '../../../selectors/accountsController';
import { useTheme } from '../../../util/theme';
import { useMetrics } from '../../../components/hooks/useMetrics';
import Engine from '../../../core/Engine';
import NotificationManager from '../../../core/NotificationManager';
import { MetaMetricsEvents } from '../../../core/Analytics';
import Logger from '../../../util/Logger';
import {
  selectChainId,
  selectIsAllNetworks,
  selectNetworkConfigurations,
} from '../../../selectors/networkController';
import {
  getDecimalChainId,
  isTestNet,
  isPortfolioViewEnabled,
} from '../../../util/networks';
import { isZero } from '../../../util/lodash';
import createStyles from './styles';
import { TokenList } from './TokenList';
import { TokenI, TokensI } from './types';
import { WalletViewSelectorsIDs } from '../../../../e2e/selectors/wallet/WalletView.selectors';
import { strings } from '../../../../locales/i18n';
import { IconName } from '../../../component-library/components/Icons/Icon';
import {
  selectTokenNetworkFilter,
  selectTokenSortConfig,
} from '../../../selectors/preferencesController';
import { deriveBalanceFromAssetMarketDetails, sortAssets } from './util';
import { useNavigation } from '@react-navigation/native';
import { StackNavigationProp } from '@react-navigation/stack';
import { RootState } from '../../../reducers';
import {
  selectContractExchangeRates,
  selectTokenMarketData,
} from '../../../selectors/tokenRatesController';
import {
  selectConversionRate,
  selectCurrentCurrency,
  selectCurrencyRates,
} from '../../../selectors/currencyRateController';
import {
  createTokenBottomSheetFilterNavDetails,
  createTokensBottomSheetNavDetails,
} from './TokensBottomSheet';
import ButtonBase from '../../../component-library/components/Buttons/Button/foundation/ButtonBase';
import { selectNetworkName } from '../../../selectors/networkInfos';
import ButtonIcon from '../../../component-library/components/Buttons/ButtonIcon';
import { selectAccountTokensAcrossChains } from '../../../selectors/multichain';
import { filterAssets } from './util/filterAssets';

// this will be imported from TokenRatesController when it is exported from there
// PR: https://github.com/MetaMask/core/pull/4622
export interface MarketDataDetails {
  tokenAddress: `0x${string}`;
  value: number;
  currency: string;
  allTimeHigh: number;
  allTimeLow: number;
  circulatingSupply: number;
  dilutedMarketCap: number;
  high1d: number;
  low1d: number;
  marketCap: number;
  marketCapPercentChange1d: number;
  price: number;
  priceChange1d: number;
  pricePercentChange1d: number;
  pricePercentChange1h: number;
  pricePercentChange1y: number;
  pricePercentChange7d: number;
  pricePercentChange14d: number;
  pricePercentChange30d: number;
  pricePercentChange200d: number;
  totalVolume: number;
}

interface TokenListNavigationParamList {
  AddAsset: { assetType: string };
  [key: string]: undefined | object;
}

const Tokens: React.FC<TokensI> = ({ tokens }) => {
  const navigation =
    useNavigation<
      StackNavigationProp<TokenListNavigationParamList, 'AddAsset'>
    >();
  const { colors } = useTheme();
  const { trackEvent, createEventBuilder } = useMetrics();
  const { data: tokenBalances } = useTokenBalancesController();
  const tokenSortConfig = useSelector(selectTokenSortConfig);
  const tokenNetworkFilter = useSelector(selectTokenNetworkFilter);
  const selectedChainId = useSelector(selectChainId);
  const networkConfigurationsByChainId = useSelector(
    selectNetworkConfigurations,
  );
  const hideZeroBalanceTokens = useSelector(
    (state: RootState) => state.settings.hideZeroBalanceTokens,
  );

  const tokenExchangeRates = useSelector(selectContractExchangeRates);
  const currentCurrency = useSelector(selectCurrentCurrency);
  const conversionRate = useSelector(selectConversionRate);
  const networkName = useSelector(selectNetworkName);
  const currentChainId = useSelector(selectChainId);
  const nativeCurrencies = [
    ...new Set(
      Object.values(networkConfigurationsByChainId).map(
        (n) => n.nativeCurrency,
      ),
    ),
  ];
  const selectedAccountTokensChains = useSelector(
    selectAccountTokensAcrossChains,
  );

  const actionSheet = useRef<typeof ActionSheet>();
  const [tokenToRemove, setTokenToRemove] = useState<TokenI>();
  const [refreshing, setRefreshing] = useState(false);
  const [isAddTokenEnabled, setIsAddTokenEnabled] = useState(true);
  const isAllNetworks = useSelector(selectIsAllNetworks);

  // multi chain
  const selectedInternalAccountAddress = useSelector(
    selectSelectedInternalAccountAddress,
  );
  const multiChainMarketData = useSelector(selectTokenMarketData);
  const multiChainTokenBalance = useSelector(selectTokensBalances);
  const multiChainCurrencyRates = useSelector(selectCurrencyRates);

  const styles = createStyles(colors);

  const tokensList = useMemo((): TokenI[] => {
    if (isPortfolioViewEnabled()) {
      // MultiChain implementation
      const allTokens = Object.values(
        selectedAccountTokensChains,
      ).flat() as TokenI[];

      // First filter zero balance tokens if setting is enabled
      const tokensToDisplay = hideZeroBalanceTokens
        ? allTokens.filter(
            (curToken) =>
              !isZero(curToken.balance) ||
              curToken.isNative ||
              curToken.isStaked,
          )
        : allTokens;

      // Then apply network filters
      const filteredAssets = filterAssets(tokensToDisplay, [
        {
          key: 'chainId',
          opts: tokenNetworkFilter,
          filterCallback: 'inclusive',
        },
      ]);

      const { nativeTokens, nonNativeTokens } = filteredAssets.reduce<{
        nativeTokens: TokenI[];
        nonNativeTokens: TokenI[];
      }>(
        (
          acc: { nativeTokens: TokenI[]; nonNativeTokens: TokenI[] },
          currToken: unknown,
        ) => {
          if (
            isTestNet((currToken as TokenI & { chainId: string }).chainId) &&
            !isTestNet(currentChainId)
          ) {
            return acc;
          }
          if ((currToken as TokenI).isNative) {
            acc.nativeTokens.push(currToken as TokenI);
          } else {
            acc.nonNativeTokens.push(currToken as TokenI);
          }
          return acc;
        },
        { nativeTokens: [], nonNativeTokens: [] },
      );

      const assets = [...nativeTokens, ...nonNativeTokens];

<<<<<<< HEAD
      const tokensWithBalances = (assets || []).map((token) => {
        const tokenFloatBalance = parseFloat(
          token.balanceFiat?.replace(/[^0-9.]/g, ''),
        );

        return {
          ...token,
          tokenFiatAmount: tokenFloatBalance,
        };
=======
      // Calculate fiat balances for tokens
      const tokenFiatBalances = assets.map((token) => {
        const chainId = token.chainId as Hex;
        const multiChainExchangeRates = multiChainMarketData?.[chainId];
        const multiChainTokenBalances =
          multiChainTokenBalance?.[selectedInternalAccountAddress as Hex]?.[
            chainId
          ];
        const nativeCurrency =
          networkConfigurationsByChainId[chainId].nativeCurrency;
        const multiChainConversionRate =
          multiChainCurrencyRates?.[nativeCurrency]?.conversionRate || 0;

        return token.isETH || token.isNative
          ? parseFloat(token.balance) * multiChainConversionRate
          : deriveBalanceFromAssetMarketDetails(
              token,
              multiChainExchangeRates || {},
              multiChainTokenBalances || {},
              multiChainConversionRate || 0,
              currentCurrency || '',
            ).balanceFiatCalculation;
>>>>>>> a59f2e47
      });

      const tokensWithBalances = assets.map((token, i) => ({
        ...token,
        tokenFiatAmount: tokenFiatBalances[i],
      }));

      return sortAssets(tokensWithBalances, tokenSortConfig);
    }
    // Previous implementation
    // Filter tokens based on hideZeroBalanceTokens flag
    const tokensToDisplay = hideZeroBalanceTokens
      ? tokens.filter(
          ({ address, isETH }) => !isZero(tokenBalances[address]) || isETH,
        )
      : tokens;

    // Calculate fiat balances for tokens
    const tokenFiatBalances = conversionRate
      ? tokensToDisplay.map((asset) =>
          asset.isETH
            ? parseFloat(asset.balance) * conversionRate
            : deriveBalanceFromAssetMarketDetails(
                asset,
                tokenExchangeRates || {},
                tokenBalances || {},
                conversionRate || 0,
                currentCurrency || '',
              ).balanceFiatCalculation,
        )
      : [];

    // Combine tokens with their fiat balances
    // tokenFiatAmount is the key in PreferencesController to sort by when sorting by declining fiat balance
    // this key in the controller is also used by extension, so this is for consistency in syntax and config
    // actual balance rendering for each token list item happens in TokenListItem component
    const tokensWithBalances = tokensToDisplay.map((token, i) => ({
      ...token,
      tokenFiatAmount: tokenFiatBalances[i],
    }));

    // Sort the tokens based on tokenSortConfig
    return sortAssets(tokensWithBalances, tokenSortConfig);
  }, [
    conversionRate,
    currentCurrency,
    hideZeroBalanceTokens,
    tokenBalances,
    tokenExchangeRates,
    tokenSortConfig,
    tokens,
    // Dependencies for multichain implementation
    selectedAccountTokensChains,
    tokenNetworkFilter,
    currentChainId,
    multiChainCurrencyRates,
    multiChainMarketData,
    multiChainTokenBalance,
    networkConfigurationsByChainId,
    selectedInternalAccountAddress,
  ]);

  const showRemoveMenu = (token: TokenI) => {
    if (actionSheet.current) {
      setTokenToRemove(token);
      actionSheet.current.show();
    }
  };

  const showFilterControls = () => {
    navigation.navigate(...createTokenBottomSheetFilterNavDetails({}));
  };

  const showSortControls = () => {
    navigation.navigate(...createTokensBottomSheetNavDetails({}));
  };

  const onRefresh = async () => {
    requestAnimationFrame(async () => {
      setRefreshing(true);

      const {
        TokenDetectionController,
        AccountTrackerController,
        CurrencyRateController,
        TokenRatesController,
      } = Engine.context;

      const actions = [
        TokenDetectionController.detectTokens({
          chainIds: isPortfolioViewEnabled()
            ? (Object.keys(networkConfigurationsByChainId) as Hex[])
            : [selectedChainId],
        }),
        AccountTrackerController.refresh(),
        CurrencyRateController.updateExchangeRate(nativeCurrencies),
        ...(isPortfolioViewEnabled()
          ? Object.values(networkConfigurationsByChainId)
          : [networkConfigurationsByChainId[selectedChainId]]
        ).map((network) =>
          TokenRatesController.updateExchangeRatesByChainId({
            chainId: network.chainId,
            nativeCurrency: network.nativeCurrency,
          }),
        ),
      ];
      await Promise.all(actions).catch((error) => {
        Logger.error(error, 'Error while refreshing tokens');
      });
      setRefreshing(false);
    });
  };

  const removeToken = async () => {
    const { TokensController, NetworkController } = Engine.context;
    const chainId = isPortfolioViewEnabled()
      ? tokenToRemove?.chainId
      : selectedChainId;
    const networkClientId = NetworkController.findNetworkClientIdByChainId(
      chainId as Hex,
    );
    const tokenAddress = tokenToRemove?.address || '';

    const symbol = tokenToRemove?.symbol;
    try {
      await TokensController.ignoreTokens([tokenAddress], networkClientId);
      NotificationManager.showSimpleNotification({
        status: `simple_notification`,
        duration: 5000,
        title: strings('wallet.token_toast.token_hidden_title'),
        description: strings('wallet.token_toast.token_hidden_desc', {
          tokenSymbol: symbol,
        }),
      });
      trackEvent(
        createEventBuilder(MetaMetricsEvents.TOKENS_HIDDEN)
          .addProperties({
            location: 'assets_list',
            token_standard: 'ERC20',
            asset_type: 'token',
            tokens: [`${symbol} - ${tokenAddress}`],
            chain_id: getDecimalChainId(selectedChainId),
          })
          .build(),
      );
    } catch (err) {
      Logger.log(err, 'Wallet: Failed to hide token!');
    }
  };

  const goToAddToken = () => {
    setIsAddTokenEnabled(false);
    navigation.push('AddAsset', { assetType: 'token' });
    trackEvent(
      createEventBuilder(MetaMetricsEvents.TOKEN_IMPORT_CLICKED)
        .addProperties({
          source: 'manual',
          chain_id: getDecimalChainId(selectedChainId),
        })
        .build(),
    );
    setIsAddTokenEnabled(true);
  };

  const onActionSheetPress = (index: number) =>
    index === 0 ? removeToken() : null;

  useEffect(() => {
    const { PreferencesController } = Engine.context;
    if (isTestNet(currentChainId)) {
      PreferencesController.setTokenNetworkFilter({
        [currentChainId]: true,
      });
    }
  }, [currentChainId]);

  return (
    <View
      style={styles.wrapper}
      testID={WalletViewSelectorsIDs.TOKENS_CONTAINER}
    >
      <View style={styles.actionBarWrapper}>
        {isPortfolioViewEnabled() ? (
          <View style={styles.controlButtonOuterWrapper}>
            <ButtonBase
              label={
                <Text style={styles.controlButtonText} numberOfLines={1}>
                  {isAllNetworks
                    ? strings('wallet.all_networks')
                    : networkName ?? strings('wallet.current_network')}
                </Text>
              }
              isDisabled={isTestNet(currentChainId)}
              onPress={showFilterControls}
              endIconName={IconName.ArrowDown}
              style={
                isTestNet(currentChainId)
                  ? styles.controlButtonDisabled
                  : styles.controlButton
              }
              disabled={isTestNet(currentChainId)}
            />
            <View style={styles.controlButtonInnerWrapper}>
              <ButtonIcon
                testID={WalletViewSelectorsIDs.SORT_BY}
                onPress={showSortControls}
                iconName={IconName.SwapVertical}
                style={styles.controlIconButton}
              />
              <ButtonIcon
                testID={WalletViewSelectorsIDs.IMPORT_TOKEN_BUTTON}
                onPress={goToAddToken}
                iconName={IconName.Add}
                style={styles.controlIconButton}
              />
            </View>
          </View>
        ) : (
          <>
            <ButtonBase
              testID={WalletViewSelectorsIDs.SORT_BY}
              label={strings('wallet.sort_by')}
              onPress={showSortControls}
              endIconName={IconName.ArrowDown}
              style={styles.controlButton}
            />
            <ButtonBase
              testID={WalletViewSelectorsIDs.IMPORT_TOKEN_BUTTON}
              label={strings('wallet.import')}
              onPress={goToAddToken}
              startIconName={IconName.Add}
              style={styles.controlButton}
            />
          </>
        )}
      </View>
      {tokensList && (
        <TokenList
          tokens={tokensList}
          refreshing={refreshing}
          isAddTokenEnabled={isAddTokenEnabled}
          onRefresh={onRefresh}
          showRemoveMenu={showRemoveMenu}
          goToAddToken={goToAddToken}
          setIsAddTokenEnabled={setIsAddTokenEnabled}
        />
      )}
      <ActionSheet
        ref={actionSheet as LegacyRef<typeof ActionSheet>}
        title={strings('wallet.remove_token_title')}
        options={[strings('wallet.remove'), strings('wallet.cancel')]}
        cancelButtonIndex={1}
        destructiveButtonIndex={0}
        onPress={onActionSheetPress}
      />
    </View>
  );
};

export default Tokens;<|MERGE_RESOLUTION|>--- conflicted
+++ resolved
@@ -189,17 +189,6 @@
 
       const assets = [...nativeTokens, ...nonNativeTokens];
 
-<<<<<<< HEAD
-      const tokensWithBalances = (assets || []).map((token) => {
-        const tokenFloatBalance = parseFloat(
-          token.balanceFiat?.replace(/[^0-9.]/g, ''),
-        );
-
-        return {
-          ...token,
-          tokenFiatAmount: tokenFloatBalance,
-        };
-=======
       // Calculate fiat balances for tokens
       const tokenFiatBalances = assets.map((token) => {
         const chainId = token.chainId as Hex;
@@ -222,7 +211,6 @@
               multiChainConversionRate || 0,
               currentCurrency || '',
             ).balanceFiatCalculation;
->>>>>>> a59f2e47
       });
 
       const tokensWithBalances = assets.map((token, i) => ({
