--- conflicted
+++ resolved
@@ -24,11 +24,7 @@
 import { strings } from '../../../../locales/i18n';
 import { selectTokenSortConfig } from '../../../selectors/preferencesController';
 import {
-<<<<<<< HEAD
   refreshTokens,
-=======
-  refreshEvmTokens,
->>>>>>> dd5a0b96
   sortAssets,
   removeEvmToken,
   goToAddEvmToken,
@@ -38,10 +34,7 @@
 import {
   selectEvmTokenFiatBalances,
   selectEvmTokens,
-<<<<<<< HEAD
   selectMultichainTokenList,
-=======
->>>>>>> dd5a0b96
 } from '../../../selectors/multichain';
 import { TraceName, endTrace, trace } from '../../../util/trace';
 import { getTraceTags } from '../../../util/sentry/tags';
@@ -49,10 +42,7 @@
 import { selectIsEvmNetworkSelected } from '../../../selectors/multichainNetworkController';
 import { AssetPollingProvider } from '../../hooks/AssetPolling/AssetPollingProvider';
 import { TokenListControlBar } from './TokenListControlBar';
-<<<<<<< HEAD
 import { selectSelectedInternalAccount } from '../../../selectors/accountsController';
-=======
->>>>>>> dd5a0b96
 
 interface TokenListNavigationParamList {
   AddAsset: { assetType: string };
@@ -67,11 +57,8 @@
   const { colors } = useTheme();
   const { trackEvent, createEventBuilder } = useMetrics();
   const tokenSortConfig = useSelector(selectTokenSortConfig);
-<<<<<<< HEAD
 
   // evm
-=======
->>>>>>> dd5a0b96
   const evmNetworkConfigurationsByChainId = useSelector(
     selectEvmNetworkConfigurationsByChainId,
   );
@@ -85,15 +72,12 @@
   const [tokenToRemove, setTokenToRemove] = useState<TokenI>();
   const [refreshing, setRefreshing] = useState(false);
   const [isAddTokenEnabled, setIsAddTokenEnabled] = useState(true);
-<<<<<<< HEAD
 
   // non-evm
   const nonEvmTokens = useSelector(selectMultichainTokenList);
   const selectedAccount = useSelector(selectSelectedInternalAccount);
 
   const tokenList = isEvmSelected ? evmTokens : nonEvmTokens;
-=======
->>>>>>> dd5a0b96
 
   const styles = createStyles(colors);
 
@@ -104,11 +88,7 @@
     });
 
     // we need to calculate fiat balances here in order to sort by descending fiat amount
-<<<<<<< HEAD
     const tokensWithBalances = tokenList.map((token, i) => ({
-=======
-    const tokensWithBalances = evmTokens.map((token, i) => ({
->>>>>>> dd5a0b96
       ...token,
       tokenFiatAmount: isEvmSelected ? tokenFiatBalances[i] : token.balanceFiat,
     }));
@@ -118,52 +98,32 @@
       name: TraceName.Tokens,
     });
     return tokensSorted;
-<<<<<<< HEAD
   }, [isEvmSelected, tokenFiatBalances, tokenList, tokenSortConfig]);
 
   const showRemoveMenu = useCallback(
     (token: TokenI) => {
       // remove token currently only supported on evm
       if (isEvmSelected && actionSheet.current) {
-=======
-  }, [evmTokens, tokenFiatBalances, tokenSortConfig]);
-
-  const showRemoveMenu = useCallback(
-    (token: TokenI) => {
-      if (actionSheet.current) {
->>>>>>> dd5a0b96
         setTokenToRemove(token);
         actionSheet.current.show();
       }
     },
-<<<<<<< HEAD
     [isEvmSelected],
-=======
-    [setTokenToRemove, actionSheet],
->>>>>>> dd5a0b96
   );
 
   const onRefresh = useCallback(async () => {
     requestAnimationFrame(() => {
-<<<<<<< HEAD
+      setRefreshing(true);
       refreshTokens({
         isEvmSelected,
-        setRefreshing,
         evmNetworkConfigurationsByChainId,
         nativeCurrencies,
         selectedAccount,
-=======
-      setRefreshing(true);
-      refreshEvmTokens({
-        isEvmSelected,
-        evmNetworkConfigurationsByChainId,
-        nativeCurrencies,
->>>>>>> dd5a0b96
       });
+      setRefreshing(false);
     });
   }, [
     isEvmSelected,
-<<<<<<< HEAD
     evmNetworkConfigurationsByChainId,
     nativeCurrencies,
     selectedAccount,
@@ -172,15 +132,6 @@
   const removeToken = useCallback(async () => {
     // remove token currently only supported on evm
     if (isEvmSelected && tokenToRemove) {
-=======
-    setRefreshing,
-    evmNetworkConfigurationsByChainId,
-    nativeCurrencies,
-  ]);
-
-  const removeToken = useCallback(async () => {
-    if (tokenToRemove) {
->>>>>>> dd5a0b96
       await removeEvmToken({
         tokenToRemove,
         currentChainId,
@@ -190,7 +141,6 @@
         createEventBuilder, // Now passed as a prop
       });
     }
-<<<<<<< HEAD
   }, [
     isEvmSelected,
     tokenToRemove,
@@ -213,21 +163,6 @@
     }
   }, [
     isEvmSelected,
-=======
-  }, [tokenToRemove, currentChainId, trackEvent, createEventBuilder]);
-
-  const goToAddToken = useCallback(() => {
-    goToAddEvmToken({
-      setIsAddTokenEnabled,
-      navigation,
-      trackEvent,
-      createEventBuilder,
-      getDecimalChainId,
-      currentChainId,
-    });
-  }, [
-    setIsAddTokenEnabled,
->>>>>>> dd5a0b96
     navigation,
     trackEvent,
     createEventBuilder,
