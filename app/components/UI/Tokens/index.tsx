--- conflicted
+++ resolved
@@ -148,11 +148,6 @@
         selectedAccountTokensChains,
       ).flat() as TokenI[];
 
-<<<<<<< HEAD
-      // First filter zero balance tokens if setting is enabled
-      const tokensToDisplay = hideZeroBalanceTokens
-        ? allTokens.filter((curToken) => {
-=======
       /*
         If hideZeroBalanceTokens is ON and user is on "all Networks" we respect the setting and filter native and ERC20 tokens when zero
         If user is on "current Network" we want to show native tokens, even with zero balance
@@ -161,17 +156,12 @@
       if (hideZeroBalanceTokens) {
         if (isUserOnCurrentNetwork) {
           tokensToDisplay = allTokens.filter((curToken) => {
->>>>>>> d49e8b6d
             const multiChainTokenBalances =
               multiChainTokenBalance?.[selectedInternalAccountAddress as Hex]?.[
                 curToken.chainId as Hex
               ];
             const balance = multiChainTokenBalances?.[curToken.address as Hex];
             return !isZero(balance) || curToken.isNative || curToken.isStaked;
-<<<<<<< HEAD
-          })
-        : allTokens;
-=======
           });
         } else {
           tokensToDisplay = allTokens.filter((curToken) => {
@@ -188,7 +178,6 @@
       } else {
         tokensToDisplay = allTokens;
       }
->>>>>>> d49e8b6d
 
       // Then apply network filters
       const filteredAssets = filterAssets(tokensToDisplay, [
@@ -307,10 +296,7 @@
     multiChainTokenBalance,
     networkConfigurationsByChainId,
     selectedInternalAccountAddress,
-<<<<<<< HEAD
-=======
     isUserOnCurrentNetwork,
->>>>>>> d49e8b6d
   ]);
 
   const showRemoveMenu = (token: TokenI) => {
