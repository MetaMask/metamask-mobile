import React, { useRef, useState, LegacyRef, useMemo } from 'react';
import { View, Text } from 'react-native';
import ActionSheet from '@metamask/react-native-actionsheet';
import { useSelector } from 'react-redux';
import { Token } from '@metamask/assets-controllers';
import {
  selectProviderConfig,
  ProviderConfig,
} from '../../../selectors/networkController';
import { selectAllTokens } from '../../../selectors/tokensController';
import { selectSelectedInternalAccount } from '../../../selectors/accountsController';
import { selectAccountsByChainId } from '../../../selectors/accountTrackerController';
import useTokenBalancesController from '../../hooks/useTokenBalancesController/useTokenBalancesController';
import { useTheme } from '../../../util/theme';
import { useMetrics } from '../../../components/hooks/useMetrics';
import Engine from '../../../core/Engine';
import NotificationManager from '../../../core/NotificationManager';
import { MetaMetricsEvents } from '../../../core/Analytics';
import Logger from '../../../util/Logger';
import {
  selectChainId,
  selectNetworkConfigurations,
} from '../../../selectors/networkController';
import { getDecimalChainId } from '../../../util/networks';
import { isZero } from '../../../util/lodash';
import createStyles from './styles';
import { TokenList } from './TokenList';
import { TokensI } from './types';
import { AssetType } from '../SimulationDetails/types';
import { WalletViewSelectorsIDs } from '../../../../e2e/selectors/wallet/WalletView.selectors';
import { strings } from '../../../../locales/i18n';
import { IconName } from '../../../component-library/components/Icons/Icon';
import {
  selectTokenNetworkFilter,
  selectTokenSortConfig,
} from '../../../selectors/preferencesController';
import { selectNetworkConfigurations } from '../../../selectors/networkController';
import { deriveBalanceFromAssetMarketDetails, sortAssets } from './util';
import { useNavigation } from '@react-navigation/native';
import { StackNavigationProp } from '@react-navigation/stack';
import { RootState } from '../../../reducers';
import { selectContractExchangeRates } from '../../../selectors/tokenRatesController';
import { selectMarketData } from '../../../selectors/tokenRatesController';
import {
  selectConversionRate,
  selectCurrentCurrency,
  selectCurrencyRates,
} from '../../../selectors/currencyRateController';
import {
  createTokenBottomSheetFilterNavDetails,
  createTokensBottomSheetNavDetails,
} from './TokensBottomSheet';
import ButtonBase from '../../../component-library/components/Buttons/Button/foundation/ButtonBase';
import { selectNetworkName } from '../../../selectors/networkInfos';
import ButtonIcon from '../../../component-library/components/Buttons/ButtonIcon';
import { filterAssets } from './util/filterAssets';

// this will be imported from TokenRatesController when it is exported from there
// PR: https://github.com/MetaMask/core/pull/4622
export interface MarketDataDetails {
  tokenAddress: `0x${string}`;
  value: number;
  currency: string;
  allTimeHigh: number;
  allTimeLow: number;
  circulatingSupply: number;
  dilutedMarketCap: number;
  high1d: number;
  low1d: number;
  marketCap: number;
  marketCapPercentChange1d: number;
  price: number;
  priceChange1d: number;
  pricePercentChange1d: number;
  pricePercentChange1h: number;
  pricePercentChange1y: number;
  pricePercentChange7d: number;
  pricePercentChange14d: number;
  pricePercentChange30d: number;
  pricePercentChange200d: number;
  totalVolume: number;
}

interface TokenListNavigationParamList {
  AddAsset: { assetType: string };
  [key: string]: undefined | object;
}

interface TokenI extends Token {
  chainId: string;
  isNative: boolean;
  balance: number | string;
  balanceFiat: string;
  logo: null | string;
  isETH: boolean;
  tokenFiatAmount?: number;
  string?: string;
}

const Tokens: React.FC<TokensI> = ({ tokens }) => {
  const navigation =
    useNavigation<
      StackNavigationProp<TokenListNavigationParamList, 'AddAsset'>
    >();
  const { colors } = useTheme();
  const { trackEvent, createEventBuilder } = useMetrics();
  const { data: tokenBalances } = useTokenBalancesController();
  const tokenSortConfig = useSelector(selectTokenSortConfig);
  const tokenNetworkFilter = useSelector(selectTokenNetworkFilter);
  const allNetworks = useSelector(selectNetworkConfigurations);
  const chainId = useSelector(selectChainId);
  const networkConfigurationsByChainId = useSelector(
    selectNetworkConfigurations,
  );
  const hideZeroBalanceTokens = useSelector(
    (state: RootState) => state.settings.hideZeroBalanceTokens,
  );

  const tokenExchangeRates = useSelector(selectContractExchangeRates);
  const currentCurrency = useSelector(selectCurrentCurrency);
  const conversionRate = useSelector(selectConversionRate);
<<<<<<< HEAD
  const networkName = useSelector(selectNetworkName);
=======
  const nativeCurrencies = [
    ...new Set(
      Object.values(networkConfigurationsByChainId).map(
        (n) => n.nativeCurrency,
      ),
    ),
  ];
>>>>>>> 1b48bbc6

  const allTokens = useSelector(selectAllTokens);
  const selectedAccount = useSelector(selectSelectedInternalAccount);
  const accountsByChainId = useSelector(selectAccountsByChainId);
  const providerConfig: ProviderConfig = useSelector(selectProviderConfig);
  const marketData = useSelector(selectMarketData);

  const currencyRates = useSelector(selectCurrencyRates);
  const actionSheet = useRef<typeof ActionSheet>();
  const [tokenToRemove, setTokenToRemove] = useState<TokenI>();
  const [refreshing, setRefreshing] = useState(false);
  const [isAddTokenEnabled, setIsAddTokenEnabled] = useState(true);

  const styles = createStyles(colors);

  const getNativeTokenInfo = (chainId: string) => {
    const networkConfig = allNetworks?.[chainId as `0x${string}`];

    if (networkConfig) {
      const symbol = networkConfig.nativeCurrency || AssetType.Native;
      const decimals = 18;
      const name = networkConfig.name || 'Native Token';

      return {
        symbol,
        decimals,
        name,
      };
    }

    if (providerConfig?.chainId === chainId) {
      const symbol = providerConfig.ticker || AssetType.Native;
      // const decimals = providerConfig.nativeCurrency?.decimals || 18; // TODO: missing from providerConfig
      const decimals = 18;
      const name = providerConfig.nickname || 'Native Token';

      return {
        symbol,
        decimals,
        name,
      };
    }

    return { symbol: AssetType.Native, decimals: 18, name: 'Native Token' };
  };

  const getSelectedAccountNativeTokenCachedBalanceByChainId = () => {
    const selectedAddress: string =
      selectedAccount?.address?.toLowerCase() || '';

    if (!selectedAddress) {
      return {};
    }
    const balancesByChainId: Record<string, string> = {};
    for (const [chainId, accounts] of Object.entries(accountsByChainId || {})) {
      const accountEntry = Object.entries(accounts).find(
        ([address]) => address.toLowerCase() === selectedAddress,
      );

      if (accountEntry) {
        const [_, accountData] = accountEntry;
        balancesByChainId[chainId] = accountData.balance;
      }
    }
    return balancesByChainId;
  };

  const getSelectedAccountTokensAcrossChains = () => {
    const selectedAddress: string = selectedAccount?.address || '';
    const tokensByChain: Record<string, TokenI[]> = {};
    const nativeTokenBalancesByChainId =
      getSelectedAccountNativeTokenCachedBalanceByChainId();

    const chainIds = new Set([
      ...Object.keys(allTokens || {}),
      ...Object.keys(nativeTokenBalancesByChainId || {}),
    ]);

    chainIds.forEach((chainId: string) => {
      const hexChainId = chainId as `0x${string}`;
      if (!tokensByChain[hexChainId]) {
        tokensByChain[hexChainId] = [];
      }

      if (allTokens[hexChainId]?.[selectedAddress]) {
        allTokens[hexChainId][selectedAddress].forEach((token: Token) => {
          const tokenWithChain: TokenI = {
            ...token,
            chainId,
            isNative: false,
            balance: '0',
            balanceFiat: '0',
            logo: null,
            isETH: false,
          };
          tokensByChain[chainId].push(tokenWithChain);
        });
      }
      const nativeBalance = nativeTokenBalancesByChainId[chainId];
      if (nativeBalance) {
        const nativeTokenInfo = getNativeTokenInfo(chainId);
        tokensByChain[chainId].push({
          ...nativeTokenInfo,
          address: '',
          balance: nativeBalance,
          chainId,
          isNative: true,
          balanceFiat: '0',
          logo: null,
          isETH: chainId === '0x1',
        });
      }
    });
    return tokensByChain;
  };

  const getSelectedAccountTokenBalancesAcrossChains = () => {
    const accountTokens = getSelectedAccountTokensAcrossChains();

    // TODO: read this from tokenBalances state
    function generateRandomBalance(min = 10, max = 20) {
      const factor = 100000; // 10^5 to get 5 decimal places
      const randomValue = Math.random() * (max - min) + min;
      return Math.floor(randomValue * factor) / factor;
    }

    const tokenBalancesByChain: Record<
      `0x${string}`,
      Record<string, number>
    > = {};

    Object.keys(accountTokens).forEach((chainId) => {
      tokenBalancesByChain[chainId as `0x${string}`] = {};

      accountTokens[chainId].forEach((token) => {
        const { address } = token;

        tokenBalancesByChain[chainId as `0x${string}`][address] =
          generateRandomBalance();
      });
    });

    return tokenBalancesByChain;
  };

  const consolidatedBalances = () => {
    const tokensWithBalance: any[] = [];
    const tokensAcrossChains = getSelectedAccountTokensAcrossChains();
    const tokenBalancesAcrossChains =
      getSelectedAccountTokenBalancesAcrossChains();

    Object.keys(tokensAcrossChains).forEach((chainId: string) => {
      const hexChainId = chainId as `0x${string}`;
      tokensAcrossChains[hexChainId].forEach((token: Record<string, any>) => {
        const { address } = token;

        const balance = tokenBalancesAcrossChains[hexChainId]?.[address];
        const baseCurrency = marketData[hexChainId]?.[address]?.currency;

        const tokenMarketPrice =
          marketData[hexChainId]?.[address]?.price || '0';
        const tokenExchangeRate =
          currencyRates[baseCurrency]?.conversionRate || '0';

        let tokenFiatAmount =
          Number(tokenMarketPrice) *
          Number(tokenExchangeRate) *
          Number(balance);
        if (token.isNative && currencyRates) {
          tokenFiatAmount =
            Number(currencyRates[token.symbol]?.conversionRate ?? 0) *
            Number(balance ?? 0);
        }

        tokensWithBalance.push({
          ...token,
          balance,
          tokenFiatAmount,
          chainId,
          string: balance.toString(),
        });
      });
    });

    return tokensWithBalance;
  };

  const sortedTokensList = useMemo(() => {
    const consolidatedTokensWithBalances = consolidatedBalances();
    const filteredAssets = filterAssets(consolidatedTokensWithBalances, [
      {
        key: 'chainId',
        opts: tokenNetworkFilter,
        filterCallback: 'inclusive',
      },
    ]);

    const { nativeTokens, nonNativeTokens } = filteredAssets.reduce(
      (acc, token) => {
        if (token.isNative) {
          acc.nativeTokens.push(token);
        } else {
          acc.nonNativeTokens.push(token);
        }
        return acc;
      },
      { nativeTokens: [], nonNativeTokens: [] },
    );
    return sortAssets([...nativeTokens, ...nonNativeTokens], tokenSortConfig);
  }, [
    conversionRate,
    currentCurrency,
    hideZeroBalanceTokens,
    tokenBalances,
    tokenExchangeRates,
    tokenSortConfig,
    tokenNetworkFilter,
    tokens,
  ]);

  const showRemoveMenu = (token: TokenI) => {
    if (actionSheet.current) {
      setTokenToRemove(token);
      actionSheet.current.show();
    }
  };

  const showFilterControls = () => {
    navigation.navigate(...createTokenBottomSheetFilterNavDetails({}));
  };

  const showSortControls = () => {
    navigation.navigate(...createTokensBottomSheetNavDetails({}));
  };

  const onRefresh = async () => {
    requestAnimationFrame(async () => {
      setRefreshing(true);

      const {
        TokenDetectionController,
        AccountTrackerController,
        CurrencyRateController,
        TokenRatesController,
      } = Engine.context;
      const actions = [
        TokenDetectionController.detectTokens(),
        AccountTrackerController.refresh(),
        CurrencyRateController.updateExchangeRate(nativeCurrencies),
        TokenRatesController.updateExchangeRates(),
      ];
      await Promise.all(actions).catch((error) => {
        Logger.error(error, 'Error while refreshing tokens');
      });
      setRefreshing(false);
    });
  };

  const removeToken = async () => {
    const { TokensController } = Engine.context;
    const tokenAddress = tokenToRemove?.address || '';
    const symbol = tokenToRemove?.symbol;
    try {
      await TokensController.ignoreTokens([tokenAddress]);
      NotificationManager.showSimpleNotification({
        status: `simple_notification`,
        duration: 5000,
        title: strings('wallet.token_toast.token_hidden_title'),
        description: strings('wallet.token_toast.token_hidden_desc', {
          tokenSymbol: symbol,
        }),
      });
      trackEvent(
        createEventBuilder(MetaMetricsEvents.TOKENS_HIDDEN)
          .addProperties({
            location: 'assets_list',
            token_standard: 'ERC20',
            asset_type: 'token',
            tokens: [`${symbol} - ${tokenAddress}`],
            chain_id: getDecimalChainId(chainId),
          })
          .build(),
      );
    } catch (err) {
      Logger.log(err, 'Wallet: Failed to hide token!');
    }
  };

  const goToAddToken = () => {
    setIsAddTokenEnabled(false);
    navigation.push('AddAsset', { assetType: 'token' });
    trackEvent(
      createEventBuilder(MetaMetricsEvents.TOKEN_IMPORT_CLICKED)
        .addProperties({
          source: 'manual',
          chain_id: getDecimalChainId(chainId),
        })
        .build(),
    );
    setIsAddTokenEnabled(true);
  };

  const onActionSheetPress = (index: number) =>
    index === 0 ? removeToken() : null;

  const allOpts: Record<string, boolean> = {};
  Object.keys(allNetworks).forEach((chainId) => {
    allOpts[chainId] = true;
  });
  const isTokenFilterEnabled = process.env.PORTFOLIO_VIEW === '1';
  const allNetworksFilterShown =
    Object.keys(tokenNetworkFilter).length !== Object.keys(allOpts).length;

  return (
    <View
      style={styles.wrapper}
      testID={WalletViewSelectorsIDs.TOKENS_CONTAINER}
    >
      <View style={styles.actionBarWrapper}>
        {isTokenFilterEnabled ? (
          <View style={styles.controlButtonOuterWrapper}>
            <ButtonBase
              label={
                <Text style={styles.controlButtonText} numberOfLines={1}>
                  {allNetworksFilterShown
                    ? networkName ?? strings('wallet.current_network')
                    : strings('wallet.all_networks')}
                </Text>
              }
              onPress={showFilterControls}
              endIconName={IconName.ArrowDown}
              style={styles.controlButton}
            />
            <View style={styles.controlButtonInnerWrapper}>
              <ButtonIcon
                testID={WalletViewSelectorsIDs.SORT_BY}
                onPress={showSortControls}
                iconName={IconName.SwapVertical}
                style={styles.controlIconButton}
              />
              <ButtonIcon
                testID={WalletViewSelectorsIDs.IMPORT_TOKEN_BUTTON}
                onPress={goToAddToken}
                iconName={IconName.Add}
                style={styles.controlIconButton}
              />
            </View>
          </View>
        ) : (
          <>
            <ButtonBase
              testID={WalletViewSelectorsIDs.SORT_BY}
              label={strings('wallet.sort_by')}
              onPress={showSortControls}
              endIconName={IconName.ArrowDown}
              style={styles.controlButton}
            />
            <ButtonBase
              testID={WalletViewSelectorsIDs.IMPORT_TOKEN_BUTTON}
              label={strings('wallet.import')}
              onPress={goToAddToken}
              startIconName={IconName.Add}
              style={styles.controlButton}
            />
          </>
        )}
      </View>
      {sortedTokensList && (
        <TokenList
          tokens={sortedTokensList}
          refreshing={refreshing}
          isAddTokenEnabled={isAddTokenEnabled}
          onRefresh={onRefresh}
          showRemoveMenu={showRemoveMenu}
          goToAddToken={goToAddToken}
          setIsAddTokenEnabled={setIsAddTokenEnabled}
        />
      )}
      <ActionSheet
        ref={actionSheet as LegacyRef<typeof ActionSheet>}
        title={strings('wallet.remove_token_title')}
        options={[strings('wallet.remove'), strings('wallet.cancel')]}
        cancelButtonIndex={1}
        destructiveButtonIndex={0}
        onPress={onActionSheetPress}
      />
    </View>
  );
};

export default Tokens;<|MERGE_RESOLUTION|>--- conflicted
+++ resolved
@@ -119,9 +119,6 @@
   const tokenExchangeRates = useSelector(selectContractExchangeRates);
   const currentCurrency = useSelector(selectCurrentCurrency);
   const conversionRate = useSelector(selectConversionRate);
-<<<<<<< HEAD
-  const networkName = useSelector(selectNetworkName);
-=======
   const nativeCurrencies = [
     ...new Set(
       Object.values(networkConfigurationsByChainId).map(
@@ -129,7 +126,6 @@
       ),
     ),
   ];
->>>>>>> 1b48bbc6
 
   const allTokens = useSelector(selectAllTokens);
   const selectedAccount = useSelector(selectSelectedInternalAccount);
