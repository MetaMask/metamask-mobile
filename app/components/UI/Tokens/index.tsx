--- conflicted
+++ resolved
@@ -157,10 +157,6 @@
       const allTokens = Object.values(
         selectedAccountTokensChains,
       ).flat() as TokenI[];
-<<<<<<< HEAD
-=======
-
->>>>>>> 3dd4902d
       /*
         If hideZeroBalanceTokens is ON and user is on "all Networks" we respect the setting and filter native and ERC20 tokens when zero
         If user is on "current Network" we want to show native tokens, even with zero balance
