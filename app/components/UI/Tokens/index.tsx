--- conflicted
+++ resolved
@@ -128,10 +128,6 @@
     isPortfolioViewEnabled() ? selectAccountTokensAcrossChains(state) : {},
   );
 
-  const selectedAccountTokensChains = useSelector((state: RootState) =>
-    isPortfolioViewEnabled() ? selectAccountTokensAcrossChains(state) : {},
-  );
-
   const actionSheet = useRef<typeof ActionSheet>();
   const [tokenToRemove, setTokenToRemove] = useState<TokenI>();
   const [refreshing, setRefreshing] = useState(false);
@@ -210,7 +206,6 @@
     return [...nativeTokens, ...nonNativeTokens];
   };
 
-<<<<<<< HEAD
   const calculateFiatBalances = (assets: TokenI[]) =>
     assets.map((token) => {
       const chainId = token.chainId as Hex;
@@ -234,53 +229,6 @@
             currentCurrency || '',
           ).balanceFiatCalculation;
     });
-=======
-  const calculateTokenFiatBalances = (assets: TokenI[]) => {
-    const tokenFiatBalances: number[] = [];
-
-    for (const token of assets) {
-      const chainId = token.chainId as Hex;
-      const multiChainExchangeRates = debouncedMultiChainMarketData?.[chainId];
-      const multiChainTokenBalances =
-        debouncedMultiChainTokenBalance?.[
-          selectedInternalAccountAddress as Hex
-        ]?.[chainId];
-      const nativeCurrency =
-        networkConfigurationsByChainId[chainId].nativeCurrency;
-      const multiChainConversionRate =
-        debouncedMultiChainCurrencyRates?.[nativeCurrency]?.conversionRate || 0;
-
-      // Calculate fiat balance for the token
-      const fiatBalance =
-        token.isETH || token.isNative
-          ? parseFloat(token.balance) * multiChainConversionRate
-          : deriveBalanceFromAssetMarketDetails(
-              token,
-              multiChainTokenBalances || {},
-              multiChainExchangeRates || {},
-              multiChainConversionRate || 0,
-              currentCurrency || '',
-            ).balanceFiatCalculation;
-
-      // Add the calculated balance to the array
-      tokenFiatBalances.push(fiatBalance || 0);
-    }
-
-    const tokensWithBalances: typeof assets = [];
-
-    for (let i = 0; i < assets.length; i++) {
-      const token = assets[i];
-      const tokenWithBalance = {
-        ...token,
-        tokenFiatAmount: tokenFiatBalances[i],
-      };
-
-      tokensWithBalances.push(tokenWithBalance);
-    }
-
-    return tokensWithBalances;
-  };
->>>>>>> 61866928
 
   const filterTokensByNetwork = (tokensToDisplay: TokenI[]): TokenI[] => {
     if (isAllNetworks && isPopularNetwork) {
@@ -315,7 +263,6 @@
 
       const assets = categorizeTokens(filteredTokens);
 
-<<<<<<< HEAD
       // Calculate fiat balances for tokens
       const tokenFiatBalances = calculateFiatBalances(assets);
 
@@ -323,9 +270,6 @@
         ...token,
         tokenFiatAmount: tokenFiatBalances[i],
       }));
-=======
-      const tokensWithBalances = calculateTokenFiatBalances(assets);
->>>>>>> 61866928
 
       const tokensSorted = sortAssets(tokensWithBalances, tokenSortConfig);
       endTrace({
@@ -415,15 +359,12 @@
           chainIds: isPortfolioViewEnabled()
             ? (Object.keys(networkConfigurationsByChainId) as Hex[])
             : [currentChainId],
-<<<<<<< HEAD
         }),
 
         TokenBalancesController.updateBalances({
           chainIds: isPortfolioViewEnabled()
             ? (Object.keys(networkConfigurationsByChainId) as Hex[])
             : [currentChainId],
-=======
->>>>>>> 61866928
         }),
         AccountTrackerController.refresh(),
         CurrencyRateController.updateExchangeRate(nativeCurrencies),
