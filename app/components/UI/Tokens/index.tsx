import React, {
  useRef,
  useState,
  LegacyRef,
  memo,
  useCallback,
  useEffect,
  useMemo,
} from 'react';
import { InteractionManager } from 'react-native';
import ActionSheet from '@metamask/react-native-actionsheet';
import { useSelector } from 'react-redux';
import { useMetrics } from '../../../components/hooks/useMetrics';
import {
  selectChainId,
  selectEvmNetworkConfigurationsByChainId,
  selectNativeNetworkCurrencies,
} from '../../../selectors/networkController';
import { getDecimalChainId } from '../../../util/networks';
import { TokenList } from './TokenList';
import { TokenI } from './types';
import { WalletViewSelectorsIDs } from '../../../../e2e/selectors/wallet/WalletView.selectors';
import { strings } from '../../../../locales/i18n';
import {
  refreshTokens,
  removeEvmToken,
  removeNonEvmToken,
  goToAddEvmToken,
} from './util';
import { useNavigation } from '@react-navigation/native';
import { StackNavigationProp } from '@react-navigation/stack';
import { Box } from '@metamask/design-system-react-native';
<<<<<<< HEAD
import { selectIsEvmNetworkSelected } from '../../../selectors/multichainNetworkController';
=======
>>>>>>> f4e8f8d0
import { TokenListControlBar } from './TokenListControlBar';
import { selectSelectedInternalAccountId } from '../../../selectors/accountsController';
import { ScamWarningModal } from './TokenList/ScamWarningModal';
import TokenListSkeleton from './TokenList/TokenListSkeleton';
import { selectSortedTokenKeys } from '../../../selectors/tokenList';
import { selectMultichainAccountsState2Enabled } from '../../../selectors/featureFlagController/multichainAccounts';
import { selectSortedAssetsBySelectedAccountGroup } from '../../../selectors/assets/assets-list';
import { selectSelectedInternalAccountByScope } from '../../../selectors/multichainAccounts/accounts';
import { SolScope } from '@metamask/keyring-api';
import { useTailwind } from '@metamask/design-system-twrnc-preset';
<<<<<<< HEAD
=======
import { isNonEvmChainId } from '../../../core/Multichain/utils';
>>>>>>> f4e8f8d0
import { selectHomepageRedesignV1Enabled } from '../../../selectors/featureFlagController/homepage';
import { TokensEmptyState } from '../TokensEmptyState';

interface TokenListNavigationParamList {
  AddAsset: { assetType: string };
  [key: string]: undefined | object;
}

interface TokensProps {
  /**
   * Whether this is the full view (with header and safe area) or tab view
   */
  isFullView?: boolean;
}

const Tokens = memo(({ isFullView = false }: TokensProps) => {
  const navigation =
    useNavigation<
      StackNavigationProp<TokenListNavigationParamList, 'AddAsset'>
    >();
  const { trackEvent, createEventBuilder } = useMetrics();
  const tw = useTailwind();

  // evm
  const evmNetworkConfigurationsByChainId = useSelector(
    selectEvmNetworkConfigurationsByChainId,
  );
  const currentChainId = useSelector(selectChainId);
  const nativeCurrencies = useSelector(selectNativeNetworkCurrencies);

  const actionSheet = useRef<typeof ActionSheet>();
  const tokenToRemoveRef = useRef<TokenI | undefined>();
  const [refreshing, setRefreshing] = useState(false);
  const selectedAccountId = useSelector(selectSelectedInternalAccountId);

  const selectInternalAccountByScope = useSelector(
    selectSelectedInternalAccountByScope,
  );

  const selectedSolanaAccount =
    useSelector(selectSelectedInternalAccountByScope)(SolScope.Mainnet) || null;
  const isSolanaSelected = selectedSolanaAccount !== null;

  const isHomepageRedesignV1Enabled = useSelector(
    selectHomepageRedesignV1Enabled,
  );

  const [showScamWarningModal, setShowScamWarningModal] = useState(false);
  const [hasInitialLoad, setHasInitialLoad] = useState(false);

  // BIP44 MAINTENANCE: Once stable, only use selectSortedAssetsBySelectedAccountGroup
  const isMultichainAccountsState2Enabled = useSelector(
    selectMultichainAccountsState2Enabled,
  );

  // Memoize selector computation for better performance
  const sortedTokenKeys = useSelector(
    useMemo(
      () =>
        isMultichainAccountsState2Enabled
          ? selectSortedAssetsBySelectedAccountGroup
          : selectSortedTokenKeys,
      [isMultichainAccountsState2Enabled],
    ),
  );

  // Mark as loaded once we have data (even if empty)
  useEffect(() => {
    if (!hasInitialLoad && sortedTokenKeys) {
      InteractionManager.runAfterInteractions(() => {
        setHasInitialLoad(true);
      });
    }
  }, [sortedTokenKeys, hasInitialLoad]);

<<<<<<< HEAD
  const showRemoveMenu = useCallback(
    (token: TokenI) => {
      // remove token currently only supported on evm
      if (isEvmSelected && actionSheet.current) {
        setTokenToRemove(token);
        actionSheet.current.show();
      }
    },
    [isEvmSelected],
  );
=======
  const showRemoveMenu = useCallback((token: TokenI) => {
    if (actionSheet.current) {
      tokenToRemoveRef.current = token;
      actionSheet.current.show();
    }
  }, []);
>>>>>>> f4e8f8d0

  const onRefresh = useCallback(async () => {
    setRefreshing(true);

    // Use InteractionManager for better performance during refresh
    InteractionManager.runAfterInteractions(() => {
      refreshTokens({
        isSolanaSelected,
        evmNetworkConfigurationsByChainId,
        nativeCurrencies,
        selectedAccountId,
      });
      setRefreshing(false);
    });
  }, [
    isSolanaSelected,
    evmNetworkConfigurationsByChainId,
    nativeCurrencies,
    selectedAccountId,
  ]);

  const removeToken = useCallback(async () => {
    const tokenToRemove = tokenToRemoveRef.current;
    if (tokenToRemove?.chainId !== undefined) {
      if (isNonEvmChainId(tokenToRemove.chainId)) {
        await removeNonEvmToken({
          tokenAddress: tokenToRemove.address,
          tokenChainId: tokenToRemove.chainId,
          selectInternalAccountByScope,
        });
      } else {
        await removeEvmToken({
          tokenToRemove,
          currentChainId,
          trackEvent,
          strings,
          getDecimalChainId,
          createEventBuilder,
        });
      }
    }
  }, [
    currentChainId,
    trackEvent,
    createEventBuilder,
    selectInternalAccountByScope,
  ]);

  const goToAddToken = useCallback(() => {
    goToAddEvmToken({
      navigation,
      trackEvent,
      createEventBuilder,
      getDecimalChainId,
      currentChainId,
    });
  }, [navigation, trackEvent, createEventBuilder, currentChainId]);

  const onActionSheetPress = useCallback(
    (index: number) => {
      if (index === 0) {
        removeToken();
      }
    },
    [removeToken],
  );

  const handleScamWarningModal = useCallback(() => {
    setShowScamWarningModal((prev) => !prev);
  }, []);

  const maxItems = useMemo(() => {
    if (isFullView) {
      return undefined;
    }
    return isHomepageRedesignV1Enabled ? 10 : undefined;
  }, [isFullView, isHomepageRedesignV1Enabled]);

  return (
    <Box
      twClassName={
        isHomepageRedesignV1Enabled && !isFullView
          ? 'bg-default'
          : 'flex-1 bg-default'
      }
      testID={WalletViewSelectorsIDs.TOKENS_CONTAINER}
    >
      <TokenListControlBar
        goToAddToken={goToAddToken}
        style={isFullView ? tw`px-4 pb-4` : undefined}
      />
      {!hasInitialLoad ? (
        <Box twClassName={isFullView ? 'px-4' : undefined}>
          <TokenListSkeleton />
        </Box>
      ) : sortedTokenKeys.length > 0 ? (
        <TokenList
          tokenKeys={sortedTokenKeys}
          refreshing={refreshing}
          onRefresh={onRefresh}
          showRemoveMenu={showRemoveMenu}
          setShowScamWarningModal={handleScamWarningModal}
          maxItems={maxItems}
          isFullView={isFullView}
        />
      ) : (
        <Box twClassName={isFullView ? 'px-4 items-center' : 'items-center'}>
          <TokensEmptyState />
        </Box>
      )}
      {showScamWarningModal && (
        <ScamWarningModal
          showScamWarningModal={showScamWarningModal}
          setShowScamWarningModal={setShowScamWarningModal}
        />
      )}
      <ActionSheet
        ref={actionSheet as LegacyRef<typeof ActionSheet>}
        title={strings('wallet.remove_token_title')}
        options={[strings('wallet.remove'), strings('wallet.cancel')]}
        cancelButtonIndex={1}
        destructiveButtonIndex={0}
        onPress={onActionSheetPress}
      />
    </Box>
  );
});

Tokens.displayName = 'Tokens';

export default Tokens;<|MERGE_RESOLUTION|>--- conflicted
+++ resolved
@@ -30,10 +30,6 @@
 import { useNavigation } from '@react-navigation/native';
 import { StackNavigationProp } from '@react-navigation/stack';
 import { Box } from '@metamask/design-system-react-native';
-<<<<<<< HEAD
-import { selectIsEvmNetworkSelected } from '../../../selectors/multichainNetworkController';
-=======
->>>>>>> f4e8f8d0
 import { TokenListControlBar } from './TokenListControlBar';
 import { selectSelectedInternalAccountId } from '../../../selectors/accountsController';
 import { ScamWarningModal } from './TokenList/ScamWarningModal';
@@ -44,10 +40,7 @@
 import { selectSelectedInternalAccountByScope } from '../../../selectors/multichainAccounts/accounts';
 import { SolScope } from '@metamask/keyring-api';
 import { useTailwind } from '@metamask/design-system-twrnc-preset';
-<<<<<<< HEAD
-=======
 import { isNonEvmChainId } from '../../../core/Multichain/utils';
->>>>>>> f4e8f8d0
 import { selectHomepageRedesignV1Enabled } from '../../../selectors/featureFlagController/homepage';
 import { TokensEmptyState } from '../TokensEmptyState';
 
@@ -123,25 +116,12 @@
     }
   }, [sortedTokenKeys, hasInitialLoad]);
 
-<<<<<<< HEAD
-  const showRemoveMenu = useCallback(
-    (token: TokenI) => {
-      // remove token currently only supported on evm
-      if (isEvmSelected && actionSheet.current) {
-        setTokenToRemove(token);
-        actionSheet.current.show();
-      }
-    },
-    [isEvmSelected],
-  );
-=======
   const showRemoveMenu = useCallback((token: TokenI) => {
     if (actionSheet.current) {
       tokenToRemoveRef.current = token;
       actionSheet.current.show();
     }
   }, []);
->>>>>>> f4e8f8d0
 
   const onRefresh = useCallback(async () => {
     setRefreshing(true);
