import React, {
  useRef,
  useState,
  LegacyRef,
  useMemo,
  memo,
  useCallback,
} from 'react';
import { Hex } from '@metamask/utils';
import { View, Text } from 'react-native';
import ActionSheet from '@metamask/react-native-actionsheet';
import { useSelector } from 'react-redux';
import { selectTokensBalances } from '../../../selectors/tokenBalancesController';
import { selectSelectedInternalAccountAddress } from '../../../selectors/accountsController';
import { useTheme } from '../../../util/theme';
import { useMetrics } from '../../../components/hooks/useMetrics';
import Engine from '../../../core/Engine';
import NotificationManager from '../../../core/NotificationManager';
import { MetaMetricsEvents } from '../../../core/Analytics';
import Logger from '../../../util/Logger';
import {
  selectChainId,
  selectEvmNetworkConfigurationsByChainId,
  selectIsAllNetworks,
  selectIsPopularNetwork,
  selectNetworkConfigurations,
} from '../../../selectors/networkController';
import { getDecimalChainId, isTestNet } from '../../../util/networks';
import createStyles from './styles';
import { TokenList } from './TokenList';
import { TokenI } from './types';
import { WalletViewSelectorsIDs } from '../../../../e2e/selectors/wallet/WalletView.selectors';
import { strings } from '../../../../locales/i18n';
import { IconName } from '../../../component-library/components/Icons/Icon';
import { selectTokenSortConfig } from '../../../selectors/preferencesController';
import { deriveBalanceFromAssetMarketDetails, sortAssets } from './util';
import { useNavigation } from '@react-navigation/native';
import { StackNavigationProp } from '@react-navigation/stack';
import { selectTokenMarketData } from '../../../selectors/tokenRatesController';
import {
  selectCurrentCurrency,
  selectCurrencyRates,
} from '../../../selectors/currencyRateController';
import {
  createTokenBottomSheetFilterNavDetails,
  createTokensBottomSheetNavDetails,
} from './TokensBottomSheet';
import ButtonBase from '../../../component-library/components/Buttons/Button/foundation/ButtonBase';
import { selectNetworkName } from '../../../selectors/networkInfos';
import ButtonIcon from '../../../component-library/components/Buttons/ButtonIcon';
<<<<<<< HEAD
import { selectAccountTokensAcrossChains } from '../../../selectors/multichain';
=======
import { selectEvmTokens } from '../../../selectors/multichain';
>>>>>>> 29f19cb2
import { TraceName, endTrace, trace } from '../../../util/trace';
import { getTraceTags } from '../../../util/sentry/tags';
import { store } from '../../../store';
import { selectIsEvmNetworkSelected } from '../../../selectors/multichainNetworkController';
import { AssetPollingProvider } from '../../hooks/AssetPolling/AssetPollingProvider';

// this will be imported from TokenRatesController when it is exported from there
// PR: https://github.com/MetaMask/core/pull/4622
export interface MarketDataDetails {
  tokenAddress: `0x${string}`;
  value: number;
  currency: string;
  allTimeHigh: number;
  allTimeLow: number;
  circulatingSupply: number;
  dilutedMarketCap: number;
  high1d: number;
  low1d: number;
  marketCap: number;
  marketCapPercentChange1d: number;
  price: number;
  priceChange1d: number;
  pricePercentChange1d: number;
  pricePercentChange1h: number;
  pricePercentChange1y: number;
  pricePercentChange7d: number;
  pricePercentChange14d: number;
  pricePercentChange30d: number;
  pricePercentChange200d: number;
  totalVolume: number;
}

interface TokenListNavigationParamList {
  AddAsset: { assetType: string };
  [key: string]: undefined | object;
}

<<<<<<< HEAD
const Tokens: React.FC<TokensI> = memo(({ tokens }) => {
=======
const Tokens = memo(() => {
>>>>>>> 29f19cb2
  const navigation =
    useNavigation<
      StackNavigationProp<TokenListNavigationParamList, 'AddAsset'>
    >();
  const { colors } = useTheme();
  const { trackEvent, createEventBuilder } = useMetrics();
  const tokenSortConfig = useSelector(selectTokenSortConfig);
  const networkConfigurationsByChainId = useSelector(
    selectNetworkConfigurations,
  );

  const evmNetworkConfigurationsByChainId = useSelector(
    selectEvmNetworkConfigurationsByChainId,
<<<<<<< HEAD
  );

  const hideZeroBalanceTokens = useSelector(
    (state: RootState) => state.settings.hideZeroBalanceTokens,
  );
  const isUserOnCurrentNetwork = useSelector(
    selectIsTokenNetworkFilterEqualCurrentNetwork,
=======
>>>>>>> 29f19cb2
  );

  const currentCurrency = useSelector(selectCurrentCurrency);
  const networkName = useSelector(selectNetworkName);
  const currentChainId = useSelector(selectChainId);
  const nativeCurrencies = [
    ...new Set(
      Object.values(networkConfigurationsByChainId).map(
        (n) => n.nativeCurrency,
      ),
    ),
  ];

<<<<<<< HEAD
  const selectedAccountTokensChains = useSelector(
    selectAccountTokensAcrossChains,
  );

=======
>>>>>>> 29f19cb2
  const actionSheet = useRef<typeof ActionSheet>();
  const [tokenToRemove, setTokenToRemove] = useState<TokenI>();
  const [refreshing, setRefreshing] = useState(false);
  const [isAddTokenEnabled, setIsAddTokenEnabled] = useState(true);
  const isAllNetworks = useSelector(selectIsAllNetworks);

  // multi chain
  const selectedInternalAccountAddress = useSelector(
    selectSelectedInternalAccountAddress,
  );
  const multiChainMarketData = useSelector(selectTokenMarketData);
  const multiChainTokenBalance = useSelector(selectTokensBalances);
  const multiChainCurrencyRates = useSelector(selectCurrencyRates);
  const isPopularNetwork = useSelector(selectIsPopularNetwork);

  const isEvmSelected = useSelector(selectIsEvmNetworkSelected);

  const styles = createStyles(colors);

  const evmTokens = useSelector(selectEvmTokens);

  const calculateFiatBalances = useCallback(
    () =>
      evmTokens.map((token) => {
        const chainId = token.chainId as Hex;
        const multiChainExchangeRates = multiChainMarketData?.[chainId];
        const multiChainTokenBalances =
          multiChainTokenBalance?.[selectedInternalAccountAddress as Hex]?.[
            chainId
          ];
<<<<<<< HEAD
        const balance =
          multiChainTokenBalances?.[curToken.address as Hex] ||
          curToken.balance;

        if (
          !isZero(balance) ||
          (isUserOnCurrentNetwork && (curToken.isNative || curToken.isStaked))
        ) {
          tokensToDisplay.push(curToken);
        }
      }

      return tokensToDisplay;
    }
    return allTokens;
  };

  const categorizeTokens = (filteredTokens: TokenI[]) => {
    const nativeTokens: TokenI[] = [];
    const nonNativeTokens: TokenI[] = [];

    for (const currToken of filteredTokens) {
      const token = currToken as TokenI & { chainId: string };

      // Skip tokens if they are on a test network and the current chain is not a test network
      if (isTestNet(token.chainId) && !isTestNet(currentChainId)) {
        continue;
      }

      // Categorize tokens as native or non-native
      if (token.isNative) {
        nativeTokens.push(token);
      } else {
        nonNativeTokens.push(token);
      }
    }

    return [...nativeTokens, ...nonNativeTokens];
  };

  const calculateFiatBalances = (assets: TokenI[]) =>
    assets.map((token) => {
      const chainId = token.chainId as Hex;
      const multiChainExchangeRates = multiChainMarketData?.[chainId];
      const multiChainTokenBalances =
        multiChainTokenBalance?.[selectedInternalAccountAddress as Hex]?.[
          chainId
        ];
      const nativeCurrency =
        networkConfigurationsByChainId[chainId].nativeCurrency;
      const multiChainConversionRate =
        multiChainCurrencyRates?.[nativeCurrency]?.conversionRate || 0;

      return token.isETH || token.isNative
        ? parseFloat(token.balance) * multiChainConversionRate
        : deriveBalanceFromAssetMarketDetails(
            token,
            multiChainExchangeRates || {},
            multiChainTokenBalances || {},
            multiChainConversionRate || 0,
            currentCurrency || '',
          ).balanceFiatCalculation;
    });

  const filterTokensByNetwork = (tokensToDisplay: TokenI[]): TokenI[] => {
    if (isAllNetworks && isPopularNetwork && isEvmSelected) {
      return tokensToDisplay;
    }
    return tokensToDisplay.filter((token) => token.chainId === currentChainId);
  };
=======
        const nativeCurrency =
          networkConfigurationsByChainId[chainId].nativeCurrency;
        const multiChainConversionRate =
          multiChainCurrencyRates?.[nativeCurrency]?.conversionRate || 0;

        return token.isETH || token.isNative
          ? parseFloat(token.balance) * multiChainConversionRate
          : deriveBalanceFromAssetMarketDetails(
              token,
              multiChainExchangeRates || {},
              multiChainTokenBalances || {},
              multiChainConversionRate || 0,
              currentCurrency || '',
            ).balanceFiatCalculation;
      }),
    [
      evmTokens,
      multiChainMarketData,
      multiChainTokenBalance,
      selectedInternalAccountAddress,
      networkConfigurationsByChainId,
      multiChainCurrencyRates,
      currentCurrency,
    ],
  );
>>>>>>> 29f19cb2

  const tokensList = useMemo((): TokenI[] => {
    trace({
      name: TraceName.Tokens,
      tags: getTraceTags(store.getState()),
    });
    trace({
      name: TraceName.Tokens,
      tags: getTraceTags(store.getState()),
    });

    // Calculate fiat balances for tokens
    const tokenFiatBalances = calculateFiatBalances();

    const tokensWithBalances = evmTokens.map((token, i) => ({
      ...token,
      tokenFiatAmount: tokenFiatBalances[i],
    }));

    const tokensSorted = sortAssets(tokensWithBalances, tokenSortConfig);
    endTrace({
      name: TraceName.Tokens,
    });
    return tokensSorted;
<<<<<<< HEAD
    // eslint-disable-next-line react-hooks/exhaustive-deps
  }, [
    hideZeroBalanceTokens,
    tokenSortConfig,
    // Dependencies for multichain implementation
    multiChainTokenBalance,
    multiChainMarketData,
    multiChainCurrencyRates,
    selectedAccountTokensChains,
    selectedInternalAccountAddress,
    isUserOnCurrentNetwork,
  ]);
=======
  }, [calculateFiatBalances, evmTokens, tokenSortConfig]);
>>>>>>> 29f19cb2

  const showRemoveMenu = (token: TokenI) => {
    if (actionSheet.current) {
      setTokenToRemove(token);
      actionSheet.current.show();
    }
  };

  const showFilterControls = () => {
    navigation.navigate(...createTokenBottomSheetFilterNavDetails({}));
  };

  const showSortControls = () => {
    navigation.navigate(...createTokensBottomSheetNavDetails({}));
  };

  const onRefresh = async () => {
    requestAnimationFrame(async () => {
      if (!isEvmSelected) {
        return;
      }
      setRefreshing(true);

      const {
        TokenDetectionController,
        AccountTrackerController,
        CurrencyRateController,
        TokenRatesController,
        TokenBalancesController,
      } = Engine.context;
      // TODO: [SOLANA] - Refresh must work with non-evm chains, replace evmNetworkConfigurationsByChainId with networkConfigurationsByChainId
      const actions = [
        TokenDetectionController.detectTokens({
<<<<<<< HEAD
          chainIds: isPortfolioViewEnabled()
            ? (Object.keys(evmNetworkConfigurationsByChainId) as Hex[])
            : [currentChainId as Hex],
        }),

        TokenBalancesController.updateBalances({
          chainIds: isPortfolioViewEnabled()
            ? (Object.keys(evmNetworkConfigurationsByChainId) as Hex[])
            : [currentChainId as Hex],
        }),
        AccountTrackerController.refresh(),
        CurrencyRateController.updateExchangeRate(nativeCurrencies),
        ...(isPortfolioViewEnabled()
          ? Object.values(evmNetworkConfigurationsByChainId)
          : [evmNetworkConfigurationsByChainId[currentChainId as Hex]]
        ).map((network) =>
=======
          chainIds: Object.keys(evmNetworkConfigurationsByChainId) as Hex[],
        }),

        TokenBalancesController.updateBalances({
          chainIds: Object.keys(evmNetworkConfigurationsByChainId) as Hex[],
        }),
        AccountTrackerController.refresh(),
        CurrencyRateController.updateExchangeRate(nativeCurrencies),
        Object.values(evmNetworkConfigurationsByChainId).map((network) =>
>>>>>>> 29f19cb2
          TokenRatesController.updateExchangeRatesByChainId({
            chainId: network.chainId,
            nativeCurrency: network.nativeCurrency,
          }),
        ),
      ];
      await Promise.all(actions).catch((error) => {
        Logger.error(error, 'Error while refreshing tokens');
      });
      setRefreshing(false);
    });
  };

  const removeToken = async () => {
    const { TokensController, NetworkController } = Engine.context;
    const chainId = tokenToRemove?.chainId;
    const networkClientId = NetworkController.findNetworkClientIdByChainId(
      chainId as Hex,
    );
    const tokenAddress = tokenToRemove?.address || '';

    const symbol = tokenToRemove?.symbol;
    try {
      await TokensController.ignoreTokens([tokenAddress], networkClientId);
      NotificationManager.showSimpleNotification({
        status: `simple_notification`,
        duration: 5000,
        title: strings('wallet.token_toast.token_hidden_title'),
        description: strings('wallet.token_toast.token_hidden_desc', {
          tokenSymbol: symbol,
        }),
      });
      trackEvent(
        createEventBuilder(MetaMetricsEvents.TOKENS_HIDDEN)
          .addProperties({
            location: 'assets_list',
            token_standard: 'ERC20',
            asset_type: 'token',
            tokens: [`${symbol} - ${tokenAddress}`],
            chain_id: getDecimalChainId(currentChainId),
          })
          .build(),
      );
    } catch (err) {
      Logger.log(err, 'Wallet: Failed to hide token!');
    }
  };

  const goToAddToken = () => {
    setIsAddTokenEnabled(false);
    navigation.push('AddAsset', { assetType: 'token' });
    trackEvent(
      createEventBuilder(MetaMetricsEvents.TOKEN_IMPORT_CLICKED)
        .addProperties({
          source: 'manual',
          chain_id: getDecimalChainId(currentChainId),
        })
        .build(),
    );
    setIsAddTokenEnabled(true);
  };

  const onActionSheetPress = (index: number) =>
    index === 0 ? removeToken() : null;

  return (
    <AssetPollingProvider>
      <View
        style={styles.wrapper}
        testID={WalletViewSelectorsIDs.TOKENS_CONTAINER}
      >
        <View style={styles.actionBarWrapper}>
<<<<<<< HEAD
          {isPortfolioViewEnabled() ? (
            <View style={styles.controlButtonOuterWrapper}>
              <ButtonBase
                testID={WalletViewSelectorsIDs.TOKEN_NETWORK_FILTER}
                label={
                  <Text style={styles.controlButtonText} numberOfLines={1}>
                    {isAllNetworks && isPopularNetwork && isEvmSelected
                      ? `${strings('app_settings.popular')} ${strings(
                          'app_settings.networks',
                        )}`
                      : networkName ?? strings('wallet.current_network')}
                  </Text>
                }
                isDisabled={isTestNet(currentChainId) || !isPopularNetwork}
                onPress={isEvmSelected ? showFilterControls : () => null}
                endIconName={isEvmSelected ? IconName.ArrowDown : undefined}
                style={
                  isTestNet(currentChainId) || !isPopularNetwork
                    ? styles.controlButtonDisabled
                    : styles.controlButton
                }
                disabled={isTestNet(currentChainId) || !isPopularNetwork}
              />
              <View style={styles.controlButtonInnerWrapper}>
                <ButtonIcon
                  testID={WalletViewSelectorsIDs.SORT_BY}
                  onPress={showSortControls}
                  iconName={IconName.SwapVertical}
                  style={styles.controlIconButton}
                />
                <ButtonIcon
                  testID={WalletViewSelectorsIDs.IMPORT_TOKEN_BUTTON}
                  onPress={goToAddToken}
                  iconName={IconName.Add}
                  style={styles.controlIconButton}
                />
              </View>
            </View>
          ) : (
            <>
              <ButtonBase
=======
          <View style={styles.controlButtonOuterWrapper}>
            <ButtonBase
              testID={WalletViewSelectorsIDs.TOKEN_NETWORK_FILTER}
              label={
                <Text style={styles.controlButtonText} numberOfLines={1}>
                  {isAllNetworks && isPopularNetwork && isEvmSelected
                    ? `${strings('app_settings.popular')} ${strings(
                        'app_settings.networks',
                      )}`
                    : networkName ?? strings('wallet.current_network')}
                </Text>
              }
              isDisabled={isTestNet(currentChainId) || !isPopularNetwork}
              onPress={isEvmSelected ? showFilterControls : () => null}
              endIconName={isEvmSelected ? IconName.ArrowDown : undefined}
              style={
                isTestNet(currentChainId) || !isPopularNetwork
                  ? styles.controlButtonDisabled
                  : styles.controlButton
              }
              disabled={isTestNet(currentChainId) || !isPopularNetwork}
            />
            <View style={styles.controlButtonInnerWrapper}>
              <ButtonIcon
>>>>>>> 29f19cb2
                testID={WalletViewSelectorsIDs.SORT_BY}
                label={strings('wallet.sort_by')}
                onPress={showSortControls}
                endIconName={IconName.ArrowDown}
                style={styles.controlButton}
              />
              <ButtonBase
                testID={WalletViewSelectorsIDs.IMPORT_TOKEN_BUTTON}
                label={strings('wallet.import')}
                onPress={goToAddToken}
                startIconName={IconName.Add}
                style={styles.controlButton}
              />
<<<<<<< HEAD
            </>
          )}
=======
            </View>
          </View>
>>>>>>> 29f19cb2
        </View>
        {tokensList && (
          <TokenList
            tokens={tokensList}
            refreshing={refreshing}
            isAddTokenEnabled={isAddTokenEnabled}
            onRefresh={onRefresh}
            showRemoveMenu={showRemoveMenu}
            goToAddToken={goToAddToken}
          />
        )}
        <ActionSheet
          ref={actionSheet as LegacyRef<typeof ActionSheet>}
          title={strings('wallet.remove_token_title')}
          options={[strings('wallet.remove'), strings('wallet.cancel')]}
          cancelButtonIndex={1}
          destructiveButtonIndex={0}
          onPress={onActionSheetPress}
        />
      </View>
    </AssetPollingProvider>
  );
});

export default React.memo(Tokens);<|MERGE_RESOLUTION|>--- conflicted
+++ resolved
@@ -48,11 +48,7 @@
 import ButtonBase from '../../../component-library/components/Buttons/Button/foundation/ButtonBase';
 import { selectNetworkName } from '../../../selectors/networkInfos';
 import ButtonIcon from '../../../component-library/components/Buttons/ButtonIcon';
-<<<<<<< HEAD
-import { selectAccountTokensAcrossChains } from '../../../selectors/multichain';
-=======
 import { selectEvmTokens } from '../../../selectors/multichain';
->>>>>>> 29f19cb2
 import { TraceName, endTrace, trace } from '../../../util/trace';
 import { getTraceTags } from '../../../util/sentry/tags';
 import { store } from '../../../store';
@@ -90,11 +86,7 @@
   [key: string]: undefined | object;
 }
 
-<<<<<<< HEAD
-const Tokens: React.FC<TokensI> = memo(({ tokens }) => {
-=======
 const Tokens = memo(() => {
->>>>>>> 29f19cb2
   const navigation =
     useNavigation<
       StackNavigationProp<TokenListNavigationParamList, 'AddAsset'>
@@ -108,16 +100,6 @@
 
   const evmNetworkConfigurationsByChainId = useSelector(
     selectEvmNetworkConfigurationsByChainId,
-<<<<<<< HEAD
-  );
-
-  const hideZeroBalanceTokens = useSelector(
-    (state: RootState) => state.settings.hideZeroBalanceTokens,
-  );
-  const isUserOnCurrentNetwork = useSelector(
-    selectIsTokenNetworkFilterEqualCurrentNetwork,
-=======
->>>>>>> 29f19cb2
   );
 
   const currentCurrency = useSelector(selectCurrentCurrency);
@@ -131,13 +113,6 @@
     ),
   ];
 
-<<<<<<< HEAD
-  const selectedAccountTokensChains = useSelector(
-    selectAccountTokensAcrossChains,
-  );
-
-=======
->>>>>>> 29f19cb2
   const actionSheet = useRef<typeof ActionSheet>();
   const [tokenToRemove, setTokenToRemove] = useState<TokenI>();
   const [refreshing, setRefreshing] = useState(false);
@@ -168,78 +143,6 @@
           multiChainTokenBalance?.[selectedInternalAccountAddress as Hex]?.[
             chainId
           ];
-<<<<<<< HEAD
-        const balance =
-          multiChainTokenBalances?.[curToken.address as Hex] ||
-          curToken.balance;
-
-        if (
-          !isZero(balance) ||
-          (isUserOnCurrentNetwork && (curToken.isNative || curToken.isStaked))
-        ) {
-          tokensToDisplay.push(curToken);
-        }
-      }
-
-      return tokensToDisplay;
-    }
-    return allTokens;
-  };
-
-  const categorizeTokens = (filteredTokens: TokenI[]) => {
-    const nativeTokens: TokenI[] = [];
-    const nonNativeTokens: TokenI[] = [];
-
-    for (const currToken of filteredTokens) {
-      const token = currToken as TokenI & { chainId: string };
-
-      // Skip tokens if they are on a test network and the current chain is not a test network
-      if (isTestNet(token.chainId) && !isTestNet(currentChainId)) {
-        continue;
-      }
-
-      // Categorize tokens as native or non-native
-      if (token.isNative) {
-        nativeTokens.push(token);
-      } else {
-        nonNativeTokens.push(token);
-      }
-    }
-
-    return [...nativeTokens, ...nonNativeTokens];
-  };
-
-  const calculateFiatBalances = (assets: TokenI[]) =>
-    assets.map((token) => {
-      const chainId = token.chainId as Hex;
-      const multiChainExchangeRates = multiChainMarketData?.[chainId];
-      const multiChainTokenBalances =
-        multiChainTokenBalance?.[selectedInternalAccountAddress as Hex]?.[
-          chainId
-        ];
-      const nativeCurrency =
-        networkConfigurationsByChainId[chainId].nativeCurrency;
-      const multiChainConversionRate =
-        multiChainCurrencyRates?.[nativeCurrency]?.conversionRate || 0;
-
-      return token.isETH || token.isNative
-        ? parseFloat(token.balance) * multiChainConversionRate
-        : deriveBalanceFromAssetMarketDetails(
-            token,
-            multiChainExchangeRates || {},
-            multiChainTokenBalances || {},
-            multiChainConversionRate || 0,
-            currentCurrency || '',
-          ).balanceFiatCalculation;
-    });
-
-  const filterTokensByNetwork = (tokensToDisplay: TokenI[]): TokenI[] => {
-    if (isAllNetworks && isPopularNetwork && isEvmSelected) {
-      return tokensToDisplay;
-    }
-    return tokensToDisplay.filter((token) => token.chainId === currentChainId);
-  };
-=======
         const nativeCurrency =
           networkConfigurationsByChainId[chainId].nativeCurrency;
         const multiChainConversionRate =
@@ -265,7 +168,6 @@
       currentCurrency,
     ],
   );
->>>>>>> 29f19cb2
 
   const tokensList = useMemo((): TokenI[] => {
     trace({
@@ -290,22 +192,7 @@
       name: TraceName.Tokens,
     });
     return tokensSorted;
-<<<<<<< HEAD
-    // eslint-disable-next-line react-hooks/exhaustive-deps
-  }, [
-    hideZeroBalanceTokens,
-    tokenSortConfig,
-    // Dependencies for multichain implementation
-    multiChainTokenBalance,
-    multiChainMarketData,
-    multiChainCurrencyRates,
-    selectedAccountTokensChains,
-    selectedInternalAccountAddress,
-    isUserOnCurrentNetwork,
-  ]);
-=======
   }, [calculateFiatBalances, evmTokens, tokenSortConfig]);
->>>>>>> 29f19cb2
 
   const showRemoveMenu = (token: TokenI) => {
     if (actionSheet.current) {
@@ -339,24 +226,6 @@
       // TODO: [SOLANA] - Refresh must work with non-evm chains, replace evmNetworkConfigurationsByChainId with networkConfigurationsByChainId
       const actions = [
         TokenDetectionController.detectTokens({
-<<<<<<< HEAD
-          chainIds: isPortfolioViewEnabled()
-            ? (Object.keys(evmNetworkConfigurationsByChainId) as Hex[])
-            : [currentChainId as Hex],
-        }),
-
-        TokenBalancesController.updateBalances({
-          chainIds: isPortfolioViewEnabled()
-            ? (Object.keys(evmNetworkConfigurationsByChainId) as Hex[])
-            : [currentChainId as Hex],
-        }),
-        AccountTrackerController.refresh(),
-        CurrencyRateController.updateExchangeRate(nativeCurrencies),
-        ...(isPortfolioViewEnabled()
-          ? Object.values(evmNetworkConfigurationsByChainId)
-          : [evmNetworkConfigurationsByChainId[currentChainId as Hex]]
-        ).map((network) =>
-=======
           chainIds: Object.keys(evmNetworkConfigurationsByChainId) as Hex[],
         }),
 
@@ -366,7 +235,6 @@
         AccountTrackerController.refresh(),
         CurrencyRateController.updateExchangeRate(nativeCurrencies),
         Object.values(evmNetworkConfigurationsByChainId).map((network) =>
->>>>>>> 29f19cb2
           TokenRatesController.updateExchangeRatesByChainId({
             chainId: network.chainId,
             nativeCurrency: network.nativeCurrency,
@@ -439,49 +307,6 @@
         testID={WalletViewSelectorsIDs.TOKENS_CONTAINER}
       >
         <View style={styles.actionBarWrapper}>
-<<<<<<< HEAD
-          {isPortfolioViewEnabled() ? (
-            <View style={styles.controlButtonOuterWrapper}>
-              <ButtonBase
-                testID={WalletViewSelectorsIDs.TOKEN_NETWORK_FILTER}
-                label={
-                  <Text style={styles.controlButtonText} numberOfLines={1}>
-                    {isAllNetworks && isPopularNetwork && isEvmSelected
-                      ? `${strings('app_settings.popular')} ${strings(
-                          'app_settings.networks',
-                        )}`
-                      : networkName ?? strings('wallet.current_network')}
-                  </Text>
-                }
-                isDisabled={isTestNet(currentChainId) || !isPopularNetwork}
-                onPress={isEvmSelected ? showFilterControls : () => null}
-                endIconName={isEvmSelected ? IconName.ArrowDown : undefined}
-                style={
-                  isTestNet(currentChainId) || !isPopularNetwork
-                    ? styles.controlButtonDisabled
-                    : styles.controlButton
-                }
-                disabled={isTestNet(currentChainId) || !isPopularNetwork}
-              />
-              <View style={styles.controlButtonInnerWrapper}>
-                <ButtonIcon
-                  testID={WalletViewSelectorsIDs.SORT_BY}
-                  onPress={showSortControls}
-                  iconName={IconName.SwapVertical}
-                  style={styles.controlIconButton}
-                />
-                <ButtonIcon
-                  testID={WalletViewSelectorsIDs.IMPORT_TOKEN_BUTTON}
-                  onPress={goToAddToken}
-                  iconName={IconName.Add}
-                  style={styles.controlIconButton}
-                />
-              </View>
-            </View>
-          ) : (
-            <>
-              <ButtonBase
-=======
           <View style={styles.controlButtonOuterWrapper}>
             <ButtonBase
               testID={WalletViewSelectorsIDs.TOKEN_NETWORK_FILTER}
@@ -506,27 +331,19 @@
             />
             <View style={styles.controlButtonInnerWrapper}>
               <ButtonIcon
->>>>>>> 29f19cb2
                 testID={WalletViewSelectorsIDs.SORT_BY}
-                label={strings('wallet.sort_by')}
                 onPress={showSortControls}
-                endIconName={IconName.ArrowDown}
-                style={styles.controlButton}
+                iconName={IconName.SwapVertical}
+                style={styles.controlIconButton}
               />
-              <ButtonBase
+              <ButtonIcon
                 testID={WalletViewSelectorsIDs.IMPORT_TOKEN_BUTTON}
-                label={strings('wallet.import')}
                 onPress={goToAddToken}
-                startIconName={IconName.Add}
-                style={styles.controlButton}
+                iconName={IconName.Add}
+                style={styles.controlIconButton}
               />
-<<<<<<< HEAD
-            </>
-          )}
-=======
             </View>
           </View>
->>>>>>> 29f19cb2
         </View>
         {tokensList && (
           <TokenList
