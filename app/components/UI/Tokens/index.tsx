import React, { useRef, useState, LegacyRef } from 'react';
import { View } from 'react-native';
import ActionSheet from '@metamask/react-native-actionsheet';
import { useSelector } from 'react-redux';
import useTokenBalancesController from '../../hooks/useTokenBalancesController/useTokenBalancesController';
import { useTheme } from '../../../util/theme';
import { useMetrics } from '../../../components/hooks/useMetrics';
import Engine from '../../../core/Engine';
import NotificationManager from '../../../core/NotificationManager';
import { MetaMetricsEvents } from '../../../core/Analytics';
import Logger from '../../../util/Logger';
import {
  selectChainId,
  selectNetworkClientId,
} from '../../../selectors/networkController';
import { getDecimalChainId } from '../../../util/networks';
import { isZero } from '../../../util/lodash';
import createStyles from './styles';
import { TokenList } from './TokenList';
import { TokenI, TokensI } from './types';
import { WalletViewSelectorsIDs } from '../../../../e2e/selectors/wallet/WalletView.selectors';
import { strings } from '../../../../locales/i18n';
import { RootState } from '../../../reducers';

// this will be imported from TokenRatesController when it is exported from there
// PR: https://github.com/MetaMask/core/pull/4622
export interface MarketDataDetails {
  tokenAddress: `0x${string}`;
  value: number;
  currency: string;
  allTimeHigh: number;
  allTimeLow: number;
  circulatingSupply: number;
  dilutedMarketCap: number;
  high1d: number;
  low1d: number;
  marketCap: number;
  marketCapPercentChange1d: number;
  price: number;
  priceChange1d: number;
  pricePercentChange1d: number;
  pricePercentChange1h: number;
  pricePercentChange1y: number;
  pricePercentChange7d: number;
  pricePercentChange14d: number;
  pricePercentChange30d: number;
  pricePercentChange200d: number;
  totalVolume: number;
}

const Tokens: React.FC<TokensI> = ({ tokens }) => {
  const { colors } = useTheme();
  const { trackEvent } = useMetrics();
  const { data: tokenBalances } = useTokenBalancesController();

  const chainId = useSelector(selectChainId);
  const networkClientId = useSelector(selectNetworkClientId);
  const hideZeroBalanceTokens = useSelector(
    (state: RootState) => state.settings.hideZeroBalanceTokens,
  );

  const actionSheet = useRef<typeof ActionSheet>();
  const [tokenToRemove, setTokenToRemove] = useState<TokenI>();
  const [refreshing, setRefreshing] = useState(false);

  const styles = createStyles(colors);

  const showRemoveMenu = (token: TokenI) => {
    if (actionSheet.current) {
      setTokenToRemove(token);
      actionSheet.current.show();
    }
  };

  const onRefresh = async () => {
    requestAnimationFrame(async () => {
      setRefreshing(true);

      const {
        TokenDetectionController,
        AccountTrackerController,
        CurrencyRateController,
        TokenRatesController,
      } = Engine.context;
      const actions = [
        TokenDetectionController.detectTokens(),
        AccountTrackerController.refresh(),
        CurrencyRateController.startPollingByNetworkClientId(networkClientId),
        TokenRatesController.updateExchangeRates(),
      ];
      await Promise.all(actions).catch((error) => {
        Logger.error(error, 'Error while refreshing tokens');
      });
      setRefreshing(false);
    });
  };

<<<<<<< HEAD
  const renderNetworth = () => {
    const balance = Engine.getTotalFiatAccountBalance();
    let total;
    if (isOriginalNativeTokenSymbol) {
      const tokenFiatTotal = balance?.tokenFiat ?? 0;
      const ethFiatTotal = balance?.ethFiat ?? 0;
      total = tokenFiatTotal + ethFiatTotal;
    } else {
      total = balance?.tokenFiat ?? 0;
    }

    const fiatBalance = `${renderFiat(total, currentCurrency)}`;

    const onOpenPortfolio = () => {
      const existingPortfolioTab = browserTabs.find(({ url }: BrowserTab) =>
        isPortfolioUrl(url),
      );

      let existingTabId;
      let newTabUrl;
      if (existingPortfolioTab) {
        existingTabId = existingPortfolioTab.id;
      } else {
        const analyticsEnabled = isEnabled();
        const portfolioUrl = new URL(AppConstants.PORTFOLIO.URL);

        portfolioUrl.searchParams.append('metamaskEntry', 'mobile');

        // Append user's privacy preferences for metrics + marketing on user navigation to Portfolio.
        portfolioUrl.searchParams.append(
          'metricsEnabled',
          String(analyticsEnabled),
        );
        portfolioUrl.searchParams.append(
          'marketingEnabled',
          String(!!isDataCollectionForMarketingEnabled),
        );

        newTabUrl = portfolioUrl.href;
      }
      const params = {
        ...(newTabUrl && { newTabUrl }),
        ...(existingTabId && { existingTabId, newTabUrl: undefined }),
        timestamp: Date.now(),
      };
      navigation.navigate(Routes.BROWSER.HOME, {
        screen: Routes.BROWSER.VIEW,
        params,
      });
      trackEvent(MetaMetricsEvents.PORTFOLIO_LINK_CLICKED, {
        portfolioUrl: AppConstants.PORTFOLIO.URL,
      });
    };

    return (
      <View style={styles.networth}>
        <View>
          <Text
            style={styles.fiatBalance}
            testID={WalletViewSelectorsIDs.TOTAL_BALANCE_TEXT}
          >
            {fiatBalance}
          </Text>

          {!isTestNet(chainId) ? (
            <AggregatedPercentage
              ethFiat={balance?.ethFiat}
              tokenFiat={balance?.tokenFiat}
              tokenFiat1dAgo={balance?.tokenFiat1dAgo}
              ethFiat1dAgo={balance?.ethFiat1dAgo}
            />
          ) : null}
        </View>
        <Button
          variant={ButtonVariants.Secondary}
          size={ButtonSize.Md}
          width={ButtonWidthTypes.Full}
          style={styles.buyButton}
          onPress={onOpenPortfolio}
          label={strings('asset_overview.portfolio_button')}
          testID={WalletViewSelectorsIDs.PORTFOLIO_BUTTON}
          endIconName={IconName.Export}
        />
      </View>
    );
  };

  const renderList = () => {
    const tokensToDisplay = hideZeroBalanceTokens
      ? tokens.filter((token) => {
          const { address, isETH } = token;
          return !isZero(tokenBalances[address]) || isETH;
        })
      : tokens;

    const renderFlatListFooter = (): JSX.Element => (
      <>
        {renderTokensDetectedSection()}
        {renderBuyButton()}
        {renderFooter()}
      </>
    );

    return (
      <FlatList
        ListHeaderComponent={renderNetworth()}
        data={tokensToDisplay}
        renderItem={({ item }) => renderItem(item)}
        keyExtractor={(_, index) => index.toString()}
        ListFooterComponent={renderFlatListFooter}
        refreshControl={
          <RefreshControl
            colors={[colors.primary.default]}
            tintColor={colors.icon.default}
            refreshing={refreshing}
            onRefresh={onRefresh}
          />
        }
      />
    );
  };

=======
>>>>>>> cee6f4a7
  const removeToken = async () => {
    const { TokensController } = Engine.context;
    const tokenAddress = tokenToRemove?.address || '';
    const symbol = tokenToRemove?.symbol;
    try {
      await TokensController.ignoreTokens([tokenAddress]);
      NotificationManager.showSimpleNotification({
        status: `simple_notification`,
        duration: 5000,
        title: strings('wallet.token_toast.token_hidden_title'),
        description: strings('wallet.token_toast.token_hidden_desc', {
          tokenSymbol: symbol,
        }),
      });
      trackEvent(MetaMetricsEvents.TOKENS_HIDDEN, {
        location: 'assets_list',
        token_standard: 'ERC20',
        asset_type: 'token',
        tokens: [`${symbol} - ${tokenAddress}`],
        chain_id: getDecimalChainId(chainId),
      });
    } catch (err) {
      Logger.log(err, 'Wallet: Failed to hide token!');
    }
  };

  const onActionSheetPress = (index: number) =>
    index === 0 ? removeToken() : null;

  const tokensToDisplay = hideZeroBalanceTokens
    ? tokens.filter((token) => {
        const { address, isETH } = token;
        return !isZero(tokenBalances[address]) || isETH;
      })
    : tokens;

  return (
    <View
      style={styles.wrapper}
      testID={WalletViewSelectorsIDs.TOKENS_CONTAINER}
    >
      <TokenList
        tokens={tokensToDisplay}
        refreshing={refreshing}
        onRefresh={onRefresh}
        showRemoveMenu={showRemoveMenu}
      />
      <ActionSheet
        ref={actionSheet as LegacyRef<typeof ActionSheet>}
        title={strings('wallet.remove_token_title')}
        options={[strings('wallet.remove'), strings('wallet.cancel')]}
        cancelButtonIndex={1}
        destructiveButtonIndex={0}
        onPress={onActionSheetPress}
      />
    </View>
  );
};

export default Tokens;<|MERGE_RESOLUTION|>--- conflicted
+++ resolved
@@ -95,131 +95,6 @@
     });
   };
 
-<<<<<<< HEAD
-  const renderNetworth = () => {
-    const balance = Engine.getTotalFiatAccountBalance();
-    let total;
-    if (isOriginalNativeTokenSymbol) {
-      const tokenFiatTotal = balance?.tokenFiat ?? 0;
-      const ethFiatTotal = balance?.ethFiat ?? 0;
-      total = tokenFiatTotal + ethFiatTotal;
-    } else {
-      total = balance?.tokenFiat ?? 0;
-    }
-
-    const fiatBalance = `${renderFiat(total, currentCurrency)}`;
-
-    const onOpenPortfolio = () => {
-      const existingPortfolioTab = browserTabs.find(({ url }: BrowserTab) =>
-        isPortfolioUrl(url),
-      );
-
-      let existingTabId;
-      let newTabUrl;
-      if (existingPortfolioTab) {
-        existingTabId = existingPortfolioTab.id;
-      } else {
-        const analyticsEnabled = isEnabled();
-        const portfolioUrl = new URL(AppConstants.PORTFOLIO.URL);
-
-        portfolioUrl.searchParams.append('metamaskEntry', 'mobile');
-
-        // Append user's privacy preferences for metrics + marketing on user navigation to Portfolio.
-        portfolioUrl.searchParams.append(
-          'metricsEnabled',
-          String(analyticsEnabled),
-        );
-        portfolioUrl.searchParams.append(
-          'marketingEnabled',
-          String(!!isDataCollectionForMarketingEnabled),
-        );
-
-        newTabUrl = portfolioUrl.href;
-      }
-      const params = {
-        ...(newTabUrl && { newTabUrl }),
-        ...(existingTabId && { existingTabId, newTabUrl: undefined }),
-        timestamp: Date.now(),
-      };
-      navigation.navigate(Routes.BROWSER.HOME, {
-        screen: Routes.BROWSER.VIEW,
-        params,
-      });
-      trackEvent(MetaMetricsEvents.PORTFOLIO_LINK_CLICKED, {
-        portfolioUrl: AppConstants.PORTFOLIO.URL,
-      });
-    };
-
-    return (
-      <View style={styles.networth}>
-        <View>
-          <Text
-            style={styles.fiatBalance}
-            testID={WalletViewSelectorsIDs.TOTAL_BALANCE_TEXT}
-          >
-            {fiatBalance}
-          </Text>
-
-          {!isTestNet(chainId) ? (
-            <AggregatedPercentage
-              ethFiat={balance?.ethFiat}
-              tokenFiat={balance?.tokenFiat}
-              tokenFiat1dAgo={balance?.tokenFiat1dAgo}
-              ethFiat1dAgo={balance?.ethFiat1dAgo}
-            />
-          ) : null}
-        </View>
-        <Button
-          variant={ButtonVariants.Secondary}
-          size={ButtonSize.Md}
-          width={ButtonWidthTypes.Full}
-          style={styles.buyButton}
-          onPress={onOpenPortfolio}
-          label={strings('asset_overview.portfolio_button')}
-          testID={WalletViewSelectorsIDs.PORTFOLIO_BUTTON}
-          endIconName={IconName.Export}
-        />
-      </View>
-    );
-  };
-
-  const renderList = () => {
-    const tokensToDisplay = hideZeroBalanceTokens
-      ? tokens.filter((token) => {
-          const { address, isETH } = token;
-          return !isZero(tokenBalances[address]) || isETH;
-        })
-      : tokens;
-
-    const renderFlatListFooter = (): JSX.Element => (
-      <>
-        {renderTokensDetectedSection()}
-        {renderBuyButton()}
-        {renderFooter()}
-      </>
-    );
-
-    return (
-      <FlatList
-        ListHeaderComponent={renderNetworth()}
-        data={tokensToDisplay}
-        renderItem={({ item }) => renderItem(item)}
-        keyExtractor={(_, index) => index.toString()}
-        ListFooterComponent={renderFlatListFooter}
-        refreshControl={
-          <RefreshControl
-            colors={[colors.primary.default]}
-            tintColor={colors.icon.default}
-            refreshing={refreshing}
-            onRefresh={onRefresh}
-          />
-        }
-      />
-    );
-  };
-
-=======
->>>>>>> cee6f4a7
   const removeToken = async () => {
     const { TokensController } = Engine.context;
     const tokenAddress = tokenToRemove?.address || '';
