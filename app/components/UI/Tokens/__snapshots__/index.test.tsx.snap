--- conflicted
+++ resolved
@@ -305,21 +305,14 @@
                         ListFooterComponent={[Function]}
                         ListHeaderComponent={
                           <View
-                            onLayout={[Function]}
                             style={
                               Object {
-<<<<<<< HEAD
                                 "alignItems": "center",
                                 "flexDirection": "row",
                                 "marginLeft": 16,
                                 "marginVertical": 24,
-=======
-                                "alignSelf": "flex-start",
-                                "position": "relative",
->>>>>>> f83335a6
                               }
                             }
-                            testID="badge-wrapper-badge"
                           >
                             <Text
                               style={
@@ -473,11 +466,14 @@
                               testID="asset-ETH"
                             >
                               <View
+                                onLayout={[Function]}
                                 style={
                                   Object {
                                     "alignSelf": "flex-start",
-                                  }
-                                }
+                                    "position": "relative",
+                                  }
+                                }
+                                testID="badge-wrapper-badge"
                               >
                                 <View>
                                   <View
@@ -547,45 +543,25 @@
                                 <View
                                   style={
                                     Object {
+                                      "alignItems": "center",
+                                      "aspectRatio": 1,
+                                      "height": 0,
+                                      "justifyContent": "center",
                                       "position": "absolute",
-                                      "right": -4,
-                                      "top": -4,
-                                    }
-                                  }
-                                  testID="badge-base"
-                                >
-                                  <View
-                                    style={
-                                      Object {
-                                        "backgroundColor": "#FFFFFF",
-                                        "borderRadius": 8,
-                                        "height": 16,
-                                        "overflow": "hidden",
-                                        "width": 16,
-                                      }
-                                    }
-                                  >
-                                    <Image
-                                      onError={[Function]}
-                                      resizeMode="contain"
-                                      source={
-                                        Object {
-                                          "testUri": "../../../app/images/eth-logo-new.png",
-                                        }
-                                      }
-                                      style={
-                                        Object {
-                                          "flex": 1,
-                                          "height": undefined,
-                                          "width": undefined,
-                                        }
-                                      }
-                                      testID="network-avatar-image"
-                                    />
-                                  </View>
-                                </View>
+                                      "right": 0,
+                                      "top": 0,
+                                      "transform": Array [
+                                        Object {
+                                          "translateX": 0,
+                                        },
+                                        Object {
+                                          "translateY": -0,
+                                        },
+                                      ],
+                                    }
+                                  }
+                                />
                               </View>
-<<<<<<< HEAD
                               <View
                                 style={
                                   Object {
@@ -641,30 +617,6 @@
                                  ETH
                               </Text>
                             </TouchableOpacity>
-=======
-                            </View>
-                            <View
-                              style={
-                                Object {
-                                  "alignItems": "center",
-                                  "aspectRatio": 1,
-                                  "height": 0,
-                                  "justifyContent": "center",
-                                  "position": "absolute",
-                                  "right": 0,
-                                  "top": 0,
-                                  "transform": Array [
-                                    Object {
-                                      "translateX": 0,
-                                    },
-                                    Object {
-                                      "translateY": -0,
-                                    },
-                                  ],
-                                }
-                              }
-                            />
->>>>>>> f83335a6
                           </View>
                           <View
                             onLayout={[Function]}
@@ -684,58 +636,15 @@
                               }
                               testID="asset-BAT"
                             >
-<<<<<<< HEAD
-=======
-                              &lt; $0.01
-                            </Text>
-                          </View>
-                          <Text
-                            style={
-                              Object {
-                                "color": "#24272A",
-                                "fontFamily": "Euclid Circular B",
-                                "fontSize": 16,
-                                "fontWeight": "500",
-                                "letterSpacing": 0,
-                                "lineHeight": 24,
-                              }
-                            }
-                          >
-                             ETH
-                          </Text>
-                        </TouchableOpacity>
-                        <TouchableOpacity
-                          onLongPress={[Function]}
-                          onPress={[Function]}
-                          style={
-                            Object {
-                              "alignItems": "flex-start",
-                              "flex": 1,
-                              "flexDirection": "row",
-                              "paddingHorizontal": 15,
-                              "paddingVertical": 10,
-                            }
-                          }
-                          testID="asset-BAT"
-                        >
-                          <View
-                            onLayout={[Function]}
-                            style={
-                              Object {
-                                "alignSelf": "flex-start",
-                                "position": "relative",
-                              }
-                            }
-                            testID="badge-wrapper-badge"
-                          >
-                            <View>
->>>>>>> f83335a6
                               <View
+                                onLayout={[Function]}
                                 style={
                                   Object {
                                     "alignSelf": "flex-start",
-                                  }
-                                }
+                                    "position": "relative",
+                                  }
+                                }
+                                testID="badge-wrapper-badge"
                               >
                                 <View>
                                   <View
@@ -771,45 +680,25 @@
                                 <View
                                   style={
                                     Object {
+                                      "alignItems": "center",
+                                      "aspectRatio": 1,
+                                      "height": 0,
+                                      "justifyContent": "center",
                                       "position": "absolute",
-                                      "right": -4,
-                                      "top": -4,
-                                    }
-                                  }
-                                  testID="badge-base"
-                                >
-                                  <View
-                                    style={
-                                      Object {
-                                        "backgroundColor": "#FFFFFF",
-                                        "borderRadius": 8,
-                                        "height": 16,
-                                        "overflow": "hidden",
-                                        "width": 16,
-                                      }
-                                    }
-                                  >
-                                    <Image
-                                      onError={[Function]}
-                                      resizeMode="contain"
-                                      source={
-                                        Object {
-                                          "testUri": "../../../app/images/eth-logo-new.png",
-                                        }
-                                      }
-                                      style={
-                                        Object {
-                                          "flex": 1,
-                                          "height": undefined,
-                                          "width": undefined,
-                                        }
-                                      }
-                                      testID="network-avatar-image"
-                                    />
-                                  </View>
-                                </View>
+                                      "right": 0,
+                                      "top": 0,
+                                      "transform": Array [
+                                        Object {
+                                          "translateX": 0,
+                                        },
+                                        Object {
+                                          "translateY": -0,
+                                        },
+                                      ],
+                                    }
+                                  }
+                                />
                               </View>
-<<<<<<< HEAD
                               <View
                                 style={
                                   Object {
@@ -850,121 +739,6 @@
                                   &lt; $0.01
                                 </Text>
                               </View>
-=======
-                            </View>
-                            <View
-                              style={
-                                Object {
-                                  "alignItems": "center",
-                                  "aspectRatio": 1,
-                                  "height": 0,
-                                  "justifyContent": "center",
-                                  "position": "absolute",
-                                  "right": 0,
-                                  "top": 0,
-                                  "transform": Array [
-                                    Object {
-                                      "translateX": 0,
-                                    },
-                                    Object {
-                                      "translateY": -0,
-                                    },
-                                  ],
-                                }
-                              }
-                            />
-                          </View>
-                          <View
-                            style={
-                              Object {
-                                "flex": 1,
-                                "justifyContent": "center",
-                                "marginLeft": 20,
-                              }
-                            }
-                            testID="balance"
-                          >
-                            <Text
-                              style={
-                                Object {
-                                  "color": "#24272A",
-                                  "fontFamily": "Euclid Circular B",
-                                  "fontSize": 16,
-                                  "fontWeight": "500",
-                                  "letterSpacing": 0,
-                                  "lineHeight": 24,
-                                }
-                              }
-                            >
-                              Bat
-                            </Text>
-                            <Text
-                              style={
-                                Object {
-                                  "color": "#535A61",
-                                  "fontFamily": "EuclidCircularB-Regular",
-                                  "fontSize": 14,
-                                  "fontWeight": "400",
-                                  "letterSpacing": 0,
-                                  "lineHeight": 22,
-                                  "textTransform": "uppercase",
-                                }
-                              }
-                            >
-                              &lt; $0.01
-                            </Text>
-                          </View>
-                          <Text
-                            style={
-                              Object {
-                                "color": "#24272A",
-                                "fontFamily": "Euclid Circular B",
-                                "fontSize": 16,
-                                "fontWeight": "500",
-                                "letterSpacing": 0,
-                                "lineHeight": 24,
-                              }
-                            }
-                          >
-                            &lt; 0.00001 BAT
-                          </Text>
-                        </TouchableOpacity>
-                        <View
-                          style={
-                            Object {
-                              "alignItems": "center",
-                              "flex": 1,
-                              "marginTop": 9,
-                              "paddingBottom": 30,
-                            }
-                          }
-                        >
-                          <TouchableOpacity
-                            disabled={false}
-                            onPress={[Function]}
-                            style={
-                              Object {
-                                "alignItems": "center",
-                                "flexDirection": "row",
-                                "justifyContent": "center",
-                              }
-                            }
-                            testID="import-token-button"
-                          >
-                            <Text
-                              style={
-                                Object {
-                                  "color": "#24272A",
-                                  "fontFamily": "Euclid Circular B",
-                                  "fontSize": 14,
-                                  "fontWeight": "400",
-                                  "letterSpacing": 0,
-                                  "lineHeight": 22,
-                                  "textAlign": "center",
-                                }
-                              }
-                            >
->>>>>>> f83335a6
                               <Text
                                 style={
                                   Object {
@@ -1373,21 +1147,14 @@
                         ListFooterComponent={[Function]}
                         ListHeaderComponent={
                           <View
-                            onLayout={[Function]}
                             style={
                               Object {
-<<<<<<< HEAD
                                 "alignItems": "center",
                                 "flexDirection": "row",
                                 "marginLeft": 16,
                                 "marginVertical": 24,
-=======
-                                "alignSelf": "flex-start",
-                                "position": "relative",
->>>>>>> f83335a6
                               }
                             }
-                            testID="badge-wrapper-badge"
                           >
                             <Text
                               style={
@@ -1541,11 +1308,14 @@
                               testID="asset-ETH"
                             >
                               <View
+                                onLayout={[Function]}
                                 style={
                                   Object {
                                     "alignSelf": "flex-start",
-                                  }
-                                }
+                                    "position": "relative",
+                                  }
+                                }
+                                testID="badge-wrapper-badge"
                               >
                                 <View>
                                   <View
@@ -1615,45 +1385,25 @@
                                 <View
                                   style={
                                     Object {
+                                      "alignItems": "center",
+                                      "aspectRatio": 1,
+                                      "height": 0,
+                                      "justifyContent": "center",
                                       "position": "absolute",
-                                      "right": -4,
-                                      "top": -4,
-                                    }
-                                  }
-                                  testID="badge-base"
-                                >
-                                  <View
-                                    style={
-                                      Object {
-                                        "backgroundColor": "#FFFFFF",
-                                        "borderRadius": 8,
-                                        "height": 16,
-                                        "overflow": "hidden",
-                                        "width": 16,
-                                      }
-                                    }
-                                  >
-                                    <Image
-                                      onError={[Function]}
-                                      resizeMode="contain"
-                                      source={
-                                        Object {
-                                          "testUri": "../../../app/images/eth-logo-new.png",
-                                        }
-                                      }
-                                      style={
-                                        Object {
-                                          "flex": 1,
-                                          "height": undefined,
-                                          "width": undefined,
-                                        }
-                                      }
-                                      testID="network-avatar-image"
-                                    />
-                                  </View>
-                                </View>
+                                      "right": 0,
+                                      "top": 0,
+                                      "transform": Array [
+                                        Object {
+                                          "translateX": 0,
+                                        },
+                                        Object {
+                                          "translateY": -0,
+                                        },
+                                      ],
+                                    }
+                                  }
+                                />
                               </View>
-<<<<<<< HEAD
                               <View
                                 style={
                                   Object {
@@ -1709,30 +1459,6 @@
                                  ETH
                               </Text>
                             </TouchableOpacity>
-=======
-                            </View>
-                            <View
-                              style={
-                                Object {
-                                  "alignItems": "center",
-                                  "aspectRatio": 1,
-                                  "height": 0,
-                                  "justifyContent": "center",
-                                  "position": "absolute",
-                                  "right": 0,
-                                  "top": 0,
-                                  "transform": Array [
-                                    Object {
-                                      "translateX": 0,
-                                    },
-                                    Object {
-                                      "translateY": -0,
-                                    },
-                                  ],
-                                }
-                              }
-                            />
->>>>>>> f83335a6
                           </View>
                           <View
                             onLayout={[Function]}
@@ -1752,58 +1478,15 @@
                               }
                               testID="asset-BAT"
                             >
-<<<<<<< HEAD
-=======
-                              &lt; $0.01
-                            </Text>
-                          </View>
-                          <Text
-                            style={
-                              Object {
-                                "color": "#24272A",
-                                "fontFamily": "Euclid Circular B",
-                                "fontSize": 16,
-                                "fontWeight": "500",
-                                "letterSpacing": 0,
-                                "lineHeight": 24,
-                              }
-                            }
-                          >
-                             ETH
-                          </Text>
-                        </TouchableOpacity>
-                        <TouchableOpacity
-                          onLongPress={[Function]}
-                          onPress={[Function]}
-                          style={
-                            Object {
-                              "alignItems": "flex-start",
-                              "flex": 1,
-                              "flexDirection": "row",
-                              "paddingHorizontal": 15,
-                              "paddingVertical": 10,
-                            }
-                          }
-                          testID="asset-BAT"
-                        >
-                          <View
-                            onLayout={[Function]}
-                            style={
-                              Object {
-                                "alignSelf": "flex-start",
-                                "position": "relative",
-                              }
-                            }
-                            testID="badge-wrapper-badge"
-                          >
-                            <View>
->>>>>>> f83335a6
                               <View
+                                onLayout={[Function]}
                                 style={
                                   Object {
                                     "alignSelf": "flex-start",
-                                  }
-                                }
+                                    "position": "relative",
+                                  }
+                                }
+                                testID="badge-wrapper-badge"
                               >
                                 <View>
                                   <View
@@ -1839,45 +1522,25 @@
                                 <View
                                   style={
                                     Object {
+                                      "alignItems": "center",
+                                      "aspectRatio": 1,
+                                      "height": 0,
+                                      "justifyContent": "center",
                                       "position": "absolute",
-                                      "right": -4,
-                                      "top": -4,
-                                    }
-                                  }
-                                  testID="badge-base"
-                                >
-                                  <View
-                                    style={
-                                      Object {
-                                        "backgroundColor": "#FFFFFF",
-                                        "borderRadius": 8,
-                                        "height": 16,
-                                        "overflow": "hidden",
-                                        "width": 16,
-                                      }
-                                    }
-                                  >
-                                    <Image
-                                      onError={[Function]}
-                                      resizeMode="contain"
-                                      source={
-                                        Object {
-                                          "testUri": "../../../app/images/eth-logo-new.png",
-                                        }
-                                      }
-                                      style={
-                                        Object {
-                                          "flex": 1,
-                                          "height": undefined,
-                                          "width": undefined,
-                                        }
-                                      }
-                                      testID="network-avatar-image"
-                                    />
-                                  </View>
-                                </View>
+                                      "right": 0,
+                                      "top": 0,
+                                      "transform": Array [
+                                        Object {
+                                          "translateX": 0,
+                                        },
+                                        Object {
+                                          "translateY": -0,
+                                        },
+                                      ],
+                                    }
+                                  }
+                                />
                               </View>
-<<<<<<< HEAD
                               <View
                                 style={
                                   Object {
@@ -1918,121 +1581,6 @@
                                   &lt; $0.01
                                 </Text>
                               </View>
-=======
-                            </View>
-                            <View
-                              style={
-                                Object {
-                                  "alignItems": "center",
-                                  "aspectRatio": 1,
-                                  "height": 0,
-                                  "justifyContent": "center",
-                                  "position": "absolute",
-                                  "right": 0,
-                                  "top": 0,
-                                  "transform": Array [
-                                    Object {
-                                      "translateX": 0,
-                                    },
-                                    Object {
-                                      "translateY": -0,
-                                    },
-                                  ],
-                                }
-                              }
-                            />
-                          </View>
-                          <View
-                            style={
-                              Object {
-                                "flex": 1,
-                                "justifyContent": "center",
-                                "marginLeft": 20,
-                              }
-                            }
-                            testID="balance"
-                          >
-                            <Text
-                              style={
-                                Object {
-                                  "color": "#24272A",
-                                  "fontFamily": "Euclid Circular B",
-                                  "fontSize": 16,
-                                  "fontWeight": "500",
-                                  "letterSpacing": 0,
-                                  "lineHeight": 24,
-                                }
-                              }
-                            >
-                              Bat
-                            </Text>
-                            <Text
-                              style={
-                                Object {
-                                  "color": "#535A61",
-                                  "fontFamily": "EuclidCircularB-Regular",
-                                  "fontSize": 14,
-                                  "fontWeight": "400",
-                                  "letterSpacing": 0,
-                                  "lineHeight": 22,
-                                  "textTransform": "uppercase",
-                                }
-                              }
-                            >
-                              &lt; $0.01
-                            </Text>
-                          </View>
-                          <Text
-                            style={
-                              Object {
-                                "color": "#24272A",
-                                "fontFamily": "Euclid Circular B",
-                                "fontSize": 16,
-                                "fontWeight": "500",
-                                "letterSpacing": 0,
-                                "lineHeight": 24,
-                              }
-                            }
-                          >
-                            &lt; 0.00001 BAT
-                          </Text>
-                        </TouchableOpacity>
-                        <View
-                          style={
-                            Object {
-                              "alignItems": "center",
-                              "flex": 1,
-                              "marginTop": 9,
-                              "paddingBottom": 30,
-                            }
-                          }
-                        >
-                          <TouchableOpacity
-                            disabled={false}
-                            onPress={[Function]}
-                            style={
-                              Object {
-                                "alignItems": "center",
-                                "flexDirection": "row",
-                                "justifyContent": "center",
-                              }
-                            }
-                            testID="import-token-button"
-                          >
-                            <Text
-                              style={
-                                Object {
-                                  "color": "#24272A",
-                                  "fontFamily": "Euclid Circular B",
-                                  "fontSize": 14,
-                                  "fontWeight": "400",
-                                  "letterSpacing": 0,
-                                  "lineHeight": 22,
-                                  "textAlign": "center",
-                                }
-                              }
-                            >
->>>>>>> f83335a6
                               <Text
                                 style={
                                   Object {
@@ -2441,21 +1989,14 @@
                         ListFooterComponent={[Function]}
                         ListHeaderComponent={
                           <View
-                            onLayout={[Function]}
                             style={
                               Object {
-<<<<<<< HEAD
                                 "alignItems": "center",
                                 "flexDirection": "row",
                                 "marginLeft": 16,
                                 "marginVertical": 24,
-=======
-                                "alignSelf": "flex-start",
-                                "position": "relative",
->>>>>>> f83335a6
                               }
                             }
-                            testID="badge-wrapper-badge"
                           >
                             <Text
                               style={
@@ -2553,7 +2094,6 @@
                               style={
                                 Object {
                                   "alignItems": "center",
-<<<<<<< HEAD
                                   "flexDirection": "row",
                                   "marginLeft": 16,
                                   "marginVertical": 24,
@@ -2598,25 +2138,6 @@
                                 />
                               </TouchableOpacity>
                             </View>
-=======
-                                  "aspectRatio": 1,
-                                  "height": 0,
-                                  "justifyContent": "center",
-                                  "position": "absolute",
-                                  "right": 0,
-                                  "top": 0,
-                                  "transform": Array [
-                                    Object {
-                                      "translateX": 0,
-                                    },
-                                    Object {
-                                      "translateY": -0,
-                                    },
-                                  ],
-                                }
-                              }
-                            />
->>>>>>> f83335a6
                           </View>
                           <View
                             onLayout={[Function]}
@@ -2636,73 +2157,15 @@
                               }
                               testID="asset-ETH"
                             >
-<<<<<<< HEAD
-=======
-                              Ethereum
-                            </Text>
-                            <Text
-                              style={
-                                Object {
-                                  "color": "#535A61",
-                                  "fontFamily": "EuclidCircularB-Regular",
-                                  "fontSize": 14,
-                                  "fontWeight": "400",
-                                  "letterSpacing": 0,
-                                  "lineHeight": 22,
-                                  "textTransform": "uppercase",
-                                }
-                              }
-                            >
-                              &lt; $0.01
-                            </Text>
-                          </View>
-                          <Text
-                            style={
-                              Object {
-                                "color": "#24272A",
-                                "fontFamily": "Euclid Circular B",
-                                "fontSize": 16,
-                                "fontWeight": "500",
-                                "letterSpacing": 0,
-                                "lineHeight": 24,
-                              }
-                            }
-                          >
-                             ETH
-                          </Text>
-                        </TouchableOpacity>
-                        <TouchableOpacity
-                          onLongPress={[Function]}
-                          onPress={[Function]}
-                          style={
-                            Object {
-                              "alignItems": "flex-start",
-                              "flex": 1,
-                              "flexDirection": "row",
-                              "paddingHorizontal": 15,
-                              "paddingVertical": 10,
-                            }
-                          }
-                          testID="asset-BAT"
-                        >
-                          <View
-                            onLayout={[Function]}
-                            style={
-                              Object {
-                                "alignSelf": "flex-start",
-                                "position": "relative",
-                              }
-                            }
-                            testID="badge-wrapper-badge"
-                          >
-                            <View>
->>>>>>> f83335a6
                               <View
+                                onLayout={[Function]}
                                 style={
                                   Object {
                                     "alignSelf": "flex-start",
-                                  }
-                                }
+                                    "position": "relative",
+                                  }
+                                }
+                                testID="badge-wrapper-badge"
                               >
                                 <View>
                                   <View
@@ -2772,45 +2235,25 @@
                                 <View
                                   style={
                                     Object {
+                                      "alignItems": "center",
+                                      "aspectRatio": 1,
+                                      "height": 0,
+                                      "justifyContent": "center",
                                       "position": "absolute",
-                                      "right": -4,
-                                      "top": -4,
-                                    }
-                                  }
-                                  testID="badge-base"
-                                >
-                                  <View
-                                    style={
-                                      Object {
-                                        "backgroundColor": "#FFFFFF",
-                                        "borderRadius": 8,
-                                        "height": 16,
-                                        "overflow": "hidden",
-                                        "width": 16,
-                                      }
-                                    }
-                                  >
-                                    <Image
-                                      onError={[Function]}
-                                      resizeMode="contain"
-                                      source={
-                                        Object {
-                                          "testUri": "../../../app/images/eth-logo-new.png",
-                                        }
-                                      }
-                                      style={
-                                        Object {
-                                          "flex": 1,
-                                          "height": undefined,
-                                          "width": undefined,
-                                        }
-                                      }
-                                      testID="network-avatar-image"
-                                    />
-                                  </View>
-                                </View>
+                                      "right": 0,
+                                      "top": 0,
+                                      "transform": Array [
+                                        Object {
+                                          "translateX": 0,
+                                        },
+                                        Object {
+                                          "translateY": -0,
+                                        },
+                                      ],
+                                    }
+                                  }
+                                />
                               </View>
-<<<<<<< HEAD
                               <View
                                 style={
                                   Object {
@@ -2866,30 +2309,6 @@
                                  ETH
                               </Text>
                             </TouchableOpacity>
-=======
-                            </View>
-                            <View
-                              style={
-                                Object {
-                                  "alignItems": "center",
-                                  "aspectRatio": 1,
-                                  "height": 0,
-                                  "justifyContent": "center",
-                                  "position": "absolute",
-                                  "right": 0,
-                                  "top": 0,
-                                  "transform": Array [
-                                    Object {
-                                      "translateX": 0,
-                                    },
-                                    Object {
-                                      "translateY": -0,
-                                    },
-                                  ],
-                                }
-                              }
-                            />
->>>>>>> f83335a6
                           </View>
                           <View
                             onLayout={[Function]}
@@ -2909,73 +2328,15 @@
                               }
                               testID="asset-BAT"
                             >
-<<<<<<< HEAD
-=======
-                              Bat
-                            </Text>
-                            <Text
-                              style={
-                                Object {
-                                  "color": "#535A61",
-                                  "fontFamily": "EuclidCircularB-Regular",
-                                  "fontSize": 14,
-                                  "fontWeight": "400",
-                                  "letterSpacing": 0,
-                                  "lineHeight": 22,
-                                  "textTransform": "uppercase",
-                                }
-                              }
-                            >
-                              &lt; $0.01
-                            </Text>
-                          </View>
-                          <Text
-                            style={
-                              Object {
-                                "color": "#24272A",
-                                "fontFamily": "Euclid Circular B",
-                                "fontSize": 16,
-                                "fontWeight": "500",
-                                "letterSpacing": 0,
-                                "lineHeight": 24,
-                              }
-                            }
-                          >
-                            &lt; 0.00001 BAT
-                          </Text>
-                        </TouchableOpacity>
-                        <TouchableOpacity
-                          onLongPress={[Function]}
-                          onPress={[Function]}
-                          style={
-                            Object {
-                              "alignItems": "flex-start",
-                              "flex": 1,
-                              "flexDirection": "row",
-                              "paddingHorizontal": 15,
-                              "paddingVertical": 10,
-                            }
-                          }
-                          testID="asset-LINK"
-                        >
-                          <View
-                            onLayout={[Function]}
-                            style={
-                              Object {
-                                "alignSelf": "flex-start",
-                                "position": "relative",
-                              }
-                            }
-                            testID="badge-wrapper-badge"
-                          >
-                            <View>
->>>>>>> f83335a6
                               <View
+                                onLayout={[Function]}
                                 style={
                                   Object {
                                     "alignSelf": "flex-start",
-                                  }
-                                }
+                                    "position": "relative",
+                                  }
+                                }
+                                testID="badge-wrapper-badge"
                               >
                                 <View>
                                   <View
@@ -3011,45 +2372,25 @@
                                 <View
                                   style={
                                     Object {
+                                      "alignItems": "center",
+                                      "aspectRatio": 1,
+                                      "height": 0,
+                                      "justifyContent": "center",
                                       "position": "absolute",
-                                      "right": -4,
-                                      "top": -4,
-                                    }
-                                  }
-                                  testID="badge-base"
-                                >
-                                  <View
-                                    style={
-                                      Object {
-                                        "backgroundColor": "#FFFFFF",
-                                        "borderRadius": 8,
-                                        "height": 16,
-                                        "overflow": "hidden",
-                                        "width": 16,
-                                      }
-                                    }
-                                  >
-                                    <Image
-                                      onError={[Function]}
-                                      resizeMode="contain"
-                                      source={
-                                        Object {
-                                          "testUri": "../../../app/images/eth-logo-new.png",
-                                        }
-                                      }
-                                      style={
-                                        Object {
-                                          "flex": 1,
-                                          "height": undefined,
-                                          "width": undefined,
-                                        }
-                                      }
-                                      testID="network-avatar-image"
-                                    />
-                                  </View>
-                                </View>
+                                      "right": 0,
+                                      "top": 0,
+                                      "transform": Array [
+                                        Object {
+                                          "translateX": 0,
+                                        },
+                                        Object {
+                                          "translateY": -0,
+                                        },
+                                      ],
+                                    }
+                                  }
+                                />
                               </View>
-<<<<<<< HEAD
                               <View
                                 style={
                                   Object {
@@ -3105,30 +2446,6 @@
                                 &lt; 0.00001 BAT
                               </Text>
                             </TouchableOpacity>
-=======
-                            </View>
-                            <View
-                              style={
-                                Object {
-                                  "alignItems": "center",
-                                  "aspectRatio": 1,
-                                  "height": 0,
-                                  "justifyContent": "center",
-                                  "position": "absolute",
-                                  "right": 0,
-                                  "top": 0,
-                                  "transform": Array [
-                                    Object {
-                                      "translateX": 0,
-                                    },
-                                    Object {
-                                      "translateY": -0,
-                                    },
-                                  ],
-                                }
-                              }
-                            />
->>>>>>> f83335a6
                           </View>
                           <View
                             onLayout={[Function]}
@@ -3149,11 +2466,14 @@
                               testID="asset-LINK"
                             >
                               <View
+                                onLayout={[Function]}
                                 style={
                                   Object {
                                     "alignSelf": "flex-start",
-                                  }
-                                }
+                                    "position": "relative",
+                                  }
+                                }
+                                testID="badge-wrapper-badge"
                               >
                                 <View>
                                   <View
@@ -3189,43 +2509,24 @@
                                 <View
                                   style={
                                     Object {
+                                      "alignItems": "center",
+                                      "aspectRatio": 1,
+                                      "height": 0,
+                                      "justifyContent": "center",
                                       "position": "absolute",
-                                      "right": -4,
-                                      "top": -4,
-                                    }
-                                  }
-                                  testID="badge-base"
-                                >
-                                  <View
-                                    style={
-                                      Object {
-                                        "backgroundColor": "#FFFFFF",
-                                        "borderRadius": 8,
-                                        "height": 16,
-                                        "overflow": "hidden",
-                                        "width": 16,
-                                      }
-                                    }
-                                  >
-                                    <Image
-                                      onError={[Function]}
-                                      resizeMode="contain"
-                                      source={
-                                        Object {
-                                          "testUri": "../../../app/images/eth-logo-new.png",
-                                        }
-                                      }
-                                      style={
-                                        Object {
-                                          "flex": 1,
-                                          "height": undefined,
-                                          "width": undefined,
-                                        }
-                                      }
-                                      testID="network-avatar-image"
-                                    />
-                                  </View>
-                                </View>
+                                      "right": 0,
+                                      "top": 0,
+                                      "transform": Array [
+                                        Object {
+                                          "translateX": 0,
+                                        },
+                                        Object {
+                                          "translateY": -0,
+                                        },
+                                      ],
+                                    }
+                                  }
+                                />
                               </View>
                               <View
                                 style={
