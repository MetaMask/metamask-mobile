// Jest Snapshot v1, https://goo.gl/fbAQLP

exports[`Tokens should hide zero balance tokens when setting is on 1`] = `
<View
  style={
    Object {
      "flex": 1,
    }
  }
>
  <RNCSafeAreaProvider
    onInsetsChange={[Function]}
    style={
      Array [
        Object {
          "flex": 1,
        },
        undefined,
      ]
    }
  >
    <View
      pointerEvents="box-none"
      style={
        Object {
          "zIndex": 1,
        }
      }
    >
      <View
        accessibilityElementsHidden={false}
        importantForAccessibility="auto"
        onLayout={[Function]}
        pointerEvents="box-none"
        style={null}
      >
        <View
          pointerEvents="box-none"
          style={
            Object {
              "bottom": 0,
              "left": 0,
              "opacity": 1,
              "position": "absolute",
              "right": 0,
              "top": 0,
              "zIndex": 0,
            }
          }
        >
          <View
            style={
              Object {
                "backgroundColor": "rgb(255, 255, 255)",
                "borderBottomColor": "rgb(216, 216, 216)",
                "flex": 1,
                "shadowColor": "rgb(216, 216, 216)",
                "shadowOffset": Object {
                  "height": 0.5,
                  "width": 0,
                },
                "shadowOpacity": 0.85,
                "shadowRadius": 0,
              }
            }
          />
        </View>
        <View
          pointerEvents="box-none"
          style={
            Object {
              "height": 64,
              "maxHeight": undefined,
              "minHeight": undefined,
              "opacity": undefined,
              "transform": undefined,
            }
          }
        >
          <View
            pointerEvents="none"
            style={
              Object {
                "height": 20,
              }
            }
          />
          <View
            pointerEvents="box-none"
            style={
              Object {
                "alignItems": "center",
                "flex": 1,
                "flexDirection": "row",
                "justifyContent": "center",
              }
            }
          >
            <View
              pointerEvents="box-none"
              style={
                Object {
                  "marginHorizontal": 16,
                  "opacity": 1,
                }
              }
            >
              <Text
                accessibilityRole="header"
                aria-level="1"
                collapsable={false}
                nativeID="animatedComponent"
                numberOfLines={1}
                onLayout={[Function]}
                style={
                  Object {
                    "color": "rgb(28, 28, 30)",
                    "fontSize": 17,
                    "fontWeight": "600",
                  }
                }
              >
                Amount
              </Text>
            </View>
          </View>
        </View>
      </View>
    </View>
    <RNSScreenContainer
      onLayout={[Function]}
      style={
        Object {
          "flex": 1,
        }
      }
    >
      <RNSScreen
        activityState={2}
        forwardedRef={[Function]}
        pointerEvents="box-none"
        style={
          Object {
            "bottom": 0,
            "left": 0,
            "position": "absolute",
            "right": 0,
            "top": 0,
          }
        }
      >
        <View
          collapsable={false}
          style={
            Object {
              "opacity": 1,
            }
          }
        />
        <View
          accessibilityElementsHidden={false}
          closing={false}
          gestureVelocityImpact={0.3}
          importantForAccessibility="auto"
          onClose={[Function]}
          onGestureBegin={[Function]}
          onGestureCanceled={[Function]}
          onGestureEnd={[Function]}
          onOpen={[Function]}
          onTransition={[Function]}
          pointerEvents="box-none"
          style={
            Array [
              Object {
                "overflow": undefined,
              },
              Object {
                "bottom": 0,
                "left": 0,
                "position": "absolute",
                "right": 0,
                "top": 0,
              },
            ]
          }
          transitionSpec={
            Object {
              "close": Object {
                "animation": "spring",
                "config": Object {
                  "damping": 500,
                  "mass": 3,
                  "overshootClamping": true,
                  "restDisplacementThreshold": 10,
                  "restSpeedThreshold": 10,
                  "stiffness": 1000,
                },
              },
              "open": Object {
                "animation": "spring",
                "config": Object {
                  "damping": 500,
                  "mass": 3,
                  "overshootClamping": true,
                  "restDisplacementThreshold": 10,
                  "restSpeedThreshold": 10,
                  "stiffness": 1000,
                },
              },
            }
          }
        >
          <View
            collapsable={false}
            nativeID="animatedComponent"
            needsOffscreenAlphaCompositing={false}
            pointerEvents="box-none"
            style={
              Object {
                "flex": 1,
              }
            }
          >
            <View
              collapsable={false}
              forwardedRef={[Function]}
              onGestureHandlerEvent={[Function]}
              onGestureHandlerStateChange={[Function]}
              style={
                Object {
                  "flex": 1,
                  "transform": Array [
                    Object {
                      "translateX": 0,
                    },
                    Object {
                      "translateX": 0,
                    },
                  ],
                }
              }
            >
              <View
                pointerEvents="none"
                style={
                  Object {
                    "backgroundColor": "rgb(242, 242, 242)",
                    "bottom": 0,
                    "left": 0,
                    "position": "absolute",
                    "shadowColor": "#000",
                    "shadowOffset": Object {
                      "height": 1,
                      "width": -1,
                    },
                    "shadowOpacity": 0.3,
                    "shadowRadius": 5,
                    "top": 0,
                    "width": 3,
                  }
                }
              />
              <View
                style={
                  Array [
                    Object {
                      "flex": 1,
                      "overflow": "hidden",
                    },
                    Array [
                      Object {
                        "backgroundColor": "rgb(242, 242, 242)",
                      },
                      undefined,
                    ],
                  ]
                }
              >
                <View
                  style={
                    Object {
                      "flex": 1,
                      "flexDirection": "column-reverse",
                    }
                  }
                >
                  <View
                    style={
                      Object {
                        "flex": 1,
                      }
                    }
                  >
                    <View
                      style={
                        Object {
                          "backgroundColor": "#FFFFFF",
                          "flex": 1,
                          "minHeight": 500,
                        }
                      }
                      testID="tokens"
                    >
                      <RCTScrollView
                        ListFooterComponent={[Function]}
                        ListHeaderComponent={
                          <View
                            onLayout={[Function]}
                            style={
                              Object {
<<<<<<< HEAD
                                "alignSelf": "flex-start",
                                "position": "relative",
=======
                                "alignItems": "center",
                                "flexDirection": "row",
                                "marginLeft": 16,
                                "marginVertical": 24,
>>>>>>> fdc979d0
                              }
                            }
                            testID="badge-wrapper-badge"
                          >
                            <Text
                              style={
                                Object {
                                  "fontFamily": "EuclidCircularB-Regular",
                                  "fontSize": 32,
                                  "fontWeight": "500",
                                  "lineHeight": 40,
                                }
                              }
                              testID="total-balance-text"
                            >
                              0 USD
                            </Text>
                            <TouchableOpacity
                              onPress={[Function]}
                              style={
                                Object {
                                  "marginLeft": 8,
                                }
                              }
                              testID="portfolio-button"
                            >
                              <Icon
                                color="Primary"
                                name="Diagram"
                                size="20"
                              />
                            </TouchableOpacity>
                          </View>
                        }
                        data={
                          Array [
                            Object {
                              "address": "0x0",
                              "balanceFiat": "< $0.01",
                              "decimals": 18,
                              "iconUrl": "",
                              "isETH": true,
                              "name": "Ethereum",
                              "symbol": "ETH",
                            },
                            Object {
                              "address": "0x01",
                              "balanceFiat": "$0",
                              "decimals": 18,
                              "iconUrl": "",
                              "name": "Bat",
                              "symbol": "BAT",
                            },
                          ]
                        }
                        getItem={[Function]}
                        getItemCount={[Function]}
                        keyExtractor={[Function]}
                        onContentSizeChange={[Function]}
                        onLayout={[Function]}
                        onMomentumScrollBegin={[Function]}
                        onMomentumScrollEnd={[Function]}
                        onScroll={[Function]}
                        onScrollBeginDrag={[Function]}
                        onScrollEndDrag={[Function]}
                        refreshControl={
                          <RefreshControlMock
                            colors={
                              Array [
                                "#0376C9",
                              ]
                            }
                            onRefresh={[Function]}
                            refreshing={false}
                            tintColor="#24272A"
                          />
                        }
                        removeClippedSubviews={false}
                        renderItem={[Function]}
                        scrollEventThrottle={50}
                        stickyHeaderIndices={Array []}
                        viewabilityConfigCallbackPairs={Array []}
                      >
                        <RCTRefreshControl />
                        <View>
                          <View
                            onLayout={[Function]}
                          >
                            <View
                              style={
                                Object {
                                  "alignItems": "center",
                                  "flexDirection": "row",
                                  "marginLeft": 16,
                                  "marginVertical": 24,
                                }
                              }
                            >
                              <Text
                                style={
                                  Object {
                                    "color": "#24272A",
                                    "fontFamily": "EuclidCircularB-Regular",
                                    "fontSize": 32,
                                    "fontWeight": "500",
                                    "letterSpacing": 0,
                                    "lineHeight": 40,
                                  }
                                }
                                testID="total-balance-text"
                              >
                                0 USD
                              </Text>
                              <TouchableOpacity
                                onPress={[Function]}
                                style={
                                  Object {
                                    "marginLeft": 8,
                                  }
                                }
                                testID="portfolio-button"
                              >
                                <SvgMock
                                  color="#0376C9"
                                  height={20}
                                  name="Diagram"
                                  style={
<<<<<<< HEAD
                                    Array [
                                      Object {
                                        "borderRadius": 12,
                                        "height": 24,
                                        "width": 24,
                                      },
                                      undefined,
                                      undefined,
                                      undefined,
                                      Object {
                                        "borderRadius": 16,
                                        "height": 32,
                                        "overflow": "hidden",
                                        "width": 32,
                                      },
                                    ]
=======
                                    Object {
                                      "height": 20,
                                      "width": 20,
                                    }
>>>>>>> fdc979d0
                                  }
                                  width={20}
                                />
                              </TouchableOpacity>
                            </View>
                          </View>
                          <View
                            onLayout={[Function]}
                            style={null}
                          >
                            <TouchableOpacity
                              onLongPress={[Function]}
                              onPress={[Function]}
                              style={
                                Object {
                                  "alignItems": "flex-start",
                                  "flex": 1,
                                  "flexDirection": "row",
                                  "paddingHorizontal": 15,
                                  "paddingVertical": 10,
                                }
                              }
                              testID="asset-ETH"
                            >
                              <View
                                onLayout={[Function]}
                                style={
                                  Object {
                                    "alignSelf": "flex-start",
                                    "position": "relative",
                                  }
                                }
                                testID="badge-wrapper-badge"
                              >
                                <View>
                                  <View
                                    useNativeDriver={true}
                                  >
                                    <Image
                                      fadeIn={true}
                                      onError={[Function]}
                                      onLoadEnd={[Function]}
                                      source={
                                        Object {
                                          "uri": undefined,
                                        }
                                      }
                                      style={
                                        Array [
                                          Object {
                                            "borderRadius": 12,
                                            "height": 24,
                                            "width": 24,
                                          },
                                          undefined,
                                          undefined,
                                          undefined,
                                          Object {
                                            "borderRadius": 12,
                                            "height": 24,
                                            "overflow": "hidden",
                                            "width": 24,
                                          },
                                        ]
                                      }
                                    />
                                    <View
                                      collapsable={false}
                                      nativeID="animatedComponent"
                                      style={
                                        Object {
                                          "bottom": 0,
                                          "left": 0,
                                          "opacity": 1,
                                          "position": "absolute",
                                          "right": 0,
                                          "top": 0,
                                        }
                                      }
                                    >
                                      <View
                                        style={
                                          Array [
                                            Object {
                                              "borderRadius": 12,
                                              "height": 24,
                                              "overflow": "hidden",
                                              "width": 24,
                                            },
                                            Object {
                                              "backgroundColor": "#eee",
                                            },
                                            undefined,
                                          ]
                                        }
                                      />
                                    </View>
                                  </View>
                                </View>
                                <View
                                  style={
                                    Object {
                                      "alignItems": "center",
                                      "aspectRatio": 1,
                                      "height": 0,
                                      "justifyContent": "center",
                                      "position": "absolute",
                                      "right": 0,
                                      "top": 0,
                                      "transform": Array [
                                        Object {
<<<<<<< HEAD
                                          "borderRadius": 16,
                                          "height": 32,
                                          "overflow": "hidden",
                                          "width": 32,
=======
                                          "translateX": 0,
>>>>>>> fdc979d0
                                        },
                                        Object {
                                          "translateY": -0,
                                        },
                                      ],
                                    }
                                  }
                                />
                              </View>
<<<<<<< HEAD
                            </View>
                            <View
                              style={
                                Object {
                                  "alignItems": "center",
                                  "aspectRatio": 1,
                                  "height": 0,
                                  "justifyContent": "center",
                                  "position": "absolute",
                                  "right": 0,
                                  "top": 0,
                                  "transform": Array [
                                    Object {
                                      "translateX": 0,
                                    },
                                    Object {
                                      "translateY": -0,
                                    },
                                  ],
                                }
                              }
                            />
=======
                              <View
                                style={
                                  Object {
                                    "flex": 1,
                                    "justifyContent": "center",
                                    "marginLeft": 20,
                                  }
                                }
                                testID="balance"
                              >
                                <Text
                                  style={
                                    Object {
                                      "color": "#24272A",
                                      "fontFamily": "Euclid Circular B",
                                      "fontSize": 16,
                                      "fontWeight": "500",
                                      "letterSpacing": 0,
                                      "lineHeight": 24,
                                    }
                                  }
                                >
                                  Ethereum
                                </Text>
                                <Text
                                  style={
                                    Object {
                                      "color": "#535A61",
                                      "fontFamily": "EuclidCircularB-Regular",
                                      "fontSize": 14,
                                      "fontWeight": "400",
                                      "letterSpacing": 0,
                                      "lineHeight": 22,
                                      "textTransform": "uppercase",
                                    }
                                  }
                                >
                                  &lt; $0.01
                                </Text>
                              </View>
                              <Text
                                style={
                                  Object {
                                    "color": "#24272A",
                                    "fontFamily": "Euclid Circular B",
                                    "fontSize": 16,
                                    "fontWeight": "500",
                                    "letterSpacing": 0,
                                    "lineHeight": 24,
                                  }
                                }
                              >
                                 ETH
                              </Text>
                            </TouchableOpacity>
>>>>>>> fdc979d0
                          </View>
                          <View
                            onLayout={[Function]}
                            style={null}
                          >
                            <TouchableOpacity
                              onLongPress={[Function]}
                              onPress={[Function]}
                              style={
                                Object {
                                  "alignItems": "flex-start",
                                  "flex": 1,
                                  "flexDirection": "row",
                                  "paddingHorizontal": 15,
                                  "paddingVertical": 10,
                                }
                              }
                              testID="asset-BAT"
                            >
<<<<<<< HEAD
                              &lt; $0.01
                            </Text>
                          </View>
                          <Text
                            style={
                              Object {
                                "color": "#24272A",
                                "fontFamily": "Euclid Circular B",
                                "fontSize": 16,
                                "fontWeight": "500",
                                "letterSpacing": 0,
                                "lineHeight": 24,
                              }
                            }
                          >
                             ETH
                          </Text>
                        </TouchableOpacity>
                        <TouchableOpacity
                          onLongPress={[Function]}
                          onPress={[Function]}
                          style={
                            Object {
                              "alignItems": "flex-start",
                              "flex": 1,
                              "flexDirection": "row",
                              "paddingHorizontal": 15,
                              "paddingVertical": 10,
                            }
                          }
                          testID="asset-BAT"
                        >
                          <View
                            onLayout={[Function]}
                            style={
                              Object {
                                "alignSelf": "flex-start",
                                "position": "relative",
                              }
                            }
                            testID="badge-wrapper-badge"
                          >
                            <View>
=======
>>>>>>> fdc979d0
                              <View
                                onLayout={[Function]}
                                style={
                                  Object {
<<<<<<< HEAD
                                    "backgroundColor": "#FFFFFF",
                                    "borderRadius": 16,
                                    "height": 32,
                                    "overflow": "hidden",
                                    "width": 32,
=======
                                    "alignSelf": "flex-start",
                                    "position": "relative",
>>>>>>> fdc979d0
                                  }
                                }
                                testID="badge-wrapper-badge"
                              >
                                <View>
                                  <View
                                    style={
                                      Object {
                                        "backgroundColor": "#FFFFFF",
                                        "borderRadius": 12,
                                        "height": 24,
                                        "overflow": "hidden",
                                        "width": 24,
                                      }
                                    }
                                  >
                                    <Image
                                      onError={[Function]}
                                      resizeMode="contain"
                                      source={
                                        Object {
                                          "uri": undefined,
                                        }
                                      }
                                      style={
                                        Object {
                                          "flex": 1,
                                          "height": undefined,
                                          "width": undefined,
                                        }
                                      }
                                      testID="token-avatar-image"
                                    />
                                  </View>
                                </View>
                                <View
                                  style={
                                    Object {
                                      "alignItems": "center",
                                      "aspectRatio": 1,
                                      "height": 0,
                                      "justifyContent": "center",
                                      "position": "absolute",
                                      "right": 0,
                                      "top": 0,
                                      "transform": Array [
                                        Object {
                                          "translateX": 0,
                                        },
                                        Object {
                                          "translateY": -0,
                                        },
                                      ],
                                    }
                                  }
                                />
                              </View>
<<<<<<< HEAD
                            </View>
                            <View
                              style={
                                Object {
                                  "alignItems": "center",
                                  "aspectRatio": 1,
                                  "height": 0,
                                  "justifyContent": "center",
                                  "position": "absolute",
                                  "right": 0,
                                  "top": 0,
                                  "transform": Array [
                                    Object {
                                      "translateX": 0,
                                    },
                                    Object {
                                      "translateY": -0,
                                    },
                                  ],
                                }
                              }
                            />
                          </View>
                          <View
                            style={
                              Object {
                                "flex": 1,
                                "justifyContent": "center",
                                "marginLeft": 20,
                              }
                            }
                            testID="balance"
                          >
                            <Text
                              style={
                                Object {
                                  "color": "#24272A",
                                  "fontFamily": "Euclid Circular B",
                                  "fontSize": 16,
                                  "fontWeight": "500",
                                  "letterSpacing": 0,
                                  "lineHeight": 24,
                                }
                              }
                            >
                              Bat
                            </Text>
                            <Text
                              style={
                                Object {
                                  "color": "#535A61",
                                  "fontFamily": "EuclidCircularB-Regular",
                                  "fontSize": 14,
                                  "fontWeight": "400",
                                  "letterSpacing": 0,
                                  "lineHeight": 22,
                                  "textTransform": "uppercase",
                                }
                              }
                            >
                              &lt; $0.01
                            </Text>
                          </View>
                          <Text
                            style={
                              Object {
                                "color": "#24272A",
                                "fontFamily": "Euclid Circular B",
                                "fontSize": 16,
                                "fontWeight": "500",
                                "letterSpacing": 0,
                                "lineHeight": 24,
                              }
                            }
                          >
                            &lt; 0.00001 BAT
                          </Text>
                        </TouchableOpacity>
                        <View
                          style={
                            Object {
                              "alignItems": "center",
                              "flex": 1,
                              "marginTop": 9,
                              "paddingBottom": 30,
                            }
                          }
                        >
                          <TouchableOpacity
                            disabled={false}
                            onPress={[Function]}
                            style={
                              Object {
                                "alignItems": "center",
                                "flexDirection": "row",
                                "justifyContent": "center",
                              }
                            }
                            testID="import-token-button"
                          >
                            <Text
                              style={
                                Object {
                                  "color": "#24272A",
                                  "fontFamily": "Euclid Circular B",
                                  "fontSize": 14,
                                  "fontWeight": "400",
                                  "letterSpacing": 0,
                                  "lineHeight": 22,
                                  "textAlign": "center",
                                }
                              }
                            >
=======
                              <View
                                style={
                                  Object {
                                    "flex": 1,
                                    "justifyContent": "center",
                                    "marginLeft": 20,
                                  }
                                }
                                testID="balance"
                              >
                                <Text
                                  style={
                                    Object {
                                      "color": "#24272A",
                                      "fontFamily": "Euclid Circular B",
                                      "fontSize": 16,
                                      "fontWeight": "500",
                                      "letterSpacing": 0,
                                      "lineHeight": 24,
                                    }
                                  }
                                >
                                  Bat
                                </Text>
                                <Text
                                  style={
                                    Object {
                                      "color": "#535A61",
                                      "fontFamily": "EuclidCircularB-Regular",
                                      "fontSize": 14,
                                      "fontWeight": "400",
                                      "letterSpacing": 0,
                                      "lineHeight": 22,
                                      "textTransform": "uppercase",
                                    }
                                  }
                                >
                                  &lt; $0.01
                                </Text>
                              </View>
>>>>>>> fdc979d0
                              <Text
                                style={
                                  Object {
                                    "color": "#24272A",
                                    "fontFamily": "Euclid Circular B",
                                    "fontSize": 16,
                                    "fontWeight": "500",
                                    "letterSpacing": 0,
                                    "lineHeight": 24,
                                  }
                                }
                              >
                                &lt; 0.00001 BAT
                              </Text>
                            </TouchableOpacity>
                          </View>
                          <View
                            onLayout={[Function]}
                          >
                            <View
                              style={
                                Object {
                                  "alignItems": "center",
                                  "flex": 1,
                                  "marginTop": 9,
                                  "paddingBottom": 30,
                                }
                              }
                            >
                              <TouchableOpacity
                                disabled={false}
                                onPress={[Function]}
                                style={
                                  Object {
                                    "alignItems": "center",
                                    "flexDirection": "row",
                                    "justifyContent": "center",
                                  }
                                }
                                testID="import-token-button"
                              >
                                <Text
                                  style={
                                    Object {
                                      "color": "#24272A",
                                      "fontFamily": "Euclid Circular B",
                                      "fontSize": 14,
                                      "fontWeight": "400",
                                      "letterSpacing": 0,
                                      "lineHeight": 22,
                                      "textAlign": "center",
                                    }
                                  }
                                >
                                  <Text
                                    style={
                                      Object {
                                        "color": "#535A61",
                                        "fontFamily": "Euclid Circular B",
                                        "fontSize": 14,
                                        "fontWeight": "400",
                                        "letterSpacing": 0,
                                        "lineHeight": 22,
                                        "marginBottom": 8,
                                      }
                                    }
                                  >
                                    Don't see your token?
                                  </Text>
                                   
                                  <Text
                                    style={
                                      Object {
                                        "color": "#0376C9",
                                        "fontFamily": "EuclidCircularB-Regular",
                                        "fontSize": 14,
                                        "fontWeight": "400",
                                        "letterSpacing": 0,
                                        "lineHeight": 22,
                                      }
                                    }
                                  >
                                    Import tokens
                                  </Text>
                                </Text>
                              </TouchableOpacity>
                            </View>
                          </View>
                        </View>
                      </RCTScrollView>
                    </View>
                  </View>
                </View>
              </View>
            </View>
          </View>
        </View>
      </RNSScreen>
    </RNSScreenContainer>
  </RNCSafeAreaProvider>
</View>
`;

exports[`Tokens should render correctly 1`] = `
<View
  style={
    Object {
      "flex": 1,
    }
  }
>
  <RNCSafeAreaProvider
    onInsetsChange={[Function]}
    style={
      Array [
        Object {
          "flex": 1,
        },
        undefined,
      ]
    }
  >
    <View
      pointerEvents="box-none"
      style={
        Object {
          "zIndex": 1,
        }
      }
    >
      <View
        accessibilityElementsHidden={false}
        importantForAccessibility="auto"
        onLayout={[Function]}
        pointerEvents="box-none"
        style={null}
      >
        <View
          pointerEvents="box-none"
          style={
            Object {
              "bottom": 0,
              "left": 0,
              "opacity": 1,
              "position": "absolute",
              "right": 0,
              "top": 0,
              "zIndex": 0,
            }
          }
        >
          <View
            style={
              Object {
                "backgroundColor": "rgb(255, 255, 255)",
                "borderBottomColor": "rgb(216, 216, 216)",
                "flex": 1,
                "shadowColor": "rgb(216, 216, 216)",
                "shadowOffset": Object {
                  "height": 0.5,
                  "width": 0,
                },
                "shadowOpacity": 0.85,
                "shadowRadius": 0,
              }
            }
          />
        </View>
        <View
          pointerEvents="box-none"
          style={
            Object {
              "height": 64,
              "maxHeight": undefined,
              "minHeight": undefined,
              "opacity": undefined,
              "transform": undefined,
            }
          }
        >
          <View
            pointerEvents="none"
            style={
              Object {
                "height": 20,
              }
            }
          />
          <View
            pointerEvents="box-none"
            style={
              Object {
                "alignItems": "center",
                "flex": 1,
                "flexDirection": "row",
                "justifyContent": "center",
              }
            }
          >
            <View
              pointerEvents="box-none"
              style={
                Object {
                  "marginHorizontal": 16,
                  "opacity": 1,
                }
              }
            >
              <Text
                accessibilityRole="header"
                aria-level="1"
                collapsable={false}
                nativeID="animatedComponent"
                numberOfLines={1}
                onLayout={[Function]}
                style={
                  Object {
                    "color": "rgb(28, 28, 30)",
                    "fontSize": 17,
                    "fontWeight": "600",
                  }
                }
              >
                Amount
              </Text>
            </View>
          </View>
        </View>
      </View>
    </View>
    <RNSScreenContainer
      onLayout={[Function]}
      style={
        Object {
          "flex": 1,
        }
      }
    >
      <RNSScreen
        activityState={2}
        forwardedRef={[Function]}
        pointerEvents="box-none"
        style={
          Object {
            "bottom": 0,
            "left": 0,
            "position": "absolute",
            "right": 0,
            "top": 0,
          }
        }
      >
        <View
          collapsable={false}
          style={
            Object {
              "opacity": 1,
            }
          }
        />
        <View
          accessibilityElementsHidden={false}
          closing={false}
          gestureVelocityImpact={0.3}
          importantForAccessibility="auto"
          onClose={[Function]}
          onGestureBegin={[Function]}
          onGestureCanceled={[Function]}
          onGestureEnd={[Function]}
          onOpen={[Function]}
          onTransition={[Function]}
          pointerEvents="box-none"
          style={
            Array [
              Object {
                "overflow": undefined,
              },
              Object {
                "bottom": 0,
                "left": 0,
                "position": "absolute",
                "right": 0,
                "top": 0,
              },
            ]
          }
          transitionSpec={
            Object {
              "close": Object {
                "animation": "spring",
                "config": Object {
                  "damping": 500,
                  "mass": 3,
                  "overshootClamping": true,
                  "restDisplacementThreshold": 10,
                  "restSpeedThreshold": 10,
                  "stiffness": 1000,
                },
              },
              "open": Object {
                "animation": "spring",
                "config": Object {
                  "damping": 500,
                  "mass": 3,
                  "overshootClamping": true,
                  "restDisplacementThreshold": 10,
                  "restSpeedThreshold": 10,
                  "stiffness": 1000,
                },
              },
            }
          }
        >
          <View
            collapsable={false}
            nativeID="animatedComponent"
            needsOffscreenAlphaCompositing={false}
            pointerEvents="box-none"
            style={
              Object {
                "flex": 1,
              }
            }
          >
            <View
              collapsable={false}
              forwardedRef={[Function]}
              onGestureHandlerEvent={[Function]}
              onGestureHandlerStateChange={[Function]}
              style={
                Object {
                  "flex": 1,
                  "transform": Array [
                    Object {
                      "translateX": 0,
                    },
                    Object {
                      "translateX": 0,
                    },
                  ],
                }
              }
            >
              <View
                pointerEvents="none"
                style={
                  Object {
                    "backgroundColor": "rgb(242, 242, 242)",
                    "bottom": 0,
                    "left": 0,
                    "position": "absolute",
                    "shadowColor": "#000",
                    "shadowOffset": Object {
                      "height": 1,
                      "width": -1,
                    },
                    "shadowOpacity": 0.3,
                    "shadowRadius": 5,
                    "top": 0,
                    "width": 3,
                  }
                }
              />
              <View
                style={
                  Array [
                    Object {
                      "flex": 1,
                      "overflow": "hidden",
                    },
                    Array [
                      Object {
                        "backgroundColor": "rgb(242, 242, 242)",
                      },
                      undefined,
                    ],
                  ]
                }
              >
                <View
                  style={
                    Object {
                      "flex": 1,
                      "flexDirection": "column-reverse",
                    }
                  }
                >
                  <View
                    style={
                      Object {
                        "flex": 1,
                      }
                    }
                  >
                    <View
                      style={
                        Object {
                          "backgroundColor": "#FFFFFF",
                          "flex": 1,
                          "minHeight": 500,
                        }
                      }
                      testID="tokens"
                    >
                      <RCTScrollView
                        ListFooterComponent={[Function]}
                        ListHeaderComponent={
                          <View
                            onLayout={[Function]}
                            style={
                              Object {
<<<<<<< HEAD
                                "alignSelf": "flex-start",
                                "position": "relative",
=======
                                "alignItems": "center",
                                "flexDirection": "row",
                                "marginLeft": 16,
                                "marginVertical": 24,
>>>>>>> fdc979d0
                              }
                            }
                            testID="badge-wrapper-badge"
                          >
<<<<<<< HEAD
                            <View>
                              <View
                                useNativeDriver={true}
                              >
                                <Image
                                  fadeIn={true}
                                  onError={[Function]}
                                  onLoadEnd={[Function]}
                                  source={
                                    Object {
                                      "uri": undefined,
                                    }
                                  }
                                  style={
                                    Array [
                                      Object {
                                        "borderRadius": 12,
                                        "height": 24,
                                        "width": 24,
                                      },
                                      undefined,
                                      undefined,
                                      undefined,
                                      Object {
                                        "borderRadius": 16,
                                        "height": 32,
                                        "overflow": "hidden",
                                        "width": 32,
                                      },
                                    ]
=======
                            <Text
                              style={
                                Object {
                                  "fontFamily": "EuclidCircularB-Regular",
                                  "fontSize": 32,
                                  "fontWeight": "500",
                                  "lineHeight": 40,
                                }
                              }
                              testID="total-balance-text"
                            >
                              0 USD
                            </Text>
                            <TouchableOpacity
                              onPress={[Function]}
                              style={
                                Object {
                                  "marginLeft": 8,
                                }
                              }
                              testID="portfolio-button"
                            >
                              <Icon
                                color="Primary"
                                name="Diagram"
                                size="20"
                              />
                            </TouchableOpacity>
                          </View>
                        }
                        data={
                          Array [
                            Object {
                              "address": "0x0",
                              "balanceFiat": "< $0.01",
                              "decimals": 18,
                              "iconUrl": "",
                              "isETH": true,
                              "name": "Ethereum",
                              "symbol": "ETH",
                            },
                            Object {
                              "address": "0x01",
                              "balanceFiat": "$0",
                              "decimals": 18,
                              "iconUrl": "",
                              "name": "Bat",
                              "symbol": "BAT",
                            },
                          ]
                        }
                        getItem={[Function]}
                        getItemCount={[Function]}
                        keyExtractor={[Function]}
                        onContentSizeChange={[Function]}
                        onLayout={[Function]}
                        onMomentumScrollBegin={[Function]}
                        onMomentumScrollEnd={[Function]}
                        onScroll={[Function]}
                        onScrollBeginDrag={[Function]}
                        onScrollEndDrag={[Function]}
                        refreshControl={
                          <RefreshControlMock
                            colors={
                              Array [
                                "#0376C9",
                              ]
                            }
                            onRefresh={[Function]}
                            refreshing={false}
                            tintColor="#24272A"
                          />
                        }
                        removeClippedSubviews={false}
                        renderItem={[Function]}
                        scrollEventThrottle={50}
                        stickyHeaderIndices={Array []}
                        viewabilityConfigCallbackPairs={Array []}
                      >
                        <RCTRefreshControl />
                        <View>
                          <View
                            onLayout={[Function]}
                          >
                            <View
                              style={
                                Object {
                                  "alignItems": "center",
                                  "flexDirection": "row",
                                  "marginLeft": 16,
                                  "marginVertical": 24,
                                }
                              }
                            >
                              <Text
                                style={
                                  Object {
                                    "color": "#24272A",
                                    "fontFamily": "EuclidCircularB-Regular",
                                    "fontSize": 32,
                                    "fontWeight": "500",
                                    "letterSpacing": 0,
                                    "lineHeight": 40,
                                  }
                                }
                                testID="total-balance-text"
                              >
                                0 USD
                              </Text>
                              <TouchableOpacity
                                onPress={[Function]}
                                style={
                                  Object {
                                    "marginLeft": 8,
                                  }
                                }
                                testID="portfolio-button"
                              >
                                <SvgMock
                                  color="#0376C9"
                                  height={20}
                                  name="Diagram"
                                  style={
                                    Object {
                                      "height": 20,
                                      "width": 20,
                                    }
>>>>>>> fdc979d0
                                  }
                                  width={20}
                                />
                              </TouchableOpacity>
                            </View>
                          </View>
                          <View
                            onLayout={[Function]}
                            style={null}
                          >
                            <TouchableOpacity
                              onLongPress={[Function]}
                              onPress={[Function]}
                              style={
                                Object {
                                  "alignItems": "flex-start",
                                  "flex": 1,
                                  "flexDirection": "row",
                                  "paddingHorizontal": 15,
                                  "paddingVertical": 10,
                                }
                              }
                              testID="asset-ETH"
                            >
                              <View
                                onLayout={[Function]}
                                style={
                                  Object {
                                    "alignSelf": "flex-start",
                                    "position": "relative",
                                  }
                                }
                                testID="badge-wrapper-badge"
                              >
                                <View>
                                  <View
                                    useNativeDriver={true}
                                  >
                                    <Image
                                      fadeIn={true}
                                      onError={[Function]}
                                      onLoadEnd={[Function]}
                                      source={
                                        Object {
                                          "uri": undefined,
                                        }
                                      }
                                      style={
                                        Array [
                                          Object {
                                            "borderRadius": 12,
                                            "height": 24,
                                            "width": 24,
                                          },
                                          undefined,
                                          undefined,
                                          undefined,
                                          Object {
                                            "borderRadius": 12,
                                            "height": 24,
                                            "overflow": "hidden",
                                            "width": 24,
                                          },
                                        ]
                                      }
                                    />
                                    <View
                                      collapsable={false}
                                      nativeID="animatedComponent"
                                      style={
                                        Object {
                                          "bottom": 0,
                                          "left": 0,
                                          "opacity": 1,
                                          "position": "absolute",
                                          "right": 0,
                                          "top": 0,
                                        }
                                      }
                                    >
                                      <View
                                        style={
                                          Array [
                                            Object {
                                              "borderRadius": 12,
                                              "height": 24,
                                              "overflow": "hidden",
                                              "width": 24,
                                            },
                                            Object {
                                              "backgroundColor": "#eee",
                                            },
                                            undefined,
                                          ]
                                        }
                                      />
                                    </View>
                                  </View>
                                </View>
                                <View
                                  style={
                                    Object {
                                      "alignItems": "center",
                                      "aspectRatio": 1,
                                      "height": 0,
                                      "justifyContent": "center",
                                      "position": "absolute",
                                      "right": 0,
                                      "top": 0,
                                      "transform": Array [
                                        Object {
<<<<<<< HEAD
                                          "borderRadius": 16,
                                          "height": 32,
                                          "overflow": "hidden",
                                          "width": 32,
=======
                                          "translateX": 0,
>>>>>>> fdc979d0
                                        },
                                        Object {
                                          "translateY": -0,
                                        },
                                      ],
                                    }
                                  }
                                />
                              </View>
<<<<<<< HEAD
                            </View>
                            <View
                              style={
                                Object {
                                  "alignItems": "center",
                                  "aspectRatio": 1,
                                  "height": 0,
                                  "justifyContent": "center",
                                  "position": "absolute",
                                  "right": 0,
                                  "top": 0,
                                  "transform": Array [
                                    Object {
                                      "translateX": 0,
                                    },
                                    Object {
                                      "translateY": -0,
                                    },
                                  ],
                                }
                              }
                            />
=======
                              <View
                                style={
                                  Object {
                                    "flex": 1,
                                    "justifyContent": "center",
                                    "marginLeft": 20,
                                  }
                                }
                                testID="balance"
                              >
                                <Text
                                  style={
                                    Object {
                                      "color": "#24272A",
                                      "fontFamily": "Euclid Circular B",
                                      "fontSize": 16,
                                      "fontWeight": "500",
                                      "letterSpacing": 0,
                                      "lineHeight": 24,
                                    }
                                  }
                                >
                                  Ethereum
                                </Text>
                                <Text
                                  style={
                                    Object {
                                      "color": "#535A61",
                                      "fontFamily": "EuclidCircularB-Regular",
                                      "fontSize": 14,
                                      "fontWeight": "400",
                                      "letterSpacing": 0,
                                      "lineHeight": 22,
                                      "textTransform": "uppercase",
                                    }
                                  }
                                >
                                  &lt; $0.01
                                </Text>
                              </View>
                              <Text
                                style={
                                  Object {
                                    "color": "#24272A",
                                    "fontFamily": "Euclid Circular B",
                                    "fontSize": 16,
                                    "fontWeight": "500",
                                    "letterSpacing": 0,
                                    "lineHeight": 24,
                                  }
                                }
                              >
                                 ETH
                              </Text>
                            </TouchableOpacity>
>>>>>>> fdc979d0
                          </View>
                          <View
                            onLayout={[Function]}
                            style={null}
                          >
                            <TouchableOpacity
                              onLongPress={[Function]}
                              onPress={[Function]}
                              style={
                                Object {
                                  "alignItems": "flex-start",
                                  "flex": 1,
                                  "flexDirection": "row",
                                  "paddingHorizontal": 15,
                                  "paddingVertical": 10,
                                }
                              }
                              testID="asset-BAT"
                            >
<<<<<<< HEAD
                              &lt; $0.01
                            </Text>
                          </View>
                          <Text
                            style={
                              Object {
                                "color": "#24272A",
                                "fontFamily": "Euclid Circular B",
                                "fontSize": 16,
                                "fontWeight": "500",
                                "letterSpacing": 0,
                                "lineHeight": 24,
                              }
                            }
                          >
                             ETH
                          </Text>
                        </TouchableOpacity>
                        <TouchableOpacity
                          onLongPress={[Function]}
                          onPress={[Function]}
                          style={
                            Object {
                              "alignItems": "flex-start",
                              "flex": 1,
                              "flexDirection": "row",
                              "paddingHorizontal": 15,
                              "paddingVertical": 10,
                            }
                          }
                          testID="asset-BAT"
                        >
                          <View
                            onLayout={[Function]}
                            style={
                              Object {
                                "alignSelf": "flex-start",
                                "position": "relative",
                              }
                            }
                            testID="badge-wrapper-badge"
                          >
                            <View>
=======
>>>>>>> fdc979d0
                              <View
                                onLayout={[Function]}
                                style={
                                  Object {
<<<<<<< HEAD
                                    "backgroundColor": "#FFFFFF",
                                    "borderRadius": 16,
                                    "height": 32,
                                    "overflow": "hidden",
                                    "width": 32,
=======
                                    "alignSelf": "flex-start",
                                    "position": "relative",
>>>>>>> fdc979d0
                                  }
                                }
                                testID="badge-wrapper-badge"
                              >
                                <View>
                                  <View
                                    style={
                                      Object {
                                        "backgroundColor": "#FFFFFF",
                                        "borderRadius": 12,
                                        "height": 24,
                                        "overflow": "hidden",
                                        "width": 24,
                                      }
                                    }
                                  >
                                    <Image
                                      onError={[Function]}
                                      resizeMode="contain"
                                      source={
                                        Object {
                                          "uri": undefined,
                                        }
                                      }
                                      style={
                                        Object {
                                          "flex": 1,
                                          "height": undefined,
                                          "width": undefined,
                                        }
                                      }
                                      testID="token-avatar-image"
                                    />
                                  </View>
                                </View>
                                <View
                                  style={
                                    Object {
                                      "alignItems": "center",
                                      "aspectRatio": 1,
                                      "height": 0,
                                      "justifyContent": "center",
                                      "position": "absolute",
                                      "right": 0,
                                      "top": 0,
                                      "transform": Array [
                                        Object {
                                          "translateX": 0,
                                        },
                                        Object {
                                          "translateY": -0,
                                        },
                                      ],
                                    }
                                  }
                                />
                              </View>
<<<<<<< HEAD
                            </View>
                            <View
                              style={
                                Object {
                                  "alignItems": "center",
                                  "aspectRatio": 1,
                                  "height": 0,
                                  "justifyContent": "center",
                                  "position": "absolute",
                                  "right": 0,
                                  "top": 0,
                                  "transform": Array [
                                    Object {
                                      "translateX": 0,
                                    },
                                    Object {
                                      "translateY": -0,
                                    },
                                  ],
                                }
                              }
                            />
                          </View>
                          <View
                            style={
                              Object {
                                "flex": 1,
                                "justifyContent": "center",
                                "marginLeft": 20,
                              }
                            }
                            testID="balance"
                          >
                            <Text
                              style={
                                Object {
                                  "color": "#24272A",
                                  "fontFamily": "Euclid Circular B",
                                  "fontSize": 16,
                                  "fontWeight": "500",
                                  "letterSpacing": 0,
                                  "lineHeight": 24,
                                }
                              }
                            >
                              Bat
                            </Text>
                            <Text
                              style={
                                Object {
                                  "color": "#535A61",
                                  "fontFamily": "EuclidCircularB-Regular",
                                  "fontSize": 14,
                                  "fontWeight": "400",
                                  "letterSpacing": 0,
                                  "lineHeight": 22,
                                  "textTransform": "uppercase",
                                }
                              }
                            >
                              &lt; $0.01
                            </Text>
                          </View>
                          <Text
                            style={
                              Object {
                                "color": "#24272A",
                                "fontFamily": "Euclid Circular B",
                                "fontSize": 16,
                                "fontWeight": "500",
                                "letterSpacing": 0,
                                "lineHeight": 24,
                              }
                            }
                          >
                            &lt; 0.00001 BAT
                          </Text>
                        </TouchableOpacity>
                        <View
                          style={
                            Object {
                              "alignItems": "center",
                              "flex": 1,
                              "marginTop": 9,
                              "paddingBottom": 30,
                            }
                          }
                        >
                          <TouchableOpacity
                            disabled={false}
                            onPress={[Function]}
                            style={
                              Object {
                                "alignItems": "center",
                                "flexDirection": "row",
                                "justifyContent": "center",
                              }
                            }
                            testID="import-token-button"
                          >
                            <Text
                              style={
                                Object {
                                  "color": "#24272A",
                                  "fontFamily": "Euclid Circular B",
                                  "fontSize": 14,
                                  "fontWeight": "400",
                                  "letterSpacing": 0,
                                  "lineHeight": 22,
                                  "textAlign": "center",
                                }
                              }
                            >
=======
                              <View
                                style={
                                  Object {
                                    "flex": 1,
                                    "justifyContent": "center",
                                    "marginLeft": 20,
                                  }
                                }
                                testID="balance"
                              >
                                <Text
                                  style={
                                    Object {
                                      "color": "#24272A",
                                      "fontFamily": "Euclid Circular B",
                                      "fontSize": 16,
                                      "fontWeight": "500",
                                      "letterSpacing": 0,
                                      "lineHeight": 24,
                                    }
                                  }
                                >
                                  Bat
                                </Text>
                                <Text
                                  style={
                                    Object {
                                      "color": "#535A61",
                                      "fontFamily": "EuclidCircularB-Regular",
                                      "fontSize": 14,
                                      "fontWeight": "400",
                                      "letterSpacing": 0,
                                      "lineHeight": 22,
                                      "textTransform": "uppercase",
                                    }
                                  }
                                >
                                  &lt; $0.01
                                </Text>
                              </View>
>>>>>>> fdc979d0
                              <Text
                                style={
                                  Object {
                                    "color": "#24272A",
                                    "fontFamily": "Euclid Circular B",
                                    "fontSize": 16,
                                    "fontWeight": "500",
                                    "letterSpacing": 0,
                                    "lineHeight": 24,
                                  }
                                }
                              >
                                &lt; 0.00001 BAT
                              </Text>
                            </TouchableOpacity>
                          </View>
                          <View
                            onLayout={[Function]}
                          >
                            <View
                              style={
                                Object {
                                  "alignItems": "center",
                                  "flex": 1,
                                  "marginTop": 9,
                                  "paddingBottom": 30,
                                }
                              }
                            >
                              <TouchableOpacity
                                disabled={false}
                                onPress={[Function]}
                                style={
                                  Object {
                                    "alignItems": "center",
                                    "flexDirection": "row",
                                    "justifyContent": "center",
                                  }
                                }
                                testID="import-token-button"
                              >
                                <Text
                                  style={
                                    Object {
                                      "color": "#24272A",
                                      "fontFamily": "Euclid Circular B",
                                      "fontSize": 14,
                                      "fontWeight": "400",
                                      "letterSpacing": 0,
                                      "lineHeight": 22,
                                      "textAlign": "center",
                                    }
                                  }
                                >
                                  <Text
                                    style={
                                      Object {
                                        "color": "#535A61",
                                        "fontFamily": "Euclid Circular B",
                                        "fontSize": 14,
                                        "fontWeight": "400",
                                        "letterSpacing": 0,
                                        "lineHeight": 22,
                                        "marginBottom": 8,
                                      }
                                    }
                                  >
                                    Don't see your token?
                                  </Text>
                                   
                                  <Text
                                    style={
                                      Object {
                                        "color": "#0376C9",
                                        "fontFamily": "EuclidCircularB-Regular",
                                        "fontSize": 14,
                                        "fontWeight": "400",
                                        "letterSpacing": 0,
                                        "lineHeight": 22,
                                      }
                                    }
                                  >
                                    Import tokens
                                  </Text>
                                </Text>
                              </TouchableOpacity>
                            </View>
                          </View>
                        </View>
                      </RCTScrollView>
                    </View>
                  </View>
                </View>
              </View>
            </View>
          </View>
        </View>
      </RNSScreen>
    </RNSScreenContainer>
  </RNCSafeAreaProvider>
</View>
`;

exports[`Tokens should show all balance tokens when hideZeroBalanceTokens setting is off 1`] = `
<View
  style={
    Object {
      "flex": 1,
    }
  }
>
  <RNCSafeAreaProvider
    onInsetsChange={[Function]}
    style={
      Array [
        Object {
          "flex": 1,
        },
        undefined,
      ]
    }
  >
    <View
      pointerEvents="box-none"
      style={
        Object {
          "zIndex": 1,
        }
      }
    >
      <View
        accessibilityElementsHidden={false}
        importantForAccessibility="auto"
        onLayout={[Function]}
        pointerEvents="box-none"
        style={null}
      >
        <View
          pointerEvents="box-none"
          style={
            Object {
              "bottom": 0,
              "left": 0,
              "opacity": 1,
              "position": "absolute",
              "right": 0,
              "top": 0,
              "zIndex": 0,
            }
          }
        >
          <View
            style={
              Object {
                "backgroundColor": "rgb(255, 255, 255)",
                "borderBottomColor": "rgb(216, 216, 216)",
                "flex": 1,
                "shadowColor": "rgb(216, 216, 216)",
                "shadowOffset": Object {
                  "height": 0.5,
                  "width": 0,
                },
                "shadowOpacity": 0.85,
                "shadowRadius": 0,
              }
            }
          />
        </View>
        <View
          pointerEvents="box-none"
          style={
            Object {
              "height": 64,
              "maxHeight": undefined,
              "minHeight": undefined,
              "opacity": undefined,
              "transform": undefined,
            }
          }
        >
          <View
            pointerEvents="none"
            style={
              Object {
                "height": 20,
              }
            }
          />
          <View
            pointerEvents="box-none"
            style={
              Object {
                "alignItems": "center",
                "flex": 1,
                "flexDirection": "row",
                "justifyContent": "center",
              }
            }
          >
            <View
              pointerEvents="box-none"
              style={
                Object {
                  "marginHorizontal": 16,
                  "opacity": 1,
                }
              }
            >
              <Text
                accessibilityRole="header"
                aria-level="1"
                collapsable={false}
                nativeID="animatedComponent"
                numberOfLines={1}
                onLayout={[Function]}
                style={
                  Object {
                    "color": "rgb(28, 28, 30)",
                    "fontSize": 17,
                    "fontWeight": "600",
                  }
                }
              >
                Amount
              </Text>
            </View>
          </View>
        </View>
      </View>
    </View>
    <RNSScreenContainer
      onLayout={[Function]}
      style={
        Object {
          "flex": 1,
        }
      }
    >
      <RNSScreen
        activityState={2}
        forwardedRef={[Function]}
        pointerEvents="box-none"
        style={
          Object {
            "bottom": 0,
            "left": 0,
            "position": "absolute",
            "right": 0,
            "top": 0,
          }
        }
      >
        <View
          collapsable={false}
          style={
            Object {
              "opacity": 1,
            }
          }
        />
        <View
          accessibilityElementsHidden={false}
          closing={false}
          gestureVelocityImpact={0.3}
          importantForAccessibility="auto"
          onClose={[Function]}
          onGestureBegin={[Function]}
          onGestureCanceled={[Function]}
          onGestureEnd={[Function]}
          onOpen={[Function]}
          onTransition={[Function]}
          pointerEvents="box-none"
          style={
            Array [
              Object {
                "overflow": undefined,
              },
              Object {
                "bottom": 0,
                "left": 0,
                "position": "absolute",
                "right": 0,
                "top": 0,
              },
            ]
          }
          transitionSpec={
            Object {
              "close": Object {
                "animation": "spring",
                "config": Object {
                  "damping": 500,
                  "mass": 3,
                  "overshootClamping": true,
                  "restDisplacementThreshold": 10,
                  "restSpeedThreshold": 10,
                  "stiffness": 1000,
                },
              },
              "open": Object {
                "animation": "spring",
                "config": Object {
                  "damping": 500,
                  "mass": 3,
                  "overshootClamping": true,
                  "restDisplacementThreshold": 10,
                  "restSpeedThreshold": 10,
                  "stiffness": 1000,
                },
              },
            }
          }
        >
          <View
            collapsable={false}
            nativeID="animatedComponent"
            needsOffscreenAlphaCompositing={false}
            pointerEvents="box-none"
            style={
              Object {
                "flex": 1,
              }
            }
          >
            <View
              collapsable={false}
              forwardedRef={[Function]}
              onGestureHandlerEvent={[Function]}
              onGestureHandlerStateChange={[Function]}
              style={
                Object {
                  "flex": 1,
                  "transform": Array [
                    Object {
                      "translateX": 0,
                    },
                    Object {
                      "translateX": 0,
                    },
                  ],
                }
              }
            >
              <View
                pointerEvents="none"
                style={
                  Object {
                    "backgroundColor": "rgb(242, 242, 242)",
                    "bottom": 0,
                    "left": 0,
                    "position": "absolute",
                    "shadowColor": "#000",
                    "shadowOffset": Object {
                      "height": 1,
                      "width": -1,
                    },
                    "shadowOpacity": 0.3,
                    "shadowRadius": 5,
                    "top": 0,
                    "width": 3,
                  }
                }
              />
              <View
                style={
                  Array [
                    Object {
                      "flex": 1,
                      "overflow": "hidden",
                    },
                    Array [
                      Object {
                        "backgroundColor": "rgb(242, 242, 242)",
                      },
                      undefined,
                    ],
                  ]
                }
              >
                <View
                  style={
                    Object {
                      "flex": 1,
                      "flexDirection": "column-reverse",
                    }
                  }
                >
                  <View
                    style={
                      Object {
                        "flex": 1,
                      }
                    }
                  >
                    <View
                      style={
                        Object {
                          "backgroundColor": "#FFFFFF",
                          "flex": 1,
                          "minHeight": 500,
                        }
                      }
                      testID="tokens"
                    >
                      <RCTScrollView
                        ListFooterComponent={[Function]}
                        ListHeaderComponent={
                          <View
                            onLayout={[Function]}
                            style={
                              Object {
<<<<<<< HEAD
                                "alignSelf": "flex-start",
                                "position": "relative",
=======
                                "alignItems": "center",
                                "flexDirection": "row",
                                "marginLeft": 16,
                                "marginVertical": 24,
>>>>>>> fdc979d0
                              }
                            }
                            testID="badge-wrapper-badge"
                          >
<<<<<<< HEAD
                            <View>
                              <View
                                useNativeDriver={true}
                              >
                                <Image
                                  fadeIn={true}
                                  onError={[Function]}
                                  onLoadEnd={[Function]}
                                  source={
                                    Object {
                                      "uri": undefined,
                                    }
                                  }
                                  style={
                                    Array [
                                      Object {
                                        "borderRadius": 12,
                                        "height": 24,
                                        "width": 24,
                                      },
                                      undefined,
                                      undefined,
                                      undefined,
                                      Object {
                                        "borderRadius": 16,
                                        "height": 32,
                                        "overflow": "hidden",
                                        "width": 32,
                                      },
                                    ]
                                  }
                                />
                                <View
                                  collapsable={false}
                                  nativeID="animatedComponent"
                                  style={
                                    Object {
                                      "bottom": 0,
                                      "left": 0,
                                      "opacity": 1,
                                      "position": "absolute",
                                      "right": 0,
                                      "top": 0,
                                    }
                                  }
                                >
                                  <View
                                    style={
                                      Array [
                                        Object {
                                          "borderRadius": 16,
                                          "height": 32,
                                          "overflow": "hidden",
                                          "width": 32,
                                        },
                                        Object {
                                          "backgroundColor": "#eee",
                                        },
                                        undefined,
                                      ]
                                    }
                                  />
                                </View>
                              </View>
                            </View>
=======
                            <Text
                              style={
                                Object {
                                  "fontFamily": "EuclidCircularB-Regular",
                                  "fontSize": 32,
                                  "fontWeight": "500",
                                  "lineHeight": 40,
                                }
                              }
                              testID="total-balance-text"
                            >
                              0 USD
                            </Text>
                            <TouchableOpacity
                              onPress={[Function]}
                              style={
                                Object {
                                  "marginLeft": 8,
                                }
                              }
                              testID="portfolio-button"
                            >
                              <Icon
                                color="Primary"
                                name="Diagram"
                                size="20"
                              />
                            </TouchableOpacity>
                          </View>
                        }
                        data={
                          Array [
                            Object {
                              "address": "0x0",
                              "balanceFiat": "< $0.01",
                              "decimals": 18,
                              "iconUrl": "",
                              "isETH": true,
                              "name": "Ethereum",
                              "symbol": "ETH",
                            },
                            Object {
                              "address": "0x01",
                              "balanceFiat": "$0",
                              "decimals": 18,
                              "iconUrl": "",
                              "name": "Bat",
                              "symbol": "BAT",
                            },
                            Object {
                              "address": "0x02",
                              "balanceFiat": "$0",
                              "decimals": 18,
                              "iconUrl": "",
                              "name": "Link",
                              "symbol": "LINK",
                            },
                          ]
                        }
                        getItem={[Function]}
                        getItemCount={[Function]}
                        keyExtractor={[Function]}
                        onContentSizeChange={[Function]}
                        onLayout={[Function]}
                        onMomentumScrollBegin={[Function]}
                        onMomentumScrollEnd={[Function]}
                        onScroll={[Function]}
                        onScrollBeginDrag={[Function]}
                        onScrollEndDrag={[Function]}
                        refreshControl={
                          <RefreshControlMock
                            colors={
                              Array [
                                "#0376C9",
                              ]
                            }
                            onRefresh={[Function]}
                            refreshing={false}
                            tintColor="#24272A"
                          />
                        }
                        removeClippedSubviews={false}
                        renderItem={[Function]}
                        scrollEventThrottle={50}
                        stickyHeaderIndices={Array []}
                        viewabilityConfigCallbackPairs={Array []}
                      >
                        <RCTRefreshControl />
                        <View>
                          <View
                            onLayout={[Function]}
                          >
>>>>>>> fdc979d0
                            <View
                              style={
                                Object {
                                  "alignItems": "center",
<<<<<<< HEAD
                                  "aspectRatio": 1,
                                  "height": 0,
                                  "justifyContent": "center",
                                  "position": "absolute",
                                  "right": 0,
                                  "top": 0,
                                  "transform": Array [
                                    Object {
                                      "translateX": 0,
                                    },
                                    Object {
                                      "translateY": -0,
                                    },
                                  ],
                                }
                              }
                            />
=======
                                  "flexDirection": "row",
                                  "marginLeft": 16,
                                  "marginVertical": 24,
                                }
                              }
                            >
                              <Text
                                style={
                                  Object {
                                    "color": "#24272A",
                                    "fontFamily": "EuclidCircularB-Regular",
                                    "fontSize": 32,
                                    "fontWeight": "500",
                                    "letterSpacing": 0,
                                    "lineHeight": 40,
                                  }
                                }
                                testID="total-balance-text"
                              >
                                0 USD
                              </Text>
                              <TouchableOpacity
                                onPress={[Function]}
                                style={
                                  Object {
                                    "marginLeft": 8,
                                  }
                                }
                                testID="portfolio-button"
                              >
                                <SvgMock
                                  color="#0376C9"
                                  height={20}
                                  name="Diagram"
                                  style={
                                    Object {
                                      "height": 20,
                                      "width": 20,
                                    }
                                  }
                                  width={20}
                                />
                              </TouchableOpacity>
                            </View>
>>>>>>> fdc979d0
                          </View>
                          <View
                            onLayout={[Function]}
                            style={null}
                          >
                            <TouchableOpacity
                              onLongPress={[Function]}
                              onPress={[Function]}
                              style={
                                Object {
                                  "alignItems": "flex-start",
                                  "flex": 1,
                                  "flexDirection": "row",
                                  "paddingHorizontal": 15,
                                  "paddingVertical": 10,
                                }
                              }
                              testID="asset-ETH"
                            >
<<<<<<< HEAD
                              &lt; $0.01
                            </Text>
                          </View>
                          <Text
                            style={
                              Object {
                                "color": "#24272A",
                                "fontFamily": "Euclid Circular B",
                                "fontSize": 16,
                                "fontWeight": "500",
                                "letterSpacing": 0,
                                "lineHeight": 24,
                              }
                            }
                          >
                             ETH
                          </Text>
                        </TouchableOpacity>
                        <TouchableOpacity
                          onLongPress={[Function]}
                          onPress={[Function]}
                          style={
                            Object {
                              "alignItems": "flex-start",
                              "flex": 1,
                              "flexDirection": "row",
                              "paddingHorizontal": 15,
                              "paddingVertical": 10,
                            }
                          }
                          testID="asset-BAT"
                        >
                          <View
                            onLayout={[Function]}
                            style={
                              Object {
                                "alignSelf": "flex-start",
                                "position": "relative",
                              }
                            }
                            testID="badge-wrapper-badge"
                          >
                            <View>
=======
>>>>>>> fdc979d0
                              <View
                                onLayout={[Function]}
                                style={
                                  Object {
<<<<<<< HEAD
                                    "backgroundColor": "#FFFFFF",
                                    "borderRadius": 16,
                                    "height": 32,
                                    "overflow": "hidden",
                                    "width": 32,
=======
                                    "alignSelf": "flex-start",
                                    "position": "relative",
>>>>>>> fdc979d0
                                  }
                                }
                                testID="badge-wrapper-badge"
                              >
                                <View>
                                  <View
                                    useNativeDriver={true}
                                  >
                                    <Image
                                      fadeIn={true}
                                      onError={[Function]}
                                      onLoadEnd={[Function]}
                                      source={
                                        Object {
                                          "uri": undefined,
                                        }
                                      }
                                      style={
                                        Array [
                                          Object {
                                            "borderRadius": 12,
                                            "height": 24,
                                            "width": 24,
                                          },
                                          undefined,
                                          undefined,
                                          undefined,
                                          Object {
                                            "borderRadius": 12,
                                            "height": 24,
                                            "overflow": "hidden",
                                            "width": 24,
                                          },
                                        ]
                                      }
                                    />
                                    <View
                                      collapsable={false}
                                      nativeID="animatedComponent"
                                      style={
                                        Object {
                                          "bottom": 0,
                                          "left": 0,
                                          "opacity": 1,
                                          "position": "absolute",
                                          "right": 0,
                                          "top": 0,
                                        }
                                      }
                                    >
                                      <View
                                        style={
                                          Array [
                                            Object {
                                              "borderRadius": 12,
                                              "height": 24,
                                              "overflow": "hidden",
                                              "width": 24,
                                            },
                                            Object {
                                              "backgroundColor": "#eee",
                                            },
                                            undefined,
                                          ]
                                        }
                                      />
                                    </View>
                                  </View>
                                </View>
                                <View
                                  style={
                                    Object {
                                      "alignItems": "center",
                                      "aspectRatio": 1,
                                      "height": 0,
                                      "justifyContent": "center",
                                      "position": "absolute",
                                      "right": 0,
                                      "top": 0,
                                      "transform": Array [
                                        Object {
                                          "translateX": 0,
                                        },
                                        Object {
                                          "translateY": -0,
                                        },
                                      ],
                                    }
                                  }
                                />
                              </View>
<<<<<<< HEAD
                            </View>
                            <View
                              style={
                                Object {
                                  "alignItems": "center",
                                  "aspectRatio": 1,
                                  "height": 0,
                                  "justifyContent": "center",
                                  "position": "absolute",
                                  "right": 0,
                                  "top": 0,
                                  "transform": Array [
                                    Object {
                                      "translateX": 0,
                                    },
                                    Object {
                                      "translateY": -0,
                                    },
                                  ],
                                }
                              }
                            />
=======
                              <View
                                style={
                                  Object {
                                    "flex": 1,
                                    "justifyContent": "center",
                                    "marginLeft": 20,
                                  }
                                }
                                testID="balance"
                              >
                                <Text
                                  style={
                                    Object {
                                      "color": "#24272A",
                                      "fontFamily": "Euclid Circular B",
                                      "fontSize": 16,
                                      "fontWeight": "500",
                                      "letterSpacing": 0,
                                      "lineHeight": 24,
                                    }
                                  }
                                >
                                  Ethereum
                                </Text>
                                <Text
                                  style={
                                    Object {
                                      "color": "#535A61",
                                      "fontFamily": "EuclidCircularB-Regular",
                                      "fontSize": 14,
                                      "fontWeight": "400",
                                      "letterSpacing": 0,
                                      "lineHeight": 22,
                                      "textTransform": "uppercase",
                                    }
                                  }
                                >
                                  &lt; $0.01
                                </Text>
                              </View>
                              <Text
                                style={
                                  Object {
                                    "color": "#24272A",
                                    "fontFamily": "Euclid Circular B",
                                    "fontSize": 16,
                                    "fontWeight": "500",
                                    "letterSpacing": 0,
                                    "lineHeight": 24,
                                  }
                                }
                              >
                                 ETH
                              </Text>
                            </TouchableOpacity>
>>>>>>> fdc979d0
                          </View>
                          <View
                            onLayout={[Function]}
                            style={null}
                          >
                            <TouchableOpacity
                              onLongPress={[Function]}
                              onPress={[Function]}
                              style={
                                Object {
                                  "alignItems": "flex-start",
                                  "flex": 1,
                                  "flexDirection": "row",
                                  "paddingHorizontal": 15,
                                  "paddingVertical": 10,
                                }
                              }
                              testID="asset-BAT"
                            >
<<<<<<< HEAD
                              &lt; $0.01
                            </Text>
                          </View>
                          <Text
                            style={
                              Object {
                                "color": "#24272A",
                                "fontFamily": "Euclid Circular B",
                                "fontSize": 16,
                                "fontWeight": "500",
                                "letterSpacing": 0,
                                "lineHeight": 24,
                              }
                            }
                          >
                            &lt; 0.00001 BAT
                          </Text>
                        </TouchableOpacity>
                        <TouchableOpacity
                          onLongPress={[Function]}
                          onPress={[Function]}
                          style={
                            Object {
                              "alignItems": "flex-start",
                              "flex": 1,
                              "flexDirection": "row",
                              "paddingHorizontal": 15,
                              "paddingVertical": 10,
                            }
                          }
                          testID="asset-LINK"
                        >
                          <View
                            onLayout={[Function]}
                            style={
                              Object {
                                "alignSelf": "flex-start",
                                "position": "relative",
                              }
                            }
                            testID="badge-wrapper-badge"
                          >
                            <View>
=======
>>>>>>> fdc979d0
                              <View
                                onLayout={[Function]}
                                style={
                                  Object {
<<<<<<< HEAD
                                    "backgroundColor": "#FFFFFF",
                                    "borderRadius": 16,
                                    "height": 32,
                                    "overflow": "hidden",
                                    "width": 32,
=======
                                    "alignSelf": "flex-start",
                                    "position": "relative",
>>>>>>> fdc979d0
                                  }
                                }
                                testID="badge-wrapper-badge"
                              >
                                <View>
                                  <View
                                    style={
                                      Object {
                                        "backgroundColor": "#FFFFFF",
                                        "borderRadius": 12,
                                        "height": 24,
                                        "overflow": "hidden",
                                        "width": 24,
                                      }
                                    }
                                  >
                                    <Image
                                      onError={[Function]}
                                      resizeMode="contain"
                                      source={
                                        Object {
                                          "uri": undefined,
                                        }
                                      }
                                      style={
                                        Object {
                                          "flex": 1,
                                          "height": undefined,
                                          "width": undefined,
                                        }
                                      }
                                      testID="token-avatar-image"
                                    />
                                  </View>
                                </View>
                                <View
                                  style={
                                    Object {
                                      "alignItems": "center",
                                      "aspectRatio": 1,
                                      "height": 0,
                                      "justifyContent": "center",
                                      "position": "absolute",
                                      "right": 0,
                                      "top": 0,
                                      "transform": Array [
                                        Object {
                                          "translateX": 0,
                                        },
                                        Object {
                                          "translateY": -0,
                                        },
                                      ],
                                    }
                                  }
                                />
                              </View>
<<<<<<< HEAD
                            </View>
                            <View
                              style={
                                Object {
                                  "alignItems": "center",
                                  "aspectRatio": 1,
                                  "height": 0,
                                  "justifyContent": "center",
                                  "position": "absolute",
                                  "right": 0,
                                  "top": 0,
                                  "transform": Array [
                                    Object {
                                      "translateX": 0,
                                    },
                                    Object {
                                      "translateY": -0,
                                    },
                                  ],
                                }
                              }
                            />
=======
                              <View
                                style={
                                  Object {
                                    "flex": 1,
                                    "justifyContent": "center",
                                    "marginLeft": 20,
                                  }
                                }
                                testID="balance"
                              >
                                <Text
                                  style={
                                    Object {
                                      "color": "#24272A",
                                      "fontFamily": "Euclid Circular B",
                                      "fontSize": 16,
                                      "fontWeight": "500",
                                      "letterSpacing": 0,
                                      "lineHeight": 24,
                                    }
                                  }
                                >
                                  Bat
                                </Text>
                                <Text
                                  style={
                                    Object {
                                      "color": "#535A61",
                                      "fontFamily": "EuclidCircularB-Regular",
                                      "fontSize": 14,
                                      "fontWeight": "400",
                                      "letterSpacing": 0,
                                      "lineHeight": 22,
                                      "textTransform": "uppercase",
                                    }
                                  }
                                >
                                  &lt; $0.01
                                </Text>
                              </View>
                              <Text
                                style={
                                  Object {
                                    "color": "#24272A",
                                    "fontFamily": "Euclid Circular B",
                                    "fontSize": 16,
                                    "fontWeight": "500",
                                    "letterSpacing": 0,
                                    "lineHeight": 24,
                                  }
                                }
                              >
                                &lt; 0.00001 BAT
                              </Text>
                            </TouchableOpacity>
>>>>>>> fdc979d0
                          </View>
                          <View
                            onLayout={[Function]}
                            style={null}
                          >
                            <TouchableOpacity
                              onLongPress={[Function]}
                              onPress={[Function]}
                              style={
                                Object {
                                  "alignItems": "flex-start",
                                  "flex": 1,
                                  "flexDirection": "row",
                                  "paddingHorizontal": 15,
                                  "paddingVertical": 10,
                                }
                              }
                              testID="asset-LINK"
                            >
                              <View
                                onLayout={[Function]}
                                style={
                                  Object {
                                    "alignSelf": "flex-start",
                                    "position": "relative",
                                  }
                                }
                                testID="badge-wrapper-badge"
                              >
                                <View>
                                  <View
                                    style={
                                      Object {
                                        "backgroundColor": "#FFFFFF",
                                        "borderRadius": 12,
                                        "height": 24,
                                        "overflow": "hidden",
                                        "width": 24,
                                      }
                                    }
                                  >
                                    <Image
                                      onError={[Function]}
                                      resizeMode="contain"
                                      source={
                                        Object {
                                          "uri": undefined,
                                        }
                                      }
                                      style={
                                        Object {
                                          "flex": 1,
                                          "height": undefined,
                                          "width": undefined,
                                        }
                                      }
                                      testID="token-avatar-image"
                                    />
                                  </View>
                                </View>
                                <View
                                  style={
                                    Object {
                                      "alignItems": "center",
                                      "aspectRatio": 1,
                                      "height": 0,
                                      "justifyContent": "center",
                                      "position": "absolute",
                                      "right": 0,
                                      "top": 0,
                                      "transform": Array [
                                        Object {
                                          "translateX": 0,
                                        },
                                        Object {
                                          "translateY": -0,
                                        },
                                      ],
                                    }
                                  }
                                />
                              </View>
                              <View
                                style={
                                  Object {
                                    "flex": 1,
                                    "justifyContent": "center",
                                    "marginLeft": 20,
                                  }
                                }
                                testID="balance"
                              >
                                <Text
                                  style={
                                    Object {
                                      "color": "#24272A",
                                      "fontFamily": "Euclid Circular B",
                                      "fontSize": 16,
                                      "fontWeight": "500",
                                      "letterSpacing": 0,
                                      "lineHeight": 24,
                                    }
                                  }
                                >
                                  Link
                                </Text>
                                <Text
                                  style={
                                    Object {
                                      "color": "#535A61",
                                      "fontFamily": "EuclidCircularB-Regular",
                                      "fontSize": 14,
                                      "fontWeight": "400",
                                      "letterSpacing": 0,
                                      "lineHeight": 22,
                                      "textTransform": "uppercase",
                                    }
                                  }
                                >
                                  &lt; $0.01
                                </Text>
                              </View>
                              <Text
                                style={
                                  Object {
                                    "color": "#24272A",
                                    "fontFamily": "Euclid Circular B",
                                    "fontSize": 16,
                                    "fontWeight": "500",
                                    "letterSpacing": 0,
                                    "lineHeight": 24,
                                  }
                                }
                              >
                                0 LINK
                              </Text>
                            </TouchableOpacity>
                          </View>
                          <View
                            onLayout={[Function]}
                          >
                            <View
                              style={
                                Object {
                                  "alignItems": "center",
                                  "flex": 1,
                                  "marginTop": 9,
                                  "paddingBottom": 30,
                                }
                              }
                            >
                              <TouchableOpacity
                                disabled={false}
                                onPress={[Function]}
                                style={
                                  Object {
                                    "alignItems": "center",
                                    "flexDirection": "row",
                                    "justifyContent": "center",
                                  }
                                }
                                testID="import-token-button"
                              >
                                <Text
                                  style={
                                    Object {
                                      "color": "#24272A",
                                      "fontFamily": "Euclid Circular B",
                                      "fontSize": 14,
                                      "fontWeight": "400",
                                      "letterSpacing": 0,
                                      "lineHeight": 22,
                                      "textAlign": "center",
                                    }
                                  }
                                >
                                  <Text
                                    style={
                                      Object {
                                        "color": "#535A61",
                                        "fontFamily": "Euclid Circular B",
                                        "fontSize": 14,
                                        "fontWeight": "400",
                                        "letterSpacing": 0,
                                        "lineHeight": 22,
                                        "marginBottom": 8,
                                      }
                                    }
                                  >
                                    Don't see your token?
                                  </Text>
                                   
                                  <Text
                                    style={
                                      Object {
                                        "color": "#0376C9",
                                        "fontFamily": "EuclidCircularB-Regular",
                                        "fontSize": 14,
                                        "fontWeight": "400",
                                        "letterSpacing": 0,
                                        "lineHeight": 22,
                                      }
                                    }
                                  >
                                    Import tokens
                                  </Text>
                                </Text>
                              </TouchableOpacity>
                            </View>
                          </View>
                        </View>
                      </RCTScrollView>
                    </View>
                  </View>
                </View>
              </View>
            </View>
          </View>
        </View>
      </RNSScreen>
    </RNSScreenContainer>
  </RNCSafeAreaProvider>
</View>
`;<|MERGE_RESOLUTION|>--- conflicted
+++ resolved
@@ -308,18 +308,12 @@
                             onLayout={[Function]}
                             style={
                               Object {
-<<<<<<< HEAD
-                                "alignSelf": "flex-start",
-                                "position": "relative",
-=======
                                 "alignItems": "center",
                                 "flexDirection": "row",
                                 "marginLeft": 16,
                                 "marginVertical": 24,
->>>>>>> fdc979d0
                               }
                             }
-                            testID="badge-wrapper-badge"
                           >
                             <Text
                               style={
@@ -444,29 +438,10 @@
                                   height={20}
                                   name="Diagram"
                                   style={
-<<<<<<< HEAD
-                                    Array [
-                                      Object {
-                                        "borderRadius": 12,
-                                        "height": 24,
-                                        "width": 24,
-                                      },
-                                      undefined,
-                                      undefined,
-                                      undefined,
-                                      Object {
-                                        "borderRadius": 16,
-                                        "height": 32,
-                                        "overflow": "hidden",
-                                        "width": 32,
-                                      },
-                                    ]
-=======
                                     Object {
                                       "height": 20,
                                       "width": 20,
                                     }
->>>>>>> fdc979d0
                                   }
                                   width={20}
                                 />
@@ -578,14 +553,7 @@
                                       "top": 0,
                                       "transform": Array [
                                         Object {
-<<<<<<< HEAD
-                                          "borderRadius": 16,
-                                          "height": 32,
-                                          "overflow": "hidden",
-                                          "width": 32,
-=======
                                           "translateX": 0,
->>>>>>> fdc979d0
                                         },
                                         Object {
                                           "translateY": -0,
@@ -595,30 +563,6 @@
                                   }
                                 />
                               </View>
-<<<<<<< HEAD
-                            </View>
-                            <View
-                              style={
-                                Object {
-                                  "alignItems": "center",
-                                  "aspectRatio": 1,
-                                  "height": 0,
-                                  "justifyContent": "center",
-                                  "position": "absolute",
-                                  "right": 0,
-                                  "top": 0,
-                                  "transform": Array [
-                                    Object {
-                                      "translateX": 0,
-                                    },
-                                    Object {
-                                      "translateY": -0,
-                                    },
-                                  ],
-                                }
-                              }
-                            />
-=======
                               <View
                                 style={
                                   Object {
@@ -674,7 +618,6 @@
                                  ETH
                               </Text>
                             </TouchableOpacity>
->>>>>>> fdc979d0
                           </View>
                           <View
                             onLayout={[Function]}
@@ -694,66 +637,12 @@
                               }
                               testID="asset-BAT"
                             >
-<<<<<<< HEAD
-                              &lt; $0.01
-                            </Text>
-                          </View>
-                          <Text
-                            style={
-                              Object {
-                                "color": "#24272A",
-                                "fontFamily": "Euclid Circular B",
-                                "fontSize": 16,
-                                "fontWeight": "500",
-                                "letterSpacing": 0,
-                                "lineHeight": 24,
-                              }
-                            }
-                          >
-                             ETH
-                          </Text>
-                        </TouchableOpacity>
-                        <TouchableOpacity
-                          onLongPress={[Function]}
-                          onPress={[Function]}
-                          style={
-                            Object {
-                              "alignItems": "flex-start",
-                              "flex": 1,
-                              "flexDirection": "row",
-                              "paddingHorizontal": 15,
-                              "paddingVertical": 10,
-                            }
-                          }
-                          testID="asset-BAT"
-                        >
-                          <View
-                            onLayout={[Function]}
-                            style={
-                              Object {
-                                "alignSelf": "flex-start",
-                                "position": "relative",
-                              }
-                            }
-                            testID="badge-wrapper-badge"
-                          >
-                            <View>
-=======
->>>>>>> fdc979d0
                               <View
                                 onLayout={[Function]}
                                 style={
                                   Object {
-<<<<<<< HEAD
-                                    "backgroundColor": "#FFFFFF",
-                                    "borderRadius": 16,
-                                    "height": 32,
-                                    "overflow": "hidden",
-                                    "width": 32,
-=======
                                     "alignSelf": "flex-start",
                                     "position": "relative",
->>>>>>> fdc979d0
                                   }
                                 }
                                 testID="badge-wrapper-badge"
@@ -811,121 +700,6 @@
                                   }
                                 />
                               </View>
-<<<<<<< HEAD
-                            </View>
-                            <View
-                              style={
-                                Object {
-                                  "alignItems": "center",
-                                  "aspectRatio": 1,
-                                  "height": 0,
-                                  "justifyContent": "center",
-                                  "position": "absolute",
-                                  "right": 0,
-                                  "top": 0,
-                                  "transform": Array [
-                                    Object {
-                                      "translateX": 0,
-                                    },
-                                    Object {
-                                      "translateY": -0,
-                                    },
-                                  ],
-                                }
-                              }
-                            />
-                          </View>
-                          <View
-                            style={
-                              Object {
-                                "flex": 1,
-                                "justifyContent": "center",
-                                "marginLeft": 20,
-                              }
-                            }
-                            testID="balance"
-                          >
-                            <Text
-                              style={
-                                Object {
-                                  "color": "#24272A",
-                                  "fontFamily": "Euclid Circular B",
-                                  "fontSize": 16,
-                                  "fontWeight": "500",
-                                  "letterSpacing": 0,
-                                  "lineHeight": 24,
-                                }
-                              }
-                            >
-                              Bat
-                            </Text>
-                            <Text
-                              style={
-                                Object {
-                                  "color": "#535A61",
-                                  "fontFamily": "EuclidCircularB-Regular",
-                                  "fontSize": 14,
-                                  "fontWeight": "400",
-                                  "letterSpacing": 0,
-                                  "lineHeight": 22,
-                                  "textTransform": "uppercase",
-                                }
-                              }
-                            >
-                              &lt; $0.01
-                            </Text>
-                          </View>
-                          <Text
-                            style={
-                              Object {
-                                "color": "#24272A",
-                                "fontFamily": "Euclid Circular B",
-                                "fontSize": 16,
-                                "fontWeight": "500",
-                                "letterSpacing": 0,
-                                "lineHeight": 24,
-                              }
-                            }
-                          >
-                            &lt; 0.00001 BAT
-                          </Text>
-                        </TouchableOpacity>
-                        <View
-                          style={
-                            Object {
-                              "alignItems": "center",
-                              "flex": 1,
-                              "marginTop": 9,
-                              "paddingBottom": 30,
-                            }
-                          }
-                        >
-                          <TouchableOpacity
-                            disabled={false}
-                            onPress={[Function]}
-                            style={
-                              Object {
-                                "alignItems": "center",
-                                "flexDirection": "row",
-                                "justifyContent": "center",
-                              }
-                            }
-                            testID="import-token-button"
-                          >
-                            <Text
-                              style={
-                                Object {
-                                  "color": "#24272A",
-                                  "fontFamily": "Euclid Circular B",
-                                  "fontSize": 14,
-                                  "fontWeight": "400",
-                                  "letterSpacing": 0,
-                                  "lineHeight": 22,
-                                  "textAlign": "center",
-                                }
-                              }
-                            >
-=======
                               <View
                                 style={
                                   Object {
@@ -966,7 +740,6 @@
                                   &lt; $0.01
                                 </Text>
                               </View>
->>>>>>> fdc979d0
                               <Text
                                 style={
                                   Object {
@@ -1378,51 +1151,13 @@
                             onLayout={[Function]}
                             style={
                               Object {
-<<<<<<< HEAD
-                                "alignSelf": "flex-start",
-                                "position": "relative",
-=======
                                 "alignItems": "center",
                                 "flexDirection": "row",
                                 "marginLeft": 16,
                                 "marginVertical": 24,
->>>>>>> fdc979d0
                               }
                             }
-                            testID="badge-wrapper-badge"
                           >
-<<<<<<< HEAD
-                            <View>
-                              <View
-                                useNativeDriver={true}
-                              >
-                                <Image
-                                  fadeIn={true}
-                                  onError={[Function]}
-                                  onLoadEnd={[Function]}
-                                  source={
-                                    Object {
-                                      "uri": undefined,
-                                    }
-                                  }
-                                  style={
-                                    Array [
-                                      Object {
-                                        "borderRadius": 12,
-                                        "height": 24,
-                                        "width": 24,
-                                      },
-                                      undefined,
-                                      undefined,
-                                      undefined,
-                                      Object {
-                                        "borderRadius": 16,
-                                        "height": 32,
-                                        "overflow": "hidden",
-                                        "width": 32,
-                                      },
-                                    ]
-=======
                             <Text
                               style={
                                 Object {
@@ -1550,7 +1285,6 @@
                                       "height": 20,
                                       "width": 20,
                                     }
->>>>>>> fdc979d0
                                   }
                                   width={20}
                                 />
@@ -1662,14 +1396,7 @@
                                       "top": 0,
                                       "transform": Array [
                                         Object {
-<<<<<<< HEAD
-                                          "borderRadius": 16,
-                                          "height": 32,
-                                          "overflow": "hidden",
-                                          "width": 32,
-=======
                                           "translateX": 0,
->>>>>>> fdc979d0
                                         },
                                         Object {
                                           "translateY": -0,
@@ -1679,30 +1406,6 @@
                                   }
                                 />
                               </View>
-<<<<<<< HEAD
-                            </View>
-                            <View
-                              style={
-                                Object {
-                                  "alignItems": "center",
-                                  "aspectRatio": 1,
-                                  "height": 0,
-                                  "justifyContent": "center",
-                                  "position": "absolute",
-                                  "right": 0,
-                                  "top": 0,
-                                  "transform": Array [
-                                    Object {
-                                      "translateX": 0,
-                                    },
-                                    Object {
-                                      "translateY": -0,
-                                    },
-                                  ],
-                                }
-                              }
-                            />
-=======
                               <View
                                 style={
                                   Object {
@@ -1758,7 +1461,6 @@
                                  ETH
                               </Text>
                             </TouchableOpacity>
->>>>>>> fdc979d0
                           </View>
                           <View
                             onLayout={[Function]}
@@ -1778,66 +1480,12 @@
                               }
                               testID="asset-BAT"
                             >
-<<<<<<< HEAD
-                              &lt; $0.01
-                            </Text>
-                          </View>
-                          <Text
-                            style={
-                              Object {
-                                "color": "#24272A",
-                                "fontFamily": "Euclid Circular B",
-                                "fontSize": 16,
-                                "fontWeight": "500",
-                                "letterSpacing": 0,
-                                "lineHeight": 24,
-                              }
-                            }
-                          >
-                             ETH
-                          </Text>
-                        </TouchableOpacity>
-                        <TouchableOpacity
-                          onLongPress={[Function]}
-                          onPress={[Function]}
-                          style={
-                            Object {
-                              "alignItems": "flex-start",
-                              "flex": 1,
-                              "flexDirection": "row",
-                              "paddingHorizontal": 15,
-                              "paddingVertical": 10,
-                            }
-                          }
-                          testID="asset-BAT"
-                        >
-                          <View
-                            onLayout={[Function]}
-                            style={
-                              Object {
-                                "alignSelf": "flex-start",
-                                "position": "relative",
-                              }
-                            }
-                            testID="badge-wrapper-badge"
-                          >
-                            <View>
-=======
->>>>>>> fdc979d0
                               <View
                                 onLayout={[Function]}
                                 style={
                                   Object {
-<<<<<<< HEAD
-                                    "backgroundColor": "#FFFFFF",
-                                    "borderRadius": 16,
-                                    "height": 32,
-                                    "overflow": "hidden",
-                                    "width": 32,
-=======
                                     "alignSelf": "flex-start",
                                     "position": "relative",
->>>>>>> fdc979d0
                                   }
                                 }
                                 testID="badge-wrapper-badge"
@@ -1895,121 +1543,6 @@
                                   }
                                 />
                               </View>
-<<<<<<< HEAD
-                            </View>
-                            <View
-                              style={
-                                Object {
-                                  "alignItems": "center",
-                                  "aspectRatio": 1,
-                                  "height": 0,
-                                  "justifyContent": "center",
-                                  "position": "absolute",
-                                  "right": 0,
-                                  "top": 0,
-                                  "transform": Array [
-                                    Object {
-                                      "translateX": 0,
-                                    },
-                                    Object {
-                                      "translateY": -0,
-                                    },
-                                  ],
-                                }
-                              }
-                            />
-                          </View>
-                          <View
-                            style={
-                              Object {
-                                "flex": 1,
-                                "justifyContent": "center",
-                                "marginLeft": 20,
-                              }
-                            }
-                            testID="balance"
-                          >
-                            <Text
-                              style={
-                                Object {
-                                  "color": "#24272A",
-                                  "fontFamily": "Euclid Circular B",
-                                  "fontSize": 16,
-                                  "fontWeight": "500",
-                                  "letterSpacing": 0,
-                                  "lineHeight": 24,
-                                }
-                              }
-                            >
-                              Bat
-                            </Text>
-                            <Text
-                              style={
-                                Object {
-                                  "color": "#535A61",
-                                  "fontFamily": "EuclidCircularB-Regular",
-                                  "fontSize": 14,
-                                  "fontWeight": "400",
-                                  "letterSpacing": 0,
-                                  "lineHeight": 22,
-                                  "textTransform": "uppercase",
-                                }
-                              }
-                            >
-                              &lt; $0.01
-                            </Text>
-                          </View>
-                          <Text
-                            style={
-                              Object {
-                                "color": "#24272A",
-                                "fontFamily": "Euclid Circular B",
-                                "fontSize": 16,
-                                "fontWeight": "500",
-                                "letterSpacing": 0,
-                                "lineHeight": 24,
-                              }
-                            }
-                          >
-                            &lt; 0.00001 BAT
-                          </Text>
-                        </TouchableOpacity>
-                        <View
-                          style={
-                            Object {
-                              "alignItems": "center",
-                              "flex": 1,
-                              "marginTop": 9,
-                              "paddingBottom": 30,
-                            }
-                          }
-                        >
-                          <TouchableOpacity
-                            disabled={false}
-                            onPress={[Function]}
-                            style={
-                              Object {
-                                "alignItems": "center",
-                                "flexDirection": "row",
-                                "justifyContent": "center",
-                              }
-                            }
-                            testID="import-token-button"
-                          >
-                            <Text
-                              style={
-                                Object {
-                                  "color": "#24272A",
-                                  "fontFamily": "Euclid Circular B",
-                                  "fontSize": 14,
-                                  "fontWeight": "400",
-                                  "letterSpacing": 0,
-                                  "lineHeight": 22,
-                                  "textAlign": "center",
-                                }
-                              }
-                            >
-=======
                               <View
                                 style={
                                   Object {
@@ -2050,7 +1583,6 @@
                                   &lt; $0.01
                                 </Text>
                               </View>
->>>>>>> fdc979d0
                               <Text
                                 style={
                                   Object {
@@ -2462,86 +1994,13 @@
                             onLayout={[Function]}
                             style={
                               Object {
-<<<<<<< HEAD
-                                "alignSelf": "flex-start",
-                                "position": "relative",
-=======
                                 "alignItems": "center",
                                 "flexDirection": "row",
                                 "marginLeft": 16,
                                 "marginVertical": 24,
->>>>>>> fdc979d0
                               }
                             }
-                            testID="badge-wrapper-badge"
                           >
-<<<<<<< HEAD
-                            <View>
-                              <View
-                                useNativeDriver={true}
-                              >
-                                <Image
-                                  fadeIn={true}
-                                  onError={[Function]}
-                                  onLoadEnd={[Function]}
-                                  source={
-                                    Object {
-                                      "uri": undefined,
-                                    }
-                                  }
-                                  style={
-                                    Array [
-                                      Object {
-                                        "borderRadius": 12,
-                                        "height": 24,
-                                        "width": 24,
-                                      },
-                                      undefined,
-                                      undefined,
-                                      undefined,
-                                      Object {
-                                        "borderRadius": 16,
-                                        "height": 32,
-                                        "overflow": "hidden",
-                                        "width": 32,
-                                      },
-                                    ]
-                                  }
-                                />
-                                <View
-                                  collapsable={false}
-                                  nativeID="animatedComponent"
-                                  style={
-                                    Object {
-                                      "bottom": 0,
-                                      "left": 0,
-                                      "opacity": 1,
-                                      "position": "absolute",
-                                      "right": 0,
-                                      "top": 0,
-                                    }
-                                  }
-                                >
-                                  <View
-                                    style={
-                                      Array [
-                                        Object {
-                                          "borderRadius": 16,
-                                          "height": 32,
-                                          "overflow": "hidden",
-                                          "width": 32,
-                                        },
-                                        Object {
-                                          "backgroundColor": "#eee",
-                                        },
-                                        undefined,
-                                      ]
-                                    }
-                                  />
-                                </View>
-                              </View>
-                            </View>
-=======
                             <Text
                               style={
                                 Object {
@@ -2634,30 +2093,10 @@
                           <View
                             onLayout={[Function]}
                           >
->>>>>>> fdc979d0
                             <View
                               style={
                                 Object {
                                   "alignItems": "center",
-<<<<<<< HEAD
-                                  "aspectRatio": 1,
-                                  "height": 0,
-                                  "justifyContent": "center",
-                                  "position": "absolute",
-                                  "right": 0,
-                                  "top": 0,
-                                  "transform": Array [
-                                    Object {
-                                      "translateX": 0,
-                                    },
-                                    Object {
-                                      "translateY": -0,
-                                    },
-                                  ],
-                                }
-                              }
-                            />
-=======
                                   "flexDirection": "row",
                                   "marginLeft": 16,
                                   "marginVertical": 24,
@@ -2702,7 +2141,6 @@
                                 />
                               </TouchableOpacity>
                             </View>
->>>>>>> fdc979d0
                           </View>
                           <View
                             onLayout={[Function]}
@@ -2722,66 +2160,12 @@
                               }
                               testID="asset-ETH"
                             >
-<<<<<<< HEAD
-                              &lt; $0.01
-                            </Text>
-                          </View>
-                          <Text
-                            style={
-                              Object {
-                                "color": "#24272A",
-                                "fontFamily": "Euclid Circular B",
-                                "fontSize": 16,
-                                "fontWeight": "500",
-                                "letterSpacing": 0,
-                                "lineHeight": 24,
-                              }
-                            }
-                          >
-                             ETH
-                          </Text>
-                        </TouchableOpacity>
-                        <TouchableOpacity
-                          onLongPress={[Function]}
-                          onPress={[Function]}
-                          style={
-                            Object {
-                              "alignItems": "flex-start",
-                              "flex": 1,
-                              "flexDirection": "row",
-                              "paddingHorizontal": 15,
-                              "paddingVertical": 10,
-                            }
-                          }
-                          testID="asset-BAT"
-                        >
-                          <View
-                            onLayout={[Function]}
-                            style={
-                              Object {
-                                "alignSelf": "flex-start",
-                                "position": "relative",
-                              }
-                            }
-                            testID="badge-wrapper-badge"
-                          >
-                            <View>
-=======
->>>>>>> fdc979d0
                               <View
                                 onLayout={[Function]}
                                 style={
                                   Object {
-<<<<<<< HEAD
-                                    "backgroundColor": "#FFFFFF",
-                                    "borderRadius": 16,
-                                    "height": 32,
-                                    "overflow": "hidden",
-                                    "width": 32,
-=======
                                     "alignSelf": "flex-start",
                                     "position": "relative",
->>>>>>> fdc979d0
                                   }
                                 }
                                 testID="badge-wrapper-badge"
@@ -2873,30 +2257,6 @@
                                   }
                                 />
                               </View>
-<<<<<<< HEAD
-                            </View>
-                            <View
-                              style={
-                                Object {
-                                  "alignItems": "center",
-                                  "aspectRatio": 1,
-                                  "height": 0,
-                                  "justifyContent": "center",
-                                  "position": "absolute",
-                                  "right": 0,
-                                  "top": 0,
-                                  "transform": Array [
-                                    Object {
-                                      "translateX": 0,
-                                    },
-                                    Object {
-                                      "translateY": -0,
-                                    },
-                                  ],
-                                }
-                              }
-                            />
-=======
                               <View
                                 style={
                                   Object {
@@ -2952,7 +2312,6 @@
                                  ETH
                               </Text>
                             </TouchableOpacity>
->>>>>>> fdc979d0
                           </View>
                           <View
                             onLayout={[Function]}
@@ -2972,66 +2331,12 @@
                               }
                               testID="asset-BAT"
                             >
-<<<<<<< HEAD
-                              &lt; $0.01
-                            </Text>
-                          </View>
-                          <Text
-                            style={
-                              Object {
-                                "color": "#24272A",
-                                "fontFamily": "Euclid Circular B",
-                                "fontSize": 16,
-                                "fontWeight": "500",
-                                "letterSpacing": 0,
-                                "lineHeight": 24,
-                              }
-                            }
-                          >
-                            &lt; 0.00001 BAT
-                          </Text>
-                        </TouchableOpacity>
-                        <TouchableOpacity
-                          onLongPress={[Function]}
-                          onPress={[Function]}
-                          style={
-                            Object {
-                              "alignItems": "flex-start",
-                              "flex": 1,
-                              "flexDirection": "row",
-                              "paddingHorizontal": 15,
-                              "paddingVertical": 10,
-                            }
-                          }
-                          testID="asset-LINK"
-                        >
-                          <View
-                            onLayout={[Function]}
-                            style={
-                              Object {
-                                "alignSelf": "flex-start",
-                                "position": "relative",
-                              }
-                            }
-                            testID="badge-wrapper-badge"
-                          >
-                            <View>
-=======
->>>>>>> fdc979d0
                               <View
                                 onLayout={[Function]}
                                 style={
                                   Object {
-<<<<<<< HEAD
-                                    "backgroundColor": "#FFFFFF",
-                                    "borderRadius": 16,
-                                    "height": 32,
-                                    "overflow": "hidden",
-                                    "width": 32,
-=======
                                     "alignSelf": "flex-start",
                                     "position": "relative",
->>>>>>> fdc979d0
                                   }
                                 }
                                 testID="badge-wrapper-badge"
@@ -3089,30 +2394,6 @@
                                   }
                                 />
                               </View>
-<<<<<<< HEAD
-                            </View>
-                            <View
-                              style={
-                                Object {
-                                  "alignItems": "center",
-                                  "aspectRatio": 1,
-                                  "height": 0,
-                                  "justifyContent": "center",
-                                  "position": "absolute",
-                                  "right": 0,
-                                  "top": 0,
-                                  "transform": Array [
-                                    Object {
-                                      "translateX": 0,
-                                    },
-                                    Object {
-                                      "translateY": -0,
-                                    },
-                                  ],
-                                }
-                              }
-                            />
-=======
                               <View
                                 style={
                                   Object {
@@ -3168,7 +2449,6 @@
                                 &lt; 0.00001 BAT
                               </Text>
                             </TouchableOpacity>
->>>>>>> fdc979d0
                           </View>
                           <View
                             onLayout={[Function]}
