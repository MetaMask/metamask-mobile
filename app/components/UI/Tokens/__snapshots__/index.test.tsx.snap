// Jest Snapshot v1, https://goo.gl/fbAQLP

exports[`Tokens should hide zero balance tokens when setting is on 1`] = `
<View
  style={
    Object {
      "flex": 1,
    }
  }
>
  <RNCSafeAreaProvider
    onInsetsChange={[Function]}
    style={
      Array [
        Object {
          "flex": 1,
        },
        undefined,
      ]
    }
  >
    <View
      pointerEvents="box-none"
      style={
        Object {
          "zIndex": 1,
        }
      }
    >
      <View
        accessibilityElementsHidden={false}
        importantForAccessibility="auto"
        onLayout={[Function]}
        pointerEvents="box-none"
        style={null}
      >
        <View
          pointerEvents="box-none"
          style={
            Object {
              "bottom": 0,
              "left": 0,
              "opacity": 1,
              "position": "absolute",
              "right": 0,
              "top": 0,
              "zIndex": 0,
            }
          }
        >
          <View
            style={
              Object {
                "backgroundColor": "rgb(255, 255, 255)",
                "borderBottomColor": "rgb(216, 216, 216)",
                "flex": 1,
                "shadowColor": "rgb(216, 216, 216)",
                "shadowOffset": Object {
                  "height": 0.5,
                  "width": 0,
                },
                "shadowOpacity": 0.85,
                "shadowRadius": 0,
              }
            }
          />
        </View>
        <View
          pointerEvents="box-none"
          style={
            Object {
              "height": 64,
              "maxHeight": undefined,
              "minHeight": undefined,
              "opacity": undefined,
              "transform": undefined,
            }
          }
        >
          <View
            pointerEvents="none"
            style={
              Object {
                "height": 20,
              }
            }
          />
          <View
            pointerEvents="box-none"
            style={
              Object {
                "alignItems": "center",
                "flex": 1,
                "flexDirection": "row",
                "justifyContent": "center",
              }
            }
          >
            <View
              pointerEvents="box-none"
              style={
                Object {
                  "marginHorizontal": 16,
                  "opacity": 1,
                }
              }
            >
              <Text
                accessibilityRole="header"
                aria-level="1"
                collapsable={false}
                nativeID="animatedComponent"
                numberOfLines={1}
                onLayout={[Function]}
                style={
                  Object {
                    "color": "rgb(28, 28, 30)",
                    "fontSize": 17,
                    "fontWeight": "600",
                  }
                }
              >
                Amount
              </Text>
            </View>
          </View>
        </View>
      </View>
    </View>
    <RNSScreenContainer
      onLayout={[Function]}
      style={
        Object {
          "flex": 1,
        }
      }
    >
      <RNSScreen
        activityState={2}
        forwardedRef={[Function]}
        pointerEvents="box-none"
        style={
          Object {
            "bottom": 0,
            "left": 0,
            "position": "absolute",
            "right": 0,
            "top": 0,
          }
        }
      >
        <View
          collapsable={false}
          style={
            Object {
              "opacity": 1,
            }
          }
        />
        <View
          accessibilityElementsHidden={false}
          closing={false}
          gestureVelocityImpact={0.3}
          importantForAccessibility="auto"
          onClose={[Function]}
          onGestureBegin={[Function]}
          onGestureCanceled={[Function]}
          onGestureEnd={[Function]}
          onOpen={[Function]}
          onTransition={[Function]}
          pointerEvents="box-none"
          style={
            Array [
              Object {
                "overflow": undefined,
              },
              Object {
                "bottom": 0,
                "left": 0,
                "position": "absolute",
                "right": 0,
                "top": 0,
              },
            ]
          }
          transitionSpec={
            Object {
              "close": Object {
                "animation": "spring",
                "config": Object {
                  "damping": 500,
                  "mass": 3,
                  "overshootClamping": true,
                  "restDisplacementThreshold": 10,
                  "restSpeedThreshold": 10,
                  "stiffness": 1000,
                },
              },
              "open": Object {
                "animation": "spring",
                "config": Object {
                  "damping": 500,
                  "mass": 3,
                  "overshootClamping": true,
                  "restDisplacementThreshold": 10,
                  "restSpeedThreshold": 10,
                  "stiffness": 1000,
                },
              },
            }
          }
        >
          <View
            collapsable={false}
            nativeID="animatedComponent"
            needsOffscreenAlphaCompositing={false}
            pointerEvents="box-none"
            style={
              Object {
                "flex": 1,
              }
            }
          >
            <View
              collapsable={false}
              forwardedRef={[Function]}
              onGestureHandlerEvent={[Function]}
              onGestureHandlerStateChange={[Function]}
              style={
                Object {
                  "flex": 1,
                  "transform": Array [
                    Object {
                      "translateX": 0,
                    },
                    Object {
                      "translateX": 0,
                    },
                  ],
                }
              }
            >
              <View
                pointerEvents="none"
                style={
                  Object {
                    "backgroundColor": "rgb(242, 242, 242)",
                    "bottom": 0,
                    "left": 0,
                    "position": "absolute",
                    "shadowColor": "#000",
                    "shadowOffset": Object {
                      "height": 1,
                      "width": -1,
                    },
                    "shadowOpacity": 0.3,
                    "shadowRadius": 5,
                    "top": 0,
                    "width": 3,
                  }
                }
              />
              <View
                style={
                  Array [
                    Object {
                      "flex": 1,
                      "overflow": "hidden",
                    },
                    Array [
                      Object {
                        "backgroundColor": "rgb(242, 242, 242)",
                      },
                      undefined,
                    ],
                  ]
                }
              >
                <View
                  style={
                    Object {
                      "flex": 1,
                      "flexDirection": "column-reverse",
                    }
                  }
                >
                  <View
                    style={
                      Object {
                        "flex": 1,
                      }
                    }
                  >
                    <View
                      style={
                        Object {
                          "backgroundColor": "#FFFFFF",
                          "flex": 1,
                          "minHeight": 500,
                        }
                      }
                      testID="tokens"
                    >
                      <RCTScrollView
                        ListFooterComponent={[Function]}
                        ListHeaderComponent={
                          <View
                            style={
                              Object {
                                "alignItems": "center",
                                "flexDirection": "row",
                                "marginLeft": 16,
                                "marginVertical": 24,
                              }
                            }
                          >
                            <Text
                              style={
                                Object {
                                  "fontFamily": "EuclidCircularB-Regular",
                                  "fontSize": 32,
                                  "fontWeight": "500",
                                  "lineHeight": 40,
                                }
                              }
                              testID="total-balance-text"
                            >
                              0 USD
                            </Text>
                            <TouchableOpacity
                              onPress={[Function]}
                              style={
                                Object {
                                  "marginLeft": 8,
                                }
                              }
                              testID="portfolio-button"
                            >
                              <Icon
                                color="Primary"
                                name="Diagram"
                                size="20"
                              />
                            </TouchableOpacity>
                          </View>
                        }
                        data={
                          Array [
                            Object {
                              "address": "0x0",
                              "balanceFiat": "< $0.01",
                              "decimals": 18,
                              "iconUrl": "",
                              "isETH": true,
                              "name": "Ethereum",
                              "symbol": "ETH",
                            },
                            Object {
                              "address": "0x01",
                              "balanceFiat": "$0",
                              "decimals": 18,
                              "iconUrl": "",
                              "name": "Bat",
                              "symbol": "BAT",
                            },
                          ]
                        }
                        getItem={[Function]}
                        getItemCount={[Function]}
                        keyExtractor={[Function]}
                        onContentSizeChange={[Function]}
                        onLayout={[Function]}
                        onMomentumScrollBegin={[Function]}
                        onMomentumScrollEnd={[Function]}
                        onScroll={[Function]}
                        onScrollBeginDrag={[Function]}
                        onScrollEndDrag={[Function]}
                        refreshControl={
                          <RefreshControlMock
                            colors={
                              Array [
                                "#0376C9",
                              ]
                            }
                            onRefresh={[Function]}
                            refreshing={false}
                            tintColor="#24272A"
                          />
                        }
                        removeClippedSubviews={false}
                        renderItem={[Function]}
                        scrollEventThrottle={50}
                        stickyHeaderIndices={Array []}
                        viewabilityConfigCallbackPairs={Array []}
                      >
                        <RCTRefreshControl />
                        <View>
                          <View
                            onLayout={[Function]}
                          >
                            <View
                              style={
                                Object {
                                  "alignItems": "center",
                                  "flexDirection": "row",
                                  "marginLeft": 16,
                                  "marginVertical": 24,
                                }
                              }
                            >
                              <Text
                                style={
                                  Object {
                                    "color": "#24272A",
                                    "fontFamily": "EuclidCircularB-Regular",
                                    "fontSize": 32,
                                    "fontWeight": "500",
                                    "letterSpacing": 0,
                                    "lineHeight": 40,
                                  }
                                }
                                testID="total-balance-text"
                              >
                                0 USD
                              </Text>
                              <TouchableOpacity
                                onPress={[Function]}
                                style={
                                  Object {
                                    "marginLeft": 8,
                                  }
                                }
                                testID="portfolio-button"
                              >
                                <SvgMock
                                  color="#0376C9"
                                  height={20}
                                  name="Diagram"
                                  style={
                                    Object {
                                      "height": 20,
                                      "width": 20,
                                    }
                                  }
                                  width={20}
                                />
                              </TouchableOpacity>
                            </View>
                          </View>
                          <View
                            onLayout={[Function]}
                            style={null}
                          >
                            <TouchableOpacity
                              onLongPress={[Function]}
                              onPress={[Function]}
                              style={
                                Object {
                                  "alignItems": "flex-start",
                                  "flex": 1,
                                  "flexDirection": "row",
                                  "paddingHorizontal": 15,
                                  "paddingVertical": 10,
                                }
                              }
                              testID="asset-ETH"
                            >
                              <View
<<<<<<< HEAD
                                style={
                                  Object {
                                    "alignSelf": "flex-start",
                                  }
                                }
=======
                                onLayout={[Function]}
                                style={
                                  Object {
                                    "alignSelf": "flex-start",
                                    "position": "relative",
                                  }
                                }
                                testID="badge-wrapper-badge"
>>>>>>> 10c45d1b
                              >
                                <View>
                                  <View
                                    useNativeDriver={true}
                                  >
                                    <Image
                                      fadeIn={true}
                                      onError={[Function]}
                                      onLoadEnd={[Function]}
                                      source={
                                        Object {
                                          "uri": undefined,
                                        }
                                      }
                                      style={
                                        Array [
                                          Object {
                                            "borderRadius": 12,
                                            "height": 24,
                                            "width": 24,
                                          },
                                          undefined,
                                          undefined,
                                          undefined,
                                          Object {
                                            "borderRadius": 12,
                                            "height": 24,
                                            "overflow": "hidden",
                                            "width": 24,
                                          },
                                        ]
                                      }
                                    />
                                    <View
                                      collapsable={false}
                                      nativeID="animatedComponent"
                                      style={
                                        Object {
                                          "bottom": 0,
                                          "left": 0,
                                          "opacity": 1,
                                          "position": "absolute",
                                          "right": 0,
                                          "top": 0,
                                        }
                                      }
                                    >
                                      <View
                                        style={
                                          Array [
                                            Object {
                                              "borderRadius": 12,
                                              "height": 24,
                                              "overflow": "hidden",
                                              "width": 24,
                                            },
                                            Object {
                                              "backgroundColor": "#eee",
                                            },
                                            undefined,
                                          ]
                                        }
                                      />
                                    </View>
                                  </View>
                                </View>
                                <View
                                  style={
                                    Object {
<<<<<<< HEAD
                                      "position": "absolute",
                                      "right": -4,
                                      "top": -4,
                                    }
                                  }
                                  testID="badge-base"
                                >
                                  <View
                                    style={
                                      Object {
                                        "backgroundColor": "#FFFFFF",
                                        "borderRadius": 8,
                                        "height": 16,
                                        "overflow": "hidden",
                                        "width": 16,
                                      }
                                    }
                                  >
                                    <Image
                                      onError={[Function]}
                                      resizeMode="contain"
                                      source={
                                        Object {
                                          "testUri": "../../../app/images/eth-logo-new.png",
                                        }
                                      }
                                      style={
                                        Object {
                                          "flex": 1,
                                          "height": undefined,
                                          "width": undefined,
                                        }
                                      }
                                      testID="network-avatar-image"
                                    />
                                  </View>
                                </View>
=======
                                      "alignItems": "center",
                                      "aspectRatio": 1,
                                      "height": 0,
                                      "justifyContent": "center",
                                      "position": "absolute",
                                      "right": 0,
                                      "top": 0,
                                      "transform": Array [
                                        Object {
                                          "translateX": 0,
                                        },
                                        Object {
                                          "translateY": -0,
                                        },
                                      ],
                                    }
                                  }
                                />
>>>>>>> 10c45d1b
                              </View>
                              <View
                                style={
                                  Object {
                                    "flex": 1,
                                    "justifyContent": "center",
                                    "marginLeft": 20,
                                  }
                                }
                                testID="balance"
                              >
                                <Text
                                  style={
                                    Object {
                                      "color": "#24272A",
                                      "fontFamily": "Euclid Circular B",
                                      "fontSize": 16,
                                      "fontWeight": "500",
                                      "letterSpacing": 0,
                                      "lineHeight": 24,
                                    }
                                  }
                                >
                                  Ethereum
                                </Text>
                                <Text
                                  style={
                                    Object {
                                      "color": "#535A61",
                                      "fontFamily": "EuclidCircularB-Regular",
                                      "fontSize": 14,
                                      "fontWeight": "400",
                                      "letterSpacing": 0,
                                      "lineHeight": 22,
                                      "textTransform": "uppercase",
                                    }
                                  }
                                >
                                  &lt; $0.01
                                </Text>
                              </View>
                              <Text
                                style={
                                  Object {
                                    "color": "#24272A",
                                    "fontFamily": "Euclid Circular B",
                                    "fontSize": 16,
                                    "fontWeight": "500",
                                    "letterSpacing": 0,
                                    "lineHeight": 24,
                                  }
                                }
                              >
                                 ETH
                              </Text>
                            </TouchableOpacity>
                          </View>
                          <View
                            onLayout={[Function]}
                            style={null}
                          >
                            <TouchableOpacity
                              onLongPress={[Function]}
                              onPress={[Function]}
                              style={
                                Object {
                                  "alignItems": "flex-start",
                                  "flex": 1,
                                  "flexDirection": "row",
                                  "paddingHorizontal": 15,
                                  "paddingVertical": 10,
                                }
                              }
                              testID="asset-BAT"
                            >
                              <View
                                onLayout={[Function]}
                                style={
                                  Object {
                                    "alignSelf": "flex-start",
<<<<<<< HEAD
=======
                                    "position": "relative",
>>>>>>> 10c45d1b
                                  }
                                }
                                testID="badge-wrapper-badge"
                              >
                                <View>
                                  <View
                                    style={
                                      Object {
                                        "backgroundColor": "#FFFFFF",
                                        "borderRadius": 12,
                                        "height": 24,
                                        "overflow": "hidden",
                                        "width": 24,
                                      }
                                    }
                                  >
                                    <Image
                                      onError={[Function]}
                                      resizeMode="contain"
                                      source={
                                        Object {
                                          "uri": undefined,
                                        }
                                      }
                                      style={
                                        Object {
                                          "flex": 1,
                                          "height": undefined,
                                          "width": undefined,
                                        }
                                      }
                                      testID="token-avatar-image"
                                    />
                                  </View>
                                </View>
                                <View
                                  style={
                                    Object {
<<<<<<< HEAD
                                      "position": "absolute",
                                      "right": -4,
                                      "top": -4,
                                    }
                                  }
                                  testID="badge-base"
                                >
                                  <View
                                    style={
                                      Object {
                                        "backgroundColor": "#FFFFFF",
                                        "borderRadius": 8,
                                        "height": 16,
                                        "overflow": "hidden",
                                        "width": 16,
                                      }
                                    }
                                  >
                                    <Image
                                      onError={[Function]}
                                      resizeMode="contain"
                                      source={
                                        Object {
                                          "testUri": "../../../app/images/eth-logo-new.png",
                                        }
                                      }
                                      style={
                                        Object {
                                          "flex": 1,
                                          "height": undefined,
                                          "width": undefined,
                                        }
                                      }
                                      testID="network-avatar-image"
                                    />
                                  </View>
                                </View>
=======
                                      "alignItems": "center",
                                      "aspectRatio": 1,
                                      "height": 0,
                                      "justifyContent": "center",
                                      "position": "absolute",
                                      "right": 0,
                                      "top": 0,
                                      "transform": Array [
                                        Object {
                                          "translateX": 0,
                                        },
                                        Object {
                                          "translateY": -0,
                                        },
                                      ],
                                    }
                                  }
                                />
>>>>>>> 10c45d1b
                              </View>
                              <View
                                style={
                                  Object {
                                    "flex": 1,
                                    "justifyContent": "center",
                                    "marginLeft": 20,
                                  }
                                }
                                testID="balance"
                              >
                                <Text
                                  style={
                                    Object {
                                      "color": "#24272A",
                                      "fontFamily": "Euclid Circular B",
                                      "fontSize": 16,
                                      "fontWeight": "500",
                                      "letterSpacing": 0,
                                      "lineHeight": 24,
                                    }
                                  }
                                >
                                  Bat
                                </Text>
                                <Text
                                  style={
                                    Object {
                                      "color": "#535A61",
                                      "fontFamily": "EuclidCircularB-Regular",
                                      "fontSize": 14,
                                      "fontWeight": "400",
                                      "letterSpacing": 0,
                                      "lineHeight": 22,
                                      "textTransform": "uppercase",
                                    }
                                  }
                                >
                                  &lt; $0.01
                                </Text>
                              </View>
                              <Text
                                style={
                                  Object {
                                    "color": "#24272A",
                                    "fontFamily": "Euclid Circular B",
                                    "fontSize": 16,
                                    "fontWeight": "500",
                                    "letterSpacing": 0,
                                    "lineHeight": 24,
                                  }
                                }
                              >
                                &lt; 0.00001 BAT
                              </Text>
                            </TouchableOpacity>
                          </View>
                          <View
                            onLayout={[Function]}
                          >
                            <View
                              style={
                                Object {
                                  "alignItems": "center",
                                  "flex": 1,
                                  "marginTop": 9,
                                  "paddingBottom": 30,
                                }
                              }
                            >
                              <TouchableOpacity
                                disabled={false}
                                onPress={[Function]}
                                style={
                                  Object {
                                    "alignItems": "center",
                                    "flexDirection": "row",
                                    "justifyContent": "center",
                                  }
                                }
                                testID="import-token-button"
                              >
                                <Text
                                  style={
                                    Object {
                                      "color": "#24272A",
                                      "fontFamily": "Euclid Circular B",
                                      "fontSize": 14,
                                      "fontWeight": "400",
                                      "letterSpacing": 0,
                                      "lineHeight": 22,
                                      "textAlign": "center",
                                    }
                                  }
                                >
                                  <Text
                                    style={
                                      Object {
                                        "color": "#535A61",
                                        "fontFamily": "Euclid Circular B",
                                        "fontSize": 14,
                                        "fontWeight": "400",
                                        "letterSpacing": 0,
                                        "lineHeight": 22,
                                        "marginBottom": 8,
                                      }
                                    }
                                  >
                                    Don't see your token?
                                  </Text>
                                   
                                  <Text
                                    style={
                                      Object {
                                        "color": "#0376C9",
                                        "fontFamily": "EuclidCircularB-Regular",
                                        "fontSize": 14,
                                        "fontWeight": "400",
                                        "letterSpacing": 0,
                                        "lineHeight": 22,
                                      }
                                    }
                                  >
                                    Import tokens
                                  </Text>
                                </Text>
                              </TouchableOpacity>
                            </View>
                          </View>
                        </View>
                      </RCTScrollView>
                    </View>
                  </View>
                </View>
              </View>
            </View>
          </View>
        </View>
      </RNSScreen>
    </RNSScreenContainer>
  </RNCSafeAreaProvider>
</View>
`;

exports[`Tokens should render correctly 1`] = `
<View
  style={
    Object {
      "flex": 1,
    }
  }
>
  <RNCSafeAreaProvider
    onInsetsChange={[Function]}
    style={
      Array [
        Object {
          "flex": 1,
        },
        undefined,
      ]
    }
  >
    <View
      pointerEvents="box-none"
      style={
        Object {
          "zIndex": 1,
        }
      }
    >
      <View
        accessibilityElementsHidden={false}
        importantForAccessibility="auto"
        onLayout={[Function]}
        pointerEvents="box-none"
        style={null}
      >
        <View
          pointerEvents="box-none"
          style={
            Object {
              "bottom": 0,
              "left": 0,
              "opacity": 1,
              "position": "absolute",
              "right": 0,
              "top": 0,
              "zIndex": 0,
            }
          }
        >
          <View
            style={
              Object {
                "backgroundColor": "rgb(255, 255, 255)",
                "borderBottomColor": "rgb(216, 216, 216)",
                "flex": 1,
                "shadowColor": "rgb(216, 216, 216)",
                "shadowOffset": Object {
                  "height": 0.5,
                  "width": 0,
                },
                "shadowOpacity": 0.85,
                "shadowRadius": 0,
              }
            }
          />
        </View>
        <View
          pointerEvents="box-none"
          style={
            Object {
              "height": 64,
              "maxHeight": undefined,
              "minHeight": undefined,
              "opacity": undefined,
              "transform": undefined,
            }
          }
        >
          <View
            pointerEvents="none"
            style={
              Object {
                "height": 20,
              }
            }
          />
          <View
            pointerEvents="box-none"
            style={
              Object {
                "alignItems": "center",
                "flex": 1,
                "flexDirection": "row",
                "justifyContent": "center",
              }
            }
          >
            <View
              pointerEvents="box-none"
              style={
                Object {
                  "marginHorizontal": 16,
                  "opacity": 1,
                }
              }
            >
              <Text
                accessibilityRole="header"
                aria-level="1"
                collapsable={false}
                nativeID="animatedComponent"
                numberOfLines={1}
                onLayout={[Function]}
                style={
                  Object {
                    "color": "rgb(28, 28, 30)",
                    "fontSize": 17,
                    "fontWeight": "600",
                  }
                }
              >
                Amount
              </Text>
            </View>
          </View>
        </View>
      </View>
    </View>
    <RNSScreenContainer
      onLayout={[Function]}
      style={
        Object {
          "flex": 1,
        }
      }
    >
      <RNSScreen
        activityState={2}
        forwardedRef={[Function]}
        pointerEvents="box-none"
        style={
          Object {
            "bottom": 0,
            "left": 0,
            "position": "absolute",
            "right": 0,
            "top": 0,
          }
        }
      >
        <View
          collapsable={false}
          style={
            Object {
              "opacity": 1,
            }
          }
        />
        <View
          accessibilityElementsHidden={false}
          closing={false}
          gestureVelocityImpact={0.3}
          importantForAccessibility="auto"
          onClose={[Function]}
          onGestureBegin={[Function]}
          onGestureCanceled={[Function]}
          onGestureEnd={[Function]}
          onOpen={[Function]}
          onTransition={[Function]}
          pointerEvents="box-none"
          style={
            Array [
              Object {
                "overflow": undefined,
              },
              Object {
                "bottom": 0,
                "left": 0,
                "position": "absolute",
                "right": 0,
                "top": 0,
              },
            ]
          }
          transitionSpec={
            Object {
              "close": Object {
                "animation": "spring",
                "config": Object {
                  "damping": 500,
                  "mass": 3,
                  "overshootClamping": true,
                  "restDisplacementThreshold": 10,
                  "restSpeedThreshold": 10,
                  "stiffness": 1000,
                },
              },
              "open": Object {
                "animation": "spring",
                "config": Object {
                  "damping": 500,
                  "mass": 3,
                  "overshootClamping": true,
                  "restDisplacementThreshold": 10,
                  "restSpeedThreshold": 10,
                  "stiffness": 1000,
                },
              },
            }
          }
        >
          <View
            collapsable={false}
            nativeID="animatedComponent"
            needsOffscreenAlphaCompositing={false}
            pointerEvents="box-none"
            style={
              Object {
                "flex": 1,
              }
            }
          >
            <View
              collapsable={false}
              forwardedRef={[Function]}
              onGestureHandlerEvent={[Function]}
              onGestureHandlerStateChange={[Function]}
              style={
                Object {
                  "flex": 1,
                  "transform": Array [
                    Object {
                      "translateX": 0,
                    },
                    Object {
                      "translateX": 0,
                    },
                  ],
                }
              }
            >
              <View
                pointerEvents="none"
                style={
                  Object {
                    "backgroundColor": "rgb(242, 242, 242)",
                    "bottom": 0,
                    "left": 0,
                    "position": "absolute",
                    "shadowColor": "#000",
                    "shadowOffset": Object {
                      "height": 1,
                      "width": -1,
                    },
                    "shadowOpacity": 0.3,
                    "shadowRadius": 5,
                    "top": 0,
                    "width": 3,
                  }
                }
              />
              <View
                style={
                  Array [
                    Object {
                      "flex": 1,
                      "overflow": "hidden",
                    },
                    Array [
                      Object {
                        "backgroundColor": "rgb(242, 242, 242)",
                      },
                      undefined,
                    ],
                  ]
                }
              >
                <View
                  style={
                    Object {
                      "flex": 1,
                      "flexDirection": "column-reverse",
                    }
                  }
                >
                  <View
                    style={
                      Object {
                        "flex": 1,
                      }
                    }
                  >
                    <View
                      style={
                        Object {
                          "backgroundColor": "#FFFFFF",
                          "flex": 1,
                          "minHeight": 500,
                        }
                      }
                      testID="tokens"
                    >
                      <RCTScrollView
                        ListFooterComponent={[Function]}
                        ListHeaderComponent={
                          <View
                            style={
                              Object {
                                "alignItems": "center",
                                "flexDirection": "row",
                                "marginLeft": 16,
                                "marginVertical": 24,
                              }
                            }
                          >
                            <Text
                              style={
                                Object {
                                  "fontFamily": "EuclidCircularB-Regular",
                                  "fontSize": 32,
                                  "fontWeight": "500",
                                  "lineHeight": 40,
                                }
                              }
                              testID="total-balance-text"
                            >
                              0 USD
                            </Text>
                            <TouchableOpacity
                              onPress={[Function]}
                              style={
                                Object {
                                  "marginLeft": 8,
                                }
                              }
                              testID="portfolio-button"
                            >
                              <Icon
                                color="Primary"
                                name="Diagram"
                                size="20"
                              />
                            </TouchableOpacity>
                          </View>
                        }
                        data={
                          Array [
                            Object {
                              "address": "0x0",
                              "balanceFiat": "< $0.01",
                              "decimals": 18,
                              "iconUrl": "",
                              "isETH": true,
                              "name": "Ethereum",
                              "symbol": "ETH",
                            },
                            Object {
                              "address": "0x01",
                              "balanceFiat": "$0",
                              "decimals": 18,
                              "iconUrl": "",
                              "name": "Bat",
                              "symbol": "BAT",
                            },
                          ]
                        }
                        getItem={[Function]}
                        getItemCount={[Function]}
                        keyExtractor={[Function]}
                        onContentSizeChange={[Function]}
                        onLayout={[Function]}
                        onMomentumScrollBegin={[Function]}
                        onMomentumScrollEnd={[Function]}
                        onScroll={[Function]}
                        onScrollBeginDrag={[Function]}
                        onScrollEndDrag={[Function]}
                        refreshControl={
                          <RefreshControlMock
                            colors={
                              Array [
                                "#0376C9",
                              ]
                            }
                            onRefresh={[Function]}
                            refreshing={false}
                            tintColor="#24272A"
                          />
                        }
                        removeClippedSubviews={false}
                        renderItem={[Function]}
                        scrollEventThrottle={50}
                        stickyHeaderIndices={Array []}
                        viewabilityConfigCallbackPairs={Array []}
                      >
                        <RCTRefreshControl />
                        <View>
                          <View
                            onLayout={[Function]}
                          >
                            <View
                              style={
                                Object {
                                  "alignItems": "center",
                                  "flexDirection": "row",
                                  "marginLeft": 16,
                                  "marginVertical": 24,
                                }
                              }
                            >
                              <Text
                                style={
                                  Object {
                                    "color": "#24272A",
                                    "fontFamily": "EuclidCircularB-Regular",
                                    "fontSize": 32,
                                    "fontWeight": "500",
                                    "letterSpacing": 0,
                                    "lineHeight": 40,
                                  }
                                }
                                testID="total-balance-text"
                              >
                                0 USD
                              </Text>
                              <TouchableOpacity
                                onPress={[Function]}
                                style={
                                  Object {
                                    "marginLeft": 8,
                                  }
                                }
                                testID="portfolio-button"
                              >
                                <SvgMock
                                  color="#0376C9"
                                  height={20}
                                  name="Diagram"
                                  style={
                                    Object {
                                      "height": 20,
                                      "width": 20,
                                    }
                                  }
                                  width={20}
                                />
                              </TouchableOpacity>
                            </View>
                          </View>
                          <View
                            onLayout={[Function]}
                            style={null}
                          >
                            <TouchableOpacity
                              onLongPress={[Function]}
                              onPress={[Function]}
                              style={
                                Object {
                                  "alignItems": "flex-start",
                                  "flex": 1,
                                  "flexDirection": "row",
                                  "paddingHorizontal": 15,
                                  "paddingVertical": 10,
                                }
                              }
                              testID="asset-ETH"
                            >
                              <View
<<<<<<< HEAD
                                style={
                                  Object {
                                    "alignSelf": "flex-start",
                                  }
                                }
=======
                                onLayout={[Function]}
                                style={
                                  Object {
                                    "alignSelf": "flex-start",
                                    "position": "relative",
                                  }
                                }
                                testID="badge-wrapper-badge"
>>>>>>> 10c45d1b
                              >
                                <View>
                                  <View
                                    useNativeDriver={true}
                                  >
                                    <Image
                                      fadeIn={true}
                                      onError={[Function]}
                                      onLoadEnd={[Function]}
                                      source={
                                        Object {
                                          "uri": undefined,
                                        }
                                      }
                                      style={
                                        Array [
                                          Object {
                                            "borderRadius": 12,
                                            "height": 24,
                                            "width": 24,
                                          },
                                          undefined,
                                          undefined,
                                          undefined,
                                          Object {
                                            "borderRadius": 12,
                                            "height": 24,
                                            "overflow": "hidden",
                                            "width": 24,
                                          },
                                        ]
                                      }
                                    />
                                    <View
                                      collapsable={false}
                                      nativeID="animatedComponent"
                                      style={
                                        Object {
                                          "bottom": 0,
                                          "left": 0,
                                          "opacity": 1,
                                          "position": "absolute",
                                          "right": 0,
                                          "top": 0,
                                        }
                                      }
                                    >
                                      <View
                                        style={
                                          Array [
                                            Object {
                                              "borderRadius": 12,
                                              "height": 24,
                                              "overflow": "hidden",
                                              "width": 24,
                                            },
                                            Object {
                                              "backgroundColor": "#eee",
                                            },
                                            undefined,
                                          ]
                                        }
                                      />
                                    </View>
                                  </View>
                                </View>
                                <View
                                  style={
                                    Object {
<<<<<<< HEAD
                                      "position": "absolute",
                                      "right": -4,
                                      "top": -4,
                                    }
                                  }
                                  testID="badge-base"
                                >
                                  <View
                                    style={
                                      Object {
                                        "backgroundColor": "#FFFFFF",
                                        "borderRadius": 8,
                                        "height": 16,
                                        "overflow": "hidden",
                                        "width": 16,
                                      }
                                    }
                                  >
                                    <Image
                                      onError={[Function]}
                                      resizeMode="contain"
                                      source={
                                        Object {
                                          "testUri": "../../../app/images/eth-logo-new.png",
                                        }
                                      }
                                      style={
                                        Object {
                                          "flex": 1,
                                          "height": undefined,
                                          "width": undefined,
                                        }
                                      }
                                      testID="network-avatar-image"
                                    />
                                  </View>
                                </View>
=======
                                      "alignItems": "center",
                                      "aspectRatio": 1,
                                      "height": 0,
                                      "justifyContent": "center",
                                      "position": "absolute",
                                      "right": 0,
                                      "top": 0,
                                      "transform": Array [
                                        Object {
                                          "translateX": 0,
                                        },
                                        Object {
                                          "translateY": -0,
                                        },
                                      ],
                                    }
                                  }
                                />
>>>>>>> 10c45d1b
                              </View>
                              <View
                                style={
                                  Object {
                                    "flex": 1,
                                    "justifyContent": "center",
                                    "marginLeft": 20,
                                  }
                                }
                                testID="balance"
                              >
                                <Text
                                  style={
                                    Object {
                                      "color": "#24272A",
                                      "fontFamily": "Euclid Circular B",
                                      "fontSize": 16,
                                      "fontWeight": "500",
                                      "letterSpacing": 0,
                                      "lineHeight": 24,
                                    }
                                  }
                                >
                                  Ethereum
                                </Text>
                                <Text
                                  style={
                                    Object {
                                      "color": "#535A61",
                                      "fontFamily": "EuclidCircularB-Regular",
                                      "fontSize": 14,
                                      "fontWeight": "400",
                                      "letterSpacing": 0,
                                      "lineHeight": 22,
                                      "textTransform": "uppercase",
                                    }
                                  }
                                >
                                  &lt; $0.01
                                </Text>
                              </View>
                              <Text
                                style={
                                  Object {
                                    "color": "#24272A",
                                    "fontFamily": "Euclid Circular B",
                                    "fontSize": 16,
                                    "fontWeight": "500",
                                    "letterSpacing": 0,
                                    "lineHeight": 24,
                                  }
                                }
                              >
                                 ETH
                              </Text>
                            </TouchableOpacity>
                          </View>
                          <View
                            onLayout={[Function]}
                            style={null}
                          >
                            <TouchableOpacity
                              onLongPress={[Function]}
                              onPress={[Function]}
                              style={
                                Object {
                                  "alignItems": "flex-start",
                                  "flex": 1,
                                  "flexDirection": "row",
                                  "paddingHorizontal": 15,
                                  "paddingVertical": 10,
                                }
                              }
                              testID="asset-BAT"
                            >
                              <View
                                onLayout={[Function]}
                                style={
                                  Object {
                                    "alignSelf": "flex-start",
<<<<<<< HEAD
=======
                                    "position": "relative",
>>>>>>> 10c45d1b
                                  }
                                }
                                testID="badge-wrapper-badge"
                              >
                                <View>
                                  <View
                                    style={
                                      Object {
                                        "backgroundColor": "#FFFFFF",
                                        "borderRadius": 12,
                                        "height": 24,
                                        "overflow": "hidden",
                                        "width": 24,
                                      }
                                    }
                                  >
                                    <Image
                                      onError={[Function]}
                                      resizeMode="contain"
                                      source={
                                        Object {
                                          "uri": undefined,
                                        }
                                      }
                                      style={
                                        Object {
                                          "flex": 1,
                                          "height": undefined,
                                          "width": undefined,
                                        }
                                      }
                                      testID="token-avatar-image"
                                    />
                                  </View>
                                </View>
                                <View
                                  style={
                                    Object {
<<<<<<< HEAD
                                      "position": "absolute",
                                      "right": -4,
                                      "top": -4,
                                    }
                                  }
                                  testID="badge-base"
                                >
                                  <View
                                    style={
                                      Object {
                                        "backgroundColor": "#FFFFFF",
                                        "borderRadius": 8,
                                        "height": 16,
                                        "overflow": "hidden",
                                        "width": 16,
                                      }
                                    }
                                  >
                                    <Image
                                      onError={[Function]}
                                      resizeMode="contain"
                                      source={
                                        Object {
                                          "testUri": "../../../app/images/eth-logo-new.png",
                                        }
                                      }
                                      style={
                                        Object {
                                          "flex": 1,
                                          "height": undefined,
                                          "width": undefined,
                                        }
                                      }
                                      testID="network-avatar-image"
                                    />
                                  </View>
                                </View>
=======
                                      "alignItems": "center",
                                      "aspectRatio": 1,
                                      "height": 0,
                                      "justifyContent": "center",
                                      "position": "absolute",
                                      "right": 0,
                                      "top": 0,
                                      "transform": Array [
                                        Object {
                                          "translateX": 0,
                                        },
                                        Object {
                                          "translateY": -0,
                                        },
                                      ],
                                    }
                                  }
                                />
>>>>>>> 10c45d1b
                              </View>
                              <View
                                style={
                                  Object {
                                    "flex": 1,
                                    "justifyContent": "center",
                                    "marginLeft": 20,
                                  }
                                }
                                testID="balance"
                              >
                                <Text
                                  style={
                                    Object {
                                      "color": "#24272A",
                                      "fontFamily": "Euclid Circular B",
                                      "fontSize": 16,
                                      "fontWeight": "500",
                                      "letterSpacing": 0,
                                      "lineHeight": 24,
                                    }
                                  }
                                >
                                  Bat
                                </Text>
                                <Text
                                  style={
                                    Object {
                                      "color": "#535A61",
                                      "fontFamily": "EuclidCircularB-Regular",
                                      "fontSize": 14,
                                      "fontWeight": "400",
                                      "letterSpacing": 0,
                                      "lineHeight": 22,
                                      "textTransform": "uppercase",
                                    }
                                  }
                                >
                                  &lt; $0.01
                                </Text>
                              </View>
                              <Text
                                style={
                                  Object {
                                    "color": "#24272A",
                                    "fontFamily": "Euclid Circular B",
                                    "fontSize": 16,
                                    "fontWeight": "500",
                                    "letterSpacing": 0,
                                    "lineHeight": 24,
                                  }
                                }
                              >
                                &lt; 0.00001 BAT
                              </Text>
                            </TouchableOpacity>
                          </View>
                          <View
                            onLayout={[Function]}
                          >
                            <View
                              style={
                                Object {
                                  "alignItems": "center",
                                  "flex": 1,
                                  "marginTop": 9,
                                  "paddingBottom": 30,
                                }
                              }
                            >
                              <TouchableOpacity
                                disabled={false}
                                onPress={[Function]}
                                style={
                                  Object {
                                    "alignItems": "center",
                                    "flexDirection": "row",
                                    "justifyContent": "center",
                                  }
                                }
                                testID="import-token-button"
                              >
                                <Text
                                  style={
                                    Object {
                                      "color": "#24272A",
                                      "fontFamily": "Euclid Circular B",
                                      "fontSize": 14,
                                      "fontWeight": "400",
                                      "letterSpacing": 0,
                                      "lineHeight": 22,
                                      "textAlign": "center",
                                    }
                                  }
                                >
                                  <Text
                                    style={
                                      Object {
                                        "color": "#535A61",
                                        "fontFamily": "Euclid Circular B",
                                        "fontSize": 14,
                                        "fontWeight": "400",
                                        "letterSpacing": 0,
                                        "lineHeight": 22,
                                        "marginBottom": 8,
                                      }
                                    }
                                  >
                                    Don't see your token?
                                  </Text>
                                   
                                  <Text
                                    style={
                                      Object {
                                        "color": "#0376C9",
                                        "fontFamily": "EuclidCircularB-Regular",
                                        "fontSize": 14,
                                        "fontWeight": "400",
                                        "letterSpacing": 0,
                                        "lineHeight": 22,
                                      }
                                    }
                                  >
                                    Import tokens
                                  </Text>
                                </Text>
                              </TouchableOpacity>
                            </View>
                          </View>
                        </View>
                      </RCTScrollView>
                    </View>
                  </View>
                </View>
              </View>
            </View>
          </View>
        </View>
      </RNSScreen>
    </RNSScreenContainer>
  </RNCSafeAreaProvider>
</View>
`;

exports[`Tokens should show all balance tokens when hideZeroBalanceTokens setting is off 1`] = `
<View
  style={
    Object {
      "flex": 1,
    }
  }
>
  <RNCSafeAreaProvider
    onInsetsChange={[Function]}
    style={
      Array [
        Object {
          "flex": 1,
        },
        undefined,
      ]
    }
  >
    <View
      pointerEvents="box-none"
      style={
        Object {
          "zIndex": 1,
        }
      }
    >
      <View
        accessibilityElementsHidden={false}
        importantForAccessibility="auto"
        onLayout={[Function]}
        pointerEvents="box-none"
        style={null}
      >
        <View
          pointerEvents="box-none"
          style={
            Object {
              "bottom": 0,
              "left": 0,
              "opacity": 1,
              "position": "absolute",
              "right": 0,
              "top": 0,
              "zIndex": 0,
            }
          }
        >
          <View
            style={
              Object {
                "backgroundColor": "rgb(255, 255, 255)",
                "borderBottomColor": "rgb(216, 216, 216)",
                "flex": 1,
                "shadowColor": "rgb(216, 216, 216)",
                "shadowOffset": Object {
                  "height": 0.5,
                  "width": 0,
                },
                "shadowOpacity": 0.85,
                "shadowRadius": 0,
              }
            }
          />
        </View>
        <View
          pointerEvents="box-none"
          style={
            Object {
              "height": 64,
              "maxHeight": undefined,
              "minHeight": undefined,
              "opacity": undefined,
              "transform": undefined,
            }
          }
        >
          <View
            pointerEvents="none"
            style={
              Object {
                "height": 20,
              }
            }
          />
          <View
            pointerEvents="box-none"
            style={
              Object {
                "alignItems": "center",
                "flex": 1,
                "flexDirection": "row",
                "justifyContent": "center",
              }
            }
          >
            <View
              pointerEvents="box-none"
              style={
                Object {
                  "marginHorizontal": 16,
                  "opacity": 1,
                }
              }
            >
              <Text
                accessibilityRole="header"
                aria-level="1"
                collapsable={false}
                nativeID="animatedComponent"
                numberOfLines={1}
                onLayout={[Function]}
                style={
                  Object {
                    "color": "rgb(28, 28, 30)",
                    "fontSize": 17,
                    "fontWeight": "600",
                  }
                }
              >
                Amount
              </Text>
            </View>
          </View>
        </View>
      </View>
    </View>
    <RNSScreenContainer
      onLayout={[Function]}
      style={
        Object {
          "flex": 1,
        }
      }
    >
      <RNSScreen
        activityState={2}
        forwardedRef={[Function]}
        pointerEvents="box-none"
        style={
          Object {
            "bottom": 0,
            "left": 0,
            "position": "absolute",
            "right": 0,
            "top": 0,
          }
        }
      >
        <View
          collapsable={false}
          style={
            Object {
              "opacity": 1,
            }
          }
        />
        <View
          accessibilityElementsHidden={false}
          closing={false}
          gestureVelocityImpact={0.3}
          importantForAccessibility="auto"
          onClose={[Function]}
          onGestureBegin={[Function]}
          onGestureCanceled={[Function]}
          onGestureEnd={[Function]}
          onOpen={[Function]}
          onTransition={[Function]}
          pointerEvents="box-none"
          style={
            Array [
              Object {
                "overflow": undefined,
              },
              Object {
                "bottom": 0,
                "left": 0,
                "position": "absolute",
                "right": 0,
                "top": 0,
              },
            ]
          }
          transitionSpec={
            Object {
              "close": Object {
                "animation": "spring",
                "config": Object {
                  "damping": 500,
                  "mass": 3,
                  "overshootClamping": true,
                  "restDisplacementThreshold": 10,
                  "restSpeedThreshold": 10,
                  "stiffness": 1000,
                },
              },
              "open": Object {
                "animation": "spring",
                "config": Object {
                  "damping": 500,
                  "mass": 3,
                  "overshootClamping": true,
                  "restDisplacementThreshold": 10,
                  "restSpeedThreshold": 10,
                  "stiffness": 1000,
                },
              },
            }
          }
        >
          <View
            collapsable={false}
            nativeID="animatedComponent"
            needsOffscreenAlphaCompositing={false}
            pointerEvents="box-none"
            style={
              Object {
                "flex": 1,
              }
            }
          >
            <View
              collapsable={false}
              forwardedRef={[Function]}
              onGestureHandlerEvent={[Function]}
              onGestureHandlerStateChange={[Function]}
              style={
                Object {
                  "flex": 1,
                  "transform": Array [
                    Object {
                      "translateX": 0,
                    },
                    Object {
                      "translateX": 0,
                    },
                  ],
                }
              }
            >
              <View
                pointerEvents="none"
                style={
                  Object {
                    "backgroundColor": "rgb(242, 242, 242)",
                    "bottom": 0,
                    "left": 0,
                    "position": "absolute",
                    "shadowColor": "#000",
                    "shadowOffset": Object {
                      "height": 1,
                      "width": -1,
                    },
                    "shadowOpacity": 0.3,
                    "shadowRadius": 5,
                    "top": 0,
                    "width": 3,
                  }
                }
              />
              <View
                style={
                  Array [
                    Object {
                      "flex": 1,
                      "overflow": "hidden",
                    },
                    Array [
                      Object {
                        "backgroundColor": "rgb(242, 242, 242)",
                      },
                      undefined,
                    ],
                  ]
                }
              >
                <View
                  style={
                    Object {
                      "flex": 1,
                      "flexDirection": "column-reverse",
                    }
                  }
                >
                  <View
                    style={
                      Object {
                        "flex": 1,
                      }
                    }
                  >
                    <View
                      style={
                        Object {
                          "backgroundColor": "#FFFFFF",
                          "flex": 1,
                          "minHeight": 500,
                        }
                      }
                      testID="tokens"
                    >
                      <RCTScrollView
                        ListFooterComponent={[Function]}
                        ListHeaderComponent={
                          <View
                            style={
                              Object {
                                "alignItems": "center",
                                "flexDirection": "row",
                                "marginLeft": 16,
                                "marginVertical": 24,
                              }
                            }
                          >
                            <Text
                              style={
                                Object {
                                  "fontFamily": "EuclidCircularB-Regular",
                                  "fontSize": 32,
                                  "fontWeight": "500",
                                  "lineHeight": 40,
                                }
                              }
                              testID="total-balance-text"
                            >
                              0 USD
                            </Text>
                            <TouchableOpacity
                              onPress={[Function]}
                              style={
                                Object {
                                  "marginLeft": 8,
                                }
                              }
                              testID="portfolio-button"
                            >
                              <Icon
                                color="Primary"
                                name="Diagram"
                                size="20"
                              />
                            </TouchableOpacity>
                          </View>
                        }
                        data={
                          Array [
                            Object {
                              "address": "0x0",
                              "balanceFiat": "< $0.01",
                              "decimals": 18,
                              "iconUrl": "",
                              "isETH": true,
                              "name": "Ethereum",
                              "symbol": "ETH",
                            },
                            Object {
                              "address": "0x01",
                              "balanceFiat": "$0",
                              "decimals": 18,
                              "iconUrl": "",
                              "name": "Bat",
                              "symbol": "BAT",
                            },
                            Object {
                              "address": "0x02",
                              "balanceFiat": "$0",
                              "decimals": 18,
                              "iconUrl": "",
                              "name": "Link",
                              "symbol": "LINK",
                            },
                          ]
                        }
                        getItem={[Function]}
                        getItemCount={[Function]}
                        keyExtractor={[Function]}
                        onContentSizeChange={[Function]}
                        onLayout={[Function]}
                        onMomentumScrollBegin={[Function]}
                        onMomentumScrollEnd={[Function]}
                        onScroll={[Function]}
                        onScrollBeginDrag={[Function]}
                        onScrollEndDrag={[Function]}
                        refreshControl={
                          <RefreshControlMock
                            colors={
                              Array [
                                "#0376C9",
                              ]
                            }
                            onRefresh={[Function]}
                            refreshing={false}
                            tintColor="#24272A"
                          />
                        }
                        removeClippedSubviews={false}
                        renderItem={[Function]}
                        scrollEventThrottle={50}
                        stickyHeaderIndices={Array []}
                        viewabilityConfigCallbackPairs={Array []}
                      >
                        <RCTRefreshControl />
                        <View>
                          <View
                            onLayout={[Function]}
                          >
                            <View
                              style={
                                Object {
                                  "alignItems": "center",
                                  "flexDirection": "row",
                                  "marginLeft": 16,
                                  "marginVertical": 24,
                                }
                              }
                            >
                              <Text
                                style={
                                  Object {
                                    "color": "#24272A",
                                    "fontFamily": "EuclidCircularB-Regular",
                                    "fontSize": 32,
                                    "fontWeight": "500",
                                    "letterSpacing": 0,
                                    "lineHeight": 40,
                                  }
                                }
                                testID="total-balance-text"
                              >
                                0 USD
                              </Text>
                              <TouchableOpacity
                                onPress={[Function]}
                                style={
                                  Object {
                                    "marginLeft": 8,
                                  }
                                }
                                testID="portfolio-button"
                              >
                                <SvgMock
                                  color="#0376C9"
                                  height={20}
                                  name="Diagram"
                                  style={
                                    Object {
                                      "height": 20,
                                      "width": 20,
                                    }
                                  }
                                  width={20}
                                />
                              </TouchableOpacity>
                            </View>
                          </View>
                          <View
                            onLayout={[Function]}
                            style={null}
                          >
                            <TouchableOpacity
                              onLongPress={[Function]}
                              onPress={[Function]}
                              style={
                                Object {
                                  "alignItems": "flex-start",
                                  "flex": 1,
                                  "flexDirection": "row",
                                  "paddingHorizontal": 15,
                                  "paddingVertical": 10,
                                }
                              }
                              testID="asset-ETH"
                            >
                              <View
                                onLayout={[Function]}
                                style={
                                  Object {
                                    "alignSelf": "flex-start",
<<<<<<< HEAD
=======
                                    "position": "relative",
>>>>>>> 10c45d1b
                                  }
                                }
                                testID="badge-wrapper-badge"
                              >
                                <View>
                                  <View
                                    useNativeDriver={true}
                                  >
                                    <Image
                                      fadeIn={true}
                                      onError={[Function]}
                                      onLoadEnd={[Function]}
                                      source={
                                        Object {
                                          "uri": undefined,
                                        }
                                      }
                                      style={
                                        Array [
                                          Object {
                                            "borderRadius": 12,
                                            "height": 24,
                                            "width": 24,
                                          },
                                          undefined,
                                          undefined,
                                          undefined,
                                          Object {
                                            "borderRadius": 12,
                                            "height": 24,
                                            "overflow": "hidden",
                                            "width": 24,
                                          },
                                        ]
                                      }
                                    />
                                    <View
                                      collapsable={false}
                                      nativeID="animatedComponent"
                                      style={
                                        Object {
                                          "bottom": 0,
                                          "left": 0,
                                          "opacity": 1,
                                          "position": "absolute",
                                          "right": 0,
                                          "top": 0,
                                        }
                                      }
                                    >
                                      <View
                                        style={
                                          Array [
                                            Object {
                                              "borderRadius": 12,
                                              "height": 24,
                                              "overflow": "hidden",
                                              "width": 24,
                                            },
                                            Object {
                                              "backgroundColor": "#eee",
                                            },
                                            undefined,
                                          ]
                                        }
                                      />
                                    </View>
                                  </View>
                                </View>
                                <View
                                  style={
                                    Object {
<<<<<<< HEAD
                                      "position": "absolute",
                                      "right": -4,
                                      "top": -4,
                                    }
                                  }
                                  testID="badge-base"
                                >
                                  <View
                                    style={
                                      Object {
                                        "backgroundColor": "#FFFFFF",
                                        "borderRadius": 8,
                                        "height": 16,
                                        "overflow": "hidden",
                                        "width": 16,
                                      }
                                    }
                                  >
                                    <Image
                                      onError={[Function]}
                                      resizeMode="contain"
                                      source={
                                        Object {
                                          "testUri": "../../../app/images/eth-logo-new.png",
                                        }
                                      }
                                      style={
                                        Object {
                                          "flex": 1,
                                          "height": undefined,
                                          "width": undefined,
                                        }
                                      }
                                      testID="network-avatar-image"
                                    />
                                  </View>
                                </View>
=======
                                      "alignItems": "center",
                                      "aspectRatio": 1,
                                      "height": 0,
                                      "justifyContent": "center",
                                      "position": "absolute",
                                      "right": 0,
                                      "top": 0,
                                      "transform": Array [
                                        Object {
                                          "translateX": 0,
                                        },
                                        Object {
                                          "translateY": -0,
                                        },
                                      ],
                                    }
                                  }
                                />
>>>>>>> 10c45d1b
                              </View>
                              <View
                                style={
                                  Object {
                                    "flex": 1,
                                    "justifyContent": "center",
                                    "marginLeft": 20,
                                  }
                                }
                                testID="balance"
                              >
                                <Text
                                  style={
                                    Object {
                                      "color": "#24272A",
                                      "fontFamily": "Euclid Circular B",
                                      "fontSize": 16,
                                      "fontWeight": "500",
                                      "letterSpacing": 0,
                                      "lineHeight": 24,
                                    }
                                  }
                                >
                                  Ethereum
                                </Text>
                                <Text
                                  style={
                                    Object {
                                      "color": "#535A61",
                                      "fontFamily": "EuclidCircularB-Regular",
                                      "fontSize": 14,
                                      "fontWeight": "400",
                                      "letterSpacing": 0,
                                      "lineHeight": 22,
                                      "textTransform": "uppercase",
                                    }
                                  }
                                >
                                  &lt; $0.01
                                </Text>
                              </View>
                              <Text
                                style={
                                  Object {
                                    "color": "#24272A",
                                    "fontFamily": "Euclid Circular B",
                                    "fontSize": 16,
                                    "fontWeight": "500",
                                    "letterSpacing": 0,
                                    "lineHeight": 24,
                                  }
                                }
                              >
                                 ETH
                              </Text>
                            </TouchableOpacity>
                          </View>
                          <View
                            onLayout={[Function]}
                            style={null}
                          >
                            <TouchableOpacity
                              onLongPress={[Function]}
                              onPress={[Function]}
                              style={
                                Object {
                                  "alignItems": "flex-start",
                                  "flex": 1,
                                  "flexDirection": "row",
                                  "paddingHorizontal": 15,
                                  "paddingVertical": 10,
                                }
                              }
                              testID="asset-BAT"
                            >
                              <View
                                onLayout={[Function]}
                                style={
                                  Object {
                                    "alignSelf": "flex-start",
<<<<<<< HEAD
=======
                                    "position": "relative",
>>>>>>> 10c45d1b
                                  }
                                }
                                testID="badge-wrapper-badge"
                              >
                                <View>
                                  <View
                                    style={
                                      Object {
                                        "backgroundColor": "#FFFFFF",
                                        "borderRadius": 12,
                                        "height": 24,
                                        "overflow": "hidden",
                                        "width": 24,
                                      }
                                    }
                                  >
                                    <Image
                                      onError={[Function]}
                                      resizeMode="contain"
                                      source={
                                        Object {
                                          "uri": undefined,
                                        }
                                      }
                                      style={
                                        Object {
                                          "flex": 1,
                                          "height": undefined,
                                          "width": undefined,
                                        }
                                      }
                                      testID="token-avatar-image"
                                    />
                                  </View>
                                </View>
                                <View
                                  style={
                                    Object {
<<<<<<< HEAD
                                      "position": "absolute",
                                      "right": -4,
                                      "top": -4,
                                    }
                                  }
                                  testID="badge-base"
                                >
                                  <View
                                    style={
                                      Object {
                                        "backgroundColor": "#FFFFFF",
                                        "borderRadius": 8,
                                        "height": 16,
                                        "overflow": "hidden",
                                        "width": 16,
                                      }
                                    }
                                  >
                                    <Image
                                      onError={[Function]}
                                      resizeMode="contain"
                                      source={
                                        Object {
                                          "testUri": "../../../app/images/eth-logo-new.png",
                                        }
                                      }
                                      style={
                                        Object {
                                          "flex": 1,
                                          "height": undefined,
                                          "width": undefined,
                                        }
                                      }
                                      testID="network-avatar-image"
                                    />
                                  </View>
                                </View>
=======
                                      "alignItems": "center",
                                      "aspectRatio": 1,
                                      "height": 0,
                                      "justifyContent": "center",
                                      "position": "absolute",
                                      "right": 0,
                                      "top": 0,
                                      "transform": Array [
                                        Object {
                                          "translateX": 0,
                                        },
                                        Object {
                                          "translateY": -0,
                                        },
                                      ],
                                    }
                                  }
                                />
>>>>>>> 10c45d1b
                              </View>
                              <View
                                style={
                                  Object {
                                    "flex": 1,
                                    "justifyContent": "center",
                                    "marginLeft": 20,
                                  }
                                }
                                testID="balance"
                              >
                                <Text
                                  style={
                                    Object {
                                      "color": "#24272A",
                                      "fontFamily": "Euclid Circular B",
                                      "fontSize": 16,
                                      "fontWeight": "500",
                                      "letterSpacing": 0,
                                      "lineHeight": 24,
                                    }
                                  }
                                >
                                  Bat
                                </Text>
                                <Text
                                  style={
                                    Object {
                                      "color": "#535A61",
                                      "fontFamily": "EuclidCircularB-Regular",
                                      "fontSize": 14,
                                      "fontWeight": "400",
                                      "letterSpacing": 0,
                                      "lineHeight": 22,
                                      "textTransform": "uppercase",
                                    }
                                  }
                                >
                                  &lt; $0.01
                                </Text>
                              </View>
                              <Text
                                style={
                                  Object {
                                    "color": "#24272A",
                                    "fontFamily": "Euclid Circular B",
                                    "fontSize": 16,
                                    "fontWeight": "500",
                                    "letterSpacing": 0,
                                    "lineHeight": 24,
                                  }
                                }
                              >
                                &lt; 0.00001 BAT
                              </Text>
                            </TouchableOpacity>
                          </View>
                          <View
                            onLayout={[Function]}
                            style={null}
                          >
                            <TouchableOpacity
                              onLongPress={[Function]}
                              onPress={[Function]}
                              style={
                                Object {
                                  "alignItems": "flex-start",
                                  "flex": 1,
                                  "flexDirection": "row",
                                  "paddingHorizontal": 15,
                                  "paddingVertical": 10,
                                }
                              }
                              testID="asset-LINK"
                            >
                              <View
<<<<<<< HEAD
                                style={
                                  Object {
                                    "alignSelf": "flex-start",
                                  }
                                }
=======
                                onLayout={[Function]}
                                style={
                                  Object {
                                    "alignSelf": "flex-start",
                                    "position": "relative",
                                  }
                                }
                                testID="badge-wrapper-badge"
>>>>>>> 10c45d1b
                              >
                                <View>
                                  <View
                                    style={
                                      Object {
                                        "backgroundColor": "#FFFFFF",
                                        "borderRadius": 12,
                                        "height": 24,
                                        "overflow": "hidden",
                                        "width": 24,
                                      }
                                    }
                                  >
                                    <Image
                                      onError={[Function]}
                                      resizeMode="contain"
                                      source={
                                        Object {
                                          "uri": undefined,
                                        }
                                      }
                                      style={
                                        Object {
                                          "flex": 1,
                                          "height": undefined,
                                          "width": undefined,
                                        }
                                      }
                                      testID="token-avatar-image"
                                    />
                                  </View>
                                </View>
                                <View
                                  style={
                                    Object {
<<<<<<< HEAD
                                      "position": "absolute",
                                      "right": -4,
                                      "top": -4,
                                    }
                                  }
                                  testID="badge-base"
                                >
                                  <View
                                    style={
                                      Object {
                                        "backgroundColor": "#FFFFFF",
                                        "borderRadius": 8,
                                        "height": 16,
                                        "overflow": "hidden",
                                        "width": 16,
                                      }
                                    }
                                  >
                                    <Image
                                      onError={[Function]}
                                      resizeMode="contain"
                                      source={
                                        Object {
                                          "testUri": "../../../app/images/eth-logo-new.png",
                                        }
                                      }
                                      style={
                                        Object {
                                          "flex": 1,
                                          "height": undefined,
                                          "width": undefined,
                                        }
                                      }
                                      testID="network-avatar-image"
                                    />
                                  </View>
                                </View>
=======
                                      "alignItems": "center",
                                      "aspectRatio": 1,
                                      "height": 0,
                                      "justifyContent": "center",
                                      "position": "absolute",
                                      "right": 0,
                                      "top": 0,
                                      "transform": Array [
                                        Object {
                                          "translateX": 0,
                                        },
                                        Object {
                                          "translateY": -0,
                                        },
                                      ],
                                    }
                                  }
                                />
>>>>>>> 10c45d1b
                              </View>
                              <View
                                style={
                                  Object {
                                    "flex": 1,
                                    "justifyContent": "center",
                                    "marginLeft": 20,
                                  }
                                }
                                testID="balance"
                              >
                                <Text
                                  style={
                                    Object {
                                      "color": "#24272A",
                                      "fontFamily": "Euclid Circular B",
                                      "fontSize": 16,
                                      "fontWeight": "500",
                                      "letterSpacing": 0,
                                      "lineHeight": 24,
                                    }
                                  }
                                >
                                  Link
                                </Text>
                                <Text
                                  style={
                                    Object {
                                      "color": "#535A61",
                                      "fontFamily": "EuclidCircularB-Regular",
                                      "fontSize": 14,
                                      "fontWeight": "400",
                                      "letterSpacing": 0,
                                      "lineHeight": 22,
                                      "textTransform": "uppercase",
                                    }
                                  }
                                >
                                  &lt; $0.01
                                </Text>
                              </View>
                              <Text
                                style={
                                  Object {
                                    "color": "#24272A",
                                    "fontFamily": "Euclid Circular B",
                                    "fontSize": 16,
                                    "fontWeight": "500",
                                    "letterSpacing": 0,
                                    "lineHeight": 24,
                                  }
                                }
                              >
                                0 LINK
                              </Text>
                            </TouchableOpacity>
                          </View>
                          <View
                            onLayout={[Function]}
                          >
                            <View
                              style={
                                Object {
                                  "alignItems": "center",
                                  "flex": 1,
                                  "marginTop": 9,
                                  "paddingBottom": 30,
                                }
                              }
                            >
                              <TouchableOpacity
                                disabled={false}
                                onPress={[Function]}
                                style={
                                  Object {
                                    "alignItems": "center",
                                    "flexDirection": "row",
                                    "justifyContent": "center",
                                  }
                                }
                                testID="import-token-button"
                              >
                                <Text
                                  style={
                                    Object {
                                      "color": "#24272A",
                                      "fontFamily": "Euclid Circular B",
                                      "fontSize": 14,
                                      "fontWeight": "400",
                                      "letterSpacing": 0,
                                      "lineHeight": 22,
                                      "textAlign": "center",
                                    }
                                  }
                                >
                                  <Text
                                    style={
                                      Object {
                                        "color": "#535A61",
                                        "fontFamily": "Euclid Circular B",
                                        "fontSize": 14,
                                        "fontWeight": "400",
                                        "letterSpacing": 0,
                                        "lineHeight": 22,
                                        "marginBottom": 8,
                                      }
                                    }
                                  >
                                    Don't see your token?
                                  </Text>
                                   
                                  <Text
                                    style={
                                      Object {
                                        "color": "#0376C9",
                                        "fontFamily": "EuclidCircularB-Regular",
                                        "fontSize": 14,
                                        "fontWeight": "400",
                                        "letterSpacing": 0,
                                        "lineHeight": 22,
                                      }
                                    }
                                  >
                                    Import tokens
                                  </Text>
                                </Text>
                              </TouchableOpacity>
                            </View>
                          </View>
                        </View>
                      </RCTScrollView>
                    </View>
                  </View>
                </View>
              </View>
            </View>
          </View>
        </View>
      </RNSScreen>
    </RNSScreenContainer>
  </RNCSafeAreaProvider>
</View>
`;<|MERGE_RESOLUTION|>--- conflicted
+++ resolved
@@ -466,13 +466,6 @@
                               testID="asset-ETH"
                             >
                               <View
-<<<<<<< HEAD
-                                style={
-                                  Object {
-                                    "alignSelf": "flex-start",
-                                  }
-                                }
-=======
                                 onLayout={[Function]}
                                 style={
                                   Object {
@@ -481,7 +474,6 @@
                                   }
                                 }
                                 testID="badge-wrapper-badge"
->>>>>>> 10c45d1b
                               >
                                 <View>
                                   <View
@@ -551,45 +543,6 @@
                                 <View
                                   style={
                                     Object {
-<<<<<<< HEAD
-                                      "position": "absolute",
-                                      "right": -4,
-                                      "top": -4,
-                                    }
-                                  }
-                                  testID="badge-base"
-                                >
-                                  <View
-                                    style={
-                                      Object {
-                                        "backgroundColor": "#FFFFFF",
-                                        "borderRadius": 8,
-                                        "height": 16,
-                                        "overflow": "hidden",
-                                        "width": 16,
-                                      }
-                                    }
-                                  >
-                                    <Image
-                                      onError={[Function]}
-                                      resizeMode="contain"
-                                      source={
-                                        Object {
-                                          "testUri": "../../../app/images/eth-logo-new.png",
-                                        }
-                                      }
-                                      style={
-                                        Object {
-                                          "flex": 1,
-                                          "height": undefined,
-                                          "width": undefined,
-                                        }
-                                      }
-                                      testID="network-avatar-image"
-                                    />
-                                  </View>
-                                </View>
-=======
                                       "alignItems": "center",
                                       "aspectRatio": 1,
                                       "height": 0,
@@ -608,7 +561,6 @@
                                     }
                                   }
                                 />
->>>>>>> 10c45d1b
                               </View>
                               <View
                                 style={
@@ -689,10 +641,7 @@
                                 style={
                                   Object {
                                     "alignSelf": "flex-start",
-<<<<<<< HEAD
-=======
                                     "position": "relative",
->>>>>>> 10c45d1b
                                   }
                                 }
                                 testID="badge-wrapper-badge"
@@ -731,45 +680,6 @@
                                 <View
                                   style={
                                     Object {
-<<<<<<< HEAD
-                                      "position": "absolute",
-                                      "right": -4,
-                                      "top": -4,
-                                    }
-                                  }
-                                  testID="badge-base"
-                                >
-                                  <View
-                                    style={
-                                      Object {
-                                        "backgroundColor": "#FFFFFF",
-                                        "borderRadius": 8,
-                                        "height": 16,
-                                        "overflow": "hidden",
-                                        "width": 16,
-                                      }
-                                    }
-                                  >
-                                    <Image
-                                      onError={[Function]}
-                                      resizeMode="contain"
-                                      source={
-                                        Object {
-                                          "testUri": "../../../app/images/eth-logo-new.png",
-                                        }
-                                      }
-                                      style={
-                                        Object {
-                                          "flex": 1,
-                                          "height": undefined,
-                                          "width": undefined,
-                                        }
-                                      }
-                                      testID="network-avatar-image"
-                                    />
-                                  </View>
-                                </View>
-=======
                                       "alignItems": "center",
                                       "aspectRatio": 1,
                                       "height": 0,
@@ -788,7 +698,6 @@
                                     }
                                   }
                                 />
->>>>>>> 10c45d1b
                               </View>
                               <View
                                 style={
@@ -1399,13 +1308,6 @@
                               testID="asset-ETH"
                             >
                               <View
-<<<<<<< HEAD
-                                style={
-                                  Object {
-                                    "alignSelf": "flex-start",
-                                  }
-                                }
-=======
                                 onLayout={[Function]}
                                 style={
                                   Object {
@@ -1414,7 +1316,6 @@
                                   }
                                 }
                                 testID="badge-wrapper-badge"
->>>>>>> 10c45d1b
                               >
                                 <View>
                                   <View
@@ -1484,45 +1385,6 @@
                                 <View
                                   style={
                                     Object {
-<<<<<<< HEAD
-                                      "position": "absolute",
-                                      "right": -4,
-                                      "top": -4,
-                                    }
-                                  }
-                                  testID="badge-base"
-                                >
-                                  <View
-                                    style={
-                                      Object {
-                                        "backgroundColor": "#FFFFFF",
-                                        "borderRadius": 8,
-                                        "height": 16,
-                                        "overflow": "hidden",
-                                        "width": 16,
-                                      }
-                                    }
-                                  >
-                                    <Image
-                                      onError={[Function]}
-                                      resizeMode="contain"
-                                      source={
-                                        Object {
-                                          "testUri": "../../../app/images/eth-logo-new.png",
-                                        }
-                                      }
-                                      style={
-                                        Object {
-                                          "flex": 1,
-                                          "height": undefined,
-                                          "width": undefined,
-                                        }
-                                      }
-                                      testID="network-avatar-image"
-                                    />
-                                  </View>
-                                </View>
-=======
                                       "alignItems": "center",
                                       "aspectRatio": 1,
                                       "height": 0,
@@ -1541,7 +1403,6 @@
                                     }
                                   }
                                 />
->>>>>>> 10c45d1b
                               </View>
                               <View
                                 style={
@@ -1622,10 +1483,7 @@
                                 style={
                                   Object {
                                     "alignSelf": "flex-start",
-<<<<<<< HEAD
-=======
                                     "position": "relative",
->>>>>>> 10c45d1b
                                   }
                                 }
                                 testID="badge-wrapper-badge"
@@ -1664,45 +1522,6 @@
                                 <View
                                   style={
                                     Object {
-<<<<<<< HEAD
-                                      "position": "absolute",
-                                      "right": -4,
-                                      "top": -4,
-                                    }
-                                  }
-                                  testID="badge-base"
-                                >
-                                  <View
-                                    style={
-                                      Object {
-                                        "backgroundColor": "#FFFFFF",
-                                        "borderRadius": 8,
-                                        "height": 16,
-                                        "overflow": "hidden",
-                                        "width": 16,
-                                      }
-                                    }
-                                  >
-                                    <Image
-                                      onError={[Function]}
-                                      resizeMode="contain"
-                                      source={
-                                        Object {
-                                          "testUri": "../../../app/images/eth-logo-new.png",
-                                        }
-                                      }
-                                      style={
-                                        Object {
-                                          "flex": 1,
-                                          "height": undefined,
-                                          "width": undefined,
-                                        }
-                                      }
-                                      testID="network-avatar-image"
-                                    />
-                                  </View>
-                                </View>
-=======
                                       "alignItems": "center",
                                       "aspectRatio": 1,
                                       "height": 0,
@@ -1721,7 +1540,6 @@
                                     }
                                   }
                                 />
->>>>>>> 10c45d1b
                               </View>
                               <View
                                 style={
@@ -2344,10 +2162,7 @@
                                 style={
                                   Object {
                                     "alignSelf": "flex-start",
-<<<<<<< HEAD
-=======
                                     "position": "relative",
->>>>>>> 10c45d1b
                                   }
                                 }
                                 testID="badge-wrapper-badge"
@@ -2420,45 +2235,6 @@
                                 <View
                                   style={
                                     Object {
-<<<<<<< HEAD
-                                      "position": "absolute",
-                                      "right": -4,
-                                      "top": -4,
-                                    }
-                                  }
-                                  testID="badge-base"
-                                >
-                                  <View
-                                    style={
-                                      Object {
-                                        "backgroundColor": "#FFFFFF",
-                                        "borderRadius": 8,
-                                        "height": 16,
-                                        "overflow": "hidden",
-                                        "width": 16,
-                                      }
-                                    }
-                                  >
-                                    <Image
-                                      onError={[Function]}
-                                      resizeMode="contain"
-                                      source={
-                                        Object {
-                                          "testUri": "../../../app/images/eth-logo-new.png",
-                                        }
-                                      }
-                                      style={
-                                        Object {
-                                          "flex": 1,
-                                          "height": undefined,
-                                          "width": undefined,
-                                        }
-                                      }
-                                      testID="network-avatar-image"
-                                    />
-                                  </View>
-                                </View>
-=======
                                       "alignItems": "center",
                                       "aspectRatio": 1,
                                       "height": 0,
@@ -2477,7 +2253,6 @@
                                     }
                                   }
                                 />
->>>>>>> 10c45d1b
                               </View>
                               <View
                                 style={
@@ -2558,10 +2333,7 @@
                                 style={
                                   Object {
                                     "alignSelf": "flex-start",
-<<<<<<< HEAD
-=======
                                     "position": "relative",
->>>>>>> 10c45d1b
                                   }
                                 }
                                 testID="badge-wrapper-badge"
@@ -2600,45 +2372,6 @@
                                 <View
                                   style={
                                     Object {
-<<<<<<< HEAD
-                                      "position": "absolute",
-                                      "right": -4,
-                                      "top": -4,
-                                    }
-                                  }
-                                  testID="badge-base"
-                                >
-                                  <View
-                                    style={
-                                      Object {
-                                        "backgroundColor": "#FFFFFF",
-                                        "borderRadius": 8,
-                                        "height": 16,
-                                        "overflow": "hidden",
-                                        "width": 16,
-                                      }
-                                    }
-                                  >
-                                    <Image
-                                      onError={[Function]}
-                                      resizeMode="contain"
-                                      source={
-                                        Object {
-                                          "testUri": "../../../app/images/eth-logo-new.png",
-                                        }
-                                      }
-                                      style={
-                                        Object {
-                                          "flex": 1,
-                                          "height": undefined,
-                                          "width": undefined,
-                                        }
-                                      }
-                                      testID="network-avatar-image"
-                                    />
-                                  </View>
-                                </View>
-=======
                                       "alignItems": "center",
                                       "aspectRatio": 1,
                                       "height": 0,
@@ -2657,7 +2390,6 @@
                                     }
                                   }
                                 />
->>>>>>> 10c45d1b
                               </View>
                               <View
                                 style={
@@ -2734,13 +2466,6 @@
                               testID="asset-LINK"
                             >
                               <View
-<<<<<<< HEAD
-                                style={
-                                  Object {
-                                    "alignSelf": "flex-start",
-                                  }
-                                }
-=======
                                 onLayout={[Function]}
                                 style={
                                   Object {
@@ -2749,7 +2474,6 @@
                                   }
                                 }
                                 testID="badge-wrapper-badge"
->>>>>>> 10c45d1b
                               >
                                 <View>
                                   <View
@@ -2785,45 +2509,6 @@
                                 <View
                                   style={
                                     Object {
-<<<<<<< HEAD
-                                      "position": "absolute",
-                                      "right": -4,
-                                      "top": -4,
-                                    }
-                                  }
-                                  testID="badge-base"
-                                >
-                                  <View
-                                    style={
-                                      Object {
-                                        "backgroundColor": "#FFFFFF",
-                                        "borderRadius": 8,
-                                        "height": 16,
-                                        "overflow": "hidden",
-                                        "width": 16,
-                                      }
-                                    }
-                                  >
-                                    <Image
-                                      onError={[Function]}
-                                      resizeMode="contain"
-                                      source={
-                                        Object {
-                                          "testUri": "../../../app/images/eth-logo-new.png",
-                                        }
-                                      }
-                                      style={
-                                        Object {
-                                          "flex": 1,
-                                          "height": undefined,
-                                          "width": undefined,
-                                        }
-                                      }
-                                      testID="network-avatar-image"
-                                    />
-                                  </View>
-                                </View>
-=======
                                       "alignItems": "center",
                                       "aspectRatio": 1,
                                       "height": 0,
@@ -2842,7 +2527,6 @@
                                     }
                                   }
                                 />
->>>>>>> 10c45d1b
                               </View>
                               <View
                                 style={
