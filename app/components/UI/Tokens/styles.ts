--- conflicted
+++ resolved
@@ -17,12 +17,9 @@
       paddingTop: 16,
       paddingBottom: 16,
     },
-<<<<<<< HEAD
-=======
     bottomSheetText: {
       width: '100%',
     },
->>>>>>> 627ed0c1
     emptyView: {
       backgroundColor: colors.background.default,
       justifyContent: 'center',
