--- conflicted
+++ resolved
@@ -194,11 +194,7 @@
       borderColor: colors.border.default,
       marginRight: 4,
       maxWidth: '60%',
-<<<<<<< HEAD
-      borderRadius: 20,
-=======
       paddingHorizontal: 0,
->>>>>>> 05d3e30f
     },
     controlButtonDisabled: {
       backgroundColor: colors.background.default,
@@ -207,7 +203,6 @@
       maxWidth: '60%',
       paddingHorizontal: 0,
       opacity: 0.5,
-      borderRadius: 20,
     },
     controlButtonText: {
       color: colors.text.default,
