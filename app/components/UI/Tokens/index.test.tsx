import React from 'react';
// eslint-disable-next-line @typescript-eslint/no-shadow
import { fireEvent, waitFor } from '@testing-library/react-native';
import Tokens from './';
import renderWithProvider from '../../../util/test/renderWithProvider';
import { createStackNavigator } from '@react-navigation/stack';
import { getAssetTestId } from '../../../../wdio/screen-objects/testIDs/Screens/WalletView.testIds';
import { backgroundState } from '../../../util/test/initial-root-state';
import { strings } from '../../../../locales/i18n';
import { WalletViewSelectorsIDs } from '../../../../e2e/selectors/wallet/WalletView.selectors';
import Engine from '../../../core/Engine';
import { createTokensBottomSheetNavDetails } from './TokensBottomSheet';
// eslint-disable-next-line import/no-namespace
import * as networks from '../../../util/networks';
// eslint-disable-next-line import/no-namespace
import * as multichain from '../../../selectors/multichain/';

jest.mock('../../../selectors/multichain/', () => ({
  ...jest.requireActual('../../../selectors/multichain/'),
  selectAccountTokensAcrossChains: jest.fn(() => ({})),
}));

jest.mock('../../../core/NotificationManager', () => ({
  showSimpleNotification: jest.fn(() => Promise.resolve()),
}));

const selectedAddress = '0x123';

jest.mock('./TokensBottomSheet', () => ({
  createTokensBottomSheetNavDetails: jest.fn(() => ['BottomSheetScreen', {}]),
}));

jest.mock('../../../core/Engine', () => ({
  getTotalFiatAccountBalance: jest.fn(),
  context: {
    TokensController: {
      ignoreTokens: jest.fn(() => Promise.resolve()),
      detectTokens: jest.fn(() => Promise.resolve()),
    },
    TokenDetectionController: {
      detectTokens: jest.fn(() => Promise.resolve()),
      startPolling: jest.fn(),
      stopPollingByPollingToken: jest.fn(),
    },
    AccountTrackerController: {
      refresh: jest.fn(() => Promise.resolve()),
      startPolling: jest.fn(),
      stopPollingByPollingToken: jest.fn(),
    },
    CurrencyRateController: {
      updateExchangeRate: jest.fn(() => Promise.resolve()),
      startPolling: jest.fn(),
      stopPollingByPollingToken: jest.fn(),
    },
    TokenRatesController: {
      updateExchangeRatesByChainId: jest.fn(() => Promise.resolve()),
      startPolling: jest.fn(),
      stopPollingByPollingToken: jest.fn(),
    },
    TokenBalancesController: {
      updateBalances: jest.fn(() => Promise.resolve()),
      startPolling: jest.fn(),
      stopPollingByPollingToken: jest.fn(),
    },
    TokenListController: {
      startPolling: jest.fn(),
      stopPollingByPollingToken: jest.fn(),
    },
    NetworkController: {
      getNetworkClientById: () => ({
        configuration: {
          chainId: '0x1',
          rpcUrl: 'https://mainnet.infura.io/v3',
          ticker: 'ETH',
          type: 'custom',
        },
      }),
      findNetworkClientIdByChainId: () => 'mainnet',
    },
    AccountsController: {
      state: {
        internalAccounts: {
          selectedAccount: '1',
          accounts: {
            '1': {
              address: selectedAddress,
            },
          },
        },
      },
    },
  },
}));

const initialState = {
  engine: {
    backgroundState: {
      ...backgroundState,
      AccountsController: {
        internalAccounts: {
          selectedAccount: '1',
          accounts: {
            '1': {
              address: selectedAddress,
            },
          },
        },
      },
      NetworkController: {
        networkConfigurationsByChainId: {
          '0x1': {
            chainId: '0x1',
            name: 'Ethereum Mainnet',
            nativeCurrency: 'ETH',
            rpcEndpoints: [{ networkClientId: '0x1' }],
          },
        },
      },
      AccountTrackerController: {
        accountsByChainId: {
          '0x1': {
            [selectedAddress]: {
              balance: '0x00',
              stakedBalance: '0x2',
            },
          },
        },
      },
      TokensController: {
        allTokens: {
          '0x1': {
            [selectedAddress]: [
              {
                symbol: 'ETH',
                address: '0x00',
                decimals: 18,
              },
              {
                symbol: 'BAT',
                address: '0x01',
                decimals: 18,
              },
              {
                symbol: 'LINK',
                address: '0x02',
                decimals: 18,
              },
            ],
          },
        },
        detectedTokens: [],
      },
      TokenRatesController: {
        marketData: {
          '0x1': {
            '0x00': { price: 100 },
            '0x01': { price: 200 },
            '0x02': { price: 0.5 },
          },
        },
      },
      CurrencyRateController: {
        currentCurrency: 'USD',
        currencyRates: {
          ETH: {
            conversionRate: 1,
          },
        },
      },
      TokenBalancesController: {
        tokenBalances: {
          [selectedAddress]: {
            '0x1': {
              '0x00': '0x2386F26FC10000',
              '0x01': '0xDE0B6B3A7640000',
              '0x02': '0x0',
            },
          },
        },
      },
    },
  },
  settings: {
    primaryCurrency: 'usd',
    hideZeroBalanceTokens: true,
  },
  security: {
    dataCollectionForMarketing: true,
  },
  user: {
    userLoggedIn: true,
  },
};

const mockNavigate = jest.fn();
const mockPush = jest.fn();

jest.mock('@react-navigation/native', () => {
  const actualReactNavigation = jest.requireActual('@react-navigation/native');
  return {
    ...actualReactNavigation,
    useNavigation: () => ({
      navigate: mockNavigate,
      push: mockPush,
    }),
  };
});

jest.mock('../../UI/Stake/hooks/useStakingEligibility', () => ({
  __esModule: true,
  default: jest.fn(() => ({
    isEligible: true,
    isLoadingEligibility: false,
    refreshPooledStakingEligibility: jest.fn().mockResolvedValue({
      isEligible: true,
    }),
    error: false,
  })),
}));

jest.mock('../../UI/Stake/hooks/useStakingChain', () => ({
  __esModule: true,
  default: jest.fn(() => ({
    isStakingSupportedChain: true,
  })),
  useStakingChainByChainId: jest.fn(() => ({
    isStakingSupportedChain: true,
  })),
}));

const Stack = createStackNavigator();
// TODO: Replace "any" with type
// eslint-disable-next-line @typescript-eslint/no-explicit-any
const renderComponent = (state: any = {}) =>
  renderWithProvider(
    <Stack.Navigator>
      <Stack.Screen name="Amount" options={{}}>
        {() => <Tokens />}
      </Stack.Screen>
    </Stack.Navigator>,
    { state },
  );

describe('Tokens', () => {
  afterEach(() => {
    mockNavigate.mockClear();
    mockPush.mockClear();
  });

  it('should render correctly', () => {
<<<<<<< HEAD
    const { toJSON, queryByText } = renderComponent(initialState);
=======
    const { queryByText } = renderComponent(initialState);
>>>>>>> 29f19cb2
    const tokensTabText = queryByText('Tokens');
    const nftsTabText = queryByText('NFTs');
    expect(tokensTabText).toBeDefined();
    expect(nftsTabText).toBeDefined();
<<<<<<< HEAD
    expect(toJSON()).toMatchSnapshot();
=======
>>>>>>> 29f19cb2
  });

  it('should hide zero balance tokens when setting is on', async () => {
    const { queryByTestId } = renderComponent(initialState);

    expect(queryByTestId('asset-ETH')).toBeDefined();
    await waitFor(() => expect(queryByTestId('asset-BAT')).toBeDefined());
    expect(queryByTestId('asset-LINK')).toBeNull();
  });

  it('should show all balance tokens when hideZeroBalanceTokens setting is off', async () => {
    const { queryByTestId } = renderComponent({
      ...initialState,
      settings: {
        primaryCurrency: 'usd',
        hideZeroBalanceTokens: false,
      },
    });

    expect(queryByTestId('asset-ETH')).toBeDefined();
    await waitFor(() => expect(queryByTestId('asset-BAT')).toBeDefined());
    expect(queryByTestId('asset-LINK')).toBeDefined();
  });

  it('should show all balance with capitalized tickers', async () => {
    const { getAllByTestId } = renderComponent({
      ...initialState,
      settings: {
        primaryCurrency: 'usd',
        hideZeroBalanceTokens: false,
      },
    });

    const fiatBalances = getAllByTestId('fiat-balance-test-id');

    fiatBalances.forEach((balance) => {
      const originalText = balance.props.children;
      const capitalizedText = balance.props.children.toUpperCase();
      expect(originalText).toStrictEqual(capitalizedText);
    });
  });

  it('navigates to Asset screen when token is pressed', () => {
    const { queryByTestId } = renderComponent(initialState);
    fireEvent.press(queryByTestId('asset-ETH'));
    expect(mockNavigate).toHaveBeenCalledWith(
      'Asset',
      expect.objectContaining({
        chainId: '0x1',
        address: '0x00',
      }),
    );
  });

  it('navigates to AddAsset screen when Add Tokens button is pressed', () => {
    const { getByTestId } = renderComponent(initialState);
    fireEvent.press(getByTestId(WalletViewSelectorsIDs.IMPORT_TOKEN_BUTTON));
    expect(mockPush).toHaveBeenCalledWith('AddAsset', { assetType: 'token' });
  });

  it('shows remove menu when remove button is pressed', () => {
    const { getByTestId, queryAllByTestId } = renderComponent(initialState);
    fireEvent.press(queryAllByTestId(getAssetTestId('BAT'))[0], 'longPress');
    expect(getByTestId(WalletViewSelectorsIDs.TOKENS_CONTAINER)).toBeDefined();
  });

  it('should display unable to find conversion rate', async () => {
<<<<<<< HEAD
    const state = {
      user: {
        userLoggedIn: true,
      },
=======
    const testState = {
      ...initialState,
>>>>>>> 29f19cb2
      engine: {
        ...initialState.engine,
        backgroundState: {
          ...initialState.engine.backgroundState,
          CurrencyRateController: {
            currentCurrency: 'USD',
            currencyRates: {
              ETH: {
                conversionRate: undefined,
              },
            },
          },
        },
      },
    };
    const { findByText } = renderComponent(testState);

    expect(
      await findByText(strings('wallet.unable_to_find_conversion_rate')),
    ).toBeDefined();
  });

  it('should refresh tokens and call necessary controllers', async () => {
    const { getByTestId } = renderComponent(initialState);

    fireEvent.scroll(
      getByTestId(WalletViewSelectorsIDs.TOKENS_CONTAINER_LIST),
      {
        nativeEvent: {
          contentOffset: { y: 100 }, // Simulate scroll offset
          contentSize: { height: 1000, width: 500 }, // Total size of scrollable content
          layoutMeasurement: { height: 800, width: 500 }, // Size of the visible content area
        },
      },
    );

    fireEvent(
      getByTestId(WalletViewSelectorsIDs.TOKENS_CONTAINER_LIST),
      'refresh',
      {
        refreshing: true,
      },
    );

    await waitFor(
      () => {
        expect(
          Engine.context.TokenDetectionController.detectTokens,
        ).toHaveBeenCalled();
        expect(
          Engine.context.TokenBalancesController.updateBalances,
        ).toHaveBeenCalled();
        expect(
          Engine.context.AccountTrackerController.refresh,
        ).toHaveBeenCalled();
        expect(
          Engine.context.CurrencyRateController.updateExchangeRate,
        ).toHaveBeenCalled();
        expect(
          Engine.context.TokenRatesController.updateExchangeRatesByChainId,
        ).toHaveBeenCalled();
      },
      { timeout: 3000 },
    );
  });

  it('triggers bottom sheet when sort controls are pressed', async () => {
    const { getByTestId } = renderComponent(initialState);

    await fireEvent.press(getByTestId(WalletViewSelectorsIDs.SORT_BY));

    await waitFor(() => {
      expect(createTokensBottomSheetNavDetails).toHaveBeenCalledWith({});
    });
  });

  it('calls onRefresh and updates state', async () => {
    const { getByTestId } = renderComponent(initialState);

    fireEvent(
      getByTestId(WalletViewSelectorsIDs.TOKENS_CONTAINER_LIST),
      'refresh',
      {
        refreshing: true,
      },
    );

    await waitFor(() => {
      expect(
        Engine.context.TokenDetectionController.detectTokens,
      ).toHaveBeenCalled();
      expect(
        Engine.context.AccountTrackerController.refresh,
      ).toHaveBeenCalled();
      expect(
        Engine.context.CurrencyRateController.updateExchangeRate,
      ).toHaveBeenCalled();
      expect(
        Engine.context.TokenRatesController.updateExchangeRatesByChainId,
      ).toHaveBeenCalled();
    });
  });

  it('hides zero balance tokens when hideZeroBalanceTokens is enabled', () => {
    const { queryByText } = renderComponent(initialState);

    expect(queryByText('Link')).toBeNull(); // Zero balance token should not be visible
  });

  it('triggers sort controls when sort button is pressed', async () => {
    const { getByTestId } = renderComponent(initialState);

    fireEvent.press(getByTestId(WalletViewSelectorsIDs.SORT_BY));

    await waitFor(() => {
      expect(createTokensBottomSheetNavDetails).toHaveBeenCalledWith({});
    });
  });

  describe('Portfolio View', () => {
    let selectAccountTokensAcrossChainsSpy: jest.SpyInstance;

    beforeEach(() => {
      selectAccountTokensAcrossChainsSpy = jest
        .spyOn(multichain, 'selectAccountTokensAcrossChains')
        .mockReturnValue({
          '0x1': [
            {
              name: 'Ethereum',
              symbol: 'ETH',
              address: '0x0',
              decimals: 18,
              isETH: true,
              isStaked: false,
              balanceFiat: '< $0.01',
              chainId: '0x1',
            },
            {
              name: 'Bat',
              symbol: 'BAT',
              address: '0x01',
              decimals: 18,
              balanceFiat: '$0',
              chainId: '0x1',
            },
          ],
        });
      jest.spyOn(networks, 'isPortfolioViewEnabled').mockReturnValue(true);
    });

    afterEach(() => {
      selectAccountTokensAcrossChainsSpy.mockRestore();
    });

<<<<<<< HEAD
    it('should match the snapshot when portfolio view is enabled', () => {
      const { toJSON } = renderComponent(initialState);
      expect(toJSON()).toMatchSnapshot();
    });

    it('should call selectAccountTokensAcrossChains when enabled', () => {
      renderComponent(initialState);
      expect(selectAccountTokensAcrossChainsSpy).toHaveBeenCalled();
    });

=======
>>>>>>> 29f19cb2
    it('should handle network filtering correctly', () => {
      const multiNetworkState = {
        ...initialState,
        engine: {
          backgroundState: {
            ...initialState.engine.backgroundState,
            PreferencesController: {
              selectedAddress,
              tokenSortConfig: { key: 'symbol', order: 'asc' },
              tokenNetworkFilter: {
                '0x1': true,
                '0x89': false,
              },
            },
          },
          selectedAccountTokensChains: {
            '0x1': [
              {
                address: '0x123',
                symbol: 'ETH',
                decimals: 18,
                balance: '1000000000000000000',
                balanceFiat: '$100',
                isNative: true,
                chainId: '0x1',
              },
            ],
            '0x89': [
              {
                address: '0x456',
                symbol: 'MATIC',
                decimals: 18,
                balance: '2000000000000000000',
                balanceFiat: '$200',
                isNative: true,
                chainId: '0x89',
              },
            ],
          },
        },
      };

      const { queryByText } = renderComponent(multiNetworkState);
      expect(queryByText('ETH')).toBeDefined();
      expect(queryByText('MATIC')).toBeNull();
    });

    describe('When hideZeroBalance is enabled', () => {
      describe('When currentNetwork is selected', () => {
        it('should show zero balance native token and hide zero balance ERC20 token', () => {
          const stateWithZeroBalances = {
            ...initialState,
            settings: {
              hideZeroBalanceTokens: true,
            },
            engine: {
              backgroundState: {
                ...initialState.engine.backgroundState,
                PreferencesController: {
                  selectedAddress,
                  tokenSortConfig: { key: 'symbol', order: 'asc' },
                  tokenNetworkFilter: {
                    '0x1': true,
                  },
                },
                TokenBalancesController: {
                  tokenBalances: {
                    [selectedAddress]: {
                      '0x1': {
                        '0x456': '1000000000000000000',
                        '0x5555': '0x0',
                      },
                    },
                  },
                },
                TokensController: {
                  allTokens: {
                    '0x1': {
                      [selectedAddress]: [
                        {
                          address: '0x123',
                          symbol: 'ZERO',
                          decimals: 18,
                          balance: '0',
                          balanceFiat: '$0',
                          isNative: true,
                          chainId: '0x1',
                        },
                        {
                          address: '0x456',
                          symbol: 'NON_ZERO_ERC20',
                          decimals: 18,
                          balance: '1000000000000000000',
                          balanceFiat: '$100',
                          isNative: false,
                          chainId: '0x1',
                        },
                        {
                          address: '0x5555',
                          symbol: 'ZERO_ERC20',
                          decimals: 18,
                          balance: '0',
                          balanceFiat: '0',
                          isNative: false,
                          chainId: '0x1',
                        },
                      ],
                    },
                  },
                },
              },
            },
          };

          const { queryByText } = renderComponent(stateWithZeroBalances);
          expect(queryByText('ZERO')).toBeDefined();
          expect(queryByText('ZERO_ERC20')).toBeNull();
        });
      });

      describe('When allNetworks is selected', () => {
        it('should hide zero balance ERC20 tokens and native tokens', () => {
          const stateWithZeroBalances = {
            ...initialState,
            settings: {
              hideZeroBalanceTokens: true,
            },
            engine: {
              backgroundState: {
                ...initialState.engine.backgroundState,
                PreferencesController: {
                  selectedAddress,
                  tokenSortConfig: { key: 'symbol', order: 'asc' },
                  tokenNetworkFilter: {
                    '0x1': true,
                    '0xe705': true,
                  },
                },
                TokenBalancesController: {
                  tokenBalances: {
                    [selectedAddress]: {
                      '0x1': {
                        NON_ZERO_ERC20_1: '1000000000000000000',
                      },
                      '0xe705': {
                        '0x4565': '1000000000000000000',
                        '0x45654444': '0x0',
                      },
                    },
                  },
                },
                TokensController: {
                  allTokens: {
                    '0x1': {
                      [selectedAddress]: [
                        {
                          address: '0x123',
                          symbol: 'ZERO_1',
                          decimals: 18,
                          balance: '0',
                          balanceFiat: '$0',
                          isNative: true,
                          chainId: '0x1',
                        },
                        {
                          address: '0x456',
                          symbol: 'NON_ZERO_ERC20_1',
                          decimals: 18,
                          balance: '1000000000000000000',
                          balanceFiat: '$100',
                          isNative: false,
                          chainId: '0x1',
                        },
                      ],
                    },
                    '0xe705': {
                      [selectedAddress]: [
                        {
                          address: '0x1233',
                          symbol: 'ZERO_2',
                          decimals: 18,
                          balance: '2233333',
                          balanceFiat: '$344',
                          isNative: true,
                          chainId: '0xe705',
                        },
                        {
                          address: '0x4565',
                          symbol: 'NON_ZERO_ERC20_2',
                          decimals: 18,
                          balance: '1000000000000000000',
                          balanceFiat: '$100',
                          isNative: false,
                          chainId: '0xe705',
                        },
                        {
                          address: '0x45654444',
                          symbol: 'NON_ZERO_ERC20_3',
                          decimals: 18,
                          balance: '0',
                          balanceFiat: '0',
                          isNative: false,
                          chainId: '0xe705',
                        },
                      ],
                    },
                  },
                },
              },
            },
          };
          const { queryByText } = renderComponent(stateWithZeroBalances);
          expect(queryByText('ZERO_1')).toBeNull();
          expect(queryByText('ZERO_2')).toBeDefined();

          expect(queryByText('NON_ZERO_ERC20_1')).toBeDefined();
          expect(queryByText('NON_ZERO_ERC20_2')).toBeDefined();
          expect(queryByText('NON_ZERO_ERC20_3')).toBeNull();
        });
      });
    });

    describe('When hideZeroBalance is disabled', () => {
      it('should show zero balance native and ERC20 tokens', () => {
        const stateWithZeroBalances = {
          ...initialState,
          settings: {
            hideZeroBalanceTokens: false,
          },
          engine: {
            backgroundState: {
              ...initialState.engine.backgroundState,
              PreferencesController: {
                selectedAddress,
                tokenSortConfig: { key: 'symbol', order: 'asc' },
                tokenNetworkFilter: {
                  '0x1': true,
                  '0xe705': true,
                },
              },
              TokenBalancesController: {
                tokenBalances: {
                  [selectedAddress]: {
                    '0x1': {
                      NON_ZERO_ERC20_1: '1000000000000000000',
                    },
                    '0xe705': {
                      '0x4565': '1000000000000000000',
                      '0x45654444': '0x0',
                    },
                  },
                },
              },
              TokensController: {
                allTokens: {
                  '0x1': {
                    [selectedAddress]: [
                      {
                        address: '0x123',
                        symbol: 'ZERO_1',
                        decimals: 18,
                        balance: '0',
                        balanceFiat: '$0',
                        isNative: true,
                        chainId: '0x1',
                      },
                      {
                        address: '0x456',
                        symbol: 'NON_ZERO_ERC20_1',
                        decimals: 18,
                        balance: '1000000000000000000',
                        balanceFiat: '$100',
                        isNative: false,
                        chainId: '0x1',
                      },
                    ],
                  },
                  '0xe705': {
                    [selectedAddress]: [
                      {
                        address: '0x1233',
                        symbol: 'ZERO_2',
                        decimals: 18,
                        balance: '2233333',
                        balanceFiat: '$344',
                        isNative: true,
                        chainId: '0xe705',
                      },
                      {
                        address: '0x4565',
                        symbol: 'NON_ZERO_ERC20_2',
                        decimals: 18,
                        balance: '1000000000000000000',
                        balanceFiat: '$100',
                        isNative: false,
                        chainId: '0xe705',
                      },
                      {
                        address: '0x45654444',
                        symbol: 'NON_ZERO_ERC20_3',
                        decimals: 18,
                        balance: '0',
                        balanceFiat: '0',
                        isNative: false,
                        chainId: '0xe705',
                      },
                    ],
                  },
                },
              },
            },
          },
        };

        const { queryByText } = renderComponent(stateWithZeroBalances);
        expect(queryByText('ZERO_1')).toBeDefined();
        expect(queryByText('ZERO_2')).toBeDefined();

        expect(queryByText('NON_ZERO_ERC20_1')).toBeDefined();
        expect(queryByText('NON_ZERO_ERC20_2')).toBeDefined();
        expect(queryByText('NON_ZERO_ERC20_3')).toBeDefined();
      });
    });
  });
});<|MERGE_RESOLUTION|>--- conflicted
+++ resolved
@@ -248,19 +248,11 @@
   });
 
   it('should render correctly', () => {
-<<<<<<< HEAD
-    const { toJSON, queryByText } = renderComponent(initialState);
-=======
     const { queryByText } = renderComponent(initialState);
->>>>>>> 29f19cb2
     const tokensTabText = queryByText('Tokens');
     const nftsTabText = queryByText('NFTs');
     expect(tokensTabText).toBeDefined();
     expect(nftsTabText).toBeDefined();
-<<<<<<< HEAD
-    expect(toJSON()).toMatchSnapshot();
-=======
->>>>>>> 29f19cb2
   });
 
   it('should hide zero balance tokens when setting is on', async () => {
@@ -328,15 +320,8 @@
   });
 
   it('should display unable to find conversion rate', async () => {
-<<<<<<< HEAD
-    const state = {
-      user: {
-        userLoggedIn: true,
-      },
-=======
     const testState = {
       ...initialState,
->>>>>>> 29f19cb2
       engine: {
         ...initialState.engine,
         backgroundState: {
@@ -491,19 +476,6 @@
       selectAccountTokensAcrossChainsSpy.mockRestore();
     });
 
-<<<<<<< HEAD
-    it('should match the snapshot when portfolio view is enabled', () => {
-      const { toJSON } = renderComponent(initialState);
-      expect(toJSON()).toMatchSnapshot();
-    });
-
-    it('should call selectAccountTokensAcrossChains when enabled', () => {
-      renderComponent(initialState);
-      expect(selectAccountTokensAcrossChainsSpy).toHaveBeenCalled();
-    });
-
-=======
->>>>>>> 29f19cb2
     it('should handle network filtering correctly', () => {
       const multiNetworkState = {
         ...initialState,
