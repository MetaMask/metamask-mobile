import React from 'react';
import {
  Button,
  InteractionManager,
  Text,
  TouchableOpacity,
  View,
} from 'react-native';
import { clone } from 'lodash';
import { fireEvent, waitFor, userEvent } from '@testing-library/react-native';
import Tokens from './';
import renderWithProvider from '../../../util/test/renderWithProvider';
import { createStackNavigator } from '@react-navigation/stack';
import initialRootState from '../../../util/test/initial-root-state';
import { WalletViewSelectorsIDs } from '../../../../e2e/selectors/wallet/WalletView.selectors';
import { TokenList } from './TokenList';
import { ScrollView } from 'react-native-gesture-handler';
import { TokenI } from './types';
// eslint-disable-next-line import/no-namespace
import * as MusdConversionAssetListCtaModule from '../Earn/components/Musd/MusdConversionAssetListCta';
// eslint-disable-next-line import/no-namespace
import * as TokenListControlBarModule from './TokenListControlBar/TokenListControlBar';
// eslint-disable-next-line import/no-namespace
import * as MultichainAccountsModule from '../../../selectors/featureFlagController/multichainAccounts/enabledMultichainAccounts';
// eslint-disable-next-line import/no-namespace
import * as AssetsListSelectorsModule from '../../../selectors/assets/assets-list';
// eslint-disable-next-line import/no-namespace
import * as RefreshTokensModule from './util/refreshTokens';
// eslint-disable-next-line import/no-namespace
import * as RemoveEvmTokenModule from './util/removeEvmToken';
// eslint-disable-next-line import/no-namespace
import * as RemoveNonEvmTokenModule from './util/removeNonEvmToken';

// Mocking versioning for some selectors
jest.mock('react-native-device-info', () => ({
  getVersion: jest.fn().mockReturnValue('1.0.0'),
}));

<<<<<<< HEAD
=======
const selectedAddress = '0x123';

jest.mock('./TokenSortBottomSheet/TokenSortBottomSheet', () => ({
  createTokensBottomSheetNavDetails: jest.fn(() => ['BottomSheetScreen', {}]),
}));

jest.mock('../Earn/components/Musd/MusdConversionAssetListCta', () => {
  const { View } = jest.requireActual('react-native');
  const MusdConversionAssetListCta = () => (
    <View testID="musd-conversion-cta" />
  );

  return {
    __esModule: true,
    default: MusdConversionAssetListCta,
  };
});

// We don't need to mock TokenList - the actual implementation is fine for testing

// Mock InteractionManager to execute callbacks immediately
jest.mock('react-native', () => {
  const actualReactNative = jest.requireActual('react-native');
  return {
    ...actualReactNative,
    InteractionManager: {
      runAfterInteractions: (callback: () => void) => {
        callback();
        return {
          then: jest.fn(),
          done: jest.fn(),
          cancel: jest.fn(),
        };
      },
    },
  };
});

jest.mock('@metamask/react-native-actionsheet', () => {
  const ActualReact = jest.requireActual('react');
  const { forwardRef } = ActualReact;
  const { View } = jest.requireActual('react-native');
  return forwardRef(
    (
      {
        onPress,
        testID,
      }: {
        onPress: (index: number) => void;
        testID?: string;
      },
      ref: unknown,
    ) => {
      // Store the ref so we can call show() from tests
      if (ref && typeof ref === 'object' && 'current' in ref) {
        (ref as { current: { show: () => void } }).current = {
          show: () => {
            // Call onPress with index 0 (remove) when show is called
            onPress(0);
          },
        };
      }
      return ActualReact.createElement(View, {
        testID: testID || 'action-sheet',
      });
    },
  );
});

const mockSelectInternalAccountByScope = jest.fn();

jest.mock('../../../core/Multichain/utils', () => ({
  ...jest.requireActual('../../../core/Multichain/utils'),
  isNonEvmChainId: jest.fn(),
}));

const mockIsNonEvmChainId = isNonEvmChainId as jest.MockedFunction<
  typeof isNonEvmChainId
>;

jest.mock('../../../util/Logger', () => ({
  log: jest.fn(),
  error: jest.fn(),
  warn: jest.fn(),
}));

jest.mock('../../../selectors/multichainAccounts/accounts', () => ({
  selectSelectedInternalAccountByScope: jest.fn(
    () => mockSelectInternalAccountByScope,
  ),
}));

jest.mock('../../../core/Engine', () => ({
  getTotalEvmFiatAccountBalance: jest.fn(),
  context: {
    TokensController: {
      ignoreTokens: jest.fn(() => Promise.resolve()),
      detectTokens: jest.fn(() => Promise.resolve()),
    },
    TokenDetectionController: {
      detectTokens: jest.fn(() => Promise.resolve()),
      startPolling: jest.fn(),
      stopPollingByPollingToken: jest.fn(),
    },
    AccountTrackerController: {
      refresh: jest.fn(() => Promise.resolve()),
      startPolling: jest.fn(),
      stopPollingByPollingToken: jest.fn(),
    },
    CurrencyRateController: {
      updateExchangeRate: jest.fn(() => Promise.resolve()),
      startPolling: jest.fn(),
      stopPollingByPollingToken: jest.fn(),
    },
    TokenRatesController: {
      updateExchangeRates: jest.fn(() => Promise.resolve()),
      startPolling: jest.fn(),
      stopPollingByPollingToken: jest.fn(),
    },
    TokenBalancesController: {
      updateBalances: jest.fn(() => Promise.resolve()),
      startPolling: jest.fn(),
      stopPollingByPollingToken: jest.fn(),
    },
    TokenListController: {
      startPolling: jest.fn(),
      stopPollingByPollingToken: jest.fn(),
    },
    NetworkController: {
      getNetworkClientById: () => ({
        configuration: {
          chainId: '0x1',
          rpcUrl: 'https://mainnet.infura.io/v3',
          ticker: 'ETH',
          type: 'custom',
        },
      }),
      findNetworkClientIdByChainId: () => 'mainnet',
      state: {
        networkConfigurationsByChainId: {
          '0x1': {
            chainId: '0x1',
          },
        },
      },
    },
    MultichainAssetsRatesController: {
      startPolling: jest.fn(),
      stopPollingByPollingToken: jest.fn(),
    },
    MultichainAssetsController: {
      ignoreAssets: jest.fn(() => Promise.resolve()),
    },
    AccountsController: {
      state: {
        internalAccounts: {
          selectedAccount: '1',
          accounts: {
            '1': {
              address: selectedAddress,
            },
          },
        },
      },
    },
    PreferencesController: {
      state: {
        tokenNetworkFilter: {
          '0x00': true,
          '0x01': true,
          '0x02': true,
        },
      },
    },
    NetworkEnablementController: {
      state: {
        enabledNetworkMap: {
          eip155: {
            '0x00': true,
            '0x01': true,
            '0x02': true,
          },
        },
      },
    },
  },
}));

const initialState = {
  engine: {
    backgroundState: {
      ...backgroundState,
      AccountsController: {
        internalAccounts: {
          selectedAccount: '1',
          accounts: {
            '1': {
              address: selectedAddress,
            },
          },
        },
      },
      NetworkController: {
        networkConfigurationsByChainId: {
          '0x1': {
            chainId: '0x1' as const,
            name: 'Ethereum Mainnet',
            nativeCurrency: 'ETH',
            rpcEndpoints: [{ networkClientId: '0x1' }],
          },
        },
      },
      AccountTrackerController: {
        accountsByChainId: {
          '0x1': {
            [selectedAddress]: {
              balance: '0x00',
              stakedBalance: '0x2',
            },
          },
        },
      },
      TokensController: {
        allTokens: {
          '0x1': {
            [selectedAddress]: [
              {
                symbol: 'ETH',
                address: '0x00',
                decimals: 18,
              },
              {
                symbol: 'BAT',
                address: '0x01',
                decimals: 18,
              },
              {
                symbol: 'LINK',
                address: '0x02',
                decimals: 18,
              },
            ],
          },
        },
        detectedTokens: [],
      },
      TokenRatesController: {
        marketData: {
          '0x1': {
            '0x00': { price: 100 },
            '0x01': { price: 200 },
            '0x02': { price: 0.5 },
          },
        },
      },
      CurrencyRateController: {
        currentCurrency: 'USD',
        currencyRates: {
          ETH: {
            conversionRate: 1,
          },
        },
      },
      TokenBalancesController: {
        tokenBalances: {
          [selectedAddress]: {
            '0x1': {
              '0x00': '0x2386F26FC10000' as const,
              '0x01': '0xDE0B6B3A7640000' as const,
              '0x02': '0x0' as const,
            },
          },
        },
      },
      NetworkEnablementController: {
        enabledNetworkMap: {
          eip155: {
            '0x1': true,
          },
        },
      },
    },
  },
  settings: {
    primaryCurrency: 'usd',
    hideZeroBalanceTokens: true,
  },
  security: {
    dataCollectionForMarketing: true,
  },
  user: {
    userLoggedIn: true,
  },
};

>>>>>>> 51926964
const mockNavigate = jest.fn();
const mockPush = jest.fn();
jest.mock('@react-navigation/native', () => {
  const actualReactNavigation = jest.requireActual('@react-navigation/native');
  return {
    ...actualReactNavigation,
    useNavigation: () => ({
      navigate: mockNavigate,
      push: mockPush,
    }),
  };
});

jest.mock('./TokenList', () => ({
  TokenList: jest.fn().mockImplementation(() => null),
}));

/**
 * For these unit tests, we do not need to test all the actual components, and can mock them.
 * If we do need to test the actual components in this test, we can use `mockReset` to get back the original component
 * @returns - Mocked components
 */
const arrangeMockComponents = () => {
  const mockMusdConversionAssetListCta = jest
    .spyOn(MusdConversionAssetListCtaModule, 'default')
    .mockImplementation(() => <View testID="musd-conversion-cta" />);

  const mockTokenListControlBar = jest
    .spyOn(TokenListControlBarModule, 'TokenListControlBar')
    .mockImplementation(({ goToAddToken }) => (
      <View testID="token-list-control-bar">
        <Button
          testID="MOCK_TEST_ADD_TOKEN_BUTTON"
          title="Add Token"
          onPress={goToAddToken}
        />
      </View>
    ));

  const mockTokensList = jest
    .mocked(TokenList)
    .mockImplementation(({ tokenKeys, onRefresh, showRemoveMenu }) => (
      <ScrollView testID="tokens-list-scroll-view">
        <Button
          testID="MOCK_TEST_REFRESH_BUTTON"
          title="Refresh"
          onPress={onRefresh}
        />
        {tokenKeys.map((token) => (
          <TouchableOpacity
            key={token.address}
            testID={`asset-${token.address}`}
            onLongPress={() =>
              showRemoveMenu({
                address: token.address,
                chainId: token.chainId,
                isStaked: token.isStaked,
              } as TokenI)
            }
          >
            <Text>{token.address}</Text>
          </TouchableOpacity>
        ))}
      </ScrollView>
    ));

  return {
    mockMusdConversionAssetListCta,
    mockTokenListControlBar,
    mockTokensList,
  };
};

const arrangeMockSelectors = () => {
  const mockSelectMultichainAccountsState2Enabled = jest
    .spyOn(MultichainAccountsModule, 'selectMultichainAccountsState2Enabled')
    .mockImplementation(() => true);

  const mockSelectSortedAssetsBySelectedAccountGroup = jest
    .spyOn(
      AssetsListSelectorsModule,
      'selectSortedAssetsBySelectedAccountGroup',
    )
    .mockImplementation(() => [
      { address: '0xToken1', chainId: '0x1', isStaked: false },
      { address: '0xToken2', chainId: '0x2', isStaked: false },
      { address: '0xToken3', chainId: '0x3', isStaked: false },
    ]);

  return {
    mockSelectMultichainAccountsState2Enabled,
    mockSelectSortedAssetsBySelectedAccountGroup,
  };
};

const arrangeMockInteractionManager = () => {
  const mockRunAfterInteractions = jest
    .spyOn(InteractionManager, 'runAfterInteractions')
    .mockImplementation((cb) => {
      if (typeof cb === 'function') {
        cb();
      }
      return {
        then: jest.fn(),
        done: jest.fn(),
        cancel: jest.fn(),
      };
    });

  return { mockRunAfterInteractions };
};

const arrangeMockState = () => clone(initialRootState);
const initialState = arrangeMockState();

const Stack = createStackNavigator();
const renderComponent = (state = initialState, isFullView: boolean = false) =>
  renderWithProvider(
    <Stack.Navigator>
      <Stack.Screen name="Tokens" options={{}}>
        {() => <Tokens isFullView={isFullView} />}
      </Stack.Screen>
    </Stack.Navigator>,
    { state },
  );

describe('Tokens', () => {
  beforeEach(() => {
    arrangeMockComponents();
    arrangeMockSelectors();
    arrangeMockInteractionManager();
  });

  afterEach(() => {
    mockNavigate.mockClear();
    mockPush.mockClear();
    jest.clearAllMocks();
  });

  it('displays container', async () => {
    const { getByTestId } = renderComponent();

    expect(
      getByTestId(WalletViewSelectorsIDs.TOKENS_CONTAINER),
    ).toBeOnTheScreen();
  });

  it('displays loading skeleton', async () => {
    // Force mockInteraction to not run immediately to test the skeleton
    const { mockRunAfterInteractions } = arrangeMockInteractionManager();
    mockRunAfterInteractions.mockRestore();

    const { getByTestId } = renderComponent();

    expect(getByTestId('token-list-skeleton')).toBeOnTheScreen();
  });

  it('displays empty state when no tokens are present', async () => {
    const { mockSelectSortedAssetsBySelectedAccountGroup } =
      arrangeMockSelectors();
    mockSelectSortedAssetsBySelectedAccountGroup.mockReturnValue([]);

    const { getByTestId } = renderComponent(initialState);

    expect(getByTestId('tokens-empty-state')).toBeOnTheScreen();
  });

  it('displays token list', async () => {
    const { getByTestId } = renderComponent(initialState);

    expect(getByTestId('tokens-list-scroll-view')).toBeOnTheScreen();
    expect(getByTestId('asset-0xToken1')).toBeOnTheScreen();
    expect(getByTestId('asset-0xToken2')).toBeOnTheScreen();
    expect(getByTestId('asset-0xToken3')).toBeOnTheScreen();
  });

  it('performs token refresh', () => {
    const mockRefreshTokens = jest
      .spyOn(RefreshTokensModule, 'refreshTokens')
      .mockResolvedValue();
    const { getByTestId } = renderComponent(initialState);

    fireEvent.press(getByTestId('MOCK_TEST_REFRESH_BUTTON'));

    expect(mockRefreshTokens).toHaveBeenCalled();
  });

  it('performs token addition navigation', async () => {
    const { getByTestId } = renderComponent(initialState);

    // Act - press add token button
    await userEvent.press(getByTestId('MOCK_TEST_ADD_TOKEN_BUTTON'));

    // Assert - navigation to add token screen
    await waitFor(() =>
      expect(mockPush).toHaveBeenCalledWith('AddAsset', {
        assetType: 'token',
      }),
    );
  });

  const removeTokenTests = [
    // EVM Token Removal
    {
      address: '0xToken1',
      chainId: '0x1',
      isStaked: false,
      type: 'evm',
      arrangeMockRemoval: () =>
        jest.spyOn(RemoveEvmTokenModule, 'removeEvmToken').mockResolvedValue(),
      assertRemovalCalled: (mockRemoveEvmToken: jest.Mock) =>
        expect(mockRemoveEvmToken).toHaveBeenCalled(),
    },
    // Non-EVM Token Removal
    {
      address: 'solana:5eykt4UsFv8P8NJdTREpY1vzqKqZKvdp/slip44:501',
      chainId: 'solana:5eykt4UsFv8P8NJdTREpY1vzqKqZKvdp',
      isStaked: false,
      type: 'non-evm',
      arrangeMockRemoval: () =>
        jest
          .spyOn(RemoveNonEvmTokenModule, 'removeNonEvmToken')
          .mockResolvedValue(),
      assertRemovalCalled: (mockRemoveNonEvmToken: jest.Mock) =>
        expect(mockRemoveNonEvmToken).toHaveBeenCalled(),
    },
  ];

  it.each(removeTokenTests)(
    'performs token removal - $type',
    async ({
      address,
      chainId,
      isStaked,
      arrangeMockRemoval,
      assertRemovalCalled,
    }) => {
      const { mockSelectSortedAssetsBySelectedAccountGroup } =
        arrangeMockSelectors();
      mockSelectSortedAssetsBySelectedAccountGroup.mockReturnValue([
        { address, chainId, isStaked },
      ]);
      const mockRemoveToken = arrangeMockRemoval() as jest.Mock;

      const { getByTestId, queryByTestId } = renderComponent(initialState);

      // Act - long press to remove token
      await userEvent.longPress(getByTestId(`asset-${address}`));

      // Assert - bottom sheet is displayed
      await waitFor(() => {
        expect(getByTestId('remove-token-bottom-sheet')).toBeOnTheScreen();
      });

      // Act - press remove button
      await userEvent.press(
        getByTestId('remove-token-bottom-sheet-remove-button'),
      );

      // Assert - remove token calls
      assertRemovalCalled(mockRemoveToken);

      // Assert - bottom sheet is closed
      await waitFor(() => {
        expect(
          queryByTestId('remove-token-bottom-sheet'),
        ).not.toBeOnTheScreen();
      });
    },
  );
});<|MERGE_RESOLUTION|>--- conflicted
+++ resolved
@@ -13,7 +13,7 @@
 import { createStackNavigator } from '@react-navigation/stack';
 import initialRootState from '../../../util/test/initial-root-state';
 import { WalletViewSelectorsIDs } from '../../../../e2e/selectors/wallet/WalletView.selectors';
-import { TokenList } from './TokenList';
+import { TokenList, TokenListProps } from './TokenList/TokenList';
 import { ScrollView } from 'react-native-gesture-handler';
 import { TokenI } from './types';
 // eslint-disable-next-line import/no-namespace
@@ -36,304 +36,15 @@
   getVersion: jest.fn().mockReturnValue('1.0.0'),
 }));
 
-<<<<<<< HEAD
-=======
-const selectedAddress = '0x123';
-
-jest.mock('./TokenSortBottomSheet/TokenSortBottomSheet', () => ({
-  createTokensBottomSheetNavDetails: jest.fn(() => ['BottomSheetScreen', {}]),
-}));
-
+// Mock MusdConversionAssetListCta to prevent deep dependency chain issues
 jest.mock('../Earn/components/Musd/MusdConversionAssetListCta', () => {
   const { View } = jest.requireActual('react-native');
-  const MusdConversionAssetListCta = () => (
-    <View testID="musd-conversion-cta" />
-  );
-
   return {
     __esModule: true,
-    default: MusdConversionAssetListCta,
+    default: () => <View testID="musd-conversion-cta" />,
   };
 });
 
-// We don't need to mock TokenList - the actual implementation is fine for testing
-
-// Mock InteractionManager to execute callbacks immediately
-jest.mock('react-native', () => {
-  const actualReactNative = jest.requireActual('react-native');
-  return {
-    ...actualReactNative,
-    InteractionManager: {
-      runAfterInteractions: (callback: () => void) => {
-        callback();
-        return {
-          then: jest.fn(),
-          done: jest.fn(),
-          cancel: jest.fn(),
-        };
-      },
-    },
-  };
-});
-
-jest.mock('@metamask/react-native-actionsheet', () => {
-  const ActualReact = jest.requireActual('react');
-  const { forwardRef } = ActualReact;
-  const { View } = jest.requireActual('react-native');
-  return forwardRef(
-    (
-      {
-        onPress,
-        testID,
-      }: {
-        onPress: (index: number) => void;
-        testID?: string;
-      },
-      ref: unknown,
-    ) => {
-      // Store the ref so we can call show() from tests
-      if (ref && typeof ref === 'object' && 'current' in ref) {
-        (ref as { current: { show: () => void } }).current = {
-          show: () => {
-            // Call onPress with index 0 (remove) when show is called
-            onPress(0);
-          },
-        };
-      }
-      return ActualReact.createElement(View, {
-        testID: testID || 'action-sheet',
-      });
-    },
-  );
-});
-
-const mockSelectInternalAccountByScope = jest.fn();
-
-jest.mock('../../../core/Multichain/utils', () => ({
-  ...jest.requireActual('../../../core/Multichain/utils'),
-  isNonEvmChainId: jest.fn(),
-}));
-
-const mockIsNonEvmChainId = isNonEvmChainId as jest.MockedFunction<
-  typeof isNonEvmChainId
->;
-
-jest.mock('../../../util/Logger', () => ({
-  log: jest.fn(),
-  error: jest.fn(),
-  warn: jest.fn(),
-}));
-
-jest.mock('../../../selectors/multichainAccounts/accounts', () => ({
-  selectSelectedInternalAccountByScope: jest.fn(
-    () => mockSelectInternalAccountByScope,
-  ),
-}));
-
-jest.mock('../../../core/Engine', () => ({
-  getTotalEvmFiatAccountBalance: jest.fn(),
-  context: {
-    TokensController: {
-      ignoreTokens: jest.fn(() => Promise.resolve()),
-      detectTokens: jest.fn(() => Promise.resolve()),
-    },
-    TokenDetectionController: {
-      detectTokens: jest.fn(() => Promise.resolve()),
-      startPolling: jest.fn(),
-      stopPollingByPollingToken: jest.fn(),
-    },
-    AccountTrackerController: {
-      refresh: jest.fn(() => Promise.resolve()),
-      startPolling: jest.fn(),
-      stopPollingByPollingToken: jest.fn(),
-    },
-    CurrencyRateController: {
-      updateExchangeRate: jest.fn(() => Promise.resolve()),
-      startPolling: jest.fn(),
-      stopPollingByPollingToken: jest.fn(),
-    },
-    TokenRatesController: {
-      updateExchangeRates: jest.fn(() => Promise.resolve()),
-      startPolling: jest.fn(),
-      stopPollingByPollingToken: jest.fn(),
-    },
-    TokenBalancesController: {
-      updateBalances: jest.fn(() => Promise.resolve()),
-      startPolling: jest.fn(),
-      stopPollingByPollingToken: jest.fn(),
-    },
-    TokenListController: {
-      startPolling: jest.fn(),
-      stopPollingByPollingToken: jest.fn(),
-    },
-    NetworkController: {
-      getNetworkClientById: () => ({
-        configuration: {
-          chainId: '0x1',
-          rpcUrl: 'https://mainnet.infura.io/v3',
-          ticker: 'ETH',
-          type: 'custom',
-        },
-      }),
-      findNetworkClientIdByChainId: () => 'mainnet',
-      state: {
-        networkConfigurationsByChainId: {
-          '0x1': {
-            chainId: '0x1',
-          },
-        },
-      },
-    },
-    MultichainAssetsRatesController: {
-      startPolling: jest.fn(),
-      stopPollingByPollingToken: jest.fn(),
-    },
-    MultichainAssetsController: {
-      ignoreAssets: jest.fn(() => Promise.resolve()),
-    },
-    AccountsController: {
-      state: {
-        internalAccounts: {
-          selectedAccount: '1',
-          accounts: {
-            '1': {
-              address: selectedAddress,
-            },
-          },
-        },
-      },
-    },
-    PreferencesController: {
-      state: {
-        tokenNetworkFilter: {
-          '0x00': true,
-          '0x01': true,
-          '0x02': true,
-        },
-      },
-    },
-    NetworkEnablementController: {
-      state: {
-        enabledNetworkMap: {
-          eip155: {
-            '0x00': true,
-            '0x01': true,
-            '0x02': true,
-          },
-        },
-      },
-    },
-  },
-}));
-
-const initialState = {
-  engine: {
-    backgroundState: {
-      ...backgroundState,
-      AccountsController: {
-        internalAccounts: {
-          selectedAccount: '1',
-          accounts: {
-            '1': {
-              address: selectedAddress,
-            },
-          },
-        },
-      },
-      NetworkController: {
-        networkConfigurationsByChainId: {
-          '0x1': {
-            chainId: '0x1' as const,
-            name: 'Ethereum Mainnet',
-            nativeCurrency: 'ETH',
-            rpcEndpoints: [{ networkClientId: '0x1' }],
-          },
-        },
-      },
-      AccountTrackerController: {
-        accountsByChainId: {
-          '0x1': {
-            [selectedAddress]: {
-              balance: '0x00',
-              stakedBalance: '0x2',
-            },
-          },
-        },
-      },
-      TokensController: {
-        allTokens: {
-          '0x1': {
-            [selectedAddress]: [
-              {
-                symbol: 'ETH',
-                address: '0x00',
-                decimals: 18,
-              },
-              {
-                symbol: 'BAT',
-                address: '0x01',
-                decimals: 18,
-              },
-              {
-                symbol: 'LINK',
-                address: '0x02',
-                decimals: 18,
-              },
-            ],
-          },
-        },
-        detectedTokens: [],
-      },
-      TokenRatesController: {
-        marketData: {
-          '0x1': {
-            '0x00': { price: 100 },
-            '0x01': { price: 200 },
-            '0x02': { price: 0.5 },
-          },
-        },
-      },
-      CurrencyRateController: {
-        currentCurrency: 'USD',
-        currencyRates: {
-          ETH: {
-            conversionRate: 1,
-          },
-        },
-      },
-      TokenBalancesController: {
-        tokenBalances: {
-          [selectedAddress]: {
-            '0x1': {
-              '0x00': '0x2386F26FC10000' as const,
-              '0x01': '0xDE0B6B3A7640000' as const,
-              '0x02': '0x0' as const,
-            },
-          },
-        },
-      },
-      NetworkEnablementController: {
-        enabledNetworkMap: {
-          eip155: {
-            '0x1': true,
-          },
-        },
-      },
-    },
-  },
-  settings: {
-    primaryCurrency: 'usd',
-    hideZeroBalanceTokens: true,
-  },
-  security: {
-    dataCollectionForMarketing: true,
-  },
-  user: {
-    userLoggedIn: true,
-  },
-};
-
->>>>>>> 51926964
 const mockNavigate = jest.fn();
 const mockPush = jest.fn();
 jest.mock('@react-navigation/native', () => {
@@ -347,7 +58,7 @@
   };
 });
 
-jest.mock('./TokenList', () => ({
+jest.mock('./TokenList/TokenList', () => ({
   TokenList: jest.fn().mockImplementation(() => null),
 }));
 
@@ -375,30 +86,32 @@
 
   const mockTokensList = jest
     .mocked(TokenList)
-    .mockImplementation(({ tokenKeys, onRefresh, showRemoveMenu }) => (
-      <ScrollView testID="tokens-list-scroll-view">
-        <Button
-          testID="MOCK_TEST_REFRESH_BUTTON"
-          title="Refresh"
-          onPress={onRefresh}
-        />
-        {tokenKeys.map((token) => (
-          <TouchableOpacity
-            key={token.address}
-            testID={`asset-${token.address}`}
-            onLongPress={() =>
-              showRemoveMenu({
-                address: token.address,
-                chainId: token.chainId,
-                isStaked: token.isStaked,
-              } as TokenI)
-            }
-          >
-            <Text>{token.address}</Text>
-          </TouchableOpacity>
-        ))}
-      </ScrollView>
-    ));
+    .mockImplementation(
+      ({ tokenKeys, onRefresh, showRemoveMenu }: TokenListProps) => (
+        <ScrollView testID="tokens-list-scroll-view">
+          <Button
+            testID="MOCK_TEST_REFRESH_BUTTON"
+            title="Refresh"
+            onPress={onRefresh}
+          />
+          {tokenKeys.map((token) => (
+            <TouchableOpacity
+              key={token.address}
+              testID={`asset-${token.address}`}
+              onLongPress={() =>
+                showRemoveMenu({
+                  address: token.address,
+                  chainId: token.chainId,
+                  isStaked: token.isStaked,
+                } as TokenI)
+              }
+            >
+              <Text>{token.address}</Text>
+            </TouchableOpacity>
+          ))}
+        </ScrollView>
+      ),
+    );
 
   return {
     mockMusdConversionAssetListCta,
