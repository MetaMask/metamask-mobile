import React, { PureComponent } from 'react';
import PropTypes from 'prop-types';
import { Alert, TouchableOpacity, StyleSheet, Text, View, InteractionManager } from 'react-native';
import TokenImage from '../TokenImage';
import { colors, fontStyles } from '../../../styles/common';
import { strings } from '../../../../locales/i18n';
import ActionSheet from 'react-native-actionsheet';
import { renderFromTokenMinimalUnit, balanceToFiat } from '../../../util/number';
import Engine from '../../../core/Engine';
import AssetElement from '../AssetElement';
import { connect } from 'react-redux';
import { safeToChecksumAddress } from '../../../util/address';
import Analytics from '../../../core/Analytics';
import AnalyticsV2 from '../../../util/analyticsV2';
import { ANALYTICS_EVENT_OPTS } from '../../../util/analytics';
import NetworkMainAssetLogo from '../NetworkMainAssetLogo';
import { getTokenList } from '../../../reducers/tokens';

const styles = StyleSheet.create({
	wrapper: {
		backgroundColor: colors.white,
		flex: 1,
		minHeight: 500,
	},
	emptyView: {
		backgroundColor: colors.white,
		justifyContent: 'center',
		alignItems: 'center',
		marginTop: 50,
	},
<<<<<<< HEAD
=======
	tokensHome: {
		justifyContent: 'center',
		alignItems: 'center',
		marginTop: 35,
		marginHorizontal: 50,
	},
	tokensHomeText: {
		...fontStyles.normal,
		marginBottom: 15,
		marginHorizontal: 15,
		fontSize: 18,
		color: colors.fontPrimary,
		textAlign: 'center',
	},
	tokensHomeButton: {
		width: '100%',
	},
>>>>>>> 8f5da8fc
	text: {
		fontSize: 20,
		color: colors.fontTertiary,
		...fontStyles.normal,
	},
	add: {
		flexDirection: 'row',
		alignItems: 'center',
		justifyContent: 'center',
	},
	addText: {
		fontSize: 14,
		color: colors.blue,
		...fontStyles.normal,
	},
	footer: {
		flex: 1,
		paddingBottom: 30,
<<<<<<< HEAD
		alignItems: 'center',
		marginTop: 24
=======
>>>>>>> 8f5da8fc
	},
	balances: {
		flex: 1,
		justifyContent: 'center',
	},
	balance: {
		fontSize: 16,
		color: colors.fontPrimary,
		...fontStyles.normal,
		textTransform: 'uppercase',
	},
	balanceFiat: {
		fontSize: 12,
		color: colors.fontSecondary,
		...fontStyles.normal,
		textTransform: 'uppercase',
	},
	balanceFiatTokenError: {
		textTransform: 'capitalize',
	},
	ethLogo: {
		width: 50,
		height: 50,
		overflow: 'hidden',
<<<<<<< HEAD
		marginRight: 20
	},
	emptyText: {
		color: colors.greyAssetVisibility,
		marginBottom: 8,
		fontSize: 14
	}
=======
		marginRight: 20,
	},
>>>>>>> 8f5da8fc
});

/**
 * View that renders a list of ERC-20 Tokens
 */
class Tokens extends PureComponent {
	static propTypes = {
		/**
		 * Navigation object required to push
		 * the Asset detail view
		 */
		navigation: PropTypes.object,
		/**
		 * Array of assets (in this case ERC20 tokens)
		 */
		tokens: PropTypes.array,
		/**
		 * ETH to current currency conversion rate
		 */
		conversionRate: PropTypes.number,
		/**
		 * Currency code of the currently-active currency
		 */
		currentCurrency: PropTypes.string,
		/**
		 * Object containing token balances in the format address => balance
		 */
		tokenBalances: PropTypes.object,
		/**
		 * Object containing token exchange rates in the format address => exchangeRate
		 */
		tokenExchangeRates: PropTypes.object,
		/**
		 * Array of transactions
		 */
		transactions: PropTypes.array,
		/**
		 * Primary currency, either ETH or Fiat
		 */
		primaryCurrency: PropTypes.string,
		/**
		 * A bool that represents if the user wants to hide zero balance token
		 */
		hideZeroBalanceTokens: PropTypes.bool,
		/**
		 * List of tokens from TokenListController
		 */
<<<<<<< HEAD
		tokenList: PropTypes.object
=======
		hideZeroBalanceTokens: PropTypes.bool,
>>>>>>> 8f5da8fc
	};

	actionSheet = null;

	tokenToRemove = null;

	renderEmpty = () => (
		<View style={styles.emptyView}>
			<Text style={styles.text}>{strings('wallet.no_tokens')}</Text>
		</View>
	);

	onItemPress = (token) => {
		this.props.navigation.navigate('Asset', { ...token, transactions: this.props.transactions });
	};

	renderFooter = () => (
		<View style={styles.footer} key={'tokens-footer'}>
			<Text style={styles.emptyText}>{strings('wallet.no_available_tokens')}</Text>
			<TouchableOpacity style={styles.add} onPress={this.goToAddToken} testID={'add-token-button'}>
				<Text style={styles.addText}>{strings('wallet.add_tokens')}</Text>
			</TouchableOpacity>
		</View>
	);

<<<<<<< HEAD
	renderItem = asset => {
		const {
			conversionRate,
			currentCurrency,
			tokenBalances,
			tokenExchangeRates,
			primaryCurrency,
			tokenList
		} = this.props;
		const itemAddress = safeToChecksumAddress(asset.address)?.toLowerCase?.();
		const logo = tokenList?.[itemAddress]?.iconUrl;
=======
	renderItem = (asset) => {
		const { conversionRate, currentCurrency, tokenBalances, tokenExchangeRates, primaryCurrency } = this.props;
		const itemAddress = safeToChecksumAddress(asset.address);
		const logo = asset.logo || (contractMap[itemAddress] && contractMap[itemAddress].logo) || undefined;
>>>>>>> 8f5da8fc
		const exchangeRate = itemAddress in tokenExchangeRates ? tokenExchangeRates[itemAddress] : undefined;
		const balance =
			asset.balance ||
			(itemAddress in tokenBalances ? renderFromTokenMinimalUnit(tokenBalances[itemAddress], asset.decimals) : 0);
		const balanceFiat = asset.balanceFiat || balanceToFiat(balance, conversionRate, exchangeRate, currentCurrency);
		const balanceValue = `${balance} ${asset.symbol}`;

		// render balances according to primary currency
		let mainBalance, secondaryBalance;
		if (primaryCurrency === 'ETH') {
			mainBalance = balanceValue;
			secondaryBalance = balanceFiat;
		} else {
			mainBalance = !balanceFiat ? balanceValue : balanceFiat;
			secondaryBalance = !balanceFiat ? balanceFiat : balanceValue;
		}

		if (asset?.balanceError) {
			mainBalance = asset.symbol;
			secondaryBalance = strings('wallet.unable_to_load');
		}

		asset = { logo, ...asset, balance, balanceFiat };
		return (
			<AssetElement
				key={itemAddress || '0x'}
				testID={'asset'}
				onPress={this.onItemPress}
				onLongPress={asset.isETH ? null : this.showRemoveMenu}
				asset={asset}
			>
				{asset.isETH ? (
					<NetworkMainAssetLogo big style={styles.ethLogo} testID={'eth-logo'} />
				) : (
					<TokenImage asset={asset} containerStyle={styles.ethLogo} />
				)}

				<View style={styles.balances} testID={'balance'}>
					<Text style={styles.balance}>{mainBalance}</Text>
					{secondaryBalance ? (
						<Text style={[styles.balanceFiat, asset?.balanceError && styles.balanceFiatTokenError]}>
							{secondaryBalance}
						</Text>
					) : null}
				</View>
			</AssetElement>
		);
	};

	goToBuy = () => {
		this.props.navigation.navigate('FiatOnRamp');
		InteractionManager.runAfterInteractions(() => {
			Analytics.trackEvent(ANALYTICS_EVENT_OPTS.WALLET_BUY_ETH);
			AnalyticsV2.trackEvent(AnalyticsV2.ANALYTICS_EVENTS.ONRAMP_OPENED, {
				button_location: 'Home Screen',
				button_copy: 'Buy ETH',
			});
		});
	};

<<<<<<< HEAD
=======
	renderBuyEth() {
		const { tokens, chainId, tokenBalances } = this.props;
		if (!allowedToBuy(chainId)) {
			return null;
		}
		const eth = tokens.find((token) => token.isETH);
		const ethBalance = eth && eth.balance !== '0';
		const hasTokens = eth ? tokens.length > 1 : tokens.length > 0;
		const hasTokensBalance =
			hasTokens &&
			tokens.some(
				(token) => !token.isETH && tokenBalances[token.address] && !tokenBalances[token.address]?.isZero?.()
			);

		return (
			<View style={styles.tokensHome}>
				{!ethBalance && !hasTokensBalance && (
					<Text style={styles.tokensHomeText}>{strings('wallet.ready_to_explore')}</Text>
				)}
				<StyledButton type="blue" onPress={this.goToBuy} containerStyle={styles.tokensHomeButton}>
					{strings('fiat_on_ramp.buy_eth')}
				</StyledButton>
			</View>
		);
	}

>>>>>>> 8f5da8fc
	renderList() {
		const { tokens, hideZeroBalanceTokens, tokenBalances } = this.props;
		const tokensToDisplay = hideZeroBalanceTokens
			? tokens.filter((token) => {
					const { address, isETH } = token;
					return (tokenBalances[address] && !tokenBalances[address]?.isZero?.()) || isETH;
					// eslint-disable-next-line no-mixed-spaces-and-tabs
			  })
			: tokens;

		return (
			<View>
<<<<<<< HEAD
				{tokensToDisplay.map(item => this.renderItem(item))}
=======
				{tokensToDisplay.map((item) => this.renderItem(item))}
				{this.renderBuyEth()}
>>>>>>> 8f5da8fc
				{this.renderFooter()}
			</View>
		);
	}

	goToAddToken = () => {
		this.props.navigation.push('AddAsset', { assetType: 'token' });
		InteractionManager.runAfterInteractions(() => {
			Analytics.trackEvent(ANALYTICS_EVENT_OPTS.WALLET_ADD_TOKENS);
		});
	};

	showRemoveMenu = (token) => {
		this.tokenToRemove = token;
		this.actionSheet.show();
	};

	removeToken = () => {
		const { TokensController } = Engine.context;
		TokensController.removeAndIgnoreToken(this.tokenToRemove.address);
		Alert.alert(strings('wallet.token_removed_title'), strings('wallet.token_removed_desc'));
	};

	createActionSheetRef = (ref) => {
		this.actionSheet = ref;
	};

	onActionSheetPress = (index) => (index === 0 ? this.removeToken() : null);

	render = () => {
		const { tokens } = this.props;
		return (
			<View style={styles.wrapper} testID={'tokens'}>
				{tokens && tokens.length ? this.renderList() : this.renderEmpty()}
				<ActionSheet
					ref={this.createActionSheetRef}
					title={strings('wallet.remove_token_title')}
					options={[strings('wallet.remove'), strings('wallet.cancel')]}
					cancelButtonIndex={1}
					destructiveButtonIndex={0}
					onPress={this.onActionSheetPress}
				/>
			</View>
		);
	};
}

<<<<<<< HEAD
const mapStateToProps = state => ({
=======
const mapStateToProps = (state) => ({
	chainId: state.engine.backgroundState.NetworkController.provider.chainId,
>>>>>>> 8f5da8fc
	currentCurrency: state.engine.backgroundState.CurrencyRateController.currentCurrency,
	conversionRate: state.engine.backgroundState.CurrencyRateController.conversionRate,
	primaryCurrency: state.settings.primaryCurrency,
	tokenBalances: state.engine.backgroundState.TokenBalancesController.contractBalances,
	tokenExchangeRates: state.engine.backgroundState.TokenRatesController.contractExchangeRates,
	hideZeroBalanceTokens: state.settings.hideZeroBalanceTokens,
<<<<<<< HEAD
	tokenList: getTokenList(state)
=======
>>>>>>> 8f5da8fc
});

export default connect(mapStateToProps)(Tokens);<|MERGE_RESOLUTION|>--- conflicted
+++ resolved
@@ -28,26 +28,6 @@
 		alignItems: 'center',
 		marginTop: 50,
 	},
-<<<<<<< HEAD
-=======
-	tokensHome: {
-		justifyContent: 'center',
-		alignItems: 'center',
-		marginTop: 35,
-		marginHorizontal: 50,
-	},
-	tokensHomeText: {
-		...fontStyles.normal,
-		marginBottom: 15,
-		marginHorizontal: 15,
-		fontSize: 18,
-		color: colors.fontPrimary,
-		textAlign: 'center',
-	},
-	tokensHomeButton: {
-		width: '100%',
-	},
->>>>>>> 8f5da8fc
 	text: {
 		fontSize: 20,
 		color: colors.fontTertiary,
@@ -66,11 +46,8 @@
 	footer: {
 		flex: 1,
 		paddingBottom: 30,
-<<<<<<< HEAD
 		alignItems: 'center',
-		marginTop: 24
-=======
->>>>>>> 8f5da8fc
+		marginTop: 24,
 	},
 	balances: {
 		flex: 1,
@@ -95,18 +72,13 @@
 		width: 50,
 		height: 50,
 		overflow: 'hidden',
-<<<<<<< HEAD
-		marginRight: 20
+		marginRight: 20,
 	},
 	emptyText: {
 		color: colors.greyAssetVisibility,
 		marginBottom: 8,
-		fontSize: 14
-	}
-=======
-		marginRight: 20,
-	},
->>>>>>> 8f5da8fc
+		fontSize: 14,
+	},
 });
 
 /**
@@ -154,11 +126,7 @@
 		/**
 		 * List of tokens from TokenListController
 		 */
-<<<<<<< HEAD
-		tokenList: PropTypes.object
-=======
-		hideZeroBalanceTokens: PropTypes.bool,
->>>>>>> 8f5da8fc
+		tokenList: PropTypes.object,
 	};
 
 	actionSheet = null;
@@ -184,24 +152,11 @@
 		</View>
 	);
 
-<<<<<<< HEAD
-	renderItem = asset => {
-		const {
-			conversionRate,
-			currentCurrency,
-			tokenBalances,
-			tokenExchangeRates,
-			primaryCurrency,
-			tokenList
-		} = this.props;
+	renderItem = (asset) => {
+		const { conversionRate, currentCurrency, tokenBalances, tokenExchangeRates, primaryCurrency, tokenList } =
+			this.props;
 		const itemAddress = safeToChecksumAddress(asset.address)?.toLowerCase?.();
 		const logo = tokenList?.[itemAddress]?.iconUrl;
-=======
-	renderItem = (asset) => {
-		const { conversionRate, currentCurrency, tokenBalances, tokenExchangeRates, primaryCurrency } = this.props;
-		const itemAddress = safeToChecksumAddress(asset.address);
-		const logo = asset.logo || (contractMap[itemAddress] && contractMap[itemAddress].logo) || undefined;
->>>>>>> 8f5da8fc
 		const exchangeRate = itemAddress in tokenExchangeRates ? tokenExchangeRates[itemAddress] : undefined;
 		const balance =
 			asset.balance ||
@@ -262,35 +217,6 @@
 		});
 	};
 
-<<<<<<< HEAD
-=======
-	renderBuyEth() {
-		const { tokens, chainId, tokenBalances } = this.props;
-		if (!allowedToBuy(chainId)) {
-			return null;
-		}
-		const eth = tokens.find((token) => token.isETH);
-		const ethBalance = eth && eth.balance !== '0';
-		const hasTokens = eth ? tokens.length > 1 : tokens.length > 0;
-		const hasTokensBalance =
-			hasTokens &&
-			tokens.some(
-				(token) => !token.isETH && tokenBalances[token.address] && !tokenBalances[token.address]?.isZero?.()
-			);
-
-		return (
-			<View style={styles.tokensHome}>
-				{!ethBalance && !hasTokensBalance && (
-					<Text style={styles.tokensHomeText}>{strings('wallet.ready_to_explore')}</Text>
-				)}
-				<StyledButton type="blue" onPress={this.goToBuy} containerStyle={styles.tokensHomeButton}>
-					{strings('fiat_on_ramp.buy_eth')}
-				</StyledButton>
-			</View>
-		);
-	}
-
->>>>>>> 8f5da8fc
 	renderList() {
 		const { tokens, hideZeroBalanceTokens, tokenBalances } = this.props;
 		const tokensToDisplay = hideZeroBalanceTokens
@@ -303,12 +229,7 @@
 
 		return (
 			<View>
-<<<<<<< HEAD
-				{tokensToDisplay.map(item => this.renderItem(item))}
-=======
 				{tokensToDisplay.map((item) => this.renderItem(item))}
-				{this.renderBuyEth()}
->>>>>>> 8f5da8fc
 				{this.renderFooter()}
 			</View>
 		);
@@ -356,22 +277,14 @@
 	};
 }
 
-<<<<<<< HEAD
-const mapStateToProps = state => ({
-=======
 const mapStateToProps = (state) => ({
-	chainId: state.engine.backgroundState.NetworkController.provider.chainId,
->>>>>>> 8f5da8fc
 	currentCurrency: state.engine.backgroundState.CurrencyRateController.currentCurrency,
 	conversionRate: state.engine.backgroundState.CurrencyRateController.conversionRate,
 	primaryCurrency: state.settings.primaryCurrency,
 	tokenBalances: state.engine.backgroundState.TokenBalancesController.contractBalances,
 	tokenExchangeRates: state.engine.backgroundState.TokenRatesController.contractExchangeRates,
 	hideZeroBalanceTokens: state.settings.hideZeroBalanceTokens,
-<<<<<<< HEAD
-	tokenList: getTokenList(state)
-=======
->>>>>>> 8f5da8fc
+	tokenList: getTokenList(state),
 });
 
 export default connect(mapStateToProps)(Tokens);