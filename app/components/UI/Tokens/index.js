import React, { PureComponent } from 'react';
import PropTypes from 'prop-types';
import {
  TouchableOpacity,
  StyleSheet,
  View,
  InteractionManager,
  Platform,
} from 'react-native';
import { connect } from 'react-redux';
import ActionSheet from 'react-native-actionsheet';
import TokenImage from '../TokenImage';
import { fontStyles } from '../../../styles/common';
import { strings } from '../../../../locales/i18n';
import { MetaMetricsEvents } from '../../../core/Analytics';
import {
  renderFromTokenMinimalUnit,
  balanceToFiat,
} from '../../../util/number';
import Engine from '../../../core/Engine';
import Logger from '../../../util/Logger';
import AssetElement from '../AssetElement';
import { safeToChecksumAddress } from '../../../util/address';
<<<<<<< HEAD
import { trackEvent, trackLegacyEvent } from '../../../util/analyticsV2';
=======
import Analytics from '../../../core/Analytics/Analytics';
import { MetaMetricsEvents } from '../../../core/Analytics';
import AnalyticsV2 from '../../../util/analyticsV2';

>>>>>>> db9007ba
import NetworkMainAssetLogo from '../NetworkMainAssetLogo';
import { getTokenList } from '../../../reducers/tokens';
import { isZero } from '../../../util/lodash';
import { ThemeContext, mockTheme } from '../../../util/theme';
import Text from '../../Base/Text';
import NotificationManager from '../../../core/NotificationManager';
import { getDecimalChainId, isTestNet } from '../../../util/networks';
import generateTestId from '../../../../wdio/utils/generateTestId';
import { IMPORT_TOKEN_BUTTON_ID } from '../../../../wdio/features/testIDs/Screens/WalletView.testIds';

const createStyles = (colors) =>
  StyleSheet.create({
    wrapper: {
      backgroundColor: colors.background.default,
      flex: 1,
      minHeight: 500,
    },
    emptyView: {
      backgroundColor: colors.background.default,
      justifyContent: 'center',
      alignItems: 'center',
      marginTop: 50,
    },
    text: {
      fontSize: 20,
      color: colors.text.default,
      ...fontStyles.normal,
    },
    add: {
      flexDirection: 'row',
      alignItems: 'center',
      justifyContent: 'center',
    },
    addText: {
      fontSize: 14,
      color: colors.primary.default,
      ...fontStyles.normal,
    },
    tokensDetectedButton: {
      flexDirection: 'row',
      alignItems: 'center',
      justifyContent: 'center',
      marginTop: 16,
    },
    tokensDetectedText: {
      fontSize: 14,
      color: colors.primary.default,
      ...fontStyles.normal,
    },
    footer: {
      flex: 1,
      paddingBottom: 30,
      alignItems: 'center',
      marginTop: 24,
    },
    balances: {
      flex: 1,
      justifyContent: 'center',
    },
    balance: {
      fontSize: 16,
      color: colors.text.default,
      ...fontStyles.normal,
      textTransform: 'uppercase',
    },
    testNetBalance: {
      fontSize: 16,
      color: colors.text.default,
      ...fontStyles.normal,
    },
    balanceFiat: {
      fontSize: 12,
      color: colors.text.alternative,
      ...fontStyles.normal,
      textTransform: 'uppercase',
    },
    balanceFiatTokenError: {
      textTransform: 'capitalize',
    },
    ethLogo: {
      width: 50,
      height: 50,
      borderRadius: 25,
      overflow: 'hidden',
      marginRight: 20,
    },
    emptyText: {
      color: colors.text.alternative,
      marginBottom: 8,
      fontSize: 14,
    },
  });

/**
 * View that renders a list of ERC-20 Tokens
 */
class Tokens extends PureComponent {
  static propTypes = {
    /**
     * Navigation object required to push
     * the Asset detail view
     */
    navigation: PropTypes.object,
    /**
     * Array of assets (in this case ERC20 tokens)
     */
    tokens: PropTypes.array,
    /**
     * Network provider chain id
     */
    chainId: PropTypes.string,
    /**
     * ETH to current currency conversion rate
     */
    conversionRate: PropTypes.number,
    /**
     * Currency code of the currently-active currency
     */
    currentCurrency: PropTypes.string,
    /**
     * Object containing token balances in the format address => balance
     */
    tokenBalances: PropTypes.object,
    /**
     * Object containing token exchange rates in the format address => exchangeRate
     */
    tokenExchangeRates: PropTypes.object,
    /**
     * Array of transactions
     */
    transactions: PropTypes.array,
    /**
     * Primary currency, either ETH or Fiat
     */
    primaryCurrency: PropTypes.string,
    /**
     * A bool that represents if the user wants to hide zero balance token
     */
    hideZeroBalanceTokens: PropTypes.bool,
    /**
     * List of tokens from TokenListController
     */
    tokenList: PropTypes.object,
    /**
     * List of detected tokens from TokensController
     */
    detectedTokens: PropTypes.array,
    /**
     * Boolean that indicates if token detection is enabled
     */
    isTokenDetectionEnabled: PropTypes.bool,
  };

  actionSheet = null;

  tokenToRemove = null;

  state = {
    isAddTokenEnabled: true,
  };

  getStyles = () => {
    const colors = this.context.colors || mockTheme.colors;
    const styles = createStyles(colors);
    return styles;
  };

  renderEmpty = () => {
    const styles = this.getStyles();

    return (
      <View style={styles.emptyView}>
        <Text style={styles.text}>{strings('wallet.no_tokens')}</Text>
      </View>
    );
  };

  onItemPress = (token) => {
    this.props.navigation.navigate('Asset', {
      ...token,
      transactions: this.props.transactions,
    });
  };

  renderFooter = () => {
    const styles = this.getStyles();

    return (
      <View style={styles.footer} key={'tokens-footer'}>
        <Text style={styles.emptyText}>
          {strings('wallet.no_available_tokens')}
        </Text>
        <TouchableOpacity
          style={styles.add}
          onPress={this.goToAddToken}
          disabled={!this.state.isAddTokenEnabled}
          {...generateTestId(Platform, IMPORT_TOKEN_BUTTON_ID)}
        >
          <Text style={styles.addText}>{strings('wallet.add_tokens')}</Text>
        </TouchableOpacity>
      </View>
    );
  };

  renderItem = (asset) => {
    const {
      conversionRate,
      currentCurrency,
      tokenBalances,
      tokenExchangeRates,
      primaryCurrency,
      tokenList,
      chainId,
    } = this.props;
    const styles = this.getStyles();

    const itemAddress = safeToChecksumAddress(asset.address);
    const logo = tokenList?.[itemAddress?.toLowerCase?.()]?.iconUrl;
    const exchangeRate =
      itemAddress in tokenExchangeRates
        ? tokenExchangeRates[itemAddress]
        : undefined;
    const balance =
      asset.balance ||
      (itemAddress in tokenBalances
        ? renderFromTokenMinimalUnit(tokenBalances[itemAddress], asset.decimals)
        : 0);
    const balanceFiat =
      asset.balanceFiat ||
      balanceToFiat(balance, conversionRate, exchangeRate, currentCurrency);
    const balanceValue = `${balance} ${asset.symbol}`;

    // render balances according to primary currency
    let mainBalance, secondaryBalance;
    if (primaryCurrency === 'ETH') {
      mainBalance = balanceValue;
      secondaryBalance = balanceFiat;
    } else {
      mainBalance = !balanceFiat ? balanceValue : balanceFiat;
      secondaryBalance = !balanceFiat ? balanceFiat : balanceValue;
    }

    if (asset?.balanceError) {
      mainBalance = asset.symbol;
      secondaryBalance = strings('wallet.unable_to_load');
    }

    asset = { logo, ...asset, balance, balanceFiat };
    return (
      <AssetElement
        key={itemAddress || '0x'}
        testID={'asset'}
        onPress={this.onItemPress}
        onLongPress={asset.isETH ? null : this.showRemoveMenu}
        asset={asset}
      >
        {asset.isETH ? (
          <NetworkMainAssetLogo
            big
            style={styles.ethLogo}
            testID={'eth-logo'}
          />
        ) : (
          <TokenImage asset={asset} containerStyle={styles.ethLogo} />
        )}

        <View style={styles.balances} testID={'balance'}>
          <Text
            style={isTestNet(chainId) ? styles.testNetBalance : styles.balance}
          >
            {mainBalance}
          </Text>
          {secondaryBalance ? (
            <Text
              style={[
                styles.balanceFiat,
                asset?.balanceError && styles.balanceFiatTokenError,
              ]}
            >
              {secondaryBalance}
            </Text>
          ) : null}
        </View>
      </AssetElement>
    );
  };

  goToBuy = () => {
    this.props.navigation.navigate('FiatOnRampAggregator');
    InteractionManager.runAfterInteractions(() => {
<<<<<<< HEAD
      trackLegacyEvent(MetaMetricsEvents.BUY_BUTTON_CLICKED, {
=======
      Analytics.trackEventWithParameters(MetaMetricsEvents.BUY_BUTTON_CLICKED, {
>>>>>>> db9007ba
        text: 'Buy Native Token',
        location: 'Home Screen',
        chain_id_destination: this.props.chainId,
      });
    });
  };

  showDetectedTokens = () => {
    const { NetworkController } = Engine.context;
    const { detectedTokens } = this.props;
    this.props.navigation.navigate('DetectedTokens');
    InteractionManager.runAfterInteractions(() => {
<<<<<<< HEAD
      trackEvent(MetaMetricsEvents.TOKEN_IMPORT_CLICKED, {
=======
      AnalyticsV2.trackEvent(MetaMetricsEvents.TOKEN_IMPORT_CLICKED, {
>>>>>>> db9007ba
        source: 'detected',
        chain_id: getDecimalChainId(
          NetworkController?.state?.provider?.chainId,
        ),
        tokens: detectedTokens.map(
          (token) => `${token.symbol} - ${token.address}`,
        ),
      });
      this.setState({ isAddTokenEnabled: true });
    });
  };

  renderTokensDetectedSection = () => {
    const { isTokenDetectionEnabled, detectedTokens } = this.props;
    const styles = this.getStyles();

    if (!isTokenDetectionEnabled || !detectedTokens?.length) {
      return null;
    }

    return (
      <TouchableOpacity
        style={styles.tokensDetectedButton}
        onPress={this.showDetectedTokens}
      >
        <Text style={styles.tokensDetectedText}>
          {strings('wallet.tokens_detected_in_account', {
            tokenCount: detectedTokens.length,
            tokensLabel: detectedTokens.length > 1 ? 'tokens' : 'token',
          })}
        </Text>
      </TouchableOpacity>
    );
  };

  renderList() {
    const { tokens, hideZeroBalanceTokens, tokenBalances } = this.props;
    const tokensToDisplay = hideZeroBalanceTokens
      ? tokens.filter((token) => {
          const { address, isETH } = token;
          return !isZero(tokenBalances[address]) || isETH;
          // eslint-disable-next-line no-mixed-spaces-and-tabs
        })
      : tokens;

    return (
      <View>
        {tokensToDisplay.map((item) => this.renderItem(item))}
        {this.renderTokensDetectedSection()}
        {this.renderFooter()}
      </View>
    );
  }

  goToAddToken = () => {
    const { NetworkController } = Engine.context;
    this.setState({ isAddTokenEnabled: false });
    this.props.navigation.push('AddAsset', { assetType: 'token' });
    InteractionManager.runAfterInteractions(() => {
<<<<<<< HEAD
      trackEvent(MetaMetricsEvents.TOKEN_IMPORT_CLICKED, {
=======
      AnalyticsV2.trackEvent(MetaMetricsEvents.TOKEN_IMPORT_CLICKED, {
>>>>>>> db9007ba
        source: 'manual',
        chain_id: getDecimalChainId(
          NetworkController?.state?.provider?.chainId,
        ),
      });
      this.setState({ isAddTokenEnabled: true });
    });
  };

  showRemoveMenu = (token) => {
    this.tokenToRemove = token;
    this.actionSheet.show();
  };

  removeToken = async () => {
    const { TokensController, NetworkController } = Engine.context;
    const tokenAddress = this.tokenToRemove?.address;
    const symbol = this.tokenToRemove?.symbol;
    try {
      await TokensController.ignoreTokens([tokenAddress]);
      NotificationManager.showSimpleNotification({
        status: `simple_notification`,
        duration: 5000,
        title: strings('wallet.token_toast.token_hidden_title'),
        description: strings('wallet.token_toast.token_hidden_desc', {
          tokenSymbol: symbol,
        }),
      });
      InteractionManager.runAfterInteractions(() =>
<<<<<<< HEAD
        trackEvent(MetaMetricsEvents.TOKENS_HIDDEN, {
=======
        AnalyticsV2.trackEvent(MetaMetricsEvents.TOKENS_HIDDEN, {
>>>>>>> db9007ba
          location: 'assets_list',
          token_standard: 'ERC20',
          asset_type: 'token',
          tokens: [`${symbol} - ${tokenAddress}`],
          chain_id: getDecimalChainId(
            NetworkController?.state?.provider?.chainId,
          ),
        }),
      );
    } catch (err) {
      Logger.log(err, 'Wallet: Failed to hide token!');
    }
  };

  createActionSheetRef = (ref) => {
    this.actionSheet = ref;
  };

  onActionSheetPress = (index) => (index === 0 ? this.removeToken() : null);

  render = () => {
    const { tokens } = this.props;
    const styles = this.getStyles();
    const themeAppearance = this.context.themeAppearance;

    return (
      <View style={styles.wrapper} testID={'tokens'}>
        {tokens && tokens.length ? this.renderList() : this.renderEmpty()}
        <ActionSheet
          ref={this.createActionSheetRef}
          title={strings('wallet.remove_token_title')}
          options={[strings('wallet.remove'), strings('wallet.cancel')]}
          cancelButtonIndex={1}
          destructiveButtonIndex={0}
          onPress={this.onActionSheetPress}
          theme={themeAppearance}
        />
      </View>
    );
  };
}

const mapStateToProps = (state) => ({
  chainId: state.engine.backgroundState.NetworkController.provider.chainId,
  currentCurrency:
    state.engine.backgroundState.CurrencyRateController.currentCurrency,
  conversionRate:
    state.engine.backgroundState.CurrencyRateController.conversionRate,
  primaryCurrency: state.settings.primaryCurrency,
  tokenBalances:
    state.engine.backgroundState.TokenBalancesController.contractBalances,
  tokenExchangeRates:
    state.engine.backgroundState.TokenRatesController.contractExchangeRates,
  hideZeroBalanceTokens: state.settings.hideZeroBalanceTokens,
  tokenList: getTokenList(state),
  detectedTokens: state.engine.backgroundState.TokensController.detectedTokens,
  isTokenDetectionEnabled:
    state.engine.backgroundState.PreferencesController.useTokenDetection,
});

Tokens.contextType = ThemeContext;

export default connect(mapStateToProps)(Tokens);<|MERGE_RESOLUTION|>--- conflicted
+++ resolved
@@ -21,14 +21,7 @@
 import Logger from '../../../util/Logger';
 import AssetElement from '../AssetElement';
 import { safeToChecksumAddress } from '../../../util/address';
-<<<<<<< HEAD
 import { trackEvent, trackLegacyEvent } from '../../../util/analyticsV2';
-=======
-import Analytics from '../../../core/Analytics/Analytics';
-import { MetaMetricsEvents } from '../../../core/Analytics';
-import AnalyticsV2 from '../../../util/analyticsV2';
-
->>>>>>> db9007ba
 import NetworkMainAssetLogo from '../NetworkMainAssetLogo';
 import { getTokenList } from '../../../reducers/tokens';
 import { isZero } from '../../../util/lodash';
@@ -319,11 +312,7 @@
   goToBuy = () => {
     this.props.navigation.navigate('FiatOnRampAggregator');
     InteractionManager.runAfterInteractions(() => {
-<<<<<<< HEAD
       trackLegacyEvent(MetaMetricsEvents.BUY_BUTTON_CLICKED, {
-=======
-      Analytics.trackEventWithParameters(MetaMetricsEvents.BUY_BUTTON_CLICKED, {
->>>>>>> db9007ba
         text: 'Buy Native Token',
         location: 'Home Screen',
         chain_id_destination: this.props.chainId,
@@ -336,11 +325,7 @@
     const { detectedTokens } = this.props;
     this.props.navigation.navigate('DetectedTokens');
     InteractionManager.runAfterInteractions(() => {
-<<<<<<< HEAD
       trackEvent(MetaMetricsEvents.TOKEN_IMPORT_CLICKED, {
-=======
-      AnalyticsV2.trackEvent(MetaMetricsEvents.TOKEN_IMPORT_CLICKED, {
->>>>>>> db9007ba
         source: 'detected',
         chain_id: getDecimalChainId(
           NetworkController?.state?.provider?.chainId,
@@ -400,11 +385,7 @@
     this.setState({ isAddTokenEnabled: false });
     this.props.navigation.push('AddAsset', { assetType: 'token' });
     InteractionManager.runAfterInteractions(() => {
-<<<<<<< HEAD
       trackEvent(MetaMetricsEvents.TOKEN_IMPORT_CLICKED, {
-=======
-      AnalyticsV2.trackEvent(MetaMetricsEvents.TOKEN_IMPORT_CLICKED, {
->>>>>>> db9007ba
         source: 'manual',
         chain_id: getDecimalChainId(
           NetworkController?.state?.provider?.chainId,
@@ -434,11 +415,7 @@
         }),
       });
       InteractionManager.runAfterInteractions(() =>
-<<<<<<< HEAD
         trackEvent(MetaMetricsEvents.TOKENS_HIDDEN, {
-=======
-        AnalyticsV2.trackEvent(MetaMetricsEvents.TOKENS_HIDDEN, {
->>>>>>> db9007ba
           location: 'assets_list',
           token_standard: 'ERC20',
           asset_type: 'token',
