--- conflicted
+++ resolved
@@ -13,11 +13,7 @@
 import Analytics from '../../../core/Analytics';
 import { ANALYTICS_EVENT_OPTS } from '../../../util/analytics';
 import NetworkMainAssetLogo from '../NetworkMainAssetLogo';
-<<<<<<< HEAD
-import { isMainNet } from '../../../util/networks';
 import { getTokenList } from '../../../reducers/tokens';
-=======
->>>>>>> 3f94f737
 
 const styles = StyleSheet.create({
 	wrapper: {
@@ -122,10 +118,6 @@
 		 * Primary currency, either ETH or Fiat
 		 */
 		primaryCurrency: PropTypes.string,
-		/**
-		 * Chain id
-		 */
-		chainId: PropTypes.string,
 		/**
 		 * A bool that represents if the user wants to hide zero balance token
 		 */
@@ -160,9 +152,7 @@
 	);
 
 	renderItem = asset => {
-<<<<<<< HEAD
 		const {
-			chainId,
 			conversionRate,
 			currentCurrency,
 			tokenBalances,
@@ -172,11 +162,6 @@
 		} = this.props;
 		const itemAddress = safeToChecksumAddress(asset.address)?.toLowerCase?.();
 		const logo = tokenList?.[itemAddress]?.iconUrl;
-=======
-		const { conversionRate, currentCurrency, tokenBalances, tokenExchangeRates, primaryCurrency } = this.props;
-		const itemAddress = safeToChecksumAddress(asset.address);
-		const logo = asset.logo || ((contractMap[itemAddress] && contractMap[itemAddress].logo) || undefined);
->>>>>>> 3f94f737
 		const exchangeRate = itemAddress in tokenExchangeRates ? tokenExchangeRates[itemAddress] : undefined;
 		const balance =
 			asset.balance ||
@@ -294,7 +279,6 @@
 }
 
 const mapStateToProps = state => ({
-	chainId: state.engine.backgroundState.NetworkController.provider.chainId,
 	currentCurrency: state.engine.backgroundState.CurrencyRateController.currentCurrency,
 	conversionRate: state.engine.backgroundState.CurrencyRateController.conversionRate,
 	primaryCurrency: state.settings.primaryCurrency,
