import React, { PureComponent } from 'react';
import PropTypes from 'prop-types';
import { Alert, TouchableOpacity, StyleSheet, View, InteractionManager } from 'react-native';
import TokenImage from '../TokenImage';
import { fontStyles } from '../../../styles/common';
import { strings } from '../../../../locales/i18n';
import ActionSheet from 'react-native-actionsheet';
import { renderFromTokenMinimalUnit, balanceToFiat } from '../../../util/number';
import Engine from '../../../core/Engine';
import Logger from '../../../util/Logger';
import AssetElement from '../AssetElement';
import { connect } from 'react-redux';
import { safeToChecksumAddress } from '../../../util/address';
import Analytics from '../../../core/Analytics';
import AnalyticsV2 from '../../../util/analyticsV2';
import { ANALYTICS_EVENT_OPTS } from '../../../util/analytics';
import NetworkMainAssetLogo from '../NetworkMainAssetLogo';
import { getTokenList } from '../../../reducers/tokens';
import { isZero } from '../../../util/lodash';
<<<<<<< HEAD
import { ThemeContext, mockTheme } from '../../../util/theme';
=======
import Text from '../../Base/Text';
>>>>>>> df4cd8e4

const createStyles = (colors) =>
	StyleSheet.create({
		wrapper: {
			backgroundColor: colors.background.default,
			flex: 1,
			minHeight: 500,
		},
		emptyView: {
			backgroundColor: colors.background.default,
			justifyContent: 'center',
			alignItems: 'center',
			marginTop: 50,
		},
		text: {
			fontSize: 20,
			color: colors.text.default,
			...fontStyles.normal,
		},
		add: {
			flexDirection: 'row',
			alignItems: 'center',
			justifyContent: 'center',
		},
		addText: {
			fontSize: 14,
			color: colors.primary.default,
			...fontStyles.normal,
		},
		footer: {
			flex: 1,
			paddingBottom: 30,
			alignItems: 'center',
			marginTop: 24,
		},
		balances: {
			flex: 1,
			justifyContent: 'center',
		},
		balance: {
			fontSize: 16,
			color: colors.text.default,
			...fontStyles.normal,
			textTransform: 'uppercase',
		},
		balanceFiat: {
			fontSize: 12,
			color: colors.text.alternative,
			...fontStyles.normal,
			textTransform: 'uppercase',
		},
		balanceFiatTokenError: {
			textTransform: 'capitalize',
		},
		ethLogo: {
			width: 50,
			height: 50,
			borderRadius: 25,
			overflow: 'hidden',
			marginRight: 20,
		},
		emptyText: {
			color: colors.text.alternative,
			marginBottom: 8,
			fontSize: 14,
		},
	});

/**
 * View that renders a list of ERC-20 Tokens
 */
class Tokens extends PureComponent {
	static propTypes = {
		/**
		 * Navigation object required to push
		 * the Asset detail view
		 */
		navigation: PropTypes.object,
		/**
		 * Array of assets (in this case ERC20 tokens)
		 */
		tokens: PropTypes.array,
		/**
		 * ETH to current currency conversion rate
		 */
		conversionRate: PropTypes.number,
		/**
		 * Currency code of the currently-active currency
		 */
		currentCurrency: PropTypes.string,
		/**
		 * Object containing token balances in the format address => balance
		 */
		tokenBalances: PropTypes.object,
		/**
		 * Object containing token exchange rates in the format address => exchangeRate
		 */
		tokenExchangeRates: PropTypes.object,
		/**
		 * Array of transactions
		 */
		transactions: PropTypes.array,
		/**
		 * Primary currency, either ETH or Fiat
		 */
		primaryCurrency: PropTypes.string,
		/**
		 * A bool that represents if the user wants to hide zero balance token
		 */
		hideZeroBalanceTokens: PropTypes.bool,
		/**
		 * List of tokens from TokenListController
		 */
		tokenList: PropTypes.object,
	};

	actionSheet = null;

	tokenToRemove = null;

	state = {
		isAddTokenEnabled: true,
	};

	renderEmpty = () => {
		const colors = this.context.colors || mockTheme.colors;
		const styles = createStyles(colors);

		return (
			<View style={styles.emptyView}>
				<Text style={styles.text}>{strings('wallet.no_tokens')}</Text>
			</View>
		);
	};

	onItemPress = (token) => {
		this.props.navigation.navigate('Asset', { ...token, transactions: this.props.transactions });
	};

<<<<<<< HEAD
	renderFooter = () => {
		const colors = this.context.colors || mockTheme.colors;
		const styles = createStyles(colors);

		return (
			<View style={styles.footer} key={'tokens-footer'}>
				<Text style={styles.emptyText}>{strings('wallet.no_available_tokens')}</Text>
				<TouchableOpacity
					style={styles.add}
					onPress={this.goToAddToken}
					disabled={!this.state.isAddTokenEnabled}
					testID={'add-token-button'}
				>
					<Text style={styles.addText}>{strings('wallet.add_tokens')}</Text>
				</TouchableOpacity>
			</View>
		);
	};
=======
	handleTransactionDetailsNavigation = (id) =>
		this.props.navigation.navigate('FiatOnRampAggregator', {
			screen: 'TransactionDetails',
			params: {
				id,
			},
		});

	renderFooter = () => (
		<View style={styles.footer} key={'tokens-footer'}>
			<Text style={styles.emptyText}>{strings('wallet.no_available_tokens')}</Text>
			<TouchableOpacity
				style={styles.add}
				onPress={this.goToAddToken}
				disabled={!this.state.isAddTokenEnabled}
				testID={'add-token-button'}
			>
				<Text style={styles.addText}>{strings('wallet.add_tokens')}</Text>
			</TouchableOpacity>
		</View>
	);
>>>>>>> df4cd8e4

	renderItem = (asset) => {
		const { conversionRate, currentCurrency, tokenBalances, tokenExchangeRates, primaryCurrency, tokenList } =
			this.props;
		const colors = this.context.colors || mockTheme.colors;
		const styles = createStyles(colors);

		const itemAddress = safeToChecksumAddress(asset.address);
		const logo = tokenList?.[itemAddress?.toLowerCase?.()]?.iconUrl;
		const exchangeRate = itemAddress in tokenExchangeRates ? tokenExchangeRates[itemAddress] : undefined;
		const balance =
			asset.balance ||
			(itemAddress in tokenBalances ? renderFromTokenMinimalUnit(tokenBalances[itemAddress], asset.decimals) : 0);
		const balanceFiat = asset.balanceFiat || balanceToFiat(balance, conversionRate, exchangeRate, currentCurrency);
		const balanceValue = `${balance} ${asset.symbol}`;

		// render balances according to primary currency
		let mainBalance, secondaryBalance;
		if (primaryCurrency === 'ETH') {
			mainBalance = balanceValue;
			secondaryBalance = balanceFiat;
		} else {
			mainBalance = !balanceFiat ? balanceValue : balanceFiat;
			secondaryBalance = !balanceFiat ? balanceFiat : balanceValue;
		}

		if (asset?.balanceError) {
			mainBalance = asset.symbol;
			secondaryBalance = strings('wallet.unable_to_load');
		}

		asset = { logo, ...asset, balance, balanceFiat };
		return (
			<AssetElement
				key={itemAddress || '0x'}
				testID={'asset'}
				onPress={this.onItemPress}
				onLongPress={asset.isETH ? null : this.showRemoveMenu}
				asset={asset}
			>
				{asset.isETH ? (
					<NetworkMainAssetLogo big style={styles.ethLogo} testID={'eth-logo'} />
				) : (
					<TokenImage asset={asset} containerStyle={styles.ethLogo} />
				)}

				<View style={styles.balances} testID={'balance'}>
					<Text style={styles.balance}>{mainBalance}</Text>
					{secondaryBalance ? (
						<Text style={[styles.balanceFiat, asset?.balanceError && styles.balanceFiatTokenError]}>
							{secondaryBalance}
						</Text>
					) : null}
				</View>
			</AssetElement>
		);
	};

	goToBuy = () => {
		this.props.navigation.navigate('FiatOnRamp');
		InteractionManager.runAfterInteractions(() => {
			Analytics.trackEvent(ANALYTICS_EVENT_OPTS.WALLET_BUY_ETH);
			AnalyticsV2.trackEvent(AnalyticsV2.ANALYTICS_EVENTS.ONRAMP_OPENED, {
				button_location: 'Home Screen',
				button_copy: 'Buy ETH',
			});
		});
	};

	renderList() {
		const { tokens, hideZeroBalanceTokens, tokenBalances } = this.props;
		const tokensToDisplay = hideZeroBalanceTokens
			? tokens.filter((token) => {
					const { address, isETH } = token;
					return !isZero(tokenBalances[address]) || isETH;
					// eslint-disable-next-line no-mixed-spaces-and-tabs
			  })
			: tokens;

		return (
			<View>
				{tokensToDisplay.map((item) => this.renderItem(item))}
				{this.renderFooter()}
			</View>
		);
	}

	goToAddToken = () => {
		this.setState({ isAddTokenEnabled: false });
		this.props.navigation.push('AddAsset', { assetType: 'token' });
		InteractionManager.runAfterInteractions(() => {
			Analytics.trackEvent(ANALYTICS_EVENT_OPTS.WALLET_ADD_TOKENS);
			this.setState({ isAddTokenEnabled: true });
		});
	};

	showRemoveMenu = (token) => {
		this.tokenToRemove = token;
		this.actionSheet.show();
	};

	removeToken = () => {
		const { TokensController } = Engine.context;
		const tokenAddress = this.tokenToRemove?.address;
		try {
			TokensController.removeAndIgnoreToken(tokenAddress);
			Alert.alert(strings('wallet.token_removed_title'), strings('wallet.token_removed_desc'));
		} catch (error) {
			Logger.log('Error while trying to remove token', error, tokenAddress);
			Alert.alert(strings('wallet.token_removal_issue_title'), strings('wallet.token_removal_issue_desc'));
		}
	};

	createActionSheetRef = (ref) => {
		this.actionSheet = ref;
	};

	onActionSheetPress = (index) => (index === 0 ? this.removeToken() : null);

	render = () => {
		const { tokens } = this.props;
		const colors = this.context.colors || mockTheme.colors;
		const themeAppearance = this.context.themeAppearance;
		const styles = createStyles(colors);

		return (
			<View style={styles.wrapper} testID={'tokens'}>
				{tokens && tokens.length ? this.renderList() : this.renderEmpty()}
				<ActionSheet
					ref={this.createActionSheetRef}
					title={strings('wallet.remove_token_title')}
					options={[strings('wallet.remove'), strings('wallet.cancel')]}
					cancelButtonIndex={1}
					destructiveButtonIndex={0}
					onPress={this.onActionSheetPress}
					theme={themeAppearance}
				/>
			</View>
		);
	};
}

const mapStateToProps = (state) => ({
	currentCurrency: state.engine.backgroundState.CurrencyRateController.currentCurrency,
	conversionRate: state.engine.backgroundState.CurrencyRateController.conversionRate,
	primaryCurrency: state.settings.primaryCurrency,
	tokenBalances: state.engine.backgroundState.TokenBalancesController.contractBalances,
	tokenExchangeRates: state.engine.backgroundState.TokenRatesController.contractExchangeRates,
	hideZeroBalanceTokens: state.settings.hideZeroBalanceTokens,
	tokenList: getTokenList(state),
});

Tokens.contextType = ThemeContext;

export default connect(mapStateToProps)(Tokens);<|MERGE_RESOLUTION|>--- conflicted
+++ resolved
@@ -17,11 +17,8 @@
 import NetworkMainAssetLogo from '../NetworkMainAssetLogo';
 import { getTokenList } from '../../../reducers/tokens';
 import { isZero } from '../../../util/lodash';
-<<<<<<< HEAD
 import { ThemeContext, mockTheme } from '../../../util/theme';
-=======
 import Text from '../../Base/Text';
->>>>>>> df4cd8e4
 
 const createStyles = (colors) =>
 	StyleSheet.create({
@@ -161,7 +158,6 @@
 		this.props.navigation.navigate('Asset', { ...token, transactions: this.props.transactions });
 	};
 
-<<<<<<< HEAD
 	renderFooter = () => {
 		const colors = this.context.colors || mockTheme.colors;
 		const styles = createStyles(colors);
@@ -180,29 +176,6 @@
 			</View>
 		);
 	};
-=======
-	handleTransactionDetailsNavigation = (id) =>
-		this.props.navigation.navigate('FiatOnRampAggregator', {
-			screen: 'TransactionDetails',
-			params: {
-				id,
-			},
-		});
-
-	renderFooter = () => (
-		<View style={styles.footer} key={'tokens-footer'}>
-			<Text style={styles.emptyText}>{strings('wallet.no_available_tokens')}</Text>
-			<TouchableOpacity
-				style={styles.add}
-				onPress={this.goToAddToken}
-				disabled={!this.state.isAddTokenEnabled}
-				testID={'add-token-button'}
-			>
-				<Text style={styles.addText}>{strings('wallet.add_tokens')}</Text>
-			</TouchableOpacity>
-		</View>
-	);
->>>>>>> df4cd8e4
 
 	renderItem = (asset) => {
 		const { conversionRate, currentCurrency, tokenBalances, tokenExchangeRates, primaryCurrency, tokenList } =
