--- conflicted
+++ resolved
@@ -23,7 +23,6 @@
 import Analytics from '../../../core/Analytics/Analytics';
 import { MetaMetricsEvents } from '../../../core/Analytics';
 import AnalyticsV2 from '../../../util/analyticsV2';
-
 import NetworkMainAssetLogo from '../NetworkMainAssetLogo';
 import { getTokenList } from '../../../reducers/tokens';
 import { isZero } from '../../../util/lodash';
@@ -31,7 +30,6 @@
 import Text from '../../Base/Text';
 import NotificationManager from '../../../core/NotificationManager';
 import { getDecimalChainId, isTestNet } from '../../../util/networks';
-import Routes from '../../../constants/navigation/Routes';
 import generateTestId from '../../../../wdio/utils/generateTestId';
 import { IMPORT_TOKEN_BUTTON_ID } from '../../../../wdio/features/testIDs/Screens/WalletView.testIds';
 import { createDetectedTokensNavDetails } from '../../Views/DetectedTokens';
@@ -327,13 +325,7 @@
   showDetectedTokens = () => {
     const { NetworkController } = Engine.context;
     const { detectedTokens } = this.props;
-<<<<<<< HEAD
-    this.props.navigation.navigate(Routes.MODAL.ROOT_MODAL_FLOW, {
-      screen: 'DetectedTokens',
-    });
-=======
     this.props.navigation.navigate(...createDetectedTokensNavDetails());
->>>>>>> 57f54324
     InteractionManager.runAfterInteractions(() => {
       AnalyticsV2.trackEvent(MetaMetricsEvents.TOKEN_IMPORT_CLICKED, {
         source: 'detected',
