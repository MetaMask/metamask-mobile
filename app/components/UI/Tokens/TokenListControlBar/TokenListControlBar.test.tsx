import React from 'react';
import { render, fireEvent } from '@testing-library/react-native';
import { Provider } from 'react-redux';
import configureMockStore from 'redux-mock-store';
import { TokenListControlBar } from './TokenListControlBar';
import { isRemoveGlobalNetworkSelectorEnabled } from '../../../../util/networks';
import { useCurrentNetworkInfo } from '../../../hooks/useCurrentNetworkInfo';
import { useNavigation } from '@react-navigation/native';
import { WalletViewSelectorsIDs } from '../../../../../e2e/selectors/wallet/WalletView.selectors';

// Mock the feature flag
jest.mock('../../../../util/networks', () => ({
  isRemoveGlobalNetworkSelectorEnabled: jest.fn(),
  getNetworkImageSource: jest.fn(),
}));

// Mock the useCurrentNetworkInfo hook
jest.mock('../../../hooks/useCurrentNetworkInfo', () => ({
  useCurrentNetworkInfo: jest.fn(),
}));

jest.mock('../../../../selectors/multichainAccounts/accounts', () => ({
  selectSelectedInternalAccountByScope: jest.fn(() => () => null),
}));

jest.mock(
  '../../../../selectors/featureFlagController/multichainAccounts',
  () => ({
    selectMultichainAccountsState2Enabled: () => false,
  }),
);

// Mock the useNetworksByNamespace hooks
jest.mock(
  '../../../hooks/useNetworksByNamespace/useNetworksByNamespace',
  () => ({
    useNetworksByNamespace: () => ({
      networks: [],
      selectNetwork: jest.fn(),
      selectCustomNetwork: jest.fn(),
      selectPopularNetwork: jest.fn(),
    }),
    useNetworksByCustomNamespace: () => ({
      areAllNetworksSelected: false,
      totalEnabledNetworksCount: 2,
    }),
    NetworkType: {
      Popular: 'popular',
      Custom: 'custom',
    },
  }),
);

// Mock the navigation hook
jest.mock('@react-navigation/native', () => ({
  useNavigation: jest.fn(),
}));

// Mock the navigation functions
const mockNavigate = jest.fn();
const mockNavigation = {
  navigate: mockNavigate,
};

// Mock the useCurrentNetworkInfo hook
const mockUseCurrentNetworkInfo = useCurrentNetworkInfo as jest.MockedFunction<
  typeof useCurrentNetworkInfo
>;

// Mock the feature flag function
const mockIsRemoveGlobalNetworkSelectorEnabled =
  isRemoveGlobalNetworkSelectorEnabled as jest.MockedFunction<
    typeof isRemoveGlobalNetworkSelectorEnabled
  >;

// Mock the useNavigation hook
const mockUseNavigation = useNavigation as jest.MockedFunction<
  typeof useNavigation
>;

// Mock the navigation details creators
jest.mock('../TokensBottomSheet', () => ({
  createTokenBottomSheetFilterNavDetails: jest.fn(() => ['TokenFilter', {}]),
  createTokensBottomSheetNavDetails: jest.fn(() => ['TokensBottomSheet', {}]),
}));

jest.mock('../../NetworkManager', () => ({
  createNetworkManagerNavDetails: jest.fn(() => ['NetworkManager', {}]),
}));

// Mock the strings function
jest.mock('../../../../../locales/i18n', () => ({
  strings: jest.fn((key: string) => key),
}));

// Mock the selectors
const mockSelectIsAllNetworks = jest.fn();
const mockSelectIsPopularNetwork = jest.fn();
const mockSelectIsEvmNetworkSelected = jest.fn();
const mockSelectNetworkName = jest.fn();
const mockSelectChainId = jest.fn();

jest.mock('../../../../selectors/networkController', () => ({
  selectIsAllNetworks: () => mockSelectIsAllNetworks(),
  selectIsPopularNetwork: () => mockSelectIsPopularNetwork(),
  selectPopularNetworkConfigurationsByCaipChainId: () => ({
    '0x1': {
      chainId: '0x1',
      nickname: 'Ethereum Mainnet',
      rpcUrl: 'https://mainnet.infura.io/v3/',
      ticker: 'ETH',
      caipChainId: 'eip155:1',
    },
  }),
  selectCustomNetworkConfigurationsByCaipChainId: () => ({
    '0x89': {
      chainId: '0x89',
      nickname: 'Polygon',
      rpcUrl: 'https://polygon-rpc.com',
      ticker: 'MATIC',
      caipChainId: 'eip155:137',
    },
  }),
  selectChainId: () => mockSelectChainId(),
}));

jest.mock('../../../../selectors/multichainNetworkController', () => ({
  selectIsEvmNetworkSelected: () => mockSelectIsEvmNetworkSelected(),
}));

jest.mock('../../../../selectors/networkInfos', () => ({
  selectNetworkName: () => mockSelectNetworkName(),
}));

// Mock the theme
jest.mock('../../../../util/theme', () => ({
  useTheme: () => ({
    colors: {
      background: { default: '#ffffff' },
      text: { default: '#000000' },
      border: { muted: '#e0e0e0' },
    },
  }),
}));

// Mock the styles
jest.mock('../styles', () => ({
  __esModule: true,
  default: () => ({
    actionBarWrapper: {},
    controlButtonOuterWrapper: {},
    controlButtonInnerWrapper: {},
    controlButton: {},
    controlButtonDisabled: {},
    controlButtonText: {},
    controlIconButton: {},
  }),
}));

const mockStore = configureMockStore();

describe('TokenListControlBar', () => {
  const defaultProps = {
    goToAddToken: jest.fn(),
  };

  const defaultState = {
    engine: {
      backgroundState: {
        NetworkController: {
          isAllNetworks: false,
          isPopularNetwork: false,
          networkConfigurationsByChainId: {
            '0x1': {
              chainId: '0x1',
              name: 'Ethereum Mainnet',
              nativeCurrency: { symbol: 'ETH' },
              rpcEndpoints: [
                {
                  url: 'https://mainnet.infura.io/v3/123',
                  networkClientId: 'mainnet',
                  type: 'custom',
                },
              ],
              defaultRpcEndpointIndex: 0,
            },
            '0x89': {
              chainId: '0x89',
              name: 'Polygon',
              nativeCurrency: { symbol: 'MATIC' },
              rpcEndpoints: [
                {
                  url: 'https://polygon-rpc.com',
                  networkClientId: 'polygon',
                  type: 'custom',
                },
              ],
              defaultRpcEndpointIndex: 0,
            },
          },
          selectedNetworkClientId: 'mainnet',
        },
        MultichainNetworkController: {
          isEvmNetworkSelected: true,
        },
        NetworkInfosController: {
          networkName: 'Ethereum Mainnet',
        },
        PreferencesController: {
          tokenNetworkFilter: {
            '0x1': true,
            '0x89': true,
          },
        },
      },
    },
  };

  const defaultNetworkInfo = {
    enabledNetworks: [
      { chainId: '1', enabled: true },
      { chainId: '137', enabled: true },
    ],
    getNetworkInfo: jest.fn((index: number = 0) => {
      const networks = [
        { caipChainId: 'eip155:1', networkName: 'Ethereum Mainnet' },
        { caipChainId: 'eip155:137', networkName: 'Polygon' },
      ];
      return networks[index] || null;
    }),
    getNetworkInfoByChainId: jest.fn((chainId: string) => {
      const networks: Record<
        string,
        { caipChainId: string; networkName: string }
      > = {
        '1': { caipChainId: 'eip155:1', networkName: 'Ethereum Mainnet' },
        '137': { caipChainId: 'eip155:137', networkName: 'Polygon' },
      };
      return networks[chainId] || null;
    }),
    isDisabled: false,
    hasEnabledNetworks: true,
  };

  beforeEach(() => {
    jest.clearAllMocks();
    mockUseNavigation.mockReturnValue(
      mockNavigation as unknown as ReturnType<typeof useNavigation>,
    );
    mockUseCurrentNetworkInfo.mockReturnValue(defaultNetworkInfo);
    mockIsRemoveGlobalNetworkSelectorEnabled.mockReturnValue(false);

    // Reset selector mocks
    mockSelectIsAllNetworks.mockReturnValue(false);
    mockSelectIsPopularNetwork.mockReturnValue(false);
    mockSelectIsEvmNetworkSelected.mockReturnValue(true);
    mockSelectNetworkName.mockReturnValue('Ethereum Mainnet');
    mockSelectChainId.mockReturnValue('0x1');
  });

  const renderComponent = (props = {}, state = {}) => {
    const store = mockStore({ ...defaultState, ...state });
    return render(
      <Provider store={store}>
        <TokenListControlBar {...defaultProps} {...props} />
      </Provider>,
    );
  };

  describe('Feature Flag: isRemoveGlobalNetworkSelectorEnabled', () => {
    describe('when feature flag is enabled', () => {
      beforeEach(() => {
        mockIsRemoveGlobalNetworkSelectorEnabled.mockReturnValue(true);
      });

      it('should navigate to NetworkManager when filter button is pressed', () => {
        // Ensure EVM is selected for the navigation to work
        mockSelectIsEvmNetworkSelected.mockReturnValue(true);

        const { getByTestId } = renderComponent();

<<<<<<< HEAD
        const filterButton = getByTestId('tokens-network-filter');
=======
        const filterButton = getByTestId(
          WalletViewSelectorsIDs.TOKEN_NETWORK_FILTER,
        );
>>>>>>> c0d92e35
        fireEvent.press(filterButton);

        expect(mockNavigate).toHaveBeenCalledWith('NetworkManager', {});
      });

      it('should show "Popular networks text when multiple networks are enabled', () => {
        const { getByText } = renderComponent();

        expect(getByText('wallet.popular_networks')).toBeTruthy();
      });

      it('should show current network name when only one network is enabled', () => {
        const singleNetworkInfo = {
          enabledNetworks: [{ chainId: '1', enabled: true }],
          getNetworkInfo: jest.fn(() => ({
            caipChainId: 'eip155:1',
            networkName: 'Ethereum Mainnet',
          })),
          getNetworkInfoByChainId: jest.fn(() => ({
            caipChainId: 'eip155:1',
            networkName: 'Ethereum Mainnet',
          })),
          isDisabled: false,
          hasEnabledNetworks: true,
        };
        mockUseCurrentNetworkInfo.mockReturnValue(singleNetworkInfo);

        const useNetworksByNamespaceModule = jest.requireMock(
          '../../../hooks/useNetworksByNamespace/useNetworksByNamespace',
        );
        useNetworksByNamespaceModule.useNetworksByCustomNamespace = () => ({
          areAllNetworksSelected: false,
          totalEnabledNetworksCount: 1,
        });

        const { getByText } = renderComponent();

        expect(getByText('Ethereum Mainnet')).toBeTruthy();
      });

      it('should show fallback text when no network info is available', () => {
        const noNetworkInfo = {
          enabledNetworks: [],
          getNetworkInfo: jest.fn(() => null),
          getNetworkInfoByChainId: jest.fn(() => null),
          isDisabled: false,
          hasEnabledNetworks: false,
        };
        mockUseCurrentNetworkInfo.mockReturnValue(noNetworkInfo);

        const useNetworksByNamespaceModule = jest.requireMock(
          '../../../hooks/useNetworksByNamespace/useNetworksByNamespace',
        );
        useNetworksByNamespaceModule.useNetworksByCustomNamespace = () => ({
          areAllNetworksSelected: false,
          totalEnabledNetworksCount: 1,
        });

        const { getByText } = renderComponent();

        expect(getByText('wallet.current_network')).toBeTruthy();
      });
    });

    describe('when feature flag is disabled', () => {
      beforeEach(() => {
        mockIsRemoveGlobalNetworkSelectorEnabled.mockReturnValue(false);
      });

      it('should navigate to TokenFilter when filter button is pressed and EVM is selected', () => {
        // Ensure EVM is selected for the navigation to work
        mockSelectIsEvmNetworkSelected.mockReturnValue(true);

        const { getByTestId } = renderComponent();

<<<<<<< HEAD
        const filterButton = getByTestId('tokens-network-filter');
=======
        const filterButton = getByTestId(
          WalletViewSelectorsIDs.TOKEN_NETWORK_FILTER,
        );
>>>>>>> c0d92e35
        fireEvent.press(filterButton);

        expect(mockNavigate).toHaveBeenCalledWith('TokenFilter', {});
      });

      it('should show "Popular Networks" text when all conditions are met', () => {
        // Mock the selectors to return the expected values
        mockSelectIsAllNetworks.mockReturnValue(true);
        mockSelectIsPopularNetwork.mockReturnValue(true);
        mockSelectIsEvmNetworkSelected.mockReturnValue(true);
        mockSelectNetworkName.mockReturnValue('Ethereum Mainnet');

        const { getByText } = renderComponent();

        expect(getByText('wallet.popular_networks')).toBeTruthy();
      });

      it('should show network name when not all conditions are met', () => {
        // Ensure not all conditions are met
        mockSelectIsAllNetworks.mockReturnValue(false);
        mockSelectIsPopularNetwork.mockReturnValue(false);
        mockSelectIsEvmNetworkSelected.mockReturnValue(true);
        mockSelectNetworkName.mockReturnValue('Ethereum Mainnet');

        const { getByText } = renderComponent();

        expect(getByText('Ethereum Mainnet')).toBeTruthy();
      });

      it('should show fallback text when network name is not available', () => {
        // Ensure not all conditions are met and network name is null
        mockSelectIsAllNetworks.mockReturnValue(false);
        mockSelectIsPopularNetwork.mockReturnValue(false);
        mockSelectIsEvmNetworkSelected.mockReturnValue(true);
        mockSelectNetworkName.mockReturnValue(null);

        const { getByText } = renderComponent();

        expect(getByText('wallet.current_network')).toBeTruthy();
      });
    });
  });

  describe('Button interactions', () => {
    it('should call goToAddToken when add token button is pressed', () => {
      const goToAddToken = jest.fn();
      const { getByTestId } = renderComponent({ goToAddToken });

      const addTokenButton = getByTestId('import-token-button');
      fireEvent.press(addTokenButton);

      expect(goToAddToken).toHaveBeenCalled();
    });
  });

  describe('Button states', () => {
    it('should disable filter button when isDisabled is true', () => {
      const disabledNetworkInfo = {
        ...defaultNetworkInfo,
        isDisabled: true,
      };
      mockUseCurrentNetworkInfo.mockReturnValue(disabledNetworkInfo);

      const { getByTestId } = renderComponent();
<<<<<<< HEAD
      const filterButton = getByTestId('tokens-network-filter');
=======
      const filterButton = getByTestId(
        WalletViewSelectorsIDs.TOKEN_NETWORK_FILTER,
      );
>>>>>>> c0d92e35

      expect(filterButton.props.disabled).toBe(true);
    });

    it('should disable add token button when EVM is not selected', () => {
      // Ensure EVM is not selected
      mockSelectIsEvmNetworkSelected.mockReturnValue(false);
      mockSelectChainId.mockReturnValue(
        'solana:5eykt4UsFv8P8NJdTREpY1vzqKqZKvdp',
      );

      const { getByTestId } = renderComponent();
      const addTokenButton = getByTestId('import-token-button');

      expect(addTokenButton.props.disabled).toBe(true);
    });
  });
});<|MERGE_RESOLUTION|>--- conflicted
+++ resolved
@@ -279,13 +279,9 @@
 
         const { getByTestId } = renderComponent();
 
-<<<<<<< HEAD
-        const filterButton = getByTestId('tokens-network-filter');
-=======
         const filterButton = getByTestId(
           WalletViewSelectorsIDs.TOKEN_NETWORK_FILTER,
         );
->>>>>>> c0d92e35
         fireEvent.press(filterButton);
 
         expect(mockNavigate).toHaveBeenCalledWith('NetworkManager', {});
@@ -361,13 +357,9 @@
 
         const { getByTestId } = renderComponent();
 
-<<<<<<< HEAD
-        const filterButton = getByTestId('tokens-network-filter');
-=======
         const filterButton = getByTestId(
           WalletViewSelectorsIDs.TOKEN_NETWORK_FILTER,
         );
->>>>>>> c0d92e35
         fireEvent.press(filterButton);
 
         expect(mockNavigate).toHaveBeenCalledWith('TokenFilter', {});
@@ -432,13 +424,9 @@
       mockUseCurrentNetworkInfo.mockReturnValue(disabledNetworkInfo);
 
       const { getByTestId } = renderComponent();
-<<<<<<< HEAD
-      const filterButton = getByTestId('tokens-network-filter');
-=======
       const filterButton = getByTestId(
         WalletViewSelectorsIDs.TOKEN_NETWORK_FILTER,
       );
->>>>>>> c0d92e35
 
       expect(filterButton.props.disabled).toBe(true);
     });
