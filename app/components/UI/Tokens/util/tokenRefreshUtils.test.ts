--- conflicted
+++ resolved
@@ -84,19 +84,7 @@
     });
 
     expect(
-<<<<<<< HEAD
-      Engine.context.TokenRatesController.updateExchangeRatesByChainId,
-=======
-      Engine.context.AccountTrackerController.refresh,
-    ).toHaveBeenCalledWith(['client-1', 'client-2']);
-
-    expect(
-      Engine.context.CurrencyRateController.updateExchangeRate,
-    ).toHaveBeenCalledWith(fakeNativeCurrencies);
-
-    expect(
-      Engine.context.TokenRatesController.updateExchangeRates,
->>>>>>> 215bd5b9
+      Engine.context.TokenRatesController.updateExchangeRates,
     ).toHaveBeenCalledWith([
       { chainId: '0x1', nativeCurrency: 'ETH' },
       { chainId: '0x2', nativeCurrency: 'BNB' },
@@ -120,13 +108,8 @@
     await performEvmTokenRefresh(invalidNetworkConfiguration);
 
     expect(
-<<<<<<< HEAD
-      Engine.context.TokenRatesController.updateExchangeRatesByChainId,
+      Engine.context.TokenRatesController.updateExchangeRates,
     ).toHaveBeenCalledWith([]);
-=======
-      Engine.context.TokenRatesController.updateExchangeRates,
-    ).toHaveBeenCalledWith([]); // This controller handles when there is no chains to update
->>>>>>> 215bd5b9
   });
 
   it('catches and logs error if any action fails', async () => {
@@ -183,7 +166,7 @@
     ).toHaveBeenCalledWith(fakeNativeCurrencies);
 
     expect(
-      Engine.context.TokenRatesController.updateExchangeRatesByChainId,
+      Engine.context.TokenRatesController.updateExchangeRates,
     ).toHaveBeenCalledWith([
       { chainId: '0x1', nativeCurrency: 'ETH' },
       { chainId: '0x2', nativeCurrency: 'BNB' },
@@ -192,6 +175,19 @@
     expect(Logger.error).not.toHaveBeenCalled();
   });
 
+  it('filters network configurations when updating token exchange rates', async () => {
+    // This is a rare edge-case. NetworkConfigurations should have a native currency
+    const invalidNetworkConfiguration = {
+      '0x1': { chainId: '0x1', nativeCurrency: undefined as unknown as string },
+    } as const;
+    const currencies = ['ETH'];
+
+    await performEvmRefresh(invalidNetworkConfiguration, currencies);
+    expect(
+      Engine.context.TokenRatesController.updateExchangeRates,
+    ).toHaveBeenCalledWith([]); // This controller handles when there is no chains to update
+  });
+
   it('catches and logs error if any action fails', async () => {
     (
       Engine.context.AccountTrackerController.refresh as jest.Mock
