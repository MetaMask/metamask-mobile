--- conflicted
+++ resolved
@@ -76,28 +76,9 @@
 
     expect(
       Engine.context.TokenRatesController.updateExchangeRatesByChainId,
-<<<<<<< HEAD
-    ).toHaveBeenCalledTimes(2);
-    expect(
-      Engine.context.TokenRatesController.updateExchangeRatesByChainId,
-    ).toHaveBeenCalledWith([
-      {
-        chainId: '0x1',
-        nativeCurrency: 'ETH',
-      },
-    ]);
-    expect(
-      Engine.context.TokenRatesController.updateExchangeRatesByChainId,
-    ).toHaveBeenCalledWith([
-      {
-        chainId: '0x89',
-        nativeCurrency: 'POL',
-      },
-=======
     ).toHaveBeenCalledWith([
       { chainId: '0x1', nativeCurrency: 'ETH' },
       { chainId: '0x89', nativeCurrency: 'POL' },
->>>>>>> 961a5281
     ]);
   });
 
