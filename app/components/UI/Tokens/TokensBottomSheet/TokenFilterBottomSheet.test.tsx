--- conflicted
+++ resolved
@@ -136,11 +136,7 @@
   it('sets filter to Current Network and closes bottom sheet when second option is pressed', async () => {
     const { getByText } = render(<TokenFilterBottomSheet />);
 
-<<<<<<< HEAD
-    fireEvent.press(getByText('Current Network'));
-=======
     fireEvent.press(getByText('Current network'));
->>>>>>> 961a5281
 
     await waitFor(() => {
       expect(
