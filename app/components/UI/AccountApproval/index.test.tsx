--- conflicted
+++ resolved
@@ -28,14 +28,10 @@
 
 const mockInitialState = {
   engine: {
-<<<<<<< HEAD
-    backgroundState,
-=======
     backgroundState: {
-      ...initialBackgroundState,
+      ...backgroundState,
       AccountsController: MOCK_ACCOUNTS_CONTROLLER_STATE,
     },
->>>>>>> f2dad68c
   },
 };
 
