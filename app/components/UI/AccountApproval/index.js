--- conflicted
+++ resolved
@@ -21,6 +21,10 @@
 import { getAddressAccountType } from '../../../util/address';
 import { ThemeContext, mockTheme } from '../../../util/theme';
 import {
+  ACCOUNT_APROVAL_MODAL_CONTAINER_ID,
+  CANCEL_BUTTON_ID,
+} from '../../../constants/test-ids';
+import {
   selectChainId,
   selectProviderType,
 } from '../../../selectors/networkController';
@@ -33,131 +37,10 @@
 import Routes from '../../../constants/navigation/Routes';
 import CheckBox from '@react-native-community/checkbox';
 import generateTestId from '../../../../wdio/utils/generateTestId';
-<<<<<<< HEAD
-import { ConnectAccountModalSelectorsIDs } from '../../../../e2e/selectors/Modals/ConnectAccountModal.selectors';
-import { CommonSelectorsIDs } from '../../../../e2e/selectors/Common.selectors';
-
-const createStyles = (colors, typography) =>
-  StyleSheet.create({
-    root: {
-      backgroundColor: colors.background.default,
-      paddingTop: 24,
-      borderTopLeftRadius: 20,
-      borderTopRightRadius: 20,
-      minHeight: 200,
-      paddingBottom: Device.isIphoneX() ? 20 : 0,
-    },
-    accountCardWrapper: {
-      paddingHorizontal: 24,
-    },
-    intro: {
-      ...typography.sHeadingMD,
-      textAlign: 'center',
-      color: colors.text.default,
-      marginBottom: 8,
-      marginTop: 16,
-    },
-    intro_reconnect: {
-      ...typography.sHeadingMD,
-      textAlign: 'center',
-      color: colors.text.default,
-      marginBottom: 8,
-      marginTop: 16,
-      marginLeft: 16,
-      marginRight: 16,
-    },
-    otpContainer: {},
-    selectOtp: {
-      marginTop: 0,
-      padding: 2,
-      marginLeft: 20,
-      marginRight: 20,
-    },
-    warning: {
-      ...typography.sHeadingSMRegular,
-      color: colors.text.default,
-      paddingHorizontal: 24,
-      marginBottom: 16,
-      width: '100%',
-      textAlign: 'center',
-    },
-    actionContainer: {
-      flex: 0,
-      flexDirection: 'row',
-      paddingVertical: 16,
-      paddingHorizontal: 24,
-    },
-    button: {
-      flex: 1,
-    },
-    cancel: {
-      marginRight: 8,
-    },
-    confirm: {
-      marginLeft: 8,
-    },
-    circle: {
-      width: 16,
-      height: 16,
-      borderRadius: 16 / 2,
-      backgroundColor: colors.background.default,
-      opacity: 1,
-      margin: 2,
-      borderWidth: 2,
-      borderColor: colors.border.default,
-      marginRight: 6,
-    },
-    rememberme: {
-      marginTop: 15,
-      marginBottom: 10,
-      flexDirection: 'row',
-      justifyContent: 'flex-start',
-      marginLeft: 20,
-      alignItems: 'center',
-    },
-    rememberCheckbox: {
-      height: 20,
-      width: 20,
-    },
-    rememberText: { paddingLeft: 10, color: colors.text.default },
-    option: {
-      flex: 1,
-    },
-    touchableOption: {
-      flexDirection: 'row',
-      justifyContent: 'flex-start',
-      alignItems: 'center',
-      borderWidth: 1,
-      borderColor: colors.border.muted,
-      borderRadius: 8,
-      padding: 16,
-      marginLeft: 20,
-      marginRight: 20,
-      marginTop: 16,
-    },
-    selectedOption: {
-      borderColor: colors.primary.default,
-    },
-    optionText: {
-      ...typography.lBodyMD,
-      color: colors.text.default,
-    },
-    selectedCircle: {
-      width: 12,
-      height: 12,
-      borderRadius: 12 / 2,
-      backgroundColor: colors.primary.default,
-      opacity: 1,
-      margin: 2,
-      marginRight: 6,
-    },
-  });
-=======
 import Engine from '../../../core/Engine';
 import { prefixUrlWithProtocol } from '../../../util/browser';
 import createStyles from './styles';
 import ShowWarningBanner from './showWarningBanner';
->>>>>>> 681e2a25
 
 /**
  * Account access approval component
@@ -389,7 +272,7 @@
     return (
       <View
         style={styles.root}
-        {...generateTestId(Platform, ConnectAccountModalSelectorsIDs.CONTAINER)}
+        {...generateTestId(Platform, ACCOUNT_APROVAL_MODAL_CONTAINER_ID)}
       >
         <TransactionHeader currentPageInformation={currentPageInformation} />
 
@@ -462,7 +345,7 @@
             type={'cancel'}
             onPress={this.onCancel}
             containerStyle={[styles.button, styles.cancel]}
-            testID={CommonSelectorsIDs.CANCEL_BUTTON}
+            testID={CANCEL_BUTTON_ID}
           >
             {currentPageInformation.reconnect
               ? strings('accountApproval.disconnect')
@@ -472,17 +355,12 @@
             disabled={this.state.otp && this.state.confirmDisabled}
             type={'confirm'}
             onPress={this.onConfirm}
-<<<<<<< HEAD
-            containerStyle={[styles.button, styles.confirm]}
-            testID={CommonSelectorsIDs.CONNECT_BUTTON}
-=======
             containerStyle={[
               styles.button,
               styles.confirm,
               isUrlFlaggedAsPhishing && styles.warningButton,
             ]}
             testID={'connect-approve-button'}
->>>>>>> 681e2a25
           >
             {currentPageInformation.reconnect
               ? strings('accountApproval.resume')
