--- conflicted
+++ resolved
@@ -44,11 +44,7 @@
 };
 
 export interface BoxProps extends ViewProps {
-<<<<<<< HEAD
-  children: string | React.ReactNode;
-=======
-  children?: string | JSXElement | React.ReactNode;
->>>>>>> 0bf45d7b
+  children?: string | React.ReactNode;
   display?: Display;
   flexDirection?: FlexDirection;
   justifyContent?: JustifyContent;
