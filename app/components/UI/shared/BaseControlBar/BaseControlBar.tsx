import React, { useCallback, ReactNode, useMemo } from 'react';
import { View } from 'react-native';
import { useSelector } from 'react-redux';
import { useNavigation } from '@react-navigation/native';
import { strings } from '../../../../../locales/i18n';
import ButtonBase from '../../../../component-library/components/Buttons/Button/foundation/ButtonBase';
import ButtonIcon, {
  ButtonIconSizes,
} from '../../../../component-library/components/Buttons/ButtonIcon';
import TextComponent, {
  TextVariant,
} from '../../../../component-library/components/Texts/Text';
import Avatar, {
  AvatarSize,
  AvatarVariant,
} from '../../../../component-library/components/Avatars/Avatar';
import { IconName } from '../../../../component-library/components/Icons/Icon';
import {
  selectIsAllNetworks,
  selectIsPopularNetwork,
} from '../../../../selectors/networkController';
import { selectNetworkName } from '../../../../selectors/networkInfos';
import { selectIsEvmNetworkSelected } from '../../../../selectors/multichainNetworkController';
import {
  isRemoveGlobalNetworkSelectorEnabled,
  getNetworkImageSource,
} from '../../../../util/networks';
import {
  createTokenBottomSheetFilterNavDetails,
  createTokensBottomSheetNavDetails,
} from '../../Tokens/TokensBottomSheet';
import { createNetworkManagerNavDetails } from '../../NetworkManager';
import { useCurrentNetworkInfo } from '../../../hooks/useCurrentNetworkInfo';
import {
  NetworkType,
  useNetworksByCustomNamespace,
} from '../../../hooks/useNetworksByNamespace/useNetworksByNamespace';
import { useStyles } from '../../../hooks/useStyles';
import createControlBarStyles from '../ControlBarStyles';
import { selectMultichainAccountsState2Enabled } from '../../../../selectors/featureFlagController/multichainAccounts';
import { KnownCaipNamespace } from '@metamask/utils';
import { WalletViewSelectorsIDs } from '../../../../../e2e/selectors/wallet/WalletView.selectors';

export interface BaseControlBarProps {
  /**
   * Test ID for the network filter button
   */
  networkFilterTestId: string;
  /**
   * Custom condition to determine if the control bar should be disabled
   */
  isDisabled?: boolean;
  /**
   * Custom handler for filter controls (overrides default behavior)
   */
  onFilterPress?: () => void;
  /**
   * Custom handler for sort controls (overrides default behavior)
   */
  onSortPress?: () => void;
  /**
   * Additional action buttons to render (e.g., Add Token button)
   */
  additionalButtons?: ReactNode;
  /**
   * Whether to show the EVM selection logic for filter handling
   */
  useEvmSelectionLogic?: boolean;
  /**
   * Custom wrapper component for the control buttons
   */
  customWrapper?: 'outer' | 'none';
}

const BaseControlBar: React.FC<BaseControlBarProps> = ({
  networkFilterTestId,
  isDisabled: customIsDisabled,
  onFilterPress,
  onSortPress,
  additionalButtons,
  useEvmSelectionLogic = false,
  customWrapper = 'outer',
}) => {
  const { styles } = useStyles(createControlBarStyles, undefined);
  const navigation = useNavigation();

  // Shared selectors
  const isAllNetworks = useSelector(selectIsAllNetworks);
  const isAllPopularEVMNetworks = useSelector(selectIsPopularNetwork);
  const isEvmSelected = useSelector(selectIsEvmNetworkSelected);
  const networkName = useSelector(selectNetworkName);
  const isMultichainAccountsState2Enabled = useSelector(
    selectMultichainAccountsState2Enabled,
  );

  // Shared hooks
  const {
    enabledNetworks,
    getNetworkInfo,
    isDisabled: hookIsDisabled,
  } = useCurrentNetworkInfo();
  const { areAllNetworksSelected, totalEnabledNetworksCount } =
    useNetworksByCustomNamespace({
      networkType: NetworkType.Popular,
      namespace: KnownCaipNamespace.Eip155,
    });

  const currentNetworkName = getNetworkInfo(0)?.networkName;

<<<<<<< HEAD
  // Determine if disabled (use custom logic if provided, otherwise use hook logic)
  const isDisabled = !isMultichainAccountsState2Enabled
    ? customIsDisabled ?? hookIsDisabled
    : false;
=======
  // Determine if disabled based on context
  const isDisabled = useMemo(() => {
    // If custom disabled logic is provided, respect it
    if (customIsDisabled !== undefined) {
      return customIsDisabled;
    }

    // If multichain accounts state 2 is enabled, enable the button
    if (isMultichainAccountsState2Enabled) {
      return false;
    }

    // Otherwise, use the hook's logic
    return hookIsDisabled;
  }, [customIsDisabled, isMultichainAccountsState2Enabled, hookIsDisabled]);
>>>>>>> a3bcdbb2

  const displayAllNetworks = isMultichainAccountsState2Enabled
    ? totalEnabledNetworksCount > 1
    : enabledNetworks.length > 1;

  // Shared navigation handlers
  const defaultHandleFilterControls = useCallback(() => {
    if (isRemoveGlobalNetworkSelectorEnabled()) {
      navigation.navigate(...createNetworkManagerNavDetails({}));
    } else if (useEvmSelectionLogic && isEvmSelected) {
      navigation.navigate(...createTokenBottomSheetFilterNavDetails({}));
    } else if (!useEvmSelectionLogic) {
      navigation.navigate(...createTokenBottomSheetFilterNavDetails({}));
    }
  }, [navigation, isEvmSelected, useEvmSelectionLogic]);

  const defaultShowSortControls = useCallback(() => {
    navigation.navigate(...createTokensBottomSheetNavDetails({}));
  }, [navigation]);

  // Use custom handlers if provided, otherwise use defaults
  const handleFilterControls = onFilterPress || defaultHandleFilterControls;
  const handleSortControls = onSortPress || defaultShowSortControls;

  // Shared network image logic
  const firstEnabledChainId = enabledNetworks[0]?.chainId || '';
  const networkImageSource = getNetworkImageSource({
    chainId: firstEnabledChainId,
  });

  // Shared network label rendering
  const renderNetworkLabel = () => (
    <>
      {isRemoveGlobalNetworkSelectorEnabled() ? (
        <View style={styles.networkManagerWrapper}>
          {!areAllNetworksSelected && (
            <Avatar
              variant={AvatarVariant.Network}
              size={AvatarSize.Xs}
              name={networkName}
              imageSource={networkImageSource}
            />
          )}
          <TextComponent
            variant={TextVariant.BodyMDMedium}
            style={styles.controlButtonText}
            numberOfLines={1}
          >
            {displayAllNetworks
              ? strings('wallet.all_networks')
              : currentNetworkName ?? strings('wallet.current_network')}
          </TextComponent>
        </View>
      ) : (
        <TextComponent
          variant={TextVariant.BodyMDMedium}
          style={styles.controlButtonText}
          numberOfLines={1}
        >
          {isAllNetworks && isAllPopularEVMNetworks && isEvmSelected
            ? strings('wallet.popular_networks')
            : networkName ?? strings('wallet.current_network')}
        </TextComponent>
      )}
    </>
  );

  const networkButton = (
    <ButtonBase
      testID={networkFilterTestId}
      label={renderNetworkLabel()}
      isDisabled={isDisabled}
      onPress={
        useEvmSelectionLogic &&
        !isEvmSelected &&
        !isMultichainAccountsState2Enabled
          ? () => null
          : handleFilterControls
      }
      endIconName={
        useEvmSelectionLogic &&
        !isEvmSelected &&
        !isMultichainAccountsState2Enabled
          ? undefined
          : IconName.ArrowDown
      }
      style={isDisabled ? styles.controlButtonDisabled : styles.controlButton}
      disabled={isDisabled}
    />
  );

  const sortButton = (
    <ButtonIcon
      testID={WalletViewSelectorsIDs.SORT_BUTTON}
      size={ButtonIconSizes.Lg}
      onPress={handleSortControls}
      iconName={IconName.Filter}
      style={styles.controlIconButton}
    />
  );

  if (customWrapper === 'none') {
    return (
      <View style={styles.actionBarWrapper}>
        {networkButton}
        {sortButton}
        {additionalButtons}
      </View>
    );
  }

  return (
    <View style={styles.actionBarWrapper}>
      <View style={styles.controlButtonOuterWrapper}>
        {networkButton}
        <View style={styles.controlButtonInnerWrapper}>
          {sortButton}
          {additionalButtons}
        </View>
      </View>
    </View>
  );
};

export default BaseControlBar;<|MERGE_RESOLUTION|>--- conflicted
+++ resolved
@@ -107,12 +107,6 @@
 
   const currentNetworkName = getNetworkInfo(0)?.networkName;
 
-<<<<<<< HEAD
-  // Determine if disabled (use custom logic if provided, otherwise use hook logic)
-  const isDisabled = !isMultichainAccountsState2Enabled
-    ? customIsDisabled ?? hookIsDisabled
-    : false;
-=======
   // Determine if disabled based on context
   const isDisabled = useMemo(() => {
     // If custom disabled logic is provided, respect it
@@ -128,7 +122,6 @@
     // Otherwise, use the hook's logic
     return hookIsDisabled;
   }, [customIsDisabled, isMultichainAccountsState2Enabled, hookIsDisabled]);
->>>>>>> a3bcdbb2
 
   const displayAllNetworks = isMultichainAccountsState2Enabled
     ? totalEnabledNetworksCount > 1
