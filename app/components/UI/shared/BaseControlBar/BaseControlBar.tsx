--- conflicted
+++ resolved
@@ -1,9 +1,5 @@
 import React, { useCallback, ReactNode, useMemo, useEffect } from 'react';
-<<<<<<< HEAD
-import { View } from 'react-native';
-=======
 import { View, ViewStyle } from 'react-native';
->>>>>>> 338177c4
 import { useSelector } from 'react-redux';
 import { useNavigation } from '@react-navigation/native';
 import { SolScope } from '@metamask/keyring-api';
@@ -211,11 +207,7 @@
           >
             {displayAllNetworks
               ? strings('wallet.popular_networks')
-<<<<<<< HEAD
-              : currentNetworkName ?? strings('wallet.current_network')}
-=======
               : (currentNetworkName ?? strings('wallet.current_network'))}
->>>>>>> 338177c4
           </TextComponent>
         </View>
       ) : (
