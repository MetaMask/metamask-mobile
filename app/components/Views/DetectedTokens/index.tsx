--- conflicted
+++ resolved
@@ -255,20 +255,12 @@
     },
     [
       chainId,
-<<<<<<< HEAD
-      detectedTokens,
-      ignoredTokens,
-      trackEvent,
-      networkClientId,
-      createEventBuilder,
-=======
       trackEvent,
       createEventBuilder,
       currentDetectedTokens,
       ignoredTokens,
       selectedNetworkClientId,
       allNetworks,
->>>>>>> 734e3890
     ],
   );
 
