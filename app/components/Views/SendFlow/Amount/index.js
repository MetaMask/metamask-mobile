import React, { PureComponent } from 'react';
import {
  StyleSheet,
  Text,
  View,
  TouchableOpacity,
  TextInput,
  KeyboardAvoidingView,
  FlatList,
  InteractionManager,
  ScrollView,
  Platform,
} from 'react-native';
import { connect } from 'react-redux';
import PropTypes from 'prop-types';
import { BN } from 'ethereumjs-util';
import Ionicons from 'react-native-vector-icons/Ionicons';
import MaterialCommunityIcons from 'react-native-vector-icons/MaterialCommunityIcons';
import Modal from 'react-native-modal';
import { GAS_ESTIMATE_TYPES, util } from '@metamask/controllers';
import { fontStyles } from '../../../../styles/common';
import { MetaMetricsEvents } from '../../../../core/Analytics';
import {
  setSelectedAsset,
  prepareTransaction,
  setTransactionObject,
} from '../../../../actions/transaction';
import { getSendFlowTitle } from '../../../UI/Navbar';
import StyledButton from '../../../UI/StyledButton';

import TokenImage from '../../../UI/TokenImage';
import {
  renderFromTokenMinimalUnit,
  balanceToFiat,
  renderFromWei,
  weiToFiat,
  fromWei,
  toWei,
  isDecimal,
  toTokenMinimalUnit,
  fiatNumberToWei,
  fiatNumberToTokenMinimalUnit,
  weiToFiatNumber,
  balanceToFiatNumber,
  getCurrencySymbol,
  handleWeiNumber,
  fromTokenMinimalUnitString,
  toHexadecimal,
} from '../../../../util/number';
import {
  getTicker,
  generateTransferData,
  getEther,
  calculateEIP1559GasFeeHexes,
} from '../../../../util/transactions';
import { getGasLimit } from '../../../../util/custom-gas';
import { trackLegacyEvent } from '../../../../util/analyticsV2';
import ErrorMessage from '../ErrorMessage';
import Engine from '../../../../core/Engine';
import CollectibleMedia from '../../../UI/CollectibleMedia';
import collectiblesTransferInformation from '../../../../util/collectibles-transfer';
import { strings } from '../../../../../locales/i18n';
import Device from '../../../../util/device';
<<<<<<< HEAD
=======
import { BN } from 'ethereumjs-util';
import Analytics from '../../../../core/Analytics/Analytics';
import { MetaMetricsEvents } from '../../../../core/Analytics';
>>>>>>> db9007ba
import dismissKeyboard from 'react-native/Libraries/Utilities/dismissKeyboard';
import NetworkMainAssetLogo from '../../../UI/NetworkMainAssetLogo';
import { isMainNet } from '../../../../util/networks';
import { renderShortText } from '../../../../util/general';
import { SafeAreaView } from 'react-native-safe-area-context';
import { decGWEIToHexWEI } from '../../../../util/conversions';
import AppConstants from '../../../../core/AppConstants';
import {
  collectibleContractsSelector,
  collectiblesSelector,
} from '../../../../reducers/collectibles';
import { gte } from '../../../../util/lodash';
import { ThemeContext, mockTheme } from '../../../../util/theme';
import {
  AMOUNT_SCREEN,
  AMOUNT_SCREEN_CARET_DROP_DOWN,
} from '../../../../../wdio/features/testIDs/Screens/AmountScreen.testIds.js';
import generateTestId from '../../../../../wdio/utils/generateTestId';

const { hexToBN, BNToHex } = util;

const KEYBOARD_OFFSET = Device.isSmallDevice() ? 80 : 120;

const createStyles = (colors) =>
  StyleSheet.create({
    wrapper: {
      flex: 1,
      backgroundColor: colors.background.default,
    },
    scrollWrapper: {
      marginBottom: 60,
    },
    buttonNextWrapper: {
      flex: 1,
      flexDirection: 'row',
      alignItems: 'flex-end',
    },
    buttonNext: {
      flex: 1,
      marginHorizontal: 24,
    },
    inputWrapper: {
      flex: 1,
      marginTop: 30,
      marginHorizontal: 24,
    },
    actionsWrapper: {
      flexDirection: 'row',
    },
    action: {
      flex: 1,
      alignItems: 'center',
    },
    actionBorder: {
      flex: 0.8,
    },
    actionDropdown: {
      ...fontStyles.normal,
      backgroundColor: colors.primary.default,
      paddingHorizontal: 16,
      paddingVertical: 2,
      borderRadius: 100,
      flexDirection: 'row',
      alignItems: 'center',
    },
    textDropdown: {
      ...fontStyles.normal,
      fontSize: 14,
      color: colors.primary.inverse,
      paddingVertical: 2,
    },
    iconDropdown: {
      paddingLeft: 10,
    },
    maxText: {
      ...fontStyles.normal,
      fontSize: 12,
      color: colors.primary.default,
      alignSelf: 'flex-end',
      textTransform: 'uppercase',
    },
    actionMax: {
      flexDirection: 'row',
      alignItems: 'center',
      justifyContent: 'flex-end',
    },
    actionMaxTouchable: {},
    inputContainerWrapper: {
      marginVertical: 16,
      alignItems: 'center',
    },
    inputContainer: {
      flexDirection: 'row',
    },
    inputCurrencyText: {
      ...fontStyles.light,
      color: colors.text.default,
      fontSize: 44,
      marginRight: 8,
      paddingVertical: Device.isIos() ? 0 : 8,
      justifyContent: 'center',
      alignItems: 'center',
      textTransform: 'uppercase',
    },
    textInput: {
      ...fontStyles.light,
      fontSize: 44,
      textAlign: 'center',
      color: colors.text.default,
    },
    switch: {
      flex: 1,
      marginTop: Device.isIos() ? 0 : 2,
    },
    actionSwitch: {
      paddingHorizontal: 8,
      paddingVertical: 2,
      borderRadius: 8,
      flexDirection: 'row',
      borderColor: colors.text.alternative,
      borderWidth: 1,
      right: -2,
    },
    textSwitch: {
      ...fontStyles.normal,
      fontSize: 14,
      color: colors.text.alternative,
      textTransform: 'uppercase',
    },
    switchWrapper: {
      flexDirection: 'row',
      alignItems: 'center',
    },
    bottomModal: {
      justifyContent: 'flex-end',
      margin: 0,
    },
    tokenImage: {
      width: 36,
      height: 36,
      overflow: 'hidden',
    },
    assetElementWrapper: {
      height: 70,
      borderBottomWidth: StyleSheet.hairlineWidth,
      borderColor: colors.border.muted,
      flexDirection: 'row',
      alignItems: 'center',
      paddingHorizontal: 24,
    },
    assetElement: {
      flexDirection: 'row',
      flex: 1,
    },
    assetsModalWrapper: {
      backgroundColor: colors.background.default,
      borderTopLeftRadius: 10,
      borderTopRightRadius: 10,
      height: 450,
    },
    titleWrapper: {
      width: '100%',
      height: 33,
      alignItems: 'center',
      justifyContent: 'center',
      borderBottomWidth: StyleSheet.hairlineWidth,
      borderColor: colors.border.muted,
    },
    dragger: {
      width: 48,
      height: 5,
      borderRadius: 4,
      backgroundColor: colors.border.default,
    },
    textAssetTitle: {
      ...fontStyles.normal,
      fontSize: 18,
      color: colors.text.default,
    },
    assetInformationWrapper: {
      flex: 1,
      flexDirection: 'row',
      alignItems: 'center',
      justifyContent: 'space-between',
      marginLeft: 16,
    },
    assetBalanceWrapper: {
      flexDirection: 'column',
    },
    textAssetBalance: {
      ...fontStyles.normal,
      fontSize: 18,
      textAlign: 'right',
      color: colors.text.default,
    },
    textAssetFiat: {
      ...fontStyles.normal,
      fontSize: 12,
      color: colors.text.alternative,
      textAlign: 'right',
      textTransform: 'uppercase',
    },
    errorMessageWrapper: {
      marginVertical: 16,
    },
    CollectibleMedia: {
      width: 120,
      height: 120,
    },
    collectibleName: {
      ...fontStyles.normal,
      fontSize: 32,
      color: colors.text.alternative,
      textAlign: 'center',
    },
    collectibleId: {
      ...fontStyles.normal,
      fontSize: 14,
      color: colors.text.alternative,
      marginTop: 8,
      textAlign: 'center',
    },
    collectibleInputWrapper: {
      margin: 24,
    },
    collectibleInputImageWrapper: {
      flexDirection: 'column',
      alignItems: 'center',
    },
    collectibleInputInformationWrapper: {
      marginTop: 12,
    },
    nextActionWrapper: {
      flex: 1,
      marginBottom: 16,
    },
    balanceWrapper: {
      marginVertical: 16,
    },
    balanceText: {
      ...fontStyles.normal,
      alignSelf: 'center',
      fontSize: 12,
      lineHeight: 16,
      color: colors.text.default,
    },
  });

/**
 * View that wraps the wraps the "Send" screen
 */
class Amount extends PureComponent {
  static propTypes = {
    /**
     * Map of accounts to information objects including balances
     */
    accounts: PropTypes.object,
    /**
     * Array of collectible objects
     */
    collectibles: PropTypes.array,
    /**
     * An array that represents the user collectible contracts
     */
    collectibleContracts: PropTypes.array,
    /**
     * Object containing token balances in the format address => balance
     */
    contractBalances: PropTypes.object,
    /**
     * ETH to current currency conversion rate
     */
    conversionRate: PropTypes.number,
    /**
     * Currency code of the currently-active currency
     */
    currentCurrency: PropTypes.string,
    /**
     * Object containing token exchange rates in the format address => exchangeRate
     */
    contractExchangeRates: PropTypes.object,
    /**
     * Object that represents the navigator
     */
    navigation: PropTypes.object,
    /**
     * Object that contains navigation props
     */
    route: PropTypes.object,
    /**
     * A string that represents the selected address
     */
    selectedAddress: PropTypes.string,
    /**
     * An array that represents the user tokens
     */
    tokens: PropTypes.array,
    /**
     * Chain Id
     */
    chainId: PropTypes.string,
    /**
     * Current provider ticker
     */
    ticker: PropTypes.string,
    /**
     * Set selected in transaction state
     */
    setSelectedAsset: PropTypes.func,
    /**
     * Set transaction object to be sent
     */
    prepareTransaction: PropTypes.func,
    /**
     * Primary currency, either ETH or Fiat
     */
    primaryCurrency: PropTypes.string,
    /**
     * Selected asset from current transaction state
     */
    selectedAsset: PropTypes.object,
    /**
     * Current transaction state
     */
    transactionState: PropTypes.object,
    /**
     * Network provider type as mainnet
     */
    providerType: PropTypes.string,
    /**
     * Action that sets transaction attributes from object to a transaction
     */
    setTransactionObject: PropTypes.func,
    /**
     * function to call when the 'Next' button is clicked
     */
    onConfirm: PropTypes.func,
    /**
     * Indicates whether the current transaction is a deep link transaction
     */
    isPaymentRequest: PropTypes.bool,
  };

  state = {
    amountError: undefined,
    inputValue: undefined,
    inputValueConversion: undefined,
    renderableInputValueConversion: undefined,
    assetsModalVisible: false,
    internalPrimaryCurrencyIsCrypto: this.props.primaryCurrency === 'ETH',
    estimatedTotalGas: undefined,
    hasExchangeRate: false,
  };

  amountInput = React.createRef();
  tokens = [];
  collectibles = [];

  updateNavBar = () => {
    const { navigation, route } = this.props;
    const colors = this.context.colors || mockTheme.colors;
    navigation.setOptions(
      getSendFlowTitle('send.amount', navigation, route, colors),
    );
  };

  componentDidMount = async () => {
    const {
      tokens,
      ticker,
      transactionState: { readableValue },
      navigation,
      providerType,
      selectedAsset,
      isPaymentRequest,
    } = this.props;
    // For analytics
    this.updateNavBar();
    navigation.setParams({ providerType, isPaymentRequest });

    this.tokens = [getEther(ticker), ...tokens];
    this.collectibles = this.processCollectibles();
    // Wait until navigation finishes to focus
    InteractionManager.runAfterInteractions(() =>
      this.amountInput?.current?.focus?.(),
    );
    this.onInputChange(readableValue);
    !selectedAsset.tokenId && this.handleSelectedAssetBalance(selectedAsset);

    const { GasFeeController } = Engine.context;
    const [gasEstimates, gas] = await Promise.all([
      GasFeeController.fetchGasFeeEstimates({ shouldUpdateState: false }),
      this.estimateGasLimit(),
    ]);

    if (gasEstimates.gasEstimateType === GAS_ESTIMATE_TYPES.FEE_MARKET) {
      const gasFeeEstimates =
        gasEstimates.gasFeeEstimates[AppConstants.GAS_OPTIONS.MEDIUM];
      const estimatedBaseFeeHex = decGWEIToHexWEI(
        gasEstimates.gasFeeEstimates.estimatedBaseFee,
      );
      const suggestedMaxPriorityFeePerGasHex = decGWEIToHexWEI(
        gasFeeEstimates.suggestedMaxPriorityFeePerGas,
      );
      const suggestedMaxFeePerGasHex = decGWEIToHexWEI(
        gasFeeEstimates.suggestedMaxFeePerGas,
      );
      const gasLimitHex = BNToHex(gas);
      const gasHexes = calculateEIP1559GasFeeHexes({
        gasLimitHex,
        estimatedBaseFeeHex,
        suggestedMaxFeePerGasHex,
        suggestedMaxPriorityFeePerGasHex,
      });
      this.setState({
        estimatedTotalGas: hexToBN(gasHexes.gasFeeMaxHex),
      });
    } else if (gasEstimates.gasEstimateType === GAS_ESTIMATE_TYPES.LEGACY) {
      const gasPrice = hexToBN(
        decGWEIToHexWEI(
          gasEstimates.gasFeeEstimates[AppConstants.GAS_OPTIONS.MEDIUM],
        ),
      );
      this.setState({ estimatedTotalGas: gas.mul(gasPrice) });
    } else {
      const gasPrice = hexToBN(
        decGWEIToHexWEI(gasEstimates.gasFeeEstimates.gasPrice),
      );
      this.setState({ estimatedTotalGas: gas.mul(gasPrice) });
    }

    this.setState({
      inputValue: readableValue,
    });
  };

  componentDidUpdate = () => {
    this.updateNavBar();
  };

  /**
   * Method to validate collectible ownership.
   *
   * @returns Promise that resolves ownershio as a boolean.
   */
  validateCollectibleOwnership = async () => {
    const { NftController } = Engine.context;
    const {
      transactionState: {
        selectedAsset: { address, tokenId },
      },
      selectedAddress,
    } = this.props;
    try {
      return await NftController.isNftOwner(selectedAddress, address, tokenId);
    } catch (e) {
      return false;
    }
  };

  onNext = async () => {
    const {
      navigation,
      selectedAsset,
      setSelectedAsset,
      transactionState: { transaction },
      providerType,
      onConfirm,
    } = this.props;
    const {
      inputValue,
      inputValueConversion,
      internalPrimaryCurrencyIsCrypto,
      hasExchangeRate,
      maxFiatInput,
    } = this.state;

    let value;
    if (internalPrimaryCurrencyIsCrypto || !hasExchangeRate) {
      value = inputValue;
    } else {
      value = inputValueConversion;
      if (maxFiatInput) {
        value = `${renderFromWei(
          fiatNumberToWei(
            handleWeiNumber(maxFiatInput),
            this.props.conversionRate,
          ),
          18,
        )}`;
      }
    }
    if (value && value.includes(',')) {
      value = inputValue.replace(',', '.');
    }
    if (!selectedAsset.tokenId && this.validateAmount(value)) {
      return;
    } else if (selectedAsset.tokenId) {
      const isOwner = await this.validateCollectibleOwnership();
      if (!isOwner) {
        this.setState({
          amountError: strings('transaction.invalid_collectible_ownership'),
        });
        dismissKeyboard();
        return;
      }
    }

    if (transaction.value !== undefined) {
      this.updateTransaction(value);
    } else {
      await this.prepareTransaction(value);
    }
    InteractionManager.runAfterInteractions(() => {
<<<<<<< HEAD
      trackLegacyEvent(MetaMetricsEvents.SEND_FLOW_ADDS_AMOUNT, {
        network: providerType,
      });
=======
      Analytics.trackEventWithParameters(
        MetaMetricsEvents.SEND_FLOW_ADDS_AMOUNT,
        { network: providerType },
      );
>>>>>>> db9007ba
    });

    setSelectedAsset(selectedAsset);
    if (onConfirm) {
      onConfirm();
    } else {
      navigation.navigate('Confirm');
    }
  };

  getCollectibleTranferTransactionProperties() {
    const {
      selectedAsset,
      transactionState: { transaction, transactionTo },
    } = this.props;

    const collectibleTransferTransactionProperties = {};

    const collectibleTransferInformation =
      collectiblesTransferInformation[selectedAsset.address.toLowerCase()];
    if (
      !collectibleTransferInformation ||
      (collectibleTransferInformation.tradable &&
        collectibleTransferInformation.method === 'transferFrom')
    ) {
      collectibleTransferTransactionProperties.data = generateTransferData(
        'transferFrom',
        {
          fromAddress: transaction.from,
          toAddress: transactionTo,
          tokenId: toHexadecimal(selectedAsset.tokenId),
        },
      );
    } else if (
      collectibleTransferInformation.tradable &&
      collectibleTransferInformation.method === 'transfer'
    ) {
      collectibleTransferTransactionProperties.data = generateTransferData(
        'transfer',
        {
          toAddress: transactionTo,
          amount: selectedAsset.tokenId.toString(16),
        },
      );
    }
    collectibleTransferTransactionProperties.to = selectedAsset.address;
    collectibleTransferTransactionProperties.value = '0x0';

    return collectibleTransferTransactionProperties;
  }

  updateTransaction = (value = 0) => {
    const {
      selectedAsset,
      transactionState: { transaction, transactionTo },
      setTransactionObject,
      selectedAddress,
    } = this.props;

    const transactionObject = {
      ...transaction,
      value: BNToHex(toWei(value)),
      selectedAsset,
      from: selectedAddress,
    };

    if (selectedAsset.tokenId) {
      const collectibleTransferTransactionProperties =
        this.getCollectibleTranferTransactionProperties();
      transactionObject.data = collectibleTransferTransactionProperties.data;
      transactionObject.to = collectibleTransferTransactionProperties.to;
      transactionObject.value = collectibleTransferTransactionProperties.value;
    } else if (!selectedAsset.isETH) {
      const tokenAmount = toTokenMinimalUnit(value, selectedAsset.decimals);
      transactionObject.data = generateTransferData('transfer', {
        toAddress: transactionTo,
        amount: BNToHex(tokenAmount),
      });
      transactionObject.value = '0x0';
      transactionObject.to = selectedAsset.address;
    }

    if (selectedAsset.erc20) {
      transactionObject.readableValue = value;
    }

    if (selectedAsset.isETH) transactionObject.to = transactionTo;

    setTransactionObject(transactionObject);
  };

  prepareTransaction = async (value) => {
    const {
      prepareTransaction,
      selectedAsset,
      transactionState: { transaction, transactionTo },
    } = this.props;

    if (selectedAsset.isETH) {
      transaction.data = undefined;
      transaction.to = transactionTo;
      transaction.value = BNToHex(toWei(value));
    } else if (selectedAsset.tokenId) {
      const collectibleTransferTransactionProperties =
        this.getCollectibleTranferTransactionProperties();
      transaction.data = collectibleTransferTransactionProperties.data;
      transaction.to = collectibleTransferTransactionProperties.to;
      transaction.value = collectibleTransferTransactionProperties.value;
    } else {
      const tokenAmount = toTokenMinimalUnit(value, selectedAsset.decimals);
      transaction.data = generateTransferData('transfer', {
        toAddress: transactionTo,
        amount: BNToHex(tokenAmount),
      });
      transaction.to = selectedAsset.address;
      transaction.value = '0x0';
    }
    prepareTransaction(transaction);
  };

  /**
   * Validates crypto value only
   * Independent of current internalPrimaryCurrencyIsCrypto
   *
   * @param {string} - Crypto value
   * @returns - Whether there is an error with the amount
   */
  validateAmount = (inputValue) => {
    const { accounts, selectedAddress, contractBalances, selectedAsset } =
      this.props;
    const { estimatedTotalGas } = this.state;
    let weiBalance, weiInput, amountError;
    if (isDecimal(inputValue)) {
      if (selectedAsset.isETH) {
        weiBalance = hexToBN(accounts[selectedAddress].balance);
        weiInput = toWei(inputValue).add(estimatedTotalGas);
      } else {
        weiBalance = contractBalances[selectedAsset.address];
        weiInput = toTokenMinimalUnit(inputValue, selectedAsset.decimals);
      }
      // TODO: weiBalance is not always guaranteed to be type BN. Need to consolidate type.
      amountError = gte(weiBalance, weiInput)
        ? undefined
        : strings('transaction.insufficient');
    } else {
      amountError = strings('transaction.invalid_amount');
    }
    if (amountError) {
      this.setState({ amountError });
      dismissKeyboard();
    }
    return !!amountError;
  };

  /**
   * Estimate transaction gas with information available
   */
  estimateGasLimit = async () => {
    const {
      transaction: { from },
      transactionTo,
    } = this.props.transactionState;
    const { gas } = await getGasLimit({
      from,
      to: transactionTo,
    });

    return gas;
  };

  useMax = () => {
    const {
      accounts,
      selectedAddress,
      contractBalances,
      selectedAsset,
      conversionRate,
      contractExchangeRates,
    } = this.props;
    const { internalPrimaryCurrencyIsCrypto, estimatedTotalGas } = this.state;
    let input;
    if (selectedAsset.isETH) {
      const balanceBN = hexToBN(accounts[selectedAddress].balance);
      const realMaxValue = balanceBN.sub(estimatedTotalGas);
      const maxValue =
        balanceBN.isZero() || realMaxValue.isNeg() ? new BN(0) : realMaxValue;
      if (internalPrimaryCurrencyIsCrypto) {
        input = fromWei(maxValue);
      } else {
        input = `${weiToFiatNumber(maxValue, conversionRate)}`;
        this.setState({
          maxFiatInput: `${weiToFiatNumber(maxValue, conversionRate, 12)}`,
        });
      }
    } else {
      const exchangeRate = contractExchangeRates[selectedAsset.address];
      if (internalPrimaryCurrencyIsCrypto || !exchangeRate) {
        input = fromTokenMinimalUnitString(
          contractBalances[selectedAsset.address]?.toString(10),
          selectedAsset.decimals,
        );
      } else {
        input = `${balanceToFiatNumber(
          fromTokenMinimalUnitString(
            contractBalances[selectedAsset.address]?.toString(10),
            selectedAsset.decimals,
          ),
          conversionRate,
          exchangeRate,
        )}`;
      }
    }
    this.onInputChange(input, undefined, true);
  };

  onInputChange = (inputValue, selectedAsset, useMax) => {
    const {
      contractExchangeRates,
      conversionRate,
      currentCurrency,
      chainId,
      ticker,
    } = this.props;
    const { internalPrimaryCurrencyIsCrypto } = this.state;
    let inputValueConversion,
      renderableInputValueConversion,
      hasExchangeRate,
      comma;
    // Remove spaces from input
    inputValue = inputValue && inputValue.replace(/\s+/g, '');
    // Handle semicolon for other languages
    if (inputValue && inputValue.includes(',')) {
      comma = true;
      inputValue = inputValue.replace(',', '.');
    }
    const processedTicker = getTicker(ticker);
    const processedInputValue = isDecimal(inputValue)
      ? handleWeiNumber(inputValue)
      : '0';
    selectedAsset = selectedAsset || this.props.selectedAsset;
    if (selectedAsset.isETH) {
      hasExchangeRate = isMainNet(chainId) ? !!conversionRate : false;
      if (internalPrimaryCurrencyIsCrypto) {
        inputValueConversion = `${weiToFiatNumber(
          toWei(processedInputValue),
          conversionRate,
        )}`;
        renderableInputValueConversion = `${weiToFiat(
          toWei(processedInputValue),
          conversionRate,
          currentCurrency,
        )}`;
      } else {
        inputValueConversion = `${renderFromWei(
          fiatNumberToWei(processedInputValue, conversionRate),
        )}`;
        renderableInputValueConversion = `${inputValueConversion} ${processedTicker}`;
      }
    } else {
      const exchangeRate = contractExchangeRates[selectedAsset.address];
      hasExchangeRate = isMainNet(chainId) ? !!exchangeRate : false;
      // If !hasExchangeRate we have to handle crypto amount
      if (internalPrimaryCurrencyIsCrypto || !hasExchangeRate) {
        inputValueConversion = `${balanceToFiatNumber(
          processedInputValue,
          conversionRate,
          exchangeRate,
        )}`;
        renderableInputValueConversion = `${balanceToFiat(
          processedInputValue,
          conversionRate,
          exchangeRate,
          currentCurrency,
        )}`;
      } else {
        inputValueConversion = `${renderFromTokenMinimalUnit(
          fiatNumberToTokenMinimalUnit(
            processedInputValue,
            conversionRate,
            exchangeRate,
            selectedAsset.decimals,
          ),
          selectedAsset.decimals,
        )}`;
        renderableInputValueConversion = `${inputValueConversion} ${selectedAsset.symbol}`;
      }
    }
    if (comma) inputValue = inputValue && inputValue.replace('.', ',');
    inputValueConversion =
      inputValueConversion === '0' ? undefined : inputValueConversion;
    this.setState({
      inputValue,
      inputValueConversion,
      renderableInputValueConversion,
      amountError: undefined,
      hasExchangeRate,
      maxFiatInput: !useMax && undefined,
    });
  };

  toggleAssetsModal = () => {
    const { assetsModalVisible } = this.state;
    this.setState({ assetsModalVisible: !assetsModalVisible });
  };

  handleSelectedAssetBalance = (
    { address, decimals, symbol, isETH },
    renderableBalance,
  ) => {
    const { accounts, selectedAddress, contractBalances } = this.props;
    let currentBalance;
    if (renderableBalance) {
      currentBalance = `${renderableBalance} ${symbol}`;
    } else if (isETH) {
      currentBalance = `${renderFromWei(
        accounts[selectedAddress].balance,
      )} ${symbol}`;
    } else {
      currentBalance = `${renderFromTokenMinimalUnit(
        contractBalances[address],
        decimals,
      )} ${symbol}`;
    }
    this.setState({ currentBalance });
  };

  pickSelectedAsset = (selectedAsset) => {
    this.toggleAssetsModal();
    this.props.setSelectedAsset(selectedAsset);
    if (!selectedAsset.tokenId) {
      this.onInputChange(undefined, selectedAsset);
      this.handleSelectedAssetBalance(selectedAsset);
      // Wait for input to mount first
      setTimeout(
        () =>
          this.amountInput &&
          this.amountInput.current &&
          this.amountInput.current.focus(),
        500,
      );
    }
  };

  assetKeyExtractor = (asset) => {
    if (asset.tokenId) {
      return asset.address + asset.tokenId;
    }
    return asset.address;
  };

  renderToken = (token, index) => {
    const {
      accounts,
      selectedAddress,
      conversionRate,
      currentCurrency,
      contractBalances,
      contractExchangeRates,
    } = this.props;
    let balance, balanceFiat;
    const { address, decimals, symbol } = token;
    const colors = this.context.colors || mockTheme.colors;
    const styles = createStyles(colors);

    if (token.isETH) {
      balance = renderFromWei(accounts[selectedAddress].balance);
      balanceFiat = weiToFiat(
        hexToBN(accounts[selectedAddress].balance),
        conversionRate,
        currentCurrency,
      );
    } else {
      balance = renderFromTokenMinimalUnit(contractBalances[address], decimals);
      const exchangeRate = contractExchangeRates[address];
      balanceFiat = balanceToFiat(
        balance,
        conversionRate,
        exchangeRate,
        currentCurrency,
      );
    }

    return (
      <TouchableOpacity
        key={index}
        style={styles.assetElementWrapper}
        // eslint-disable-next-line react/jsx-no-bind
        onPress={() => this.pickSelectedAsset(token)}
      >
        <View style={styles.assetElement}>
          {token.isETH ? (
            <NetworkMainAssetLogo big />
          ) : (
            <TokenImage
              asset={token}
              iconStyle={styles.tokenImage}
              containerStyle={styles.tokenImage}
            />
          )}
          <View style={styles.assetInformationWrapper}>
            <Text style={styles.textAssetTitle}>{symbol}</Text>
            <View style={styles.assetBalanceWrapper}>
              <Text style={styles.textAssetBalance}>{balance}</Text>
              {!!balanceFiat && (
                <Text style={styles.textAssetFiat}>{balanceFiat}</Text>
              )}
            </View>
          </View>
        </View>
      </TouchableOpacity>
    );
  };

  renderCollectible = (collectible, index) => {
    const { name } = collectible;
    const colors = this.context.colors || mockTheme.colors;
    const styles = createStyles(colors);

    return (
      <TouchableOpacity
        key={index}
        style={styles.assetElementWrapper}
        // eslint-disable-next-line react/jsx-no-bind
        onPress={() => this.pickSelectedAsset(collectible)}
      >
        <View style={styles.assetElement}>
          <CollectibleMedia
            small
            collectible={collectible}
            iconStyle={styles.tokenImage}
            containerStyle={styles.tokenImage}
          />
          <View style={styles.assetInformationWrapper}>
            <Text style={styles.textAssetTitle}>{name}</Text>
          </View>
        </View>
      </TouchableOpacity>
    );
  };

  renderAsset = (props) => {
    const { item: asset, index } = props;
    if (!asset.tokenId) {
      return this.renderToken(asset, index);
    }
    return this.renderCollectible(asset, index);
  };

  processCollectibles = () => {
    const { collectibleContracts } = this.props;
    const collectibles = [];
    this.props.collectibles
      .sort((a, b) => a.address < b.address)
      .forEach((collectible) => {
        const address = collectible.address.toLowerCase();
        const isTradable =
          !collectiblesTransferInformation[address] ||
          collectiblesTransferInformation[address].tradable;
        if (!isTradable) return;
        const collectibleContract = collectibleContracts.find(
          (contract) => contract.address.toLowerCase() === address,
        );
        if (!collectible.name) collectible.name = collectibleContract.name;
        if (!collectible.image) collectible.image = collectibleContract.logo;
        collectibles.push(collectible);
      });
    return collectibles;
  };

  renderAssetsModal = () => {
    const { assetsModalVisible } = this.state;
    const tradableCollectibles = this.collectibles.filter(
      ({ standard }) => standard === 'ERC721',
    );
    const colors = this.context.colors || mockTheme.colors;
    const styles = createStyles(colors);

    return (
      <Modal
        isVisible={assetsModalVisible}
        style={styles.bottomModal}
        onBackdropPress={this.toggleAssetsModal}
        onBackButtonPress={this.toggleAssetsModal}
        onSwipeComplete={this.toggleAssetsModal}
        swipeDirection={'down'}
        propagateSwipe
        backdropColor={colors.overlay.default}
        backdropOpacity={1}
      >
        <SafeAreaView style={styles.assetsModalWrapper}>
          <View style={styles.titleWrapper}>
            <View style={styles.dragger} />
          </View>
          <FlatList
            data={[...this.tokens, ...tradableCollectibles]}
            keyExtractor={this.assetKeyExtractor}
            renderItem={this.renderAsset}
          />
        </SafeAreaView>
      </Modal>
    );
  };

  switchCurrency = async () => {
    const { internalPrimaryCurrencyIsCrypto, inputValueConversion } =
      this.state;
    await this.setState({
      internalPrimaryCurrencyIsCrypto: !internalPrimaryCurrencyIsCrypto,
    });
    this.onInputChange(inputValueConversion);
  };

  renderTokenInput = () => {
    const {
      inputValue,
      renderableInputValueConversion,
      amountError,
      hasExchangeRate,
      internalPrimaryCurrencyIsCrypto,
      currentBalance,
    } = this.state;
    const { currentCurrency } = this.props;
    const colors = this.context.colors || mockTheme.colors;
    const themeAppearance = this.context.themeAppearance || 'light';
    const styles = createStyles(colors);

    return (
      <View>
        <View style={styles.inputContainerWrapper}>
          <View style={styles.inputContainer}>
            {!internalPrimaryCurrencyIsCrypto && !!inputValue && (
              <Text style={styles.inputCurrencyText}>{`${getCurrencySymbol(
                currentCurrency,
              )} `}</Text>
            )}
            <TextInput
              ref={this.amountInput}
              style={styles.textInput}
              value={inputValue}
              onChangeText={this.onInputChange}
              keyboardType={'numeric'}
              placeholder={'0'}
              placeholderTextColor={colors.text.muted}
              testID={'txn-amount-input'}
              keyboardAppearance={themeAppearance}
            />
          </View>
        </View>
        {hasExchangeRate && (
          <View style={styles.actionsWrapper}>
            <View style={styles.action}>
              <TouchableOpacity
                style={styles.actionSwitch}
                onPress={this.switchCurrency}
              >
                <Text
                  style={styles.textSwitch}
                  numberOfLines={1}
                  testID={'txn-amount-conversion-value'}
                >
                  {renderableInputValueConversion}
                </Text>
                <View styles={styles.switchWrapper}>
                  <MaterialCommunityIcons
                    name="swap-vertical"
                    size={16}
                    color={colors.primary.default}
                    style={styles.switch}
                  />
                </View>
              </TouchableOpacity>
            </View>
          </View>
        )}
        <View style={styles.balanceWrapper}>
          <Text style={styles.balanceText}>{`${strings(
            'transaction.balance',
          )}: ${currentBalance}`}</Text>
        </View>
        {amountError && (
          <View style={styles.errorMessageWrapper} testID={'amount-error'}>
            <ErrorMessage errorMessage={amountError} />
          </View>
        )}
      </View>
    );
  };

  renderCollectibleInput = () => {
    const { amountError } = this.state;
    const { selectedAsset } = this.props;
    const colors = this.context.colors || mockTheme.colors;
    const styles = createStyles(colors);

    return (
      <View style={styles.collectibleInputWrapper}>
        <View style={styles.collectibleInputImageWrapper}>
          <CollectibleMedia
            small
            containerStyle={styles.CollectibleMedia}
            iconStyle={styles.CollectibleMedia}
            collectible={selectedAsset}
          />
        </View>
        <View style={styles.collectibleInputInformationWrapper}>
          <Text style={styles.collectibleName}>{selectedAsset.name}</Text>
          <Text style={styles.collectibleId}>{`#${renderShortText(
            selectedAsset.tokenId,
            10,
          )}`}</Text>
        </View>
        {amountError && (
          <View style={styles.errorMessageWrapper} testID={'amount-error'}>
            <ErrorMessage errorMessage={amountError} />
          </View>
        )}
      </View>
    );
  };

  render = () => {
    const { estimatedTotalGas } = this.state;
    const {
      selectedAsset,
      transactionState: { isPaymentRequest },
    } = this.props;
    const colors = this.context.colors || mockTheme.colors;
    const styles = createStyles(colors);

    return (
      <SafeAreaView
        edges={['bottom']}
        style={styles.wrapper}
        {...generateTestId(Platform, AMOUNT_SCREEN)}
      >
        <ScrollView style={styles.scrollWrapper}>
          <View style={styles.inputWrapper}>
            <View style={styles.actionsWrapper}>
              <View style={styles.actionBorder} />
              <View style={styles.action}>
                <TouchableOpacity
                  style={styles.actionDropdown}
                  disabled={isPaymentRequest}
                  onPress={this.toggleAssetsModal}
                >
                  <Text style={styles.textDropdown}>
                    {selectedAsset.symbol || strings('wallet.collectible')}
                  </Text>
                  <View styles={styles.arrow}>
                    <Ionicons
                      name="ios-arrow-down"
                      size={16}
                      color={colors.primary.inverse}
                      style={styles.iconDropdown}
                      {...generateTestId(
                        Platform,
                        AMOUNT_SCREEN_CARET_DROP_DOWN,
                      )}
                    />
                  </View>
                </TouchableOpacity>
              </View>
              <View style={[styles.actionBorder, styles.actionMax]}>
                {!selectedAsset.tokenId && (
                  <TouchableOpacity
                    style={styles.actionMaxTouchable}
                    disabled={!estimatedTotalGas}
                    onPress={this.useMax}
                  >
                    <Text style={styles.maxText}>
                      {strings('transaction.use_max')}
                    </Text>
                  </TouchableOpacity>
                )}
              </View>
            </View>
            {selectedAsset.tokenId
              ? this.renderCollectibleInput()
              : this.renderTokenInput()}
          </View>
        </ScrollView>

        <KeyboardAvoidingView
          style={styles.nextActionWrapper}
          behavior={'padding'}
          keyboardVerticalOffset={KEYBOARD_OFFSET}
          enabled={Device.isIos()}
        >
          <View style={styles.buttonNextWrapper}>
            <StyledButton
              type={'confirm'}
              containerStyle={styles.buttonNext}
              disabled={!estimatedTotalGas}
              onPress={this.onNext}
              testID={'txn-amount-next-button'}
            >
              {strings('transaction.next')}
            </StyledButton>
          </View>
        </KeyboardAvoidingView>
        {this.renderAssetsModal()}
      </SafeAreaView>
    );
  };
}

Amount.contextType = ThemeContext;

const mapStateToProps = (state, ownProps) => ({
  accounts: state.engine.backgroundState.AccountTrackerController.accounts,
  contractBalances:
    state.engine.backgroundState.TokenBalancesController.contractBalances,
  contractExchangeRates:
    state.engine.backgroundState.TokenRatesController.contractExchangeRates,
  collectibles: collectiblesSelector(state),
  collectibleContracts: collectibleContractsSelector(state),
  currentCurrency:
    state.engine.backgroundState.CurrencyRateController.currentCurrency,
  conversionRate:
    state.engine.backgroundState.CurrencyRateController.conversionRate,
  providerType: state.engine.backgroundState.NetworkController.provider.type,
  primaryCurrency: state.settings.primaryCurrency,
  selectedAddress:
    state.engine.backgroundState.PreferencesController.selectedAddress,
  chainId: state.engine.backgroundState.NetworkController.provider.chainId,
  ticker: state.engine.backgroundState.NetworkController.provider.ticker,
  tokens: state.engine.backgroundState.TokensController.tokens,
  transactionState: ownProps.transaction || state.transaction,
  selectedAsset: state.transaction.selectedAsset,
  isPaymentRequest: state.transaction.paymentRequest,
});

const mapDispatchToProps = (dispatch) => ({
  setTransactionObject: (transaction) =>
    dispatch(setTransactionObject(transaction)),
  prepareTransaction: (transaction) =>
    dispatch(prepareTransaction(transaction)),
  setSelectedAsset: (selectedAsset) =>
    dispatch(setSelectedAsset(selectedAsset)),
});

export default connect(mapStateToProps, mapDispatchToProps)(Amount);<|MERGE_RESOLUTION|>--- conflicted
+++ resolved
@@ -61,12 +61,6 @@
 import collectiblesTransferInformation from '../../../../util/collectibles-transfer';
 import { strings } from '../../../../../locales/i18n';
 import Device from '../../../../util/device';
-<<<<<<< HEAD
-=======
-import { BN } from 'ethereumjs-util';
-import Analytics from '../../../../core/Analytics/Analytics';
-import { MetaMetricsEvents } from '../../../../core/Analytics';
->>>>>>> db9007ba
 import dismissKeyboard from 'react-native/Libraries/Utilities/dismissKeyboard';
 import NetworkMainAssetLogo from '../../../UI/NetworkMainAssetLogo';
 import { isMainNet } from '../../../../util/networks';
@@ -581,16 +575,9 @@
       await this.prepareTransaction(value);
     }
     InteractionManager.runAfterInteractions(() => {
-<<<<<<< HEAD
       trackLegacyEvent(MetaMetricsEvents.SEND_FLOW_ADDS_AMOUNT, {
         network: providerType,
       });
-=======
-      Analytics.trackEventWithParameters(
-        MetaMetricsEvents.SEND_FLOW_ADDS_AMOUNT,
-        { network: providerType },
-      );
->>>>>>> db9007ba
     });
 
     setSelectedAsset(selectedAsset);
