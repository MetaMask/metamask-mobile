import React from 'react';
import { shallow } from 'enzyme';
import Amount from './';
import configureMockStore from 'redux-mock-store';
import { Provider } from 'react-redux';

<<<<<<< HEAD
const mockStore = configureMockStore();
const initialState = {
	engine: {
		backgroundState: {
			NetworkController: {
				network: '1',
				provider: {
					ticker: 'ETH',
					type: 'mainnet'
				}
			},
			AccountTrackerController: {
				accounts: { '0x2': { balance: '0' } }
			},
			AddressBookController: {
				addressBook: {
					'0x51239E13Fe029cD52asA8babEBafb6814bc8Ba4b': {
						address: '0x51239E13Fe029cD52asA8babEBafb6814bc8Ba4b',
						chainId: '1',
						isEns: false,
						memo: '',
						name: 'aa'
					}
				}
			},
			PreferencesController: {
				identities: {
					'0x51239E13Fe029cD52asA8babEBafb6814bc8Ba4b': {
						address: '0x51239E13Fe029cD52asA8babEBafb6814bc8Ba4b',
						name: 'Account 1'
=======
describe('Amount', () => {
	const mockStore = configureMockStore();
	it('should render correctly', () => {
		const initialState = {
			engine: {
				backgroundState: {
					NetworkController: {
						network: '1',
						provider: {
							ticker: 'ETH',
							type: 'mainnet'
						}
					},
					AccountTrackerController: {
						accounts: { '0x2': { balance: '0' } }
					},
					AddressBookController: {
						addressBook: {
							'0x51239E13Fe029cD52asA8babEBafb6814bc8Ba4b': {
								address: '0x51239E13Fe029cD52asA8babEBafb6814bc8Ba4b',
								chainId: '1',
								isEns: false,
								memo: '',
								name: 'aa'
							}
						}
					},
					PreferencesController: {
						identities: {
							'0x51239E13Fe029cD52asA8babEBafb6814bc8Ba4b': {
								address: '0x51239E13Fe029cD52asA8babEBafb6814bc8Ba4b',
								name: 'Account 1'
							}
						}
					},
					TransactionController: {
						transactions: []
					},
					TokensController: {
						tokens: []
					},
					CollectiblesController: {
						collectibles: {}
					},
					TokenRatesController: {
						contractExchangeRates: {}
					},
					CurrencyRateController: {
						currentCurrency: 'USD',
						conversionRate: 1
					},
					TokenBalancesController: {
						contractBalance: {}
>>>>>>> 3f94f737
					}
				}
			},
			TransactionController: {
				transactions: []
			},
			TokensController: {
				tokens: []
			},
			TokenRatesController: {
				contractExchangeRates: {}
			},
			CurrencyRateController: {
				currentCurrency: 'USD',
				conversionRate: 1
			},
			TokenBalancesController: {
				contractBalance: {}
			}
		}
	},
	settings: {
		primaryCurrency: 'fiat'
	},
	transaction: {
		selectedAsset: {}
	}
};
const store = mockStore(initialState);

describe('Amount', () => {
	it('should render correctly', () => {
		const wrapper = shallow(
			<Provider store={store}>
				<Amount />
			</Provider>
		);
		expect(wrapper.dive()).toMatchSnapshot();
	});
});<|MERGE_RESOLUTION|>--- conflicted
+++ resolved
@@ -4,7 +4,6 @@
 import configureMockStore from 'redux-mock-store';
 import { Provider } from 'react-redux';
 
-<<<<<<< HEAD
 const mockStore = configureMockStore();
 const initialState = {
 	engine: {
@@ -35,61 +34,6 @@
 					'0x51239E13Fe029cD52asA8babEBafb6814bc8Ba4b': {
 						address: '0x51239E13Fe029cD52asA8babEBafb6814bc8Ba4b',
 						name: 'Account 1'
-=======
-describe('Amount', () => {
-	const mockStore = configureMockStore();
-	it('should render correctly', () => {
-		const initialState = {
-			engine: {
-				backgroundState: {
-					NetworkController: {
-						network: '1',
-						provider: {
-							ticker: 'ETH',
-							type: 'mainnet'
-						}
-					},
-					AccountTrackerController: {
-						accounts: { '0x2': { balance: '0' } }
-					},
-					AddressBookController: {
-						addressBook: {
-							'0x51239E13Fe029cD52asA8babEBafb6814bc8Ba4b': {
-								address: '0x51239E13Fe029cD52asA8babEBafb6814bc8Ba4b',
-								chainId: '1',
-								isEns: false,
-								memo: '',
-								name: 'aa'
-							}
-						}
-					},
-					PreferencesController: {
-						identities: {
-							'0x51239E13Fe029cD52asA8babEBafb6814bc8Ba4b': {
-								address: '0x51239E13Fe029cD52asA8babEBafb6814bc8Ba4b',
-								name: 'Account 1'
-							}
-						}
-					},
-					TransactionController: {
-						transactions: []
-					},
-					TokensController: {
-						tokens: []
-					},
-					CollectiblesController: {
-						collectibles: {}
-					},
-					TokenRatesController: {
-						contractExchangeRates: {}
-					},
-					CurrencyRateController: {
-						currentCurrency: 'USD',
-						conversionRate: 1
-					},
-					TokenBalancesController: {
-						contractBalance: {}
->>>>>>> 3f94f737
 					}
 				}
 			},
@@ -98,6 +42,9 @@
 			},
 			TokensController: {
 				tokens: []
+			},
+			CollectiblesController: {
+				collectibles: {}
 			},
 			TokenRatesController: {
 				contractExchangeRates: {}
