--- conflicted
+++ resolved
@@ -383,9 +383,6 @@
       : null;
   };
 
-<<<<<<< HEAD
-  validateAddressOrENSFromInput = async (toAccount) => {
-=======
   isAddressSaved = () => {
     const { toSelectedAddress } = this.state;
     const { addressBook, network, identities } = this.props;
@@ -396,8 +393,7 @@
     );
   };
 
-  validateAddressOrENSFromInput = async (toSelectedAddress) => {
->>>>>>> 8bdafbe5
+  validateAddressOrENSFromInput = async (toAccount) => {
     const { AssetsContractController } = Engine.context;
     const { addressBook, network, identities, providerType } = this.props;
     const networkAddressBook = addressBook[network] || {};
@@ -593,17 +589,11 @@
       fromAccountName,
       toEnsAddressResolved,
     } = this.state;
-<<<<<<< HEAD
-    const addressError = await this.validateToAddress();
-    if (addressError) return;
-    const toAddress = toEnsAddressResolved || toAccount;
-=======
     if (!this.isAddressSaved()) {
       const addressError = await this.validateToAddress();
       if (addressError) return;
     }
-    const toAddress = toEnsAddressResolved || toSelectedAddress;
->>>>>>> 8bdafbe5
+    const toAddress = toEnsAddressResolved || toAccount;
     addRecent(toAddress);
     setRecipient(
       fromSelectedAddress,
