import React, { PureComponent } from 'react';
import { fontStyles, baseStyles } from '../../../../styles/common';
import { getSendFlowTitle } from '../../../UI/Navbar';
import AddressList from './../AddressList';
import PropTypes from 'prop-types';
import {
  StyleSheet,
  View,
  TouchableOpacity,
  TextInput,
  InteractionManager,
  ScrollView,
} from 'react-native';
import { AddressFrom, AddressTo } from './../AddressInputs';
import Modal from 'react-native-modal';
import AccountList from '../../../UI/AccountList';
import { connect } from 'react-redux';
import { renderFromWei } from '../../../../util/number';
import ActionModal from '../../../UI/ActionModal';
import Engine from '../../../../core/Engine';
import { toChecksumAddress } from 'ethereumjs-util';
import { doENSLookup, doENSReverseLookup } from '../../../../util/ENSUtils';
import StyledButton from '../../../UI/StyledButton';
import {
  setSelectedAsset,
  setRecipient,
  newAssetTransaction,
} from '../../../../actions/transaction';
import { isENS, isValidHexAddress } from '../../../../util/address';
import { getTicker, getEther } from '../../../../util/transactions';
import ErrorMessage from '../ErrorMessage';
import { strings } from '../../../../../locales/i18n';
import WarningMessage from '../WarningMessage';
import { util } from '@metamask/controllers';
import Analytics from '../../../../core/Analytics';
import AnalyticsV2 from '../../../../util/analyticsV2';
import { ANALYTICS_EVENT_OPTS } from '../../../../util/analytics';
import { allowedToBuy } from '../../../UI/FiatOrders';
import NetworkList from '../../../../util/networks';
import Text from '../../../Base/Text';
import Icon from 'react-native-vector-icons/FontAwesome';
import {
  collectConfusables,
  getConfusablesExplanations,
  hasZeroWidthPoints,
} from '../../../../util/confusables';
import { SafeAreaView } from 'react-native-safe-area-context';
import addRecent from '../../../../actions/recents';
import { ThemeContext, mockTheme } from '../../../../util/theme';
import {
  ADD_ADDRESS_MODAL_CONTAINER_ID,
  ENTER_ALIAS_INPUT_BOX_ID,
} from '../../../../constants/test-ids';
import Routes from '../../../../constants/navigation/Routes';

const { hexToBN } = util;
const createStyles = (colors) =>
  StyleSheet.create({
    wrapper: {
      flex: 1,
      backgroundColor: colors.background.default,
    },
    imputWrapper: {
      flex: 0,
      borderBottomWidth: 1,
      borderBottomColor: colors.border.muted,
      paddingHorizontal: 8,
    },
    bottomModal: {
      justifyContent: 'flex-end',
      margin: 0,
    },
    myAccountsText: {
      ...fontStyles.normal,
      color: colors.primary.default,
      fontSize: 16,
      alignSelf: 'center',
    },
    myAccountsTouchable: {
      padding: 28,
    },
    addToAddressBookRoot: {
      flex: 1,
      padding: 24,
    },
    addToAddressBookWrapper: {
      flexDirection: 'row',
      alignItems: 'center',
    },
    addTextTitle: {
      ...fontStyles.normal,
      fontSize: 24,
      color: colors.text.default,
      marginBottom: 24,
    },
    addTextSubtitle: {
      ...fontStyles.normal,
      fontSize: 16,
      color: colors.text.alternative,
      marginBottom: 24,
    },
    addTextInput: {
      ...fontStyles.normal,
      color: colors.text.default,
      fontSize: 20,
    },
    addInputWrapper: {
      flexDirection: 'row',
      borderWidth: 1,
      borderRadius: 8,
      borderColor: colors.border.default,
      height: 50,
      width: '100%',
    },
    input: {
      flex: 1,
      flexDirection: 'row',
      alignItems: 'center',
      marginHorizontal: 6,
      width: '100%',
    },
    nextActionWrapper: {
      flex: 1,
      marginBottom: 16,
    },
    buttonNextWrapper: {
      flexDirection: 'row',
      alignItems: 'flex-end',
    },
    buttonNext: {
      flex: 1,
      marginHorizontal: 24,
    },
    addressErrorWrapper: {
      margin: 16,
    },
    footerContainer: {
      justifyContent: 'flex-end',
      marginBottom: 16,
    },
    warningContainer: {
      marginTop: 20,
      marginHorizontal: 24,
      marginBottom: 32,
    },
    buyEth: {
      color: colors.primary.default,
      textDecorationLine: 'underline',
    },
    confusabeError: {
      display: 'flex',
      flexDirection: 'row',
      justifyContent: 'space-between',
      margin: 16,
      padding: 16,
      borderWidth: 1,
      borderColor: colors.error.default,
      backgroundColor: colors.error.muted,
      borderRadius: 8,
    },
    confusabeWarning: {
      borderColor: colors.warning.default,
      backgroundColor: colors.warning.muted,
    },
    confusableTitle: {
      marginTop: -3,
      color: colors.text.default,
      ...fontStyles.bold,
      fontSize: 14,
    },
    confusableMsg: {
      color: colors.text.default,
      fontSize: 12,
      lineHeight: 16,
      paddingRight: 10,
    },
    warningIcon: {
      marginRight: 8,
    },
  });

const dummy = () => true;

/**
 * View that wraps the wraps the "Send" screen
 */
class SendFlow extends PureComponent {
  static propTypes = {
    /**
     * Map of accounts to information objects including balances
     */
    accounts: PropTypes.object,
    /**
     * Map representing the address book
     */
    addressBook: PropTypes.object,
    /**
     * Network provider chain id
     */
    chainId: PropTypes.string,
    /**
     * Network id
     */
    network: PropTypes.string,
    /**
     * Object that represents the navigator
     */
    navigation: PropTypes.object,
    /**
     * Start transaction with asset
     */
    newAssetTransaction: PropTypes.func.isRequired,
    /**
     * Selected address as string
     */
    selectedAddress: PropTypes.string,
    /**
     * List of accounts from the PreferencesController
     */
    identities: PropTypes.object,
    /**
     * List of keyrings
     */
    keyrings: PropTypes.array,
    /**
     * Current provider ticker
     */
    ticker: PropTypes.string,
    /**
     * Action that sets transaction to and ensRecipient in case is available
     */
    setRecipient: PropTypes.func,
    /**
     * Set selected in transaction state
     */
    setSelectedAsset: PropTypes.func,
    /**
     * Network provider type as mainnet
     */
    providerType: PropTypes.string,
    /**
     * Object that represents the current route info like params passed to it
     */
    route: PropTypes.object,
    /**
     * Indicates whether the current transaction is a deep link transaction
     */
    isPaymentRequest: PropTypes.bool,
    /**
     * Returns the recent address in a json with the type ADD_RECENT
     */
    addRecent: PropTypes.func,
  };

  addressToInputRef = React.createRef();

  state = {
    addressError: undefined,
    balanceIsZero: false,
    fromAccountModalVisible: false,
    addToAddressBookModalVisible: false,
    fromSelectedAddress: this.props.selectedAddress,
    fromAccountName: this.props.identities[this.props.selectedAddress].name,
    fromAccountBalance: undefined,
    toSelectedAddress: undefined,
    toSelectedAddressName: undefined,
    toSelectedAddressReady: false,
    toEnsName: undefined,
    toEnsAddressResolved: undefined,
    addToAddressToAddressBook: false,
    alias: undefined,
    confusableCollection: [],
    inputWidth: { width: '99%' },
    isFromAddressBook: false,
  };

  updateNavBar = () => {
    const { navigation, route } = this.props;
    const colors = this.context.colors || mockTheme.colors;
    navigation.setOptions(
      getSendFlowTitle('send.send_to', navigation, route, colors),
    );
  };

  componentDidMount = async () => {
    const {
      addressBook,
      selectedAddress,
      accounts,
      ticker,
      network,
      navigation,
      providerType,
      route,
      isPaymentRequest,
    } = this.props;
    const { fromAccountName } = this.state;
    this.updateNavBar();
    // For analytics
    navigation.setParams({ providerType, isPaymentRequest });
    const networkAddressBook = addressBook[network] || {};
    const ens = await doENSReverseLookup(selectedAddress, network);
    const fromAccountBalance = `${renderFromWei(
      accounts[selectedAddress].balance,
    )} ${getTicker(ticker)}`;

    setTimeout(() => {
      this.setState({
        fromAccountName: ens || fromAccountName,
        fromAccountBalance,
        balanceIsZero: hexToBN(accounts[selectedAddress].balance).isZero(),
        inputWidth: { width: '100%' },
      });
    }, 100);
    if (!Object.keys(networkAddressBook).length) {
      setTimeout(() => {
        this.addressToInputRef &&
          this.addressToInputRef.current &&
          this.addressToInputRef.current.focus();
      }, 500);
    }
    //Fills in to address and sets the transaction if coming from QR code scan
    const targetAddress = route.params?.txMeta?.target_address;
    if (targetAddress) {
      this.props.newAssetTransaction(getEther(ticker));
      this.onToSelectedAddressChange(targetAddress);
    }
  };

  componentDidUpdate = () => {
    this.updateNavBar();
  };

  toggleFromAccountModal = () => {
    const { fromAccountModalVisible } = this.state;
    this.setState({ fromAccountModalVisible: !fromAccountModalVisible });
  };

  toggleAddToAddressBookModal = () => {
    const { addToAddressBookModalVisible } = this.state;
    this.setState({
      addToAddressBookModalVisible: !addToAddressBookModalVisible,
    });
  };

  onAccountChange = async (accountAddress) => {
    const { identities, ticker, accounts } = this.props;
    const { name } = identities[accountAddress];
    const { PreferencesController } = Engine.context;
    const fromAccountBalance = `${renderFromWei(
      accounts[accountAddress].balance,
    )} ${getTicker(ticker)}`;
    const ens = await doENSReverseLookup(accountAddress);
    const fromAccountName = ens || name;
    PreferencesController.setSelectedAddress(accountAddress);
    // If new account doesn't have the asset
    this.props.setSelectedAsset(getEther(ticker));
    this.setState({
      fromAccountName,
      fromAccountBalance,
      fromSelectedAddress: accountAddress,
      balanceIsZero: hexToBN(accounts[accountAddress].balance).isZero(),
    });
    this.toggleFromAccountModal();
  };
  /**
   * This returns the address name from the address book or user accounts if the selectedAddress exist there
   * @param {String} toSelectedAddress - Address input
   * @returns {String | null} - Address or null if toSelectedAddress is not in the addressBook or identities array
   */
  getAddressNameFromBookOrIdentities = (toSelectedAddress) => {
    if (!toSelectedAddress) return;

    const { addressBook, network, identities } = this.props;
    const networkAddressBook = addressBook[network] || {};

    const checksummedAddress = toChecksumAddress(toSelectedAddress);

    return networkAddressBook[checksummedAddress]
      ? networkAddressBook[checksummedAddress].name
      : identities[checksummedAddress]
      ? identities[checksummedAddress].name
      : null;
  };

  validateAddressOrENSFromInput = async (toSelectedAddress) => {
    const { AssetsContractController } = Engine.context;
    const { addressBook, network, identities, providerType } = this.props;
    const networkAddressBook = addressBook[network] || {};
    let addressError,
      toAddressName,
      toEnsName,
      errorContinue,
      isOnlyWarning,
      confusableCollection,
      toEnsAddressResolved;
    let [addToAddressToAddressBook, toSelectedAddressReady] = [false, false];
    if (isValidHexAddress(toSelectedAddress, { mixedCaseUseChecksum: true })) {
      const checksummedAddress = toChecksumAddress(toSelectedAddress);
      toSelectedAddressReady = true;
      const ens = await doENSReverseLookup(checksummedAddress);
      if (ens) {
        toAddressName = ens;
        if (
          !networkAddressBook[checksummedAddress] &&
          !identities[checksummedAddress]
        ) {
          addToAddressToAddressBook = true;
        }
      } else if (
<<<<<<< HEAD
        networkAddressBook[checksummedAddress] ||
        identities[checksummedAddress]
      ) {
        toAddressName =
          (networkAddressBook[checksummedAddress] &&
            networkAddressBook[checksummedAddress].name) ||
          (identities[checksummedAddress] &&
            identities[checksummedAddress].name);
        isFromAddressBook = true;
      } else {
        toAddressName = ens || checksummedAddress;
        // If not in address book nor user accounts
=======
        !networkAddressBook[checksummedToSelectedAddress] &&
        !identities[checksummedToSelectedAddress]
      ) {
        toAddressName = toSelectedAddress;
        // If not in the addressBook nor user accounts
>>>>>>> f0a9d8e9
        addToAddressToAddressBook = true;
      }

      // Check if it's token contract address on mainnet
      const networkId = NetworkList[providerType].networkId;
      if (networkId === 1) {
        try {
          const symbol = await AssetsContractController.getERC721AssetSymbol(
            checksummedAddress,
          );
          if (symbol) {
            addressError = (
              <Text>
                <Text>
                  {strings('transaction.tokenContractAddressWarning_1')}
                </Text>
                <Text bold>
                  {strings('transaction.tokenContractAddressWarning_2')}
                </Text>
                <Text>
                  {strings('transaction.tokenContractAddressWarning_3')}
                </Text>
              </Text>
            );
            errorContinue = true;
          }
        } catch (e) {
          // Not a token address
        }
      }

      /**
       * Not using this for now; Import isSmartContractAddress from utils/transaction and use this for checking smart contract: await isSmartContractAddress(toSelectedAddress);
       * Check if it's smart contract address
       */
      /*
			const smart = false; //

			if (smart) {
				addressError = strings('transaction.smartContractAddressWarning');
				isOnlyWarning = true;
			}
			*/
    } else if (isENS(toSelectedAddress)) {
      toEnsName = toSelectedAddress;
      confusableCollection = collectConfusables(toEnsName);
      const resolvedAddress = await doENSLookup(toSelectedAddress, network);
      if (resolvedAddress) {
        const checksummedAddress = toChecksumAddress(resolvedAddress);
        toAddressName = toSelectedAddress;
        toEnsAddressResolved = resolvedAddress;
        toSelectedAddressReady = true;
        if (
          !networkAddressBook[checksummedAddress] &&
          !identities[checksummedAddress]
        ) {
          addToAddressToAddressBook = true;
        }
      } else {
        addressError = strings('transaction.could_not_resolve_ens');
      }
    } else if (toSelectedAddress && toSelectedAddress.length >= 42) {
      addressError = strings('transaction.invalid_address');
    }

    this.setState({
      addressError,
      addToAddressToAddressBook,
      toSelectedAddressReady,
      toEnsName,
      toSelectedAddressName: toAddressName,
      errorContinue,
      isOnlyWarning,
      confusableCollection,
      toEnsAddressResolved,
    });
  };

  onToSelectedAddressChange = (toSelectedAddress) => {
    const addressName =
      this.getAddressNameFromBookOrIdentities(toSelectedAddress);

    /**
     * If the address is from addressBook or identities
     * then validation is not necessary since it was already validated
     */
    if (addressName) {
      this.setState({
        toSelectedAddress,
        toSelectedAddressReady: true,
        isFromAddressBook: true,
        toSelectedAddressName: addressName,
      });
    } else {
      this.validateAddressOrENSFromInput(toSelectedAddress);
      /**
       * Because validateAddressOrENSFromInput is an asynchronous function
       * we are setting the state here synchronously, so it does not block the UI
       * */
      this.setState({
        toSelectedAddress,
        isFromAddressBook: false,
      });
    }
  };

  validateToAddress = async () => {
    const { toSelectedAddress } = this.state;
    const { network } = this.props;
    let addressError;
    if (isENS(toSelectedAddress)) {
      const resolvedAddress = await doENSLookup(toSelectedAddress, network);
      if (!resolvedAddress) {
        addressError = strings('transaction.could_not_resolve_ens');
      }
    } else if (
      !isValidHexAddress(toSelectedAddress, { mixedCaseUseChecksum: true })
    ) {
      addressError = strings('transaction.invalid_address');
    }
    this.setState({ addressError });
    return addressError;
  };

  onToClear = () => {
    this.onToSelectedAddressChange();
  };

  onChangeAlias = (alias) => {
    this.setState({ alias });
  };

  onSaveToAddressBook = () => {
    const { network } = this.props;
    const { toSelectedAddress, alias, toEnsAddressResolved } = this.state;
    const { AddressBookController } = Engine.context;
    const toAddress = toEnsAddressResolved || toSelectedAddress;
    AddressBookController.set(toAddress, alias, network);
    this.toggleAddToAddressBookModal();

    this.setState({
      toSelectedAddressName: alias,
      addToAddressToAddressBook: false,
      alias: undefined,
      isFromAddressBook: true,
      toSelectedAddress: toAddress,
    });
  };

  onScan = () => {
    this.props.navigation.navigate('QRScanner', {
      onScanSuccess: (meta) => {
        if (meta.target_address) {
          this.onToSelectedAddressChange(meta.target_address);
        }
      },
    });
  };

  onTransactionDirectionSet = async () => {
    const { setRecipient, navigation, providerType, addRecent } = this.props;
    const {
      fromSelectedAddress,
      toSelectedAddress,
      toEnsName,
      toSelectedAddressName,
      fromAccountName,
      toEnsAddressResolved,
    } = this.state;
    const addressError = await this.validateToAddress();
    if (addressError) return;
    const toAddress = toEnsAddressResolved || toSelectedAddress;
    addRecent(toAddress);
    setRecipient(
      fromSelectedAddress,
      toAddress,
      toEnsName,
      toSelectedAddressName,
      fromAccountName,
    );
    InteractionManager.runAfterInteractions(() => {
      Analytics.trackEventWithParameters(
        ANALYTICS_EVENT_OPTS.SEND_FLOW_ADDS_RECIPIENT,
        {
          network: providerType,
        },
      );
    });
    navigation.navigate('Amount');
  };

  renderAddToAddressBookModal = () => {
    const { addToAddressBookModalVisible, alias } = this.state;
    const colors = this.context.colors || mockTheme.colors;
    const themeAppearance = this.context.themeAppearance || 'light';
    const styles = createStyles(colors);

    return (
      <ActionModal
        modalVisible={addToAddressBookModalVisible}
        confirmText={strings('address_book.save')}
        cancelText={strings('address_book.cancel')}
        onCancelPress={this.toggleAddToAddressBookModal}
        onRequestClose={this.toggleAddToAddressBookModal}
        onConfirmPress={this.onSaveToAddressBook}
        cancelButtonMode={'normal'}
        confirmButtonMode={'confirm'}
        confirmDisabled={!alias}
      >
        <View style={styles.addToAddressBookRoot}>
          <View
            style={styles.addToAddressBookWrapper}
            testID={ADD_ADDRESS_MODAL_CONTAINER_ID}
          >
            <View style={baseStyles.flexGrow}>
              <Text style={styles.addTextTitle}>
                {strings('address_book.add_to_address_book')}
              </Text>
              <Text style={styles.addTextSubtitle}>
                {strings('address_book.enter_an_alias')}
              </Text>
              <View style={styles.addInputWrapper}>
                <View style={styles.input}>
                  <TextInput
                    autoFocus
                    autoCapitalize="none"
                    autoCorrect={false}
                    onChangeText={this.onChangeAlias}
                    placeholder={strings(
                      'address_book.enter_an_alias_placeholder',
                    )}
                    placeholderTextColor={colors.text.muted}
                    spellCheck={false}
                    style={styles.addTextInput}
                    numberOfLines={1}
                    onBlur={this.onBlur}
                    onFocus={this.onInputFocus}
                    onSubmitEditing={this.onFocus}
                    value={alias}
                    keyboardAppearance={themeAppearance}
                    testID={ENTER_ALIAS_INPUT_BOX_ID}
                  />
                </View>
              </View>
            </View>
          </View>
        </View>
      </ActionModal>
    );
  };

  renderFromAccountModal = () => {
    const { identities, keyrings, ticker } = this.props;
    const { fromAccountModalVisible, fromSelectedAddress } = this.state;
    const colors = this.context.colors || mockTheme.colors;
    const styles = createStyles(colors);

    return (
      <Modal
        isVisible={fromAccountModalVisible}
        style={styles.bottomModal}
        onBackdropPress={this.toggleFromAccountModal}
        onBackButtonPress={this.toggleFromAccountModal}
        onSwipeComplete={this.toggleFromAccountModal}
        swipeDirection={'down'}
        propagateSwipe
        backdropColor={colors.overlay.default}
        backdropOpacity={1}
      >
        <AccountList
          enableAccountsAddition={false}
          identities={identities}
          selectedAddress={fromSelectedAddress}
          keyrings={keyrings}
          onAccountChange={this.onAccountChange}
          ticker={ticker}
        />
      </Modal>
    );
  };

  onToInputFocus = () => {
    const { toInputHighlighted } = this.state;
    this.setState({ toInputHighlighted: !toInputHighlighted });
  };

  goToBuy = () => {
    this.props.navigation.navigate(Routes.FIAT_ON_RAMP_AGGREGATOR.ID);
    InteractionManager.runAfterInteractions(() => {
      AnalyticsV2.trackEvent(AnalyticsV2.ANALYTICS_EVENTS.BUY_BUTTON_CLICKED, {
        button_location: 'Send Flow warning',
        button_copy: 'Buy Native Token',
        chain_id_destination: this.props.chainId,
      });
    });
  };

  renderBuyEth = () => {
    const colors = this.context.colors || mockTheme.colors;
    const styles = createStyles(colors);

    if (!allowedToBuy(this.props.network)) {
      return null;
    }

    return (
      <>
        <Text bold style={styles.buyEth} onPress={this.goToBuy}>
          {strings('fiat_on_ramp.buy', {
            ticker: getTicker(this.props.ticker),
          })}
        </Text>
      </>
    );
  };

  render = () => {
    const { ticker } = this.props;
    const { addressBook, network } = this.props;
    const {
      fromSelectedAddress,
      fromAccountName,
      fromAccountBalance,
      toSelectedAddress,
      toSelectedAddressReady,
      toSelectedAddressName,
      addToAddressToAddressBook,
      addressError,
      balanceIsZero,
      toInputHighlighted,
      inputWidth,
      errorContinue,
      isOnlyWarning,
      confusableCollection,
      isFromAddressBook,
    } = this.state;
    const colors = this.context.colors || mockTheme.colors;
    const styles = createStyles(colors);

    const checksummedAddress =
      toSelectedAddress && toChecksumAddress(toSelectedAddress);
    const existingContact =
      checksummedAddress &&
      addressBook[network] &&
      addressBook[network][checksummedAddress];
    const displayConfusableWarning =
      !existingContact && confusableCollection && !!confusableCollection.length;
    const displayAsWarning =
      confusableCollection &&
      confusableCollection.length &&
      !confusableCollection.some(hasZeroWidthPoints);
    const explanations =
      displayConfusableWarning &&
      getConfusablesExplanations(confusableCollection);

    return (
      <SafeAreaView
        edges={['bottom']}
        style={styles.wrapper}
        testID={'send-screen'}
      >
        <View style={styles.imputWrapper}>
          <AddressFrom
            onPressIcon={this.toggleFromAccountModal}
            fromAccountAddress={fromSelectedAddress}
            fromAccountName={fromAccountName}
            fromAccountBalance={fromAccountBalance}
          />
          <AddressTo
            inputRef={this.addressToInputRef}
            highlighted={toInputHighlighted}
            addressToReady={toSelectedAddressReady}
            toSelectedAddress={toSelectedAddress}
            toAddressName={toSelectedAddressName}
            onToSelectedAddressChange={this.onToSelectedAddressChange}
            onScan={this.onScan}
            onClear={this.onToClear}
            onInputFocus={this.onToInputFocus}
            onInputBlur={this.onToInputFocus}
            onSubmit={this.onTransactionDirectionSet}
            inputWidth={inputWidth}
            confusableCollection={
              (!existingContact && confusableCollection) || []
            }
            isFromAddressBook={isFromAddressBook}
          />
        </View>

        {!toSelectedAddressReady && !!toSelectedAddress && (
          <View style={styles.warningContainer}>
            <WarningMessage
              warningMessage={
                toSelectedAddress.substring(0, 2) === '0x'
                  ? strings('transaction.address_invalid')
                  : strings('transaction.ens_not_found')
              }
            />
          </View>
        )}

        {!toSelectedAddressReady ? (
          <AddressList
            inputSearch={toSelectedAddress}
            onAccountPress={this.onToSelectedAddressChange}
            onAccountLongPress={dummy}
          />
        ) : (
          <View style={styles.nextActionWrapper}>
            <ScrollView>
              {addressError && (
                <View
                  style={styles.addressErrorWrapper}
                  testID={'address-error'}
                >
                  <ErrorMessage
                    errorMessage={addressError}
                    errorContinue={!!errorContinue}
                    onContinue={this.onTransactionDirectionSet}
                    isOnlyWarning={!!isOnlyWarning}
                  />
                </View>
              )}
              {displayConfusableWarning && (
                <View
                  style={[
                    styles.confusabeError,
                    displayAsWarning && styles.confusabeWarning,
                  ]}
                >
                  <View style={styles.warningIcon}>
                    <Icon
                      size={16}
                      color={
                        displayAsWarning
                          ? colors.warning.default
                          : colors.error.default
                      }
                      name="exclamation-triangle"
                    />
                  </View>
                  <View>
                    <Text style={styles.confusableTitle}>
                      {strings('transaction.confusable_title')}
                    </Text>
                    <Text style={styles.confusableMsg}>
                      {strings('transaction.confusable_msg')}{' '}
                      {explanations.join(', ')}.
                    </Text>
                  </View>
                </View>
              )}
              {addToAddressToAddressBook && (
                <TouchableOpacity
                  style={styles.myAccountsTouchable}
                  onPress={this.toggleAddToAddressBookModal}
                  testID={'add-address-button'}
                >
                  <Text style={styles.myAccountsText}>
                    {strings('address_book.add_this_address')}
                  </Text>
                </TouchableOpacity>
              )}
              {balanceIsZero && (
                <View style={styles.warningContainer}>
                  <WarningMessage
                    warningMessage={
                      <>
                        {strings('transaction.not_enough_for_gas', {
                          ticker: getTicker(ticker),
                        })}

                        {this.renderBuyEth()}
                      </>
                    }
                  />
                </View>
              )}
            </ScrollView>
          </View>
        )}

        {!errorContinue && (
          <View style={styles.footerContainer} testID={'no-eth-message'}>
            {!errorContinue && (
              <View style={styles.buttonNextWrapper}>
                <StyledButton
                  type={'confirm'}
                  containerStyle={styles.buttonNext}
                  onPress={this.onTransactionDirectionSet}
                  testID={'address-book-next-button'}
                  disabled={!toSelectedAddressReady}
                >
                  {strings('address_book.next')}
                </StyledButton>
              </View>
            )}
          </View>
        )}

        {this.renderFromAccountModal()}
        {this.renderAddToAddressBookModal()}
      </SafeAreaView>
    );
  };
}

SendFlow.contextType = ThemeContext;

const mapStateToProps = (state) => ({
  accounts: state.engine.backgroundState.AccountTrackerController.accounts,
  addressBook: state.engine.backgroundState.AddressBookController.addressBook,
  chainId: state.engine.backgroundState.NetworkController.provider.chainId,
  selectedAddress:
    state.engine.backgroundState.PreferencesController.selectedAddress,
  selectedAsset: state.transaction.selectedAsset,
  identities: state.engine.backgroundState.PreferencesController.identities,
  keyrings: state.engine.backgroundState.KeyringController.keyrings,
  ticker: state.engine.backgroundState.NetworkController.provider.ticker,
  network: state.engine.backgroundState.NetworkController.network,
  providerType: state.engine.backgroundState.NetworkController.provider.type,
  isPaymentRequest: state.transaction.paymentRequest,
});

const mapDispatchToProps = (dispatch) => ({
  addRecent: (address) => dispatch(addRecent(address)),
  setRecipient: (
    from,
    to,
    ensRecipient,
    transactionToName,
    transactionFromName,
  ) =>
    dispatch(
      setRecipient(
        from,
        to,
        ensRecipient,
        transactionToName,
        transactionFromName,
      ),
    ),
  newAssetTransaction: (selectedAsset) =>
    dispatch(newAssetTransaction(selectedAsset)),
  setSelectedAsset: (selectedAsset) =>
    dispatch(setSelectedAsset(selectedAsset)),
});

export default connect(mapStateToProps, mapDispatchToProps)(SendFlow);<|MERGE_RESOLUTION|>--- conflicted
+++ resolved
@@ -408,26 +408,11 @@
           addToAddressToAddressBook = true;
         }
       } else if (
-<<<<<<< HEAD
-        networkAddressBook[checksummedAddress] ||
-        identities[checksummedAddress]
-      ) {
-        toAddressName =
-          (networkAddressBook[checksummedAddress] &&
-            networkAddressBook[checksummedAddress].name) ||
-          (identities[checksummedAddress] &&
-            identities[checksummedAddress].name);
-        isFromAddressBook = true;
-      } else {
-        toAddressName = ens || checksummedAddress;
-        // If not in address book nor user accounts
-=======
-        !networkAddressBook[checksummedToSelectedAddress] &&
-        !identities[checksummedToSelectedAddress]
+        !networkAddressBook[checksummedAddress] &&
+        !identities[checksummedAddress]
       ) {
         toAddressName = toSelectedAddress;
         // If not in the addressBook nor user accounts
->>>>>>> f0a9d8e9
         addToAddressToAddressBook = true;
       }
 
