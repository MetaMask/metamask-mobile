--- conflicted
+++ resolved
@@ -26,14 +26,8 @@
 import AccountList from '../../../UI/AccountList';
 import ActionModal from '../../../UI/ActionModal';
 import StyledButton from '../../../UI/StyledButton';
-<<<<<<< HEAD
-import { allowedToBuy } from '../../../UI/FiatOrders';
+import { allowedToBuy } from '../../../UI/FiatOnRampAggregator';
 import { trackEvent, trackLegacyEvent } from '../../../../util/analyticsV2';
-=======
-import { allowedToBuy } from '../../../UI/FiatOnRampAggregator';
-import { MetaMetricsEvents } from '../../../../core/Analytics';
-import AnalyticsV2 from '../../../../util/analyticsV2';
->>>>>>> db9007ba
 import { doENSReverseLookup } from '../../../../util/ENSUtils';
 import { handleNetworkSwitch } from '../../../../util/networks';
 import { renderFromWei } from '../../../../util/number';
@@ -473,18 +467,9 @@
       fromAccountName,
     );
     InteractionManager.runAfterInteractions(() => {
-<<<<<<< HEAD
       trackLegacyEvent(MetaMetricsEvents.SEND_FLOW_ADDS_RECIPIENT, {
         network: providerType,
       });
-=======
-      Analytics.trackEventWithParameters(
-        MetaMetricsEvents.SEND_FLOW_ADDS_RECIPIENT,
-        {
-          network: providerType,
-        },
-      );
->>>>>>> db9007ba
     });
     navigation.navigate('Amount');
   };
@@ -587,11 +572,7 @@
   goToBuy = () => {
     this.props.navigation.navigate(Routes.FIAT_ON_RAMP_AGGREGATOR.ID);
     InteractionManager.runAfterInteractions(() => {
-<<<<<<< HEAD
       trackEvent(MetaMetricsEvents.BUY_BUTTON_CLICKED, {
-=======
-      AnalyticsV2.trackEvent(MetaMetricsEvents.BUY_BUTTON_CLICKED, {
->>>>>>> db9007ba
         button_location: 'Send Flow warning',
         button_copy: 'Buy Native Token',
         chain_id_destination: this.props.chainId,
