--- conflicted
+++ resolved
@@ -47,12 +47,9 @@
 import {
   ADD_ADDRESS_MODAL_CONTAINER_ID,
   ADDRESS_BOOK_NEXT_BUTTON,
-<<<<<<< HEAD
-=======
   NO_ETH_MESSAGE,
   ADDRESS_ERROR,
   ADD_ADDRESS_BUTTON_ID,
->>>>>>> 82ebe72e
 } from '../../../../constants/test-ids';
 import Routes from '../../../../constants/navigation/Routes';
 import {
