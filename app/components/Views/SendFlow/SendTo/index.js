--- conflicted
+++ resolved
@@ -11,12 +11,7 @@
 import PropTypes from 'prop-types';
 import { connect } from 'react-redux';
 import { toChecksumAddress } from 'ethereumjs-util';
-<<<<<<< HEAD
-import { util } from '@metamask/controllers';
-=======
 import { hexToBN } from '@metamask/controller-utils';
-import Modal from 'react-native-modal';
->>>>>>> 370226c2
 import { SafeAreaView } from 'react-native-safe-area-context';
 import Icon from 'react-native-vector-icons/FontAwesome';
 import Engine from '../../../../core/Engine';
