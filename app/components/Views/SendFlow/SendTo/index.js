import React, { Fragment, PureComponent } from 'react';
import {
<<<<<<< HEAD
  View,
  InteractionManager,
  ScrollView,
=======
>>>>>>> 62406715
  Alert,
  InteractionManager,
  Platform,
  ScrollView,
  TextInput,
  TouchableOpacity,
  View,
} from 'react-native';
import PropTypes from 'prop-types';
import { connect } from 'react-redux';
import { toChecksumAddress } from 'ethereumjs-util';
import { hexToBN } from '@metamask/controller-utils';
import { SafeAreaView } from 'react-native-safe-area-context';
import Icon from 'react-native-vector-icons/FontAwesome';
import Engine from '../../../../core/Engine';
import Analytics from '../../../../core/Analytics/Analytics';
import AddressList from './../AddressList';
import { createQRScannerNavDetails } from '../../QRScanner';
import Text from '../../../Base/Text';
import { AddressFrom, AddressTo } from '../../../UI/AddressInputs';
import WarningMessage from '../WarningMessage';
import { getSendFlowTitle } from '../../../UI/Navbar';
import StyledButton from '../../../UI/StyledButton';

import { MetaMetricsEvents } from '../../../../core/Analytics';
import AnalyticsV2 from '../../../../util/analyticsV2';
import { doENSReverseLookup } from '../../../../util/ENSUtils';
import { handleNetworkSwitch } from '../../../../util/networks';
import { renderFromWei } from '../../../../util/number';
import {
  isENS,
  isValidHexAddress,
  validateAddressOrENS,
} from '../../../../util/address';
import { getEther, getTicker } from '../../../../util/transactions';
import {
  getConfusablesExplanations,
  hasZeroWidthPoints,
} from '../../../../util/confusables';
import { mockTheme, ThemeContext } from '../../../../util/theme';
import { showAlert } from '../../../../actions/alert';
import addRecent from '../../../../actions/recents';
import {
  newAssetTransaction,
  setRecipient,
  setSelectedAsset,
} from '../../../../actions/transaction';
import ErrorMessage from '../ErrorMessage';
import { strings } from '../../../../../locales/i18n';
<<<<<<< HEAD
import { ADDRESS_BOOK_NEXT_BUTTON } from '../../../../constants/test-ids';
=======
import {
  ADD_ADDRESS_MODAL_CONTAINER_ID,
  ADDRESS_BOOK_NEXT_BUTTON,
} from '../../../../constants/test-ids';
>>>>>>> 62406715
import Routes from '../../../../constants/navigation/Routes';
import {
  CONTACT_ALREADY_SAVED,
  NetworkSwitchErrorType,
  SYMBOL_ERROR,
} from '../../../../constants/error';
import createStyles from './styles';
<<<<<<< HEAD
import { ADD_ADDRESS_BUTTON } from '../../../../../wdio/screen-objects/testIDs/Screens/SendScreen.testIds';
=======
import {
  ADD_ADDRESS_BUTTON,
  SEND_SCREEN_ID,
} from '../../../../../wdio/screen-objects/testIDs/Screens/SendScreen.testIds';
import { ENTER_ALIAS_INPUT_BOX_ID } from '../../../../../wdio/screen-objects/testIDs/Screens/AddressBook.testids';
>>>>>>> 62406715
import generateTestId from '../../../../../wdio/utils/generateTestId';
import {
  selectChainId,
  selectNetwork,
  selectProviderType,
  selectTicker,
} from '../../../../selectors/networkController';
import AddToAddressBookWrapper from '../../../UI/AddToAddressBookWrapper';
import { isNetworkBuyNativeTokenSupported } from '../../../UI/FiatOnRampAggregator/utils';
import { getRampNetworks } from '../../../../reducers/fiatOrders';

const dummy = () => true;

/**
 * View that wraps the wraps the "Send" screen
 */
class SendFlow extends PureComponent {
  static propTypes = {
    /**
     * Map of accounts to information objects including balances
     */
    accounts: PropTypes.object,
    /**
     * Map representing the address book
     */
    addressBook: PropTypes.object,
    /**
     * Network provider chain id
     */
    chainId: PropTypes.string,
    /**
     * Network id
     */
    network: PropTypes.string,
    /**
     * Object that represents the navigator
     */
    navigation: PropTypes.object,
    /**
     * Start transaction with asset
     */
    newAssetTransaction: PropTypes.func.isRequired,
    /**
     * Selected address as string
     */
    selectedAddress: PropTypes.string,
    /**
     * List of accounts from the PreferencesController
     */
    identities: PropTypes.object,
    /**
     * Current provider ticker
     */
    ticker: PropTypes.string,
    /**
     * Action that sets transaction to and ensRecipient in case is available
     */
    setRecipient: PropTypes.func,
    /**
     * Set selected in transaction state
     */
    setSelectedAsset: PropTypes.func,
    /**
     * Show alert
     */
    showAlert: PropTypes.func,
    /**
     * Network provider type as mainnet
     */
    providerType: PropTypes.string,
    /**
     * Object that represents the current route info like params passed to it
     */
    route: PropTypes.object,
    /**
     * Indicates whether the current transaction is a deep link transaction
     */
    isPaymentRequest: PropTypes.bool,
    /**
     * Returns the recent address in a json with the type ADD_RECENT
     */
    addRecent: PropTypes.func,
    /**
     * Frequent RPC list from PreferencesController
     */
    frequentRpcList: PropTypes.array,
    /**
     * Boolean that indicates if the network supports buy
     */
    isNativeTokenBuySupported: PropTypes.bool,
  };

  addressToInputRef = React.createRef();

  state = {
    addressError: undefined,
    balanceIsZero: false,
    fromSelectedAddress: this.props.selectedAddress,
    fromAccountName: this.props.identities[this.props.selectedAddress].name,
    fromAccountBalance: undefined,
    toAccount: undefined,
    toSelectedAddressName: undefined,
    toSelectedAddressReady: false,
    toEnsName: undefined,
    toEnsAddressResolved: undefined,
    confusableCollection: [],
    inputWidth: { width: '99%' },
  };

  updateNavBar = () => {
    const { navigation, route } = this.props;
    const colors = this.context.colors || mockTheme.colors;
    navigation.setOptions(
      getSendFlowTitle('send.send_to', navigation, route, colors),
    );
  };

  componentDidMount = async () => {
    const {
      addressBook,
      selectedAddress,
      accounts,
      ticker,
      network,
      navigation,
      providerType,
      route,
      isPaymentRequest,
    } = this.props;
    const { fromAccountName } = this.state;
    this.updateNavBar();
    // For analytics
    navigation.setParams({ providerType, isPaymentRequest });
    const networkAddressBook = addressBook[network] || {};
    const ens = await doENSReverseLookup(selectedAddress, network);
    const fromAccountBalance = `${renderFromWei(
      accounts[selectedAddress].balance,
    )} ${getTicker(ticker)}`;

    setTimeout(() => {
      this.setState({
        fromAccountName: ens || fromAccountName,
        fromAccountBalance,
        balanceIsZero: hexToBN(accounts[selectedAddress].balance).isZero(),
        inputWidth: { width: '100%' },
      });
    }, 100);
    if (!Object.keys(networkAddressBook).length) {
      setTimeout(() => {
        this.addressToInputRef &&
          this.addressToInputRef.current &&
          this.addressToInputRef.current.focus();
      }, 500);
    }
    //Fills in to address and sets the transaction if coming from QR code scan
    const targetAddress = route.params?.txMeta?.target_address;
    if (targetAddress) {
      this.props.newAssetTransaction(getEther(ticker));
      this.onToSelectedAddressChange(targetAddress);
    }
  };

  componentDidUpdate = () => {
    this.updateNavBar();
  };

  onSelectAccount = async (accountAddress) => {
    const { ticker, accounts, identities } = this.props;
    const { name } = identities[accountAddress];
    const fromAccountBalance = `${renderFromWei(
      accounts[accountAddress].balance,
    )} ${getTicker(ticker)}`;
    const ens = await doENSReverseLookup(accountAddress);
    const fromAccountName = ens || name;
    // If new account doesn't have the asset
    this.props.setSelectedAsset(getEther(ticker));
    this.setState({
      fromAccountName,
      fromAccountBalance,
      fromSelectedAddress: accountAddress,
      balanceIsZero: hexToBN(accounts[accountAddress].balance).isZero(),
    });
  };

  openAccountSelector = () => {
    const { navigation } = this.props;
    navigation.navigate(Routes.MODAL.ROOT_MODAL_FLOW, {
      screen: Routes.SHEET.ACCOUNT_SELECTOR,
      params: {
        isSelectOnly: true,
        onSelectAccount: this.onSelectAccount,
      },
    });
  };

  /**
   * This returns the address name from the address book or user accounts if the selectedAddress exist there
   * @param {String} toAccount - Address input
   * @returns {String | null} - Address or null if toAccount is not in the addressBook or identities array
   */
  getAddressNameFromBookOrIdentities = (toAccount) => {
    if (!toAccount) return;

    const { addressBook, network, identities } = this.props;
    const networkAddressBook = addressBook[network] || {};

    const checksummedAddress = toChecksumAddress(toAccount);

    return networkAddressBook[checksummedAddress]
      ? networkAddressBook[checksummedAddress].name
      : identities[checksummedAddress]
      ? identities[checksummedAddress].name
      : null;
  };

  isAddressSaved = () => {
    const { toAccount } = this.state;
    const { addressBook, network, identities } = this.props;
    const networkAddressBook = addressBook[network] || {};
    const checksummedAddress = toChecksumAddress(toAccount);
    return !!(
      networkAddressBook[checksummedAddress] || identities[checksummedAddress]
    );
  };

  /**
   * This set to the state all the information
   *  that come from validating an ENS or address
   * @param {*} toSelectedAddress - The address or the ens writted on the destination input
   */
  validateAddressOrENSFromInput = async (toAccount) => {
    const { network, addressBook, identities, chainId } = this.props;
    const {
      addressError,
      toEnsName,
      addressReady,
      toEnsAddress,
      toAddressName,
      errorContinue,
      isOnlyWarning,
      confusableCollection,
    } = await validateAddressOrENS({
      toAccount,
      network,
      addressBook,
      identities,
      chainId,
    });

    this.setState({
      addressError,
      toEnsName,
      toSelectedAddressReady: addressReady,
      toEnsAddressResolved: toEnsAddress,
      toSelectedAddressName: toAddressName,
      errorContinue,
      isOnlyWarning,
      confusableCollection,
    });
  };

  onToSelectedAddressChange = (toAccount) => {
    const addressName = this.getAddressNameFromBookOrIdentities(toAccount);

    /**
     * If the address is from addressBook or identities
     * then validation is not necessary since it was already validated
     */
    if (addressName) {
      this.setState({
        toAccount,
        toSelectedAddressReady: true,
        toSelectedAddressName: addressName,
      });
    } else {
      this.validateAddressOrENSFromInput(toAccount);
      /**
       * Because validateAddressOrENSFromInput is an asynchronous function
       * we are setting the state here synchronously, so it does not block the UI
       * */
      this.setState({
        toAccount,
      });
    }
  };

  validateToAddress = () => {
    const { toAccount, toEnsAddressResolved } = this.state;
    let addressError;
    if (isENS(toAccount)) {
      if (!toEnsAddressResolved) {
        addressError = strings('transaction.could_not_resolve_ens');
      }
    } else if (!isValidHexAddress(toAccount, { mixedCaseUseChecksum: true })) {
      addressError = strings('transaction.invalid_address');
    }
    this.setState({ addressError });
    return addressError;
  };

  onToClear = () => {
    this.onToSelectedAddressChange();
  };

  handleNetworkSwitch = (chainId) => {
    try {
      const { NetworkController, CurrencyRateController } = Engine.context;
      const { showAlert, frequentRpcList } = this.props;
      const network = handleNetworkSwitch(chainId, frequentRpcList, {
        networkController: NetworkController,
        currencyRateController: CurrencyRateController,
      });

      if (!network) return;

      showAlert({
        isVisible: true,
        autodismiss: 5000,
        content: 'clipboard-alert',
        data: { msg: strings('send.warn_network_change') + network },
      });
    } catch (e) {
      let alertMessage;
      switch (e.message) {
        case NetworkSwitchErrorType.missingNetworkId:
          alertMessage = strings('send.network_missing_id');
          break;
        default:
          alertMessage = strings('send.network_not_found_description', {
            chain_id: chainId,
          });
      }
      Alert.alert(strings('send.network_not_found_title'), alertMessage);
    }
  };

  onScan = () => {
    this.props.navigation.navigate(
      ...createQRScannerNavDetails({
        onScanSuccess: (meta) => {
          if (meta.chain_id) {
            this.handleNetworkSwitch(meta.chain_id);
          }
          if (meta.target_address) {
            this.onToSelectedAddressChange(meta.target_address);
          }
        },
        origin: Routes.SEND_FLOW.SEND_TO,
      }),
    );
  };

  onTransactionDirectionSet = async () => {
    const { setRecipient, navigation, providerType, addRecent } = this.props;
    const {
      fromSelectedAddress,
      toAccount,
      toEnsName,
      toSelectedAddressName,
      fromAccountName,
      toEnsAddressResolved,
    } = this.state;
    if (!this.isAddressSaved()) {
      const addressError = this.validateToAddress();
      if (addressError) return;
    }
    const toAddress = toEnsAddressResolved || toAccount;
    addRecent(toAddress);
    setRecipient(
      fromSelectedAddress,
      toAddress,
      toEnsName,
      toSelectedAddressName,
      fromAccountName,
    );
    InteractionManager.runAfterInteractions(() => {
      Analytics.trackEventWithParameters(
        MetaMetricsEvents.SEND_FLOW_ADDS_RECIPIENT,
        {
          network: providerType,
        },
      );
    });
    navigation.navigate('Amount');
  };

<<<<<<< HEAD
=======
  renderAddToAddressBookModal = () => {
    const { addToAddressBookModalVisible, alias } = this.state;
    const colors = this.context.colors || mockTheme.colors;
    const themeAppearance = this.context.themeAppearance || 'light';
    const styles = createStyles(colors);

    return (
      <ActionModal
        modalVisible={addToAddressBookModalVisible}
        confirmText={strings('address_book.save')}
        cancelText={strings('address_book.cancel')}
        onCancelPress={this.toggleAddToAddressBookModal}
        onRequestClose={this.toggleAddToAddressBookModal}
        onConfirmPress={this.onSaveToAddressBook}
        cancelButtonMode={'normal'}
        confirmButtonMode={'confirm'}
        confirmDisabled={!alias}
      >
        <View style={styles.addToAddressBookRoot}>
          <View
            style={styles.addToAddressBookWrapper}
            {...generateTestId(Platform, ADD_ADDRESS_MODAL_CONTAINER_ID)}
          >
            <View style={baseStyles.flexGrow}>
              <Text style={styles.addTextTitle}>
                {strings('address_book.add_to_address_book')}
              </Text>
              <Text style={styles.addTextSubtitle}>
                {strings('address_book.enter_an_alias')}
              </Text>
              <View style={styles.addInputWrapper}>
                <View style={styles.input}>
                  <TextInput
                    autoFocus
                    autoCapitalize="none"
                    autoCorrect={false}
                    onChangeText={this.onChangeAlias}
                    placeholder={strings(
                      'address_book.enter_an_alias_placeholder',
                    )}
                    placeholderTextColor={colors.text.muted}
                    spellCheck={false}
                    style={styles.addTextInput}
                    numberOfLines={1}
                    onBlur={this.onBlur}
                    onFocus={this.onInputFocus}
                    onSubmitEditing={this.onFocus}
                    value={alias}
                    keyboardAppearance={themeAppearance}
                    {...generateTestId(Platform, ENTER_ALIAS_INPUT_BOX_ID)}
                  />
                </View>
              </View>
            </View>
          </View>
        </View>
      </ActionModal>
    );
  };

>>>>>>> 62406715
  onToInputFocus = () => {
    const { toInputHighlighted } = this.state;
    this.setState({ toInputHighlighted: !toInputHighlighted });
  };

  goToBuy = () => {
    this.props.navigation.navigate(Routes.FIAT_ON_RAMP_AGGREGATOR.ID);
    InteractionManager.runAfterInteractions(() => {
      AnalyticsV2.trackEvent(MetaMetricsEvents.BUY_BUTTON_CLICKED, {
        button_location: 'Send Flow warning',
        button_copy: 'Buy Native Token',
        chain_id_destination: this.props.chainId,
      });
    });
  };

  renderBuyEth = () => {
    const colors = this.context.colors || mockTheme.colors;
    const styles = createStyles(colors);

    if (!this.props.isNativeTokenBuySupported) {
      return null;
    }

    return (
      <>
        <Text bold style={styles.buyEth} onPress={this.goToBuy}>
          {strings('fiat_on_ramp.buy', {
            ticker: getTicker(this.props.ticker),
          })}
        </Text>
      </>
    );
  };

  renderAddressError = (addressError) =>
    addressError === SYMBOL_ERROR ? (
      <Fragment>
        <Text>{strings('transaction.tokenContractAddressWarning_1')}</Text>
        <Text bold>{strings('transaction.tokenContractAddressWarning_2')}</Text>
        <Text>{strings('transaction.tokenContractAddressWarning_3')}</Text>
      </Fragment>
    ) : (
      addressError
    );

  render = () => {
    const { ticker, addressBook, network } = this.props;
    const {
      fromSelectedAddress,
      fromAccountName,
      fromAccountBalance,
      toAccount,
      toSelectedAddressReady,
      toSelectedAddressName,
      addressError,
      balanceIsZero,
      toInputHighlighted,
      inputWidth,
      errorContinue,
      isOnlyWarning,
      confusableCollection,
      toEnsAddressResolved,
    } = this.state;
    const colors = this.context.colors || mockTheme.colors;
    const styles = createStyles(colors);

    const checksummedAddress = toAccount && toChecksumAddress(toAccount);
    const existingAddressName = this.getAddressNameFromBookOrIdentities(
      toEnsAddressResolved || toAccount,
    );
    const existingContact =
      checksummedAddress &&
      addressBook[network] &&
      addressBook[network][checksummedAddress];
    const displayConfusableWarning =
      !existingContact && confusableCollection && !!confusableCollection.length;
    const displayAsWarning =
      confusableCollection &&
      confusableCollection.length &&
      !confusableCollection.some(hasZeroWidthPoints);
    const explanations =
      displayConfusableWarning &&
      getConfusablesExplanations(confusableCollection);

    return (
      <SafeAreaView
        edges={['bottom']}
        style={styles.wrapper}
        {...generateTestId(Platform, SEND_SCREEN_ID)}
      >
        <View style={styles.imputWrapper}>
          <AddressFrom
            onPressIcon={this.openAccountSelector}
            fromAccountAddress={fromSelectedAddress}
            fromAccountName={fromAccountName}
            fromAccountBalance={fromAccountBalance}
          />
          <AddressTo
            inputRef={this.addressToInputRef}
            highlighted={toInputHighlighted}
            addressToReady={toSelectedAddressReady}
            toSelectedAddress={toEnsAddressResolved || toAccount}
            toAddressName={existingAddressName || toSelectedAddressName}
            onToSelectedAddressChange={this.onToSelectedAddressChange}
            onScan={this.onScan}
            onClear={this.onToClear}
            onInputFocus={this.onToInputFocus}
            onInputBlur={this.onToInputFocus}
            onSubmit={this.onTransactionDirectionSet}
            inputWidth={inputWidth}
            confusableCollection={
              (!existingContact && confusableCollection) || []
            }
            isFromAddressBook={existingAddressName?.length > 0}
          />
        </View>

        {!toSelectedAddressReady && !!toAccount && (
          <View style={styles.warningContainer}>
            <WarningMessage
              warningMessage={
                toAccount.substring(0, 2) === '0x'
                  ? strings('transaction.address_invalid')
                  : strings('transaction.ens_not_found')
              }
            />
          </View>
        )}

        {!toSelectedAddressReady ? (
          <AddressList
            inputSearch={toAccount}
            onAccountPress={this.onToSelectedAddressChange}
            onAccountLongPress={dummy}
          />
        ) : (
          <View style={styles.nextActionWrapper}>
            <ScrollView>
              {addressError && addressError !== CONTACT_ALREADY_SAVED && (
                <View
                  style={styles.addressErrorWrapper}
                  testID={'address-error'}
                >
                  <ErrorMessage
                    errorMessage={this.renderAddressError(addressError)}
                    errorContinue={!!errorContinue}
                    onContinue={this.onTransactionDirectionSet}
                    isOnlyWarning={!!isOnlyWarning}
                  />
                </View>
              )}
              {displayConfusableWarning && (
                <View
                  style={[
                    styles.confusabeError,
                    displayAsWarning && styles.confusabeWarning,
                  ]}
                >
                  <View style={styles.warningIcon}>
                    <Icon
                      size={16}
                      color={
                        displayAsWarning
                          ? colors.warning.default
                          : colors.error.default
                      }
                      name="exclamation-triangle"
                    />
                  </View>
                  <View>
                    <Text style={styles.confusableTitle}>
                      {strings('transaction.confusable_title')}
                    </Text>
                    <Text style={styles.confusableMsg}>
                      {strings('transaction.confusable_msg')}{' '}
                      {explanations.join(', ')}.
                    </Text>
                  </View>
                </View>
              )}
              <AddToAddressBookWrapper
                address={toEnsAddressResolved || toAccount}
                defaultNull
              >
                <Text
                  style={styles.myAccountsText}
                  {...generateTestId(Platform, ADD_ADDRESS_BUTTON)}
                >
                  {strings('address_book.add_this_address')}
                </Text>
              </AddToAddressBookWrapper>
              {balanceIsZero && (
                <View style={styles.warningContainer}>
                  <WarningMessage
                    warningMessage={
                      <>
                        {strings('transaction.not_enough_for_gas', {
                          ticker: getTicker(ticker),
                        })}

                        {this.renderBuyEth()}
                      </>
                    }
                  />
                </View>
              )}
            </ScrollView>
          </View>
        )}

        {!errorContinue && (
          <View style={styles.footerContainer} testID={'no-eth-message'}>
            {!errorContinue && (
              <View style={styles.buttonNextWrapper}>
                <StyledButton
                  type={'confirm'}
                  containerStyle={styles.buttonNext}
                  onPress={this.onTransactionDirectionSet}
                  testID={ADDRESS_BOOK_NEXT_BUTTON}
                  //To selectedAddressReady needs to be calculated on this component, needing a bigger refactor
                  //Will be here just to ensure that we don't break existing conditions
                  disabled={
                    !(
                      (isValidHexAddress(toEnsAddressResolved) ||
                        isValidHexAddress(toAccount)) &&
                      toSelectedAddressReady
                    )
                  }
                >
                  {strings('address_book.next')}
                </StyledButton>
              </View>
            )}
          </View>
        )}
      </SafeAreaView>
    );
  };
}

SendFlow.contextType = ThemeContext;

const mapStateToProps = (state) => ({
  accounts: state.engine.backgroundState.AccountTrackerController.accounts,
  addressBook: state.engine.backgroundState.AddressBookController.addressBook,
  chainId: selectChainId(state),
  selectedAddress:
    state.engine.backgroundState.PreferencesController.selectedAddress,
  selectedAsset: state.transaction.selectedAsset,
  identities: state.engine.backgroundState.PreferencesController.identities,
  ticker: selectTicker(state),
  network: selectNetwork(state),
  providerType: selectProviderType(state),
  isPaymentRequest: state.transaction.paymentRequest,
  frequentRpcList:
    state.engine.backgroundState.PreferencesController.frequentRpcList,
  isNativeTokenBuySupported: isNetworkBuyNativeTokenSupported(
    selectChainId(state),
    getRampNetworks(state),
  ),
});

const mapDispatchToProps = (dispatch) => ({
  addRecent: (address) => dispatch(addRecent(address)),
  setRecipient: (
    from,
    to,
    ensRecipient,
    transactionToName,
    transactionFromName,
  ) =>
    dispatch(
      setRecipient(
        from,
        to,
        ensRecipient,
        transactionToName,
        transactionFromName,
      ),
    ),
  newAssetTransaction: (selectedAsset) =>
    dispatch(newAssetTransaction(selectedAsset)),
  setSelectedAsset: (selectedAsset) =>
    dispatch(setSelectedAsset(selectedAsset)),
  showAlert: (config) => dispatch(showAlert(config)),
});

export default connect(mapStateToProps, mapDispatchToProps)(SendFlow);<|MERGE_RESOLUTION|>--- conflicted
+++ resolved
@@ -1,18 +1,10 @@
 import React, { Fragment, PureComponent } from 'react';
 import {
-<<<<<<< HEAD
   View,
   InteractionManager,
   ScrollView,
-=======
->>>>>>> 62406715
   Alert,
-  InteractionManager,
   Platform,
-  ScrollView,
-  TextInput,
-  TouchableOpacity,
-  View,
 } from 'react-native';
 import PropTypes from 'prop-types';
 import { connect } from 'react-redux';
@@ -55,14 +47,7 @@
 } from '../../../../actions/transaction';
 import ErrorMessage from '../ErrorMessage';
 import { strings } from '../../../../../locales/i18n';
-<<<<<<< HEAD
 import { ADDRESS_BOOK_NEXT_BUTTON } from '../../../../constants/test-ids';
-=======
-import {
-  ADD_ADDRESS_MODAL_CONTAINER_ID,
-  ADDRESS_BOOK_NEXT_BUTTON,
-} from '../../../../constants/test-ids';
->>>>>>> 62406715
 import Routes from '../../../../constants/navigation/Routes';
 import {
   CONTACT_ALREADY_SAVED,
@@ -70,15 +55,7 @@
   SYMBOL_ERROR,
 } from '../../../../constants/error';
 import createStyles from './styles';
-<<<<<<< HEAD
 import { ADD_ADDRESS_BUTTON } from '../../../../../wdio/screen-objects/testIDs/Screens/SendScreen.testIds';
-=======
-import {
-  ADD_ADDRESS_BUTTON,
-  SEND_SCREEN_ID,
-} from '../../../../../wdio/screen-objects/testIDs/Screens/SendScreen.testIds';
-import { ENTER_ALIAS_INPUT_BOX_ID } from '../../../../../wdio/screen-objects/testIDs/Screens/AddressBook.testids';
->>>>>>> 62406715
 import generateTestId from '../../../../../wdio/utils/generateTestId';
 import {
   selectChainId,
@@ -465,69 +442,6 @@
     navigation.navigate('Amount');
   };
 
-<<<<<<< HEAD
-=======
-  renderAddToAddressBookModal = () => {
-    const { addToAddressBookModalVisible, alias } = this.state;
-    const colors = this.context.colors || mockTheme.colors;
-    const themeAppearance = this.context.themeAppearance || 'light';
-    const styles = createStyles(colors);
-
-    return (
-      <ActionModal
-        modalVisible={addToAddressBookModalVisible}
-        confirmText={strings('address_book.save')}
-        cancelText={strings('address_book.cancel')}
-        onCancelPress={this.toggleAddToAddressBookModal}
-        onRequestClose={this.toggleAddToAddressBookModal}
-        onConfirmPress={this.onSaveToAddressBook}
-        cancelButtonMode={'normal'}
-        confirmButtonMode={'confirm'}
-        confirmDisabled={!alias}
-      >
-        <View style={styles.addToAddressBookRoot}>
-          <View
-            style={styles.addToAddressBookWrapper}
-            {...generateTestId(Platform, ADD_ADDRESS_MODAL_CONTAINER_ID)}
-          >
-            <View style={baseStyles.flexGrow}>
-              <Text style={styles.addTextTitle}>
-                {strings('address_book.add_to_address_book')}
-              </Text>
-              <Text style={styles.addTextSubtitle}>
-                {strings('address_book.enter_an_alias')}
-              </Text>
-              <View style={styles.addInputWrapper}>
-                <View style={styles.input}>
-                  <TextInput
-                    autoFocus
-                    autoCapitalize="none"
-                    autoCorrect={false}
-                    onChangeText={this.onChangeAlias}
-                    placeholder={strings(
-                      'address_book.enter_an_alias_placeholder',
-                    )}
-                    placeholderTextColor={colors.text.muted}
-                    spellCheck={false}
-                    style={styles.addTextInput}
-                    numberOfLines={1}
-                    onBlur={this.onBlur}
-                    onFocus={this.onInputFocus}
-                    onSubmitEditing={this.onFocus}
-                    value={alias}
-                    keyboardAppearance={themeAppearance}
-                    {...generateTestId(Platform, ENTER_ALIAS_INPUT_BOX_ID)}
-                  />
-                </View>
-              </View>
-            </View>
-          </View>
-        </View>
-      </ActionModal>
-    );
-  };
-
->>>>>>> 62406715
   onToInputFocus = () => {
     const { toInputHighlighted } = this.state;
     this.setState({ toInputHighlighted: !toInputHighlighted });
