--- conflicted
+++ resolved
@@ -224,12 +224,8 @@
 		/**
 		 * Indicates whether the current transaction is a deep link transaction
 		 */
-<<<<<<< HEAD
-		isPaymentRequest: PropTypes.bool
-=======
 		isPaymentRequest: PropTypes.bool,
 		addRecent: PropTypes.func
->>>>>>> 456d8536
 	};
 
 	addressToInputRef = React.createRef();
