--- conflicted
+++ resolved
@@ -400,24 +400,15 @@
     );
   };
 
-<<<<<<< HEAD
   /**
    * This set to the state all the information
    *  that come from validating an ENS or address
    * @param {*} toSelectedAddress - The address or the ens writted on the destination input
    */
-  validateAddressOrENSFromInput = async (toSelectedAddress) => {
+  validateAddressOrENSFromInput = async (toAccount) => {
     const { network, addressBook, identities, providerType } = this.props;
     const {
       addressError,
-=======
-  validateAddressOrENSFromInput = async (toAccount) => {
-    const { AssetsContractController } = Engine.context;
-    const { addressBook, network, identities, providerType } = this.props;
-    const networkAddressBook = addressBook[network] || {};
-    let addressError,
-      toAddressName,
->>>>>>> 79c4e431
       toEnsName,
       addressReady,
       toEnsAddress,
@@ -426,100 +417,13 @@
       errorContinue,
       isOnlyWarning,
       confusableCollection,
-<<<<<<< HEAD
     } = await validateAddressOrENS({
-      toAccount: toSelectedAddress,
+      toAccount,
       network,
       addressBook,
       identities,
       providerType,
     });
-=======
-      toEnsAddressResolved;
-    let [addToAddressToAddressBook, toSelectedAddressReady] = [false, false];
-    if (isValidHexAddress(toAccount, { mixedCaseUseChecksum: true })) {
-      const checksummedAddress = toChecksumAddress(toAccount);
-      toSelectedAddressReady = true;
-      const ens = await doENSReverseLookup(checksummedAddress);
-      if (ens) {
-        toAddressName = ens;
-        if (
-          !networkAddressBook[checksummedAddress] &&
-          !identities[checksummedAddress]
-        ) {
-          addToAddressToAddressBook = true;
-        }
-      } else if (
-        !networkAddressBook[checksummedAddress] &&
-        !identities[checksummedAddress]
-      ) {
-        toAddressName = toAccount;
-        // If not in the addressBook nor user accounts
-        addToAddressToAddressBook = true;
-      }
-
-      // Check if it's token contract address on mainnet
-      const networkId = NetworkList[providerType].networkId;
-      if (networkId === 1) {
-        try {
-          const symbol = await AssetsContractController.getERC721AssetSymbol(
-            checksummedAddress,
-          );
-          if (symbol) {
-            addressError = (
-              <Text>
-                <Text>
-                  {strings('transaction.tokenContractAddressWarning_1')}
-                </Text>
-                <Text bold>
-                  {strings('transaction.tokenContractAddressWarning_2')}
-                </Text>
-                <Text>
-                  {strings('transaction.tokenContractAddressWarning_3')}
-                </Text>
-              </Text>
-            );
-            errorContinue = true;
-          }
-        } catch (e) {
-          // Not a token address
-        }
-      }
-
-      /**
-       * Not using this for now; Import isSmartContractAddress from utils/transaction and use this for checking smart contract: await isSmartContractAddress(toEnsAddressResolved || toAccount);
-       * Check if it's smart contract address
-       */
-      /*
-			const smart = false; //
-
-			if (smart) {
-				addressError = strings('transaction.smartContractAddressWarning');
-				isOnlyWarning = true;
-			}
-			*/
-    } else if (isENS(toAccount)) {
-      toEnsName = toAccount;
-      confusableCollection = collectConfusables(toEnsName);
-      const resolvedAddress = await doENSLookup(toAccount, network);
-      if (resolvedAddress) {
-        const checksummedAddress = toChecksumAddress(resolvedAddress);
-        toAddressName = toAccount;
-        toEnsAddressResolved = resolvedAddress;
-        toSelectedAddressReady = true;
-        if (
-          !networkAddressBook[checksummedAddress] &&
-          !identities[checksummedAddress]
-        ) {
-          addToAddressToAddressBook = true;
-        }
-      } else {
-        addressError = strings('transaction.could_not_resolve_ens');
-      }
-    } else if (toAccount && toAccount.length >= 42) {
-      addressError = strings('transaction.invalid_address');
-    }
->>>>>>> 79c4e431
 
     this.setState({
       addressError,
