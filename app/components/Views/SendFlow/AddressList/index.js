import React, { PureComponent } from 'react';
import { StyleSheet, View, Text, TouchableOpacity, ScrollView, ActivityIndicator } from 'react-native';
import { fontStyles } from '../../../../styles/common';
import PropTypes from 'prop-types';
import { connect } from 'react-redux';
import Fuse from 'fuse.js';
import { isSmartContractAddress } from '../../../../util/transactions';
import { strings } from '../../../../../locales/i18n';
import AddressElement from '../AddressElement';
import { ThemeContext, mockTheme } from '../../../../util/theme';

const createStyles = (colors) =>
	StyleSheet.create({
		root: {
			flex: 1,
			backgroundColor: colors.background.default,
		},
		messageText: {
			...fontStyles.normal,
			color: colors.primary.default,
			fontSize: 16,
			textAlign: 'center',
		},
		messageLeft: {
			textAlign: 'left',
		},
		myAccountsWrapper: {
			flexGrow: 1,
		},
		myAccountsTouchable: {
			borderBottomWidth: 1,
			borderBottomColor: colors.border.muted,
			padding: 16,
		},
		labelElementWrapper: {
			backgroundColor: colors.background.default,
			flexDirection: 'row',
			alignItems: 'center',
<<<<<<< HEAD
=======
			justifyContent: 'space-between',
>>>>>>> 9d732c5e
			borderBottomWidth: 1,
			borderBottomColor: colors.border.muted,
			padding: 8,
		},
		labelElementInitialText: {
			textTransform: 'uppercase',
		},
		labelElementText: {
			...fontStyles.normal,
			fontSize: 12,
			marginHorizontal: 8,
			color: colors.text.alternative,
		},
<<<<<<< HEAD
	});

const LabelElement = (label, checkingForSmartContracts, showLoading) => {
	const colors = this.context.colors || mockTheme.colors;
	const styles = createStyles(colors);
	return (
		<View key={label} style={styles.labelElementWrapper}>
			<Text style={[styles.labelElementText, label.length > 1 ? {} : styles.labelElementInitialText]}>
				{label}
			</Text>
			{showLoading && checkingForSmartContracts && <ActivityIndicator size="small" color={colors.grey500} />}
		</View>
	);
};

=======
		activityIndicator: {
			color: colors.icon.default,
		},
	});

const LabelElement = (styles, label, checkingForSmartContracts = false, showLoading = false) => (
	<View key={label} style={styles.labelElementWrapper}>
		<Text style={[styles.labelElementText, label.length > 1 ? {} : styles.labelElementInitialText]}>{label}</Text>
		{showLoading && checkingForSmartContracts && (
			<ActivityIndicator size="small" style={styles.activityIndicator} />
		)}
	</View>
);
>>>>>>> 9d732c5e
/**
 * View that wraps the wraps the "Send" screen
 */
class AddressList extends PureComponent {
	static propTypes = {
		/**
		 * List of accounts from the PreferencesController
		 */
		identities: PropTypes.object,
		/**
		 * Map representing the address book
		 */
		addressBook: PropTypes.object,
		/**
		 * Search input from parent component
		 */
		inputSearch: PropTypes.string,
		/**
		 * Network id
		 */
		network: PropTypes.string,
		/**
		 * Callback called when account in address book is pressed
		 */
		onAccountPress: PropTypes.func,
		/**
		 * Callback called when account in address book is long pressed
		 */
		onAccountLongPress: PropTypes.func,
		/**
		 * Whether it only has to render address book
		 */
		onlyRenderAddressBook: PropTypes.bool,
		reloadAddressList: PropTypes.bool,
		/**
		 * An array that represents the user's recent toAddresses
		 */
		recents: PropTypes.array,
	};

	state = {
		myAccountsOpened: false,
		processedAddressBookList: undefined,
		contactElements: [],
		checkingForSmartContracts: false,
	};

	networkAddressBook = {};

	componentDidMount = () => {
		const { addressBook, network } = this.props;
		this.networkAddressBook = addressBook[network] || {};
		const networkAddressBookList = Object.keys(this.networkAddressBook).map(
			(address) => this.networkAddressBook[address]
		);
		this.fuse = new Fuse(networkAddressBookList, {
			shouldSort: true,
			threshold: 0.45,
			location: 0,
			distance: 10,
			maxPatternLength: 32,
			minMatchCharLength: 1,
			keys: [
				{ name: 'name', weight: 0.5 },
				{ name: 'address', weight: 0.5 },
			],
		});
		this.parseAddressBook(networkAddressBookList);
	};

	componentDidUpdate = (prevProps) => {
		const { network, addressBook, reloadAddressList } = this.props;
		if (
			(prevProps.reloadAddressList && reloadAddressList !== prevProps.reloadAddressList) ||
			prevProps.inputSearch !== this.props.inputSearch ||
			JSON.stringify(prevProps.addressBook[network]) !== JSON.stringify(addressBook[network])
		) {
			let networkAddressBookList;
			if (this.props.inputSearch) {
				networkAddressBookList = this.fuse.search(this.props.inputSearch);
			} else {
				const { addressBook } = this.props;
				const networkAddressBook = addressBook[network] || {};
				networkAddressBookList = Object.keys(networkAddressBook).map((address) => networkAddressBook[address]);
			}
			this.parseAddressBook(networkAddressBookList);
		}
	};

	openMyAccounts = () => {
		this.setState({ myAccountsOpened: true });
	};

	parseAddressBook = (networkAddressBookList) => {
		const contactElements = [];
		const addressBookTree = {};
		networkAddressBookList.forEach((contact) => {
			this.setState({ checkingForSmartContracts: true });

			isSmartContractAddress(contact.address, contact.chainId)
				.then((isSmartContract) => {
					if (isSmartContract) {
						contact.isSmartContract = true;
						return this.setState({ checkingForSmartContracts: false });
					}

					contact.isSmartContract = false;
					return this.setState({ checkingForSmartContracts: false });
				})
				.catch(() => {
					contact.isSmartContract = false;
				});
		});

		networkAddressBookList.forEach((contact) => {
			const contactNameInitial = contact && contact.name && contact.name[0];
			const nameInitial = contactNameInitial && contactNameInitial.match(/[a-z]/i);
			const initial = nameInitial ? nameInitial[0] : strings('address_book.others');
			if (Object.keys(addressBookTree).includes(initial)) {
				addressBookTree[initial].push(contact);
			} else if (contact.isSmartContract && !this.props.onlyRenderAddressBook) {
				null;
			} else {
				addressBookTree[initial] = [contact];
			}
		});
		Object.keys(addressBookTree)
			.sort()
			.forEach((initial) => {
				contactElements.push(initial);
				addressBookTree[initial].forEach((contact) => {
					contactElements.push(contact);
				});
			});
		this.setState({ contactElements });
	};

	renderMyAccounts = () => {
		const { identities, onAccountPress, inputSearch, onAccountLongPress } = this.props;
		const { myAccountsOpened } = this.state;
		const colors = this.context.colors || mockTheme.colors;
		const styles = createStyles(colors);

		if (inputSearch) return;
		return !myAccountsOpened ? (
			<TouchableOpacity
				style={styles.myAccountsTouchable}
				onPress={this.openMyAccounts}
				testID={'my-accounts-button'}
			>
				<Text style={[styles.messageText, styles.messageLeft]}>{strings('address_book.between_account')}</Text>
			</TouchableOpacity>
		) : (
			<View>
				{Object.keys(identities).map((address) => (
					<AddressElement
						key={address}
						address={address}
						name={identities[address].name}
						onAccountPress={onAccountPress}
						onAccountLongPress={onAccountLongPress}
						testID={'account-identity'}
					/>
				))}
			</View>
		);
	};

	renderElement = (element) => {
		const { onAccountPress, onAccountLongPress } = this.props;
		const colors = this.context.colors || mockTheme.colors;
		const styles = createStyles(colors);

		if (typeof element === 'string') {
<<<<<<< HEAD
			return LabelElement(element, styles);
=======
			return LabelElement(styles, element);
>>>>>>> 9d732c5e
		}

		const key = element.address + element.name;

		return (
			<AddressElement
				key={key}
				address={element.address}
				name={element.name}
				onAccountPress={onAccountPress}
				onAccountLongPress={onAccountLongPress}
				testID={'account-address'}
			/>
		);
	};

	renderRecents = () => {
		const { recents, identities, addressBook, network, onAccountPress, onAccountLongPress, inputSearch } =
			this.props;
		const networkAddressBook = addressBook[network] || {};
		const colors = this.context.colors || mockTheme.colors;
		const styles = createStyles(colors);

		if (!recents.length || inputSearch) return;
		return (
			<>
				{LabelElement(styles, strings('address_book.recents'), this.state.checkingForSmartContracts, true)}
				{recents
					.filter((recent) => recent != null)
					.map((address, index) => (
						<AddressElement
							key={index}
							address={address}
							name={identities[address]?.name || networkAddressBook[address]?.name}
							onAccountPress={onAccountPress}
							onAccountLongPress={onAccountLongPress}
						/>
					))}
			</>
		);
	};

	render = () => {
		const { contactElements } = this.state;
		const { onlyRenderAddressBook } = this.props;
		const colors = this.context.colors || mockTheme.colors;
		const styles = createStyles(colors);
		const sendFlowContacts = [];
		const colors = this.context.colors || mockTheme.colors;
		const styles = createStyles(colors);

		contactElements.filter((element) => {
			if (typeof element === 'object' && element.isSmartContract === false) {
				const nameInitial = element && element.name && element.name[0];
				if (sendFlowContacts.includes(nameInitial)) {
					sendFlowContacts.push(element);
				} else {
					sendFlowContacts.push(nameInitial);
					sendFlowContacts.push(element);
				}
			}
			return element;
		});

		return (
			<View style={styles.root}>
				<ScrollView style={styles.myAccountsWrapper}>
					{!onlyRenderAddressBook && this.renderMyAccounts()}
					{!onlyRenderAddressBook && this.renderRecents()}
					{!onlyRenderAddressBook
						? sendFlowContacts.map(this.renderElement)
						: contactElements.map(this.renderElement)}
				</ScrollView>
			</View>
		);
	};
}

AddressList.contextType = ThemeContext;

const mapStateToProps = (state) => ({
	recents: state.recents,
	addressBook: state.engine.backgroundState.AddressBookController.addressBook,
	identities: state.engine.backgroundState.PreferencesController.identities,
	network: state.engine.backgroundState.NetworkController.network,
	transactions: state.engine.backgroundState.TransactionController.transactions,
	chainId: state.engine.backgroundState.NetworkController.provider.chainId,
});

export default connect(mapStateToProps)(AddressList);<|MERGE_RESOLUTION|>--- conflicted
+++ resolved
@@ -36,10 +36,7 @@
 			backgroundColor: colors.background.default,
 			flexDirection: 'row',
 			alignItems: 'center',
-<<<<<<< HEAD
-=======
 			justifyContent: 'space-between',
->>>>>>> 9d732c5e
 			borderBottomWidth: 1,
 			borderBottomColor: colors.border.muted,
 			padding: 8,
@@ -53,28 +50,10 @@
 			marginHorizontal: 8,
 			color: colors.text.alternative,
 		},
-<<<<<<< HEAD
-	});
-
-const LabelElement = (label, checkingForSmartContracts, showLoading) => {
-	const colors = this.context.colors || mockTheme.colors;
-	const styles = createStyles(colors);
-	return (
-		<View key={label} style={styles.labelElementWrapper}>
-			<Text style={[styles.labelElementText, label.length > 1 ? {} : styles.labelElementInitialText]}>
-				{label}
-			</Text>
-			{showLoading && checkingForSmartContracts && <ActivityIndicator size="small" color={colors.grey500} />}
-		</View>
-	);
-};
-
-=======
 		activityIndicator: {
 			color: colors.icon.default,
 		},
 	});
-
 const LabelElement = (styles, label, checkingForSmartContracts = false, showLoading = false) => (
 	<View key={label} style={styles.labelElementWrapper}>
 		<Text style={[styles.labelElementText, label.length > 1 ? {} : styles.labelElementInitialText]}>{label}</Text>
@@ -83,7 +62,6 @@
 		)}
 	</View>
 );
->>>>>>> 9d732c5e
 /**
  * View that wraps the wraps the "Send" screen
  */
@@ -258,11 +236,7 @@
 		const styles = createStyles(colors);
 
 		if (typeof element === 'string') {
-<<<<<<< HEAD
-			return LabelElement(element, styles);
-=======
 			return LabelElement(styles, element);
->>>>>>> 9d732c5e
 		}
 
 		const key = element.address + element.name;
@@ -311,8 +285,6 @@
 		const colors = this.context.colors || mockTheme.colors;
 		const styles = createStyles(colors);
 		const sendFlowContacts = [];
-		const colors = this.context.colors || mockTheme.colors;
-		const styles = createStyles(colors);
 
 		contactElements.filter((element) => {
 			if (typeof element === 'object' && element.isSmartContract === false) {
