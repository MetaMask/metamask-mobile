--- conflicted
+++ resolved
@@ -6,16 +6,6 @@
 import Fuse from 'fuse.js';
 import { strings } from '../../../../../locales/i18n';
 import AddressElement from '../AddressElement';
-<<<<<<< HEAD
-import {
-	decodeTransferData,
-	TRANSFER_FUNCTION_SIGNATURE,
-	TRANSFER_FROM_FUNCTION_SIGNATURE
-} from '../../../../util/transactions';
-import { swapsUtils } from '@metamask/swaps-controller';
-import { toLowerCaseEquals } from '../../../../util/general';
-=======
->>>>>>> 456d8536
 
 const styles = StyleSheet.create({
 	root: {
@@ -99,15 +89,9 @@
 		onlyRenderAddressBook: PropTypes.bool,
 		reloadAddressList: PropTypes.bool,
 		/**
-<<<<<<< HEAD
-		 * Chain id
-		 */
-		chainId: PropTypes.string
-=======
 		 * An array that represents the user's recent toAddresses
 		 */
 		recents: PropTypes.array
->>>>>>> 456d8536
 	};
 
 	state = {
@@ -159,62 +143,6 @@
 		this.setState({ myAccountsOpened: true });
 	};
 
-<<<<<<< HEAD
-	getRecentAddresses = inputSearch => {
-		const { transactions, network, identities, onAccountPress, onAccountLongPress, chainId } = this.props;
-		const recents = [];
-		const parsedRecents = [];
-		if (!inputSearch) {
-			const networkTransactions = transactions
-				.filter(tx => tx.networkID === network)
-				.sort((a, b) => b.time - a.time);
-			networkTransactions.forEach(async ({ transaction: { to, data } }) => {
-				// ignore contract deployments
-				if (!to) return;
-				// Check if is a transfer tx
-				if (data && data.substring(0, 10) === TRANSFER_FUNCTION_SIGNATURE) {
-					[to] = decodeTransferData('transfer', data);
-				} else if (data && data.substring(0, 10) === TRANSFER_FROM_FUNCTION_SIGNATURE) {
-					[, to] = decodeTransferData('transferFrom', data);
-				}
-				const checksummedTo = safeToChecksumAddress(to);
-				if (recents.length > 2) return;
-				const swapsContractAddress = swapsUtils.getSwapsContractAddress(chainId);
-				if (
-					!recents.includes(checksummedTo) &&
-					!Object.keys(identities).includes(checksummedTo) &&
-					!toLowerCaseEquals(checksummedTo, swapsContractAddress)
-				) {
-					recents.push(checksummedTo);
-					if (this.networkAddressBook[checksummedTo]) {
-						parsedRecents.push(
-							<AddressElement
-								key={checksummedTo}
-								address={checksummedTo}
-								name={this.networkAddressBook[checksummedTo].name}
-								onAccountPress={onAccountPress}
-								onAccountLongPress={onAccountLongPress}
-							/>
-						);
-					} else {
-						parsedRecents.push(
-							<AddressElement
-								key={checksummedTo}
-								address={checksummedTo}
-								onAccountPress={onAccountPress}
-								onAccountLongPress={onAccountLongPress}
-							/>
-						);
-					}
-				}
-			});
-			parsedRecents.length && parsedRecents.unshift(LabelElement(strings('address_book.recents')));
-		}
-		this.setState({ processedRecentsList: parsedRecents });
-	};
-
-=======
->>>>>>> 456d8536
 	parseAddressBook = networkAddressBookList => {
 		const contactElements = [];
 		const addressBookTree = {};
