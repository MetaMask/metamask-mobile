import React, { PureComponent } from 'react';
import {
  StyleSheet,
  View,
  Text,
  TouchableOpacity,
  ScrollView,
  ActivityIndicator,
} from 'react-native';
import { fontStyles } from '../../../../styles/common';
import PropTypes from 'prop-types';
import { connect } from 'react-redux';
import Fuse from 'fuse.js';
import { isSmartContractAddress } from '../../../../util/transactions';
import { strings } from '../../../../../locales/i18n';
import AddressElement from '../AddressElement';
import { ThemeContext, mockTheme } from '../../../../util/theme';

const createStyles = (colors) =>
  StyleSheet.create({
    root: {
      flex: 1,
      backgroundColor: colors.background.default,
    },
    messageText: {
      ...fontStyles.normal,
      color: colors.primary.default,
      fontSize: 16,
      textAlign: 'center',
    },
    messageLeft: {
      textAlign: 'left',
    },
    myAccountsWrapper: {
      flexGrow: 1,
    },
    myAccountsTouchable: {
      borderBottomWidth: 1,
      borderBottomColor: colors.border.muted,
      padding: 16,
    },
    labelElementWrapper: {
      backgroundColor: colors.background.default,
      flexDirection: 'row',
      alignItems: 'center',
      justifyContent: 'space-between',
      borderBottomWidth: 1,
      borderBottomColor: colors.border.muted,
      padding: 8,
    },
    labelElementInitialText: {
      textTransform: 'uppercase',
    },
    labelElementText: {
      ...fontStyles.normal,
      fontSize: 12,
      marginHorizontal: 8,
      color: colors.text.alternative,
    },
    activityIndicator: {
      color: colors.icon.default,
    },
  });

const LabelElement = (
  styles,
  label,
  checkingForSmartContracts = false,
  showLoading = false,
) => (
  <View key={label} style={styles.labelElementWrapper}>
    <Text
      style={[
        styles.labelElementText,
        label.length > 1 ? {} : styles.labelElementInitialText,
      ]}
    >
      {label}
    </Text>
    {showLoading && checkingForSmartContracts && (
      <ActivityIndicator size="small" style={styles.activityIndicator} />
    )}
  </View>
);
/**
 * View that wraps the wraps the "Send" screen
 */
class AddressList extends PureComponent {
  static propTypes = {
    /**
     * List of accounts from the PreferencesController
     */
    identities: PropTypes.object,
    /**
     * Map representing the address book
     */
    addressBook: PropTypes.object,
    /**
     * Search input from parent component
     */
    inputSearch: PropTypes.string,
    /**
     * Network id
     */
    network: PropTypes.string,
    /**
     * Callback called when account in address book is pressed
     */
    onAccountPress: PropTypes.func,
    /**
     * Callback called when account in address book is long pressed
     */
    onAccountLongPress: PropTypes.func,
    /**
     * Whether it only has to render address book
     */
    onlyRenderAddressBook: PropTypes.bool,
    reloadAddressList: PropTypes.bool,
    /**
     * An array that represents the user's recent toAddresses
     */
    recents: PropTypes.array,
  };

  state = {
    myAccountsOpened: false,
    processedAddressBookList: undefined,
    contactElements: [],
    checkingForSmartContracts: false,
  };

  networkAddressBook = {};

  componentDidMount = () => {
    const { addressBook, network } = this.props;
    this.networkAddressBook = addressBook[network] || {};
    const networkAddressBookList = Object.keys(this.networkAddressBook).map(
      (address) => this.networkAddressBook[address],
    );
    this.fuse = new Fuse(networkAddressBookList, {
      shouldSort: true,
      threshold: 0.45,
      location: 0,
      distance: 10,
      maxPatternLength: 32,
      minMatchCharLength: 1,
      keys: [
        { name: 'name', weight: 0.5 },
        { name: 'address', weight: 0.5 },
      ],
    });
    this.parseAddressBook(networkAddressBookList);
  };

  componentDidUpdate = (prevProps) => {
    const { network, addressBook, reloadAddressList } = this.props;
    if (
      (prevProps.reloadAddressList &&
        reloadAddressList !== prevProps.reloadAddressList) ||
      prevProps.inputSearch !== this.props.inputSearch ||
      JSON.stringify(prevProps.addressBook[network]) !==
        JSON.stringify(addressBook[network])
    ) {
      let networkAddressBookList;
      if (this.props.inputSearch) {
        networkAddressBookList = this.fuse.search(this.props.inputSearch);
      } else {
        const { addressBook } = this.props;
        const networkAddressBook = addressBook[network] || {};
        networkAddressBookList = Object.keys(networkAddressBook).map(
          (address) => networkAddressBook[address],
        );
      }
      this.parseAddressBook(networkAddressBookList);
    }
  };

  openMyAccounts = () => {
    this.setState({ myAccountsOpened: true });
  };

  parseAddressBook = (networkAddressBookList) => {
    const contactElements = [];
    const addressBookTree = {};
    networkAddressBookList.forEach((contact) => {
      this.setState({ checkingForSmartContracts: true });

      isSmartContractAddress(contact.address, contact.chainId)
        .then((isSmartContract) => {
          if (isSmartContract) {
            contact.isSmartContract = true;
            return this.setState({ checkingForSmartContracts: false });
          }

          contact.isSmartContract = false;
          return this.setState({ checkingForSmartContracts: false });
        })
        .catch(() => {
          contact.isSmartContract = false;
        });
    });

    networkAddressBookList.forEach((contact) => {
      const contactNameInitial = contact && contact.name && contact.name[0];
      const nameInitial =
        contactNameInitial && contactNameInitial.match(/[a-z]/i);
      const initial = nameInitial
        ? nameInitial[0]
        : strings('address_book.others');
      if (Object.keys(addressBookTree).includes(initial)) {
        addressBookTree[initial].push(contact);
      } else if (contact.isSmartContract && !this.props.onlyRenderAddressBook) {
        null;
      } else {
        addressBookTree[initial] = [contact];
      }
    });
    Object.keys(addressBookTree)
      .sort()
      .forEach((initial) => {
        contactElements.push(initial);
        addressBookTree[initial].forEach((contact) => {
          contactElements.push(contact);
        });
      });
    this.setState({ contactElements });
  };

  renderMyAccounts = () => {
    const { identities, onAccountPress, inputSearch, onAccountLongPress } =
      this.props;
    const { myAccountsOpened } = this.state;
    const colors = this.context.colors || mockTheme.colors;
    const styles = createStyles(colors);

    if (inputSearch) return;
    return !myAccountsOpened ? (
      <TouchableOpacity
        style={styles.myAccountsTouchable}
        onPress={this.openMyAccounts}
        testID={'my-accounts-button'}
      >
        <Text style={[styles.messageText, styles.messageLeft]}>
          {strings('address_book.between_account')}
        </Text>
      </TouchableOpacity>
    ) : (
      <View>
        {Object.keys(identities).map((address) => (
          <AddressElement
            key={address}
            address={address}
            name={identities[address].name}
            onAccountPress={onAccountPress}
            onAccountLongPress={onAccountLongPress}
            testID={'account-identity'}
          />
        ))}
      </View>
    );
  };

  renderElement = (element) => {
    const { onAccountPress, onAccountLongPress } = this.props;
    const colors = this.context.colors || mockTheme.colors;
    const styles = createStyles(colors);

    if (typeof element === 'string') {
      return LabelElement(styles, element);
    }

    const key = element.address + element.name;

    return (
      <AddressElement
        key={key}
        address={element.address}
        name={element.name}
        onAccountPress={onAccountPress}
        onAccountLongPress={onAccountLongPress}
        testID={'account-address'}
      />
    );
  };

  renderRecents = () => {
    const {
      recents,
      identities,
      addressBook,
      network,
      onAccountPress,
      onAccountLongPress,
      inputSearch,
    } = this.props;
    const networkAddressBook = addressBook[network] || {};
    const colors = this.context.colors || mockTheme.colors;
    const styles = createStyles(colors);

<<<<<<< HEAD
		const addressName = (address) =>
			Object.values(networkAddressBook).find(
				(addressBook) => addressBook.address.toLowerCase() === address.toLowerCase()
			)?.name ||
			Object.values(identities).find((addressBook) => addressBook.address.toLowerCase() === address.toLowerCase())
				?.name;

		if (!recents.length || inputSearch) return;

		return (
			<>
				{LabelElement(styles, strings('address_book.recents'), this.state.checkingForSmartContracts, true)}
				{recents
					.filter((recent) => recent != null)
					.map((address, index) => (
						<AddressElement
							key={index}
							address={address}
							name={addressName(address)}
							onAccountPress={onAccountPress}
							onAccountLongPress={onAccountLongPress}
						/>
					))}
			</>
		);
	};
=======
    if (!recents.length || inputSearch) return;
    return (
      <>
        {LabelElement(
          styles,
          strings('address_book.recents'),
          this.state.checkingForSmartContracts,
          true,
        )}
        {recents
          .filter((recent) => recent != null)
          .map((address, index) => (
            <AddressElement
              key={index}
              address={address}
              name={
                identities[address]?.name || networkAddressBook[address]?.name
              }
              onAccountPress={onAccountPress}
              onAccountLongPress={onAccountLongPress}
            />
          ))}
      </>
    );
  };
>>>>>>> 91d8e525

  render = () => {
    const { contactElements } = this.state;
    const { onlyRenderAddressBook } = this.props;
    const colors = this.context.colors || mockTheme.colors;
    const styles = createStyles(colors);
    const sendFlowContacts = [];

    contactElements.filter((element) => {
      if (typeof element === 'object' && element.isSmartContract === false) {
        const nameInitial = element && element.name && element.name[0];
        if (sendFlowContacts.includes(nameInitial)) {
          sendFlowContacts.push(element);
        } else {
          sendFlowContacts.push(nameInitial);
          sendFlowContacts.push(element);
        }
      }
      return element;
    });

    return (
      <View style={styles.root}>
        <ScrollView style={styles.myAccountsWrapper}>
          {!onlyRenderAddressBook && this.renderMyAccounts()}
          {!onlyRenderAddressBook && this.renderRecents()}
          {!onlyRenderAddressBook
            ? sendFlowContacts.map(this.renderElement)
            : contactElements.map(this.renderElement)}
        </ScrollView>
      </View>
    );
  };
}

AddressList.contextType = ThemeContext;

const mapStateToProps = (state) => ({
  recents: state.recents,
  addressBook: state.engine.backgroundState.AddressBookController.addressBook,
  identities: state.engine.backgroundState.PreferencesController.identities,
  network: state.engine.backgroundState.NetworkController.network,
  transactions: state.engine.backgroundState.TransactionController.transactions,
  chainId: state.engine.backgroundState.NetworkController.provider.chainId,
});

export default connect(mapStateToProps)(AddressList);<|MERGE_RESOLUTION|>--- conflicted
+++ resolved
@@ -297,35 +297,18 @@
     const colors = this.context.colors || mockTheme.colors;
     const styles = createStyles(colors);
 
-<<<<<<< HEAD
-		const addressName = (address) =>
-			Object.values(networkAddressBook).find(
-				(addressBook) => addressBook.address.toLowerCase() === address.toLowerCase()
-			)?.name ||
-			Object.values(identities).find((addressBook) => addressBook.address.toLowerCase() === address.toLowerCase())
-				?.name;
-
-		if (!recents.length || inputSearch) return;
-
-		return (
-			<>
-				{LabelElement(styles, strings('address_book.recents'), this.state.checkingForSmartContracts, true)}
-				{recents
-					.filter((recent) => recent != null)
-					.map((address, index) => (
-						<AddressElement
-							key={index}
-							address={address}
-							name={addressName(address)}
-							onAccountPress={onAccountPress}
-							onAccountLongPress={onAccountLongPress}
-						/>
-					))}
-			</>
-		);
-	};
-=======
+    const addressName = (address) =>
+      Object.values(networkAddressBook).find(
+        (addressBook) =>
+          addressBook.address.toLowerCase() === address.toLowerCase(),
+      )?.name ||
+      Object.values(identities).find(
+        (addressBook) =>
+          addressBook.address.toLowerCase() === address.toLowerCase(),
+      )?.name;
+
     if (!recents.length || inputSearch) return;
+
     return (
       <>
         {LabelElement(
@@ -340,9 +323,7 @@
             <AddressElement
               key={index}
               address={address}
-              name={
-                identities[address]?.name || networkAddressBook[address]?.name
-              }
+              name={addressName(address)}
               onAccountPress={onAccountPress}
               onAccountLongPress={onAccountLongPress}
             />
@@ -350,7 +331,6 @@
       </>
     );
   };
->>>>>>> 91d8e525
 
   render = () => {
     const { contactElements } = this.state;
