--- conflicted
+++ resolved
@@ -1302,15 +1302,9 @@
   };
 
   goToFaucet = () => {
-    // browser view is not available in this navigation stack */
     InteractionManager.runAfterInteractions(() => {
-<<<<<<< HEAD
-      this.props.navigation.navigate('BrowserTabHome', {
+      this.props.navigation.navigate(Routes.BROWSER_VIEW, {
         newTabUrl: AppConstants.URLS.MM_FAUCET,
-=======
-      this.props.navigation.navigate(Routes.BROWSER_VIEW, {
-        newTabUrl: mmFaucetUrl,
->>>>>>> fb7184c1
         timestamp: Date.now(),
       });
     });
