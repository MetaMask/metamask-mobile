--- conflicted
+++ resolved
@@ -776,11 +776,7 @@
 			}
 
 			InteractionManager.runAfterInteractions(() => {
-<<<<<<< HEAD
-				TransactionsNotificationManager.watchSubmittedTransaction({
-=======
 				NotificationManager.watchSubmittedTransaction({
->>>>>>> a1e624aa
 					...transactionMeta,
 					assetType
 				});
