import React, { PureComponent } from 'react';
import { colors, baseStyles, fontStyles } from '../../../../styles/common';
import {
	InteractionManager,
	StyleSheet,
	SafeAreaView,
	View,
	Alert,
	ScrollView,
	TouchableOpacity,
	ActivityIndicator
} from 'react-native';
import { KeyboardAwareScrollView } from 'react-native-keyboard-aware-scroll-view';
import { connect } from 'react-redux';
import { getSendFlowTitle } from '../../../UI/Navbar';
import { AddressFrom, AddressTo } from '../AddressInputs';
import PropTypes from 'prop-types';
import {
	renderFromWei,
	renderFromTokenMinimalUnit,
	weiToFiat,
	balanceToFiat,
	weiToFiatNumber,
	balanceToFiatNumber,
	renderFiatAddition,
	isDecimal,
	toBN
} from '../../../../util/number';
import { getTicker, decodeTransferData, getNormalizedTxState } from '../../../../util/transactions';
import StyledButton from '../../../UI/StyledButton';
import { util } from '@metamask/controllers';
import { prepareTransaction, resetTransaction, setNonce, setProposedNonce } from '../../../../actions/transaction';
import {
	apiEstimateModifiedToWEI,
	getGasPriceByChainId,
	getBasicGasEstimatesByChainId
} from '../../../../util/custom-gas';
import Engine from '../../../../core/Engine';
import Logger from '../../../../util/Logger';
import AccountList from '../../../UI/AccountList';
import CustomNonceModal from '../../../UI/CustomNonceModal';
import AnimatedTransactionModal from '../../../UI/AnimatedTransactionModal';
import TransactionReviewFeeCard from '../../../UI/TransactionReview/TransactionReviewFeeCard';
import CustomGas from '../../../UI/CustomGas';
import { doENSReverseLookup } from '../../../../util/ENSUtils';
import NotificationManager from '../../../../core/NotificationManager';
import { strings } from '../../../../../locales/i18n';
import collectiblesTransferInformation from '../../../../util/collectibles-transfer';
import CollectibleImage from '../../../UI/CollectibleImage';
import Modal from 'react-native-modal';
import IonicIcon from 'react-native-vector-icons/Ionicons';
import TransactionTypes from '../../../../core/TransactionTypes';
import Analytics from '../../../../core/Analytics';
import { ANALYTICS_EVENT_OPTS } from '../../../../util/analytics';
<<<<<<< HEAD
import { capitalize } from '../../../../util/general';
import { isMainNet, getNetworkName, getNetworkNonce } from '../../../../util/networks';
import Text from '../../../Base/Text';
=======
import { capitalize } from '../../../../util/format';
import { isMainNet, getNetworkName } from '../../../../util/networks';
import AnalyticsV2 from '../../../../util/analyticsV2';
>>>>>>> ade0934d

const EDIT = 'edit';
const EDIT_NONCE = 'edit_nonce';
const REVIEW = 'review';

const { hexToBN, BNToHex } = util;

const styles = StyleSheet.create({
	wrapper: {
		flex: 1,
		backgroundColor: colors.white
	},
	inputWrapper: {
		flex: 0,
		borderBottomWidth: 1,
		borderBottomColor: colors.grey050,
		paddingHorizontal: 8
	},
	amountWrapper: {
		flexDirection: 'column',
		margin: 24
	},
	textAmountLabel: {
		...fontStyles.normal,
		fontSize: 14,
		textAlign: 'center',
		color: colors.grey500,
		textTransform: 'uppercase',
		marginVertical: 3
	},
	textAmount: {
		fontFamily: 'Roboto-Light',
		fontWeight: fontStyles.light.fontWeight,
		color: colors.black,
		fontSize: 44,
		textAlign: 'center'
	},
	buttonNext: {
		flex: 1,
		marginHorizontal: 24,
		alignSelf: 'flex-end'
	},
	buttonNextWrapper: {
		flexDirection: 'row',
		alignItems: 'flex-end',
		marginBottom: 16
	},
	actionTouchable: {
		padding: 12
	},
	actionText: {
		...fontStyles.normal,
		color: colors.blue,
		fontSize: 14,
		alignSelf: 'center'
	},
	actionsWrapper: {
		margin: 24
	},
	collectibleImageWrapper: {
		flexDirection: 'column',
		alignItems: 'center',
		margin: 16
	},
	collectibleName: {
		...fontStyles.normal,
		fontSize: 18,
		color: colors.black,
		textAlign: 'center'
	},
	collectibleTokenId: {
		...fontStyles.normal,
		fontSize: 12,
		color: colors.grey500,
		marginTop: 8,
		textAlign: 'center'
	},
	collectibleImage: {
		height: 120,
		width: 120
	},
	qrCode: {
		marginBottom: 16,
		paddingHorizontal: 36,
		paddingBottom: 24,
		paddingTop: 16,
		backgroundColor: colors.grey000,
		borderRadius: 8,
		width: '100%'
	},
	hexDataWrapper: {
		padding: 10,
		alignItems: 'center'
	},
	addressTitle: {
		...fontStyles.bold,
		color: colors.black,
		alignItems: 'center',
		justifyContent: 'center',
		textAlign: 'center',
		fontSize: 16,
		marginBottom: 16
	},
	hexDataClose: {
		zIndex: 999,
		position: 'absolute',
		top: 12,
		right: 20
	},
	hexDataText: {
		textAlign: 'justify'
	},
	bottomModal: {
		justifyContent: 'flex-end',
		margin: 0
	},
	totalAmount: {
		...fontStyles.normal,
		color: colors.fontPrimary,
		fontSize: 14,
		textAlign: 'right',
		textTransform: 'uppercase',
		flexWrap: 'wrap',
		flex: 1
	},
	keyboardAwareWrapper: {
		flex: 1,
		justifyContent: 'flex-end'
	},
	errorWrapper: {
		marginHorizontal: 24,
		marginTop: 12,
		paddingHorizontal: 10,
		paddingVertical: 8,
		backgroundColor: colors.red000,
		borderColor: colors.red,
		borderRadius: 8,
		borderWidth: 1,
		justifyContent: 'center',
		alignItems: 'center'
	},
	error: {
		color: colors.red,
		fontSize: 12,
		lineHeight: 16,
		...fontStyles.normal,
		textAlign: 'center'
	},
	underline: {
		textDecorationLine: 'underline',
		...fontStyles.bold
	},
	over: {
		color: colors.red,
		...fontStyles.bold
	}
});

/**
 * View that wraps the wraps the "Send" screen
 */
class Confirm extends PureComponent {
	static navigationOptions = ({ navigation, screenProps }) =>
		getSendFlowTitle('send.confirm', navigation, screenProps);

	static propTypes = {
		/**
		 * Object that represents the navigator
		 */
		navigation: PropTypes.object,
		/**
		 * Map of accounts to information objects including balances
		 */
		accounts: PropTypes.object,
		/**
		 * Object containing token balances in the format address => balance
		 */
		contractBalances: PropTypes.object,
		/**
		 * Current provider ticker
		 */
		ticker: PropTypes.string,
		/**
		 * Current transaction state
		 */
		transactionState: PropTypes.object,
		/**
		 * Normalized transaction state
		 */
		transaction: PropTypes.object.isRequired,
		/**
		 * ETH to current currency conversion rate
		 */
		conversionRate: PropTypes.number,
		/**
		 * Currency code of the currently-active currency
		 */
		currentCurrency: PropTypes.string,
		/**
		 * Object containing token exchange rates in the format address => exchangeRate
		 */
		contractExchangeRates: PropTypes.object,
		/**
		 * Set transaction object to be sent
		 */
		prepareTransaction: PropTypes.func,
		/**
		 * Network id
		 */
		network: PropTypes.string,
		/**
		 * Indicates whether hex data should be shown in transaction editor
		 */
		showHexData: PropTypes.bool,
		/**
		 * Indicates whether custom nonce should be shown in transaction editor
		 */
		showCustomNonce: PropTypes.bool,
		/**
		 * Network provider type as mainnet
		 */
		providerType: PropTypes.string,
		/**
		 * List of accounts from the PreferencesController
		 */
		identities: PropTypes.object,
		/**
		 * List of keyrings
		 */
		keyrings: PropTypes.array,
		/**
		 * Selected asset from current transaction state
		 */
		selectedAsset: PropTypes.object,
		/**
		 * Resets transaction state
		 */
		resetTransaction: PropTypes.func,
		/**
		 * ETH or fiat, depending on user setting
		 */
		primaryCurrency: PropTypes.string,
		/**
		 * Set transaction nonce
		 */
		setNonce: PropTypes.func,
		/**
		 * Set proposed nonce (from network)
		 */
		setProposedNonce: PropTypes.func
	};

	state = {
		gasSpeedSelected: 'average',
		gasEstimationReady: false,
		customGas: undefined,
		customGasPrice: undefined,
		fromAccountBalance: undefined,
		fromAccountName: this.props.transactionState.transactionFromName,
		fromSelectedAddress: this.props.transactionState.transaction.from,
		hexDataModalVisible: false,
		gasError: undefined,
		warningGasPriceHigh: undefined,
		ready: false,
		transactionValue: undefined,
		transactionValueFiat: undefined,
		transactionFee: undefined,
		transactionTotalAmount: undefined,
		transactionTotalAmountFiat: undefined,
		errorMessage: undefined,
		fromAccountModalVisible: false,
		mode: REVIEW,
		over: false
	};

<<<<<<< HEAD
	setNetworkNonce = async () => {
		const { setNonce, setProposedNonce, transaction } = this.props;
		const proposedNonce = await getNetworkNonce(transaction);
		setNonce(proposedNonce);
		setProposedNonce(proposedNonce);
=======
	getAnalyticsParams = () => {
		const { selectedAsset } = this.props;
		const { NetworkController } = Engine.context;
		const { chainId, type } = NetworkController?.state?.provider || {};
		return {
			active_currency: { value: selectedAsset?.symbol, anonymous: true },
			network_name: type,
			chain_id: chainId
		};
	};

	getGasAnalyticsParams = () => {
		const { selectedAsset } = this.props;
		return {
			active_currency: { value: selectedAsset.symbol, anonymous: true }
		};
>>>>>>> ade0934d
	};

	componentDidMount = async () => {
		// For analytics
		AnalyticsV2.trackEvent(AnalyticsV2.ANALYTICS_EVENTS.SEND_TRANSACTION_STARTED, this.getAnalyticsParams());

		const { navigation, providerType } = this.props;
		await this.handleFetchBasicEstimates();
		await this.setNetworkNonce();
		navigation.setParams({ providerType });
		this.parseTransactionData();
		this.prepareTransaction();
	};

	componentDidUpdate = (prevProps, prevState) => {
		const {
			transactionState: {
				transactionTo,
				transaction: { value }
			},
			contractBalances,
			selectedAsset
		} = this.props;
		const { errorMessage, fromSelectedAddress } = this.state;
		const valueChanged = prevProps.transactionState.transaction.value !== value;
		const fromAddressChanged = prevState.fromSelectedAddress !== fromSelectedAddress;
		const previousContractBalance = prevProps.contractBalances[selectedAsset.address];
		const newContractBalance = contractBalances[selectedAsset.address];
		const contractBalanceChanged = previousContractBalance !== newContractBalance;
		const recipientIsDefined = transactionTo !== undefined;
		if (recipientIsDefined && (valueChanged || fromAddressChanged || contractBalanceChanged)) {
			this.parseTransactionData();
		}
		if (!prevState.errorMessage && errorMessage) {
			this.scrollView.scrollToEnd({ animated: true });
		}
	};

	setScrollViewRef = ref => {
		this.scrollView = ref;
	};

	review = () => {
		this.onModeChange(REVIEW);
	};

	edit = MODE => {
		this.onModeChange(MODE);
	};

	onModeChange = mode => {
		this.setState({ mode });
		if (mode === EDIT) {
			InteractionManager.runAfterInteractions(() => {
				Analytics.trackEvent(ANALYTICS_EVENT_OPTS.SEND_FLOW_ADJUSTS_TRANSACTION_FEE);
			});
		}
	};

	handleFetchBasicEstimates = async () => {
		this.setState({ ready: false });
		const basicGasEstimates = await getBasicGasEstimatesByChainId();
		if (basicGasEstimates) {
			this.handleSetGasFee(this.props.transaction.gas, apiEstimateModifiedToWEI(basicGasEstimates.averageGwei));
		}
		return this.setState({ basicGasEstimates, ready: true });
	};

	prepareTransaction = async () => {
		const {
			prepareTransaction,
			transactionState: { transaction }
		} = this.props;
		const estimation = await this.estimateGas(transaction);
		prepareTransaction({ ...transaction, ...estimation });
		this.parseTransactionData();
		this.setState({ gasEstimationReady: true });
	};

	estimateGas = async transaction => {
		const { value, data, to, from } = transaction;

		return await getGasPriceByChainId({
			value,
			from,
			data,
			to
		});
	};

	parseTransactionData = () => {
		const {
			accounts,
			contractBalances,
			contractExchangeRates,
			conversionRate,
			currentCurrency,
			transactionState: {
				selectedAsset,
				transactionTo: to,
				transaction: { from, value, gas, gasPrice, data }
			},
			ticker
		} = this.props;
		const { fromSelectedAddress, over } = this.state;
		let fromAccountBalance,
			transactionValue,
			transactionValueFiat,
			transactionTo,
			transactionTotalAmount,
			transactionTotalAmountFiat;
		const weiTransactionFee = gas && gas.mul(gasPrice);
		const valueBN = hexToBN(value);
		const transactionFeeFiat = weiToFiat(weiTransactionFee, conversionRate, currentCurrency);
		const parsedTicker = getTicker(ticker);
		const transactionFee = `${renderFromWei(weiTransactionFee)} ${parsedTicker}`;

		if (selectedAsset.isETH) {
			fromAccountBalance = `${renderFromWei(accounts[fromSelectedAddress].balance)} ${parsedTicker}`;
			transactionValue = `${renderFromWei(value)} ${parsedTicker}`;
			transactionValueFiat = weiToFiat(valueBN, conversionRate, currentCurrency);
			const transactionTotalAmountBN = weiTransactionFee && weiTransactionFee.add(valueBN);
			transactionTotalAmount = (
				<Text style={[styles.totalAmount, over && styles.over]}>
					{renderFromWei(transactionTotalAmountBN)} {parsedTicker}
				</Text>
			);
			transactionTotalAmountFiat = (
				<Text style={[styles.totalAmount, over && styles.over]}>
					{weiToFiat(transactionTotalAmountBN, conversionRate, currentCurrency)}
				</Text>
			);
			transactionTo = to;
		} else if (selectedAsset.tokenId) {
			fromAccountBalance = `${renderFromWei(accounts[from].balance)} ${parsedTicker}`;
			const collectibleTransferInformation =
				selectedAsset.address.toLowerCase() in collectiblesTransferInformation &&
				collectiblesTransferInformation[selectedAsset.address.toLowerCase()];
			if (
				!collectibleTransferInformation ||
				(collectibleTransferInformation.tradable && collectibleTransferInformation.method === 'transferFrom')
			) {
				[, transactionTo] = decodeTransferData('transferFrom', data);
			} else if (
				collectibleTransferInformation.tradable &&
				collectibleTransferInformation.method === 'transfer'
			) {
				[transactionTo, ,] = decodeTransferData('transfer', data);
			}
			transactionValueFiat = weiToFiat(valueBN, conversionRate, currentCurrency);
			const transactionTotalAmountBN = weiTransactionFee && weiTransactionFee.add(valueBN);
			transactionTotalAmount = (
				<Text style={styles.totalAmount}>
					{renderFromWei(weiTransactionFee)} {parsedTicker}
				</Text>
			);
			transactionTotalAmountFiat = (
				<Text style={styles.totalAmount}>
					{weiToFiat(transactionTotalAmountBN, conversionRate, currentCurrency)}
				</Text>
			);
		} else {
			let rawAmount;
			const { address, symbol = 'ERC20', decimals } = selectedAsset;
			fromAccountBalance = `${renderFromTokenMinimalUnit(
				contractBalances[address] ? contractBalances[address] : '0',
				decimals
			)} ${symbol}`;
			[transactionTo, , rawAmount] = decodeTransferData('transfer', data);
			const rawAmountString = parseInt(rawAmount, 16).toLocaleString('fullwide', { useGrouping: false });
			const transferValue = renderFromTokenMinimalUnit(rawAmountString, decimals);
			transactionValue = `${transferValue} ${symbol}`;
			const exchangeRate = contractExchangeRates[address];
			const transactionFeeFiatNumber = weiToFiatNumber(weiTransactionFee, conversionRate);
			transactionValueFiat =
				balanceToFiat(transferValue, conversionRate, exchangeRate, currentCurrency) || `0 ${currentCurrency}`;
			const transactionValueFiatNumber = balanceToFiatNumber(transferValue, conversionRate, exchangeRate);
			transactionTotalAmount = (
				<Text style={styles.totalAmount}>
					{transactionValue} + ${renderFromWei(weiTransactionFee)} {parsedTicker}
				</Text>
			);
			transactionTotalAmountFiat = (
				<Text style={styles.totalAmount}>
					{renderFiatAddition(transactionValueFiatNumber, transactionFeeFiatNumber, currentCurrency)}
				</Text>
			);
		}

		this.setState(
			{
				fromAccountBalance,
				transactionValue,
				transactionValueFiat,
				transactionFeeFiat,
				transactionFee,
				transactionTo,
				transactionTotalAmount,
				transactionTotalAmountFiat
			},
			() => {
				this.validateAmount({
					...this.props.transactionState.transaction,
					from: fromSelectedAddress,
					value
				});
			}
		);
	};

	handleSetGasFee = (customGas, customGasPrice, warningGasPriceHigh) => {
		const { prepareTransaction, transactionState } = this.props;
		let transaction = transactionState.transaction;
		transaction = { ...transaction, gas: customGas, gasPrice: customGasPrice };
		prepareTransaction(transaction);
		this.setState({ warningGasPriceHigh });
		setTimeout(() => {
			this.parseTransactionData();
			this.setState({
				errorMessage: undefined
			});
		}, 100);

		this.onModeChange(REVIEW);
	};

	handleSetGasSpeed = speed => {
		this.setState({ gasSpeedSelected: speed });
	};

	validateGas = () => {
		const { accounts } = this.props;
		const { gas, gasPrice, value, from } = this.props.transactionState.transaction;
		let errorMessage;
		const totalGas = gas.mul(gasPrice);
		const valueBN = hexToBN(value);
		const balanceBN = hexToBN(accounts[from].balance);
		if (valueBN.add(totalGas).gt(balanceBN)) {
			errorMessage = strings('transaction.insufficient');
			this.setState({ errorMessage });
		}
		return errorMessage;
	};

	prepareTransactionToSend = () => {
		const {
			transactionState: { transaction },
			showCustomNonce
		} = this.props;
		const { fromSelectedAddress } = this.state;
		const { nonce } = this.props.transaction;
		const transactionToSend = { ...transaction };
		transactionToSend.gas = BNToHex(transaction.gas);
		transactionToSend.gasPrice = BNToHex(transaction.gasPrice);
		transactionToSend.from = fromSelectedAddress;
		if (showCustomNonce && nonce) transactionToSend.nonce = BNToHex(nonce);
		return transactionToSend;
	};

	/**
	 * Removes collectible in case an ERC721 asset is being sent, when not in mainnet
	 */
	checkRemoveCollectible = () => {
		const {
			transactionState: { selectedAsset, assetType },
			network
		} = this.props;
		if (assetType === 'ERC721' && network !== 1) {
			const { AssetsController } = Engine.context;
			AssetsController.removeCollectible(selectedAsset.address, selectedAsset.tokenId);
		}
	};

	/**
	 * Validates crypto value only
	 * Independent of current internalPrimaryCurrencyIsCrypto
	 *
	 * @param {string} - Crypto value
	 * @returns - Whether there is an error with the amount
	 */
	validateAmount = transaction => {
		const {
			accounts,
			contractBalances,
			selectedAsset,
			transactionState: {
				ticker,
				transaction: { value, gas, gasPrice }
			}
		} = this.props;
		const selectedAddress = transaction.from;
		let weiBalance, weiInput, errorMessage;
		if (isDecimal(value)) {
			if (selectedAsset.isETH || selectedAsset.tokenId) {
				const totalGas = gas ? gas.mul(gasPrice) : toBN('0x0');
				weiBalance = hexToBN(accounts[selectedAddress].balance);
				weiInput = hexToBN(value).add(totalGas);
				if (!weiBalance.gte(weiInput)) {
					this.setState({ over: true });
					const amount = renderFromWei(weiInput.sub(weiBalance));
					const tokenSymbol = getTicker(ticker);
					errorMessage = strings('transaction.insufficient_amount', { amount, tokenSymbol });
				} else {
					this.setState({ over: false });
				}
			} else {
				const [, , amount] = decodeTransferData('transfer', transaction.data);
				weiBalance = contractBalances[selectedAsset.address];
				weiInput = hexToBN(amount);
				errorMessage =
					weiBalance && weiBalance.gte(weiInput)
						? undefined
						: strings('transaction.insufficient_tokens', { token: selectedAsset.symbol });
			}
		} else {
			errorMessage = strings('transaction.invalid_amount');
		}
		this.setState({ errorMessage }, () => {
			if (errorMessage) {
				this.scrollView.scrollToEnd({ animated: true });
			}
		});
		return !!errorMessage;
	};

	onNext = async () => {
		const { TransactionController } = Engine.context;
		const {
			transactionState: { assetType },
			navigation,
			resetTransaction
		} = this.props;
		this.setState({ transactionConfirmed: true });
		if (this.validateGas()) {
			this.setState({ transactionConfirmed: false });
			return;
		}
		try {
			const transaction = this.prepareTransactionToSend();
			if (this.validateAmount(transaction)) {
				this.setState({ transactionConfirmed: false });
				return;
			}
			const { result, transactionMeta } = await TransactionController.addTransaction(
				transaction,
				TransactionTypes.MMM
			);
			await TransactionController.approveTransaction(transactionMeta.id);
			await new Promise(resolve => resolve(result));

			if (transactionMeta.error) {
				throw transactionMeta.error;
			}

			InteractionManager.runAfterInteractions(() => {
				NotificationManager.watchSubmittedTransaction({
					...transactionMeta,
					assetType
				});
				this.checkRemoveCollectible();
				AnalyticsV2.trackEvent(
					AnalyticsV2.ANALYTICS_EVENTS.SEND_TRANSACTION_COMPLETED,
					this.getAnalyticsParams()
				);
				resetTransaction();
				navigation && navigation.dismiss();
			});
		} catch (error) {
			Alert.alert(strings('transactions.transaction_error'), error && error.message, [
				{ text: strings('navigation.ok') }
			]);
			Logger.error(error, 'error while trying to send transaction (Confirm)');
		}
		this.setState({ transactionConfirmed: false });
	};

	getBalanceError = balance => {
		const {
			transactionState: {
				transaction: { value = '0x0', gas = '0x0', gasPrice = '0x0' }
			}
		} = this.props;

		const gasBN = hexToBN(gas);
		const weiTransactionFee = gasBN.mul(hexToBN(gasPrice));
		const valueBN = hexToBN(value);
		const transactionTotalAmountBN = weiTransactionFee.add(valueBN);

		const balanceIsInsufficient = hexToBN(balance).lt(transactionTotalAmountBN);

		return balanceIsInsufficient ? strings('transaction.insufficient') : null;
	};

	onAccountChange = async accountAddress => {
		const { identities, accounts } = this.props;
		const { name } = identities[accountAddress];
		const { PreferencesController } = Engine.context;
		const ens = await doENSReverseLookup(accountAddress);
		const fromAccountName = ens || name;
		PreferencesController.setSelectedAddress(accountAddress);
		// If new account doesn't have the asset
		this.setState({
			fromAccountName,
			fromSelectedAddress: accountAddress,
			balanceIsZero: hexToBN(accounts[accountAddress].balance).isZero()
		});
		this.parseTransactionData();
		this.toggleFromAccountModal();
	};

	toggleHexDataModal = () => {
		const { hexDataModalVisible } = this.state;
		this.setState({ hexDataModalVisible: !hexDataModalVisible });
	};

	toggleFromAccountModal = () => {
		const { fromAccountModalVisible } = this.state;
		this.setState({ fromAccountModalVisible: !fromAccountModalVisible });
	};

	renderCustomGasModal = () => {
		const { basicGasEstimates, gasError, ready, mode, gasSpeedSelected } = this.state;
		const {
			transaction: { gas, gasPrice }
		} = this.props;
		return (
			<Modal
				isVisible
				animationIn="slideInUp"
				animationOut="slideOutDown"
				style={styles.bottomModal}
				backdropOpacity={0.7}
				animationInTiming={600}
				animationOutTiming={600}
				onBackdropPress={this.review}
				onBackButtonPress={this.review}
				onSwipeComplete={this.review}
				swipeDirection={'down'}
				propagateSwipe
			>
				<KeyboardAwareScrollView contentContainerStyle={styles.keyboardAwareWrapper}>
					<AnimatedTransactionModal onModeChange={this.onModeChange} ready={ready} review={this.review}>
						<CustomGas
							handleGasFeeSelection={this.handleSetGasFee}
							basicGasEstimates={basicGasEstimates}
							gas={gas}
							gasPrice={gasPrice}
							gasError={gasError}
							mode={mode}
							onPress={this.handleSetGasSpeed}
							gasSpeedSelected={gasSpeedSelected}
							view={'SendTo (Confirm)'}
							analyticsParams={this.getGasAnalyticsParams()}
						/>
					</AnimatedTransactionModal>
				</KeyboardAwareScrollView>
			</Modal>
		);
	};

	renderCustomNonceModal = () => {
		const { setNonce } = this.props;
		const { proposedNonce, nonce } = this.props.transaction;
		return (
			<CustomNonceModal
				proposedNonce={proposedNonce}
				nonceValue={nonce}
				close={() => this.review()}
				save={setNonce}
			/>
		);
	};

	renderHexDataModal = () => {
		const { hexDataModalVisible } = this.state;
		const { data } = this.props.transactionState.transaction;
		return (
			<Modal
				isVisible={hexDataModalVisible}
				onBackdropPress={this.toggleHexDataModal}
				onBackButtonPress={this.toggleHexDataModal}
				onSwipeComplete={this.toggleHexDataModal}
				swipeDirection={'down'}
				propagateSwipe
			>
				<View style={styles.hexDataWrapper}>
					<TouchableOpacity style={styles.hexDataClose} onPress={this.toggleHexDataModal}>
						<IonicIcon name={'ios-close'} size={28} color={colors.black} />
					</TouchableOpacity>
					<View style={styles.qrCode}>
						<Text style={styles.addressTitle}>{strings('transaction.hex_data')}</Text>
						<Text style={styles.hexDataText}>{data || strings('unit.empty_data')}</Text>
					</View>
				</View>
			</Modal>
		);
	};

	renderFromAccountModal = () => {
		const { identities, keyrings, ticker } = this.props;
		const { fromAccountModalVisible, fromSelectedAddress } = this.state;

		return (
			<Modal
				isVisible={fromAccountModalVisible}
				style={styles.bottomModal}
				onBackdropPress={this.toggleFromAccountModal}
				onBackButtonPress={this.toggleFromAccountModal}
				onSwipeComplete={this.toggleFromAccountModal}
				swipeDirection={'down'}
				propagateSwipe
			>
				<AccountList
					enableAccountsAddition={false}
					identities={identities}
					selectedAddress={fromSelectedAddress}
					keyrings={keyrings}
					onAccountChange={this.onAccountChange}
					getBalanceError={this.getBalanceError}
					ticker={ticker}
				/>
			</Modal>
		);
	};

	buyEth = () => {
		const { navigation } = this.props;
		navigation.navigate('PaymentMethodSelector');
		InteractionManager.runAfterInteractions(() => {
			Analytics.trackEvent(ANALYTICS_EVENT_OPTS.RECEIVE_OPTIONS_PAYMENT_REQUEST);
		});
	};

	gotoFaucet = () => {
		const mmFaucetUrl = 'https://faucet.metamask.io/';
		InteractionManager.runAfterInteractions(() => {
			this.props.navigation.navigate('BrowserView', {
				newTabUrl: mmFaucetUrl
			});
		});
	};

	render = () => {
		const { transactionToName, selectedAsset, paymentRequest } = this.props.transactionState;
		const { showHexData, showCustomNonce, primaryCurrency, network } = this.props;
		const { nonce } = this.props.transaction;
		const {
			gasEstimationReady,
			fromAccountBalance,
			fromAccountName,
			fromSelectedAddress,
			transactionValue = '',
			transactionValueFiat = '',
			transactionFeeFiat = '',
			transactionFee,
			transactionTo = '',
			transactionTotalAmount = <Text />,
			transactionTotalAmountFiat = <Text />,
			errorMessage,
			transactionConfirmed,
			warningGasPriceHigh,
			mode,
			over
		} = this.state;

		const is_main_net = isMainNet(network);
		const errorPress = is_main_net ? this.buyEth : this.gotoFaucet;
		const networkName = capitalize(getNetworkName(network));
		const errorLinkText = is_main_net
			? strings('transaction.buy_more_eth')
			: strings('transaction.get_ether', { networkName });
		return (
			<SafeAreaView style={styles.wrapper} testID={'txn-confirm-screen'}>
				<View style={styles.inputWrapper}>
					<AddressFrom
						onPressIcon={!paymentRequest ? null : this.toggleFromAccountModal}
						fromAccountAddress={fromSelectedAddress}
						fromAccountName={fromAccountName}
						fromAccountBalance={fromAccountBalance}
					/>
					<AddressTo
						addressToReady
						toSelectedAddress={transactionTo}
						toAddressName={transactionToName}
						onToSelectedAddressChange={this.onToSelectedAddressChange}
					/>
				</View>

				<ScrollView style={baseStyles.flexGrow} ref={this.setScrollViewRef}>
					{!selectedAsset.tokenId ? (
						<View style={styles.amountWrapper}>
							<Text style={styles.textAmountLabel}>{strings('transaction.amount')}</Text>
							<Text style={styles.textAmount} testID={'confirm-txn-amount'}>
								{transactionValue}
							</Text>
							<Text style={styles.textAmountLabel}>{transactionValueFiat}</Text>
						</View>
					) : (
						<View style={styles.amountWrapper}>
							<Text style={styles.textAmountLabel}>{strings('transaction.asset')}</Text>
							<View style={styles.collectibleImageWrapper}>
								<CollectibleImage
									iconStyle={styles.collectibleImage}
									containerStyle={styles.collectibleImage}
									collectible={selectedAsset}
								/>
							</View>
							<View>
								<Text style={styles.collectibleName}>{selectedAsset.name}</Text>
								<Text style={styles.collectibleTokenId}>{`#${selectedAsset.tokenId}`}</Text>
							</View>
						</View>
					)}
					<TransactionReviewFeeCard
						totalGasFiat={transactionFeeFiat}
						totalGasEth={transactionFee}
						totalFiat={transactionTotalAmountFiat}
						fiat={transactionValueFiat}
						totalValue={transactionTotalAmount}
						transactionValue={transactionValue}
						primaryCurrency={primaryCurrency}
						gasEstimationReady={gasEstimationReady}
						edit={() => this.edit(EDIT)}
						over={over}
						warningGasPriceHigh={warningGasPriceHigh}
						showCustomNonce={showCustomNonce}
						nonceValue={nonce}
						onNonceEdit={() => this.edit(EDIT_NONCE)}
					/>
					{errorMessage && (
						<View style={styles.errorWrapper}>
							<TouchableOpacity onPress={errorPress}>
								<Text style={styles.error}>{errorMessage}</Text>
								{/* only show buy more on mainnet */}
								{over && is_main_net && (
									<Text style={[styles.error, styles.underline]}>{errorLinkText}</Text>
								)}
							</TouchableOpacity>
						</View>
					)}
					{!!warningGasPriceHigh && (
						<View style={styles.errorWrapper}>
							<Text style={styles.error}>{warningGasPriceHigh}</Text>
						</View>
					)}
					<View style={styles.actionsWrapper}>
						{showHexData && (
							<TouchableOpacity style={styles.actionTouchable} onPress={this.toggleHexDataModal}>
								<Text style={styles.actionText}>{strings('transaction.hex_data')}</Text>
							</TouchableOpacity>
						)}
					</View>
				</ScrollView>
				<View style={styles.buttonNextWrapper}>
					<StyledButton
						type={'confirm'}
						disabled={!gasEstimationReady || Boolean(errorMessage)}
						containerStyle={styles.buttonNext}
						onPress={this.onNext}
						testID={'txn-confirm-send-button'}
					>
						{transactionConfirmed ? (
							<ActivityIndicator size="small" color="white" />
						) : (
							strings('transaction.send')
						)}
					</StyledButton>
				</View>
				{this.renderFromAccountModal()}
				{mode === EDIT && this.renderCustomGasModal()}
				{mode === EDIT_NONCE && this.renderCustomNonceModal()}
				{this.renderHexDataModal()}
			</SafeAreaView>
		);
	};
}

const mapStateToProps = state => ({
	accounts: state.engine.backgroundState.AccountTrackerController.accounts,
	contractBalances: state.engine.backgroundState.TokenBalancesController.contractBalances,
	contractExchangeRates: state.engine.backgroundState.TokenRatesController.contractExchangeRates,
	currentCurrency: state.engine.backgroundState.CurrencyRateController.currentCurrency,
	conversionRate: state.engine.backgroundState.CurrencyRateController.conversionRate,
	network: state.engine.backgroundState.NetworkController.network,
	identities: state.engine.backgroundState.PreferencesController.identities,
	providerType: state.engine.backgroundState.NetworkController.provider.type,
	showHexData: state.settings.showHexData,
	showCustomNonce: state.settings.showCustomNonce,
	ticker: state.engine.backgroundState.NetworkController.provider.ticker,
	keyrings: state.engine.backgroundState.KeyringController.keyrings,
	transaction: getNormalizedTxState(state),
	selectedAsset: state.transaction.selectedAsset,
	transactionState: state.transaction,
	primaryCurrency: state.settings.primaryCurrency
});

const mapDispatchToProps = dispatch => ({
	prepareTransaction: transaction => dispatch(prepareTransaction(transaction)),
	resetTransaction: () => dispatch(resetTransaction()),
	setNonce: nonce => dispatch(setNonce(nonce)),
	setProposedNonce: nonce => dispatch(setProposedNonce(nonce))
});

export default connect(
	mapStateToProps,
	mapDispatchToProps
)(Confirm);<|MERGE_RESOLUTION|>--- conflicted
+++ resolved
@@ -52,15 +52,10 @@
 import TransactionTypes from '../../../../core/TransactionTypes';
 import Analytics from '../../../../core/Analytics';
 import { ANALYTICS_EVENT_OPTS } from '../../../../util/analytics';
-<<<<<<< HEAD
 import { capitalize } from '../../../../util/general';
 import { isMainNet, getNetworkName, getNetworkNonce } from '../../../../util/networks';
 import Text from '../../../Base/Text';
-=======
-import { capitalize } from '../../../../util/format';
-import { isMainNet, getNetworkName } from '../../../../util/networks';
 import AnalyticsV2 from '../../../../util/analyticsV2';
->>>>>>> ade0934d
 
 const EDIT = 'edit';
 const EDIT_NONCE = 'edit_nonce';
@@ -336,13 +331,13 @@
 		over: false
 	};
 
-<<<<<<< HEAD
 	setNetworkNonce = async () => {
 		const { setNonce, setProposedNonce, transaction } = this.props;
 		const proposedNonce = await getNetworkNonce(transaction);
 		setNonce(proposedNonce);
 		setProposedNonce(proposedNonce);
-=======
+	};
+
 	getAnalyticsParams = () => {
 		const { selectedAsset } = this.props;
 		const { NetworkController } = Engine.context;
@@ -359,7 +354,6 @@
 		return {
 			active_currency: { value: selectedAsset.symbol, anonymous: true }
 		};
->>>>>>> ade0934d
 	};
 
 	componentDidMount = async () => {
