import React, { PureComponent } from 'react';
import { colors, baseStyles, fontStyles } from '../../../../styles/common';
import {
	InteractionManager,
	StyleSheet,
	View,
	Alert,
	ScrollView,
	TouchableOpacity,
	ActivityIndicator
} from 'react-native';
import { KeyboardAwareScrollView } from 'react-native-keyboard-aware-scroll-view';
import { connect } from 'react-redux';
import { getSendFlowTitle } from '../../../UI/Navbar';
import { AddressFrom, AddressTo } from '../AddressInputs';
import PropTypes from 'prop-types';
import {
	renderFromWei,
	renderFromTokenMinimalUnit,
	weiToFiat,
	balanceToFiat,
	isDecimal,
	fromWei
} from '../../../../util/number';

import {
	getTicker,
	decodeTransferData,
	getNormalizedTxState,
	parseTransactionEIP1559,
	parseTransactionLegacy
} from '../../../../util/transactions';
import StyledButton from '../../../UI/StyledButton';
import { util, WalletDevice, NetworksChainId, GAS_ESTIMATE_TYPES } from '@metamask/controllers';
import { prepareTransaction, resetTransaction, setNonce, setProposedNonce } from '../../../../actions/transaction';
import { getGasLimit } from '../../../../util/custom-gas';
import Engine from '../../../../core/Engine';
import Logger from '../../../../util/Logger';
import AccountList from '../../../UI/AccountList';
import CustomNonceModal from '../../../UI/CustomNonceModal';
import AnimatedTransactionModal from '../../../UI/AnimatedTransactionModal';
import CustomGas from '../../../UI/CustomGas';
import { doENSReverseLookup } from '../../../../util/ENSUtils';
import NotificationManager from '../../../../core/NotificationManager';
import { strings } from '../../../../../locales/i18n';
import collectiblesTransferInformation from '../../../../util/collectibles-transfer';
import CollectibleMedia from '../../../UI/CollectibleMedia';
import Modal from 'react-native-modal';
import IonicIcon from 'react-native-vector-icons/Ionicons';
import TransactionTypes from '../../../../core/TransactionTypes';
import Analytics from '../../../../core/Analytics';
import { ANALYTICS_EVENT_OPTS } from '../../../../util/analytics';
import { capitalize, shallowEqual } from '../../../../util/general';
import { isMainNet, getNetworkName, getNetworkNonce, isMainnetByChainId } from '../../../../util/networks';
import Text from '../../../Base/Text';
import AnalyticsV2 from '../../../../util/analyticsV2';
import { collectConfusables } from '../../../../util/validators';
import InfoModal from '../../../UI/Swaps/components/InfoModal';
import { addHexPrefix, toChecksumAddress } from 'ethereumjs-util';
import { removeFavoriteCollectible } from '../../../../actions/collectibles';
import { SafeAreaView } from 'react-native-safe-area-context';
import TransactionReviewEIP1559 from '../../../UI/TransactionReview/TransactionReviewEIP1559';
import EditGasFee1559 from '../../../UI/EditGasFee1559';
import EditGasFeeLegacy from '../../../UI/EditGasFeeLegacy';
import CustomNonce from '../../../UI/CustomNonce';
import AppConstants from '../../../../core/AppConstants';

const EDIT = 'edit';
const EDIT_NONCE = 'edit_nonce';
const EDIT_EIP1559 = 'edit_eip1559';
const REVIEW = 'review';

const EMPTY_LEGACY_TRANSACTION_DATA = {
	transactionFeeFiat: '',
	transactionFee: '',
	transactionTotalAmount: '',
	transactionTotalAmountFiat: ''
};

const { hexToBN, BNToHex } = util;

const styles = StyleSheet.create({
	wrapper: {
		flex: 1,
		backgroundColor: colors.white
	},
	inputWrapper: {
		flex: 0,
		borderBottomWidth: 1,
		borderBottomColor: colors.grey050,
		paddingHorizontal: 8
	},
	amountWrapper: {
		flexDirection: 'column',
		margin: 24
	},
	textAmountLabel: {
		...fontStyles.normal,
		fontSize: 14,
		textAlign: 'center',
		color: colors.grey500,
		textTransform: 'uppercase',
		marginVertical: 3
	},
	textAmount: {
		...fontStyles.normal,
		fontWeight: fontStyles.light.fontWeight,
		color: colors.black,
		fontSize: 44,
		textAlign: 'center'
	},
	buttonNext: {
		flex: 1,
		marginHorizontal: 24,
		alignSelf: 'flex-end'
	},
	buttonNextWrapper: {
		flexDirection: 'row',
		alignItems: 'flex-end',
		marginBottom: 16
	},
	actionTouchable: {
		padding: 12
	},
	actionText: {
		...fontStyles.normal,
		color: colors.blue,
		fontSize: 14,
		alignSelf: 'center'
	},
	actionsWrapper: {
		margin: 24
	},
	CollectibleMediaWrapper: {
		flexDirection: 'column',
		alignItems: 'center',
		margin: 16
	},
	collectibleName: {
		...fontStyles.normal,
		fontSize: 18,
		color: colors.black,
		textAlign: 'center'
	},
	collectibleTokenId: {
		...fontStyles.normal,
		fontSize: 12,
		color: colors.grey500,
		marginTop: 8,
		textAlign: 'center'
	},
	CollectibleMedia: {
		height: 120,
		width: 120
	},
	qrCode: {
		marginBottom: 16,
		paddingHorizontal: 36,
		paddingBottom: 24,
		paddingTop: 16,
		backgroundColor: colors.grey000,
		borderRadius: 8,
		width: '100%'
	},
	hexDataWrapper: {
		padding: 10,
		alignItems: 'center'
	},
	addressTitle: {
		...fontStyles.bold,
		color: colors.black,
		alignItems: 'center',
		justifyContent: 'center',
		textAlign: 'center',
		fontSize: 16,
		marginBottom: 16
	},
	hexDataClose: {
		zIndex: 999,
		position: 'absolute',
		top: 12,
		right: 20
	},
	hexDataText: {
		textAlign: 'justify'
	},
	bottomModal: {
		justifyContent: 'flex-end',
		margin: 0
	},
<<<<<<< HEAD
	totalAmount: {
		flexWrap: 'wrap',
		flex: 1
	},
=======
>>>>>>> 456d8536
	keyboardAwareWrapper: {
		flex: 1,
		justifyContent: 'flex-end'
	},
	errorWrapper: {
		marginHorizontal: 24,
		marginTop: 12,
		paddingHorizontal: 10,
		paddingVertical: 8,
		backgroundColor: colors.red000,
		borderColor: colors.red,
		borderRadius: 8,
		borderWidth: 1,
		justifyContent: 'center',
		alignItems: 'center'
	},
	error: {
		color: colors.red,
		fontSize: 12,
		lineHeight: 16,
		...fontStyles.normal,
		textAlign: 'center'
	},
	underline: {
		textDecorationLine: 'underline',
		...fontStyles.bold
	},
	text: {
		lineHeight: 20
	}
});

/**
 * View that wraps the wraps the "Send" screen
 */
class Confirm extends PureComponent {
	static navigationOptions = ({ navigation, route }) => getSendFlowTitle('send.confirm', navigation, route);

	static propTypes = {
		/**
		 * Object that represents the navigator
		 */
		navigation: PropTypes.object,
		/**
		 * Map of accounts to information objects including balances
		 */
		accounts: PropTypes.object,
		/**
		 * Map representing the address book
		 */
		addressBook: PropTypes.object,
		/**
		 * Object containing token balances in the format address => balance
		 */
		contractBalances: PropTypes.object,
		/**
		 * Current provider ticker
		 */
		ticker: PropTypes.string,
		/**
		 * Current transaction state
		 */
		transactionState: PropTypes.object,
		/**
		 * Normalized transaction state
		 */
		transaction: PropTypes.object.isRequired,
		/**
		 * ETH to current currency conversion rate
		 */
		conversionRate: PropTypes.number,
		/**
		 * Currency code of the currently-active currency
		 */
		currentCurrency: PropTypes.string,
		/**
		 * Object containing token exchange rates in the format address => exchangeRate
		 */
		contractExchangeRates: PropTypes.object,
		/**
		 * Set transaction object to be sent
		 */
		prepareTransaction: PropTypes.func,
		/**
		 * Chain Id
		 */
		chainId: PropTypes.string,
		/**
		 * Network id
		 */
		network: PropTypes.string,
		/**
		 * Indicates whether hex data should be shown in transaction editor
		 */
		showHexData: PropTypes.bool,
		/**
		 * Indicates whether custom nonce should be shown in transaction editor
		 */
		showCustomNonce: PropTypes.bool,
		/**
		 * Network provider type as mainnet
		 */
		providerType: PropTypes.string,
		/**
		 * List of accounts from the PreferencesController
		 */
		identities: PropTypes.object,
		/**
		 * List of keyrings
		 */
		keyrings: PropTypes.array,
		/**
		 * Selected asset from current transaction state
		 */
		selectedAsset: PropTypes.object,
		/**
		 * Resets transaction state
		 */
		resetTransaction: PropTypes.func,
		/**
		 * ETH or fiat, depending on user setting
		 */
		primaryCurrency: PropTypes.string,
		/**
		 * Set transaction nonce
		 */
		setNonce: PropTypes.func,
		/**
		 * Set proposed nonce (from network)
		 */
		setProposedNonce: PropTypes.func,
		/**
<<<<<<< HEAD
		 * Indicates whether the current transaction is a deep link transaction
		 */
		isPaymentRequest: PropTypes.bool
=======
		 * Gas fee estimates returned by the gas fee controller
		 */
		gasFeeEstimates: PropTypes.object,
		/**
		 * Estimate type returned by the gas fee controller, can be market-fee, legacy or eth_gasPrice
		 */
		gasEstimateType: PropTypes.string,
		/**
		 * Indicates whether the current transaction is a deep link transaction
		 */
		isPaymentRequest: PropTypes.bool,
		/**
		 * A string representing the network type
		 */
		networkType: PropTypes.string
>>>>>>> 456d8536
	};

	state = {
		confusableCollection: [],
		gasEstimationReady: false,
		customGas: undefined,
		customGasPrice: undefined,
		fromAccountBalance: undefined,
		fromAccountName: this.props.transactionState.transactionFromName,
		fromSelectedAddress: this.props.transactionState.transaction.from,
		hexDataModalVisible: false,
		gasError: undefined,
		warningGasPriceHigh: undefined,
		ready: false,
		transactionValue: undefined,
		transactionValueFiat: undefined,
		transactionFee: undefined,
		transactionTotalAmount: undefined,
		transactionTotalAmountFiat: undefined,
		errorMessage: undefined,
		fromAccountModalVisible: false,
		warningModalVisible: false,
		mode: REVIEW,
		over: false,
		gasSelected: AppConstants.GAS_OPTIONS.MEDIUM,
		gasSelectedTemp: AppConstants.GAS_OPTIONS.MEDIUM,
		EIP1559TransactionData: {},
		EIP1559TransactionDataTemp: {},
		stopUpdateGas: false,
		advancedGasInserted: false,
		LegacyTransactionData: EMPTY_LEGACY_TRANSACTION_DATA,
		LegacyTransactionDataTemp: {},
		gasSpeedSelected: AppConstants.GAS_OPTIONS.MEDIUM
	};

	setNetworkNonce = async () => {
		const { setNonce, setProposedNonce, transaction } = this.props;
		const proposedNonce = await getNetworkNonce(transaction);
		setNonce(proposedNonce);
		setProposedNonce(proposedNonce);
	};

	getAnalyticsParams = () => {
		try {
			const { selectedAsset, gasEstimateType, chainId, networkType } = this.props;
			const { gasSelected } = this.state;

			return {
				active_currency: { value: selectedAsset?.symbol, anonymous: true },
				network_name: networkType,
				chain_id: chainId,
				gas_estimate_type: gasEstimateType,
				gas_mode: gasSelected ? 'Basic' : 'Advanced',
				speed_set: gasSelected || undefined
			};
		} catch (error) {
			return {};
		}
	};

	getGasAnalyticsParams = () => {
		try {
			const { selectedAsset, gasEstimateType, networkType } = this.props;
			return {
				active_currency: { value: selectedAsset.symbol, anonymous: true },
				gas_estimate_type: gasEstimateType,
				network_name: networkType
			};
		} catch (error) {
			return {};
		}
	};

	handleConfusables = () => {
		const { identities = undefined, transactionState } = this.props;
		const { transactionToName = undefined } = transactionState;
		const accountNames = (identities && Object.keys(identities).map(hash => identities[hash].name)) || [];
		const isOwnAccount = accountNames.includes(transactionToName);
		if (transactionToName && !isOwnAccount) {
			this.setState({ confusableCollection: collectConfusables(transactionToName) });
		}
	};

	toggleWarningModal = () => this.setState(state => ({ warningModalVisible: !state.warningModalVisible }));

	componentWillUnmount = () => {
		const { GasFeeController } = Engine.context;
		GasFeeController.stopPolling(this.state.pollToken);
	};

	componentDidMount = async () => {
		this.getGasLimit();

		const { GasFeeController } = Engine.context;
		const pollToken = await GasFeeController.getGasFeeEstimatesAndStartPolling(this.state.pollToken);
		this.setState({ pollToken });
		// For analytics
		AnalyticsV2.trackEvent(AnalyticsV2.ANALYTICS_EVENTS.SEND_TRANSACTION_STARTED, this.getAnalyticsParams());

		const { showCustomNonce, navigation, providerType, isPaymentRequest } = this.props;
<<<<<<< HEAD
		await this.handleFetchBasicEstimates();
=======
>>>>>>> 456d8536
		showCustomNonce && (await this.setNetworkNonce());
		navigation.setParams({ providerType, isPaymentRequest });
		this.handleConfusables();
		this.parseTransactionDataHeader();
	};

	componentDidUpdate = (prevProps, prevState) => {
		const {
			transactionState: {
				transactionTo,
				transaction: { value, gas }
			},
			contractBalances,
			selectedAsset
		} = this.props;

		const { errorMessage, fromSelectedAddress } = this.state;
		const valueChanged = prevProps.transactionState.transaction.value !== value;
		const fromAddressChanged = prevState.fromSelectedAddress !== fromSelectedAddress;
		const previousContractBalance = prevProps.contractBalances[selectedAsset.address];
		const newContractBalance = contractBalances[selectedAsset.address];
		const contractBalanceChanged = previousContractBalance !== newContractBalance;
		const recipientIsDefined = transactionTo !== undefined;
		if (recipientIsDefined && (valueChanged || fromAddressChanged || contractBalanceChanged)) {
			this.parseTransactionDataHeader();
		}
		if (!prevState.errorMessage && errorMessage) {
			this.scrollView.scrollToEnd({ animated: true });
		}

		if (
			this.props.gasFeeEstimates &&
			gas &&
			(!shallowEqual(prevProps.gasFeeEstimates, this.props.gasFeeEstimates) ||
				gas !== prevProps?.transactionState?.transaction?.gas)
		) {
			const gasEstimateTypeChanged = prevProps.gasEstimateType !== this.props.gasEstimateType;
			const gasSelected = gasEstimateTypeChanged ? AppConstants.GAS_OPTIONS.MEDIUM : this.state.gasSelected;
			const gasSelectedTemp = gasEstimateTypeChanged
				? AppConstants.GAS_OPTIONS.MEDIUM
				: this.state.gasSelectedTemp;

			if ((!this.state.stopUpdateGas && !this.state.advancedGasInserted) || gasEstimateTypeChanged) {
				if (this.props.gasEstimateType === GAS_ESTIMATE_TYPES.FEE_MARKET) {
					const suggestedGasLimit = fromWei(gas, 'wei');

					const EIP1559TransactionData = this.parseTransactionDataEIP1559({
						...this.props.gasFeeEstimates[gasSelected],
						suggestedGasLimit,
						selectedOption: gasSelected
					});

					let EIP1559TransactionDataTemp;
					if (gasSelected === gasSelectedTemp) {
						EIP1559TransactionDataTemp = EIP1559TransactionData;
					} else {
						EIP1559TransactionDataTemp = this.parseTransactionDataEIP1559({
							...this.props.gasFeeEstimates[gasSelectedTemp],
							suggestedGasLimit,
							selectedOption: gasSelectedTemp
						});
					}

					this.setError(EIP1559TransactionData.error);

					// eslint-disable-next-line react/no-did-update-set-state
					this.setState(
						{
							gasEstimationReady: true,
							EIP1559TransactionData,
							EIP1559TransactionDataTemp,
							LegacyTransactionData: EMPTY_LEGACY_TRANSACTION_DATA,
							LegacyTransactionDataTemp: EMPTY_LEGACY_TRANSACTION_DATA,
							animateOnChange: true,
							gasSelected,
							gasSelectedTemp
						},
						() => {
							this.setState({ animateOnChange: false });
						}
					);
				} else if (this.props.gasEstimateType !== GAS_ESTIMATE_TYPES.NONE) {
					const suggestedGasLimit = fromWei(gas, 'wei');

					const LegacyTransactionData = this.parseTransactionDataLegacy({
						suggestedGasPrice:
							this.props.gasEstimateType === GAS_ESTIMATE_TYPES.LEGACY
								? this.props.gasFeeEstimates[gasSelected]
								: this.props.gasFeeEstimates.gasPrice,
						suggestedGasLimit
					});

					let LegacyTransactionDataTemp;
					if (gasSelected === gasSelectedTemp) {
						LegacyTransactionDataTemp = LegacyTransactionData;
					} else {
						LegacyTransactionDataTemp = this.parseTransactionDataLegacy({
							suggestedGasPrice:
								this.props.gasEstimateType === GAS_ESTIMATE_TYPES.LEGACY
									? this.props.gasFeeEstimates[gasSelectedTemp]
									: this.props.gasFeeEstimates.gasPrice,
							suggestedGasLimit
						});
					}
					this.setError(LegacyTransactionData.error);

					// eslint-disable-next-line react/no-did-update-set-state
					this.setState(
						{
							gasEstimationReady: true,
							LegacyTransactionData,
							LegacyTransactionDataTemp,
							EIP1559TransactionData: {},
							EIP1559TransactionDataTemp: {},
							animateOnChange: true,
							gasSelected,
							gasSelectedTemp
						},
						() => {
							this.setState({ animateOnChange: false });
						}
					);
				}
				this.parseTransactionDataHeader();
			}
		}
	};

	setScrollViewRef = ref => {
		this.scrollView = ref;
	};

	review = () => {
		this.onModeChange(REVIEW);
	};

	edit = MODE => {
		this.onModeChange(MODE);
	};

	onModeChange = mode => {
		this.setState({ mode });
		if (mode === EDIT) {
			InteractionManager.runAfterInteractions(() => {
				Analytics.trackEvent(ANALYTICS_EVENT_OPTS.SEND_FLOW_ADJUSTS_TRANSACTION_FEE);
			});
		}
	};

	getGasLimit = async () => {
		const {
			prepareTransaction,
			transactionState: { transaction }
		} = this.props;
		const estimation = await getGasLimit(transaction);
		prepareTransaction({ ...transaction, ...estimation });
	};

	parseTransactionDataHeader = () => {
		const {
			accounts,
			contractBalances,
			contractExchangeRates,
			conversionRate,
			currentCurrency,
			transactionState: {
				selectedAsset,
				transactionTo: to,
				transaction: { from, value, data }
			},
			ticker
		} = this.props;
		const { fromSelectedAddress } = this.state;
		let fromAccountBalance, transactionValue, transactionValueFiat, transactionTo;
		const valueBN = hexToBN(value);
		const parsedTicker = getTicker(ticker);

		if (selectedAsset.isETH) {
			fromAccountBalance = `${renderFromWei(accounts[fromSelectedAddress].balance)} ${parsedTicker}`;
			transactionValue = `${renderFromWei(value)} ${parsedTicker}`;
			transactionValueFiat = weiToFiat(valueBN, conversionRate, currentCurrency);
<<<<<<< HEAD
			const transactionTotalAmountBN = weiTransactionFee && weiTransactionFee.add(valueBN);
			transactionTotalAmount = (
				<Text reset right upper style={[styles.totalAmount, over && styles.over]}>
					{renderFromWei(transactionTotalAmountBN)} {parsedTicker}
				</Text>
			);
			transactionTotalAmountFiat = (
				<Text reset right upper style={[styles.totalAmount, over && styles.over]}>
					{weiToFiat(transactionTotalAmountBN, conversionRate, currentCurrency)}
				</Text>
			);
=======
>>>>>>> 456d8536
			transactionTo = to;
		} else if (selectedAsset.tokenId) {
			fromAccountBalance = `${renderFromWei(accounts[from].balance)} ${parsedTicker}`;
			const collectibleTransferInformation =
				selectedAsset.address.toLowerCase() in collectiblesTransferInformation &&
				collectiblesTransferInformation[selectedAsset.address.toLowerCase()];
			if (
				!collectibleTransferInformation ||
				(collectibleTransferInformation.tradable && collectibleTransferInformation.method === 'transferFrom')
			) {
				[, transactionTo] = decodeTransferData('transferFrom', data);
			} else if (
				collectibleTransferInformation.tradable &&
				collectibleTransferInformation.method === 'transfer'
			) {
				[transactionTo, ,] = decodeTransferData('transfer', data);
			}
			transactionValueFiat = weiToFiat(valueBN, conversionRate, currentCurrency);
<<<<<<< HEAD
			const transactionTotalAmountBN = weiTransactionFee && weiTransactionFee.add(valueBN);
			transactionTotalAmount = (
				<Text grey right upper style={styles.totalAmount}>
					{renderFromWei(weiTransactionFee)} {parsedTicker}
				</Text>
			);
			transactionTotalAmountFiat = (
				<Text primary right upper bold style={styles.totalAmount}>
					{weiToFiat(transactionTotalAmountBN, conversionRate, currentCurrency)}
				</Text>
			);
=======
>>>>>>> 456d8536
		} else {
			let rawAmount;
			const { address, symbol = 'ERC20', decimals } = selectedAsset;
			fromAccountBalance = `${renderFromTokenMinimalUnit(
				contractBalances[address] ? contractBalances[address] : '0',
				decimals
			)} ${symbol}`;
			[transactionTo, , rawAmount] = decodeTransferData('transfer', data);
			const rawAmountString = parseInt(rawAmount, 16).toLocaleString('fullwide', { useGrouping: false });
			const transferValue = renderFromTokenMinimalUnit(rawAmountString, decimals);
			transactionValue = `${transferValue} ${symbol}`;
			const exchangeRate = contractExchangeRates[address];
			transactionValueFiat =
				balanceToFiat(transferValue, conversionRate, exchangeRate, currentCurrency) || `0 ${currentCurrency}`;
<<<<<<< HEAD
			const transactionValueFiatNumber = balanceToFiatNumber(transferValue, conversionRate, exchangeRate);
			transactionTotalAmount = (
				<Text grey right upper style={styles.totalAmount}>
					{transactionValue} + ${renderFromWei(weiTransactionFee)} {parsedTicker}
				</Text>
			);
			transactionTotalAmountFiat = (
				<Text primary right upper bold style={styles.totalAmount}>
					{renderFiatAddition(transactionValueFiatNumber, transactionFeeFiatNumber, currentCurrency)}
				</Text>
			);
=======
>>>>>>> 456d8536
		}
		this.setState({
			fromAccountBalance,
			transactionValue,
			transactionValueFiat,
			transactionTo
		});
	};

	parseTransactionDataEIP1559 = (gasFee, options) => {
		const parsedTransactionEIP1559 = parseTransactionEIP1559(
			{
				...this.props,
				selectedGasFee: { ...gasFee, estimatedBaseFee: this.props.gasFeeEstimates.estimatedBaseFee }
			},
			options
		);
		const { transaction } = this.props;
		parsedTransactionEIP1559.error = this.validateAmount({
			transaction,
			total: parsedTransactionEIP1559.totalMaxHex
		});

		return parsedTransactionEIP1559;
	};

	parseTransactionDataLegacy = (gasFee, options) => {
		const parsedTransactionLegacy = parseTransactionLegacy(
			{
				...this.props,
				selectedGasFee: gasFee
			},
			options
		);
		const { transaction } = this.props;

		parsedTransactionLegacy.error = this.validateAmount({
			transaction,
			total: parsedTransactionLegacy.totalHex
		});

		return parsedTransactionLegacy;
	};

	handleSetGasSpeed = speed => {
		this.setState({ gasSpeedSelected: speed });
	};

	validateGas = () => {
		const { accounts } = this.props;
		const { gas, gasPrice, value, from } = this.props.transactionState.transaction;
		let errorMessage;
		const totalGas = gas.mul(gasPrice);
		const valueBN = hexToBN(value);
		const balanceBN = hexToBN(accounts[from].balance);
		if (valueBN.add(totalGas).gt(balanceBN)) {
			errorMessage = strings('transaction.insufficient');
			this.setState({ errorMessage });
		}
		return errorMessage;
	};

	prepareTransactionToSend = () => {
		const {
			transactionState: { transaction },
			showCustomNonce,
			gasEstimateType
		} = this.props;
		const { fromSelectedAddress, LegacyTransactionData, EIP1559TransactionData } = this.state;
		const { nonce } = this.props.transaction;
		const transactionToSend = { ...transaction };

		if (gasEstimateType === GAS_ESTIMATE_TYPES.FEE_MARKET) {
			transactionToSend.gas = EIP1559TransactionData.gasLimitHex;
			transactionToSend.maxFeePerGas = addHexPrefix(EIP1559TransactionData.suggestedMaxFeePerGasHex); //'0x2540be400'
			transactionToSend.maxPriorityFeePerGas = addHexPrefix(
				EIP1559TransactionData.suggestedMaxPriorityFeePerGasHex
			); //'0x3b9aca00';
			transactionToSend.estimatedBaseFee = addHexPrefix(EIP1559TransactionData.estimatedBaseFeeHex);
			delete transactionToSend.gasPrice;
		} else {
			transactionToSend.gas = LegacyTransactionData.suggestedGasLimitHex;
			transactionToSend.gasPrice = addHexPrefix(LegacyTransactionData.suggestedGasPriceHex);
		}

		transactionToSend.from = fromSelectedAddress;
		if (showCustomNonce && nonce) transactionToSend.nonce = BNToHex(nonce);

		return transactionToSend;
	};

	/**
	 * Removes collectible in case an ERC721 asset is being sent, when not in mainnet
	 */
	checkRemoveCollectible = () => {
		const {
			transactionState: { selectedAsset, assetType },
			chainId
		} = this.props;
		const { fromSelectedAddress } = this.state;
		if (assetType === 'ERC721' && chainId !== NetworksChainId.mainnet) {
			const { CollectiblesController } = Engine.context;
			removeFavoriteCollectible(fromSelectedAddress, chainId, selectedAsset);
			CollectiblesController.removeCollectible(selectedAsset.address, selectedAsset.tokenId);
		}
	};

	/**
	 * Validates crypto value only
	 * Independent of current internalPrimaryCurrencyIsCrypto
	 *
	 * @param {string} - Crypto value
	 * @returns - Whether there is an error with the amount
	 */
	validateAmount = ({ transaction, total }) => {
		const {
			accounts,
			contractBalances,
			selectedAsset,
			transactionState: {
				ticker,
				transaction: { value }
			}
		} = this.props;
		const selectedAddress = transaction.from;
		let weiBalance, weiInput, error;

		if (isDecimal(value)) {
			if (selectedAsset.isETH || selectedAsset.tokenId) {
				weiBalance = hexToBN(accounts[selectedAddress].balance);
				const totalTransactionValue = hexToBN(total);
				if (!weiBalance.gte(totalTransactionValue)) {
					const amount = renderFromWei(totalTransactionValue.sub(weiBalance));
					const tokenSymbol = getTicker(ticker);
					error = strings('transaction.insufficient_amount', { amount, tokenSymbol });
				}
			} else {
				const [, , amount] = decodeTransferData('transfer', transaction.data);
				weiBalance = contractBalances[selectedAsset.address];
				weiInput = hexToBN(amount);
				error =
					weiBalance && weiBalance.gte(weiInput)
						? undefined
						: strings('transaction.insufficient_tokens', { token: selectedAsset.symbol });
			}
		} else {
			error = strings('transaction.invalid_amount');
		}

		return error;
	};

	setError = errorMessage => {
		this.setState({ errorMessage }, () => {
			if (errorMessage) {
				this.scrollView.scrollToEnd({ animated: true });
			}
		});
	};

	onNext = async () => {
		const { TransactionController } = Engine.context;
		const {
			transactionState: { assetType },
			navigation,
			resetTransaction,
			gasEstimateType
		} = this.props;
		const { EIP1559TransactionData, LegacyTransactionData } = this.state;
		this.setState({ transactionConfirmed: true, stopUpdateGas: true });
		try {
			const transaction = this.prepareTransactionToSend();
			let error;
			if (gasEstimateType === GAS_ESTIMATE_TYPES.FEE_MARKET) {
				error = this.validateAmount({ transaction, total: EIP1559TransactionData.totalMaxHex });
			} else {
				error = this.validateAmount({ transaction, total: LegacyTransactionData.totalHex });
			}
			this.setError(error);
			if (error) {
				this.setState({ transactionConfirmed: false, stopUpdateGas: true });
				return;
			}

			const { result, transactionMeta } = await TransactionController.addTransaction(
				transaction,
				TransactionTypes.MMM,
				WalletDevice.MM_MOBILE
			);
			await TransactionController.approveTransaction(transactionMeta.id);
			await new Promise(resolve => resolve(result));

			if (transactionMeta.error) {
				throw transactionMeta.error;
			}

			InteractionManager.runAfterInteractions(() => {
				NotificationManager.watchSubmittedTransaction({
					...transactionMeta,
					assetType
				});
				this.checkRemoveCollectible();
				AnalyticsV2.trackEvent(
					AnalyticsV2.ANALYTICS_EVENTS.SEND_TRANSACTION_COMPLETED,
					this.getAnalyticsParams()
				);
				resetTransaction();
				navigation && navigation.dangerouslyGetParent()?.pop();
			});
		} catch (error) {
			Alert.alert(strings('transactions.transaction_error'), error && error.message, [
				{ text: strings('navigation.ok') }
			]);
			Logger.error(error, 'error while trying to send transaction (Confirm)');
		}
		this.setState({ transactionConfirmed: false });
	};

	getBalanceError = balance => {
		const {
			transactionState: {
				transaction: { value = '0x0', gas = '0x0', gasPrice = '0x0' }
			}
		} = this.props;

		const gasBN = hexToBN(gas);
		const weiTransactionFee = gasBN.mul(hexToBN(gasPrice));
		const valueBN = hexToBN(value);
		const transactionTotalAmountBN = weiTransactionFee.add(valueBN);

		const balanceIsInsufficient = hexToBN(balance).lt(transactionTotalAmountBN);

		return balanceIsInsufficient ? strings('transaction.insufficient') : null;
	};

	onAccountChange = async accountAddress => {
		const { identities, accounts } = this.props;
		const { name } = identities[accountAddress];
		const { PreferencesController } = Engine.context;
		const ens = await doENSReverseLookup(accountAddress);
		const fromAccountName = ens || name;
		PreferencesController.setSelectedAddress(accountAddress);
		// If new account doesn't have the asset
		this.setState({
			fromAccountName,
			fromSelectedAddress: accountAddress,
			balanceIsZero: hexToBN(accounts[accountAddress].balance).isZero()
		});
		this.parseTransactionDataHeader();
		this.toggleFromAccountModal();
	};

	toggleHexDataModal = () => {
		const { hexDataModalVisible } = this.state;
		this.setState({ hexDataModalVisible: !hexDataModalVisible });
	};

	toggleFromAccountModal = () => {
		const { fromAccountModalVisible } = this.state;
		this.setState({ fromAccountModalVisible: !fromAccountModalVisible });
	};

	renderCustomGasModal = () => {
		const { basicGasEstimates, gasError, gasEstimationReady, mode, gasSpeedSelected } = this.state;
		const {
			transaction: { gas, gasPrice }
		} = this.props;

		return (
			<Modal
				isVisible
				animationIn="slideInUp"
				animationOut="slideOutDown"
				style={styles.bottomModal}
				backdropOpacity={0.7}
				animationInTiming={600}
				animationOutTiming={600}
				onBackdropPress={this.review}
				onBackButtonPress={this.review}
				onSwipeComplete={this.review}
				swipeDirection={'down'}
				propagateSwipe
			>
				<KeyboardAwareScrollView contentContainerStyle={styles.keyboardAwareWrapper}>
					<AnimatedTransactionModal
						onModeChange={this.onModeChange}
						ready={gasEstimationReady}
						review={this.review}
					>
						<CustomGas
							handleGasFeeSelection={this.handleSetGasFee}
							basicGasEstimates={basicGasEstimates}
							gas={gas}
							gasPrice={gasPrice}
							gasError={gasError}
							mode={mode}
							onPress={this.handleSetGasSpeed}
							gasSpeedSelected={gasSpeedSelected}
							view={'SendTo (Confirm)'}
							analyticsParams={this.getGasAnalyticsParams()}
						/>
					</AnimatedTransactionModal>
				</KeyboardAwareScrollView>
			</Modal>
		);
	};

	cancelGasEdition = () => {
		this.setState({
			EIP1559TransactionDataTemp: { ...this.state.EIP1559TransactionData },
			LegacyTransactionDataTemp: { ...this.state.LegacyTransactionData },
			stopUpdateGas: false,
			gasSelectedTemp: this.state.gasSelected
		});
		this.review();
	};

	saveGasEdition = gasSelected => {
		this.setState({
			EIP1559TransactionData: { ...this.state.EIP1559TransactionDataTemp },
			LegacyTransactionData: { ...this.state.LegacyTransactionDataTemp },
			gasSelected,
			gasSelectedTemp: gasSelected,
			advancedGasInserted: !gasSelected,
			stopUpdateGas: false
		});

		const error = this.state.EIP1559TransactionDataTemp.error || this.state.LegacyTransactionDataTemp.error;
		this.setError(error);

		this.review();
	};

	renderCustomGasModalEIP1559 = () => {
		const { primaryCurrency, chainId, gasFeeEstimates } = this.props;
		const { EIP1559TransactionDataTemp, gasSelected, isAnimating, animateOnChange } = this.state;

		return (
			<Modal
				isVisible
				animationIn="slideInUp"
				animationOut="slideOutDown"
				style={styles.bottomModal}
				backdropOpacity={0.7}
				animationInTiming={600}
				animationOutTiming={600}
				onBackdropPress={this.cancelGasEdition}
				onBackButtonPress={this.cancelGasEdition}
				onSwipeComplete={this.cancelGasEdition}
				swipeDirection={'down'}
				propagateSwipe
			>
				<KeyboardAwareScrollView contentContainerStyle={styles.keyboardAwareWrapper}>
					<EditGasFee1559
						selected={gasSelected}
						gasFee={EIP1559TransactionDataTemp}
						gasOptions={gasFeeEstimates}
						onChange={this.calculateTempGasFee}
						gasFeeNative={EIP1559TransactionDataTemp.renderableGasFeeMinNative}
						gasFeeConversion={EIP1559TransactionDataTemp.renderableGasFeeMinConversion}
						gasFeeMaxNative={EIP1559TransactionDataTemp.renderableGasFeeMaxNative}
						gasFeeMaxConversion={EIP1559TransactionDataTemp.renderableGasFeeMaxConversion}
						maxPriorityFeeNative={EIP1559TransactionDataTemp.renderableMaxPriorityFeeNative}
						maxPriorityFeeConversion={EIP1559TransactionDataTemp.renderableMaxPriorityFeeConversion}
						maxFeePerGasNative={EIP1559TransactionDataTemp.renderableMaxFeePerGasNative}
						maxFeePerGasConversion={EIP1559TransactionDataTemp.renderableMaxFeePerGasConversion}
						primaryCurrency={primaryCurrency}
						chainId={chainId}
						timeEstimate={EIP1559TransactionDataTemp.timeEstimate}
						timeEstimateColor={EIP1559TransactionDataTemp.timeEstimateColor}
						timeEstimateId={EIP1559TransactionDataTemp.timeEstimateId}
						onCancel={this.cancelGasEdition}
						onSave={this.saveGasEdition}
						error={EIP1559TransactionDataTemp.error}
						animateOnChange={animateOnChange}
						isAnimating={isAnimating}
						analyticsParams={this.getGasAnalyticsParams()}
						view={'SendTo (Confirm)'}
					/>
				</KeyboardAwareScrollView>
			</Modal>
		);
	};

	renderCustomGasModalLegacy = () => {
		const { primaryCurrency, chainId, gasEstimateType, gasFeeEstimates } = this.props;
		const { LegacyTransactionDataTemp, gasSelected, isAnimating, animateOnChange } = this.state;
		return (
			<Modal
				isVisible
				animationIn="slideInUp"
				animationOut="slideOutDown"
				style={styles.bottomModal}
				backdropOpacity={0.7}
				animationInTiming={600}
				animationOutTiming={600}
				onBackdropPress={this.cancelGasEdition}
				onBackButtonPress={this.cancelGasEdition}
				onSwipeComplete={this.cancelGasEdition}
				swipeDirection={'down'}
				propagateSwipe
			>
				<KeyboardAwareScrollView contentContainerStyle={styles.keyboardAwareWrapper}>
					<EditGasFeeLegacy
						selected={gasSelected}
						gasFee={LegacyTransactionDataTemp}
						gasEstimateType={gasEstimateType}
						gasOptions={gasFeeEstimates}
						onChange={this.calculateTempGasFeeLegacy}
						gasFeeNative={LegacyTransactionDataTemp.transactionFee}
						gasFeeConversion={LegacyTransactionDataTemp.transactionFeeFiat}
						gasPriceConversion={LegacyTransactionDataTemp.transactionFeeFiat}
						error={LegacyTransactionDataTemp.error}
						primaryCurrency={primaryCurrency}
						chainId={chainId}
						onCancel={this.cancelGasEdition}
						onSave={this.saveGasEdition}
						animateOnChange={animateOnChange}
						isAnimating={isAnimating}
						analyticsParams={this.getGasAnalyticsParams()}
						view={'SendTo (Confirm)'}
					/>
				</KeyboardAwareScrollView>
			</Modal>
		);
	};

	renderCustomNonceModal = () => {
		const { setNonce } = this.props;
		const { proposedNonce, nonce } = this.props.transaction;
		return (
			<CustomNonceModal
				proposedNonce={proposedNonce}
				nonceValue={nonce}
				close={() => this.review()}
				save={setNonce}
			/>
		);
	};

	renderHexDataModal = () => {
		const { hexDataModalVisible } = this.state;
		const { data } = this.props.transactionState.transaction;
		return (
			<Modal
				isVisible={hexDataModalVisible}
				onBackdropPress={this.toggleHexDataModal}
				onBackButtonPress={this.toggleHexDataModal}
				onSwipeComplete={this.toggleHexDataModal}
				swipeDirection={'down'}
				propagateSwipe
			>
				<View style={styles.hexDataWrapper}>
					<TouchableOpacity style={styles.hexDataClose} onPress={this.toggleHexDataModal}>
						<IonicIcon name={'ios-close'} size={28} color={colors.black} />
					</TouchableOpacity>
					<View style={styles.qrCode}>
						<Text style={styles.addressTitle}>{strings('transaction.hex_data')}</Text>
						<Text style={styles.hexDataText}>{data || strings('unit.empty_data')}</Text>
					</View>
				</View>
			</Modal>
		);
	};

	renderFromAccountModal = () => {
		const { identities, keyrings, ticker } = this.props;
		const { fromAccountModalVisible, fromSelectedAddress } = this.state;

		return (
			<Modal
				isVisible={fromAccountModalVisible}
				style={styles.bottomModal}
				onBackdropPress={this.toggleFromAccountModal}
				onBackButtonPress={this.toggleFromAccountModal}
				onSwipeComplete={this.toggleFromAccountModal}
				swipeDirection={'down'}
				propagateSwipe
			>
				<AccountList
					enableAccountsAddition={false}
					identities={identities}
					selectedAddress={fromSelectedAddress}
					keyrings={keyrings}
					onAccountChange={this.onAccountChange}
					getBalanceError={this.getBalanceError}
					ticker={ticker}
				/>
			</Modal>
		);
	};

	buyEth = () => {
		const { navigation } = this.props;
		navigation.navigate('FiatOnRamp');
		InteractionManager.runAfterInteractions(() => {
			Analytics.trackEvent(ANALYTICS_EVENT_OPTS.RECEIVE_OPTIONS_PAYMENT_REQUEST);
		});
	};

	gotoFaucet = () => {
		const mmFaucetUrl = 'https://faucet.metamask.io/';
		InteractionManager.runAfterInteractions(() => {
			this.props.navigation.navigate('BrowserView', {
				newTabUrl: mmFaucetUrl
			});
		});
	};

	calculateTempGasFee = (gas, selected) => {
		const {
			transactionState: { transaction }
		} = this.props;
		if (selected && gas) {
			gas.suggestedGasLimit = fromWei(transaction.gas, 'wei');
		}
		this.setState({
			EIP1559TransactionDataTemp: this.parseTransactionDataEIP1559({ ...gas, selectedOption: selected }),
			stopUpdateGas: !selected,
			gasSelectedTemp: selected
		});
	};

	calculateTempGasFeeLegacy = (gas, selected) => {
		const {
			transactionState: { transaction }
		} = this.props;
		if (selected && gas) {
			gas.suggestedGasLimit = fromWei(transaction.gas, 'wei');
		}

		this.setState({
			LegacyTransactionDataTemp: this.parseTransactionDataLegacy(gas),
			stopUpdateGas: !selected,
			gasSelectedTemp: selected
		});
	};

	onUpdatingValuesStart = () => {
		this.setState({ isAnimating: true });
	};
	onUpdatingValuesEnd = () => {
		this.setState({ isAnimating: false });
	};

	render = () => {
		const { transactionToName, selectedAsset, paymentRequest } = this.props.transactionState;
		const {
			addressBook,
			showHexData,
			showCustomNonce,
			primaryCurrency,
			network,
			chainId,
			gasEstimateType
		} = this.props;
		const { nonce } = this.props.transaction;
		const {
			gasEstimationReady,
			fromAccountBalance,
			fromAccountName,
			fromSelectedAddress,
			transactionValue = '',
			transactionValueFiat = '',
			transactionTo = '',
			errorMessage,
			transactionConfirmed,
			warningGasPriceHigh,
			confusableCollection,
			mode,
			over,
			warningModalVisible,
			LegacyTransactionData,
			isAnimating,
			animateOnChange
		} = this.state;

		const showFeeMarket =
			!gasEstimateType ||
			gasEstimateType === GAS_ESTIMATE_TYPES.FEE_MARKET ||
			gasEstimateType === GAS_ESTIMATE_TYPES.NONE;
		const checksummedAddress = transactionTo && toChecksumAddress(transactionTo);
		const existingContact = checksummedAddress && addressBook[network] && addressBook[network][checksummedAddress];
		const displayExclamation = !existingContact && !!confusableCollection.length;

		const AdressToComponent = () => (
			<AddressTo
				addressToReady
				toSelectedAddress={transactionTo}
				toAddressName={transactionToName}
				onToSelectedAddressChange={this.onToSelectedAddressChange}
				confusableCollection={(!existingContact && confusableCollection) || []}
				displayExclamation={displayExclamation}
			/>
		);

		const AdressToComponentWrap = () =>
			!existingContact && confusableCollection.length ? (
				<TouchableOpacity onPress={this.toggleWarningModal}>
					<AdressToComponent />
				</TouchableOpacity>
			) : (
				<AdressToComponent />
			);

		const is_main_net = isMainNet(network);
		const errorPress = is_main_net ? this.buyEth : this.gotoFaucet;
		const networkName = capitalize(getNetworkName(network));
		const errorLinkText = is_main_net
			? strings('transaction.buy_more_eth')
			: strings('transaction.get_ether', { networkName });

		const { EIP1559TransactionData } = this.state;
		return (
			<SafeAreaView edges={['bottom']} style={styles.wrapper} testID={'txn-confirm-screen'}>
				<View style={styles.inputWrapper}>
					<AddressFrom
						onPressIcon={!paymentRequest ? null : this.toggleFromAccountModal}
						fromAccountAddress={fromSelectedAddress}
						fromAccountName={fromAccountName}
						fromAccountBalance={fromAccountBalance}
					/>
					<AdressToComponentWrap />
				</View>

				<InfoModal
					isVisible={warningModalVisible}
					toggleModal={this.toggleWarningModal}
					title={strings('transaction.confusable_title')}
					body={<Text style={styles.text}>{strings('transaction.confusable_msg')}</Text>}
				/>

				<ScrollView style={baseStyles.flexGrow} ref={this.setScrollViewRef}>
					{!selectedAsset.tokenId ? (
						<View style={styles.amountWrapper}>
							<Text style={styles.textAmountLabel}>{strings('transaction.amount')}</Text>
							<Text style={styles.textAmount} testID={'confirm-txn-amount'}>
								{transactionValue}
							</Text>
							{isMainnetByChainId(chainId) && (
								<Text style={styles.textAmountLabel}>{transactionValueFiat}</Text>
							)}
						</View>
					) : (
						<View style={styles.amountWrapper}>
							<Text style={styles.textAmountLabel}>{strings('transaction.asset')}</Text>
							<View style={styles.CollectibleMediaWrapper}>
								<CollectibleMedia
									small
									iconStyle={styles.CollectibleMedia}
									containerStyle={styles.CollectibleMedia}
									collectible={selectedAsset}
								/>
							</View>
							<View>
								<Text style={styles.collectibleName}>{selectedAsset.name}</Text>
								<Text style={styles.collectibleTokenId}>{`#${selectedAsset.tokenId}`}</Text>
							</View>
						</View>
					)}
					{!showFeeMarket ? (
						<TransactionReviewEIP1559
							totalNative={LegacyTransactionData.transactionTotalAmount}
							totalConversion={LegacyTransactionData.transactionTotalAmountFiat}
							gasFeeNative={LegacyTransactionData.transactionFee}
							gasFeeConversion={LegacyTransactionData.transactionFeeFiat}
							primaryCurrency={primaryCurrency}
							onEdit={() => this.edit(EDIT)}
							over={Boolean(LegacyTransactionData.error)}
							onUpdatingValuesStart={this.onUpdatingValuesStart}
							onUpdatingValuesEnd={this.onUpdatingValuesEnd}
							animateOnChange={animateOnChange}
							isAnimating={isAnimating}
							gasEstimationReady={gasEstimationReady}
							legacy
						/>
					) : (
						<TransactionReviewEIP1559
							totalNative={EIP1559TransactionData.renderableTotalMinNative}
							totalConversion={EIP1559TransactionData.renderableTotalMinConversion}
							totalMaxNative={EIP1559TransactionData.renderableTotalMaxNative}
							gasFeeNative={EIP1559TransactionData.renderableGasFeeMinNative}
							gasFeeConversion={EIP1559TransactionData.renderableGasFeeMinConversion}
							gasFeeMaxNative={EIP1559TransactionData.renderableGasFeeMaxNative}
							gasFeeMaxConversion={EIP1559TransactionData.renderableGasFeeMaxConversion}
							primaryCurrency={primaryCurrency}
							timeEstimate={EIP1559TransactionData.timeEstimate}
							timeEstimateColor={EIP1559TransactionData.timeEstimateColor}
							timeEstimateId={EIP1559TransactionData.timeEstimateId}
							onEdit={() => this.edit(EDIT_EIP1559)}
							over={Boolean(EIP1559TransactionData.error)}
							onUpdatingValuesStart={this.onUpdatingValuesStart}
							onUpdatingValuesEnd={this.onUpdatingValuesEnd}
							animateOnChange={animateOnChange}
							isAnimating={isAnimating}
							gasEstimationReady={gasEstimationReady}
						/>
					)}

					{showCustomNonce && <CustomNonce nonce={nonce} onNonceEdit={() => this.edit(EDIT_NONCE)} />}

					{errorMessage && (
						<View style={styles.errorWrapper}>
							<TouchableOpacity onPress={errorPress}>
								<Text style={styles.error}>{errorMessage}</Text>
								{/* only show buy more on mainnet */}
								{over && is_main_net && (
									<Text style={[styles.error, styles.underline]}>{errorLinkText}</Text>
								)}
							</TouchableOpacity>
						</View>
					)}
					{!!warningGasPriceHigh && (
						<View style={styles.errorWrapper}>
							<Text style={styles.error}>{warningGasPriceHigh}</Text>
						</View>
					)}
					<View style={styles.actionsWrapper}>
						{showHexData && (
							<TouchableOpacity style={styles.actionTouchable} onPress={this.toggleHexDataModal}>
								<Text style={styles.actionText}>{strings('transaction.hex_data')}</Text>
							</TouchableOpacity>
						)}
					</View>
				</ScrollView>
				<View style={styles.buttonNextWrapper}>
					<StyledButton
						type={'confirm'}
						disabled={!gasEstimationReady || Boolean(errorMessage) || isAnimating}
						containerStyle={styles.buttonNext}
						onPress={this.onNext}
						testID={'txn-confirm-send-button'}
					>
						{transactionConfirmed ? (
							<ActivityIndicator size="small" color="white" />
						) : (
							strings('transaction.send')
						)}
					</StyledButton>
				</View>
				{this.renderFromAccountModal()}
				{mode === EDIT && this.renderCustomGasModalLegacy()}
				{mode === EDIT_NONCE && this.renderCustomNonceModal()}
				{mode === EDIT_EIP1559 && this.renderCustomGasModalEIP1559()}
				{this.renderHexDataModal()}
			</SafeAreaView>
		);
	};
}

const mapStateToProps = state => ({
	accounts: state.engine.backgroundState.AccountTrackerController.accounts,
	addressBook: state.engine.backgroundState.AddressBookController?.addressBook,
	contractBalances: state.engine.backgroundState.TokenBalancesController.contractBalances,
	contractExchangeRates: state.engine.backgroundState.TokenRatesController.contractExchangeRates,
	currentCurrency: state.engine.backgroundState.CurrencyRateController.currentCurrency,
	nativeCurrency: state.engine.backgroundState.CurrencyRateController.nativeCurrency,
	conversionRate: state.engine.backgroundState.CurrencyRateController.conversionRate,
	network: state.engine.backgroundState.NetworkController.network,
	identities: state.engine.backgroundState.PreferencesController.identities,
	providerType: state.engine.backgroundState.NetworkController.provider.type,
	showHexData: state.settings.showHexData,
	showCustomNonce: state.settings.showCustomNonce,
	chainId: state.engine.backgroundState.NetworkController.provider.chainId,
	ticker: state.engine.backgroundState.NetworkController.provider.ticker,
	keyrings: state.engine.backgroundState.KeyringController.keyrings,
	transaction: getNormalizedTxState(state),
	selectedAsset: state.transaction.selectedAsset,
	transactionState: state.transaction,
	primaryCurrency: state.settings.primaryCurrency,
<<<<<<< HEAD
	isPaymentRequest: state.transaction.paymentRequest
=======
	gasFeeEstimates: state.engine.backgroundState.GasFeeController.gasFeeEstimates,
	gasEstimateType: state.engine.backgroundState.GasFeeController.gasEstimateType,
	isPaymentRequest: state.transaction.paymentRequest,
	networkType: state.engine.backgroundState.NetworkController.provider.type
>>>>>>> 456d8536
});

const mapDispatchToProps = dispatch => ({
	prepareTransaction: transaction => dispatch(prepareTransaction(transaction)),
	resetTransaction: () => dispatch(resetTransaction()),
	setNonce: nonce => dispatch(setNonce(nonce)),
	setProposedNonce: nonce => dispatch(setProposedNonce(nonce)),
	removeFavoriteCollectible: (selectedAddress, chainId, collectible) =>
		dispatch(removeFavoriteCollectible(selectedAddress, chainId, collectible))
});

export default connect(
	mapStateToProps,
	mapDispatchToProps
)(Confirm);<|MERGE_RESOLUTION|>--- conflicted
+++ resolved
@@ -188,13 +188,6 @@
 		justifyContent: 'flex-end',
 		margin: 0
 	},
-<<<<<<< HEAD
-	totalAmount: {
-		flexWrap: 'wrap',
-		flex: 1
-	},
-=======
->>>>>>> 456d8536
 	keyboardAwareWrapper: {
 		flex: 1,
 		justifyContent: 'flex-end'
@@ -327,27 +320,21 @@
 		 */
 		setProposedNonce: PropTypes.func,
 		/**
-<<<<<<< HEAD
+		 * Gas fee estimates returned by the gas fee controller
+		 */
+		gasFeeEstimates: PropTypes.object,
+		/**
+		 * Estimate type returned by the gas fee controller, can be market-fee, legacy or eth_gasPrice
+		 */
+		gasEstimateType: PropTypes.string,
+		/**
 		 * Indicates whether the current transaction is a deep link transaction
 		 */
-		isPaymentRequest: PropTypes.bool
-=======
-		 * Gas fee estimates returned by the gas fee controller
-		 */
-		gasFeeEstimates: PropTypes.object,
-		/**
-		 * Estimate type returned by the gas fee controller, can be market-fee, legacy or eth_gasPrice
-		 */
-		gasEstimateType: PropTypes.string,
-		/**
-		 * Indicates whether the current transaction is a deep link transaction
-		 */
 		isPaymentRequest: PropTypes.bool,
 		/**
 		 * A string representing the network type
 		 */
 		networkType: PropTypes.string
->>>>>>> 456d8536
 	};
 
 	state = {
@@ -448,10 +435,6 @@
 		AnalyticsV2.trackEvent(AnalyticsV2.ANALYTICS_EVENTS.SEND_TRANSACTION_STARTED, this.getAnalyticsParams());
 
 		const { showCustomNonce, navigation, providerType, isPaymentRequest } = this.props;
-<<<<<<< HEAD
-		await this.handleFetchBasicEstimates();
-=======
->>>>>>> 456d8536
 		showCustomNonce && (await this.setNetworkNonce());
 		navigation.setParams({ providerType, isPaymentRequest });
 		this.handleConfusables();
@@ -633,20 +616,6 @@
 			fromAccountBalance = `${renderFromWei(accounts[fromSelectedAddress].balance)} ${parsedTicker}`;
 			transactionValue = `${renderFromWei(value)} ${parsedTicker}`;
 			transactionValueFiat = weiToFiat(valueBN, conversionRate, currentCurrency);
-<<<<<<< HEAD
-			const transactionTotalAmountBN = weiTransactionFee && weiTransactionFee.add(valueBN);
-			transactionTotalAmount = (
-				<Text reset right upper style={[styles.totalAmount, over && styles.over]}>
-					{renderFromWei(transactionTotalAmountBN)} {parsedTicker}
-				</Text>
-			);
-			transactionTotalAmountFiat = (
-				<Text reset right upper style={[styles.totalAmount, over && styles.over]}>
-					{weiToFiat(transactionTotalAmountBN, conversionRate, currentCurrency)}
-				</Text>
-			);
-=======
->>>>>>> 456d8536
 			transactionTo = to;
 		} else if (selectedAsset.tokenId) {
 			fromAccountBalance = `${renderFromWei(accounts[from].balance)} ${parsedTicker}`;
@@ -665,20 +634,6 @@
 				[transactionTo, ,] = decodeTransferData('transfer', data);
 			}
 			transactionValueFiat = weiToFiat(valueBN, conversionRate, currentCurrency);
-<<<<<<< HEAD
-			const transactionTotalAmountBN = weiTransactionFee && weiTransactionFee.add(valueBN);
-			transactionTotalAmount = (
-				<Text grey right upper style={styles.totalAmount}>
-					{renderFromWei(weiTransactionFee)} {parsedTicker}
-				</Text>
-			);
-			transactionTotalAmountFiat = (
-				<Text primary right upper bold style={styles.totalAmount}>
-					{weiToFiat(transactionTotalAmountBN, conversionRate, currentCurrency)}
-				</Text>
-			);
-=======
->>>>>>> 456d8536
 		} else {
 			let rawAmount;
 			const { address, symbol = 'ERC20', decimals } = selectedAsset;
@@ -693,20 +648,6 @@
 			const exchangeRate = contractExchangeRates[address];
 			transactionValueFiat =
 				balanceToFiat(transferValue, conversionRate, exchangeRate, currentCurrency) || `0 ${currentCurrency}`;
-<<<<<<< HEAD
-			const transactionValueFiatNumber = balanceToFiatNumber(transferValue, conversionRate, exchangeRate);
-			transactionTotalAmount = (
-				<Text grey right upper style={styles.totalAmount}>
-					{transactionValue} + ${renderFromWei(weiTransactionFee)} {parsedTicker}
-				</Text>
-			);
-			transactionTotalAmountFiat = (
-				<Text primary right upper bold style={styles.totalAmount}>
-					{renderFiatAddition(transactionValueFiatNumber, transactionFeeFiatNumber, currentCurrency)}
-				</Text>
-			);
-=======
->>>>>>> 456d8536
 		}
 		this.setState({
 			fromAccountBalance,
@@ -1477,14 +1418,10 @@
 	selectedAsset: state.transaction.selectedAsset,
 	transactionState: state.transaction,
 	primaryCurrency: state.settings.primaryCurrency,
-<<<<<<< HEAD
-	isPaymentRequest: state.transaction.paymentRequest
-=======
 	gasFeeEstimates: state.engine.backgroundState.GasFeeController.gasFeeEstimates,
 	gasEstimateType: state.engine.backgroundState.GasFeeController.gasEstimateType,
 	isPaymentRequest: state.transaction.paymentRequest,
 	networkType: state.engine.backgroundState.NetworkController.provider.type
->>>>>>> 456d8536
 });
 
 const mapDispatchToProps = dispatch => ({
