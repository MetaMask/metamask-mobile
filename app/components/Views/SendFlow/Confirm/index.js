import React, { PureComponent } from 'react';
import { baseStyles, fontStyles } from '../../../../styles/common';
import {
	InteractionManager,
	StyleSheet,
	View,
	Alert,
	ScrollView,
	TouchableOpacity,
	ActivityIndicator,
} from 'react-native';
import { KeyboardAwareScrollView } from 'react-native-keyboard-aware-scroll-view';
import { connect } from 'react-redux';
import { getSendFlowTitle } from '../../../UI/Navbar';
import { AddressFrom, AddressTo } from '../AddressInputs';
import PropTypes from 'prop-types';
import {
	renderFromWei,
	renderFromTokenMinimalUnit,
	weiToFiat,
	balanceToFiat,
	isDecimal,
	fromWei,
} from '../../../../util/number';

import {
	getTicker,
	decodeTransferData,
	getNormalizedTxState,
	parseTransactionEIP1559,
	parseTransactionLegacy,
} from '../../../../util/transactions';
import StyledButton from '../../../UI/StyledButton';
import { util, WalletDevice, NetworksChainId, GAS_ESTIMATE_TYPES } from '@metamask/controllers';
import { prepareTransaction, resetTransaction, setNonce, setProposedNonce } from '../../../../actions/transaction';
import { getGasLimit } from '../../../../util/custom-gas';
import Engine from '../../../../core/Engine';
import Logger from '../../../../util/Logger';
import AccountList from '../../../UI/AccountList';
import CustomNonceModal from '../../../UI/CustomNonceModal';
import { doENSReverseLookup } from '../../../../util/ENSUtils';
import NotificationManager from '../../../../core/NotificationManager';
import { strings } from '../../../../../locales/i18n';
import collectiblesTransferInformation from '../../../../util/collectibles-transfer';
import CollectibleMedia from '../../../UI/CollectibleMedia';
import Modal from 'react-native-modal';
import IonicIcon from 'react-native-vector-icons/Ionicons';
import TransactionTypes from '../../../../core/TransactionTypes';
import Analytics from '../../../../core/Analytics';
import { ANALYTICS_EVENT_OPTS } from '../../../../util/analytics';
import { capitalize, shallowEqual, renderShortText } from '../../../../util/general';
import { isMainNet, getNetworkName, getNetworkNonce, isMainnetByChainId } from '../../../../util/networks';
import Text from '../../../Base/Text';
import AnalyticsV2 from '../../../../util/analyticsV2';
import { collectConfusables } from '../../../../util/validators';
import InfoModal from '../../../UI/Swaps/components/InfoModal';
import { addHexPrefix, toChecksumAddress } from 'ethereumjs-util';
import { removeFavoriteCollectible } from '../../../../actions/collectibles';
import { SafeAreaView } from 'react-native-safe-area-context';
import TransactionReviewEIP1559 from '../../../UI/TransactionReview/TransactionReviewEIP1559';
import EditGasFee1559 from '../../../UI/EditGasFee1559';
import EditGasFeeLegacy from '../../../UI/EditGasFeeLegacy';
import CustomNonce from '../../../UI/CustomNonce';
import AppConstants from '../../../../core/AppConstants';
<<<<<<< HEAD
import { getAddressAccountType, isQRHardwareAccount } from '../../../../util/address';
import { KEYSTONE_TX_CANCELED } from '../../../../constants/error';
=======
import { ThemeContext, mockTheme } from '../../../../util/theme';
>>>>>>> 169bf9a5

const EDIT = 'edit';
const EDIT_NONCE = 'edit_nonce';
const EDIT_EIP1559 = 'edit_eip1559';
const REVIEW = 'review';

const EMPTY_LEGACY_TRANSACTION_DATA = {
	transactionFeeFiat: '',
	transactionFee: '',
	transactionTotalAmount: '',
	transactionTotalAmountFiat: '',
};

const { hexToBN, BNToHex } = util;

const createStyles = (colors) =>
	StyleSheet.create({
		wrapper: {
			flex: 1,
			backgroundColor: colors.background.default,
		},
		inputWrapper: {
			flex: 0,
			borderBottomWidth: 1,
			borderBottomColor: colors.border.default,
			paddingHorizontal: 8,
		},
		amountWrapper: {
			flexDirection: 'column',
			margin: 24,
		},
		textAmountLabel: {
			...fontStyles.normal,
			fontSize: 14,
			textAlign: 'center',
			color: colors.text.alternative,
			textTransform: 'uppercase',
			marginVertical: 3,
		},
		textAmount: {
			...fontStyles.normal,
			fontWeight: fontStyles.light.fontWeight,
			color: colors.text.default,
			fontSize: 44,
			textAlign: 'center',
		},
		buttonNext: {
			flex: 1,
			marginHorizontal: 24,
			alignSelf: 'flex-end',
		},
		buttonNextWrapper: {
			flexDirection: 'row',
			alignItems: 'flex-end',
			marginBottom: 16,
		},
		actionTouchable: {
			padding: 12,
		},
		actionText: {
			...fontStyles.normal,
			color: colors.primary.default,
			fontSize: 14,
			alignSelf: 'center',
		},
		actionsWrapper: {
			margin: 24,
		},
		CollectibleMediaWrapper: {
			flexDirection: 'column',
			alignItems: 'center',
			margin: 16,
		},
		collectibleName: {
			...fontStyles.normal,
			fontSize: 18,
			color: colors.text.default,
			textAlign: 'center',
		},
		collectibleTokenId: {
			...fontStyles.normal,
			fontSize: 12,
			color: colors.text.alternative,
			marginTop: 8,
			textAlign: 'center',
		},
		CollectibleMedia: {
			height: 120,
			width: 120,
		},
		qrCode: {
			marginBottom: 16,
			paddingHorizontal: 36,
			paddingBottom: 24,
			paddingTop: 16,
			backgroundColor: colors.background.default,
			borderRadius: 8,
			width: '100%',
		},
		hexDataWrapper: {
			padding: 10,
			alignItems: 'center',
			borderRadius: 10,
			backgroundColor: colors.background.default,
		},
		addressTitle: {
			...fontStyles.bold,
			color: colors.text.default,
			alignItems: 'center',
			justifyContent: 'center',
			textAlign: 'center',
			fontSize: 16,
			marginBottom: 16,
		},
		hexDataClose: {
			zIndex: 999,
			position: 'absolute',
			top: 12,
			right: 20,
		},
		hexDataText: {
			textAlign: 'justify',
		},
		bottomModal: {
			justifyContent: 'flex-end',
			margin: 0,
		},
		keyboardAwareWrapper: {
			flex: 1,
			justifyContent: 'flex-end',
		},
		errorWrapper: {
			marginHorizontal: 24,
			marginTop: 12,
			paddingHorizontal: 10,
			paddingVertical: 8,
			backgroundColor: colors.error.muted,
			borderColor: colors.error.default,
			borderRadius: 8,
			borderWidth: 1,
			justifyContent: 'center',
			alignItems: 'center',
		},
		error: {
			color: colors.text.default,
			fontSize: 12,
			lineHeight: 16,
			...fontStyles.normal,
			textAlign: 'center',
		},
		underline: {
			textDecorationLine: 'underline',
			...fontStyles.bold,
		},
		text: {
			lineHeight: 20,
			color: colors.text.default,
		},
	});

/**
 * View that wraps the wraps the "Send" screen
 */
class Confirm extends PureComponent {
	static propTypes = {
		/**
		 * Object that represents the navigator
		 */
		navigation: PropTypes.object,
		/**
		 * Object that contains navigation props
		 */
		route: PropTypes.object,
		/**
		 * Map of accounts to information objects including balances
		 */
		accounts: PropTypes.object,
		/**
		 * Map representing the address book
		 */
		addressBook: PropTypes.object,
		/**
		 * Object containing token balances in the format address => balance
		 */
		contractBalances: PropTypes.object,
		/**
		 * Current provider ticker
		 */
		ticker: PropTypes.string,
		/**
		 * Current transaction state
		 */
		transactionState: PropTypes.object,
		/**
		 * Normalized transaction state
		 */
		transaction: PropTypes.object.isRequired,
		/**
		 * ETH to current currency conversion rate
		 */
		conversionRate: PropTypes.number,
		/**
		 * Currency code of the currently-active currency
		 */
		currentCurrency: PropTypes.string,
		/**
		 * Object containing token exchange rates in the format address => exchangeRate
		 */
		contractExchangeRates: PropTypes.object,
		/**
		 * Set transaction object to be sent
		 */
		prepareTransaction: PropTypes.func,
		/**
		 * Chain Id
		 */
		chainId: PropTypes.string,
		/**
		 * Network id
		 */
		network: PropTypes.string,
		/**
		 * Indicates whether hex data should be shown in transaction editor
		 */
		showHexData: PropTypes.bool,
		/**
		 * Indicates whether custom nonce should be shown in transaction editor
		 */
		showCustomNonce: PropTypes.bool,
		/**
		 * Network provider type as mainnet
		 */
		providerType: PropTypes.string,
		/**
		 * List of accounts from the PreferencesController
		 */
		identities: PropTypes.object,
		/**
		 * List of keyrings
		 */
		keyrings: PropTypes.array,
		/**
		 * Selected asset from current transaction state
		 */
		selectedAsset: PropTypes.object,
		/**
		 * Resets transaction state
		 */
		resetTransaction: PropTypes.func,
		/**
		 * ETH or fiat, depending on user setting
		 */
		primaryCurrency: PropTypes.string,
		/**
		 * Set transaction nonce
		 */
		setNonce: PropTypes.func,
		/**
		 * Set proposed nonce (from network)
		 */
		setProposedNonce: PropTypes.func,
		/**
		 * Gas fee estimates returned by the gas fee controller
		 */
		gasFeeEstimates: PropTypes.object,
		/**
		 * Estimate type returned by the gas fee controller, can be market-fee, legacy or eth_gasPrice
		 */
		gasEstimateType: PropTypes.string,
		/**
		 * Indicates whether the current transaction is a deep link transaction
		 */
		isPaymentRequest: PropTypes.bool,
		/**
		 * A string representing the network type
		 */
		networkType: PropTypes.string,
	};

	state = {
		confusableCollection: [],
		gasEstimationReady: false,
		customGas: undefined,
		customGasPrice: undefined,
		fromAccountBalance: undefined,
		fromAccountName: this.props.transactionState.transactionFromName,
		fromSelectedAddress: this.props.transactionState.transaction.from,
		hexDataModalVisible: false,
		warningGasPriceHigh: undefined,
		ready: false,
		transactionValue: undefined,
		transactionValueFiat: undefined,
		transactionFee: undefined,
		transactionTotalAmount: undefined,
		transactionTotalAmountFiat: undefined,
		errorMessage: undefined,
		fromAccountModalVisible: false,
		warningModalVisible: false,
		mode: REVIEW,
		over: false,
		gasSelected: AppConstants.GAS_OPTIONS.MEDIUM,
		gasSelectedTemp: AppConstants.GAS_OPTIONS.MEDIUM,
		EIP1559TransactionData: {},
		EIP1559TransactionDataTemp: {},
		stopUpdateGas: false,
		advancedGasInserted: false,
		LegacyTransactionData: EMPTY_LEGACY_TRANSACTION_DATA,
		LegacyTransactionDataTemp: {},
		gasSpeedSelected: AppConstants.GAS_OPTIONS.MEDIUM,
	};

	setNetworkNonce = async () => {
		const { setNonce, setProposedNonce, transaction } = this.props;
		const proposedNonce = await getNetworkNonce(transaction);
		setNonce(proposedNonce);
		setProposedNonce(proposedNonce);
	};

	getAnalyticsParams = () => {
		try {
			const { selectedAsset, gasEstimateType, chainId, networkType } = this.props;
			const { gasSelected, fromSelectedAddress } = this.state;

			return {
				active_currency: { value: selectedAsset?.symbol, anonymous: true },
				account_type: getAddressAccountType(fromSelectedAddress),
				network_name: networkType,
				chain_id: chainId,
				gas_estimate_type: gasEstimateType,
				gas_mode: gasSelected ? 'Basic' : 'Advanced',
				speed_set: gasSelected || undefined,
			};
		} catch (error) {
			return {};
		}
	};

	getGasAnalyticsParams = () => {
		try {
			const { selectedAsset, gasEstimateType, networkType } = this.props;
			return {
				active_currency: { value: selectedAsset.symbol, anonymous: true },
				gas_estimate_type: gasEstimateType,
				network_name: networkType,
			};
		} catch (error) {
			return {};
		}
	};

	handleConfusables = () => {
		const { identities = undefined, transactionState } = this.props;
		const { transactionToName = undefined } = transactionState;
		const accountNames = (identities && Object.keys(identities).map((hash) => identities[hash].name)) || [];
		const isOwnAccount = accountNames.includes(transactionToName);
		if (transactionToName && !isOwnAccount) {
			this.setState({ confusableCollection: collectConfusables(transactionToName) });
		}
	};

	toggleWarningModal = () => this.setState((state) => ({ warningModalVisible: !state.warningModalVisible }));

	updateNavBar = () => {
		const { navigation, route } = this.props;
		const colors = this.context.colors || mockTheme.colors;
		navigation.setOptions(getSendFlowTitle('send.confirm', navigation, route, colors));
	};

	componentWillUnmount = () => {
		const { GasFeeController } = Engine.context;
		GasFeeController.stopPolling(this.state.pollToken);
	};

	componentDidMount = async () => {
		this.updateNavBar();
		this.getGasLimit();

		const { GasFeeController, KeyringController } = Engine.context;
		const pollToken = await GasFeeController.getGasFeeEstimatesAndStartPolling(this.state.pollToken);
		this.setState({ pollToken });
		// For analytics
		AnalyticsV2.trackEvent(AnalyticsV2.ANALYTICS_EVENTS.SEND_TRANSACTION_STARTED, this.getAnalyticsParams());

		const { showCustomNonce, navigation, providerType, isPaymentRequest } = this.props;
		showCustomNonce && (await this.setNetworkNonce());
		navigation.setParams({ providerType, isPaymentRequest });
		this.handleConfusables();
		this.parseTransactionDataHeader();

		KeyringController.getQRKeyringState().then((memstore) => {
			memstore.subscribe((value) => {
				if (value && value.sign && value.sign.request) {
					navigation.navigate('QRHardwareSigner', {
						QRState: value,
					});
				}
			});
		});
	};

	componentDidUpdate = (prevProps, prevState) => {
		const {
			transactionState: {
				transactionTo,
				transaction: { value, gas },
			},
			contractBalances,
			selectedAsset,
		} = this.props;
		this.updateNavBar();

		const { errorMessage, fromSelectedAddress } = this.state;
		const valueChanged = prevProps.transactionState.transaction.value !== value;
		const fromAddressChanged = prevState.fromSelectedAddress !== fromSelectedAddress;
		const previousContractBalance = prevProps.contractBalances[selectedAsset.address];
		const newContractBalance = contractBalances[selectedAsset.address];
		const contractBalanceChanged = previousContractBalance !== newContractBalance;
		const recipientIsDefined = transactionTo !== undefined;
		if (recipientIsDefined && (valueChanged || fromAddressChanged || contractBalanceChanged)) {
			this.parseTransactionDataHeader();
		}
		if (!prevState.errorMessage && errorMessage) {
			this.scrollView.scrollToEnd({ animated: true });
		}

		if (
			this.props.gasFeeEstimates &&
			gas &&
			(!shallowEqual(prevProps.gasFeeEstimates, this.props.gasFeeEstimates) ||
				gas !== prevProps?.transactionState?.transaction?.gas)
		) {
			const gasEstimateTypeChanged = prevProps.gasEstimateType !== this.props.gasEstimateType;
			const gasSelected = gasEstimateTypeChanged ? AppConstants.GAS_OPTIONS.MEDIUM : this.state.gasSelected;
			const gasSelectedTemp = gasEstimateTypeChanged
				? AppConstants.GAS_OPTIONS.MEDIUM
				: this.state.gasSelectedTemp;

			if ((!this.state.stopUpdateGas && !this.state.advancedGasInserted) || gasEstimateTypeChanged) {
				if (this.props.gasEstimateType === GAS_ESTIMATE_TYPES.FEE_MARKET) {
					const suggestedGasLimit = fromWei(gas, 'wei');

					const EIP1559TransactionData = this.parseTransactionDataEIP1559({
						...this.props.gasFeeEstimates[gasSelected],
						suggestedGasLimit,
						selectedOption: gasSelected,
					});

					let EIP1559TransactionDataTemp;
					if (gasSelected === gasSelectedTemp) {
						EIP1559TransactionDataTemp = EIP1559TransactionData;
					} else {
						EIP1559TransactionDataTemp = this.parseTransactionDataEIP1559({
							...this.props.gasFeeEstimates[gasSelectedTemp],
							suggestedGasLimit,
							selectedOption: gasSelectedTemp,
						});
					}

					this.setError(EIP1559TransactionData.error);

					// eslint-disable-next-line react/no-did-update-set-state
					this.setState(
						{
							gasEstimationReady: true,
							EIP1559TransactionData,
							EIP1559TransactionDataTemp,
							LegacyTransactionData: EMPTY_LEGACY_TRANSACTION_DATA,
							LegacyTransactionDataTemp: EMPTY_LEGACY_TRANSACTION_DATA,
							animateOnChange: true,
							gasSelected,
							gasSelectedTemp,
						},
						() => {
							this.setState({ animateOnChange: false });
						}
					);
				} else if (this.props.gasEstimateType !== GAS_ESTIMATE_TYPES.NONE) {
					const suggestedGasLimit = fromWei(gas, 'wei');

					const LegacyTransactionData = this.parseTransactionDataLegacy({
						suggestedGasPrice:
							this.props.gasEstimateType === GAS_ESTIMATE_TYPES.LEGACY
								? this.props.gasFeeEstimates[gasSelected]
								: this.props.gasFeeEstimates.gasPrice,
						suggestedGasLimit,
					});

					let LegacyTransactionDataTemp;
					if (gasSelected === gasSelectedTemp) {
						LegacyTransactionDataTemp = LegacyTransactionData;
					} else {
						LegacyTransactionDataTemp = this.parseTransactionDataLegacy({
							suggestedGasPrice:
								this.props.gasEstimateType === GAS_ESTIMATE_TYPES.LEGACY
									? this.props.gasFeeEstimates[gasSelectedTemp]
									: this.props.gasFeeEstimates.gasPrice,
							suggestedGasLimit,
						});
					}
					this.setError(LegacyTransactionData.error);

					// eslint-disable-next-line react/no-did-update-set-state
					this.setState(
						{
							gasEstimationReady: true,
							LegacyTransactionData,
							LegacyTransactionDataTemp,
							EIP1559TransactionData: {},
							EIP1559TransactionDataTemp: {},
							animateOnChange: true,
							gasSelected,
							gasSelectedTemp,
						},
						() => {
							this.setState({ animateOnChange: false });
						}
					);
				}
				this.parseTransactionDataHeader();
			}
		}
	};

	setScrollViewRef = (ref) => {
		this.scrollView = ref;
	};

	review = () => {
		this.onModeChange(REVIEW);
	};

	edit = (MODE) => {
		this.onModeChange(MODE);
	};

	onModeChange = (mode) => {
		this.setState({ mode });
		if (mode === EDIT) {
			InteractionManager.runAfterInteractions(() => {
				Analytics.trackEvent(ANALYTICS_EVENT_OPTS.SEND_FLOW_ADJUSTS_TRANSACTION_FEE);
			});
		}
	};

	getGasLimit = async () => {
		const {
			prepareTransaction,
			transactionState: { transaction },
		} = this.props;
		const estimation = await getGasLimit(transaction);
		prepareTransaction({ ...transaction, ...estimation });
	};

	parseTransactionDataHeader = () => {
		const {
			accounts,
			contractBalances,
			contractExchangeRates,
			conversionRate,
			currentCurrency,
			transactionState: {
				selectedAsset,
				transactionTo: to,
				transaction: { from, value, data },
			},
			ticker,
		} = this.props;
		const { fromSelectedAddress } = this.state;
		let fromAccountBalance, transactionValue, transactionValueFiat, transactionTo;
		const valueBN = hexToBN(value);
		const parsedTicker = getTicker(ticker);

		if (selectedAsset.isETH) {
			fromAccountBalance = `${renderFromWei(accounts[fromSelectedAddress].balance)} ${parsedTicker}`;
			transactionValue = `${renderFromWei(value)} ${parsedTicker}`;
			transactionValueFiat = weiToFiat(valueBN, conversionRate, currentCurrency);
			transactionTo = to;
		} else if (selectedAsset.tokenId) {
			fromAccountBalance = `${renderFromWei(accounts[from].balance)} ${parsedTicker}`;
			const collectibleTransferInformation =
				selectedAsset.address.toLowerCase() in collectiblesTransferInformation &&
				collectiblesTransferInformation[selectedAsset.address.toLowerCase()];
			if (
				!collectibleTransferInformation ||
				(collectibleTransferInformation.tradable && collectibleTransferInformation.method === 'transferFrom')
			) {
				[, transactionTo] = decodeTransferData('transferFrom', data);
			} else if (
				collectibleTransferInformation.tradable &&
				collectibleTransferInformation.method === 'transfer'
			) {
				[transactionTo, ,] = decodeTransferData('transfer', data);
			}
			transactionValueFiat = weiToFiat(valueBN, conversionRate, currentCurrency);
		} else {
			let rawAmount;
			const { address, symbol = 'ERC20', decimals } = selectedAsset;
			fromAccountBalance = `${renderFromTokenMinimalUnit(
				contractBalances[address] ? contractBalances[address] : '0',
				decimals
			)} ${symbol}`;
			[transactionTo, , rawAmount] = decodeTransferData('transfer', data);
			const rawAmountString = parseInt(rawAmount, 16).toLocaleString('fullwide', { useGrouping: false });
			const transferValue = renderFromTokenMinimalUnit(rawAmountString, decimals);
			transactionValue = `${transferValue} ${symbol}`;
			const exchangeRate = contractExchangeRates[address];
			transactionValueFiat =
				balanceToFiat(transferValue, conversionRate, exchangeRate, currentCurrency) || `0 ${currentCurrency}`;
		}
		this.setState({
			fromAccountBalance,
			transactionValue,
			transactionValueFiat,
			transactionTo,
		});
	};

	parseTransactionDataEIP1559 = (gasFee, options) => {
		const parsedTransactionEIP1559 = parseTransactionEIP1559(
			{
				...this.props,
				selectedGasFee: { ...gasFee, estimatedBaseFee: this.props.gasFeeEstimates.estimatedBaseFee },
			},
			options
		);
		const { transaction } = this.props;
		parsedTransactionEIP1559.error = this.validateAmount({
			transaction,
			total: parsedTransactionEIP1559.totalMaxHex,
		});

		return parsedTransactionEIP1559;
	};

	parseTransactionDataLegacy = (gasFee, options) => {
		const parsedTransactionLegacy = parseTransactionLegacy(
			{
				...this.props,
				selectedGasFee: gasFee,
			},
			options
		);
		const { transaction } = this.props;

		parsedTransactionLegacy.error = this.validateAmount({
			transaction,
			total: parsedTransactionLegacy.totalHex,
		});

		return parsedTransactionLegacy;
	};

	handleSetGasSpeed = (speed) => {
		this.setState({ gasSpeedSelected: speed });
	};

	validateGas = () => {
		const { accounts } = this.props;
		const { gas, gasPrice, value, from } = this.props.transactionState.transaction;
		let errorMessage;
		const totalGas = gas.mul(gasPrice);
		const valueBN = hexToBN(value);
		const balanceBN = hexToBN(accounts[from].balance);
		if (valueBN.add(totalGas).gt(balanceBN)) {
			errorMessage = strings('transaction.insufficient');
			this.setState({ errorMessage });
		}
		return errorMessage;
	};

	prepareTransactionToSend = () => {
		const {
			transactionState: { transaction },
			showCustomNonce,
			gasEstimateType,
		} = this.props;
		const { fromSelectedAddress, LegacyTransactionData, EIP1559TransactionData } = this.state;
		const { nonce } = this.props.transaction;
		const transactionToSend = { ...transaction };

		if (gasEstimateType === GAS_ESTIMATE_TYPES.FEE_MARKET) {
			transactionToSend.gas = EIP1559TransactionData.gasLimitHex;
			transactionToSend.maxFeePerGas = addHexPrefix(EIP1559TransactionData.suggestedMaxFeePerGasHex); //'0x2540be400'
			transactionToSend.maxPriorityFeePerGas = addHexPrefix(
				EIP1559TransactionData.suggestedMaxPriorityFeePerGasHex
			); //'0x3b9aca00';
			transactionToSend.estimatedBaseFee = addHexPrefix(EIP1559TransactionData.estimatedBaseFeeHex);
			delete transactionToSend.gasPrice;
		} else {
			transactionToSend.gas = LegacyTransactionData.suggestedGasLimitHex;
			transactionToSend.gasPrice = addHexPrefix(LegacyTransactionData.suggestedGasPriceHex);
		}

		transactionToSend.from = fromSelectedAddress;
		if (showCustomNonce && nonce) transactionToSend.nonce = BNToHex(nonce);

		return transactionToSend;
	};

	/**
	 * Removes collectible in case an ERC721 asset is being sent, when not in mainnet
	 */
	checkRemoveCollectible = () => {
		const {
			transactionState: { selectedAsset, assetType },
			chainId,
		} = this.props;
		const { fromSelectedAddress } = this.state;
		if (assetType === 'ERC721' && chainId !== NetworksChainId.mainnet) {
			const { CollectiblesController } = Engine.context;
			removeFavoriteCollectible(fromSelectedAddress, chainId, selectedAsset);
			CollectiblesController.removeCollectible(selectedAsset.address, selectedAsset.tokenId);
		}
	};

	/**
	 * Validates crypto value only
	 * Independent of current internalPrimaryCurrencyIsCrypto
	 *
	 * @param {string} - Crypto value
	 * @returns - Whether there is an error with the amount
	 */
	validateAmount = ({ transaction, total }) => {
		const {
			accounts,
			contractBalances,
			selectedAsset,
			transactionState: {
				ticker,
				transaction: { value },
			},
		} = this.props;
		const selectedAddress = transaction.from;
		let weiBalance, weiInput, error;

		if (isDecimal(value)) {
			if (selectedAsset.isETH || selectedAsset.tokenId) {
				weiBalance = hexToBN(accounts[selectedAddress].balance);
				const totalTransactionValue = hexToBN(total);
				if (!weiBalance.gte(totalTransactionValue)) {
					const amount = renderFromWei(totalTransactionValue.sub(weiBalance));
					const tokenSymbol = getTicker(ticker);
					error = strings('transaction.insufficient_amount', { amount, tokenSymbol });
				}
			} else {
				const [, , amount] = decodeTransferData('transfer', transaction.data);
				weiBalance = hexToBN(contractBalances[selectedAsset.address]);
				weiInput = hexToBN(amount);
				error =
					weiBalance && weiBalance.gte(weiInput)
						? undefined
						: strings('transaction.insufficient_tokens', { token: selectedAsset.symbol });
			}
		} else {
			error = strings('transaction.invalid_amount');
		}

		return error;
	};

	setError = (errorMessage) => {
		this.setState({ errorMessage }, () => {
			if (errorMessage) {
				this.scrollView.scrollToEnd({ animated: true });
			}
		});
	};

	onNext = async () => {
		const { TransactionController } = Engine.context;
		const {
			transactionState: { assetType },
			navigation,
			resetTransaction,
			gasEstimateType,
		} = this.props;
		const { EIP1559TransactionData, LegacyTransactionData, transactionConfirmed } = this.state;
		if (transactionConfirmed) return;
		this.setState({ transactionConfirmed: true, stopUpdateGas: true });
		try {
			const transaction = this.prepareTransactionToSend();
			let error;
			if (gasEstimateType === GAS_ESTIMATE_TYPES.FEE_MARKET) {
				error = this.validateAmount({ transaction, total: EIP1559TransactionData.totalMaxHex });
			} else {
				error = this.validateAmount({ transaction, total: LegacyTransactionData.totalHex });
			}
			this.setError(error);
			if (error) {
				this.setState({ transactionConfirmed: false, stopUpdateGas: true });
				return;
			}

			const { result, transactionMeta } = await TransactionController.addTransaction(
				transaction,
				TransactionTypes.MMM,
				WalletDevice.MM_MOBILE
			);
			await TransactionController.approveTransaction(transactionMeta.id);
			await new Promise((resolve) => resolve(result));

			if (transactionMeta.error) {
				throw transactionMeta.error;
			}

			InteractionManager.runAfterInteractions(() => {
				NotificationManager.watchSubmittedTransaction({
					...transactionMeta,
					assetType,
				});
				this.checkRemoveCollectible();
				AnalyticsV2.trackEvent(
					AnalyticsV2.ANALYTICS_EVENTS.SEND_TRANSACTION_COMPLETED,
					this.getAnalyticsParams()
				);
				resetTransaction();
				navigation && navigation.dangerouslyGetParent()?.pop();
			});
		} catch (error) {
			if (!error?.message.startsWith(KEYSTONE_TX_CANCELED)) {
				Alert.alert(strings('transactions.transaction_error'), error && error.message, [{ text: 'OK' }]);
				Logger.error(error, 'error while trying to send transaction (Confirm)');
			} else {
				AnalyticsV2.trackEvent(AnalyticsV2.ANALYTICS_EVENTS.QR_HARDWARE_TRANSACTION_CANCELED);
			}
		}
		this.setState({ transactionConfirmed: false });
	};

	getBalanceError = (balance) => {
		const {
			transactionState: {
				transaction: { value = '0x0', gas = '0x0', gasPrice = '0x0' },
			},
		} = this.props;

		const gasBN = hexToBN(gas);
		const weiTransactionFee = gasBN.mul(hexToBN(gasPrice));
		const valueBN = hexToBN(value);
		const transactionTotalAmountBN = weiTransactionFee.add(valueBN);

		const balanceIsInsufficient = hexToBN(balance).lt(transactionTotalAmountBN);

		return balanceIsInsufficient ? strings('transaction.insufficient') : null;
	};

	onAccountChange = async (accountAddress) => {
		const { identities, accounts } = this.props;
		const { name } = identities[accountAddress];
		const { PreferencesController } = Engine.context;
		const ens = await doENSReverseLookup(accountAddress);
		const fromAccountName = ens || name;
		PreferencesController.setSelectedAddress(accountAddress);
		// If new account doesn't have the asset
		this.setState({
			fromAccountName,
			fromSelectedAddress: accountAddress,
			balanceIsZero: hexToBN(accounts[accountAddress].balance).isZero(),
		});
		this.parseTransactionDataHeader();
		this.toggleFromAccountModal();
	};

	toggleHexDataModal = () => {
		const { hexDataModalVisible } = this.state;
		this.setState({ hexDataModalVisible: !hexDataModalVisible });
	};

	toggleFromAccountModal = () => {
		const { fromAccountModalVisible } = this.state;
		this.setState({ fromAccountModalVisible: !fromAccountModalVisible });
	};

	cancelGasEdition = () => {
		this.setState({
			EIP1559TransactionDataTemp: { ...this.state.EIP1559TransactionData },
			LegacyTransactionDataTemp: { ...this.state.LegacyTransactionData },
			stopUpdateGas: false,
			gasSelectedTemp: this.state.gasSelected,
		});
		this.review();
	};

	saveGasEdition = (gasSelected) => {
		this.setState({
			EIP1559TransactionData: { ...this.state.EIP1559TransactionDataTemp },
			LegacyTransactionData: { ...this.state.LegacyTransactionDataTemp },
			gasSelected,
			gasSelectedTemp: gasSelected,
			advancedGasInserted: !gasSelected,
			stopUpdateGas: false,
		});

		const error = this.state.EIP1559TransactionDataTemp.error || this.state.LegacyTransactionDataTemp.error;
		this.setError(error);

		this.review();
	};

	renderCustomGasModalEIP1559 = () => {
		const { primaryCurrency, chainId, gasFeeEstimates } = this.props;
		const { EIP1559TransactionDataTemp, gasSelected, isAnimating, animateOnChange } = this.state;
		const colors = this.context.colors || mockTheme.colors;
		const styles = createStyles(colors);

		return (
			<Modal
				isVisible
				animationIn="slideInUp"
				animationOut="slideOutDown"
				style={styles.bottomModal}
				backdropColor={colors.overlay.default}
				backdropOpacity={1}
				animationInTiming={600}
				animationOutTiming={600}
				onBackdropPress={this.cancelGasEdition}
				onBackButtonPress={this.cancelGasEdition}
				onSwipeComplete={this.cancelGasEdition}
				swipeDirection={'down'}
				propagateSwipe
			>
				<KeyboardAwareScrollView contentContainerStyle={styles.keyboardAwareWrapper}>
					<EditGasFee1559
						selected={gasSelected}
						gasFee={EIP1559TransactionDataTemp}
						gasOptions={gasFeeEstimates}
						onChange={this.calculateTempGasFee}
						gasFeeNative={EIP1559TransactionDataTemp.renderableGasFeeMinNative}
						gasFeeConversion={EIP1559TransactionDataTemp.renderableGasFeeMinConversion}
						gasFeeMaxNative={EIP1559TransactionDataTemp.renderableGasFeeMaxNative}
						gasFeeMaxConversion={EIP1559TransactionDataTemp.renderableGasFeeMaxConversion}
						maxPriorityFeeNative={EIP1559TransactionDataTemp.renderableMaxPriorityFeeNative}
						maxPriorityFeeConversion={EIP1559TransactionDataTemp.renderableMaxPriorityFeeConversion}
						maxFeePerGasNative={EIP1559TransactionDataTemp.renderableMaxFeePerGasNative}
						maxFeePerGasConversion={EIP1559TransactionDataTemp.renderableMaxFeePerGasConversion}
						primaryCurrency={primaryCurrency}
						chainId={chainId}
						timeEstimate={EIP1559TransactionDataTemp.timeEstimate}
						timeEstimateColor={EIP1559TransactionDataTemp.timeEstimateColor}
						timeEstimateId={EIP1559TransactionDataTemp.timeEstimateId}
						onCancel={this.cancelGasEdition}
						onSave={this.saveGasEdition}
						error={EIP1559TransactionDataTemp.error}
						animateOnChange={animateOnChange}
						isAnimating={isAnimating}
						analyticsParams={this.getGasAnalyticsParams()}
						view={'SendTo (Confirm)'}
					/>
				</KeyboardAwareScrollView>
			</Modal>
		);
	};

	renderCustomGasModalLegacy = () => {
		const { primaryCurrency, chainId, gasEstimateType, gasFeeEstimates } = this.props;
		const { LegacyTransactionDataTemp, gasSelected, isAnimating, animateOnChange } = this.state;
		const colors = this.context.colors || mockTheme.colors;
		const styles = createStyles(colors);

		return (
			<Modal
				isVisible
				animationIn="slideInUp"
				animationOut="slideOutDown"
				style={styles.bottomModal}
				backdropColor={colors.overlay.default}
				backdropOpacity={1}
				animationInTiming={600}
				animationOutTiming={600}
				onBackdropPress={this.cancelGasEdition}
				onBackButtonPress={this.cancelGasEdition}
				onSwipeComplete={this.cancelGasEdition}
				swipeDirection={'down'}
				propagateSwipe
			>
				<KeyboardAwareScrollView contentContainerStyle={styles.keyboardAwareWrapper}>
					<EditGasFeeLegacy
						selected={gasSelected}
						gasFee={LegacyTransactionDataTemp}
						gasEstimateType={gasEstimateType}
						gasOptions={gasFeeEstimates}
						onChange={this.calculateTempGasFeeLegacy}
						gasFeeNative={LegacyTransactionDataTemp.transactionFee}
						gasFeeConversion={LegacyTransactionDataTemp.transactionFeeFiat}
						gasPriceConversion={LegacyTransactionDataTemp.transactionFeeFiat}
						error={LegacyTransactionDataTemp.error}
						primaryCurrency={primaryCurrency}
						chainId={chainId}
						onCancel={this.cancelGasEdition}
						onSave={this.saveGasEdition}
						animateOnChange={animateOnChange}
						isAnimating={isAnimating}
						analyticsParams={this.getGasAnalyticsParams()}
						view={'SendTo (Confirm)'}
					/>
				</KeyboardAwareScrollView>
			</Modal>
		);
	};

	renderCustomNonceModal = () => {
		const { setNonce } = this.props;
		const { proposedNonce, nonce } = this.props.transaction;
		return (
			<CustomNonceModal
				proposedNonce={proposedNonce}
				nonceValue={nonce}
				close={() => this.review()}
				save={setNonce}
			/>
		);
	};

	renderHexDataModal = () => {
		const { hexDataModalVisible } = this.state;
		const { data } = this.props.transactionState.transaction;
		const colors = this.context.colors || mockTheme.colors;
		const styles = createStyles(colors);

		return (
			<Modal
				isVisible={hexDataModalVisible}
				onBackdropPress={this.toggleHexDataModal}
				onBackButtonPress={this.toggleHexDataModal}
				onSwipeComplete={this.toggleHexDataModal}
				swipeDirection={'down'}
				propagateSwipe
				backdropColor={colors.overlay.default}
				backdropOpacity={1}
			>
				<View style={styles.hexDataWrapper}>
					<TouchableOpacity style={styles.hexDataClose} onPress={this.toggleHexDataModal}>
						<IonicIcon name={'ios-close'} size={28} color={colors.text.default} />
					</TouchableOpacity>
					<View style={styles.qrCode}>
						<Text style={styles.addressTitle}>{strings('transaction.hex_data')}</Text>
						<Text style={styles.hexDataText}>{data || strings('unit.empty_data')}</Text>
					</View>
				</View>
			</Modal>
		);
	};

	renderFromAccountModal = () => {
		const { identities, keyrings, ticker } = this.props;
		const { fromAccountModalVisible, fromSelectedAddress } = this.state;
		const colors = this.context.colors || mockTheme.colors;
		const styles = createStyles(colors);

		return (
			<Modal
				isVisible={fromAccountModalVisible}
				style={styles.bottomModal}
				onBackdropPress={this.toggleFromAccountModal}
				onBackButtonPress={this.toggleFromAccountModal}
				onSwipeComplete={this.toggleFromAccountModal}
				swipeDirection={'down'}
				propagateSwipe
				backdropColor={colors.overlay.default}
				backdropOpacity={1}
			>
				<AccountList
					enableAccountsAddition={false}
					identities={identities}
					selectedAddress={fromSelectedAddress}
					keyrings={keyrings}
					onAccountChange={this.onAccountChange}
					getBalanceError={this.getBalanceError}
					ticker={ticker}
				/>
			</Modal>
		);
	};

	buyEth = () => {
		const { navigation } = this.props;
		try {
			navigation.navigate('FiatOnRamp');
		} catch (error) {
			Logger.error(error, 'Navigation: Error when navigating to buy ETH.');
		}
		InteractionManager.runAfterInteractions(() => {
			Analytics.trackEvent(ANALYTICS_EVENT_OPTS.RECEIVE_OPTIONS_PAYMENT_REQUEST);
		});
	};

	gotoFaucet = () => {
		const mmFaucetUrl = 'https://faucet.metamask.io/';
		InteractionManager.runAfterInteractions(() => {
			this.props.navigation.navigate('BrowserView', {
				newTabUrl: mmFaucetUrl,
				timestamp: Date.now(),
			});
		});
	};

	calculateTempGasFee = (gas, selected) => {
		const {
			transactionState: { transaction },
		} = this.props;
		if (selected && gas) {
			gas.suggestedGasLimit = fromWei(transaction.gas, 'wei');
		}
		this.setState({
			EIP1559TransactionDataTemp: this.parseTransactionDataEIP1559({ ...gas, selectedOption: selected }),
			stopUpdateGas: !selected,
			gasSelectedTemp: selected,
		});
	};

	calculateTempGasFeeLegacy = (gas, selected) => {
		const {
			transactionState: { transaction },
		} = this.props;
		if (selected && gas) {
			gas.suggestedGasLimit = fromWei(transaction.gas, 'wei');
		}

		this.setState({
			LegacyTransactionDataTemp: this.parseTransactionDataLegacy(gas),
			stopUpdateGas: !selected,
			gasSelectedTemp: selected,
		});
	};

	onUpdatingValuesStart = () => {
		this.setState({ isAnimating: true });
	};
	onUpdatingValuesEnd = () => {
		this.setState({ isAnimating: false });
	};

	render = () => {
		const { transactionToName, selectedAsset, paymentRequest } = this.props.transactionState;
		const { addressBook, showHexData, showCustomNonce, primaryCurrency, network, chainId, gasEstimateType } =
			this.props;
		const { nonce } = this.props.transaction;
		const {
			gasEstimationReady,
			fromAccountBalance,
			fromAccountName,
			fromSelectedAddress,
			transactionValue = '',
			transactionValueFiat = '',
			transactionTo = '',
			errorMessage,
			transactionConfirmed,
			warningGasPriceHigh,
			confusableCollection,
			mode,
			over,
			warningModalVisible,
			LegacyTransactionData,
			isAnimating,
			animateOnChange,
		} = this.state;
		const colors = this.context.colors || mockTheme.colors;
		const styles = createStyles(colors);

		const showFeeMarket =
			!gasEstimateType ||
			gasEstimateType === GAS_ESTIMATE_TYPES.FEE_MARKET ||
			gasEstimateType === GAS_ESTIMATE_TYPES.NONE;
		const checksummedAddress = transactionTo && toChecksumAddress(transactionTo);
		const existingContact = checksummedAddress && addressBook[network] && addressBook[network][checksummedAddress];
		const displayExclamation = !existingContact && !!confusableCollection.length;
		const isQRHardwareWalletDevice = isQRHardwareAccount(fromSelectedAddress);

		const AdressToComponent = () => (
			<AddressTo
				addressToReady
				toSelectedAddress={transactionTo}
				toAddressName={transactionToName}
				onToSelectedAddressChange={this.onToSelectedAddressChange}
				confusableCollection={(!existingContact && confusableCollection) || []}
				displayExclamation={displayExclamation}
			/>
		);

		const AdressToComponentWrap = () =>
			!existingContact && confusableCollection.length ? (
				<TouchableOpacity onPress={this.toggleWarningModal}>
					<AdressToComponent />
				</TouchableOpacity>
			) : (
				<AdressToComponent />
			);

		const is_main_net = isMainNet(network);
		const errorPress = is_main_net ? this.buyEth : this.gotoFaucet;
		const networkName = capitalize(getNetworkName(network));
		const errorLinkText = is_main_net
			? strings('transaction.buy_more_eth')
			: strings('transaction.get_ether', { networkName });

		const { EIP1559TransactionData } = this.state;

		return (
			<SafeAreaView edges={['bottom']} style={styles.wrapper} testID={'txn-confirm-screen'}>
				<View style={styles.inputWrapper}>
					<AddressFrom
						onPressIcon={!paymentRequest ? null : this.toggleFromAccountModal}
						fromAccountAddress={fromSelectedAddress}
						fromAccountName={fromAccountName}
						fromAccountBalance={fromAccountBalance}
					/>
					<AdressToComponentWrap />
				</View>

				<InfoModal
					isVisible={warningModalVisible}
					toggleModal={this.toggleWarningModal}
					title={strings('transaction.confusable_title')}
					body={<Text style={styles.text}>{strings('transaction.confusable_msg')}</Text>}
				/>

				<ScrollView style={baseStyles.flexGrow} ref={this.setScrollViewRef}>
					{!selectedAsset.tokenId ? (
						<View style={styles.amountWrapper}>
							<Text style={styles.textAmountLabel}>{strings('transaction.amount')}</Text>
							<Text style={styles.textAmount} testID={'confirm-txn-amount'}>
								{transactionValue}
							</Text>
							{isMainnetByChainId(chainId) && (
								<Text style={styles.textAmountLabel}>{transactionValueFiat}</Text>
							)}
						</View>
					) : (
						<View style={styles.amountWrapper}>
							<Text style={styles.textAmountLabel}>{strings('transaction.asset')}</Text>
							<View style={styles.CollectibleMediaWrapper}>
								<CollectibleMedia
									small
									iconStyle={styles.CollectibleMedia}
									containerStyle={styles.CollectibleMedia}
									collectible={selectedAsset}
								/>
							</View>
							<View>
								<Text style={styles.collectibleName}>{selectedAsset.name}</Text>
								<Text style={styles.collectibleTokenId}>{`#${renderShortText(
									selectedAsset.tokenId,
									10
								)}`}</Text>
							</View>
						</View>
					)}
					{!showFeeMarket ? (
						<TransactionReviewEIP1559
							totalNative={LegacyTransactionData.transactionTotalAmount}
							totalConversion={LegacyTransactionData.transactionTotalAmountFiat}
							gasFeeNative={LegacyTransactionData.transactionFee}
							gasFeeConversion={LegacyTransactionData.transactionFeeFiat}
							primaryCurrency={primaryCurrency}
							onEdit={() => this.edit(EDIT)}
							over={Boolean(LegacyTransactionData.error)}
							onUpdatingValuesStart={this.onUpdatingValuesStart}
							onUpdatingValuesEnd={this.onUpdatingValuesEnd}
							animateOnChange={animateOnChange}
							isAnimating={isAnimating}
							gasEstimationReady={gasEstimationReady}
							legacy
						/>
					) : (
						<TransactionReviewEIP1559
							totalNative={EIP1559TransactionData.renderableTotalMinNative}
							totalConversion={EIP1559TransactionData.renderableTotalMinConversion}
							totalMaxNative={EIP1559TransactionData.renderableTotalMaxNative}
							gasFeeNative={EIP1559TransactionData.renderableGasFeeMinNative}
							gasFeeConversion={EIP1559TransactionData.renderableGasFeeMinConversion}
							gasFeeMaxNative={EIP1559TransactionData.renderableGasFeeMaxNative}
							gasFeeMaxConversion={EIP1559TransactionData.renderableGasFeeMaxConversion}
							primaryCurrency={primaryCurrency}
							timeEstimate={EIP1559TransactionData.timeEstimate}
							timeEstimateColor={EIP1559TransactionData.timeEstimateColor}
							timeEstimateId={EIP1559TransactionData.timeEstimateId}
							onEdit={() => this.edit(EDIT_EIP1559)}
							over={Boolean(EIP1559TransactionData.error)}
							onUpdatingValuesStart={this.onUpdatingValuesStart}
							onUpdatingValuesEnd={this.onUpdatingValuesEnd}
							animateOnChange={animateOnChange}
							isAnimating={isAnimating}
							gasEstimationReady={gasEstimationReady}
						/>
					)}

					{showCustomNonce && <CustomNonce nonce={nonce} onNonceEdit={() => this.edit(EDIT_NONCE)} />}

					{errorMessage && (
						<View style={styles.errorWrapper}>
							<TouchableOpacity onPress={errorPress}>
								<Text style={styles.error}>{errorMessage}</Text>
								{/* only show buy more on mainnet */}
								{over && is_main_net && (
									<Text style={[styles.error, styles.underline]}>{errorLinkText}</Text>
								)}
							</TouchableOpacity>
						</View>
					)}
					{!!warningGasPriceHigh && (
						<View style={styles.errorWrapper}>
							<Text style={styles.error}>{warningGasPriceHigh}</Text>
						</View>
					)}
					<View style={styles.actionsWrapper}>
						{showHexData && (
							<TouchableOpacity style={styles.actionTouchable} onPress={this.toggleHexDataModal}>
								<Text style={styles.actionText}>{strings('transaction.hex_data')}</Text>
							</TouchableOpacity>
						)}
					</View>
				</ScrollView>
				<View style={styles.buttonNextWrapper}>
					<StyledButton
						type={'confirm'}
						disabled={transactionConfirmed || !gasEstimationReady || Boolean(errorMessage) || isAnimating}
						containerStyle={styles.buttonNext}
						onPress={this.onNext}
						testID={'txn-confirm-send-button'}
					>
						{transactionConfirmed ? (
<<<<<<< HEAD
							<ActivityIndicator size="small" color="white" />
						) : isQRHardwareWalletDevice ? (
							strings('transaction.confirm_with_qr_hardware')
=======
							<ActivityIndicator size="small" color={colors.primary.inverse} />
>>>>>>> 169bf9a5
						) : (
							strings('transaction.send')
						)}
					</StyledButton>
				</View>
				{this.renderFromAccountModal()}
				{mode === EDIT && this.renderCustomGasModalLegacy()}
				{mode === EDIT_NONCE && this.renderCustomNonceModal()}
				{mode === EDIT_EIP1559 && this.renderCustomGasModalEIP1559()}
				{this.renderHexDataModal()}
			</SafeAreaView>
		);
	};
}

Confirm.contextType = ThemeContext;

const mapStateToProps = (state) => ({
	accounts: state.engine.backgroundState.AccountTrackerController.accounts,
	addressBook: state.engine.backgroundState.AddressBookController?.addressBook,
	contractBalances: state.engine.backgroundState.TokenBalancesController.contractBalances,
	contractExchangeRates: state.engine.backgroundState.TokenRatesController.contractExchangeRates,
	currentCurrency: state.engine.backgroundState.CurrencyRateController.currentCurrency,
	nativeCurrency: state.engine.backgroundState.CurrencyRateController.nativeCurrency,
	conversionRate: state.engine.backgroundState.CurrencyRateController.conversionRate,
	network: state.engine.backgroundState.NetworkController.network,
	identities: state.engine.backgroundState.PreferencesController.identities,
	providerType: state.engine.backgroundState.NetworkController.provider.type,
	showHexData: state.settings.showHexData,
	showCustomNonce: state.settings.showCustomNonce,
	chainId: state.engine.backgroundState.NetworkController.provider.chainId,
	ticker: state.engine.backgroundState.NetworkController.provider.ticker,
	keyrings: state.engine.backgroundState.KeyringController.keyrings,
	transaction: getNormalizedTxState(state),
	selectedAsset: state.transaction.selectedAsset,
	transactionState: state.transaction,
	primaryCurrency: state.settings.primaryCurrency,
	gasFeeEstimates: state.engine.backgroundState.GasFeeController.gasFeeEstimates,
	gasEstimateType: state.engine.backgroundState.GasFeeController.gasEstimateType,
	isPaymentRequest: state.transaction.paymentRequest,
	networkType: state.engine.backgroundState.NetworkController.provider.type,
});

const mapDispatchToProps = (dispatch) => ({
	prepareTransaction: (transaction) => dispatch(prepareTransaction(transaction)),
	resetTransaction: () => dispatch(resetTransaction()),
	setNonce: (nonce) => dispatch(setNonce(nonce)),
	setProposedNonce: (nonce) => dispatch(setProposedNonce(nonce)),
	removeFavoriteCollectible: (selectedAddress, chainId, collectible) =>
		dispatch(removeFavoriteCollectible(selectedAddress, chainId, collectible)),
});

export default connect(mapStateToProps, mapDispatchToProps)(Confirm);<|MERGE_RESOLUTION|>--- conflicted
+++ resolved
@@ -62,12 +62,9 @@
 import EditGasFeeLegacy from '../../../UI/EditGasFeeLegacy';
 import CustomNonce from '../../../UI/CustomNonce';
 import AppConstants from '../../../../core/AppConstants';
-<<<<<<< HEAD
 import { getAddressAccountType, isQRHardwareAccount } from '../../../../util/address';
 import { KEYSTONE_TX_CANCELED } from '../../../../constants/error';
-=======
 import { ThemeContext, mockTheme } from '../../../../util/theme';
->>>>>>> 169bf9a5
 
 const EDIT = 'edit';
 const EDIT_NONCE = 'edit_nonce';
@@ -1389,13 +1386,9 @@
 						testID={'txn-confirm-send-button'}
 					>
 						{transactionConfirmed ? (
-<<<<<<< HEAD
-							<ActivityIndicator size="small" color="white" />
+							<ActivityIndicator size="small" color={colors.primary.inverse} />
 						) : isQRHardwareWalletDevice ? (
 							strings('transaction.confirm_with_qr_hardware')
-=======
-							<ActivityIndicator size="small" color={colors.primary.inverse} />
->>>>>>> 169bf9a5
 						) : (
 							strings('transaction.send')
 						)}
