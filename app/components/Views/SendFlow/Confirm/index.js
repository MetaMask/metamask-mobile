import React, { PureComponent } from 'react';
import { baseStyles, fontStyles } from '../../../../styles/common';
import {
  InteractionManager,
  StyleSheet,
  View,
  Alert,
  ScrollView,
  TouchableOpacity,
  ActivityIndicator,
} from 'react-native';
import { KeyboardAwareScrollView } from 'react-native-keyboard-aware-scroll-view';
import { connect } from 'react-redux';
import { getSendFlowTitle } from '../../../UI/Navbar';
import { AddressFrom, AddressTo } from '../AddressInputs';
import PropTypes from 'prop-types';
import {
  renderFromWei,
  renderFromTokenMinimalUnit,
  weiToFiat,
  balanceToFiat,
  isDecimal,
  fromWei,
} from '../../../../util/number';

import {
  getTicker,
  decodeTransferData,
  getNormalizedTxState,
  parseTransactionEIP1559,
  parseTransactionLegacy,
} from '../../../../util/transactions';
import StyledButton from '../../../UI/StyledButton';
import {
  util,
  WalletDevice,
  NetworksChainId,
  GAS_ESTIMATE_TYPES,
} from '@metamask/controllers';
import {
  prepareTransaction,
  resetTransaction,
  setNonce,
  setProposedNonce,
} from '../../../../actions/transaction';
import { getGasLimit } from '../../../../util/custom-gas';
import Engine from '../../../../core/Engine';
import Logger from '../../../../util/Logger';
import AccountList from '../../../UI/AccountList';
import CustomNonceModal from '../../../UI/CustomNonceModal';
import { doENSReverseLookup } from '../../../../util/ENSUtils';
import NotificationManager from '../../../../core/NotificationManager';
import { strings } from '../../../../../locales/i18n';
import collectiblesTransferInformation from '../../../../util/collectibles-transfer';
import CollectibleMedia from '../../../UI/CollectibleMedia';
import Modal from 'react-native-modal';
import IonicIcon from 'react-native-vector-icons/Ionicons';
import TransactionTypes from '../../../../core/TransactionTypes';
import Analytics from '../../../../core/Analytics';
import { ANALYTICS_EVENT_OPTS } from '../../../../util/analytics';
import {
  capitalize,
  shallowEqual,
  renderShortText,
} from '../../../../util/general';
import {
  isMainNet,
  getNetworkName,
  getNetworkNonce,
  isMainnetByChainId,
} from '../../../../util/networks';
import Text from '../../../Base/Text';
import AnalyticsV2 from '../../../../util/analyticsV2';
import { collectConfusables } from '../../../../util/confusables';
import InfoModal from '../../../UI/Swaps/components/InfoModal';
import { addHexPrefix, toChecksumAddress } from 'ethereumjs-util';
import { SafeAreaView } from 'react-native-safe-area-context';
import TransactionReviewEIP1559 from '../../../UI/TransactionReview/TransactionReviewEIP1559';
import EditGasFee1559 from '../../../UI/EditGasFee1559';
import EditGasFeeLegacy from '../../../UI/EditGasFeeLegacy';
import CustomNonce from '../../../UI/CustomNonce';
import AppConstants from '../../../../core/AppConstants';
import {
  getAddressAccountType,
  isQRHardwareAccount,
} from '../../../../util/address';
import { KEYSTONE_TX_CANCELED } from '../../../../constants/error';
import { ThemeContext, mockTheme } from '../../../../util/theme';

const EDIT = 'edit';
const EDIT_NONCE = 'edit_nonce';
const EDIT_EIP1559 = 'edit_eip1559';
const REVIEW = 'review';

const EMPTY_LEGACY_TRANSACTION_DATA = {
  transactionFeeFiat: '',
  transactionFee: '',
  transactionTotalAmount: '',
  transactionTotalAmountFiat: '',
};

const { hexToBN, BNToHex } = util;

const createStyles = (colors) =>
  StyleSheet.create({
    wrapper: {
      flex: 1,
      backgroundColor: colors.background.default,
    },
    inputWrapper: {
      flex: 0,
      borderBottomWidth: 1,
      borderBottomColor: colors.border.default,
      paddingHorizontal: 8,
    },
    amountWrapper: {
      flexDirection: 'column',
      margin: 24,
    },
    textAmountLabel: {
      ...fontStyles.normal,
      fontSize: 14,
      textAlign: 'center',
      color: colors.text.alternative,
      textTransform: 'uppercase',
      marginVertical: 3,
    },
    textAmount: {
      ...fontStyles.light,
      color: colors.text.default,
      fontSize: 44,
      textAlign: 'center',
    },
    buttonNext: {
      flex: 1,
      marginHorizontal: 24,
      alignSelf: 'flex-end',
    },
    buttonNextWrapper: {
      flexDirection: 'row',
      alignItems: 'flex-end',
      marginBottom: 16,
    },
    actionTouchable: {
      padding: 12,
    },
    actionText: {
      ...fontStyles.normal,
      color: colors.primary.default,
      fontSize: 14,
      alignSelf: 'center',
    },
    actionsWrapper: {
      margin: 24,
    },
    CollectibleMediaWrapper: {
      flexDirection: 'column',
      alignItems: 'center',
      margin: 16,
    },
    collectibleName: {
      ...fontStyles.normal,
      fontSize: 18,
      color: colors.text.default,
      textAlign: 'center',
    },
    collectibleTokenId: {
      ...fontStyles.normal,
      fontSize: 12,
      color: colors.text.alternative,
      marginTop: 8,
      textAlign: 'center',
    },
    CollectibleMedia: {
      height: 120,
      width: 120,
    },
    qrCode: {
      marginBottom: 16,
      paddingHorizontal: 36,
      paddingBottom: 24,
      paddingTop: 16,
      backgroundColor: colors.background.default,
      borderRadius: 8,
      width: '100%',
    },
    hexDataWrapper: {
      padding: 10,
      alignItems: 'center',
      borderRadius: 10,
      backgroundColor: colors.background.default,
    },
    addressTitle: {
      ...fontStyles.bold,
      color: colors.text.default,
      alignItems: 'center',
      justifyContent: 'center',
      textAlign: 'center',
      fontSize: 16,
      marginBottom: 16,
    },
    hexDataClose: {
      zIndex: 999,
      position: 'absolute',
      top: 12,
      right: 20,
    },
    hexDataText: {
      textAlign: 'justify',
    },
    bottomModal: {
      justifyContent: 'flex-end',
      margin: 0,
    },
    keyboardAwareWrapper: {
      flex: 1,
      justifyContent: 'flex-end',
    },
    errorWrapper: {
      marginHorizontal: 24,
      marginTop: 12,
      paddingHorizontal: 10,
      paddingVertical: 8,
      backgroundColor: colors.error.muted,
      borderColor: colors.error.default,
      borderRadius: 8,
      borderWidth: 1,
      justifyContent: 'center',
      alignItems: 'center',
    },
    error: {
      color: colors.text.default,
      fontSize: 12,
      lineHeight: 16,
      ...fontStyles.normal,
      textAlign: 'center',
    },
    underline: {
      textDecorationLine: 'underline',
      ...fontStyles.bold,
    },
    text: {
      lineHeight: 20,
      color: colors.text.default,
    },
  });

/**
 * View that wraps the wraps the "Send" screen
 */
class Confirm extends PureComponent {
<<<<<<< HEAD
	static propTypes = {
		/**
		 * Object that represents the navigator
		 */
		navigation: PropTypes.object,
		/**
		 * Object that contains navigation props
		 */
		route: PropTypes.object,
		/**
		 * Map of accounts to information objects including balances
		 */
		accounts: PropTypes.object,
		/**
		 * Map representing the address book
		 */
		addressBook: PropTypes.object,
		/**
		 * Object containing token balances in the format address => balance
		 */
		contractBalances: PropTypes.object,
		/**
		 * Current provider ticker
		 */
		ticker: PropTypes.string,
		/**
		 * Current transaction state
		 */
		transactionState: PropTypes.object,
		/**
		 * Normalized transaction state
		 */
		transaction: PropTypes.object.isRequired,
		/**
		 * ETH to current currency conversion rate
		 */
		conversionRate: PropTypes.number,
		/**
		 * Currency code of the currently-active currency
		 */
		currentCurrency: PropTypes.string,
		/**
		 * Object containing token exchange rates in the format address => exchangeRate
		 */
		contractExchangeRates: PropTypes.object,
		/**
		 * Set transaction object to be sent
		 */
		prepareTransaction: PropTypes.func,
		/**
		 * Chain Id
		 */
		chainId: PropTypes.string,
		/**
		 * Network id
		 */
		network: PropTypes.string,
		/**
		 * Indicates whether hex data should be shown in transaction editor
		 */
		showHexData: PropTypes.bool,
		/**
		 * Indicates whether custom nonce should be shown in transaction editor
		 */
		showCustomNonce: PropTypes.bool,
		/**
		 * Network provider type as mainnet
		 */
		providerType: PropTypes.string,
		/**
		 * List of accounts from the PreferencesController
		 */
		identities: PropTypes.object,
		/**
		 * List of keyrings
		 */
		keyrings: PropTypes.array,
		/**
		 * Selected asset from current transaction state
		 */
		selectedAsset: PropTypes.object,
		/**
		 * Resets transaction state
		 */
		resetTransaction: PropTypes.func,
		/**
		 * ETH or fiat, depending on user setting
		 */
		primaryCurrency: PropTypes.string,
		/**
		 * Set transaction nonce
		 */
		setNonce: PropTypes.func,
		/**
		 * Set proposed nonce (from network)
		 */
		setProposedNonce: PropTypes.func,
		/**
		 * Gas fee estimates returned by the gas fee controller
		 */
		gasFeeEstimates: PropTypes.object,
		/**
		 * Estimate type returned by the gas fee controller, can be market-fee, legacy or eth_gasPrice
		 */
		gasEstimateType: PropTypes.string,
		/**
		 * Indicates whether the current transaction is a deep link transaction
		 */
		isPaymentRequest: PropTypes.bool,
		/**
		 * A string representing the network type
		 */
		networkType: PropTypes.string,
	};

	state = {
		confusableCollection: [],
		gasEstimationReady: false,
		customGas: undefined,
		customGasPrice: undefined,
		fromAccountBalance: undefined,
		fromAccountName: this.props.transactionState.transactionFromName,
		fromSelectedAddress: this.props.transactionState.transaction.from,
		hexDataModalVisible: false,
		warningGasPriceHigh: undefined,
		ready: false,
		transactionValue: undefined,
		transactionValueFiat: undefined,
		transactionFee: undefined,
		transactionTotalAmount: undefined,
		transactionTotalAmountFiat: undefined,
		errorMessage: undefined,
		fromAccountModalVisible: false,
		warningModalVisible: false,
		mode: REVIEW,
		over: false,
		gasSelected: AppConstants.GAS_OPTIONS.MEDIUM,
		gasSelectedTemp: AppConstants.GAS_OPTIONS.MEDIUM,
		EIP1559TransactionData: {},
		EIP1559TransactionDataTemp: {},
		stopUpdateGas: false,
		advancedGasInserted: false,
		LegacyTransactionData: EMPTY_LEGACY_TRANSACTION_DATA,
		LegacyTransactionDataTemp: {},
		gasSpeedSelected: AppConstants.GAS_OPTIONS.MEDIUM,
	};

	setNetworkNonce = async () => {
		const { setNonce, setProposedNonce, transaction } = this.props;
		const proposedNonce = await getNetworkNonce(transaction);
		setNonce(proposedNonce);
		setProposedNonce(proposedNonce);
	};

	getAnalyticsParams = () => {
		try {
			const { selectedAsset, gasEstimateType, chainId, networkType } = this.props;
			const { gasSelected, fromSelectedAddress } = this.state;

			return {
				active_currency: { value: selectedAsset?.symbol, anonymous: true },
				account_type: getAddressAccountType(fromSelectedAddress),
				network_name: networkType,
				chain_id: chainId,
				gas_estimate_type: gasEstimateType,
				gas_mode: gasSelected ? 'Basic' : 'Advanced',
				speed_set: gasSelected || undefined,
			};
		} catch (error) {
			return {};
		}
	};

	getGasAnalyticsParams = () => {
		try {
			const { selectedAsset, gasEstimateType, networkType } = this.props;
			return {
				active_currency: { value: selectedAsset.symbol, anonymous: true },
				gas_estimate_type: gasEstimateType,
				network_name: networkType,
			};
		} catch (error) {
			return {};
		}
	};

	handleConfusables = () => {
		const { identities = undefined, transactionState } = this.props;
		const { transactionToName = undefined } = transactionState;
		const accountNames = (identities && Object.keys(identities).map((hash) => identities[hash].name)) || [];
		const isOwnAccount = accountNames.includes(transactionToName);
		if (transactionToName && !isOwnAccount) {
			this.setState({ confusableCollection: collectConfusables(transactionToName) });
		}
	};

	toggleWarningModal = () => this.setState((state) => ({ warningModalVisible: !state.warningModalVisible }));

	updateNavBar = () => {
		const { navigation, route } = this.props;
		const colors = this.context.colors || mockTheme.colors;
		navigation.setOptions(getSendFlowTitle('send.confirm', navigation, route, colors));
	};

	componentWillUnmount = () => {
		const { GasFeeController } = Engine.context;
		GasFeeController.stopPolling(this.state.pollToken);
	};

	componentDidMount = async () => {
		this.updateNavBar();
		this.getGasLimit();

		const { GasFeeController } = Engine.context;
		const pollToken = await GasFeeController.getGasFeeEstimatesAndStartPolling(this.state.pollToken);
		this.setState({ pollToken });
		// For analytics
		AnalyticsV2.trackEvent(AnalyticsV2.ANALYTICS_EVENTS.SEND_TRANSACTION_STARTED, this.getAnalyticsParams());

		const { showCustomNonce, navigation, providerType, isPaymentRequest } = this.props;
		showCustomNonce && (await this.setNetworkNonce());
		navigation.setParams({ providerType, isPaymentRequest });
		this.handleConfusables();
		this.parseTransactionDataHeader();
	};

	componentDidUpdate = (prevProps, prevState) => {
		const {
			transactionState: {
				transactionTo,
				transaction: { value, gas },
			},
			contractBalances,
			selectedAsset,
		} = this.props;
		this.updateNavBar();

		const { errorMessage, fromSelectedAddress } = this.state;
		const valueChanged = prevProps.transactionState.transaction.value !== value;
		const fromAddressChanged = prevState.fromSelectedAddress !== fromSelectedAddress;
		const previousContractBalance = prevProps.contractBalances[selectedAsset.address];
		const newContractBalance = contractBalances[selectedAsset.address];
		const contractBalanceChanged = previousContractBalance !== newContractBalance;
		const recipientIsDefined = transactionTo !== undefined;
		if (recipientIsDefined && (valueChanged || fromAddressChanged || contractBalanceChanged)) {
			this.parseTransactionDataHeader();
		}
		if (!prevState.errorMessage && errorMessage) {
			this.scrollView.scrollToEnd({ animated: true });
		}

		if (
			this.props.gasFeeEstimates &&
			gas &&
			(!shallowEqual(prevProps.gasFeeEstimates, this.props.gasFeeEstimates) ||
				gas !== prevProps?.transactionState?.transaction?.gas)
		) {
			const gasEstimateTypeChanged = prevProps.gasEstimateType !== this.props.gasEstimateType;
			const gasSelected = gasEstimateTypeChanged ? AppConstants.GAS_OPTIONS.MEDIUM : this.state.gasSelected;
			const gasSelectedTemp = gasEstimateTypeChanged
				? AppConstants.GAS_OPTIONS.MEDIUM
				: this.state.gasSelectedTemp;

			if ((!this.state.stopUpdateGas && !this.state.advancedGasInserted) || gasEstimateTypeChanged) {
				if (this.props.gasEstimateType === GAS_ESTIMATE_TYPES.FEE_MARKET) {
					const suggestedGasLimit = fromWei(gas, 'wei');

					const EIP1559TransactionData = this.parseTransactionDataEIP1559({
						...this.props.gasFeeEstimates[gasSelected],
						suggestedGasLimit,
						selectedOption: gasSelected,
					});

					let EIP1559TransactionDataTemp;
					if (gasSelected === gasSelectedTemp) {
						EIP1559TransactionDataTemp = EIP1559TransactionData;
					} else {
						EIP1559TransactionDataTemp = this.parseTransactionDataEIP1559({
							...this.props.gasFeeEstimates[gasSelectedTemp],
							suggestedGasLimit,
							selectedOption: gasSelectedTemp,
						});
					}

					this.setError(EIP1559TransactionData.error);

					// eslint-disable-next-line react/no-did-update-set-state
					this.setState(
						{
							gasEstimationReady: true,
							EIP1559TransactionData,
							EIP1559TransactionDataTemp,
							LegacyTransactionData: EMPTY_LEGACY_TRANSACTION_DATA,
							LegacyTransactionDataTemp: EMPTY_LEGACY_TRANSACTION_DATA,
							animateOnChange: true,
							gasSelected,
							gasSelectedTemp,
						},
						() => {
							this.setState({ animateOnChange: false });
						}
					);
				} else if (this.props.gasEstimateType !== GAS_ESTIMATE_TYPES.NONE) {
					const suggestedGasLimit = fromWei(gas, 'wei');

					const LegacyTransactionData = this.parseTransactionDataLegacy({
						suggestedGasPrice:
							this.props.gasEstimateType === GAS_ESTIMATE_TYPES.LEGACY
								? this.props.gasFeeEstimates[gasSelected]
								: this.props.gasFeeEstimates.gasPrice,
						suggestedGasLimit,
					});

					let LegacyTransactionDataTemp;
					if (gasSelected === gasSelectedTemp) {
						LegacyTransactionDataTemp = LegacyTransactionData;
					} else {
						LegacyTransactionDataTemp = this.parseTransactionDataLegacy({
							suggestedGasPrice:
								this.props.gasEstimateType === GAS_ESTIMATE_TYPES.LEGACY
									? this.props.gasFeeEstimates[gasSelectedTemp]
									: this.props.gasFeeEstimates.gasPrice,
							suggestedGasLimit,
						});
					}
					this.setError(LegacyTransactionData.error);

					// eslint-disable-next-line react/no-did-update-set-state
					this.setState(
						{
							gasEstimationReady: true,
							LegacyTransactionData,
							LegacyTransactionDataTemp,
							EIP1559TransactionData: {},
							EIP1559TransactionDataTemp: {},
							animateOnChange: true,
							gasSelected,
							gasSelectedTemp,
						},
						() => {
							this.setState({ animateOnChange: false });
						}
					);
				}
				this.parseTransactionDataHeader();
			}
		}
	};

	setScrollViewRef = (ref) => {
		this.scrollView = ref;
	};

	review = () => {
		this.onModeChange(REVIEW);
	};

	edit = (MODE) => {
		this.onModeChange(MODE);
	};

	onModeChange = (mode) => {
		this.setState({ mode });
		if (mode === EDIT) {
			InteractionManager.runAfterInteractions(() => {
				Analytics.trackEvent(ANALYTICS_EVENT_OPTS.SEND_FLOW_ADJUSTS_TRANSACTION_FEE);
			});
		}
	};

	getGasLimit = async () => {
		const {
			prepareTransaction,
			transactionState: { transaction },
		} = this.props;
		const estimation = await getGasLimit(transaction);
		prepareTransaction({ ...transaction, ...estimation });
	};

	parseTransactionDataHeader = () => {
		const {
			accounts,
			contractBalances,
			contractExchangeRates,
			conversionRate,
			currentCurrency,
			transactionState: {
				selectedAsset,
				transactionTo: to,
				transaction: { from, value, data },
			},
			ticker,
		} = this.props;
		const { fromSelectedAddress } = this.state;
		let fromAccountBalance, transactionValue, transactionValueFiat, transactionTo;
		const valueBN = hexToBN(value);
		const parsedTicker = getTicker(ticker);

		if (selectedAsset.isETH) {
			fromAccountBalance = `${renderFromWei(accounts[fromSelectedAddress].balance)} ${parsedTicker}`;
			transactionValue = `${renderFromWei(value)} ${parsedTicker}`;
			transactionValueFiat = weiToFiat(valueBN, conversionRate, currentCurrency);
			transactionTo = to;
		} else if (selectedAsset.tokenId) {
			fromAccountBalance = `${renderFromWei(accounts[from].balance)} ${parsedTicker}`;
			const collectibleTransferInformation =
				selectedAsset.address.toLowerCase() in collectiblesTransferInformation &&
				collectiblesTransferInformation[selectedAsset.address.toLowerCase()];
			if (
				!collectibleTransferInformation ||
				(collectibleTransferInformation.tradable && collectibleTransferInformation.method === 'transferFrom')
			) {
				[, transactionTo] = decodeTransferData('transferFrom', data);
			} else if (
				collectibleTransferInformation.tradable &&
				collectibleTransferInformation.method === 'transfer'
			) {
				[transactionTo, ,] = decodeTransferData('transfer', data);
			}
			transactionValueFiat = weiToFiat(valueBN, conversionRate, currentCurrency);
		} else {
			let rawAmount;
			const { address, symbol = 'ERC20', decimals } = selectedAsset;
			fromAccountBalance = `${renderFromTokenMinimalUnit(
				contractBalances[address] ? contractBalances[address] : '0',
				decimals
			)} ${symbol}`;
			[transactionTo, , rawAmount] = decodeTransferData('transfer', data);
			const rawAmountString = parseInt(rawAmount, 16).toLocaleString('fullwide', { useGrouping: false });
			const transferValue = renderFromTokenMinimalUnit(rawAmountString, decimals);
			transactionValue = `${transferValue} ${symbol}`;
			const exchangeRate = contractExchangeRates[address];
			transactionValueFiat =
				balanceToFiat(transferValue, conversionRate, exchangeRate, currentCurrency) || `0 ${currentCurrency}`;
		}
		this.setState({
			fromAccountBalance,
			transactionValue,
			transactionValueFiat,
			transactionTo,
		});
	};

	parseTransactionDataEIP1559 = (gasFee, options) => {
		const parsedTransactionEIP1559 = parseTransactionEIP1559(
			{
				...this.props,
				selectedGasFee: { ...gasFee, estimatedBaseFee: this.props.gasFeeEstimates.estimatedBaseFee },
			},
			options
		);
		const { transaction } = this.props;
		parsedTransactionEIP1559.error = this.validateAmount({
			transaction,
			total: parsedTransactionEIP1559.totalMaxHex,
		});

		return parsedTransactionEIP1559;
	};

	parseTransactionDataLegacy = (gasFee, options) => {
		const parsedTransactionLegacy = parseTransactionLegacy(
			{
				...this.props,
				selectedGasFee: gasFee,
			},
			options
		);
		const { transaction } = this.props;

		parsedTransactionLegacy.error = this.validateAmount({
			transaction,
			total: parsedTransactionLegacy.totalHex,
		});

		return parsedTransactionLegacy;
	};

	handleSetGasSpeed = (speed) => {
		this.setState({ gasSpeedSelected: speed });
	};

	validateGas = () => {
		const { accounts } = this.props;
		const { gas, gasPrice, value, from } = this.props.transactionState.transaction;
		let errorMessage;
		const totalGas = gas.mul(gasPrice);
		const valueBN = hexToBN(value);
		const balanceBN = hexToBN(accounts[from].balance);
		if (valueBN.add(totalGas).gt(balanceBN)) {
			errorMessage = strings('transaction.insufficient');
			this.setState({ errorMessage });
		}
		return errorMessage;
	};

	prepareTransactionToSend = () => {
		const {
			transactionState: { transaction },
			showCustomNonce,
			gasEstimateType,
		} = this.props;
		const { fromSelectedAddress, LegacyTransactionData, EIP1559TransactionData } = this.state;
		const { nonce } = this.props.transaction;
		const transactionToSend = { ...transaction };

		if (gasEstimateType === GAS_ESTIMATE_TYPES.FEE_MARKET) {
			transactionToSend.gas = EIP1559TransactionData.gasLimitHex;
			transactionToSend.maxFeePerGas = addHexPrefix(EIP1559TransactionData.suggestedMaxFeePerGasHex); //'0x2540be400'
			transactionToSend.maxPriorityFeePerGas = addHexPrefix(
				EIP1559TransactionData.suggestedMaxPriorityFeePerGasHex
			); //'0x3b9aca00';
			transactionToSend.estimatedBaseFee = addHexPrefix(EIP1559TransactionData.estimatedBaseFeeHex);
			delete transactionToSend.gasPrice;
		} else {
			transactionToSend.gas = LegacyTransactionData.suggestedGasLimitHex;
			transactionToSend.gasPrice = addHexPrefix(LegacyTransactionData.suggestedGasPriceHex);
		}

		transactionToSend.from = fromSelectedAddress;
		if (showCustomNonce && nonce) transactionToSend.nonce = BNToHex(nonce);

		return transactionToSend;
	};

	/**
	 * Removes collectible in case an ERC721 asset is being sent, when not in mainnet
	 */
	checkRemoveCollectible = () => {
		const {
			transactionState: { selectedAsset, assetType },
			chainId,
		} = this.props;
		if (assetType === 'ERC721' && chainId !== NetworksChainId.mainnet) {
			const { CollectiblesController } = Engine.context;
			CollectiblesController.removeCollectible(selectedAsset.address, selectedAsset.tokenId);
		}
	};

	/**
	 * Validates crypto value only
	 * Independent of current internalPrimaryCurrencyIsCrypto
	 *
	 * @param {string} - Crypto value
	 * @returns - Whether there is an error with the amount
	 */
	validateAmount = ({ transaction, total }) => {
		const {
			accounts,
			contractBalances,
			selectedAsset,
			transactionState: {
				ticker,
				transaction: { value },
			},
		} = this.props;
		const selectedAddress = transaction.from;
		let weiBalance, weiInput, error;

		if (isDecimal(value)) {
			if (selectedAsset.isETH || selectedAsset.tokenId) {
				weiBalance = hexToBN(accounts[selectedAddress].balance);
				const totalTransactionValue = hexToBN(total);
				if (!weiBalance.gte(totalTransactionValue)) {
					const amount = renderFromWei(totalTransactionValue.sub(weiBalance));
					const tokenSymbol = getTicker(ticker);
					error = strings('transaction.insufficient_amount', { amount, tokenSymbol });
				}
			} else {
				const [, , amount] = decodeTransferData('transfer', transaction.data);
				weiBalance = hexToBN(contractBalances[selectedAsset.address]);
				weiInput = hexToBN(amount);
				error =
					weiBalance && weiBalance.gte(weiInput)
						? undefined
						: strings('transaction.insufficient_tokens', { token: selectedAsset.symbol });
			}
		} else {
			error = strings('transaction.invalid_amount');
		}

		return error;
	};

	setError = (errorMessage) => {
		this.setState({ errorMessage }, () => {
			if (errorMessage) {
				this.scrollView.scrollToEnd({ animated: true });
			}
		});
	};

	onNext = async () => {
		const { TransactionController, KeyringController } = Engine.context;
		const {
			transactionState: { assetType },
			navigation,
			resetTransaction,
			gasEstimateType,
		} = this.props;
		const { EIP1559TransactionData, LegacyTransactionData, transactionConfirmed } = this.state;
		if (transactionConfirmed) return;
		this.setState({ transactionConfirmed: true, stopUpdateGas: true });
		try {
			const transaction = this.prepareTransactionToSend();
			let error;
			if (gasEstimateType === GAS_ESTIMATE_TYPES.FEE_MARKET) {
				error = this.validateAmount({ transaction, total: EIP1559TransactionData.totalMaxHex });
			} else {
				error = this.validateAmount({ transaction, total: LegacyTransactionData.totalHex });
			}
			this.setError(error);
			if (error) {
				this.setState({ transactionConfirmed: false, stopUpdateGas: true });
				return;
			}

			const { result, transactionMeta } = await TransactionController.addTransaction(
				transaction,
				TransactionTypes.MMM,
				WalletDevice.MM_MOBILE
			);
			await KeyringController.resetQRKeyringState();
			await TransactionController.approveTransaction(transactionMeta.id);
			await new Promise((resolve) => resolve(result));

			if (transactionMeta.error) {
				throw transactionMeta.error;
			}

			InteractionManager.runAfterInteractions(() => {
				NotificationManager.watchSubmittedTransaction({
					...transactionMeta,
					assetType,
				});
				this.checkRemoveCollectible();
				AnalyticsV2.trackEvent(
					AnalyticsV2.ANALYTICS_EVENTS.SEND_TRANSACTION_COMPLETED,
					this.getAnalyticsParams()
				);
				resetTransaction();
				navigation && navigation.dangerouslyGetParent()?.pop();
			});
		} catch (error) {
			if (!error?.message.startsWith(KEYSTONE_TX_CANCELED)) {
				Alert.alert(strings('transactions.transaction_error'), error && error.message, [{ text: 'OK' }]);
				Logger.error(error, 'error while trying to send transaction (Confirm)');
			} else {
				AnalyticsV2.trackEvent(AnalyticsV2.ANALYTICS_EVENTS.QR_HARDWARE_TRANSACTION_CANCELED);
			}
		}
		this.setState({ transactionConfirmed: false });
	};

	getBalanceError = (balance) => {
		const {
			transactionState: {
				transaction: { value = '0x0', gas = '0x0', gasPrice = '0x0' },
			},
		} = this.props;

		const gasBN = hexToBN(gas);
		const weiTransactionFee = gasBN.mul(hexToBN(gasPrice));
		const valueBN = hexToBN(value);
		const transactionTotalAmountBN = weiTransactionFee.add(valueBN);

		const balanceIsInsufficient = hexToBN(balance).lt(transactionTotalAmountBN);

		return balanceIsInsufficient ? strings('transaction.insufficient') : null;
	};

	onAccountChange = async (accountAddress) => {
		const { identities, accounts } = this.props;
		const { name } = identities[accountAddress];
		const { PreferencesController } = Engine.context;
		const ens = await doENSReverseLookup(accountAddress);
		const fromAccountName = ens || name;
		PreferencesController.setSelectedAddress(accountAddress);
		// If new account doesn't have the asset
		this.setState({
			fromAccountName,
			fromSelectedAddress: accountAddress,
			balanceIsZero: hexToBN(accounts[accountAddress].balance).isZero(),
		});
		this.parseTransactionDataHeader();
		this.toggleFromAccountModal();
	};

	toggleHexDataModal = () => {
		const { hexDataModalVisible } = this.state;
		this.setState({ hexDataModalVisible: !hexDataModalVisible });
	};

	toggleFromAccountModal = () => {
		const { fromAccountModalVisible } = this.state;
		this.setState({ fromAccountModalVisible: !fromAccountModalVisible });
	};

	cancelGasEdition = () => {
		this.setState({
			EIP1559TransactionDataTemp: { ...this.state.EIP1559TransactionData },
			LegacyTransactionDataTemp: { ...this.state.LegacyTransactionData },
			stopUpdateGas: false,
			gasSelectedTemp: this.state.gasSelected,
		});
		this.review();
	};

	saveGasEdition = (gasSelected) => {
		this.setState({
			EIP1559TransactionData: { ...this.state.EIP1559TransactionDataTemp },
			LegacyTransactionData: { ...this.state.LegacyTransactionDataTemp },
			gasSelected,
			gasSelectedTemp: gasSelected,
			advancedGasInserted: !gasSelected,
			stopUpdateGas: false,
		});

		const error = this.state.EIP1559TransactionDataTemp.error || this.state.LegacyTransactionDataTemp.error;
		this.setError(error);

		this.review();
	};

	renderCustomGasModalEIP1559 = () => {
		const { primaryCurrency, chainId, gasFeeEstimates } = this.props;
		const { EIP1559TransactionDataTemp, gasSelected, isAnimating, animateOnChange } = this.state;
		const colors = this.context.colors || mockTheme.colors;
		const styles = createStyles(colors);

		return (
			<Modal
				isVisible
				animationIn="slideInUp"
				animationOut="slideOutDown"
				style={styles.bottomModal}
				backdropColor={colors.overlay.default}
				backdropOpacity={1}
				animationInTiming={600}
				animationOutTiming={600}
				onBackdropPress={this.cancelGasEdition}
				onBackButtonPress={this.cancelGasEdition}
				onSwipeComplete={this.cancelGasEdition}
				swipeDirection={'down'}
				propagateSwipe
			>
				<KeyboardAwareScrollView contentContainerStyle={styles.keyboardAwareWrapper}>
					<EditGasFee1559
						selected={gasSelected}
						gasFee={EIP1559TransactionDataTemp}
						gasOptions={gasFeeEstimates}
						onChange={this.calculateTempGasFee}
						gasFeeNative={EIP1559TransactionDataTemp.renderableGasFeeMinNative}
						gasFeeConversion={EIP1559TransactionDataTemp.renderableGasFeeMinConversion}
						gasFeeMaxNative={EIP1559TransactionDataTemp.renderableGasFeeMaxNative}
						gasFeeMaxConversion={EIP1559TransactionDataTemp.renderableGasFeeMaxConversion}
						maxPriorityFeeNative={EIP1559TransactionDataTemp.renderableMaxPriorityFeeNative}
						maxPriorityFeeConversion={EIP1559TransactionDataTemp.renderableMaxPriorityFeeConversion}
						maxFeePerGasNative={EIP1559TransactionDataTemp.renderableMaxFeePerGasNative}
						maxFeePerGasConversion={EIP1559TransactionDataTemp.renderableMaxFeePerGasConversion}
						primaryCurrency={primaryCurrency}
						chainId={chainId}
						timeEstimate={EIP1559TransactionDataTemp.timeEstimate}
						timeEstimateColor={EIP1559TransactionDataTemp.timeEstimateColor}
						timeEstimateId={EIP1559TransactionDataTemp.timeEstimateId}
						onCancel={this.cancelGasEdition}
						onSave={this.saveGasEdition}
						error={EIP1559TransactionDataTemp.error}
						animateOnChange={animateOnChange}
						isAnimating={isAnimating}
						analyticsParams={this.getGasAnalyticsParams()}
						view={'SendTo (Confirm)'}
					/>
				</KeyboardAwareScrollView>
			</Modal>
		);
	};

	renderCustomGasModalLegacy = () => {
		const { primaryCurrency, chainId, gasEstimateType, gasFeeEstimates } = this.props;
		const { LegacyTransactionDataTemp, gasSelected, isAnimating, animateOnChange } = this.state;
		const colors = this.context.colors || mockTheme.colors;
		const styles = createStyles(colors);

		return (
			<Modal
				isVisible
				animationIn="slideInUp"
				animationOut="slideOutDown"
				style={styles.bottomModal}
				backdropColor={colors.overlay.default}
				backdropOpacity={1}
				animationInTiming={600}
				animationOutTiming={600}
				onBackdropPress={this.cancelGasEdition}
				onBackButtonPress={this.cancelGasEdition}
				onSwipeComplete={this.cancelGasEdition}
				swipeDirection={'down'}
				propagateSwipe
			>
				<KeyboardAwareScrollView contentContainerStyle={styles.keyboardAwareWrapper}>
					<EditGasFeeLegacy
						selected={gasSelected}
						gasFee={LegacyTransactionDataTemp}
						gasEstimateType={gasEstimateType}
						gasOptions={gasFeeEstimates}
						onChange={this.calculateTempGasFeeLegacy}
						gasFeeNative={LegacyTransactionDataTemp.transactionFee}
						gasFeeConversion={LegacyTransactionDataTemp.transactionFeeFiat}
						gasPriceConversion={LegacyTransactionDataTemp.transactionFeeFiat}
						error={LegacyTransactionDataTemp.error}
						primaryCurrency={primaryCurrency}
						chainId={chainId}
						onCancel={this.cancelGasEdition}
						onSave={this.saveGasEdition}
						animateOnChange={animateOnChange}
						isAnimating={isAnimating}
						analyticsParams={this.getGasAnalyticsParams()}
						view={'SendTo (Confirm)'}
					/>
				</KeyboardAwareScrollView>
			</Modal>
		);
	};

	renderCustomNonceModal = () => {
		const { setNonce } = this.props;
		const { proposedNonce, nonce } = this.props.transaction;
		return (
			<CustomNonceModal
				proposedNonce={proposedNonce}
				nonceValue={nonce}
				close={() => this.review()}
				save={setNonce}
			/>
		);
	};

	renderHexDataModal = () => {
		const { hexDataModalVisible } = this.state;
		const { data } = this.props.transactionState.transaction;
		const colors = this.context.colors || mockTheme.colors;
		const styles = createStyles(colors);

		return (
			<Modal
				isVisible={hexDataModalVisible}
				onBackdropPress={this.toggleHexDataModal}
				onBackButtonPress={this.toggleHexDataModal}
				onSwipeComplete={this.toggleHexDataModal}
				swipeDirection={'down'}
				propagateSwipe
				backdropColor={colors.overlay.default}
				backdropOpacity={1}
			>
				<View style={styles.hexDataWrapper}>
					<TouchableOpacity style={styles.hexDataClose} onPress={this.toggleHexDataModal}>
						<IonicIcon name={'ios-close'} size={28} color={colors.text.default} />
					</TouchableOpacity>
					<View style={styles.qrCode}>
						<Text style={styles.addressTitle}>{strings('transaction.hex_data')}</Text>
						<Text style={styles.hexDataText}>{data || strings('unit.empty_data')}</Text>
					</View>
				</View>
			</Modal>
		);
	};

	renderFromAccountModal = () => {
		const { identities, keyrings, ticker } = this.props;
		const { fromAccountModalVisible, fromSelectedAddress } = this.state;
		const colors = this.context.colors || mockTheme.colors;
		const styles = createStyles(colors);

		return (
			<Modal
				isVisible={fromAccountModalVisible}
				style={styles.bottomModal}
				onBackdropPress={this.toggleFromAccountModal}
				onBackButtonPress={this.toggleFromAccountModal}
				onSwipeComplete={this.toggleFromAccountModal}
				swipeDirection={'down'}
				propagateSwipe
				backdropColor={colors.overlay.default}
				backdropOpacity={1}
			>
				<AccountList
					enableAccountsAddition={false}
					identities={identities}
					selectedAddress={fromSelectedAddress}
					keyrings={keyrings}
					onAccountChange={this.onAccountChange}
					getBalanceError={this.getBalanceError}
					ticker={ticker}
				/>
			</Modal>
		);
	};

	buyEth = () => {
		const { navigation } = this.props;
		try {
			navigation.navigate('FiatOnRamp');
		} catch (error) {
			Logger.error(error, 'Navigation: Error when navigating to buy ETH.');
		}
		InteractionManager.runAfterInteractions(() => {
			Analytics.trackEvent(ANALYTICS_EVENT_OPTS.RECEIVE_OPTIONS_PAYMENT_REQUEST);
		});
	};

	gotoFaucet = () => {
		const mmFaucetUrl = 'https://faucet.metamask.io/';
		InteractionManager.runAfterInteractions(() => {
			this.props.navigation.navigate('BrowserView', {
				newTabUrl: mmFaucetUrl,
				timestamp: Date.now(),
			});
		});
	};

	calculateTempGasFee = (gas, selected) => {
		const {
			transactionState: { transaction },
		} = this.props;
		if (selected && gas) {
			gas.suggestedGasLimit = fromWei(transaction.gas, 'wei');
		}
		this.setState({
			EIP1559TransactionDataTemp: this.parseTransactionDataEIP1559({ ...gas, selectedOption: selected }),
			stopUpdateGas: !selected,
			gasSelectedTemp: selected,
		});
	};

	calculateTempGasFeeLegacy = (gas, selected) => {
		const {
			transactionState: { transaction },
		} = this.props;
		if (selected && gas) {
			gas.suggestedGasLimit = fromWei(transaction.gas, 'wei');
		}

		this.setState({
			LegacyTransactionDataTemp: this.parseTransactionDataLegacy(gas),
			stopUpdateGas: !selected,
			gasSelectedTemp: selected,
		});
	};

	onUpdatingValuesStart = () => {
		this.setState({ isAnimating: true });
	};
	onUpdatingValuesEnd = () => {
		this.setState({ isAnimating: false });
	};

	render = () => {
		const { transactionToName, selectedAsset, paymentRequest } = this.props.transactionState;
		const { addressBook, showHexData, showCustomNonce, primaryCurrency, network, chainId, gasEstimateType } =
			this.props;
		const { nonce } = this.props.transaction;
		const {
			gasEstimationReady,
			fromAccountBalance,
			fromAccountName,
			fromSelectedAddress,
			transactionValue = '',
			transactionValueFiat = '',
			transactionTo = '',
			errorMessage,
			transactionConfirmed,
			warningGasPriceHigh,
			confusableCollection,
			mode,
			over,
			warningModalVisible,
			LegacyTransactionData,
			isAnimating,
			animateOnChange,
		} = this.state;
		const colors = this.context.colors || mockTheme.colors;
		const styles = createStyles(colors);

		const showFeeMarket =
			!gasEstimateType ||
			gasEstimateType === GAS_ESTIMATE_TYPES.FEE_MARKET ||
			gasEstimateType === GAS_ESTIMATE_TYPES.NONE;
		const checksummedAddress = transactionTo && toChecksumAddress(transactionTo);
		const existingContact = checksummedAddress && addressBook[network] && addressBook[network][checksummedAddress];
		const displayExclamation = !existingContact && !!confusableCollection.length;
		const isQRHardwareWalletDevice = isQRHardwareAccount(fromSelectedAddress);

		const AdressToComponent = () => (
			<AddressTo
				addressToReady
				toSelectedAddress={transactionTo}
				toAddressName={transactionToName}
				onToSelectedAddressChange={this.onToSelectedAddressChange}
				confusableCollection={(!existingContact && confusableCollection) || []}
				displayExclamation={displayExclamation}
				isConfirmScreen
			/>
		);

		const AdressToComponentWrap = () =>
			!existingContact && confusableCollection.length ? (
				<TouchableOpacity onPress={this.toggleWarningModal}>
					<AdressToComponent />
				</TouchableOpacity>
			) : (
				<AdressToComponent />
			);

		const is_main_net = isMainNet(network);
		const errorPress = is_main_net ? this.buyEth : this.gotoFaucet;
		const networkName = capitalize(getNetworkName(network));
		const errorLinkText = is_main_net
			? strings('transaction.buy_more_eth')
			: strings('transaction.get_ether', { networkName });

		const { EIP1559TransactionData } = this.state;

		return (
			<SafeAreaView edges={['bottom']} style={styles.wrapper} testID={'txn-confirm-screen'}>
				<View style={styles.inputWrapper}>
					<AddressFrom
						onPressIcon={!paymentRequest ? null : this.toggleFromAccountModal}
						fromAccountAddress={fromSelectedAddress}
						fromAccountName={fromAccountName}
						fromAccountBalance={fromAccountBalance}
					/>
					<AdressToComponentWrap />
				</View>

				<InfoModal
					isVisible={warningModalVisible}
					toggleModal={this.toggleWarningModal}
					title={strings('transaction.confusable_title')}
					body={<Text style={styles.text}>{strings('transaction.confusable_msg')}</Text>}
				/>

				<ScrollView style={baseStyles.flexGrow} ref={this.setScrollViewRef}>
					{!selectedAsset.tokenId ? (
						<View style={styles.amountWrapper}>
							<Text style={styles.textAmountLabel}>{strings('transaction.amount')}</Text>
							<Text style={styles.textAmount} testID={'confirm-txn-amount'}>
								{transactionValue}
							</Text>
							{isMainnetByChainId(chainId) && (
								<Text style={styles.textAmountLabel}>{transactionValueFiat}</Text>
							)}
						</View>
					) : (
						<View style={styles.amountWrapper}>
							<Text style={styles.textAmountLabel}>{strings('transaction.asset')}</Text>
							<View style={styles.CollectibleMediaWrapper}>
								<CollectibleMedia
									small
									iconStyle={styles.CollectibleMedia}
									containerStyle={styles.CollectibleMedia}
									collectible={selectedAsset}
								/>
							</View>
							<View>
								<Text style={styles.collectibleName}>{selectedAsset.name}</Text>
								<Text style={styles.collectibleTokenId}>{`#${renderShortText(
									selectedAsset.tokenId,
									10
								)}`}</Text>
							</View>
						</View>
					)}
					{!showFeeMarket ? (
						<TransactionReviewEIP1559
							totalNative={LegacyTransactionData.transactionTotalAmount}
							totalConversion={LegacyTransactionData.transactionTotalAmountFiat}
							gasFeeNative={LegacyTransactionData.transactionFee}
							gasFeeConversion={LegacyTransactionData.transactionFeeFiat}
							primaryCurrency={primaryCurrency}
							onEdit={() => this.edit(EDIT)}
							over={Boolean(LegacyTransactionData.error)}
							onUpdatingValuesStart={this.onUpdatingValuesStart}
							onUpdatingValuesEnd={this.onUpdatingValuesEnd}
							animateOnChange={animateOnChange}
							isAnimating={isAnimating}
							gasEstimationReady={gasEstimationReady}
							legacy
						/>
					) : (
						<TransactionReviewEIP1559
							totalNative={EIP1559TransactionData.renderableTotalMinNative}
							totalConversion={EIP1559TransactionData.renderableTotalMinConversion}
							totalMaxNative={EIP1559TransactionData.renderableTotalMaxNative}
							gasFeeNative={EIP1559TransactionData.renderableGasFeeMinNative}
							gasFeeConversion={EIP1559TransactionData.renderableGasFeeMinConversion}
							gasFeeMaxNative={EIP1559TransactionData.renderableGasFeeMaxNative}
							gasFeeMaxConversion={EIP1559TransactionData.renderableGasFeeMaxConversion}
							primaryCurrency={primaryCurrency}
							timeEstimate={EIP1559TransactionData.timeEstimate}
							timeEstimateColor={EIP1559TransactionData.timeEstimateColor}
							timeEstimateId={EIP1559TransactionData.timeEstimateId}
							onEdit={() => this.edit(EDIT_EIP1559)}
							over={Boolean(EIP1559TransactionData.error)}
							onUpdatingValuesStart={this.onUpdatingValuesStart}
							onUpdatingValuesEnd={this.onUpdatingValuesEnd}
							animateOnChange={animateOnChange}
							isAnimating={isAnimating}
							gasEstimationReady={gasEstimationReady}
						/>
					)}

					{showCustomNonce && <CustomNonce nonce={nonce} onNonceEdit={() => this.edit(EDIT_NONCE)} />}

					{errorMessage && (
						<View style={styles.errorWrapper}>
							<TouchableOpacity onPress={errorPress}>
								<Text style={styles.error}>{errorMessage}</Text>
								{/* only show buy more on mainnet */}
								{over && is_main_net && (
									<Text style={[styles.error, styles.underline]}>{errorLinkText}</Text>
								)}
							</TouchableOpacity>
						</View>
					)}
					{!!warningGasPriceHigh && (
						<View style={styles.errorWrapper}>
							<Text style={styles.error}>{warningGasPriceHigh}</Text>
						</View>
					)}
					<View style={styles.actionsWrapper}>
						{showHexData && (
							<TouchableOpacity style={styles.actionTouchable} onPress={this.toggleHexDataModal}>
								<Text style={styles.actionText}>{strings('transaction.hex_data')}</Text>
							</TouchableOpacity>
						)}
					</View>
				</ScrollView>
				<View style={styles.buttonNextWrapper}>
					<StyledButton
						type={'confirm'}
						disabled={transactionConfirmed || !gasEstimationReady || Boolean(errorMessage) || isAnimating}
						containerStyle={styles.buttonNext}
						onPress={this.onNext}
						testID={'txn-confirm-send-button'}
					>
						{transactionConfirmed ? (
							<ActivityIndicator size="small" color={colors.primary.inverse} />
						) : isQRHardwareWalletDevice ? (
							strings('transaction.confirm_with_qr_hardware')
						) : (
							strings('transaction.send')
						)}
					</StyledButton>
				</View>
				{this.renderFromAccountModal()}
				{mode === EDIT && this.renderCustomGasModalLegacy()}
				{mode === EDIT_NONCE && this.renderCustomNonceModal()}
				{mode === EDIT_EIP1559 && this.renderCustomGasModalEIP1559()}
				{this.renderHexDataModal()}
			</SafeAreaView>
		);
	};
=======
  static propTypes = {
    /**
     * Object that represents the navigator
     */
    navigation: PropTypes.object,
    /**
     * Object that contains navigation props
     */
    route: PropTypes.object,
    /**
     * Map of accounts to information objects including balances
     */
    accounts: PropTypes.object,
    /**
     * Map representing the address book
     */
    addressBook: PropTypes.object,
    /**
     * Object containing token balances in the format address => balance
     */
    contractBalances: PropTypes.object,
    /**
     * Current provider ticker
     */
    ticker: PropTypes.string,
    /**
     * Current transaction state
     */
    transactionState: PropTypes.object,
    /**
     * Normalized transaction state
     */
    transaction: PropTypes.object.isRequired,
    /**
     * ETH to current currency conversion rate
     */
    conversionRate: PropTypes.number,
    /**
     * Currency code of the currently-active currency
     */
    currentCurrency: PropTypes.string,
    /**
     * Object containing token exchange rates in the format address => exchangeRate
     */
    contractExchangeRates: PropTypes.object,
    /**
     * Set transaction object to be sent
     */
    prepareTransaction: PropTypes.func,
    /**
     * Chain Id
     */
    chainId: PropTypes.string,
    /**
     * Network id
     */
    network: PropTypes.string,
    /**
     * Indicates whether hex data should be shown in transaction editor
     */
    showHexData: PropTypes.bool,
    /**
     * Indicates whether custom nonce should be shown in transaction editor
     */
    showCustomNonce: PropTypes.bool,
    /**
     * Network provider type as mainnet
     */
    providerType: PropTypes.string,
    /**
     * List of accounts from the PreferencesController
     */
    identities: PropTypes.object,
    /**
     * List of keyrings
     */
    keyrings: PropTypes.array,
    /**
     * Selected asset from current transaction state
     */
    selectedAsset: PropTypes.object,
    /**
     * Resets transaction state
     */
    resetTransaction: PropTypes.func,
    /**
     * ETH or fiat, depending on user setting
     */
    primaryCurrency: PropTypes.string,
    /**
     * Set transaction nonce
     */
    setNonce: PropTypes.func,
    /**
     * Set proposed nonce (from network)
     */
    setProposedNonce: PropTypes.func,
    /**
     * Gas fee estimates returned by the gas fee controller
     */
    gasFeeEstimates: PropTypes.object,
    /**
     * Estimate type returned by the gas fee controller, can be market-fee, legacy or eth_gasPrice
     */
    gasEstimateType: PropTypes.string,
    /**
     * Indicates whether the current transaction is a deep link transaction
     */
    isPaymentRequest: PropTypes.bool,
    /**
     * A string representing the network type
     */
    networkType: PropTypes.string,
  };

  state = {
    confusableCollection: [],
    gasEstimationReady: false,
    customGas: undefined,
    customGasPrice: undefined,
    fromAccountBalance: undefined,
    fromAccountName: this.props.transactionState.transactionFromName,
    fromSelectedAddress: this.props.transactionState.transaction.from,
    hexDataModalVisible: false,
    warningGasPriceHigh: undefined,
    ready: false,
    transactionValue: undefined,
    transactionValueFiat: undefined,
    transactionFee: undefined,
    transactionTotalAmount: undefined,
    transactionTotalAmountFiat: undefined,
    errorMessage: undefined,
    fromAccountModalVisible: false,
    warningModalVisible: false,
    mode: REVIEW,
    over: false,
    gasSelected: AppConstants.GAS_OPTIONS.MEDIUM,
    gasSelectedTemp: AppConstants.GAS_OPTIONS.MEDIUM,
    EIP1559TransactionData: {},
    EIP1559TransactionDataTemp: {},
    stopUpdateGas: false,
    advancedGasInserted: false,
    LegacyTransactionData: EMPTY_LEGACY_TRANSACTION_DATA,
    LegacyTransactionDataTemp: {},
    gasSpeedSelected: AppConstants.GAS_OPTIONS.MEDIUM,
  };

  setNetworkNonce = async () => {
    const { setNonce, setProposedNonce, transaction } = this.props;
    const proposedNonce = await getNetworkNonce(transaction);
    setNonce(proposedNonce);
    setProposedNonce(proposedNonce);
  };

  getAnalyticsParams = () => {
    try {
      const { selectedAsset, gasEstimateType, chainId, networkType } =
        this.props;
      const { gasSelected, fromSelectedAddress } = this.state;

      return {
        active_currency: { value: selectedAsset?.symbol, anonymous: true },
        account_type: getAddressAccountType(fromSelectedAddress),
        network_name: networkType,
        chain_id: chainId,
        gas_estimate_type: gasEstimateType,
        gas_mode: gasSelected ? 'Basic' : 'Advanced',
        speed_set: gasSelected || undefined,
      };
    } catch (error) {
      return {};
    }
  };

  getGasAnalyticsParams = () => {
    try {
      const { selectedAsset, gasEstimateType, networkType } = this.props;
      return {
        active_currency: { value: selectedAsset.symbol, anonymous: true },
        gas_estimate_type: gasEstimateType,
        network_name: networkType,
      };
    } catch (error) {
      return {};
    }
  };

  handleConfusables = () => {
    const { identities = undefined, transactionState } = this.props;
    const { transactionToName = undefined } = transactionState;
    const accountNames =
      (identities &&
        Object.keys(identities).map((hash) => identities[hash].name)) ||
      [];
    const isOwnAccount = accountNames.includes(transactionToName);
    if (transactionToName && !isOwnAccount) {
      this.setState({
        confusableCollection: collectConfusables(transactionToName),
      });
    }
  };

  toggleWarningModal = () =>
    this.setState((state) => ({
      warningModalVisible: !state.warningModalVisible,
    }));

  updateNavBar = () => {
    const { navigation, route } = this.props;
    const colors = this.context.colors || mockTheme.colors;
    navigation.setOptions(
      getSendFlowTitle('send.confirm', navigation, route, colors),
    );
  };

  componentWillUnmount = () => {
    const { GasFeeController } = Engine.context;
    GasFeeController.stopPolling(this.state.pollToken);
  };

  componentDidMount = async () => {
    this.updateNavBar();
    this.getGasLimit();

    const { GasFeeController } = Engine.context;
    const pollToken = await GasFeeController.getGasFeeEstimatesAndStartPolling(
      this.state.pollToken,
    );
    this.setState({ pollToken });
    // For analytics
    AnalyticsV2.trackEvent(
      AnalyticsV2.ANALYTICS_EVENTS.SEND_TRANSACTION_STARTED,
      this.getAnalyticsParams(),
    );

    const { showCustomNonce, navigation, providerType, isPaymentRequest } =
      this.props;
    showCustomNonce && (await this.setNetworkNonce());
    navigation.setParams({ providerType, isPaymentRequest });
    this.handleConfusables();
    this.parseTransactionDataHeader();
  };

  componentDidUpdate = (prevProps, prevState) => {
    const {
      transactionState: {
        transactionTo,
        transaction: { value, gas },
      },
      contractBalances,
      selectedAsset,
    } = this.props;
    this.updateNavBar();

    const { errorMessage, fromSelectedAddress } = this.state;
    const valueChanged = prevProps.transactionState.transaction.value !== value;
    const fromAddressChanged =
      prevState.fromSelectedAddress !== fromSelectedAddress;
    const previousContractBalance =
      prevProps.contractBalances[selectedAsset.address];
    const newContractBalance = contractBalances[selectedAsset.address];
    const contractBalanceChanged =
      previousContractBalance !== newContractBalance;
    const recipientIsDefined = transactionTo !== undefined;
    if (
      recipientIsDefined &&
      (valueChanged || fromAddressChanged || contractBalanceChanged)
    ) {
      this.parseTransactionDataHeader();
    }
    if (!prevState.errorMessage && errorMessage) {
      this.scrollView.scrollToEnd({ animated: true });
    }

    if (
      this.props.gasFeeEstimates &&
      gas &&
      (!shallowEqual(prevProps.gasFeeEstimates, this.props.gasFeeEstimates) ||
        gas !== prevProps?.transactionState?.transaction?.gas)
    ) {
      const gasEstimateTypeChanged =
        prevProps.gasEstimateType !== this.props.gasEstimateType;
      const gasSelected = gasEstimateTypeChanged
        ? AppConstants.GAS_OPTIONS.MEDIUM
        : this.state.gasSelected;
      const gasSelectedTemp = gasEstimateTypeChanged
        ? AppConstants.GAS_OPTIONS.MEDIUM
        : this.state.gasSelectedTemp;

      if (
        (!this.state.stopUpdateGas && !this.state.advancedGasInserted) ||
        gasEstimateTypeChanged
      ) {
        if (this.props.gasEstimateType === GAS_ESTIMATE_TYPES.FEE_MARKET) {
          const suggestedGasLimit = fromWei(gas, 'wei');

          const EIP1559TransactionData = this.parseTransactionDataEIP1559({
            ...this.props.gasFeeEstimates[gasSelected],
            suggestedGasLimit,
            selectedOption: gasSelected,
          });

          let EIP1559TransactionDataTemp;
          if (gasSelected === gasSelectedTemp) {
            EIP1559TransactionDataTemp = EIP1559TransactionData;
          } else {
            EIP1559TransactionDataTemp = this.parseTransactionDataEIP1559({
              ...this.props.gasFeeEstimates[gasSelectedTemp],
              suggestedGasLimit,
              selectedOption: gasSelectedTemp,
            });
          }

          this.setError(EIP1559TransactionData.error);

          // eslint-disable-next-line react/no-did-update-set-state
          this.setState(
            {
              gasEstimationReady: true,
              EIP1559TransactionData,
              EIP1559TransactionDataTemp,
              LegacyTransactionData: EMPTY_LEGACY_TRANSACTION_DATA,
              LegacyTransactionDataTemp: EMPTY_LEGACY_TRANSACTION_DATA,
              animateOnChange: true,
              gasSelected,
              gasSelectedTemp,
            },
            () => {
              this.setState({ animateOnChange: false });
            },
          );
        } else if (this.props.gasEstimateType !== GAS_ESTIMATE_TYPES.NONE) {
          const suggestedGasLimit = fromWei(gas, 'wei');

          const LegacyTransactionData = this.parseTransactionDataLegacy({
            suggestedGasPrice:
              this.props.gasEstimateType === GAS_ESTIMATE_TYPES.LEGACY
                ? this.props.gasFeeEstimates[gasSelected]
                : this.props.gasFeeEstimates.gasPrice,
            suggestedGasLimit,
          });

          let LegacyTransactionDataTemp;
          if (gasSelected === gasSelectedTemp) {
            LegacyTransactionDataTemp = LegacyTransactionData;
          } else {
            LegacyTransactionDataTemp = this.parseTransactionDataLegacy({
              suggestedGasPrice:
                this.props.gasEstimateType === GAS_ESTIMATE_TYPES.LEGACY
                  ? this.props.gasFeeEstimates[gasSelectedTemp]
                  : this.props.gasFeeEstimates.gasPrice,
              suggestedGasLimit,
            });
          }
          this.setError(LegacyTransactionData.error);

          // eslint-disable-next-line react/no-did-update-set-state
          this.setState(
            {
              gasEstimationReady: true,
              LegacyTransactionData,
              LegacyTransactionDataTemp,
              EIP1559TransactionData: {},
              EIP1559TransactionDataTemp: {},
              animateOnChange: true,
              gasSelected,
              gasSelectedTemp,
            },
            () => {
              this.setState({ animateOnChange: false });
            },
          );
        }
        this.parseTransactionDataHeader();
      }
    }
  };

  setScrollViewRef = (ref) => {
    this.scrollView = ref;
  };

  review = () => {
    this.onModeChange(REVIEW);
  };

  edit = (MODE) => {
    this.onModeChange(MODE);
  };

  onModeChange = (mode) => {
    this.setState({ mode });
    if (mode === EDIT) {
      InteractionManager.runAfterInteractions(() => {
        Analytics.trackEvent(
          ANALYTICS_EVENT_OPTS.SEND_FLOW_ADJUSTS_TRANSACTION_FEE,
        );
      });
    }
  };

  getGasLimit = async () => {
    const {
      prepareTransaction,
      transactionState: { transaction },
    } = this.props;
    const estimation = await getGasLimit(transaction);
    prepareTransaction({ ...transaction, ...estimation });
  };

  parseTransactionDataHeader = () => {
    const {
      accounts,
      contractBalances,
      contractExchangeRates,
      conversionRate,
      currentCurrency,
      transactionState: {
        selectedAsset,
        transactionTo: to,
        transaction: { from, value, data },
      },
      ticker,
    } = this.props;
    const { fromSelectedAddress } = this.state;
    let fromAccountBalance,
      transactionValue,
      transactionValueFiat,
      transactionTo;
    const valueBN = hexToBN(value);
    const parsedTicker = getTicker(ticker);

    if (selectedAsset.isETH) {
      fromAccountBalance = `${renderFromWei(
        accounts[fromSelectedAddress].balance,
      )} ${parsedTicker}`;
      transactionValue = `${renderFromWei(value)} ${parsedTicker}`;
      transactionValueFiat = weiToFiat(
        valueBN,
        conversionRate,
        currentCurrency,
      );
      transactionTo = to;
    } else if (selectedAsset.tokenId) {
      fromAccountBalance = `${renderFromWei(
        accounts[from].balance,
      )} ${parsedTicker}`;
      const collectibleTransferInformation =
        selectedAsset.address.toLowerCase() in
          collectiblesTransferInformation &&
        collectiblesTransferInformation[selectedAsset.address.toLowerCase()];
      if (
        !collectibleTransferInformation ||
        (collectibleTransferInformation.tradable &&
          collectibleTransferInformation.method === 'transferFrom')
      ) {
        [, transactionTo] = decodeTransferData('transferFrom', data);
      } else if (
        collectibleTransferInformation.tradable &&
        collectibleTransferInformation.method === 'transfer'
      ) {
        [transactionTo, ,] = decodeTransferData('transfer', data);
      }
      transactionValueFiat = weiToFiat(
        valueBN,
        conversionRate,
        currentCurrency,
      );
    } else {
      let rawAmount;
      const { address, symbol = 'ERC20', decimals } = selectedAsset;
      fromAccountBalance = `${renderFromTokenMinimalUnit(
        contractBalances[address] ? contractBalances[address] : '0',
        decimals,
      )} ${symbol}`;
      [transactionTo, , rawAmount] = decodeTransferData('transfer', data);
      const rawAmountString = parseInt(rawAmount, 16).toLocaleString(
        'fullwide',
        { useGrouping: false },
      );
      const transferValue = renderFromTokenMinimalUnit(
        rawAmountString,
        decimals,
      );
      transactionValue = `${transferValue} ${symbol}`;
      const exchangeRate = contractExchangeRates[address];
      transactionValueFiat =
        balanceToFiat(
          transferValue,
          conversionRate,
          exchangeRate,
          currentCurrency,
        ) || `0 ${currentCurrency}`;
    }
    this.setState({
      fromAccountBalance,
      transactionValue,
      transactionValueFiat,
      transactionTo,
    });
  };

  parseTransactionDataEIP1559 = (gasFee, options) => {
    const parsedTransactionEIP1559 = parseTransactionEIP1559(
      {
        ...this.props,
        selectedGasFee: {
          ...gasFee,
          estimatedBaseFee: this.props.gasFeeEstimates.estimatedBaseFee,
        },
      },
      options,
    );
    const { transaction } = this.props;
    parsedTransactionEIP1559.error = this.validateAmount({
      transaction,
      total: parsedTransactionEIP1559.totalMaxHex,
    });

    return parsedTransactionEIP1559;
  };

  parseTransactionDataLegacy = (gasFee, options) => {
    const parsedTransactionLegacy = parseTransactionLegacy(
      {
        ...this.props,
        selectedGasFee: gasFee,
      },
      options,
    );
    const { transaction } = this.props;

    parsedTransactionLegacy.error = this.validateAmount({
      transaction,
      total: parsedTransactionLegacy.totalHex,
    });

    return parsedTransactionLegacy;
  };

  handleSetGasSpeed = (speed) => {
    this.setState({ gasSpeedSelected: speed });
  };

  validateGas = () => {
    const { accounts } = this.props;
    const { gas, gasPrice, value, from } =
      this.props.transactionState.transaction;
    let errorMessage;
    const totalGas = gas.mul(gasPrice);
    const valueBN = hexToBN(value);
    const balanceBN = hexToBN(accounts[from].balance);
    if (valueBN.add(totalGas).gt(balanceBN)) {
      errorMessage = strings('transaction.insufficient');
      this.setState({ errorMessage });
    }
    return errorMessage;
  };

  prepareTransactionToSend = () => {
    const {
      transactionState: { transaction },
      showCustomNonce,
      gasEstimateType,
    } = this.props;
    const {
      fromSelectedAddress,
      LegacyTransactionData,
      EIP1559TransactionData,
    } = this.state;
    const { nonce } = this.props.transaction;
    const transactionToSend = { ...transaction };

    if (gasEstimateType === GAS_ESTIMATE_TYPES.FEE_MARKET) {
      transactionToSend.gas = EIP1559TransactionData.gasLimitHex;
      transactionToSend.maxFeePerGas = addHexPrefix(
        EIP1559TransactionData.suggestedMaxFeePerGasHex,
      ); //'0x2540be400'
      transactionToSend.maxPriorityFeePerGas = addHexPrefix(
        EIP1559TransactionData.suggestedMaxPriorityFeePerGasHex,
      ); //'0x3b9aca00';
      transactionToSend.estimatedBaseFee = addHexPrefix(
        EIP1559TransactionData.estimatedBaseFeeHex,
      );
      delete transactionToSend.gasPrice;
    } else {
      transactionToSend.gas = LegacyTransactionData.suggestedGasLimitHex;
      transactionToSend.gasPrice = addHexPrefix(
        LegacyTransactionData.suggestedGasPriceHex,
      );
    }

    transactionToSend.from = fromSelectedAddress;
    if (showCustomNonce && nonce) transactionToSend.nonce = BNToHex(nonce);

    return transactionToSend;
  };

  /**
   * Removes collectible in case an ERC721 asset is being sent, when not in mainnet
   */
  checkRemoveCollectible = () => {
    const {
      transactionState: { selectedAsset, assetType },
      chainId,
    } = this.props;
    const { fromSelectedAddress } = this.state;
    if (assetType === 'ERC721' && chainId !== NetworksChainId.mainnet) {
      const { CollectiblesController } = Engine.context;
      removeFavoriteCollectible(fromSelectedAddress, chainId, selectedAsset);
      CollectiblesController.removeCollectible(
        selectedAsset.address,
        selectedAsset.tokenId,
      );
    }
  };

  /**
   * Validates crypto value only
   * Independent of current internalPrimaryCurrencyIsCrypto
   *
   * @param {string} - Crypto value
   * @returns - Whether there is an error with the amount
   */
  validateAmount = ({ transaction, total }) => {
    const {
      accounts,
      contractBalances,
      selectedAsset,
      transactionState: {
        ticker,
        transaction: { value },
      },
    } = this.props;
    const selectedAddress = transaction.from;
    let weiBalance, weiInput, error;

    if (isDecimal(value)) {
      if (selectedAsset.isETH || selectedAsset.tokenId) {
        weiBalance = hexToBN(accounts[selectedAddress].balance);
        const totalTransactionValue = hexToBN(total);
        if (!weiBalance.gte(totalTransactionValue)) {
          const amount = renderFromWei(totalTransactionValue.sub(weiBalance));
          const tokenSymbol = getTicker(ticker);
          error = strings('transaction.insufficient_amount', {
            amount,
            tokenSymbol,
          });
        }
      } else {
        const [, , amount] = decodeTransferData('transfer', transaction.data);
        weiBalance = hexToBN(contractBalances[selectedAsset.address]);
        weiInput = hexToBN(amount);
        error =
          weiBalance && weiBalance.gte(weiInput)
            ? undefined
            : strings('transaction.insufficient_tokens', {
                token: selectedAsset.symbol,
              });
      }
    } else {
      error = strings('transaction.invalid_amount');
    }

    return error;
  };

  setError = (errorMessage) => {
    this.setState({ errorMessage }, () => {
      if (errorMessage) {
        this.scrollView.scrollToEnd({ animated: true });
      }
    });
  };

  onNext = async () => {
    const { TransactionController, KeyringController } = Engine.context;
    const {
      transactionState: { assetType },
      navigation,
      resetTransaction,
      gasEstimateType,
    } = this.props;
    const {
      EIP1559TransactionData,
      LegacyTransactionData,
      transactionConfirmed,
    } = this.state;
    if (transactionConfirmed) return;
    this.setState({ transactionConfirmed: true, stopUpdateGas: true });
    try {
      const transaction = this.prepareTransactionToSend();
      let error;
      if (gasEstimateType === GAS_ESTIMATE_TYPES.FEE_MARKET) {
        error = this.validateAmount({
          transaction,
          total: EIP1559TransactionData.totalMaxHex,
        });
      } else {
        error = this.validateAmount({
          transaction,
          total: LegacyTransactionData.totalHex,
        });
      }
      this.setError(error);
      if (error) {
        this.setState({ transactionConfirmed: false, stopUpdateGas: true });
        return;
      }

      const { result, transactionMeta } =
        await TransactionController.addTransaction(
          transaction,
          TransactionTypes.MMM,
          WalletDevice.MM_MOBILE,
        );
      await KeyringController.resetQRKeyringState();
      await TransactionController.approveTransaction(transactionMeta.id);
      await new Promise((resolve) => resolve(result));

      if (transactionMeta.error) {
        throw transactionMeta.error;
      }

      InteractionManager.runAfterInteractions(() => {
        NotificationManager.watchSubmittedTransaction({
          ...transactionMeta,
          assetType,
        });
        this.checkRemoveCollectible();
        AnalyticsV2.trackEvent(
          AnalyticsV2.ANALYTICS_EVENTS.SEND_TRANSACTION_COMPLETED,
          this.getAnalyticsParams(),
        );
        resetTransaction();
        navigation && navigation.dangerouslyGetParent()?.pop();
      });
    } catch (error) {
      if (!error?.message.startsWith(KEYSTONE_TX_CANCELED)) {
        Alert.alert(
          strings('transactions.transaction_error'),
          error && error.message,
          [{ text: 'OK' }],
        );
        Logger.error(error, 'error while trying to send transaction (Confirm)');
      } else {
        AnalyticsV2.trackEvent(
          AnalyticsV2.ANALYTICS_EVENTS.QR_HARDWARE_TRANSACTION_CANCELED,
        );
      }
    }
    this.setState({ transactionConfirmed: false });
  };

  getBalanceError = (balance) => {
    const {
      transactionState: {
        transaction: { value = '0x0', gas = '0x0', gasPrice = '0x0' },
      },
    } = this.props;

    const gasBN = hexToBN(gas);
    const weiTransactionFee = gasBN.mul(hexToBN(gasPrice));
    const valueBN = hexToBN(value);
    const transactionTotalAmountBN = weiTransactionFee.add(valueBN);

    const balanceIsInsufficient = hexToBN(balance).lt(transactionTotalAmountBN);

    return balanceIsInsufficient ? strings('transaction.insufficient') : null;
  };

  onAccountChange = async (accountAddress) => {
    const { identities, accounts } = this.props;
    const { name } = identities[accountAddress];
    const { PreferencesController } = Engine.context;
    const ens = await doENSReverseLookup(accountAddress);
    const fromAccountName = ens || name;
    PreferencesController.setSelectedAddress(accountAddress);
    // If new account doesn't have the asset
    this.setState({
      fromAccountName,
      fromSelectedAddress: accountAddress,
      balanceIsZero: hexToBN(accounts[accountAddress].balance).isZero(),
    });
    this.parseTransactionDataHeader();
    this.toggleFromAccountModal();
  };

  toggleHexDataModal = () => {
    const { hexDataModalVisible } = this.state;
    this.setState({ hexDataModalVisible: !hexDataModalVisible });
  };

  toggleFromAccountModal = () => {
    const { fromAccountModalVisible } = this.state;
    this.setState({ fromAccountModalVisible: !fromAccountModalVisible });
  };

  cancelGasEdition = () => {
    this.setState({
      EIP1559TransactionDataTemp: { ...this.state.EIP1559TransactionData },
      LegacyTransactionDataTemp: { ...this.state.LegacyTransactionData },
      stopUpdateGas: false,
      gasSelectedTemp: this.state.gasSelected,
    });
    this.review();
  };

  saveGasEdition = (gasSelected) => {
    this.setState({
      EIP1559TransactionData: { ...this.state.EIP1559TransactionDataTemp },
      LegacyTransactionData: { ...this.state.LegacyTransactionDataTemp },
      gasSelected,
      gasSelectedTemp: gasSelected,
      advancedGasInserted: !gasSelected,
      stopUpdateGas: false,
    });

    const error =
      this.state.EIP1559TransactionDataTemp.error ||
      this.state.LegacyTransactionDataTemp.error;
    this.setError(error);

    this.review();
  };

  renderCustomGasModalEIP1559 = () => {
    const { primaryCurrency, chainId, gasFeeEstimates } = this.props;
    const {
      EIP1559TransactionDataTemp,
      gasSelected,
      isAnimating,
      animateOnChange,
    } = this.state;
    const colors = this.context.colors || mockTheme.colors;
    const styles = createStyles(colors);

    return (
      <Modal
        isVisible
        animationIn="slideInUp"
        animationOut="slideOutDown"
        style={styles.bottomModal}
        backdropColor={colors.overlay.default}
        backdropOpacity={1}
        animationInTiming={600}
        animationOutTiming={600}
        onBackdropPress={this.cancelGasEdition}
        onBackButtonPress={this.cancelGasEdition}
        onSwipeComplete={this.cancelGasEdition}
        swipeDirection={'down'}
        propagateSwipe
      >
        <KeyboardAwareScrollView
          contentContainerStyle={styles.keyboardAwareWrapper}
        >
          <EditGasFee1559
            selected={gasSelected}
            gasFee={EIP1559TransactionDataTemp}
            gasOptions={gasFeeEstimates}
            onChange={this.calculateTempGasFee}
            gasFeeNative={EIP1559TransactionDataTemp.renderableGasFeeMinNative}
            gasFeeConversion={
              EIP1559TransactionDataTemp.renderableGasFeeMinConversion
            }
            gasFeeMaxNative={
              EIP1559TransactionDataTemp.renderableGasFeeMaxNative
            }
            gasFeeMaxConversion={
              EIP1559TransactionDataTemp.renderableGasFeeMaxConversion
            }
            maxPriorityFeeNative={
              EIP1559TransactionDataTemp.renderableMaxPriorityFeeNative
            }
            maxPriorityFeeConversion={
              EIP1559TransactionDataTemp.renderableMaxPriorityFeeConversion
            }
            maxFeePerGasNative={
              EIP1559TransactionDataTemp.renderableMaxFeePerGasNative
            }
            maxFeePerGasConversion={
              EIP1559TransactionDataTemp.renderableMaxFeePerGasConversion
            }
            primaryCurrency={primaryCurrency}
            chainId={chainId}
            timeEstimate={EIP1559TransactionDataTemp.timeEstimate}
            timeEstimateColor={EIP1559TransactionDataTemp.timeEstimateColor}
            timeEstimateId={EIP1559TransactionDataTemp.timeEstimateId}
            onCancel={this.cancelGasEdition}
            onSave={this.saveGasEdition}
            error={EIP1559TransactionDataTemp.error}
            animateOnChange={animateOnChange}
            isAnimating={isAnimating}
            analyticsParams={this.getGasAnalyticsParams()}
            view={'SendTo (Confirm)'}
          />
        </KeyboardAwareScrollView>
      </Modal>
    );
  };

  renderCustomGasModalLegacy = () => {
    const { primaryCurrency, chainId, gasEstimateType, gasFeeEstimates } =
      this.props;
    const {
      LegacyTransactionDataTemp,
      gasSelected,
      isAnimating,
      animateOnChange,
    } = this.state;
    const colors = this.context.colors || mockTheme.colors;
    const styles = createStyles(colors);

    return (
      <Modal
        isVisible
        animationIn="slideInUp"
        animationOut="slideOutDown"
        style={styles.bottomModal}
        backdropColor={colors.overlay.default}
        backdropOpacity={1}
        animationInTiming={600}
        animationOutTiming={600}
        onBackdropPress={this.cancelGasEdition}
        onBackButtonPress={this.cancelGasEdition}
        onSwipeComplete={this.cancelGasEdition}
        swipeDirection={'down'}
        propagateSwipe
      >
        <KeyboardAwareScrollView
          contentContainerStyle={styles.keyboardAwareWrapper}
        >
          <EditGasFeeLegacy
            selected={gasSelected}
            gasFee={LegacyTransactionDataTemp}
            gasEstimateType={gasEstimateType}
            gasOptions={gasFeeEstimates}
            onChange={this.calculateTempGasFeeLegacy}
            gasFeeNative={LegacyTransactionDataTemp.transactionFee}
            gasFeeConversion={LegacyTransactionDataTemp.transactionFeeFiat}
            gasPriceConversion={LegacyTransactionDataTemp.transactionFeeFiat}
            error={LegacyTransactionDataTemp.error}
            primaryCurrency={primaryCurrency}
            chainId={chainId}
            onCancel={this.cancelGasEdition}
            onSave={this.saveGasEdition}
            animateOnChange={animateOnChange}
            isAnimating={isAnimating}
            analyticsParams={this.getGasAnalyticsParams()}
            view={'SendTo (Confirm)'}
          />
        </KeyboardAwareScrollView>
      </Modal>
    );
  };

  renderCustomNonceModal = () => {
    const { setNonce } = this.props;
    const { proposedNonce, nonce } = this.props.transaction;
    return (
      <CustomNonceModal
        proposedNonce={proposedNonce}
        nonceValue={nonce}
        close={() => this.review()}
        save={setNonce}
      />
    );
  };

  renderHexDataModal = () => {
    const { hexDataModalVisible } = this.state;
    const { data } = this.props.transactionState.transaction;
    const colors = this.context.colors || mockTheme.colors;
    const styles = createStyles(colors);

    return (
      <Modal
        isVisible={hexDataModalVisible}
        onBackdropPress={this.toggleHexDataModal}
        onBackButtonPress={this.toggleHexDataModal}
        onSwipeComplete={this.toggleHexDataModal}
        swipeDirection={'down'}
        propagateSwipe
        backdropColor={colors.overlay.default}
        backdropOpacity={1}
      >
        <View style={styles.hexDataWrapper}>
          <TouchableOpacity
            style={styles.hexDataClose}
            onPress={this.toggleHexDataModal}
          >
            <IonicIcon
              name={'ios-close'}
              size={28}
              color={colors.text.default}
            />
          </TouchableOpacity>
          <View style={styles.qrCode}>
            <Text style={styles.addressTitle}>
              {strings('transaction.hex_data')}
            </Text>
            <Text style={styles.hexDataText}>
              {data || strings('unit.empty_data')}
            </Text>
          </View>
        </View>
      </Modal>
    );
  };

  renderFromAccountModal = () => {
    const { identities, keyrings, ticker } = this.props;
    const { fromAccountModalVisible, fromSelectedAddress } = this.state;
    const colors = this.context.colors || mockTheme.colors;
    const styles = createStyles(colors);

    return (
      <Modal
        isVisible={fromAccountModalVisible}
        style={styles.bottomModal}
        onBackdropPress={this.toggleFromAccountModal}
        onBackButtonPress={this.toggleFromAccountModal}
        onSwipeComplete={this.toggleFromAccountModal}
        swipeDirection={'down'}
        propagateSwipe
        backdropColor={colors.overlay.default}
        backdropOpacity={1}
      >
        <AccountList
          enableAccountsAddition={false}
          identities={identities}
          selectedAddress={fromSelectedAddress}
          keyrings={keyrings}
          onAccountChange={this.onAccountChange}
          getBalanceError={this.getBalanceError}
          ticker={ticker}
        />
      </Modal>
    );
  };

  buyEth = () => {
    const { navigation } = this.props;
    try {
      navigation.navigate('FiatOnRamp');
    } catch (error) {
      Logger.error(error, 'Navigation: Error when navigating to buy ETH.');
    }
    InteractionManager.runAfterInteractions(() => {
      Analytics.trackEvent(
        ANALYTICS_EVENT_OPTS.RECEIVE_OPTIONS_PAYMENT_REQUEST,
      );
    });
  };

  gotoFaucet = () => {
    const mmFaucetUrl = 'https://faucet.metamask.io/';
    InteractionManager.runAfterInteractions(() => {
      this.props.navigation.navigate('BrowserView', {
        newTabUrl: mmFaucetUrl,
        timestamp: Date.now(),
      });
    });
  };

  calculateTempGasFee = (gas, selected) => {
    const {
      transactionState: { transaction },
    } = this.props;
    if (selected && gas) {
      gas.suggestedGasLimit = fromWei(transaction.gas, 'wei');
    }
    this.setState({
      EIP1559TransactionDataTemp: this.parseTransactionDataEIP1559({
        ...gas,
        selectedOption: selected,
      }),
      stopUpdateGas: !selected,
      gasSelectedTemp: selected,
    });
  };

  calculateTempGasFeeLegacy = (gas, selected) => {
    const {
      transactionState: { transaction },
    } = this.props;
    if (selected && gas) {
      gas.suggestedGasLimit = fromWei(transaction.gas, 'wei');
    }

    this.setState({
      LegacyTransactionDataTemp: this.parseTransactionDataLegacy(gas),
      stopUpdateGas: !selected,
      gasSelectedTemp: selected,
    });
  };

  onUpdatingValuesStart = () => {
    this.setState({ isAnimating: true });
  };
  onUpdatingValuesEnd = () => {
    this.setState({ isAnimating: false });
  };

  render = () => {
    const { transactionToName, selectedAsset, paymentRequest } =
      this.props.transactionState;
    const {
      addressBook,
      showHexData,
      showCustomNonce,
      primaryCurrency,
      network,
      chainId,
      gasEstimateType,
    } = this.props;
    const { nonce } = this.props.transaction;
    const {
      gasEstimationReady,
      fromAccountBalance,
      fromAccountName,
      fromSelectedAddress,
      transactionValue = '',
      transactionValueFiat = '',
      transactionTo = '',
      errorMessage,
      transactionConfirmed,
      warningGasPriceHigh,
      confusableCollection,
      mode,
      over,
      warningModalVisible,
      LegacyTransactionData,
      isAnimating,
      animateOnChange,
    } = this.state;
    const colors = this.context.colors || mockTheme.colors;
    const styles = createStyles(colors);

    const showFeeMarket =
      !gasEstimateType ||
      gasEstimateType === GAS_ESTIMATE_TYPES.FEE_MARKET ||
      gasEstimateType === GAS_ESTIMATE_TYPES.NONE;
    const checksummedAddress =
      transactionTo && toChecksumAddress(transactionTo);
    const existingContact =
      checksummedAddress &&
      addressBook[network] &&
      addressBook[network][checksummedAddress];
    const displayExclamation =
      !existingContact && !!confusableCollection.length;
    const isQRHardwareWalletDevice = isQRHardwareAccount(fromSelectedAddress);

    const AdressToComponent = () => (
      <AddressTo
        addressToReady
        toSelectedAddress={transactionTo}
        toAddressName={transactionToName}
        onToSelectedAddressChange={this.onToSelectedAddressChange}
        confusableCollection={(!existingContact && confusableCollection) || []}
        displayExclamation={displayExclamation}
        isConfirmScreen
      />
    );

    const AdressToComponentWrap = () =>
      !existingContact && confusableCollection.length ? (
        <TouchableOpacity onPress={this.toggleWarningModal}>
          <AdressToComponent />
        </TouchableOpacity>
      ) : (
        <AdressToComponent />
      );

    const is_main_net = isMainNet(network);
    const errorPress = is_main_net ? this.buyEth : this.gotoFaucet;
    const networkName = capitalize(getNetworkName(network));
    const errorLinkText = is_main_net
      ? strings('transaction.buy_more_eth')
      : strings('transaction.get_ether', { networkName });

    const { EIP1559TransactionData } = this.state;

    return (
      <SafeAreaView
        edges={['bottom']}
        style={styles.wrapper}
        testID={'txn-confirm-screen'}
      >
        <View style={styles.inputWrapper}>
          <AddressFrom
            onPressIcon={!paymentRequest ? null : this.toggleFromAccountModal}
            fromAccountAddress={fromSelectedAddress}
            fromAccountName={fromAccountName}
            fromAccountBalance={fromAccountBalance}
          />
          <AdressToComponentWrap />
        </View>

        <InfoModal
          isVisible={warningModalVisible}
          toggleModal={this.toggleWarningModal}
          title={strings('transaction.confusable_title')}
          body={
            <Text style={styles.text}>
              {strings('transaction.confusable_msg')}
            </Text>
          }
        />

        <ScrollView style={baseStyles.flexGrow} ref={this.setScrollViewRef}>
          {!selectedAsset.tokenId ? (
            <View style={styles.amountWrapper}>
              <Text style={styles.textAmountLabel}>
                {strings('transaction.amount')}
              </Text>
              <Text style={styles.textAmount} testID={'confirm-txn-amount'}>
                {transactionValue}
              </Text>
              {isMainnetByChainId(chainId) && (
                <Text style={styles.textAmountLabel}>
                  {transactionValueFiat}
                </Text>
              )}
            </View>
          ) : (
            <View style={styles.amountWrapper}>
              <Text style={styles.textAmountLabel}>
                {strings('transaction.asset')}
              </Text>
              <View style={styles.CollectibleMediaWrapper}>
                <CollectibleMedia
                  small
                  iconStyle={styles.CollectibleMedia}
                  containerStyle={styles.CollectibleMedia}
                  collectible={selectedAsset}
                />
              </View>
              <View>
                <Text style={styles.collectibleName}>{selectedAsset.name}</Text>
                <Text style={styles.collectibleTokenId}>{`#${renderShortText(
                  selectedAsset.tokenId,
                  10,
                )}`}</Text>
              </View>
            </View>
          )}
          {!showFeeMarket ? (
            <TransactionReviewEIP1559
              totalNative={LegacyTransactionData.transactionTotalAmount}
              totalConversion={LegacyTransactionData.transactionTotalAmountFiat}
              gasFeeNative={LegacyTransactionData.transactionFee}
              gasFeeConversion={LegacyTransactionData.transactionFeeFiat}
              primaryCurrency={primaryCurrency}
              onEdit={() => this.edit(EDIT)}
              over={Boolean(LegacyTransactionData.error)}
              onUpdatingValuesStart={this.onUpdatingValuesStart}
              onUpdatingValuesEnd={this.onUpdatingValuesEnd}
              animateOnChange={animateOnChange}
              isAnimating={isAnimating}
              gasEstimationReady={gasEstimationReady}
              legacy
            />
          ) : (
            <TransactionReviewEIP1559
              totalNative={EIP1559TransactionData.renderableTotalMinNative}
              totalConversion={
                EIP1559TransactionData.renderableTotalMinConversion
              }
              totalMaxNative={EIP1559TransactionData.renderableTotalMaxNative}
              gasFeeNative={EIP1559TransactionData.renderableGasFeeMinNative}
              gasFeeConversion={
                EIP1559TransactionData.renderableGasFeeMinConversion
              }
              gasFeeMaxNative={EIP1559TransactionData.renderableGasFeeMaxNative}
              gasFeeMaxConversion={
                EIP1559TransactionData.renderableGasFeeMaxConversion
              }
              primaryCurrency={primaryCurrency}
              timeEstimate={EIP1559TransactionData.timeEstimate}
              timeEstimateColor={EIP1559TransactionData.timeEstimateColor}
              timeEstimateId={EIP1559TransactionData.timeEstimateId}
              onEdit={() => this.edit(EDIT_EIP1559)}
              over={Boolean(EIP1559TransactionData.error)}
              onUpdatingValuesStart={this.onUpdatingValuesStart}
              onUpdatingValuesEnd={this.onUpdatingValuesEnd}
              animateOnChange={animateOnChange}
              isAnimating={isAnimating}
              gasEstimationReady={gasEstimationReady}
            />
          )}

          {showCustomNonce && (
            <CustomNonce
              nonce={nonce}
              onNonceEdit={() => this.edit(EDIT_NONCE)}
            />
          )}

          {errorMessage && (
            <View style={styles.errorWrapper}>
              <TouchableOpacity onPress={errorPress}>
                <Text style={styles.error}>{errorMessage}</Text>
                {/* only show buy more on mainnet */}
                {over && is_main_net && (
                  <Text style={[styles.error, styles.underline]}>
                    {errorLinkText}
                  </Text>
                )}
              </TouchableOpacity>
            </View>
          )}
          {!!warningGasPriceHigh && (
            <View style={styles.errorWrapper}>
              <Text style={styles.error}>{warningGasPriceHigh}</Text>
            </View>
          )}
          <View style={styles.actionsWrapper}>
            {showHexData && (
              <TouchableOpacity
                style={styles.actionTouchable}
                onPress={this.toggleHexDataModal}
              >
                <Text style={styles.actionText}>
                  {strings('transaction.hex_data')}
                </Text>
              </TouchableOpacity>
            )}
          </View>
        </ScrollView>
        <View style={styles.buttonNextWrapper}>
          <StyledButton
            type={'confirm'}
            disabled={
              transactionConfirmed ||
              !gasEstimationReady ||
              Boolean(errorMessage) ||
              isAnimating
            }
            containerStyle={styles.buttonNext}
            onPress={this.onNext}
            testID={'txn-confirm-send-button'}
          >
            {transactionConfirmed ? (
              <ActivityIndicator size="small" color={colors.primary.inverse} />
            ) : isQRHardwareWalletDevice ? (
              strings('transaction.confirm_with_qr_hardware')
            ) : (
              strings('transaction.send')
            )}
          </StyledButton>
        </View>
        {this.renderFromAccountModal()}
        {mode === EDIT && this.renderCustomGasModalLegacy()}
        {mode === EDIT_NONCE && this.renderCustomNonceModal()}
        {mode === EDIT_EIP1559 && this.renderCustomGasModalEIP1559()}
        {this.renderHexDataModal()}
      </SafeAreaView>
    );
  };
>>>>>>> b8f7402c
}

Confirm.contextType = ThemeContext;

const mapStateToProps = (state) => ({
  accounts: state.engine.backgroundState.AccountTrackerController.accounts,
  addressBook: state.engine.backgroundState.AddressBookController?.addressBook,
  contractBalances:
    state.engine.backgroundState.TokenBalancesController.contractBalances,
  contractExchangeRates:
    state.engine.backgroundState.TokenRatesController.contractExchangeRates,
  currentCurrency:
    state.engine.backgroundState.CurrencyRateController.currentCurrency,
  nativeCurrency:
    state.engine.backgroundState.CurrencyRateController.nativeCurrency,
  conversionRate:
    state.engine.backgroundState.CurrencyRateController.conversionRate,
  network: state.engine.backgroundState.NetworkController.network,
  identities: state.engine.backgroundState.PreferencesController.identities,
  providerType: state.engine.backgroundState.NetworkController.provider.type,
  showHexData: state.settings.showHexData,
  showCustomNonce: state.settings.showCustomNonce,
  chainId: state.engine.backgroundState.NetworkController.provider.chainId,
  ticker: state.engine.backgroundState.NetworkController.provider.ticker,
  keyrings: state.engine.backgroundState.KeyringController.keyrings,
  transaction: getNormalizedTxState(state),
  selectedAsset: state.transaction.selectedAsset,
  transactionState: state.transaction,
  primaryCurrency: state.settings.primaryCurrency,
  gasFeeEstimates:
    state.engine.backgroundState.GasFeeController.gasFeeEstimates,
  gasEstimateType:
    state.engine.backgroundState.GasFeeController.gasEstimateType,
  isPaymentRequest: state.transaction.paymentRequest,
  networkType: state.engine.backgroundState.NetworkController.provider.type,
});

const mapDispatchToProps = (dispatch) => ({
<<<<<<< HEAD
	prepareTransaction: (transaction) => dispatch(prepareTransaction(transaction)),
	resetTransaction: () => dispatch(resetTransaction()),
	setNonce: (nonce) => dispatch(setNonce(nonce)),
	setProposedNonce: (nonce) => dispatch(setProposedNonce(nonce)),
=======
  prepareTransaction: (transaction) =>
    dispatch(prepareTransaction(transaction)),
  resetTransaction: () => dispatch(resetTransaction()),
  setNonce: (nonce) => dispatch(setNonce(nonce)),
  setProposedNonce: (nonce) => dispatch(setProposedNonce(nonce)),
  removeFavoriteCollectible: (selectedAddress, chainId, collectible) =>
    dispatch(removeFavoriteCollectible(selectedAddress, chainId, collectible)),
>>>>>>> b8f7402c
});

export default connect(mapStateToProps, mapDispatchToProps)(Confirm);<|MERGE_RESOLUTION|>--- conflicted
+++ resolved
@@ -249,1171 +249,6 @@
  * View that wraps the wraps the "Send" screen
  */
 class Confirm extends PureComponent {
-<<<<<<< HEAD
-	static propTypes = {
-		/**
-		 * Object that represents the navigator
-		 */
-		navigation: PropTypes.object,
-		/**
-		 * Object that contains navigation props
-		 */
-		route: PropTypes.object,
-		/**
-		 * Map of accounts to information objects including balances
-		 */
-		accounts: PropTypes.object,
-		/**
-		 * Map representing the address book
-		 */
-		addressBook: PropTypes.object,
-		/**
-		 * Object containing token balances in the format address => balance
-		 */
-		contractBalances: PropTypes.object,
-		/**
-		 * Current provider ticker
-		 */
-		ticker: PropTypes.string,
-		/**
-		 * Current transaction state
-		 */
-		transactionState: PropTypes.object,
-		/**
-		 * Normalized transaction state
-		 */
-		transaction: PropTypes.object.isRequired,
-		/**
-		 * ETH to current currency conversion rate
-		 */
-		conversionRate: PropTypes.number,
-		/**
-		 * Currency code of the currently-active currency
-		 */
-		currentCurrency: PropTypes.string,
-		/**
-		 * Object containing token exchange rates in the format address => exchangeRate
-		 */
-		contractExchangeRates: PropTypes.object,
-		/**
-		 * Set transaction object to be sent
-		 */
-		prepareTransaction: PropTypes.func,
-		/**
-		 * Chain Id
-		 */
-		chainId: PropTypes.string,
-		/**
-		 * Network id
-		 */
-		network: PropTypes.string,
-		/**
-		 * Indicates whether hex data should be shown in transaction editor
-		 */
-		showHexData: PropTypes.bool,
-		/**
-		 * Indicates whether custom nonce should be shown in transaction editor
-		 */
-		showCustomNonce: PropTypes.bool,
-		/**
-		 * Network provider type as mainnet
-		 */
-		providerType: PropTypes.string,
-		/**
-		 * List of accounts from the PreferencesController
-		 */
-		identities: PropTypes.object,
-		/**
-		 * List of keyrings
-		 */
-		keyrings: PropTypes.array,
-		/**
-		 * Selected asset from current transaction state
-		 */
-		selectedAsset: PropTypes.object,
-		/**
-		 * Resets transaction state
-		 */
-		resetTransaction: PropTypes.func,
-		/**
-		 * ETH or fiat, depending on user setting
-		 */
-		primaryCurrency: PropTypes.string,
-		/**
-		 * Set transaction nonce
-		 */
-		setNonce: PropTypes.func,
-		/**
-		 * Set proposed nonce (from network)
-		 */
-		setProposedNonce: PropTypes.func,
-		/**
-		 * Gas fee estimates returned by the gas fee controller
-		 */
-		gasFeeEstimates: PropTypes.object,
-		/**
-		 * Estimate type returned by the gas fee controller, can be market-fee, legacy or eth_gasPrice
-		 */
-		gasEstimateType: PropTypes.string,
-		/**
-		 * Indicates whether the current transaction is a deep link transaction
-		 */
-		isPaymentRequest: PropTypes.bool,
-		/**
-		 * A string representing the network type
-		 */
-		networkType: PropTypes.string,
-	};
-
-	state = {
-		confusableCollection: [],
-		gasEstimationReady: false,
-		customGas: undefined,
-		customGasPrice: undefined,
-		fromAccountBalance: undefined,
-		fromAccountName: this.props.transactionState.transactionFromName,
-		fromSelectedAddress: this.props.transactionState.transaction.from,
-		hexDataModalVisible: false,
-		warningGasPriceHigh: undefined,
-		ready: false,
-		transactionValue: undefined,
-		transactionValueFiat: undefined,
-		transactionFee: undefined,
-		transactionTotalAmount: undefined,
-		transactionTotalAmountFiat: undefined,
-		errorMessage: undefined,
-		fromAccountModalVisible: false,
-		warningModalVisible: false,
-		mode: REVIEW,
-		over: false,
-		gasSelected: AppConstants.GAS_OPTIONS.MEDIUM,
-		gasSelectedTemp: AppConstants.GAS_OPTIONS.MEDIUM,
-		EIP1559TransactionData: {},
-		EIP1559TransactionDataTemp: {},
-		stopUpdateGas: false,
-		advancedGasInserted: false,
-		LegacyTransactionData: EMPTY_LEGACY_TRANSACTION_DATA,
-		LegacyTransactionDataTemp: {},
-		gasSpeedSelected: AppConstants.GAS_OPTIONS.MEDIUM,
-	};
-
-	setNetworkNonce = async () => {
-		const { setNonce, setProposedNonce, transaction } = this.props;
-		const proposedNonce = await getNetworkNonce(transaction);
-		setNonce(proposedNonce);
-		setProposedNonce(proposedNonce);
-	};
-
-	getAnalyticsParams = () => {
-		try {
-			const { selectedAsset, gasEstimateType, chainId, networkType } = this.props;
-			const { gasSelected, fromSelectedAddress } = this.state;
-
-			return {
-				active_currency: { value: selectedAsset?.symbol, anonymous: true },
-				account_type: getAddressAccountType(fromSelectedAddress),
-				network_name: networkType,
-				chain_id: chainId,
-				gas_estimate_type: gasEstimateType,
-				gas_mode: gasSelected ? 'Basic' : 'Advanced',
-				speed_set: gasSelected || undefined,
-			};
-		} catch (error) {
-			return {};
-		}
-	};
-
-	getGasAnalyticsParams = () => {
-		try {
-			const { selectedAsset, gasEstimateType, networkType } = this.props;
-			return {
-				active_currency: { value: selectedAsset.symbol, anonymous: true },
-				gas_estimate_type: gasEstimateType,
-				network_name: networkType,
-			};
-		} catch (error) {
-			return {};
-		}
-	};
-
-	handleConfusables = () => {
-		const { identities = undefined, transactionState } = this.props;
-		const { transactionToName = undefined } = transactionState;
-		const accountNames = (identities && Object.keys(identities).map((hash) => identities[hash].name)) || [];
-		const isOwnAccount = accountNames.includes(transactionToName);
-		if (transactionToName && !isOwnAccount) {
-			this.setState({ confusableCollection: collectConfusables(transactionToName) });
-		}
-	};
-
-	toggleWarningModal = () => this.setState((state) => ({ warningModalVisible: !state.warningModalVisible }));
-
-	updateNavBar = () => {
-		const { navigation, route } = this.props;
-		const colors = this.context.colors || mockTheme.colors;
-		navigation.setOptions(getSendFlowTitle('send.confirm', navigation, route, colors));
-	};
-
-	componentWillUnmount = () => {
-		const { GasFeeController } = Engine.context;
-		GasFeeController.stopPolling(this.state.pollToken);
-	};
-
-	componentDidMount = async () => {
-		this.updateNavBar();
-		this.getGasLimit();
-
-		const { GasFeeController } = Engine.context;
-		const pollToken = await GasFeeController.getGasFeeEstimatesAndStartPolling(this.state.pollToken);
-		this.setState({ pollToken });
-		// For analytics
-		AnalyticsV2.trackEvent(AnalyticsV2.ANALYTICS_EVENTS.SEND_TRANSACTION_STARTED, this.getAnalyticsParams());
-
-		const { showCustomNonce, navigation, providerType, isPaymentRequest } = this.props;
-		showCustomNonce && (await this.setNetworkNonce());
-		navigation.setParams({ providerType, isPaymentRequest });
-		this.handleConfusables();
-		this.parseTransactionDataHeader();
-	};
-
-	componentDidUpdate = (prevProps, prevState) => {
-		const {
-			transactionState: {
-				transactionTo,
-				transaction: { value, gas },
-			},
-			contractBalances,
-			selectedAsset,
-		} = this.props;
-		this.updateNavBar();
-
-		const { errorMessage, fromSelectedAddress } = this.state;
-		const valueChanged = prevProps.transactionState.transaction.value !== value;
-		const fromAddressChanged = prevState.fromSelectedAddress !== fromSelectedAddress;
-		const previousContractBalance = prevProps.contractBalances[selectedAsset.address];
-		const newContractBalance = contractBalances[selectedAsset.address];
-		const contractBalanceChanged = previousContractBalance !== newContractBalance;
-		const recipientIsDefined = transactionTo !== undefined;
-		if (recipientIsDefined && (valueChanged || fromAddressChanged || contractBalanceChanged)) {
-			this.parseTransactionDataHeader();
-		}
-		if (!prevState.errorMessage && errorMessage) {
-			this.scrollView.scrollToEnd({ animated: true });
-		}
-
-		if (
-			this.props.gasFeeEstimates &&
-			gas &&
-			(!shallowEqual(prevProps.gasFeeEstimates, this.props.gasFeeEstimates) ||
-				gas !== prevProps?.transactionState?.transaction?.gas)
-		) {
-			const gasEstimateTypeChanged = prevProps.gasEstimateType !== this.props.gasEstimateType;
-			const gasSelected = gasEstimateTypeChanged ? AppConstants.GAS_OPTIONS.MEDIUM : this.state.gasSelected;
-			const gasSelectedTemp = gasEstimateTypeChanged
-				? AppConstants.GAS_OPTIONS.MEDIUM
-				: this.state.gasSelectedTemp;
-
-			if ((!this.state.stopUpdateGas && !this.state.advancedGasInserted) || gasEstimateTypeChanged) {
-				if (this.props.gasEstimateType === GAS_ESTIMATE_TYPES.FEE_MARKET) {
-					const suggestedGasLimit = fromWei(gas, 'wei');
-
-					const EIP1559TransactionData = this.parseTransactionDataEIP1559({
-						...this.props.gasFeeEstimates[gasSelected],
-						suggestedGasLimit,
-						selectedOption: gasSelected,
-					});
-
-					let EIP1559TransactionDataTemp;
-					if (gasSelected === gasSelectedTemp) {
-						EIP1559TransactionDataTemp = EIP1559TransactionData;
-					} else {
-						EIP1559TransactionDataTemp = this.parseTransactionDataEIP1559({
-							...this.props.gasFeeEstimates[gasSelectedTemp],
-							suggestedGasLimit,
-							selectedOption: gasSelectedTemp,
-						});
-					}
-
-					this.setError(EIP1559TransactionData.error);
-
-					// eslint-disable-next-line react/no-did-update-set-state
-					this.setState(
-						{
-							gasEstimationReady: true,
-							EIP1559TransactionData,
-							EIP1559TransactionDataTemp,
-							LegacyTransactionData: EMPTY_LEGACY_TRANSACTION_DATA,
-							LegacyTransactionDataTemp: EMPTY_LEGACY_TRANSACTION_DATA,
-							animateOnChange: true,
-							gasSelected,
-							gasSelectedTemp,
-						},
-						() => {
-							this.setState({ animateOnChange: false });
-						}
-					);
-				} else if (this.props.gasEstimateType !== GAS_ESTIMATE_TYPES.NONE) {
-					const suggestedGasLimit = fromWei(gas, 'wei');
-
-					const LegacyTransactionData = this.parseTransactionDataLegacy({
-						suggestedGasPrice:
-							this.props.gasEstimateType === GAS_ESTIMATE_TYPES.LEGACY
-								? this.props.gasFeeEstimates[gasSelected]
-								: this.props.gasFeeEstimates.gasPrice,
-						suggestedGasLimit,
-					});
-
-					let LegacyTransactionDataTemp;
-					if (gasSelected === gasSelectedTemp) {
-						LegacyTransactionDataTemp = LegacyTransactionData;
-					} else {
-						LegacyTransactionDataTemp = this.parseTransactionDataLegacy({
-							suggestedGasPrice:
-								this.props.gasEstimateType === GAS_ESTIMATE_TYPES.LEGACY
-									? this.props.gasFeeEstimates[gasSelectedTemp]
-									: this.props.gasFeeEstimates.gasPrice,
-							suggestedGasLimit,
-						});
-					}
-					this.setError(LegacyTransactionData.error);
-
-					// eslint-disable-next-line react/no-did-update-set-state
-					this.setState(
-						{
-							gasEstimationReady: true,
-							LegacyTransactionData,
-							LegacyTransactionDataTemp,
-							EIP1559TransactionData: {},
-							EIP1559TransactionDataTemp: {},
-							animateOnChange: true,
-							gasSelected,
-							gasSelectedTemp,
-						},
-						() => {
-							this.setState({ animateOnChange: false });
-						}
-					);
-				}
-				this.parseTransactionDataHeader();
-			}
-		}
-	};
-
-	setScrollViewRef = (ref) => {
-		this.scrollView = ref;
-	};
-
-	review = () => {
-		this.onModeChange(REVIEW);
-	};
-
-	edit = (MODE) => {
-		this.onModeChange(MODE);
-	};
-
-	onModeChange = (mode) => {
-		this.setState({ mode });
-		if (mode === EDIT) {
-			InteractionManager.runAfterInteractions(() => {
-				Analytics.trackEvent(ANALYTICS_EVENT_OPTS.SEND_FLOW_ADJUSTS_TRANSACTION_FEE);
-			});
-		}
-	};
-
-	getGasLimit = async () => {
-		const {
-			prepareTransaction,
-			transactionState: { transaction },
-		} = this.props;
-		const estimation = await getGasLimit(transaction);
-		prepareTransaction({ ...transaction, ...estimation });
-	};
-
-	parseTransactionDataHeader = () => {
-		const {
-			accounts,
-			contractBalances,
-			contractExchangeRates,
-			conversionRate,
-			currentCurrency,
-			transactionState: {
-				selectedAsset,
-				transactionTo: to,
-				transaction: { from, value, data },
-			},
-			ticker,
-		} = this.props;
-		const { fromSelectedAddress } = this.state;
-		let fromAccountBalance, transactionValue, transactionValueFiat, transactionTo;
-		const valueBN = hexToBN(value);
-		const parsedTicker = getTicker(ticker);
-
-		if (selectedAsset.isETH) {
-			fromAccountBalance = `${renderFromWei(accounts[fromSelectedAddress].balance)} ${parsedTicker}`;
-			transactionValue = `${renderFromWei(value)} ${parsedTicker}`;
-			transactionValueFiat = weiToFiat(valueBN, conversionRate, currentCurrency);
-			transactionTo = to;
-		} else if (selectedAsset.tokenId) {
-			fromAccountBalance = `${renderFromWei(accounts[from].balance)} ${parsedTicker}`;
-			const collectibleTransferInformation =
-				selectedAsset.address.toLowerCase() in collectiblesTransferInformation &&
-				collectiblesTransferInformation[selectedAsset.address.toLowerCase()];
-			if (
-				!collectibleTransferInformation ||
-				(collectibleTransferInformation.tradable && collectibleTransferInformation.method === 'transferFrom')
-			) {
-				[, transactionTo] = decodeTransferData('transferFrom', data);
-			} else if (
-				collectibleTransferInformation.tradable &&
-				collectibleTransferInformation.method === 'transfer'
-			) {
-				[transactionTo, ,] = decodeTransferData('transfer', data);
-			}
-			transactionValueFiat = weiToFiat(valueBN, conversionRate, currentCurrency);
-		} else {
-			let rawAmount;
-			const { address, symbol = 'ERC20', decimals } = selectedAsset;
-			fromAccountBalance = `${renderFromTokenMinimalUnit(
-				contractBalances[address] ? contractBalances[address] : '0',
-				decimals
-			)} ${symbol}`;
-			[transactionTo, , rawAmount] = decodeTransferData('transfer', data);
-			const rawAmountString = parseInt(rawAmount, 16).toLocaleString('fullwide', { useGrouping: false });
-			const transferValue = renderFromTokenMinimalUnit(rawAmountString, decimals);
-			transactionValue = `${transferValue} ${symbol}`;
-			const exchangeRate = contractExchangeRates[address];
-			transactionValueFiat =
-				balanceToFiat(transferValue, conversionRate, exchangeRate, currentCurrency) || `0 ${currentCurrency}`;
-		}
-		this.setState({
-			fromAccountBalance,
-			transactionValue,
-			transactionValueFiat,
-			transactionTo,
-		});
-	};
-
-	parseTransactionDataEIP1559 = (gasFee, options) => {
-		const parsedTransactionEIP1559 = parseTransactionEIP1559(
-			{
-				...this.props,
-				selectedGasFee: { ...gasFee, estimatedBaseFee: this.props.gasFeeEstimates.estimatedBaseFee },
-			},
-			options
-		);
-		const { transaction } = this.props;
-		parsedTransactionEIP1559.error = this.validateAmount({
-			transaction,
-			total: parsedTransactionEIP1559.totalMaxHex,
-		});
-
-		return parsedTransactionEIP1559;
-	};
-
-	parseTransactionDataLegacy = (gasFee, options) => {
-		const parsedTransactionLegacy = parseTransactionLegacy(
-			{
-				...this.props,
-				selectedGasFee: gasFee,
-			},
-			options
-		);
-		const { transaction } = this.props;
-
-		parsedTransactionLegacy.error = this.validateAmount({
-			transaction,
-			total: parsedTransactionLegacy.totalHex,
-		});
-
-		return parsedTransactionLegacy;
-	};
-
-	handleSetGasSpeed = (speed) => {
-		this.setState({ gasSpeedSelected: speed });
-	};
-
-	validateGas = () => {
-		const { accounts } = this.props;
-		const { gas, gasPrice, value, from } = this.props.transactionState.transaction;
-		let errorMessage;
-		const totalGas = gas.mul(gasPrice);
-		const valueBN = hexToBN(value);
-		const balanceBN = hexToBN(accounts[from].balance);
-		if (valueBN.add(totalGas).gt(balanceBN)) {
-			errorMessage = strings('transaction.insufficient');
-			this.setState({ errorMessage });
-		}
-		return errorMessage;
-	};
-
-	prepareTransactionToSend = () => {
-		const {
-			transactionState: { transaction },
-			showCustomNonce,
-			gasEstimateType,
-		} = this.props;
-		const { fromSelectedAddress, LegacyTransactionData, EIP1559TransactionData } = this.state;
-		const { nonce } = this.props.transaction;
-		const transactionToSend = { ...transaction };
-
-		if (gasEstimateType === GAS_ESTIMATE_TYPES.FEE_MARKET) {
-			transactionToSend.gas = EIP1559TransactionData.gasLimitHex;
-			transactionToSend.maxFeePerGas = addHexPrefix(EIP1559TransactionData.suggestedMaxFeePerGasHex); //'0x2540be400'
-			transactionToSend.maxPriorityFeePerGas = addHexPrefix(
-				EIP1559TransactionData.suggestedMaxPriorityFeePerGasHex
-			); //'0x3b9aca00';
-			transactionToSend.estimatedBaseFee = addHexPrefix(EIP1559TransactionData.estimatedBaseFeeHex);
-			delete transactionToSend.gasPrice;
-		} else {
-			transactionToSend.gas = LegacyTransactionData.suggestedGasLimitHex;
-			transactionToSend.gasPrice = addHexPrefix(LegacyTransactionData.suggestedGasPriceHex);
-		}
-
-		transactionToSend.from = fromSelectedAddress;
-		if (showCustomNonce && nonce) transactionToSend.nonce = BNToHex(nonce);
-
-		return transactionToSend;
-	};
-
-	/**
-	 * Removes collectible in case an ERC721 asset is being sent, when not in mainnet
-	 */
-	checkRemoveCollectible = () => {
-		const {
-			transactionState: { selectedAsset, assetType },
-			chainId,
-		} = this.props;
-		if (assetType === 'ERC721' && chainId !== NetworksChainId.mainnet) {
-			const { CollectiblesController } = Engine.context;
-			CollectiblesController.removeCollectible(selectedAsset.address, selectedAsset.tokenId);
-		}
-	};
-
-	/**
-	 * Validates crypto value only
-	 * Independent of current internalPrimaryCurrencyIsCrypto
-	 *
-	 * @param {string} - Crypto value
-	 * @returns - Whether there is an error with the amount
-	 */
-	validateAmount = ({ transaction, total }) => {
-		const {
-			accounts,
-			contractBalances,
-			selectedAsset,
-			transactionState: {
-				ticker,
-				transaction: { value },
-			},
-		} = this.props;
-		const selectedAddress = transaction.from;
-		let weiBalance, weiInput, error;
-
-		if (isDecimal(value)) {
-			if (selectedAsset.isETH || selectedAsset.tokenId) {
-				weiBalance = hexToBN(accounts[selectedAddress].balance);
-				const totalTransactionValue = hexToBN(total);
-				if (!weiBalance.gte(totalTransactionValue)) {
-					const amount = renderFromWei(totalTransactionValue.sub(weiBalance));
-					const tokenSymbol = getTicker(ticker);
-					error = strings('transaction.insufficient_amount', { amount, tokenSymbol });
-				}
-			} else {
-				const [, , amount] = decodeTransferData('transfer', transaction.data);
-				weiBalance = hexToBN(contractBalances[selectedAsset.address]);
-				weiInput = hexToBN(amount);
-				error =
-					weiBalance && weiBalance.gte(weiInput)
-						? undefined
-						: strings('transaction.insufficient_tokens', { token: selectedAsset.symbol });
-			}
-		} else {
-			error = strings('transaction.invalid_amount');
-		}
-
-		return error;
-	};
-
-	setError = (errorMessage) => {
-		this.setState({ errorMessage }, () => {
-			if (errorMessage) {
-				this.scrollView.scrollToEnd({ animated: true });
-			}
-		});
-	};
-
-	onNext = async () => {
-		const { TransactionController, KeyringController } = Engine.context;
-		const {
-			transactionState: { assetType },
-			navigation,
-			resetTransaction,
-			gasEstimateType,
-		} = this.props;
-		const { EIP1559TransactionData, LegacyTransactionData, transactionConfirmed } = this.state;
-		if (transactionConfirmed) return;
-		this.setState({ transactionConfirmed: true, stopUpdateGas: true });
-		try {
-			const transaction = this.prepareTransactionToSend();
-			let error;
-			if (gasEstimateType === GAS_ESTIMATE_TYPES.FEE_MARKET) {
-				error = this.validateAmount({ transaction, total: EIP1559TransactionData.totalMaxHex });
-			} else {
-				error = this.validateAmount({ transaction, total: LegacyTransactionData.totalHex });
-			}
-			this.setError(error);
-			if (error) {
-				this.setState({ transactionConfirmed: false, stopUpdateGas: true });
-				return;
-			}
-
-			const { result, transactionMeta } = await TransactionController.addTransaction(
-				transaction,
-				TransactionTypes.MMM,
-				WalletDevice.MM_MOBILE
-			);
-			await KeyringController.resetQRKeyringState();
-			await TransactionController.approveTransaction(transactionMeta.id);
-			await new Promise((resolve) => resolve(result));
-
-			if (transactionMeta.error) {
-				throw transactionMeta.error;
-			}
-
-			InteractionManager.runAfterInteractions(() => {
-				NotificationManager.watchSubmittedTransaction({
-					...transactionMeta,
-					assetType,
-				});
-				this.checkRemoveCollectible();
-				AnalyticsV2.trackEvent(
-					AnalyticsV2.ANALYTICS_EVENTS.SEND_TRANSACTION_COMPLETED,
-					this.getAnalyticsParams()
-				);
-				resetTransaction();
-				navigation && navigation.dangerouslyGetParent()?.pop();
-			});
-		} catch (error) {
-			if (!error?.message.startsWith(KEYSTONE_TX_CANCELED)) {
-				Alert.alert(strings('transactions.transaction_error'), error && error.message, [{ text: 'OK' }]);
-				Logger.error(error, 'error while trying to send transaction (Confirm)');
-			} else {
-				AnalyticsV2.trackEvent(AnalyticsV2.ANALYTICS_EVENTS.QR_HARDWARE_TRANSACTION_CANCELED);
-			}
-		}
-		this.setState({ transactionConfirmed: false });
-	};
-
-	getBalanceError = (balance) => {
-		const {
-			transactionState: {
-				transaction: { value = '0x0', gas = '0x0', gasPrice = '0x0' },
-			},
-		} = this.props;
-
-		const gasBN = hexToBN(gas);
-		const weiTransactionFee = gasBN.mul(hexToBN(gasPrice));
-		const valueBN = hexToBN(value);
-		const transactionTotalAmountBN = weiTransactionFee.add(valueBN);
-
-		const balanceIsInsufficient = hexToBN(balance).lt(transactionTotalAmountBN);
-
-		return balanceIsInsufficient ? strings('transaction.insufficient') : null;
-	};
-
-	onAccountChange = async (accountAddress) => {
-		const { identities, accounts } = this.props;
-		const { name } = identities[accountAddress];
-		const { PreferencesController } = Engine.context;
-		const ens = await doENSReverseLookup(accountAddress);
-		const fromAccountName = ens || name;
-		PreferencesController.setSelectedAddress(accountAddress);
-		// If new account doesn't have the asset
-		this.setState({
-			fromAccountName,
-			fromSelectedAddress: accountAddress,
-			balanceIsZero: hexToBN(accounts[accountAddress].balance).isZero(),
-		});
-		this.parseTransactionDataHeader();
-		this.toggleFromAccountModal();
-	};
-
-	toggleHexDataModal = () => {
-		const { hexDataModalVisible } = this.state;
-		this.setState({ hexDataModalVisible: !hexDataModalVisible });
-	};
-
-	toggleFromAccountModal = () => {
-		const { fromAccountModalVisible } = this.state;
-		this.setState({ fromAccountModalVisible: !fromAccountModalVisible });
-	};
-
-	cancelGasEdition = () => {
-		this.setState({
-			EIP1559TransactionDataTemp: { ...this.state.EIP1559TransactionData },
-			LegacyTransactionDataTemp: { ...this.state.LegacyTransactionData },
-			stopUpdateGas: false,
-			gasSelectedTemp: this.state.gasSelected,
-		});
-		this.review();
-	};
-
-	saveGasEdition = (gasSelected) => {
-		this.setState({
-			EIP1559TransactionData: { ...this.state.EIP1559TransactionDataTemp },
-			LegacyTransactionData: { ...this.state.LegacyTransactionDataTemp },
-			gasSelected,
-			gasSelectedTemp: gasSelected,
-			advancedGasInserted: !gasSelected,
-			stopUpdateGas: false,
-		});
-
-		const error = this.state.EIP1559TransactionDataTemp.error || this.state.LegacyTransactionDataTemp.error;
-		this.setError(error);
-
-		this.review();
-	};
-
-	renderCustomGasModalEIP1559 = () => {
-		const { primaryCurrency, chainId, gasFeeEstimates } = this.props;
-		const { EIP1559TransactionDataTemp, gasSelected, isAnimating, animateOnChange } = this.state;
-		const colors = this.context.colors || mockTheme.colors;
-		const styles = createStyles(colors);
-
-		return (
-			<Modal
-				isVisible
-				animationIn="slideInUp"
-				animationOut="slideOutDown"
-				style={styles.bottomModal}
-				backdropColor={colors.overlay.default}
-				backdropOpacity={1}
-				animationInTiming={600}
-				animationOutTiming={600}
-				onBackdropPress={this.cancelGasEdition}
-				onBackButtonPress={this.cancelGasEdition}
-				onSwipeComplete={this.cancelGasEdition}
-				swipeDirection={'down'}
-				propagateSwipe
-			>
-				<KeyboardAwareScrollView contentContainerStyle={styles.keyboardAwareWrapper}>
-					<EditGasFee1559
-						selected={gasSelected}
-						gasFee={EIP1559TransactionDataTemp}
-						gasOptions={gasFeeEstimates}
-						onChange={this.calculateTempGasFee}
-						gasFeeNative={EIP1559TransactionDataTemp.renderableGasFeeMinNative}
-						gasFeeConversion={EIP1559TransactionDataTemp.renderableGasFeeMinConversion}
-						gasFeeMaxNative={EIP1559TransactionDataTemp.renderableGasFeeMaxNative}
-						gasFeeMaxConversion={EIP1559TransactionDataTemp.renderableGasFeeMaxConversion}
-						maxPriorityFeeNative={EIP1559TransactionDataTemp.renderableMaxPriorityFeeNative}
-						maxPriorityFeeConversion={EIP1559TransactionDataTemp.renderableMaxPriorityFeeConversion}
-						maxFeePerGasNative={EIP1559TransactionDataTemp.renderableMaxFeePerGasNative}
-						maxFeePerGasConversion={EIP1559TransactionDataTemp.renderableMaxFeePerGasConversion}
-						primaryCurrency={primaryCurrency}
-						chainId={chainId}
-						timeEstimate={EIP1559TransactionDataTemp.timeEstimate}
-						timeEstimateColor={EIP1559TransactionDataTemp.timeEstimateColor}
-						timeEstimateId={EIP1559TransactionDataTemp.timeEstimateId}
-						onCancel={this.cancelGasEdition}
-						onSave={this.saveGasEdition}
-						error={EIP1559TransactionDataTemp.error}
-						animateOnChange={animateOnChange}
-						isAnimating={isAnimating}
-						analyticsParams={this.getGasAnalyticsParams()}
-						view={'SendTo (Confirm)'}
-					/>
-				</KeyboardAwareScrollView>
-			</Modal>
-		);
-	};
-
-	renderCustomGasModalLegacy = () => {
-		const { primaryCurrency, chainId, gasEstimateType, gasFeeEstimates } = this.props;
-		const { LegacyTransactionDataTemp, gasSelected, isAnimating, animateOnChange } = this.state;
-		const colors = this.context.colors || mockTheme.colors;
-		const styles = createStyles(colors);
-
-		return (
-			<Modal
-				isVisible
-				animationIn="slideInUp"
-				animationOut="slideOutDown"
-				style={styles.bottomModal}
-				backdropColor={colors.overlay.default}
-				backdropOpacity={1}
-				animationInTiming={600}
-				animationOutTiming={600}
-				onBackdropPress={this.cancelGasEdition}
-				onBackButtonPress={this.cancelGasEdition}
-				onSwipeComplete={this.cancelGasEdition}
-				swipeDirection={'down'}
-				propagateSwipe
-			>
-				<KeyboardAwareScrollView contentContainerStyle={styles.keyboardAwareWrapper}>
-					<EditGasFeeLegacy
-						selected={gasSelected}
-						gasFee={LegacyTransactionDataTemp}
-						gasEstimateType={gasEstimateType}
-						gasOptions={gasFeeEstimates}
-						onChange={this.calculateTempGasFeeLegacy}
-						gasFeeNative={LegacyTransactionDataTemp.transactionFee}
-						gasFeeConversion={LegacyTransactionDataTemp.transactionFeeFiat}
-						gasPriceConversion={LegacyTransactionDataTemp.transactionFeeFiat}
-						error={LegacyTransactionDataTemp.error}
-						primaryCurrency={primaryCurrency}
-						chainId={chainId}
-						onCancel={this.cancelGasEdition}
-						onSave={this.saveGasEdition}
-						animateOnChange={animateOnChange}
-						isAnimating={isAnimating}
-						analyticsParams={this.getGasAnalyticsParams()}
-						view={'SendTo (Confirm)'}
-					/>
-				</KeyboardAwareScrollView>
-			</Modal>
-		);
-	};
-
-	renderCustomNonceModal = () => {
-		const { setNonce } = this.props;
-		const { proposedNonce, nonce } = this.props.transaction;
-		return (
-			<CustomNonceModal
-				proposedNonce={proposedNonce}
-				nonceValue={nonce}
-				close={() => this.review()}
-				save={setNonce}
-			/>
-		);
-	};
-
-	renderHexDataModal = () => {
-		const { hexDataModalVisible } = this.state;
-		const { data } = this.props.transactionState.transaction;
-		const colors = this.context.colors || mockTheme.colors;
-		const styles = createStyles(colors);
-
-		return (
-			<Modal
-				isVisible={hexDataModalVisible}
-				onBackdropPress={this.toggleHexDataModal}
-				onBackButtonPress={this.toggleHexDataModal}
-				onSwipeComplete={this.toggleHexDataModal}
-				swipeDirection={'down'}
-				propagateSwipe
-				backdropColor={colors.overlay.default}
-				backdropOpacity={1}
-			>
-				<View style={styles.hexDataWrapper}>
-					<TouchableOpacity style={styles.hexDataClose} onPress={this.toggleHexDataModal}>
-						<IonicIcon name={'ios-close'} size={28} color={colors.text.default} />
-					</TouchableOpacity>
-					<View style={styles.qrCode}>
-						<Text style={styles.addressTitle}>{strings('transaction.hex_data')}</Text>
-						<Text style={styles.hexDataText}>{data || strings('unit.empty_data')}</Text>
-					</View>
-				</View>
-			</Modal>
-		);
-	};
-
-	renderFromAccountModal = () => {
-		const { identities, keyrings, ticker } = this.props;
-		const { fromAccountModalVisible, fromSelectedAddress } = this.state;
-		const colors = this.context.colors || mockTheme.colors;
-		const styles = createStyles(colors);
-
-		return (
-			<Modal
-				isVisible={fromAccountModalVisible}
-				style={styles.bottomModal}
-				onBackdropPress={this.toggleFromAccountModal}
-				onBackButtonPress={this.toggleFromAccountModal}
-				onSwipeComplete={this.toggleFromAccountModal}
-				swipeDirection={'down'}
-				propagateSwipe
-				backdropColor={colors.overlay.default}
-				backdropOpacity={1}
-			>
-				<AccountList
-					enableAccountsAddition={false}
-					identities={identities}
-					selectedAddress={fromSelectedAddress}
-					keyrings={keyrings}
-					onAccountChange={this.onAccountChange}
-					getBalanceError={this.getBalanceError}
-					ticker={ticker}
-				/>
-			</Modal>
-		);
-	};
-
-	buyEth = () => {
-		const { navigation } = this.props;
-		try {
-			navigation.navigate('FiatOnRamp');
-		} catch (error) {
-			Logger.error(error, 'Navigation: Error when navigating to buy ETH.');
-		}
-		InteractionManager.runAfterInteractions(() => {
-			Analytics.trackEvent(ANALYTICS_EVENT_OPTS.RECEIVE_OPTIONS_PAYMENT_REQUEST);
-		});
-	};
-
-	gotoFaucet = () => {
-		const mmFaucetUrl = 'https://faucet.metamask.io/';
-		InteractionManager.runAfterInteractions(() => {
-			this.props.navigation.navigate('BrowserView', {
-				newTabUrl: mmFaucetUrl,
-				timestamp: Date.now(),
-			});
-		});
-	};
-
-	calculateTempGasFee = (gas, selected) => {
-		const {
-			transactionState: { transaction },
-		} = this.props;
-		if (selected && gas) {
-			gas.suggestedGasLimit = fromWei(transaction.gas, 'wei');
-		}
-		this.setState({
-			EIP1559TransactionDataTemp: this.parseTransactionDataEIP1559({ ...gas, selectedOption: selected }),
-			stopUpdateGas: !selected,
-			gasSelectedTemp: selected,
-		});
-	};
-
-	calculateTempGasFeeLegacy = (gas, selected) => {
-		const {
-			transactionState: { transaction },
-		} = this.props;
-		if (selected && gas) {
-			gas.suggestedGasLimit = fromWei(transaction.gas, 'wei');
-		}
-
-		this.setState({
-			LegacyTransactionDataTemp: this.parseTransactionDataLegacy(gas),
-			stopUpdateGas: !selected,
-			gasSelectedTemp: selected,
-		});
-	};
-
-	onUpdatingValuesStart = () => {
-		this.setState({ isAnimating: true });
-	};
-	onUpdatingValuesEnd = () => {
-		this.setState({ isAnimating: false });
-	};
-
-	render = () => {
-		const { transactionToName, selectedAsset, paymentRequest } = this.props.transactionState;
-		const { addressBook, showHexData, showCustomNonce, primaryCurrency, network, chainId, gasEstimateType } =
-			this.props;
-		const { nonce } = this.props.transaction;
-		const {
-			gasEstimationReady,
-			fromAccountBalance,
-			fromAccountName,
-			fromSelectedAddress,
-			transactionValue = '',
-			transactionValueFiat = '',
-			transactionTo = '',
-			errorMessage,
-			transactionConfirmed,
-			warningGasPriceHigh,
-			confusableCollection,
-			mode,
-			over,
-			warningModalVisible,
-			LegacyTransactionData,
-			isAnimating,
-			animateOnChange,
-		} = this.state;
-		const colors = this.context.colors || mockTheme.colors;
-		const styles = createStyles(colors);
-
-		const showFeeMarket =
-			!gasEstimateType ||
-			gasEstimateType === GAS_ESTIMATE_TYPES.FEE_MARKET ||
-			gasEstimateType === GAS_ESTIMATE_TYPES.NONE;
-		const checksummedAddress = transactionTo && toChecksumAddress(transactionTo);
-		const existingContact = checksummedAddress && addressBook[network] && addressBook[network][checksummedAddress];
-		const displayExclamation = !existingContact && !!confusableCollection.length;
-		const isQRHardwareWalletDevice = isQRHardwareAccount(fromSelectedAddress);
-
-		const AdressToComponent = () => (
-			<AddressTo
-				addressToReady
-				toSelectedAddress={transactionTo}
-				toAddressName={transactionToName}
-				onToSelectedAddressChange={this.onToSelectedAddressChange}
-				confusableCollection={(!existingContact && confusableCollection) || []}
-				displayExclamation={displayExclamation}
-				isConfirmScreen
-			/>
-		);
-
-		const AdressToComponentWrap = () =>
-			!existingContact && confusableCollection.length ? (
-				<TouchableOpacity onPress={this.toggleWarningModal}>
-					<AdressToComponent />
-				</TouchableOpacity>
-			) : (
-				<AdressToComponent />
-			);
-
-		const is_main_net = isMainNet(network);
-		const errorPress = is_main_net ? this.buyEth : this.gotoFaucet;
-		const networkName = capitalize(getNetworkName(network));
-		const errorLinkText = is_main_net
-			? strings('transaction.buy_more_eth')
-			: strings('transaction.get_ether', { networkName });
-
-		const { EIP1559TransactionData } = this.state;
-
-		return (
-			<SafeAreaView edges={['bottom']} style={styles.wrapper} testID={'txn-confirm-screen'}>
-				<View style={styles.inputWrapper}>
-					<AddressFrom
-						onPressIcon={!paymentRequest ? null : this.toggleFromAccountModal}
-						fromAccountAddress={fromSelectedAddress}
-						fromAccountName={fromAccountName}
-						fromAccountBalance={fromAccountBalance}
-					/>
-					<AdressToComponentWrap />
-				</View>
-
-				<InfoModal
-					isVisible={warningModalVisible}
-					toggleModal={this.toggleWarningModal}
-					title={strings('transaction.confusable_title')}
-					body={<Text style={styles.text}>{strings('transaction.confusable_msg')}</Text>}
-				/>
-
-				<ScrollView style={baseStyles.flexGrow} ref={this.setScrollViewRef}>
-					{!selectedAsset.tokenId ? (
-						<View style={styles.amountWrapper}>
-							<Text style={styles.textAmountLabel}>{strings('transaction.amount')}</Text>
-							<Text style={styles.textAmount} testID={'confirm-txn-amount'}>
-								{transactionValue}
-							</Text>
-							{isMainnetByChainId(chainId) && (
-								<Text style={styles.textAmountLabel}>{transactionValueFiat}</Text>
-							)}
-						</View>
-					) : (
-						<View style={styles.amountWrapper}>
-							<Text style={styles.textAmountLabel}>{strings('transaction.asset')}</Text>
-							<View style={styles.CollectibleMediaWrapper}>
-								<CollectibleMedia
-									small
-									iconStyle={styles.CollectibleMedia}
-									containerStyle={styles.CollectibleMedia}
-									collectible={selectedAsset}
-								/>
-							</View>
-							<View>
-								<Text style={styles.collectibleName}>{selectedAsset.name}</Text>
-								<Text style={styles.collectibleTokenId}>{`#${renderShortText(
-									selectedAsset.tokenId,
-									10
-								)}`}</Text>
-							</View>
-						</View>
-					)}
-					{!showFeeMarket ? (
-						<TransactionReviewEIP1559
-							totalNative={LegacyTransactionData.transactionTotalAmount}
-							totalConversion={LegacyTransactionData.transactionTotalAmountFiat}
-							gasFeeNative={LegacyTransactionData.transactionFee}
-							gasFeeConversion={LegacyTransactionData.transactionFeeFiat}
-							primaryCurrency={primaryCurrency}
-							onEdit={() => this.edit(EDIT)}
-							over={Boolean(LegacyTransactionData.error)}
-							onUpdatingValuesStart={this.onUpdatingValuesStart}
-							onUpdatingValuesEnd={this.onUpdatingValuesEnd}
-							animateOnChange={animateOnChange}
-							isAnimating={isAnimating}
-							gasEstimationReady={gasEstimationReady}
-							legacy
-						/>
-					) : (
-						<TransactionReviewEIP1559
-							totalNative={EIP1559TransactionData.renderableTotalMinNative}
-							totalConversion={EIP1559TransactionData.renderableTotalMinConversion}
-							totalMaxNative={EIP1559TransactionData.renderableTotalMaxNative}
-							gasFeeNative={EIP1559TransactionData.renderableGasFeeMinNative}
-							gasFeeConversion={EIP1559TransactionData.renderableGasFeeMinConversion}
-							gasFeeMaxNative={EIP1559TransactionData.renderableGasFeeMaxNative}
-							gasFeeMaxConversion={EIP1559TransactionData.renderableGasFeeMaxConversion}
-							primaryCurrency={primaryCurrency}
-							timeEstimate={EIP1559TransactionData.timeEstimate}
-							timeEstimateColor={EIP1559TransactionData.timeEstimateColor}
-							timeEstimateId={EIP1559TransactionData.timeEstimateId}
-							onEdit={() => this.edit(EDIT_EIP1559)}
-							over={Boolean(EIP1559TransactionData.error)}
-							onUpdatingValuesStart={this.onUpdatingValuesStart}
-							onUpdatingValuesEnd={this.onUpdatingValuesEnd}
-							animateOnChange={animateOnChange}
-							isAnimating={isAnimating}
-							gasEstimationReady={gasEstimationReady}
-						/>
-					)}
-
-					{showCustomNonce && <CustomNonce nonce={nonce} onNonceEdit={() => this.edit(EDIT_NONCE)} />}
-
-					{errorMessage && (
-						<View style={styles.errorWrapper}>
-							<TouchableOpacity onPress={errorPress}>
-								<Text style={styles.error}>{errorMessage}</Text>
-								{/* only show buy more on mainnet */}
-								{over && is_main_net && (
-									<Text style={[styles.error, styles.underline]}>{errorLinkText}</Text>
-								)}
-							</TouchableOpacity>
-						</View>
-					)}
-					{!!warningGasPriceHigh && (
-						<View style={styles.errorWrapper}>
-							<Text style={styles.error}>{warningGasPriceHigh}</Text>
-						</View>
-					)}
-					<View style={styles.actionsWrapper}>
-						{showHexData && (
-							<TouchableOpacity style={styles.actionTouchable} onPress={this.toggleHexDataModal}>
-								<Text style={styles.actionText}>{strings('transaction.hex_data')}</Text>
-							</TouchableOpacity>
-						)}
-					</View>
-				</ScrollView>
-				<View style={styles.buttonNextWrapper}>
-					<StyledButton
-						type={'confirm'}
-						disabled={transactionConfirmed || !gasEstimationReady || Boolean(errorMessage) || isAnimating}
-						containerStyle={styles.buttonNext}
-						onPress={this.onNext}
-						testID={'txn-confirm-send-button'}
-					>
-						{transactionConfirmed ? (
-							<ActivityIndicator size="small" color={colors.primary.inverse} />
-						) : isQRHardwareWalletDevice ? (
-							strings('transaction.confirm_with_qr_hardware')
-						) : (
-							strings('transaction.send')
-						)}
-					</StyledButton>
-				</View>
-				{this.renderFromAccountModal()}
-				{mode === EDIT && this.renderCustomGasModalLegacy()}
-				{mode === EDIT_NONCE && this.renderCustomNonceModal()}
-				{mode === EDIT_EIP1559 && this.renderCustomGasModalEIP1559()}
-				{this.renderHexDataModal()}
-			</SafeAreaView>
-		);
-	};
-=======
   static propTypes = {
     /**
      * Object that represents the navigator
@@ -2020,10 +855,8 @@
       transactionState: { selectedAsset, assetType },
       chainId,
     } = this.props;
-    const { fromSelectedAddress } = this.state;
     if (assetType === 'ERC721' && chainId !== NetworksChainId.mainnet) {
       const { CollectiblesController } = Engine.context;
-      removeFavoriteCollectible(fromSelectedAddress, chainId, selectedAsset);
       CollectiblesController.removeCollectible(
         selectedAsset.address,
         selectedAsset.tokenId,
@@ -2774,7 +1607,6 @@
       </SafeAreaView>
     );
   };
->>>>>>> b8f7402c
 }
 
 Confirm.contextType = ThemeContext;
@@ -2813,20 +1645,11 @@
 });
 
 const mapDispatchToProps = (dispatch) => ({
-<<<<<<< HEAD
-	prepareTransaction: (transaction) => dispatch(prepareTransaction(transaction)),
-	resetTransaction: () => dispatch(resetTransaction()),
-	setNonce: (nonce) => dispatch(setNonce(nonce)),
-	setProposedNonce: (nonce) => dispatch(setProposedNonce(nonce)),
-=======
   prepareTransaction: (transaction) =>
     dispatch(prepareTransaction(transaction)),
   resetTransaction: () => dispatch(resetTransaction()),
   setNonce: (nonce) => dispatch(setNonce(nonce)),
   setProposedNonce: (nonce) => dispatch(setProposedNonce(nonce)),
-  removeFavoriteCollectible: (selectedAddress, chainId, collectible) =>
-    dispatch(removeFavoriteCollectible(selectedAddress, chainId, collectible)),
->>>>>>> b8f7402c
 });
 
 export default connect(mapStateToProps, mapDispatchToProps)(Confirm);