import React, { PureComponent } from 'react';
import { baseStyles } from '../../../../styles/common';
import {
  InteractionManager,
  View,
  Alert,
  ScrollView,
  TouchableOpacity,
  ActivityIndicator,
} from 'react-native';
import { KeyboardAwareScrollView } from 'react-native-keyboard-aware-scroll-view';
import { connect } from 'react-redux';
import { getSendFlowTitle } from '../../../UI/Navbar';
import { AddressFrom, AddressTo } from '../AddressInputs';
import PropTypes from 'prop-types';
import {
  renderFromWei,
  renderFromTokenMinimalUnit,
  weiToFiat,
  balanceToFiat,
  isDecimal,
  fromWei,
} from '../../../../util/number';

import {
  getTicker,
  decodeTransferData,
  getNormalizedTxState,
} from '../../../../util/transactions';
import StyledButton from '../../../UI/StyledButton';
import {
  util,
  WalletDevice,
  NetworksChainId,
  GAS_ESTIMATE_TYPES,
  KeyringTypes,
} from '@metamask/controllers';
import {
  prepareTransaction,
  resetTransaction,
  setNonce,
  setProposedNonce,
} from '../../../../actions/transaction';
import { getGasLimit } from '../../../../util/custom-gas';
import Engine from '../../../../core/Engine';
import Logger from '../../../../util/Logger';
import AccountList from '../../../UI/AccountList';
import CustomNonceModal from '../../../UI/CustomNonceModal';
import { doENSReverseLookup } from '../../../../util/ENSUtils';
import NotificationManager from '../../../../core/NotificationManager';
import { strings } from '../../../../../locales/i18n';
import collectiblesTransferInformation from '../../../../util/collectibles-transfer';
import CollectibleMedia from '../../../UI/CollectibleMedia';
import Modal from 'react-native-modal';
import IonicIcon from 'react-native-vector-icons/Ionicons';
import TransactionTypes from '../../../../core/TransactionTypes';
import Analytics from '../../../../core/Analytics/Analytics';
import { ANALYTICS_EVENT_OPTS } from '../../../../util/analytics';
import { shallowEqual, renderShortText } from '../../../../util/general';
import {
  isTestNet,
  getNetworkNonce,
  isMainnetByChainId,
} from '../../../../util/networks';
import Text from '../../../Base/Text';
import AnalyticsV2 from '../../../../util/analyticsV2';
import { collectConfusables } from '../../../../util/confusables';
import InfoModal from '../../../UI/Swaps/components/InfoModal';
import { addHexPrefix, toChecksumAddress } from 'ethereumjs-util';
import { removeFavoriteCollectible } from '../../../../actions/collectibles';
import { SafeAreaView } from 'react-native-safe-area-context';
import TransactionReview from '../../../UI/TransactionReview/TransactionReviewEIP1559Update';
import EditGasFee1559 from '../../../UI/EditGasFee1559Update';
import EditGasFeeLegacy from '../../../UI/EditGasFeeLegacyUpdate';
import CustomNonce from '../../../UI/CustomNonce';
import AppConstants from '../../../../core/AppConstants';
import {
  getAddressAccountType,
  isQRHardwareAccount,
  isHardwareAccount,
} from '../../../../util/address';
import { KEYSTONE_TX_CANCELED } from '../../../../constants/error';
import { ThemeContext, mockTheme } from '../../../../util/theme';
import Routes from '../../../../constants/navigation/Routes';
import { createLedgerTransactionModalNavDetails } from '../../../UI/LedgerModals/LedgerTransactionModal';
import WarningMessage from '../WarningMessage';
import { showAlert } from '../../../../actions/alert';
import ClipboardManager from '../../../../core/ClipboardManager';
import GlobalAlert from '../../../UI/GlobalAlert';
import { allowedToBuy } from '../../../UI/FiatOrders';
import createStyles from './styles';
import {
  startGasPolling,
  stopGasPolling,
} from '../../../../core/GasPolling/GasPolling';

const EDIT = 'edit';
const EDIT_NONCE = 'edit_nonce';
const EDIT_EIP1559 = 'edit_eip1559';
const REVIEW = 'review';

const { hexToBN, BNToHex } = util;

/**
 * View that wraps the wraps the "Send" screen
 */
class Confirm extends PureComponent {
  static propTypes = {
    /**
     * Object that represents the navigator
     */
    navigation: PropTypes.object,
    /**
     * Object that contains navigation props
     */
    route: PropTypes.object,
    /**
     * Map of accounts to information objects including balances
     */
    accounts: PropTypes.object,
    /**
     * Map representing the address book
     */
    addressBook: PropTypes.object,
    /**
     * Object containing token balances in the format address => balance
     */
    contractBalances: PropTypes.object,
    /**
     * Current provider ticker
     */
    ticker: PropTypes.string,
    /**
     * Current transaction state
     */
    transactionState: PropTypes.object,
    /**
     * Normalized transaction state
     */
    transaction: PropTypes.object.isRequired,
    /**
     * ETH to current currency conversion rate
     */
    conversionRate: PropTypes.number,
    /**
     * Currency code of the currently-active currency
     */
    currentCurrency: PropTypes.string,
    /**
     * Object containing token exchange rates in the format address => exchangeRate
     */
    contractExchangeRates: PropTypes.object,
    /**
     * Set transaction object to be sent
     */
    prepareTransaction: PropTypes.func,
    /**
     * Chain Id
     */
    chainId: PropTypes.string,
    /**
     * Network id
     */
    network: PropTypes.string,
    /**
     * Indicates whether hex data should be shown in transaction editor
     */
    showHexData: PropTypes.bool,
    /**
     * Indicates whether custom nonce should be shown in transaction editor
     */
    showCustomNonce: PropTypes.bool,
    /**
     * Network provider type as mainnet
     */
    providerType: PropTypes.string,
    /**
     * List of accounts from the PreferencesController
     */
    identities: PropTypes.object,
    /**
     * List of keyrings
     */
    keyrings: PropTypes.array,
    /**
     * Selected asset from current transaction state
     */
    selectedAsset: PropTypes.object,
    /**
     * Resets transaction state
     */
    resetTransaction: PropTypes.func,
    /**
     * ETH or fiat, depending on user setting
     */
    primaryCurrency: PropTypes.string,
    /**
     * Set transaction nonce
     */
    setNonce: PropTypes.func,
    /**
     * Set proposed nonce (from network)
     */
    setProposedNonce: PropTypes.func,
    /**
     * Gas fee estimates returned by the gas fee controller
     */
    gasFeeEstimates: PropTypes.object,
    /**
     * Estimate type returned by the gas fee controller, can be market-fee, legacy or eth_gasPrice
     */
    gasEstimateType: PropTypes.string,
    /**
     * Indicates whether the current transaction is a deep link transaction
     */
    isPaymentRequest: PropTypes.bool,
    /**
     * A string representing the network type
     */
    networkType: PropTypes.string,
    /**
     * Triggers global alert
     */
    showAlert: PropTypes.func,
  };

  state = {
    confusableCollection: [],
    gasEstimationReady: false,
    fromAccountBalance: undefined,
    fromAccountName: this.props.transactionState.transactionFromName,
    fromSelectedAddress: this.props.transactionState.transaction.from,
    hexDataModalVisible: false,
    warningGasPriceHigh: undefined,
    ready: false,
    transactionValue: undefined,
    transactionValueFiat: undefined,
    errorMessage: undefined,
    fromAccountModalVisible: false,
    warningModalVisible: false,
    mode: REVIEW,
    gasSelected: AppConstants.GAS_OPTIONS.MEDIUM,
    gasSelectedTemp: AppConstants.GAS_OPTIONS.MEDIUM,
    stopUpdateGas: false,
    advancedGasInserted: false,
    gasSpeedSelected: AppConstants.GAS_OPTIONS.MEDIUM,
    suggestedGasLimit: undefined,
    EIP1559GasTransaction: {},
    EIP1559GasObject: {},
    legacyGasObject: {},
    legacyGasTransaction: {},
  };

  setNetworkNonce = async () => {
    const { setNonce, setProposedNonce, transaction } = this.props;
    const proposedNonce = await getNetworkNonce(transaction);
    setNonce(proposedNonce);
    setProposedNonce(proposedNonce);
  };

  getAnalyticsParams = () => {
    try {
      const { selectedAsset, gasEstimateType, chainId, networkType } =
        this.props;
      const { gasSelected, fromSelectedAddress } = this.state;

      return {
        active_currency: { value: selectedAsset?.symbol, anonymous: true },
        account_type: getAddressAccountType(fromSelectedAddress),
        network_name: networkType,
        chain_id: chainId,
        gas_estimate_type: gasEstimateType,
        gas_mode: gasSelected ? 'Basic' : 'Advanced',
        speed_set: gasSelected || undefined,
      };
    } catch (error) {
      return {};
    }
  };

  getGasAnalyticsParams = () => {
    try {
      const { selectedAsset, gasEstimateType, networkType } = this.props;
      return {
        active_currency: { value: selectedAsset.symbol, anonymous: true },
        gas_estimate_type: gasEstimateType,
        network_name: networkType,
      };
    } catch (error) {
      return {};
    }
  };

  handleConfusables = () => {
    const { identities = undefined, transactionState } = this.props;
    const { ensRecipient } = transactionState;
    const accountNames =
      (identities &&
        Object.keys(identities).map((hash) => identities[hash].name)) ||
      [];
    const isOwnAccount = accountNames.includes(ensRecipient);
    if (ensRecipient && !isOwnAccount) {
      this.setState({
        confusableCollection: collectConfusables(ensRecipient),
      });
    }
  };

  toggleWarningModal = () =>
    this.setState((state) => ({
      warningModalVisible: !state.warningModalVisible,
    }));

  updateNavBar = () => {
    const { navigation, route } = this.props;
    const colors = this.context.colors || mockTheme.colors;
    navigation.setOptions(
      getSendFlowTitle('send.confirm', navigation, route, colors),
    );
  };

  componentWillUnmount = async () => {
    await stopGasPolling(this.state.pollToken);
  };

  componentDidMount = async () => {
    this.updateNavBar();
    this.getGasLimit();

    const pollToken = await startGasPolling(this.state.pollToken);
    this.setState({ pollToken });
    // For analytics
    AnalyticsV2.trackEvent(
      AnalyticsV2.ANALYTICS_EVENTS.SEND_TRANSACTION_STARTED,
      this.getAnalyticsParams(),
    );

    const { showCustomNonce, navigation, providerType, isPaymentRequest } =
      this.props;
    showCustomNonce && (await this.setNetworkNonce());
    navigation.setParams({ providerType, isPaymentRequest });
    this.handleConfusables();
    this.parseTransactionDataHeader();
  };

  componentDidUpdate = (prevProps, prevState) => {
    const {
      transactionState: {
        transactionTo,
        transaction: { value, gas },
      },
      contractBalances,
      selectedAsset,
    } = this.props;
    this.updateNavBar();

    const { errorMessage, fromSelectedAddress } = this.state;
    const valueChanged = prevProps.transactionState.transaction.value !== value;
    const fromAddressChanged =
      prevState.fromSelectedAddress !== fromSelectedAddress;
    const previousContractBalance =
      prevProps.contractBalances[selectedAsset.address];
    const newContractBalance = contractBalances[selectedAsset.address];
    const contractBalanceChanged =
      previousContractBalance !== newContractBalance;
    const recipientIsDefined = transactionTo !== undefined;
    if (
      recipientIsDefined &&
      (valueChanged || fromAddressChanged || contractBalanceChanged)
    ) {
      this.parseTransactionDataHeader();
    }
    if (!prevState.errorMessage && errorMessage) {
      this.scrollView.scrollToEnd({ animated: true });
    }

    if (
      this.props.gasFeeEstimates &&
      gas &&
      (!shallowEqual(prevProps.gasFeeEstimates, this.props.gasFeeEstimates) ||
        gas !== prevProps?.transactionState?.transaction?.gas)
    ) {
      const gasEstimateTypeChanged =
        prevProps.gasEstimateType !== this.props.gasEstimateType;
      const gasSelected = gasEstimateTypeChanged
        ? AppConstants.GAS_OPTIONS.MEDIUM
        : this.state.gasSelected;
      const gasSelectedTemp = gasEstimateTypeChanged
        ? AppConstants.GAS_OPTIONS.MEDIUM
        : this.state.gasSelectedTemp;

      if (
        (!this.state.stopUpdateGas && !this.state.advancedGasInserted) ||
        gasEstimateTypeChanged
      ) {
        if (this.props.gasEstimateType === GAS_ESTIMATE_TYPES.FEE_MARKET) {
          // eslint-disable-next-line react/no-did-update-set-state
          this.setState(
            {
              gasEstimationReady: true,
              animateOnChange: true,
              gasSelected,
              gasSelectedTemp,
            },
            () => {
              this.setState({ animateOnChange: false });
            },
          );
        } else if (this.props.gasEstimateType !== GAS_ESTIMATE_TYPES.NONE) {
          const suggestedGasLimit = fromWei(gas, 'wei');

          this.setError(this.state.legacyGasTransaction.error);

          // eslint-disable-next-line react/no-did-update-set-state
          this.setState(
            {
              gasEstimationReady: true,
              animateOnChange: true,
              gasSelected,
              gasSelectedTemp,
              suggestedGasLimit,
            },
            () => {
              this.setState({ animateOnChange: false });
            },
          );
        }
        this.parseTransactionDataHeader();
      }
    }
  };

  setScrollViewRef = (ref) => {
    this.scrollView = ref;
  };

  review = () => {
    this.onModeChange(REVIEW);
  };

  edit = (MODE) => {
    this.onModeChange(MODE);
  };

  onModeChange = (mode) => {
    this.setState({ mode });
    if (mode === EDIT) {
      InteractionManager.runAfterInteractions(() => {
        Analytics.trackEvent(
          ANALYTICS_EVENT_OPTS.SEND_FLOW_ADJUSTS_TRANSACTION_FEE,
        );
      });
    }
  };

  getGasLimit = async () => {
    const {
      prepareTransaction,
      transactionState: { transaction },
    } = this.props;
    const estimation = await getGasLimit(transaction);
    prepareTransaction({ ...transaction, ...estimation });
  };

  parseTransactionDataHeader = () => {
    const {
      accounts,
      contractBalances,
      contractExchangeRates,
      conversionRate,
      currentCurrency,
      transactionState: {
        selectedAsset,
        transactionTo: to,
        transaction: { from, value, data },
      },
      ticker,
    } = this.props;
    const { fromSelectedAddress } = this.state;
    let fromAccountBalance,
      transactionValue,
      transactionValueFiat,
      transactionTo;
    const valueBN = hexToBN(value);
    const parsedTicker = getTicker(ticker);

    if (selectedAsset.isETH) {
      fromAccountBalance = `${renderFromWei(
        accounts[fromSelectedAddress].balance,
      )} ${parsedTicker}`;
      transactionValue = `${renderFromWei(value)} ${parsedTicker}`;
      transactionValueFiat = weiToFiat(
        valueBN,
        conversionRate,
        currentCurrency,
      );
      transactionTo = to;
    } else if (selectedAsset.tokenId) {
      fromAccountBalance = `${renderFromWei(
        accounts[from].balance,
      )} ${parsedTicker}`;
      const collectibleTransferInformation =
        selectedAsset.address.toLowerCase() in
          collectiblesTransferInformation &&
        collectiblesTransferInformation[selectedAsset.address.toLowerCase()];
      if (
        !collectibleTransferInformation ||
        (collectibleTransferInformation.tradable &&
          collectibleTransferInformation.method === 'transferFrom')
      ) {
        [, transactionTo] = decodeTransferData('transferFrom', data);
      } else if (
        collectibleTransferInformation.tradable &&
        collectibleTransferInformation.method === 'transfer'
      ) {
        [transactionTo, ,] = decodeTransferData('transfer', data);
      }
      transactionValueFiat = weiToFiat(
        valueBN,
        conversionRate,
        currentCurrency,
      );
    } else {
      let rawAmount;
      const { address, symbol = 'ERC20', decimals } = selectedAsset;
      fromAccountBalance = `${renderFromTokenMinimalUnit(
        contractBalances[address] ? contractBalances[address] : '0',
        decimals,
      )} ${symbol}`;
      [transactionTo, , rawAmount] = decodeTransferData('transfer', data);
      const rawAmountString = parseInt(rawAmount, 16).toLocaleString(
        'fullwide',
        { useGrouping: false },
      );
      const transferValue = renderFromTokenMinimalUnit(
        rawAmountString,
        decimals,
      );
      transactionValue = `${transferValue} ${symbol}`;
      const exchangeRate = contractExchangeRates[address];
      transactionValueFiat =
        balanceToFiat(
          transferValue,
          conversionRate,
          exchangeRate,
          currentCurrency,
        ) || `0 ${currentCurrency}`;
    }
    this.setState({
      fromAccountBalance,
      transactionValue,
      transactionValueFiat,
      transactionTo,
    });
  };

  handleSetGasSpeed = (speed) => {
    this.setState({ gasSpeedSelected: speed });
  };

  validateGas = () => {
    const { accounts } = this.props;
    const { gas, gasPrice, value, from } =
      this.props.transactionState.transaction;
    let errorMessage;
    const totalGas = gas.mul(gasPrice);
    const valueBN = hexToBN(value);
    const balanceBN = hexToBN(accounts[from].balance);
    if (valueBN.add(totalGas).gt(balanceBN)) {
      errorMessage = strings('transaction.insufficient');
      this.setState({ errorMessage });
    }
    return errorMessage;
  };

  prepareTransactionToSend = () => {
    const {
      transactionState: { transaction },
      showCustomNonce,
      gasEstimateType,
    } = this.props;
    const { fromSelectedAddress, legacyGasTransaction, EIP1559GasTransaction } =
      this.state;
    const { nonce } = this.props.transaction;
    const transactionToSend = { ...transaction };

    if (gasEstimateType === GAS_ESTIMATE_TYPES.FEE_MARKET) {
      transactionToSend.gas = EIP1559GasTransaction.gasLimitHex;
      transactionToSend.maxFeePerGas = addHexPrefix(
        EIP1559GasTransaction.suggestedMaxFeePerGasHex,
      ); //'0x2540be400'
      transactionToSend.maxPriorityFeePerGas = addHexPrefix(
        EIP1559GasTransaction.suggestedMaxPriorityFeePerGasHex,
      ); //'0x3b9aca00';
      transactionToSend.estimatedBaseFee = addHexPrefix(
        EIP1559GasTransaction.estimatedBaseFeeHex,
      );
      delete transactionToSend.gasPrice;
    } else {
      transactionToSend.gas = legacyGasTransaction.suggestedGasLimitHex;
      transactionToSend.gasPrice = addHexPrefix(
        legacyGasTransaction.suggestedGasPriceHex,
      );
    }

    transactionToSend.from = fromSelectedAddress;
    if (showCustomNonce && nonce) transactionToSend.nonce = BNToHex(nonce);

    return transactionToSend;
  };

  /**
   * Removes collectible in case an ERC721 asset is being sent, when not in mainnet
   */
  checkRemoveCollectible = () => {
    const {
      transactionState: { selectedAsset, assetType },
      chainId,
    } = this.props;
    const { fromSelectedAddress } = this.state;
    if (assetType === 'ERC721' && chainId !== NetworksChainId.mainnet) {
      const { CollectiblesController } = Engine.context;
      removeFavoriteCollectible(fromSelectedAddress, chainId, selectedAsset);
      CollectiblesController.removeCollectible(
        selectedAsset.address,
        selectedAsset.tokenId,
      );
    }
  };

  /**
   * Validates crypto value only
   * Independent of current internalPrimaryCurrencyIsCrypto
   *
   * @param {string} - Crypto value
   * @returns - Whether there is an error with the amount
   */
  validateAmount = ({ transaction, total }) => {
    const {
      accounts,
      contractBalances,
      selectedAsset,
      ticker,
      transactionState: {
        transaction: { value },
      },
    } = this.props;
    const selectedAddress = transaction.from;
    let weiBalance, weiInput, error;

    if (isDecimal(value)) {
      if (selectedAsset.isETH || selectedAsset.tokenId) {
        weiBalance = hexToBN(accounts[selectedAddress].balance);
        const totalTransactionValue = hexToBN(total);
        if (!weiBalance.gte(totalTransactionValue)) {
          const amount = renderFromWei(totalTransactionValue.sub(weiBalance));
          const tokenSymbol = getTicker(ticker);
          error = strings('transaction.insufficient_amount', {
            amount,
            tokenSymbol,
          });
        }
      } else {
        const [, , amount] = decodeTransferData('transfer', transaction.data);
        weiBalance = contractBalances[selectedAsset.address];
        weiInput = hexToBN(amount);
        error =
          weiBalance && weiBalance.gte(weiInput)
            ? undefined
            : strings('transaction.insufficient_tokens', {
                token: selectedAsset.symbol,
              });
      }
    } else {
      error = strings('transaction.invalid_amount');
    }

    return error;
  };

  setError = (errorMessage) => {
    this.setState({ errorMessage }, () => {
      if (errorMessage) {
        this.scrollView.scrollToEnd({ animated: true });
      }
    });
  };

  onNext = async () => {
    const { TransactionController, KeyringController } = Engine.context;
    const {
      transactionState: { assetType },
      navigation,
      resetTransaction,
      gasEstimateType,
    } = this.props;

    const {
      legacyGasTransaction,
      transactionConfirmed,
      EIP1559GasTransaction,
    } = this.state;
    if (transactionConfirmed) return;

    this.setState({ transactionConfirmed: true, stopUpdateGas: true });
<<<<<<< HEAD
    const transaction = this.prepareTransactionToSend();
    let error;

    if (gasEstimateType === GAS_ESTIMATE_TYPES.FEE_MARKET) {
      error = this.validateAmount({
        transaction,
        total: EIP1559TransactionData.totalMaxHex,
      });
    } else {
      error = this.validateAmount({
        transaction,
        total: LegacyTransactionData.totalHex,
      });
    }

    this.setError(error);

    if (error) {
      this.setState({ transactionConfirmed: false, stopUpdateGas: true });
      return;
    }

    const { result, transactionMeta } =
      await TransactionController.addTransaction(
        transaction,
        TransactionTypes.MMM,
        WalletDevice.MM_MOBILE,
      );
    await KeyringController.resetQRKeyringState();

    const finalizeConfirmation = async (confirmed) => {
      const rejectTransaction = () => {
        this.setState({ transactionConfirmed: false });
        navigation && navigation.dangerouslyGetParent()?.popToTop();
      };

      if (confirmed === false) {
        // Transaction was rejected by the user
        return rejectTransaction();
=======
    try {
      const transaction = this.prepareTransactionToSend();
      let error;
      if (gasEstimateType === GAS_ESTIMATE_TYPES.FEE_MARKET) {
        error = this.validateAmount({
          transaction,
          total: EIP1559GasTransaction.totalMaxHex,
        });
      } else {
        error = this.validateAmount({
          transaction,
          total: legacyGasTransaction.totalHex,
        });
      }
      this.setError(error);
      if (error) {
        this.setState({ transactionConfirmed: false, stopUpdateGas: true });
        return;
>>>>>>> e4d38208
      }

      try {
        await new Promise((resolve) => resolve(result));
      } catch (e) {
        // This is the LedgerCode for device rejection
        if (e.message.includes('0x6985')) {
          return rejectTransaction();
        }

        throw e;
      }

      if (transactionMeta.error) {
        if (transactionMeta?.message.startsWith(KEYSTONE_TX_CANCELED)) {
          AnalyticsV2.trackEvent(
            AnalyticsV2.ANALYTICS_EVENTS.QR_HARDWARE_TRANSACTION_CANCELED,
          );
        } else {
          Alert.alert(
            strings('transactions.transaction_error'),
            error && error.message,
            [{ text: 'OK' }],
          );
          Logger.error(
            transactionMeta.error,
            'error while trying to send transaction (Confirm)',
          );
        }
        throw transactionMeta.error;
      }

      InteractionManager.runAfterInteractions(() => {
        NotificationManager.watchSubmittedTransaction({
          ...transactionMeta,
          assetType,
        });
        this.checkRemoveCollectible();
        AnalyticsV2.trackEvent(
          AnalyticsV2.ANALYTICS_EVENTS.SEND_TRANSACTION_COMPLETED,
          this.getAnalyticsParams(),
        );
        stopGasPolling();
        resetTransaction();
        navigation && navigation.dangerouslyGetParent()?.pop();
      });

      this.setState({ transactionConfirmed: false });
    };

    if (isHardwareAccount(transaction.from, [KeyringTypes.ledger])) {
      const ledgerKeyring = await KeyringController.getLedgerKeyring();
      // Approve transaction for ledger is called in the Confirmation Flow (modals) after user prompt

      this.props.navigation.navigate(
        ...createLedgerTransactionModalNavDetails({
          transactionId: transactionMeta.id,
          deviceId: ledgerKeyring.deviceId,
          onConfirmationComplete: finalizeConfirmation,
          type: 'signTransaction',
        }),
      );
    } else {
      await TransactionController.approveTransaction(transactionMeta.id);
      await finalizeConfirmation(true);
    }
  };

  getBalanceError = (balance) => {
    const {
      transactionState: {
        transaction: { value = '0x0', gas = '0x0', gasPrice = '0x0' },
      },
    } = this.props;

    const gasBN = hexToBN(gas);
    const weiTransactionFee = gasBN.mul(hexToBN(gasPrice));
    const valueBN = hexToBN(value);
    const transactionTotalAmountBN = weiTransactionFee.add(valueBN);

    const balanceIsInsufficient = hexToBN(balance).lt(transactionTotalAmountBN);

    return balanceIsInsufficient ? strings('transaction.insufficient') : null;
  };

  onAccountChange = async (accountAddress) => {
    const { identities, accounts } = this.props;
    const { name } = identities[accountAddress];
    const { PreferencesController } = Engine.context;
    const ens = await doENSReverseLookup(accountAddress);
    const fromAccountName = ens || name;
    PreferencesController.setSelectedAddress(accountAddress);
    // If new account doesn't have the asset
    this.setState({
      fromAccountName,
      fromSelectedAddress: accountAddress,
      balanceIsZero: hexToBN(accounts[accountAddress].balance).isZero(),
    });
    this.parseTransactionDataHeader();
    this.toggleFromAccountModal();
  };

  toggleHexDataModal = () => {
    const { hexDataModalVisible } = this.state;
    this.setState({ hexDataModalVisible: !hexDataModalVisible });
  };

  toggleFromAccountModal = () => {
    const { fromAccountModalVisible } = this.state;
    this.setState({ fromAccountModalVisible: !fromAccountModalVisible });
  };

  cancelGasEdition = () => {
    this.setState({
      stopUpdateGas: false,
      gasSelectedTemp: this.state.gasSelected,
    });
    this.review();
  };

  saveGasEdition = (EIP1559GasTransaction, EIP1559GasObject) => {
    const { transaction } = this.props;
    EIP1559GasTransaction.error = this.validateAmount({
      transaction,
      total: EIP1559GasTransaction.totalMaxHex,
    });

    this.setState({ EIP1559GasTransaction, EIP1559GasObject });

    this.review();
  };

  saveGasEditionLegacy = (
    legacyGasTransaction,
    legacyGasObject,
    gasSelected,
  ) => {
    const { transaction } = this.props;

    legacyGasTransaction.error = this.validateAmount({
      transaction,
      total: legacyGasTransaction.totalHex,
    });
    this.setState({
      gasSelected,
      gasSelectedTemp: gasSelected,
      advancedGasInserted: !gasSelected,
      stopUpdateGas: false,
      legacyGasTransaction,
      legacyGasObject,
    });
    this.review();
  };

  renderCustomGasModalEIP1559 = () => {
    const { primaryCurrency, chainId, gasFeeEstimates } = this.props;
    const {
      gasSelected,
      isAnimating,
      animateOnChange,
      EIP1559GasObject,
      EIP1559GasTransaction,
    } = this.state;

    const selectedGasObject = {
      suggestedMaxFeePerGas:
        EIP1559GasObject.suggestedMaxFeePerGas ||
        gasFeeEstimates[gasSelected]?.suggestedMaxFeePerGas,
      suggestedMaxPriorityFeePerGas:
        EIP1559GasObject.suggestedMaxPriorityFeePerGas ||
        gasFeeEstimates[gasSelected]?.suggestedMaxPriorityFeePerGas,
      suggestedGasLimit:
        EIP1559GasObject.suggestedGasLimit ||
        EIP1559GasTransaction.suggestedGasLimit,
    };

    const colors = this.context.colors || mockTheme.colors;
    const styles = createStyles(colors);

    return (
      <Modal
        isVisible
        animationIn="slideInUp"
        animationOut="slideOutDown"
        style={styles.bottomModal}
        backdropColor={colors.overlay.default}
        backdropOpacity={1}
        animationInTiming={600}
        animationOutTiming={600}
        onBackdropPress={this.cancelGasEdition}
        onBackButtonPress={this.cancelGasEdition}
        onSwipeComplete={this.cancelGasEdition}
        swipeDirection={'down'}
        propagateSwipe
      >
        <KeyboardAwareScrollView
          contentContainerStyle={styles.keyboardAwareWrapper}
        >
          <EditGasFee1559
            selectedGasValue={gasSelected}
            initialSuggestedGasLimit={this.state.suggestedGasLimit}
            gasOptions={gasFeeEstimates}
            onChange={this.updateGasSelected}
            primaryCurrency={primaryCurrency}
            chainId={chainId}
            onCancel={this.cancelGasEdition}
            onSave={this.saveGasEdition}
            animateOnChange={animateOnChange}
            isAnimating={isAnimating}
            analyticsParams={this.getGasAnalyticsParams()}
            view={'SendTo (Confirm)'}
            selectedGasObject={selectedGasObject}
            onlyGas={false}
          />
        </KeyboardAwareScrollView>
      </Modal>
    );
  };

  renderCustomGasModalLegacy = () => {
    const { primaryCurrency, chainId, gasEstimateType, gasFeeEstimates } =
      this.props;
    const { legacyGasObject, gasSelected, isAnimating, animateOnChange } =
      this.state;

    const selectedGasObject = {
      legacyGasLimit: legacyGasObject?.legacyGasLimit,
      suggestedGasPrice: legacyGasObject?.suggestedGasPrice,
    };

    const colors = this.context.colors || mockTheme.colors;
    const styles = createStyles(colors);

    return (
      <Modal
        isVisible
        animationIn="slideInUp"
        animationOut="slideOutDown"
        style={styles.bottomModal}
        backdropColor={colors.overlay.default}
        backdropOpacity={1}
        animationInTiming={600}
        animationOutTiming={600}
        onBackdropPress={this.cancelGasEdition}
        onBackButtonPress={this.cancelGasEdition}
        onSwipeComplete={this.cancelGasEdition}
        swipeDirection={'down'}
        propagateSwipe
      >
        <KeyboardAwareScrollView
          contentContainerStyle={styles.keyboardAwareWrapper}
        >
          <EditGasFeeLegacy
            selected={gasSelected}
            gasEstimateType={gasEstimateType}
            gasOptions={gasFeeEstimates}
            onChange={this.calculateTempGasFeeLegacy}
            primaryCurrency={primaryCurrency}
            chainId={chainId}
            onCancel={this.cancelGasEdition}
            onSave={this.saveGasEditionLegacy}
            animateOnChange={animateOnChange}
            isAnimating={isAnimating}
            analyticsParams={this.getGasAnalyticsParams()}
            view={'SendTo (Confirm)'}
            onlyGas={false}
            selectedGasObject={selectedGasObject}
          />
        </KeyboardAwareScrollView>
      </Modal>
    );
  };

  renderCustomNonceModal = () => {
    const { setNonce } = this.props;
    const { proposedNonce, nonce } = this.props.transaction;
    return (
      <CustomNonceModal
        proposedNonce={proposedNonce}
        nonceValue={nonce}
        close={() => this.review()}
        save={setNonce}
      />
    );
  };

  handleCopyHex = () => {
    const { data } = this.props.transactionState.transaction;
    ClipboardManager.setString(data);
    this.props.showAlert({
      isVisible: true,
      autodismiss: 1500,
      content: 'clipboard-alert',
      data: { msg: strings('transaction.hex_data_copied') },
    });
  };

  renderHexDataModal = () => {
    const { hexDataModalVisible } = this.state;
    const { data } = this.props.transactionState.transaction;
    const colors = this.context.colors || mockTheme.colors;
    const styles = createStyles(colors);
    return (
      <Modal
        isVisible={hexDataModalVisible}
        onBackdropPress={this.toggleHexDataModal}
        onBackButtonPress={this.toggleHexDataModal}
        onSwipeComplete={this.toggleHexDataModal}
        swipeDirection={'down'}
        propagateSwipe
        backdropColor={colors.overlay.default}
        backdropOpacity={1}
      >
        <View style={styles.hexDataWrapper}>
          <TouchableOpacity
            style={styles.hexDataClose}
            onPress={this.toggleHexDataModal}
          >
            <IonicIcon
              name={'ios-close'}
              size={28}
              color={colors.text.default}
            />
          </TouchableOpacity>
          <View style={styles.qrCode}>
            <Text style={styles.addressTitle}>
              {strings('transaction.hex_data')}
            </Text>
            <TouchableOpacity
              disabled={!data}
              activeOpacity={0.8}
              onPress={this.handleCopyHex}
            >
              <Text style={styles.hexDataText}>
                {data || strings('unit.empty_data')}
              </Text>
            </TouchableOpacity>
          </View>
          <GlobalAlert />
        </View>
      </Modal>
    );
  };

  renderFromAccountModal = () => {
    const { identities, keyrings, ticker } = this.props;
    const { fromAccountModalVisible, fromSelectedAddress } = this.state;
    const colors = this.context.colors || mockTheme.colors;
    const styles = createStyles(colors);

    return (
      <Modal
        isVisible={fromAccountModalVisible}
        style={styles.bottomModal}
        onBackdropPress={this.toggleFromAccountModal}
        onBackButtonPress={this.toggleFromAccountModal}
        onSwipeComplete={this.toggleFromAccountModal}
        swipeDirection={'down'}
        propagateSwipe
        backdropColor={colors.overlay.default}
        backdropOpacity={1}
      >
        <AccountList
          enableAccountsAddition={false}
          identities={identities}
          selectedAddress={fromSelectedAddress}
          keyrings={keyrings}
          onAccountChange={this.onAccountChange}
          getBalanceError={this.getBalanceError}
          ticker={ticker}
        />
      </Modal>
    );
  };

  buyEth = () => {
    const { navigation } = this.props;
    try {
      navigation.navigate('FiatOnRampAggregator');
    } catch (error) {
      Logger.error(error, 'Navigation: Error when navigating to buy ETH.');
    }
    InteractionManager.runAfterInteractions(() => {
      Analytics.trackEvent(
        ANALYTICS_EVENT_OPTS.RECEIVE_OPTIONS_PAYMENT_REQUEST,
      );
    });
  };

  goToFaucet = () => {
    InteractionManager.runAfterInteractions(() => {
      this.props.navigation.navigate(Routes.BROWSER_VIEW, {
        newTabUrl: AppConstants.URLS.MM_FAUCET,
        timestamp: Date.now(),
      });
    });
  };

  updateGasSelected = (selected) => {
    this.setState({
      stopUpdateGas: !selected,
      gasSelectedTemp: selected,
      gasSelected: selected,
    });
  };

  calculateTempGasFeeLegacy = (selected) => {
    this.setState({
      stopUpdateGas: !selected,
      gasSelectedTemp: selected,
    });
  };

  onUpdatingValuesStart = () => {
    this.setState({ isAnimating: true });
  };
  onUpdatingValuesEnd = () => {
    this.setState({ isAnimating: false });
  };

  updateTransactionState = (gas) => {
    this.setState({
      EIP1559GasTransaction: gas,
      legacyGasTransaction: gas,
    });
  };

  render = () => {
    const { transactionToName, selectedAsset, paymentRequest } =
      this.props.transactionState;
    const {
      addressBook,
      showHexData,
      showCustomNonce,
      primaryCurrency,
      network,
      chainId,
      gasEstimateType,
    } = this.props;
    const { nonce } = this.props.transaction;
    const {
      gasEstimationReady,
      fromAccountBalance,
      fromAccountName,
      fromSelectedAddress,
      transactionValue = '',
      transactionValueFiat = '',
      transactionTo = '',
      errorMessage,
      transactionConfirmed,
      warningGasPriceHigh,
      confusableCollection,
      mode,
      warningModalVisible,
      isAnimating,
      animateOnChange,
    } = this.state;
    const colors = this.context.colors || mockTheme.colors;
    const styles = createStyles(colors);

    const showFeeMarket =
      !gasEstimateType ||
      gasEstimateType === GAS_ESTIMATE_TYPES.FEE_MARKET ||
      gasEstimateType === GAS_ESTIMATE_TYPES.NONE;
    const checksummedAddress =
      transactionTo && toChecksumAddress(transactionTo);
    const existingContact =
      checksummedAddress &&
      addressBook[network] &&
      addressBook[network][checksummedAddress];
    const displayExclamation =
      !existingContact && !!confusableCollection.length;
    const isQRHardwareWalletDevice = isQRHardwareAccount(fromSelectedAddress);
    const isLedgerAccount = isHardwareAccount(fromSelectedAddress, [
      KeyringTypes.ledger,
    ]);

    const AdressToComponent = () => (
      <AddressTo
        addressToReady
        toSelectedAddress={transactionTo}
        toAddressName={transactionToName}
        onToSelectedAddressChange={this.onToSelectedAddressChange}
        confusableCollection={(!existingContact && confusableCollection) || []}
        displayExclamation={displayExclamation}
        isConfirmScreen
      />
    );

    const AdressToComponentWrap = () =>
      !existingContact && confusableCollection.length ? (
        <TouchableOpacity onPress={this.toggleWarningModal}>
          <AdressToComponent />
        </TouchableOpacity>
      ) : (
        <AdressToComponent />
      );

    const isTestNetwork = isTestNet(network);

    const errorPress = isTestNetwork ? this.goToFaucet : this.buyEth;
    const errorLinkText = isTestNetwork
      ? strings('transaction.go_to_faucet')
      : strings('transaction.buy_more');

    return (
      <SafeAreaView
        edges={['bottom']}
        style={styles.wrapper}
        testID={'txn-confirm-screen'}
      >
        <View style={styles.inputWrapper}>
          <AddressFrom
            onPressIcon={!paymentRequest ? null : this.toggleFromAccountModal}
            fromAccountAddress={fromSelectedAddress}
            fromAccountName={fromAccountName}
            fromAccountBalance={fromAccountBalance}
          />
          <AdressToComponentWrap />
        </View>

        <InfoModal
          isVisible={warningModalVisible}
          toggleModal={this.toggleWarningModal}
          title={strings('transaction.confusable_title')}
          body={
            <Text style={styles.text}>
              {strings('transaction.confusable_msg')}
            </Text>
          }
        />

        <ScrollView style={baseStyles.flexGrow} ref={this.setScrollViewRef}>
          {!selectedAsset.tokenId ? (
            <View style={styles.amountWrapper}>
              <Text style={styles.textAmountLabel}>
                {strings('transaction.amount')}
              </Text>
              <Text style={styles.textAmount} testID={'confirm-txn-amount'}>
                {transactionValue}
              </Text>
              {isMainnetByChainId(chainId) && (
                <Text style={styles.textAmountLabel}>
                  {transactionValueFiat}
                </Text>
              )}
            </View>
          ) : (
            <View style={styles.amountWrapper}>
              <Text style={styles.textAmountLabel}>
                {strings('transaction.asset')}
              </Text>
              <View style={styles.CollectibleMediaWrapper}>
                <CollectibleMedia
                  small
                  iconStyle={styles.CollectibleMedia}
                  containerStyle={styles.CollectibleMedia}
                  collectible={selectedAsset}
                />
              </View>
              <View>
                <Text style={styles.collectibleName}>{selectedAsset.name}</Text>
                <Text style={styles.collectibleTokenId}>{`#${renderShortText(
                  selectedAsset.tokenId,
                  10,
                )}`}</Text>
              </View>
            </View>
          )}
          <TransactionReview
            gasSelected={this.state.gasSelected}
            primaryCurrency={primaryCurrency}
            onEdit={() => this.edit(!showFeeMarket ? EDIT : EDIT_EIP1559)}
            onUpdatingValuesStart={this.onUpdatingValuesStart}
            onUpdatingValuesEnd={this.onUpdatingValuesEnd}
            animateOnChange={animateOnChange}
            isAnimating={isAnimating}
            gasEstimationReady={gasEstimationReady}
            chainId={chainId}
            gasObject={
              !showFeeMarket
                ? this.state.legacyGasObject
                : this.state.EIP1559GasObject
            }
            updateTransactionState={this.updateTransactionState}
            legacy={!showFeeMarket}
            onlyGas={false}
          />
          {showCustomNonce && (
            <CustomNonce
              nonce={nonce}
              onNonceEdit={() => this.edit(EDIT_NONCE)}
            />
          )}

          {errorMessage && (
            <View style={styles.errorWrapper}>
              {isTestNetwork || allowedToBuy(network) ? (
                <TouchableOpacity onPress={errorPress}>
                  <Text style={styles.error}>{errorMessage}</Text>
                  <Text style={[styles.error, styles.underline]}>
                    {errorLinkText}
                  </Text>
                </TouchableOpacity>
              ) : (
                <Text style={styles.error}>{errorMessage}</Text>
              )}
            </View>
          )}
          {!!warningGasPriceHigh && (
            <View style={styles.errorWrapper}>
              <Text style={styles.error}>{warningGasPriceHigh}</Text>
            </View>
          )}

          {this.state.gasSelected === AppConstants.GAS_OPTIONS.LOW && (
            <WarningMessage
              style={styles.actionsWrapper}
              warningMessage={strings('edit_gas_fee_eip1559.low_fee_warning')}
            />
          )}

          <View style={styles.actionsWrapper}>
            {showHexData && (
              <TouchableOpacity
                style={styles.actionTouchable}
                onPress={this.toggleHexDataModal}
              >
                <Text style={styles.actionText}>
                  {strings('transaction.hex_data')}
                </Text>
              </TouchableOpacity>
            )}
          </View>
        </ScrollView>
        <View style={styles.buttonNextWrapper}>
          <StyledButton
            type={'confirm'}
            disabled={
              transactionConfirmed ||
              !gasEstimationReady ||
              Boolean(errorMessage) ||
              isAnimating
            }
            containerStyle={styles.buttonNext}
            onPress={this.onNext}
            testID={'txn-confirm-send-button'}
          >
            {transactionConfirmed ? (
              <ActivityIndicator size="small" color={colors.primary.inverse} />
            ) : isQRHardwareWalletDevice ? (
              strings('transaction.confirm_with_qr_hardware')
            ) : isLedgerAccount ? (
              strings('transaction.confirm_with_ledger_hardware')
            ) : (
              strings('transaction.send')
            )}
          </StyledButton>
        </View>
        {this.renderFromAccountModal()}
        {mode === EDIT && this.renderCustomGasModalLegacy()}
        {mode === EDIT_NONCE && this.renderCustomNonceModal()}
        {mode === EDIT_EIP1559 && this.renderCustomGasModalEIP1559()}
        {this.renderHexDataModal()}
      </SafeAreaView>
    );
  };
}

Confirm.contextType = ThemeContext;

const mapStateToProps = (state) => ({
  accounts: state.engine.backgroundState.AccountTrackerController.accounts,
  addressBook: state.engine.backgroundState.AddressBookController?.addressBook,
  contractBalances:
    state.engine.backgroundState.TokenBalancesController.contractBalances,
  contractExchangeRates:
    state.engine.backgroundState.TokenRatesController.contractExchangeRates,
  currentCurrency:
    state.engine.backgroundState.CurrencyRateController.currentCurrency,
  conversionRate:
    state.engine.backgroundState.CurrencyRateController.conversionRate,
  network: state.engine.backgroundState.NetworkController.network,
  identities: state.engine.backgroundState.PreferencesController.identities,
  providerType: state.engine.backgroundState.NetworkController.provider.type,
  showHexData: state.settings.showHexData,
  showCustomNonce: state.settings.showCustomNonce,
  chainId: state.engine.backgroundState.NetworkController.provider.chainId,
  ticker: state.engine.backgroundState.NetworkController.provider.ticker,
  keyrings: state.engine.backgroundState.KeyringController.keyrings,
  transaction: getNormalizedTxState(state),
  selectedAsset: state.transaction.selectedAsset,
  transactionState: state.transaction,
  primaryCurrency: state.settings.primaryCurrency,
  gasFeeEstimates:
    state.engine.backgroundState.GasFeeController.gasFeeEstimates,
  gasEstimateType:
    state.engine.backgroundState.GasFeeController.gasEstimateType,
  isPaymentRequest: state.transaction.paymentRequest,
  networkType: state.engine.backgroundState.NetworkController.provider.type,
});

const mapDispatchToProps = (dispatch) => ({
  prepareTransaction: (transaction) =>
    dispatch(prepareTransaction(transaction)),
  resetTransaction: () => dispatch(resetTransaction()),
  setNonce: (nonce) => dispatch(setNonce(nonce)),
  setProposedNonce: (nonce) => dispatch(setProposedNonce(nonce)),
  removeFavoriteCollectible: (selectedAddress, chainId, collectible) =>
    dispatch(removeFavoriteCollectible(selectedAddress, chainId, collectible)),
  showAlert: (config) => dispatch(showAlert(config)),
});

export default connect(mapStateToProps, mapDispatchToProps)(Confirm);<|MERGE_RESOLUTION|>--- conflicted
+++ resolved
@@ -703,47 +703,6 @@
     if (transactionConfirmed) return;
 
     this.setState({ transactionConfirmed: true, stopUpdateGas: true });
-<<<<<<< HEAD
-    const transaction = this.prepareTransactionToSend();
-    let error;
-
-    if (gasEstimateType === GAS_ESTIMATE_TYPES.FEE_MARKET) {
-      error = this.validateAmount({
-        transaction,
-        total: EIP1559TransactionData.totalMaxHex,
-      });
-    } else {
-      error = this.validateAmount({
-        transaction,
-        total: LegacyTransactionData.totalHex,
-      });
-    }
-
-    this.setError(error);
-
-    if (error) {
-      this.setState({ transactionConfirmed: false, stopUpdateGas: true });
-      return;
-    }
-
-    const { result, transactionMeta } =
-      await TransactionController.addTransaction(
-        transaction,
-        TransactionTypes.MMM,
-        WalletDevice.MM_MOBILE,
-      );
-    await KeyringController.resetQRKeyringState();
-
-    const finalizeConfirmation = async (confirmed) => {
-      const rejectTransaction = () => {
-        this.setState({ transactionConfirmed: false });
-        navigation && navigation.dangerouslyGetParent()?.popToTop();
-      };
-
-      if (confirmed === false) {
-        // Transaction was rejected by the user
-        return rejectTransaction();
-=======
     try {
       const transaction = this.prepareTransactionToSend();
       let error;
@@ -762,72 +721,106 @@
       if (error) {
         this.setState({ transactionConfirmed: false, stopUpdateGas: true });
         return;
->>>>>>> e4d38208
       }
 
-      try {
-        await new Promise((resolve) => resolve(result));
-      } catch (e) {
-        // This is the LedgerCode for device rejection
-        if (e.message.includes('0x6985')) {
+      const { result, transactionMeta } =
+        await TransactionController.addTransaction(
+          transaction,
+          TransactionTypes.MMM,
+          WalletDevice.MM_MOBILE,
+        );
+      await KeyringController.resetQRKeyringState();
+      await TransactionController.approveTransaction(transactionMeta.id);
+      await new Promise((resolve) => resolve(result));
+
+      const finalizeConfirmation = async (confirmed) => {
+        const rejectTransaction = () => {
+          this.setState({ transactionConfirmed: false });
+          navigation && navigation.dangerouslyGetParent()?.popToTop();
+        };
+
+        if (confirmed === false) {
+          // Transaction was rejected by the user
           return rejectTransaction();
         }
 
-        throw e;
+        try {
+          await new Promise((resolve) => resolve(result));
+        } catch (e) {
+          // This is the LedgerCode for device rejection
+          if (e.message.includes('0x6985')) {
+            return rejectTransaction();
+          }
+
+          throw e;
+        }
+
+        if (transactionMeta.error) {
+          if (transactionMeta?.message.startsWith(KEYSTONE_TX_CANCELED)) {
+            AnalyticsV2.trackEvent(
+              AnalyticsV2.ANALYTICS_EVENTS.QR_HARDWARE_TRANSACTION_CANCELED,
+            );
+          } else {
+            Alert.alert(
+              strings('transactions.transaction_error'),
+              error && error.message,
+              [{ text: 'OK' }],
+            );
+            Logger.error(
+              transactionMeta.error,
+              'error while trying to send transaction (Confirm)',
+            );
+          }
+          throw transactionMeta.error;
+        }
+
+        InteractionManager.runAfterInteractions(() => {
+          NotificationManager.watchSubmittedTransaction({
+            ...transactionMeta,
+            assetType,
+          });
+          this.checkRemoveCollectible();
+          AnalyticsV2.trackEvent(
+            AnalyticsV2.ANALYTICS_EVENTS.SEND_TRANSACTION_COMPLETED,
+            this.getAnalyticsParams(),
+          );
+          stopGasPolling();
+          resetTransaction();
+          navigation && navigation.dangerouslyGetParent()?.pop();
+        });
+
+        this.setState({ transactionConfirmed: false });
+      };
+
+      if (isHardwareAccount(transaction.from, [KeyringTypes.ledger])) {
+        const ledgerKeyring = await KeyringController.getLedgerKeyring();
+        // Approve transaction for ledger is called in the Confirmation Flow (modals) after user prompt
+
+        this.props.navigation.navigate(
+          ...createLedgerTransactionModalNavDetails({
+            transactionId: transactionMeta.id,
+            deviceId: ledgerKeyring.deviceId,
+            onConfirmationComplete: finalizeConfirmation,
+            type: 'signTransaction',
+          }),
+        );
+      } else {
+        await TransactionController.approveTransaction(transactionMeta.id);
+        await finalizeConfirmation(true);
       }
-
-      if (transactionMeta.error) {
-        if (transactionMeta?.message.startsWith(KEYSTONE_TX_CANCELED)) {
-          AnalyticsV2.trackEvent(
-            AnalyticsV2.ANALYTICS_EVENTS.QR_HARDWARE_TRANSACTION_CANCELED,
-          );
-        } else {
-          Alert.alert(
-            strings('transactions.transaction_error'),
-            error && error.message,
-            [{ text: 'OK' }],
-          );
-          Logger.error(
-            transactionMeta.error,
-            'error while trying to send transaction (Confirm)',
-          );
-        }
-        throw transactionMeta.error;
+    } catch (error) {
+      if (!error?.message.startsWith(KEYSTONE_TX_CANCELED)) {
+        Alert.alert(
+          strings('transactions.transaction_error'),
+          error && error.message,
+          [{ text: 'OK' }],
+        );
+        Logger.error(error, 'error while trying to send transaction (Confirm)');
+      } else {
+        AnalyticsV2.trackEvent(
+          AnalyticsV2.ANALYTICS_EVENTS.QR_HARDWARE_TRANSACTION_CANCELED,
+        );
       }
-
-      InteractionManager.runAfterInteractions(() => {
-        NotificationManager.watchSubmittedTransaction({
-          ...transactionMeta,
-          assetType,
-        });
-        this.checkRemoveCollectible();
-        AnalyticsV2.trackEvent(
-          AnalyticsV2.ANALYTICS_EVENTS.SEND_TRANSACTION_COMPLETED,
-          this.getAnalyticsParams(),
-        );
-        stopGasPolling();
-        resetTransaction();
-        navigation && navigation.dangerouslyGetParent()?.pop();
-      });
-
-      this.setState({ transactionConfirmed: false });
-    };
-
-    if (isHardwareAccount(transaction.from, [KeyringTypes.ledger])) {
-      const ledgerKeyring = await KeyringController.getLedgerKeyring();
-      // Approve transaction for ledger is called in the Confirmation Flow (modals) after user prompt
-
-      this.props.navigation.navigate(
-        ...createLedgerTransactionModalNavDetails({
-          transactionId: transactionMeta.id,
-          deviceId: ledgerKeyring.deviceId,
-          onConfirmationComplete: finalizeConfirmation,
-          type: 'signTransaction',
-        }),
-      );
-    } else {
-      await TransactionController.approveTransaction(transactionMeta.id);
-      await finalizeConfirmation(true);
     }
   };
 
