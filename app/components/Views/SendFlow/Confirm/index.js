import React, { PureComponent } from 'react';
import { colors, baseStyles, fontStyles } from '../../../../styles/common';
import {
	InteractionManager,
	StyleSheet,
	SafeAreaView,
	View,
	Alert,
	ScrollView,
	TouchableOpacity,
	ActivityIndicator
} from 'react-native';
import { KeyboardAwareScrollView } from 'react-native-keyboard-aware-scroll-view';
import { connect } from 'react-redux';
import { getSendFlowTitle } from '../../../UI/Navbar';
import { AddressFrom, AddressTo } from '../AddressInputs';
import PropTypes from 'prop-types';
import {
	renderFromWei,
	renderFromTokenMinimalUnit,
	weiToFiat,
	balanceToFiat,
	isDecimal,
	fromWei
} from '../../../../util/number';

import {
	getTicker,
	decodeTransferData,
	getNormalizedTxState,
	parseTransactionEIP1559,
	parseTransactionLegacy
} from '../../../../util/transactions';
import StyledButton from '../../../UI/StyledButton';
import { util, WalletDevice, NetworksChainId, GAS_ESTIMATE_TYPES } from '@metamask/controllers';
import { prepareTransaction, resetTransaction, setNonce, setProposedNonce } from '../../../../actions/transaction';
import { getGasLimit } from '../../../../util/custom-gas';
import Engine from '../../../../core/Engine';
import Logger from '../../../../util/Logger';
import AccountList from '../../../UI/AccountList';
import CustomNonceModal from '../../../UI/CustomNonceModal';
import AnimatedTransactionModal from '../../../UI/AnimatedTransactionModal';
import CustomGas from '../../../UI/CustomGas';
import { doENSReverseLookup } from '../../../../util/ENSUtils';
import NotificationManager from '../../../../core/NotificationManager';
import { strings } from '../../../../../locales/i18n';
import collectiblesTransferInformation from '../../../../util/collectibles-transfer';
import CollectibleMedia from '../../../UI/CollectibleMedia';
import Modal from 'react-native-modal';
import IonicIcon from 'react-native-vector-icons/Ionicons';
import TransactionTypes from '../../../../core/TransactionTypes';
import Analytics from '../../../../core/Analytics';
import { ANALYTICS_EVENT_OPTS } from '../../../../util/analytics';
import { capitalize, shallowEqual } from '../../../../util/general';
import { isMainNet, getNetworkName, getNetworkNonce, isMainnetByChainId } from '../../../../util/networks';
import Text from '../../../Base/Text';
import AnalyticsV2 from '../../../../util/analyticsV2';
import { collectConfusables } from '../../../../util/validators';
import InfoModal from '../../../UI/Swaps/components/InfoModal';
import { addHexPrefix, toChecksumAddress } from 'ethereumjs-util';
import { removeFavoriteCollectible } from '../../../../actions/collectibles';
import TransactionReviewEIP1559 from '../../../UI/TransactionReview/TransactionReviewEIP1559';
import EditGasFee1559 from '../../../UI/EditGasFee1559';
import EditGasFeeLegacy from '../../../UI/EditGasFeeLegacy';
import CustomNonce from '../../../UI/CustomNonce';
import AppConstants from '../../../../core/AppConstants';

const EDIT = 'edit';
const EDIT_NONCE = 'edit_nonce';
const EDIT_EIP1559 = 'edit_eip1559';
const REVIEW = 'review';

const EMPTY_LEGACY_TRANSACTION_DATA = {
	transactionFeeFiat: '',
	transactionFee: '',
	transactionTotalAmount: '',
	transactionTotalAmountFiat: ''
};

const { hexToBN, BNToHex } = util;

const styles = StyleSheet.create({
	wrapper: {
		flex: 1,
		backgroundColor: colors.white
	},
	inputWrapper: {
		flex: 0,
		borderBottomWidth: 1,
		borderBottomColor: colors.grey050,
		paddingHorizontal: 8
	},
	amountWrapper: {
		flexDirection: 'column',
		margin: 24
	},
	textAmountLabel: {
		...fontStyles.normal,
		fontSize: 14,
		textAlign: 'center',
		color: colors.grey500,
		textTransform: 'uppercase',
		marginVertical: 3
	},
	textAmount: {
		...fontStyles.normal,
		fontWeight: fontStyles.light.fontWeight,
		color: colors.black,
		fontSize: 44,
		textAlign: 'center'
	},
	buttonNext: {
		flex: 1,
		marginHorizontal: 24,
		alignSelf: 'flex-end'
	},
	buttonNextWrapper: {
		flexDirection: 'row',
		alignItems: 'flex-end',
		marginBottom: 16
	},
	actionTouchable: {
		padding: 12
	},
	actionText: {
		...fontStyles.normal,
		color: colors.blue,
		fontSize: 14,
		alignSelf: 'center'
	},
	actionsWrapper: {
		margin: 24
	},
	CollectibleMediaWrapper: {
		flexDirection: 'column',
		alignItems: 'center',
		margin: 16
	},
	collectibleName: {
		...fontStyles.normal,
		fontSize: 18,
		color: colors.black,
		textAlign: 'center'
	},
	collectibleTokenId: {
		...fontStyles.normal,
		fontSize: 12,
		color: colors.grey500,
		marginTop: 8,
		textAlign: 'center'
	},
	CollectibleMedia: {
		height: 120,
		width: 120
	},
	qrCode: {
		marginBottom: 16,
		paddingHorizontal: 36,
		paddingBottom: 24,
		paddingTop: 16,
		backgroundColor: colors.grey000,
		borderRadius: 8,
		width: '100%'
	},
	hexDataWrapper: {
		padding: 10,
		alignItems: 'center'
	},
	addressTitle: {
		...fontStyles.bold,
		color: colors.black,
		alignItems: 'center',
		justifyContent: 'center',
		textAlign: 'center',
		fontSize: 16,
		marginBottom: 16
	},
	hexDataClose: {
		zIndex: 999,
		position: 'absolute',
		top: 12,
		right: 20
	},
	hexDataText: {
		textAlign: 'justify'
	},
	bottomModal: {
		justifyContent: 'flex-end',
		margin: 0
	},
	keyboardAwareWrapper: {
		flex: 1,
		justifyContent: 'flex-end'
	},
	errorWrapper: {
		marginHorizontal: 24,
		marginTop: 12,
		paddingHorizontal: 10,
		paddingVertical: 8,
		backgroundColor: colors.red000,
		borderColor: colors.red,
		borderRadius: 8,
		borderWidth: 1,
		justifyContent: 'center',
		alignItems: 'center'
	},
	error: {
		color: colors.red,
		fontSize: 12,
		lineHeight: 16,
		...fontStyles.normal,
		textAlign: 'center'
	},
	underline: {
		textDecorationLine: 'underline',
		...fontStyles.bold
	},
	text: {
		lineHeight: 20
	}
});

/**
 * View that wraps the wraps the "Send" screen
 */
class Confirm extends PureComponent {
	static navigationOptions = ({ navigation, route }) => getSendFlowTitle('send.confirm', navigation, route);

	static propTypes = {
		/**
		 * Object that represents the navigator
		 */
		navigation: PropTypes.object,
		/**
		 * Map of accounts to information objects including balances
		 */
		accounts: PropTypes.object,
		/**
		 * Map representing the address book
		 */
		addressBook: PropTypes.object,
		/**
		 * Object containing token balances in the format address => balance
		 */
		contractBalances: PropTypes.object,
		/**
		 * Current provider ticker
		 */
		ticker: PropTypes.string,
		/**
		 * Current transaction state
		 */
		transactionState: PropTypes.object,
		/**
		 * Normalized transaction state
		 */
		transaction: PropTypes.object.isRequired,
		/**
		 * ETH to current currency conversion rate
		 */
		conversionRate: PropTypes.number,
		/**
		 * Currency code of the currently-active currency
		 */
		currentCurrency: PropTypes.string,
		/**
		 * Object containing token exchange rates in the format address => exchangeRate
		 */
		contractExchangeRates: PropTypes.object,
		/**
		 * Set transaction object to be sent
		 */
		prepareTransaction: PropTypes.func,
		/**
		 * Chain Id
		 */
		chainId: PropTypes.string,
		/**
		 * Network id
		 */
		network: PropTypes.string,
		/**
		 * Indicates whether hex data should be shown in transaction editor
		 */
		showHexData: PropTypes.bool,
		/**
		 * Indicates whether custom nonce should be shown in transaction editor
		 */
		showCustomNonce: PropTypes.bool,
		/**
		 * Network provider type as mainnet
		 */
		providerType: PropTypes.string,
		/**
		 * List of accounts from the PreferencesController
		 */
		identities: PropTypes.object,
		/**
		 * List of keyrings
		 */
		keyrings: PropTypes.array,
		/**
		 * Selected asset from current transaction state
		 */
		selectedAsset: PropTypes.object,
		/**
		 * Resets transaction state
		 */
		resetTransaction: PropTypes.func,
		/**
		 * ETH or fiat, depending on user setting
		 */
		primaryCurrency: PropTypes.string,
		/**
		 * Set transaction nonce
		 */
		setNonce: PropTypes.func,
		/**
		 * Set proposed nonce (from network)
		 */
		setProposedNonce: PropTypes.func,
		/**
<<<<<<< HEAD
		 * Indicates whether the current transaction is a deep link transaction
		 */
		isPaymentRequest: PropTypes.bool
=======
		 * Gas fee estimates returned by the gas fee controller
		 */
		gasFeeEstimates: PropTypes.object,
		/**
		 * Estimate type returned by the gas fee controller, can be market-fee, legacy or eth_gasPrice
		 */
		gasEstimateType: PropTypes.string,
		/**
		 * Indicates whether the current transaction is a deep link transaction
		 */
		isPaymentRequest: PropTypes.bool,
		/**
		 * A string representing the network type
		 */
		networkType: PropTypes.string
>>>>>>> a21044e4
	};

	state = {
		confusableCollection: [],
		gasEstimationReady: false,
		customGas: undefined,
		customGasPrice: undefined,
		fromAccountBalance: undefined,
		fromAccountName: this.props.transactionState.transactionFromName,
		fromSelectedAddress: this.props.transactionState.transaction.from,
		hexDataModalVisible: false,
		gasError: undefined,
		warningGasPriceHigh: undefined,
		ready: false,
		transactionValue: undefined,
		transactionValueFiat: undefined,
		transactionFee: undefined,
		transactionTotalAmount: undefined,
		transactionTotalAmountFiat: undefined,
		errorMessage: undefined,
		fromAccountModalVisible: false,
		warningModalVisible: false,
		mode: REVIEW,
		over: false,
		gasSelected: AppConstants.GAS_OPTIONS.MEDIUM,
		gasSelectedTemp: AppConstants.GAS_OPTIONS.MEDIUM,
		EIP1559TransactionData: {},
		EIP1559TransactionDataTemp: {},
		stopUpdateGas: false,
		advancedGasInserted: false,
		LegacyTransactionData: EMPTY_LEGACY_TRANSACTION_DATA,
		LegacyTransactionDataTemp: {},
		gasSpeedSelected: AppConstants.GAS_OPTIONS.MEDIUM
	};

	setNetworkNonce = async () => {
		const { setNonce, setProposedNonce, transaction } = this.props;
		const proposedNonce = await getNetworkNonce(transaction);
		setNonce(proposedNonce);
		setProposedNonce(proposedNonce);
	};

	getAnalyticsParams = () => {
		try {
			const { selectedAsset, gasEstimateType, chainId, networkType } = this.props;
			const { gasSelected } = this.state;

			return {
				active_currency: { value: selectedAsset?.symbol, anonymous: true },
				network_name: networkType,
				chain_id: chainId,
				gas_estimate_type: gasEstimateType,
				gas_mode: gasSelected ? 'Basic' : 'Advanced',
				speed_set: gasSelected || undefined
			};
		} catch (error) {
			return {};
		}
	};

	getGasAnalyticsParams = () => {
		try {
			const { selectedAsset, gasEstimateType, networkType } = this.props;
			return {
				active_currency: { value: selectedAsset.symbol, anonymous: true },
				gas_estimate_type: gasEstimateType,
				network_name: networkType
			};
		} catch (error) {
			return {};
		}
	};

	handleConfusables = () => {
		const { identities = undefined, transactionState } = this.props;
		const { transactionToName = undefined } = transactionState;
		const accountNames = (identities && Object.keys(identities).map(hash => identities[hash].name)) || [];
		const isOwnAccount = accountNames.includes(transactionToName);
		if (transactionToName && !isOwnAccount) {
			this.setState({ confusableCollection: collectConfusables(transactionToName) });
		}
	};

	toggleWarningModal = () => this.setState(state => ({ warningModalVisible: !state.warningModalVisible }));

	componentWillUnmount = () => {
		const { GasFeeController } = Engine.context;
		GasFeeController.stopPolling(this.state.pollToken);
	};

	componentDidMount = async () => {
		this.getGasLimit();

		const { GasFeeController } = Engine.context;
		const pollToken = await GasFeeController.getGasFeeEstimatesAndStartPolling(this.state.pollToken);
		this.setState({ pollToken });
		// For analytics
		AnalyticsV2.trackEvent(AnalyticsV2.ANALYTICS_EVENTS.SEND_TRANSACTION_STARTED, this.getAnalyticsParams());

		const { showCustomNonce, navigation, providerType, isPaymentRequest } = this.props;
<<<<<<< HEAD
		await this.handleFetchBasicEstimates();
=======
>>>>>>> a21044e4
		showCustomNonce && (await this.setNetworkNonce());
		navigation.setParams({ providerType, isPaymentRequest });
		this.handleConfusables();
		this.parseTransactionDataHeader();
	};

	componentDidUpdate = (prevProps, prevState) => {
		const {
			transactionState: {
				transactionTo,
				transaction: { value, gas }
			},
			contractBalances,
			selectedAsset
		} = this.props;

		const { errorMessage, fromSelectedAddress } = this.state;
		const valueChanged = prevProps.transactionState.transaction.value !== value;
		const fromAddressChanged = prevState.fromSelectedAddress !== fromSelectedAddress;
		const previousContractBalance = prevProps.contractBalances[selectedAsset.address];
		const newContractBalance = contractBalances[selectedAsset.address];
		const contractBalanceChanged = previousContractBalance !== newContractBalance;
		const recipientIsDefined = transactionTo !== undefined;
		if (recipientIsDefined && (valueChanged || fromAddressChanged || contractBalanceChanged)) {
			this.parseTransactionDataHeader();
		}
		if (!prevState.errorMessage && errorMessage) {
			this.scrollView.scrollToEnd({ animated: true });
		}

		if (
			this.props.gasFeeEstimates &&
			gas &&
			(!shallowEqual(prevProps.gasFeeEstimates, this.props.gasFeeEstimates) ||
				gas !== prevProps?.transactionState?.transaction?.gas)
		) {
			const gasEstimateTypeChanged = prevProps.gasEstimateType !== this.props.gasEstimateType;
			const gasSelected = gasEstimateTypeChanged ? AppConstants.GAS_OPTIONS.MEDIUM : this.state.gasSelected;
			const gasSelectedTemp = gasEstimateTypeChanged
				? AppConstants.GAS_OPTIONS.MEDIUM
				: this.state.gasSelectedTemp;

			if ((!this.state.stopUpdateGas && !this.state.advancedGasInserted) || gasEstimateTypeChanged) {
				if (this.props.gasEstimateType === GAS_ESTIMATE_TYPES.FEE_MARKET) {
					const suggestedGasLimit = fromWei(gas, 'wei');

					const EIP1559TransactionData = this.parseTransactionDataEIP1559({
						...this.props.gasFeeEstimates[gasSelected],
						suggestedGasLimit,
						selectedOption: gasSelected
					});

					let EIP1559TransactionDataTemp;
					if (gasSelected === gasSelectedTemp) {
						EIP1559TransactionDataTemp = EIP1559TransactionData;
					} else {
						EIP1559TransactionDataTemp = this.parseTransactionDataEIP1559({
							...this.props.gasFeeEstimates[gasSelectedTemp],
							suggestedGasLimit,
							selectedOption: gasSelectedTemp
						});
					}

					this.setError(EIP1559TransactionData.error);

					// eslint-disable-next-line react/no-did-update-set-state
					this.setState(
						{
							gasEstimationReady: true,
							EIP1559TransactionData,
							EIP1559TransactionDataTemp,
							LegacyTransactionData: EMPTY_LEGACY_TRANSACTION_DATA,
							LegacyTransactionDataTemp: EMPTY_LEGACY_TRANSACTION_DATA,
							animateOnChange: true,
							gasSelected,
							gasSelectedTemp
						},
						() => {
							this.setState({ animateOnChange: false });
						}
					);
				} else if (this.props.gasEstimateType !== GAS_ESTIMATE_TYPES.NONE) {
					const suggestedGasLimit = fromWei(gas, 'wei');

					const LegacyTransactionData = this.parseTransactionDataLegacy({
						suggestedGasPrice:
							this.props.gasEstimateType === GAS_ESTIMATE_TYPES.LEGACY
								? this.props.gasFeeEstimates[gasSelected]
								: this.props.gasFeeEstimates.gasPrice,
						suggestedGasLimit
					});

					let LegacyTransactionDataTemp;
					if (gasSelected === gasSelectedTemp) {
						LegacyTransactionDataTemp = LegacyTransactionData;
					} else {
						LegacyTransactionDataTemp = this.parseTransactionDataLegacy({
							suggestedGasPrice:
								this.props.gasEstimateType === GAS_ESTIMATE_TYPES.LEGACY
									? this.props.gasFeeEstimates[gasSelectedTemp]
									: this.props.gasFeeEstimates.gasPrice,
							suggestedGasLimit
						});
					}
					this.setError(LegacyTransactionData.error);

					// eslint-disable-next-line react/no-did-update-set-state
					this.setState(
						{
							gasEstimationReady: true,
							LegacyTransactionData,
							LegacyTransactionDataTemp,
							EIP1559TransactionData: {},
							EIP1559TransactionDataTemp: {},
							animateOnChange: true,
							gasSelected,
							gasSelectedTemp
						},
						() => {
							this.setState({ animateOnChange: false });
						}
					);
				}
				this.parseTransactionDataHeader();
			}
		}
	};

	setScrollViewRef = ref => {
		this.scrollView = ref;
	};

	review = () => {
		this.onModeChange(REVIEW);
	};

	edit = MODE => {
		this.onModeChange(MODE);
	};

	onModeChange = mode => {
		this.setState({ mode });
		if (mode === EDIT) {
			InteractionManager.runAfterInteractions(() => {
				Analytics.trackEvent(ANALYTICS_EVENT_OPTS.SEND_FLOW_ADJUSTS_TRANSACTION_FEE);
			});
		}
	};

	getGasLimit = async () => {
		const {
			prepareTransaction,
			transactionState: { transaction }
		} = this.props;
		const estimation = await getGasLimit(transaction);
		prepareTransaction({ ...transaction, ...estimation });
	};

	parseTransactionDataHeader = () => {
		const {
			accounts,
			contractBalances,
			contractExchangeRates,
			conversionRate,
			currentCurrency,
			transactionState: {
				selectedAsset,
				transactionTo: to,
				transaction: { from, value, data }
			},
			ticker
		} = this.props;
		const { fromSelectedAddress } = this.state;
		let fromAccountBalance, transactionValue, transactionValueFiat, transactionTo;
		const valueBN = hexToBN(value);
		const parsedTicker = getTicker(ticker);

		if (selectedAsset.isETH) {
			fromAccountBalance = `${renderFromWei(accounts[fromSelectedAddress].balance)} ${parsedTicker}`;
			transactionValue = `${renderFromWei(value)} ${parsedTicker}`;
			transactionValueFiat = weiToFiat(valueBN, conversionRate, currentCurrency);
			transactionTo = to;
		} else if (selectedAsset.tokenId) {
			fromAccountBalance = `${renderFromWei(accounts[from].balance)} ${parsedTicker}`;
			const collectibleTransferInformation =
				selectedAsset.address.toLowerCase() in collectiblesTransferInformation &&
				collectiblesTransferInformation[selectedAsset.address.toLowerCase()];
			if (
				!collectibleTransferInformation ||
				(collectibleTransferInformation.tradable && collectibleTransferInformation.method === 'transferFrom')
			) {
				[, transactionTo] = decodeTransferData('transferFrom', data);
			} else if (
				collectibleTransferInformation.tradable &&
				collectibleTransferInformation.method === 'transfer'
			) {
				[transactionTo, ,] = decodeTransferData('transfer', data);
			}
			transactionValueFiat = weiToFiat(valueBN, conversionRate, currentCurrency);
		} else {
			let rawAmount;
			const { address, symbol = 'ERC20', decimals } = selectedAsset;
			fromAccountBalance = `${renderFromTokenMinimalUnit(
				contractBalances[address] ? contractBalances[address] : '0',
				decimals
			)} ${symbol}`;
			[transactionTo, , rawAmount] = decodeTransferData('transfer', data);
			const rawAmountString = parseInt(rawAmount, 16).toLocaleString('fullwide', { useGrouping: false });
			const transferValue = renderFromTokenMinimalUnit(rawAmountString, decimals);
			transactionValue = `${transferValue} ${symbol}`;
			const exchangeRate = contractExchangeRates[address];
			transactionValueFiat =
				balanceToFiat(transferValue, conversionRate, exchangeRate, currentCurrency) || `0 ${currentCurrency}`;
		}
		this.setState({
			fromAccountBalance,
			transactionValue,
			transactionValueFiat,
			transactionTo
		});
	};

	parseTransactionDataEIP1559 = (gasFee, options) => {
		const parsedTransactionEIP1559 = parseTransactionEIP1559(
			{
				...this.props,
				selectedGasFee: { ...gasFee, estimatedBaseFee: this.props.gasFeeEstimates.estimatedBaseFee }
			},
			options
		);
		const { transaction } = this.props;
		parsedTransactionEIP1559.error = this.validateAmount({
			transaction,
			total: parsedTransactionEIP1559.totalMaxHex
		});

		return parsedTransactionEIP1559;
	};

	parseTransactionDataLegacy = (gasFee, options) => {
		const parsedTransactionLegacy = parseTransactionLegacy(
			{
				...this.props,
				selectedGasFee: gasFee
			},
			options
		);
		const { transaction } = this.props;

		parsedTransactionLegacy.error = this.validateAmount({
			transaction,
			total: parsedTransactionLegacy.totalHex
		});

		return parsedTransactionLegacy;
	};

	handleSetGasSpeed = speed => {
		this.setState({ gasSpeedSelected: speed });
	};

	validateGas = () => {
		const { accounts } = this.props;
		const { gas, gasPrice, value, from } = this.props.transactionState.transaction;
		let errorMessage;
		const totalGas = gas.mul(gasPrice);
		const valueBN = hexToBN(value);
		const balanceBN = hexToBN(accounts[from].balance);
		if (valueBN.add(totalGas).gt(balanceBN)) {
			errorMessage = strings('transaction.insufficient');
			this.setState({ errorMessage });
		}
		return errorMessage;
	};

	prepareTransactionToSend = () => {
		const {
			transactionState: { transaction },
			showCustomNonce,
			gasEstimateType
		} = this.props;
		const { fromSelectedAddress, LegacyTransactionData, EIP1559TransactionData } = this.state;
		const { nonce } = this.props.transaction;
		const transactionToSend = { ...transaction };

		if (gasEstimateType === GAS_ESTIMATE_TYPES.FEE_MARKET) {
			transactionToSend.gas = EIP1559TransactionData.gasLimitHex;
			transactionToSend.maxFeePerGas = addHexPrefix(EIP1559TransactionData.suggestedMaxFeePerGasHex); //'0x2540be400'
			transactionToSend.maxPriorityFeePerGas = addHexPrefix(
				EIP1559TransactionData.suggestedMaxPriorityFeePerGasHex
			); //'0x3b9aca00';
			transactionToSend.estimatedBaseFee = addHexPrefix(EIP1559TransactionData.estimatedBaseFeeHex);
			delete transactionToSend.gasPrice;
		} else {
			transactionToSend.gas = LegacyTransactionData.suggestedGasLimitHex;
			transactionToSend.gasPrice = addHexPrefix(LegacyTransactionData.suggestedGasPriceHex);
		}

		transactionToSend.from = fromSelectedAddress;
		if (showCustomNonce && nonce) transactionToSend.nonce = BNToHex(nonce);

		return transactionToSend;
	};

	/**
	 * Removes collectible in case an ERC721 asset is being sent, when not in mainnet
	 */
	checkRemoveCollectible = () => {
		const {
			transactionState: { selectedAsset, assetType },
			chainId
		} = this.props;
		const { fromSelectedAddress } = this.state;
		if (assetType === 'ERC721' && chainId !== NetworksChainId.mainnet) {
			const { CollectiblesController } = Engine.context;
			removeFavoriteCollectible(fromSelectedAddress, chainId, selectedAsset);
			CollectiblesController.removeCollectible(selectedAsset.address, selectedAsset.tokenId);
		}
	};

	/**
	 * Validates crypto value only
	 * Independent of current internalPrimaryCurrencyIsCrypto
	 *
	 * @param {string} - Crypto value
	 * @returns - Whether there is an error with the amount
	 */
	validateAmount = ({ transaction, total }) => {
		const {
			accounts,
			contractBalances,
			selectedAsset,
			transactionState: {
				ticker,
				transaction: { value }
			}
		} = this.props;
		const selectedAddress = transaction.from;
		let weiBalance, weiInput, error;

		if (isDecimal(value)) {
			if (selectedAsset.isETH || selectedAsset.tokenId) {
				weiBalance = hexToBN(accounts[selectedAddress].balance);
				const totalTransactionValue = hexToBN(total);
				if (!weiBalance.gte(totalTransactionValue)) {
					const amount = renderFromWei(totalTransactionValue.sub(weiBalance));
					const tokenSymbol = getTicker(ticker);
					error = strings('transaction.insufficient_amount', { amount, tokenSymbol });
				}
			} else {
				const [, , amount] = decodeTransferData('transfer', transaction.data);
				weiBalance = contractBalances[selectedAsset.address];
				weiInput = hexToBN(amount);
				error =
					weiBalance && weiBalance.gte(weiInput)
						? undefined
						: strings('transaction.insufficient_tokens', { token: selectedAsset.symbol });
			}
		} else {
			error = strings('transaction.invalid_amount');
		}

		return error;
	};

	setError = errorMessage => {
		this.setState({ errorMessage }, () => {
			if (errorMessage) {
				this.scrollView.scrollToEnd({ animated: true });
			}
		});
	};

	onNext = async () => {
		const { TransactionController } = Engine.context;
		const {
			transactionState: { assetType },
			navigation,
			resetTransaction,
			gasEstimateType
		} = this.props;
		const { EIP1559TransactionData, LegacyTransactionData } = this.state;
		this.setState({ transactionConfirmed: true, stopUpdateGas: true });
		try {
			const transaction = this.prepareTransactionToSend();
			let error;
			if (gasEstimateType === GAS_ESTIMATE_TYPES.FEE_MARKET) {
				error = this.validateAmount({ transaction, total: EIP1559TransactionData.totalMaxHex });
			} else {
				error = this.validateAmount({ transaction, total: LegacyTransactionData.totalHex });
			}
			this.setError(error);
			if (error) {
				this.setState({ transactionConfirmed: false, stopUpdateGas: true });
				return;
			}

			const { result, transactionMeta } = await TransactionController.addTransaction(
				transaction,
				TransactionTypes.MMM,
				WalletDevice.MM_MOBILE
			);
			await TransactionController.approveTransaction(transactionMeta.id);
			await new Promise(resolve => resolve(result));

			if (transactionMeta.error) {
				throw transactionMeta.error;
			}

			InteractionManager.runAfterInteractions(() => {
				NotificationManager.watchSubmittedTransaction({
					...transactionMeta,
					assetType
				});
				this.checkRemoveCollectible();
				AnalyticsV2.trackEvent(
					AnalyticsV2.ANALYTICS_EVENTS.SEND_TRANSACTION_COMPLETED,
					this.getAnalyticsParams()
				);
				resetTransaction();
				navigation && navigation.dangerouslyGetParent()?.pop();
			});
		} catch (error) {
			Alert.alert(strings('transactions.transaction_error'), error && error.message, [
				{ text: strings('navigation.ok') }
			]);
			Logger.error(error, 'error while trying to send transaction (Confirm)');
		}
		this.setState({ transactionConfirmed: false });
	};

	getBalanceError = balance => {
		const {
			transactionState: {
				transaction: { value = '0x0', gas = '0x0', gasPrice = '0x0' }
			}
		} = this.props;

		const gasBN = hexToBN(gas);
		const weiTransactionFee = gasBN.mul(hexToBN(gasPrice));
		const valueBN = hexToBN(value);
		const transactionTotalAmountBN = weiTransactionFee.add(valueBN);

		const balanceIsInsufficient = hexToBN(balance).lt(transactionTotalAmountBN);

		return balanceIsInsufficient ? strings('transaction.insufficient') : null;
	};

	onAccountChange = async accountAddress => {
		const { identities, accounts } = this.props;
		const { name } = identities[accountAddress];
		const { PreferencesController } = Engine.context;
		const ens = await doENSReverseLookup(accountAddress);
		const fromAccountName = ens || name;
		PreferencesController.setSelectedAddress(accountAddress);
		// If new account doesn't have the asset
		this.setState({
			fromAccountName,
			fromSelectedAddress: accountAddress,
			balanceIsZero: hexToBN(accounts[accountAddress].balance).isZero()
		});
		this.parseTransactionDataHeader();
		this.toggleFromAccountModal();
	};

	toggleHexDataModal = () => {
		const { hexDataModalVisible } = this.state;
		this.setState({ hexDataModalVisible: !hexDataModalVisible });
	};

	toggleFromAccountModal = () => {
		const { fromAccountModalVisible } = this.state;
		this.setState({ fromAccountModalVisible: !fromAccountModalVisible });
	};

	renderCustomGasModal = () => {
		const { basicGasEstimates, gasError, gasEstimationReady, mode, gasSpeedSelected } = this.state;
		const {
			transaction: { gas, gasPrice }
		} = this.props;

		return (
			<Modal
				isVisible
				animationIn="slideInUp"
				animationOut="slideOutDown"
				style={styles.bottomModal}
				backdropOpacity={0.7}
				animationInTiming={600}
				animationOutTiming={600}
				onBackdropPress={this.review}
				onBackButtonPress={this.review}
				onSwipeComplete={this.review}
				swipeDirection={'down'}
				propagateSwipe
			>
				<KeyboardAwareScrollView contentContainerStyle={styles.keyboardAwareWrapper}>
					<AnimatedTransactionModal
						onModeChange={this.onModeChange}
						ready={gasEstimationReady}
						review={this.review}
					>
						<CustomGas
							handleGasFeeSelection={this.handleSetGasFee}
							basicGasEstimates={basicGasEstimates}
							gas={gas}
							gasPrice={gasPrice}
							gasError={gasError}
							mode={mode}
							onPress={this.handleSetGasSpeed}
							gasSpeedSelected={gasSpeedSelected}
							view={'SendTo (Confirm)'}
							analyticsParams={this.getGasAnalyticsParams()}
						/>
					</AnimatedTransactionModal>
				</KeyboardAwareScrollView>
			</Modal>
		);
	};

	cancelGasEdition = () => {
		this.setState({
			EIP1559TransactionDataTemp: { ...this.state.EIP1559TransactionData },
			LegacyTransactionDataTemp: { ...this.state.LegacyTransactionData },
			stopUpdateGas: false,
			gasSelectedTemp: this.state.gasSelected
		});
		this.review();
	};

	saveGasEdition = gasSelected => {
		this.setState({
			EIP1559TransactionData: { ...this.state.EIP1559TransactionDataTemp },
			LegacyTransactionData: { ...this.state.LegacyTransactionDataTemp },
			gasSelected,
			gasSelectedTemp: gasSelected,
			advancedGasInserted: !gasSelected,
			stopUpdateGas: false
		});

		const error = this.state.EIP1559TransactionDataTemp.error || this.state.LegacyTransactionDataTemp.error;
		this.setError(error);

		this.review();
	};

	renderCustomGasModalEIP1559 = () => {
		const { primaryCurrency, chainId, gasFeeEstimates } = this.props;
		const { EIP1559TransactionDataTemp, gasSelected, isAnimating, animateOnChange } = this.state;

		return (
			<Modal
				isVisible
				animationIn="slideInUp"
				animationOut="slideOutDown"
				style={styles.bottomModal}
				backdropOpacity={0.7}
				animationInTiming={600}
				animationOutTiming={600}
				onBackdropPress={this.cancelGasEdition}
				onBackButtonPress={this.cancelGasEdition}
				onSwipeComplete={this.cancelGasEdition}
				swipeDirection={'down'}
				propagateSwipe
			>
				<KeyboardAwareScrollView contentContainerStyle={styles.keyboardAwareWrapper}>
					<EditGasFee1559
						selected={gasSelected}
						gasFee={EIP1559TransactionDataTemp}
						gasOptions={gasFeeEstimates}
						onChange={this.calculateTempGasFee}
						gasFeeNative={EIP1559TransactionDataTemp.renderableGasFeeMinNative}
						gasFeeConversion={EIP1559TransactionDataTemp.renderableGasFeeMinConversion}
						gasFeeMaxNative={EIP1559TransactionDataTemp.renderableGasFeeMaxNative}
						gasFeeMaxConversion={EIP1559TransactionDataTemp.renderableGasFeeMaxConversion}
						maxPriorityFeeNative={EIP1559TransactionDataTemp.renderableMaxPriorityFeeNative}
						maxPriorityFeeConversion={EIP1559TransactionDataTemp.renderableMaxPriorityFeeConversion}
						maxFeePerGasNative={EIP1559TransactionDataTemp.renderableMaxFeePerGasNative}
						maxFeePerGasConversion={EIP1559TransactionDataTemp.renderableMaxFeePerGasConversion}
						primaryCurrency={primaryCurrency}
						chainId={chainId}
						timeEstimate={EIP1559TransactionDataTemp.timeEstimate}
						timeEstimateColor={EIP1559TransactionDataTemp.timeEstimateColor}
						timeEstimateId={EIP1559TransactionDataTemp.timeEstimateId}
						onCancel={this.cancelGasEdition}
						onSave={this.saveGasEdition}
						error={EIP1559TransactionDataTemp.error}
						animateOnChange={animateOnChange}
						isAnimating={isAnimating}
						analyticsParams={this.getGasAnalyticsParams()}
						view={'SendTo (Confirm)'}
					/>
				</KeyboardAwareScrollView>
			</Modal>
		);
	};

	renderCustomGasModalLegacy = () => {
		const { primaryCurrency, chainId, gasEstimateType, gasFeeEstimates } = this.props;
		const { LegacyTransactionDataTemp, gasSelected, isAnimating, animateOnChange } = this.state;
		return (
			<Modal
				isVisible
				animationIn="slideInUp"
				animationOut="slideOutDown"
				style={styles.bottomModal}
				backdropOpacity={0.7}
				animationInTiming={600}
				animationOutTiming={600}
				onBackdropPress={this.cancelGasEdition}
				onBackButtonPress={this.cancelGasEdition}
				onSwipeComplete={this.cancelGasEdition}
				swipeDirection={'down'}
				propagateSwipe
			>
				<KeyboardAwareScrollView contentContainerStyle={styles.keyboardAwareWrapper}>
					<EditGasFeeLegacy
						selected={gasSelected}
						gasFee={LegacyTransactionDataTemp}
						gasEstimateType={gasEstimateType}
						gasOptions={gasFeeEstimates}
						onChange={this.calculateTempGasFeeLegacy}
						gasFeeNative={LegacyTransactionDataTemp.transactionFee}
						gasFeeConversion={LegacyTransactionDataTemp.transactionFeeFiat}
						gasPriceConversion={LegacyTransactionDataTemp.transactionFeeFiat}
						error={LegacyTransactionDataTemp.error}
						primaryCurrency={primaryCurrency}
						chainId={chainId}
						onCancel={this.cancelGasEdition}
						onSave={this.saveGasEdition}
						animateOnChange={animateOnChange}
						isAnimating={isAnimating}
						analyticsParams={this.getGasAnalyticsParams()}
						view={'SendTo (Confirm)'}
					/>
				</KeyboardAwareScrollView>
			</Modal>
		);
	};

	renderCustomNonceModal = () => {
		const { setNonce } = this.props;
		const { proposedNonce, nonce } = this.props.transaction;
		return (
			<CustomNonceModal
				proposedNonce={proposedNonce}
				nonceValue={nonce}
				close={() => this.review()}
				save={setNonce}
			/>
		);
	};

	renderHexDataModal = () => {
		const { hexDataModalVisible } = this.state;
		const { data } = this.props.transactionState.transaction;
		return (
			<Modal
				isVisible={hexDataModalVisible}
				onBackdropPress={this.toggleHexDataModal}
				onBackButtonPress={this.toggleHexDataModal}
				onSwipeComplete={this.toggleHexDataModal}
				swipeDirection={'down'}
				propagateSwipe
			>
				<View style={styles.hexDataWrapper}>
					<TouchableOpacity style={styles.hexDataClose} onPress={this.toggleHexDataModal}>
						<IonicIcon name={'ios-close'} size={28} color={colors.black} />
					</TouchableOpacity>
					<View style={styles.qrCode}>
						<Text style={styles.addressTitle}>{strings('transaction.hex_data')}</Text>
						<Text style={styles.hexDataText}>{data || strings('unit.empty_data')}</Text>
					</View>
				</View>
			</Modal>
		);
	};

	renderFromAccountModal = () => {
		const { identities, keyrings, ticker } = this.props;
		const { fromAccountModalVisible, fromSelectedAddress } = this.state;

		return (
			<Modal
				isVisible={fromAccountModalVisible}
				style={styles.bottomModal}
				onBackdropPress={this.toggleFromAccountModal}
				onBackButtonPress={this.toggleFromAccountModal}
				onSwipeComplete={this.toggleFromAccountModal}
				swipeDirection={'down'}
				propagateSwipe
			>
				<AccountList
					enableAccountsAddition={false}
					identities={identities}
					selectedAddress={fromSelectedAddress}
					keyrings={keyrings}
					onAccountChange={this.onAccountChange}
					getBalanceError={this.getBalanceError}
					ticker={ticker}
				/>
			</Modal>
		);
	};

	buyEth = () => {
		const { navigation } = this.props;
		navigation.navigate('FiatOnRamp');
		InteractionManager.runAfterInteractions(() => {
			Analytics.trackEvent(ANALYTICS_EVENT_OPTS.RECEIVE_OPTIONS_PAYMENT_REQUEST);
		});
	};

	gotoFaucet = () => {
		const mmFaucetUrl = 'https://faucet.metamask.io/';
		InteractionManager.runAfterInteractions(() => {
			this.props.navigation.navigate('BrowserView', {
				newTabUrl: mmFaucetUrl
			});
		});
	};

	calculateTempGasFee = (gas, selected) => {
		const {
			transactionState: { transaction }
		} = this.props;
		if (selected && gas) {
			gas.suggestedGasLimit = fromWei(transaction.gas, 'wei');
		}
		this.setState({
			EIP1559TransactionDataTemp: this.parseTransactionDataEIP1559({ ...gas, selectedOption: selected }),
			stopUpdateGas: !selected,
			gasSelectedTemp: selected
		});
	};

	calculateTempGasFeeLegacy = (gas, selected) => {
		const {
			transactionState: { transaction }
		} = this.props;
		if (selected && gas) {
			gas.suggestedGasLimit = fromWei(transaction.gas, 'wei');
		}

		this.setState({
			LegacyTransactionDataTemp: this.parseTransactionDataLegacy(gas),
			stopUpdateGas: !selected,
			gasSelectedTemp: selected
		});
	};

	onUpdatingValuesStart = () => {
		this.setState({ isAnimating: true });
	};
	onUpdatingValuesEnd = () => {
		this.setState({ isAnimating: false });
	};

	render = () => {
		const { transactionToName, selectedAsset, paymentRequest } = this.props.transactionState;
		const {
			addressBook,
			showHexData,
			showCustomNonce,
			primaryCurrency,
			network,
			chainId,
			gasEstimateType
		} = this.props;
		const { nonce } = this.props.transaction;
		const {
			gasEstimationReady,
			fromAccountBalance,
			fromAccountName,
			fromSelectedAddress,
			transactionValue = '',
			transactionValueFiat = '',
			transactionTo = '',
			errorMessage,
			transactionConfirmed,
			warningGasPriceHigh,
			confusableCollection,
			mode,
			over,
			warningModalVisible,
			LegacyTransactionData,
			isAnimating,
			animateOnChange
		} = this.state;

		const showFeeMarket =
			!gasEstimateType ||
			gasEstimateType === GAS_ESTIMATE_TYPES.FEE_MARKET ||
			gasEstimateType === GAS_ESTIMATE_TYPES.NONE;
		const checksummedAddress = transactionTo && toChecksumAddress(transactionTo);
		const existingContact = checksummedAddress && addressBook[network] && addressBook[network][checksummedAddress];
		const displayExclamation = !existingContact && !!confusableCollection.length;

		const AdressToComponent = () => (
			<AddressTo
				addressToReady
				toSelectedAddress={transactionTo}
				toAddressName={transactionToName}
				onToSelectedAddressChange={this.onToSelectedAddressChange}
				confusableCollection={(!existingContact && confusableCollection) || []}
				displayExclamation={displayExclamation}
			/>
		);

		const AdressToComponentWrap = () =>
			!existingContact && confusableCollection.length ? (
				<TouchableOpacity onPress={this.toggleWarningModal}>
					<AdressToComponent />
				</TouchableOpacity>
			) : (
				<AdressToComponent />
			);

		const is_main_net = isMainNet(network);
		const errorPress = is_main_net ? this.buyEth : this.gotoFaucet;
		const networkName = capitalize(getNetworkName(network));
		const errorLinkText = is_main_net
			? strings('transaction.buy_more_eth')
			: strings('transaction.get_ether', { networkName });

		const { EIP1559TransactionData } = this.state;
		return (
			<SafeAreaView style={styles.wrapper} testID={'txn-confirm-screen'}>
				<View style={styles.inputWrapper}>
					<AddressFrom
						onPressIcon={!paymentRequest ? null : this.toggleFromAccountModal}
						fromAccountAddress={fromSelectedAddress}
						fromAccountName={fromAccountName}
						fromAccountBalance={fromAccountBalance}
					/>
					<AdressToComponentWrap />
				</View>

				<InfoModal
					isVisible={warningModalVisible}
					toggleModal={this.toggleWarningModal}
					title={strings('transaction.confusable_title')}
					body={<Text style={styles.text}>{strings('transaction.confusable_msg')}</Text>}
				/>

				<ScrollView style={baseStyles.flexGrow} ref={this.setScrollViewRef}>
					{!selectedAsset.tokenId ? (
						<View style={styles.amountWrapper}>
							<Text style={styles.textAmountLabel}>{strings('transaction.amount')}</Text>
							<Text style={styles.textAmount} testID={'confirm-txn-amount'}>
								{transactionValue}
							</Text>
							{isMainnetByChainId(chainId) && (
								<Text style={styles.textAmountLabel}>{transactionValueFiat}</Text>
							)}
						</View>
					) : (
						<View style={styles.amountWrapper}>
							<Text style={styles.textAmountLabel}>{strings('transaction.asset')}</Text>
							<View style={styles.CollectibleMediaWrapper}>
								<CollectibleMedia
									small
									iconStyle={styles.CollectibleMedia}
									containerStyle={styles.CollectibleMedia}
									collectible={selectedAsset}
								/>
							</View>
							<View>
								<Text style={styles.collectibleName}>{selectedAsset.name}</Text>
								<Text style={styles.collectibleTokenId}>{`#${selectedAsset.tokenId}`}</Text>
							</View>
						</View>
					)}
					{!showFeeMarket ? (
						<TransactionReviewEIP1559
							totalNative={LegacyTransactionData.transactionTotalAmount}
							totalConversion={LegacyTransactionData.transactionTotalAmountFiat}
							gasFeeNative={LegacyTransactionData.transactionFee}
							gasFeeConversion={LegacyTransactionData.transactionFeeFiat}
							primaryCurrency={primaryCurrency}
							onEdit={() => this.edit(EDIT)}
							over={Boolean(LegacyTransactionData.error)}
							onUpdatingValuesStart={this.onUpdatingValuesStart}
							onUpdatingValuesEnd={this.onUpdatingValuesEnd}
							animateOnChange={animateOnChange}
							isAnimating={isAnimating}
							gasEstimationReady={gasEstimationReady}
							legacy
						/>
					) : (
						<TransactionReviewEIP1559
							totalNative={EIP1559TransactionData.renderableTotalMinNative}
							totalConversion={EIP1559TransactionData.renderableTotalMinConversion}
							totalMaxNative={EIP1559TransactionData.renderableTotalMaxNative}
							gasFeeNative={EIP1559TransactionData.renderableGasFeeMinNative}
							gasFeeConversion={EIP1559TransactionData.renderableGasFeeMinConversion}
							gasFeeMaxNative={EIP1559TransactionData.renderableGasFeeMaxNative}
							gasFeeMaxConversion={EIP1559TransactionData.renderableGasFeeMaxConversion}
							primaryCurrency={primaryCurrency}
							timeEstimate={EIP1559TransactionData.timeEstimate}
							timeEstimateColor={EIP1559TransactionData.timeEstimateColor}
							timeEstimateId={EIP1559TransactionData.timeEstimateId}
							onEdit={() => this.edit(EDIT_EIP1559)}
							over={Boolean(EIP1559TransactionData.error)}
							onUpdatingValuesStart={this.onUpdatingValuesStart}
							onUpdatingValuesEnd={this.onUpdatingValuesEnd}
							animateOnChange={animateOnChange}
							isAnimating={isAnimating}
							gasEstimationReady={gasEstimationReady}
						/>
					)}

					{showCustomNonce && <CustomNonce nonce={nonce} onNonceEdit={() => this.edit(EDIT_NONCE)} />}

					{errorMessage && (
						<View style={styles.errorWrapper}>
							<TouchableOpacity onPress={errorPress}>
								<Text style={styles.error}>{errorMessage}</Text>
								{/* only show buy more on mainnet */}
								{over && is_main_net && (
									<Text style={[styles.error, styles.underline]}>{errorLinkText}</Text>
								)}
							</TouchableOpacity>
						</View>
					)}
					{!!warningGasPriceHigh && (
						<View style={styles.errorWrapper}>
							<Text style={styles.error}>{warningGasPriceHigh}</Text>
						</View>
					)}
					<View style={styles.actionsWrapper}>
						{showHexData && (
							<TouchableOpacity style={styles.actionTouchable} onPress={this.toggleHexDataModal}>
								<Text style={styles.actionText}>{strings('transaction.hex_data')}</Text>
							</TouchableOpacity>
						)}
					</View>
				</ScrollView>
				<View style={styles.buttonNextWrapper}>
					<StyledButton
						type={'confirm'}
						disabled={!gasEstimationReady || Boolean(errorMessage) || isAnimating}
						containerStyle={styles.buttonNext}
						onPress={this.onNext}
						testID={'txn-confirm-send-button'}
					>
						{transactionConfirmed ? (
							<ActivityIndicator size="small" color="white" />
						) : (
							strings('transaction.send')
						)}
					</StyledButton>
				</View>
				{this.renderFromAccountModal()}
				{mode === EDIT && this.renderCustomGasModalLegacy()}
				{mode === EDIT_NONCE && this.renderCustomNonceModal()}
				{mode === EDIT_EIP1559 && this.renderCustomGasModalEIP1559()}
				{this.renderHexDataModal()}
			</SafeAreaView>
		);
	};
}

const mapStateToProps = state => ({
	accounts: state.engine.backgroundState.AccountTrackerController.accounts,
	addressBook: state.engine.backgroundState.AddressBookController?.addressBook,
	contractBalances: state.engine.backgroundState.TokenBalancesController.contractBalances,
	contractExchangeRates: state.engine.backgroundState.TokenRatesController.contractExchangeRates,
	currentCurrency: state.engine.backgroundState.CurrencyRateController.currentCurrency,
	nativeCurrency: state.engine.backgroundState.CurrencyRateController.nativeCurrency,
	conversionRate: state.engine.backgroundState.CurrencyRateController.conversionRate,
	network: state.engine.backgroundState.NetworkController.network,
	identities: state.engine.backgroundState.PreferencesController.identities,
	providerType: state.engine.backgroundState.NetworkController.provider.type,
	showHexData: state.settings.showHexData,
	showCustomNonce: state.settings.showCustomNonce,
	chainId: state.engine.backgroundState.NetworkController.provider.chainId,
	ticker: state.engine.backgroundState.NetworkController.provider.ticker,
	keyrings: state.engine.backgroundState.KeyringController.keyrings,
	transaction: getNormalizedTxState(state),
	selectedAsset: state.transaction.selectedAsset,
	transactionState: state.transaction,
	primaryCurrency: state.settings.primaryCurrency,
<<<<<<< HEAD
	isPaymentRequest: state.transaction.paymentRequest
=======
	gasFeeEstimates: state.engine.backgroundState.GasFeeController.gasFeeEstimates,
	gasEstimateType: state.engine.backgroundState.GasFeeController.gasEstimateType,
	isPaymentRequest: state.transaction.paymentRequest,
	networkType: state.engine.backgroundState.NetworkController.provider.type
>>>>>>> a21044e4
});

const mapDispatchToProps = dispatch => ({
	prepareTransaction: transaction => dispatch(prepareTransaction(transaction)),
	resetTransaction: () => dispatch(resetTransaction()),
	setNonce: nonce => dispatch(setNonce(nonce)),
	setProposedNonce: nonce => dispatch(setProposedNonce(nonce)),
	removeFavoriteCollectible: (selectedAddress, chainId, collectible) =>
		dispatch(removeFavoriteCollectible(selectedAddress, chainId, collectible))
});

export default connect(
	mapStateToProps,
	mapDispatchToProps
)(Confirm);<|MERGE_RESOLUTION|>--- conflicted
+++ resolved
@@ -320,27 +320,21 @@
 		 */
 		setProposedNonce: PropTypes.func,
 		/**
-<<<<<<< HEAD
+		 * Gas fee estimates returned by the gas fee controller
+		 */
+		gasFeeEstimates: PropTypes.object,
+		/**
+		 * Estimate type returned by the gas fee controller, can be market-fee, legacy or eth_gasPrice
+		 */
+		gasEstimateType: PropTypes.string,
+		/**
 		 * Indicates whether the current transaction is a deep link transaction
 		 */
-		isPaymentRequest: PropTypes.bool
-=======
-		 * Gas fee estimates returned by the gas fee controller
-		 */
-		gasFeeEstimates: PropTypes.object,
-		/**
-		 * Estimate type returned by the gas fee controller, can be market-fee, legacy or eth_gasPrice
-		 */
-		gasEstimateType: PropTypes.string,
-		/**
-		 * Indicates whether the current transaction is a deep link transaction
-		 */
 		isPaymentRequest: PropTypes.bool,
 		/**
 		 * A string representing the network type
 		 */
 		networkType: PropTypes.string
->>>>>>> a21044e4
 	};
 
 	state = {
@@ -441,10 +435,7 @@
 		AnalyticsV2.trackEvent(AnalyticsV2.ANALYTICS_EVENTS.SEND_TRANSACTION_STARTED, this.getAnalyticsParams());
 
 		const { showCustomNonce, navigation, providerType, isPaymentRequest } = this.props;
-<<<<<<< HEAD
-		await this.handleFetchBasicEstimates();
-=======
->>>>>>> a21044e4
+    
 		showCustomNonce && (await this.setNetworkNonce());
 		navigation.setParams({ providerType, isPaymentRequest });
 		this.handleConfusables();
@@ -1428,14 +1419,10 @@
 	selectedAsset: state.transaction.selectedAsset,
 	transactionState: state.transaction,
 	primaryCurrency: state.settings.primaryCurrency,
-<<<<<<< HEAD
-	isPaymentRequest: state.transaction.paymentRequest
-=======
 	gasFeeEstimates: state.engine.backgroundState.GasFeeController.gasFeeEstimates,
 	gasEstimateType: state.engine.backgroundState.GasFeeController.gasEstimateType,
 	isPaymentRequest: state.transaction.paymentRequest,
 	networkType: state.engine.backgroundState.NetworkController.provider.type
->>>>>>> a21044e4
 });
 
 const mapDispatchToProps = dispatch => ({
