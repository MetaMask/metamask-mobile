import { Colors } from '../../../../util/theme/models';
import { StyleSheet } from 'react-native';
import { fontStyles } from '../../../../styles/common';

const styleSheet = (colors: Colors) =>
  StyleSheet.create({
    addressElementWrapper: {
      padding: 16,
      flexDirection: 'row',
    },
    addressElementInformation: {
      flex: 1,
      flexDirection: 'column',
    },
    addressIdenticon: {
      paddingRight: 16,
    },
    addressTextNickname: {
      flex: 1,
      color: colors.text.default,
    },
    addressTextAddress: {
      color: colors.text.alternative,
    },
    accountNameLabelText: {
      marginLeft: 4,
      paddingHorizontal: 8,
      ...fontStyles.bold,
      color: colors.text.alternative,
      borderWidth: 1,
      borderRadius: 8,
      borderColor: colors.border.default,
<<<<<<< HEAD
      fontSize: 10,
=======
>>>>>>> 7ab69f42
    },
    accountNameLabel: {
      flexDirection: 'row',
      alignItems: 'center',
      justifyContent: 'flex-start',
    },
    warningIconWrapper: {
      padding: 4,
      alignSelf: 'flex-start',
    },
    warningIcon: {
      color: colors.icon.default,
    },
  });

export default styleSheet;<|MERGE_RESOLUTION|>--- conflicted
+++ resolved
@@ -30,10 +30,6 @@
       borderWidth: 1,
       borderRadius: 8,
       borderColor: colors.border.default,
-<<<<<<< HEAD
-      fontSize: 10,
-=======
->>>>>>> 7ab69f42
     },
     accountNameLabel: {
       flexDirection: 'row',
