--- conflicted
+++ resolved
@@ -15,13 +15,8 @@
 export default function ErrorMessage(props) {
 	const { errorMessage, errorContinue, onContinue, isOnlyWarning } = props;
 	return (
-<<<<<<< HEAD
 		<Alert type={isOnlyWarning ? AlertType.Info : AlertType.Error} testID={'error-message-warning'}>
-			{textStyle => (
-=======
-		<Alert type={isOnlyWarning ? 'info' : 'error'} testID={'error-message-warning'}>
 			{(textStyle) => (
->>>>>>> 8f5da8fc
 				<View>
 					<Text small style={textStyle}>
 						{errorMessage}
