// Jest Snapshot v1, https://goo.gl/fbAQLP

exports[`ErrorMessage should render correctly 1`] = `
<View
  style={
    Array [
      Object {
        "borderRadius": 4,
        "borderWidth": 1,
        "flexDirection": "row",
        "paddingHorizontal": 12,
        "paddingVertical": 12,
      },
      undefined,
      Object {
        "backgroundColor": "#fcf2f3",
        "borderColor": "#D73A49",
      },
      undefined,
    ]
  }
  testID="error-message-warning"
>
  <View>
    <Text
      black={false}
      blue={false}
      bold={false}
      centered={false}
      disclaimer={false}
      green={false}
      link={false}
      modal={false}
      primary={false}
      red={false}
      reset={false}
      right={false}
      small={true}
      strikethrough={false}
      style={
        Object {
          "color": "#D73A49",
<<<<<<< HEAD
          "lineHeight": 16.8,
=======
          "flexShrink": 1,
>>>>>>> 09a4ed48
        }
      }
      underline={false}
      upper={false}
    >
      error
    </Text>
  </View>
</View>
`;<|MERGE_RESOLUTION|>--- conflicted
+++ resolved
@@ -40,11 +40,8 @@
       style={
         Object {
           "color": "#D73A49",
-<<<<<<< HEAD
           "lineHeight": 16.8,
-=======
           "flexShrink": 1,
->>>>>>> 09a4ed48
         }
       }
       underline={false}
