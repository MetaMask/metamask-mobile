--- conflicted
+++ resolved
@@ -86,11 +86,7 @@
 	}, []);
 
 	const handleSubmit = useCallback(async () => {
-<<<<<<< HEAD
-=======
 		setIsUploading(true);
-
->>>>>>> b707831c
 		try {
 			const params: NftMediaData = {
 				name: media.fileName || 'nft',
@@ -98,11 +94,7 @@
 				uri: Platform.OS === 'ios' ? media.uri.replace('file://', '') : media.uri,
 			};
 
-<<<<<<< HEAD
 			const { CollectibleMintingController } = Engine.context as any;
-=======
-			const { CollectibleMintingController } = Engine.context;
->>>>>>> b707831c
 
 			const ipfsAddMediaResponse = await CollectibleMintingController.uploadDataToIpfs(params);
 
@@ -114,7 +106,6 @@
 			console.log('testMetaData', metadata);
 
 			const ipfsAddMetadataResponse = await CollectibleMintingController.uploadDataToIpfs(metadata);
-<<<<<<< HEAD
 
 			const tokenUri = 'ipfs://' + ipfsAddMetadataResponse.Hash;
 			// eslint-disable-next-line no-console
@@ -133,15 +124,10 @@
 
 			// eslint-disable-next-line no-console
 			console.log('testMetaDataResponse', ipfsAddMetadataResponse);
-=======
-
-			// eslint-disable-next-line no-console
-			console.log('testMetaDataResponse', ipfsAddMetadataResponse);
 
 			setIsUploading(false);
 			// eslint-disable-next-line react/prop-types
 			navigation.push('CollectibleNetworkPrompt', { media, name, description, traits });
->>>>>>> b707831c
 		} catch (e) {
 			// eslint-disable-next-line no-console
 			console.log('ERROR', e);
