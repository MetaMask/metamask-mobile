import React, { useCallback, useLayoutEffect, useState } from 'react';
import {
  ScrollView,
  View,
  Linking,
  Keyboard,
  TouchableOpacity,
  Text as RNText,
} from 'react-native';
import Button from '../../../component-library/components/Buttons/Button';
import {
  ButtonSize,
  ButtonVariants,
  ButtonWidthTypes,
} from '../../../component-library/components/Buttons/Button/Button.types';
import Text from '../../../component-library/components/Texts/Text';
import { TextColor } from '../../../component-library/components/Texts/Text/Text.types';
import { useNavigation } from '@react-navigation/native';
import { strings } from '../../../../locales/i18n';
import Routes from '../../../constants/navigation/Routes';
import { getTransparentOnboardingNavbarOptions } from '../../UI/Navbar';
import HintModal from '../../UI/HintModal';
import { useTheme } from '../../../util/theme';
import StorageWrapper from '../../../store/storage-wrapper';
import { SEED_PHRASE_HINTS } from '../../../constants/storage';
import { useDispatch } from 'react-redux';
import Icon, {
  IconName,
  IconColor,
  IconSize,
} from '../../../component-library/components/Icons/Icon';
import AppConstants from '../../../core/AppConstants';
import Emoji from 'react-native-emoji';
import { OnboardingSuccessSelectorIDs } from '../../../../e2e/selectors/Onboarding/OnboardingSuccess.selectors';
import styles from './index.styles';
<<<<<<< HEAD
import importAdditionalAccounts from '../../../util/importAdditionalAccounts';
=======
import { setCompletedOnboarding } from '../../../actions/onboarding';
>>>>>>> 77def5d0

interface OnboardingSuccessProps {
  onDone: () => void;
  backedUpSRP?: boolean;
  noSRP?: boolean;
}

const OnboardingSuccess = ({
  onDone,
  backedUpSRP,
  noSRP,
}: OnboardingSuccessProps) => {
  const navigation = useNavigation();
  const { colors } = useTheme();
  const dispatch = useDispatch();
  const [showHint, setShowHint] = useState(false);
  const [hintText, setHintText] = useState('');

  useLayoutEffect(() => {
    navigation.setOptions(getTransparentOnboardingNavbarOptions(colors));
  }, [navigation, colors]);

  const goToDefaultSettings = () => {
    navigation.navigate(Routes.ONBOARDING.SUCCESS_FLOW, {
      screen: Routes.ONBOARDING.DEFAULT_SETTINGS,
    });
  };

  const handleLink = () => {
    Linking.openURL(AppConstants.URLS.WHAT_IS_SRP);
  };

  const handleOnDone = useCallback(() => {
    const onOnboardingSuccess = async () => {
<<<<<<< HEAD
      await importAdditionalAccounts();
    };
    onOnboardingSuccess();
    onDone();
  }, [onDone]);
=======
      await dispatch(setCompletedOnboarding(true));
    };
    onOnboardingSuccess();
    onDone();
  }, [onDone, dispatch]);
>>>>>>> 77def5d0

  const saveHint = async () => {
    if (!hintText) return;
    setShowHint(false);
    const currentSeedphraseHints = await StorageWrapper.getItem(
      SEED_PHRASE_HINTS,
    );
    if (currentSeedphraseHints) {
      const parsedHints = JSON.parse(currentSeedphraseHints);
      await StorageWrapper.setItem(
        SEED_PHRASE_HINTS,
        JSON.stringify({ ...parsedHints, manualBackup: hintText }),
      );
    }
  };

  const toggleHint = () => {
    setShowHint((hintVisible) => !hintVisible);
  };

  const renderHint = () => (
    <HintModal
      onConfirm={saveHint}
      onCancel={toggleHint}
      modalVisible={showHint}
      onRequestClose={Keyboard.dismiss}
      value={hintText}
      onChangeText={setHintText}
    />
  );

  const renderContent = () => {
    if (backedUpSRP) {
      return (
        <>
          <Emoji name="tada" style={styles.emoji} />
          <Text style={styles.title}>
            {strings('onboarding_success.title')}
          </Text>
          <View style={styles.descriptionWrapper}>
            <Text style={styles.description}>
              {strings('onboarding_success.description')}
              <Text style={styles.descriptionBold}>
                {strings('onboarding_success.description_bold')}
                {'\n'}
                {'\n'}
              </Text>
              <Text color={TextColor.Info} onPress={() => setShowHint(true)}>
                {strings('onboarding_success.leave_hint')}
                {'\n'}
                {'\n'}
              </Text>
              <Text style={styles.description}>
                {strings('onboarding_success.description_continued')}
                <Text color={TextColor.Info} onPress={handleLink}>
                  {' '}
                  {strings('onboarding_success.learn_more')}
                </Text>
              </Text>
            </Text>
          </View>
        </>
      );
    } else if (noSRP) {
      return (
        <>
          <RNText style={styles.emoji}>🔓</RNText>
          <Text style={styles.title}>
            {strings('onboarding_success.no_srp_title')}
          </Text>
          <View style={styles.descriptionWrapper}>
            <Text style={styles.description}>
              {strings('onboarding_success.no_srp_description')}
              <Text style={styles.descriptionBold}>
                {' '}
                {strings('onboarding_success.description_bold')}
                {'\n'}
                {'\n'}
              </Text>
            </Text>
          </View>
        </>
      );
    }
    return (
      <>
        <RNText style={styles.emoji}>🎉</RNText>
        <Text style={styles.title}>
          {strings('onboarding_success.import_title')}
        </Text>
        <View style={styles.descriptionWrapper}>
          <Text style={styles.description}>
            {strings('onboarding_success.import_description')}
            <Text style={styles.description}>
              <Text color={TextColor.Info} onPress={handleLink}>
                {strings('onboarding_success.learn_how')}{' '}
              </Text>
              {strings('onboarding_success.import_description2')}
            </Text>
          </Text>
        </View>
      </>
    );
  };

  const renderFooter = () => {
    const linkStyle = { paddingTop: backedUpSRP ? 20 : 10 };
    return (
      <View style={styles.footer}>
        <TouchableOpacity
          style={[styles.linkWrapper, linkStyle]}
          onPress={goToDefaultSettings}
        >
          <View style={styles.iconWrapper}>
            <Icon
              name={IconName.Setting}
              size={IconSize.Sm}
              color={IconColor.Info}
            />
          </View>
          <Text color={TextColor.Info}>
            {strings('onboarding_success.manage_default_settings')}
          </Text>
        </TouchableOpacity>
        <Text style={styles.footerText}>
          {strings('onboarding_success.default_settings_footer')}
        </Text>
      </View>
    );
  };

  return (
    <ScrollView
      style={styles.root}
      testID={OnboardingSuccessSelectorIDs.CONTAINER_ID}
    >
      <View style={styles.contentWrapper}>
        {renderContent()}
        {renderFooter()}
      </View>

      <View style={styles.buttonWrapper}>
        <Button
          testID={OnboardingSuccessSelectorIDs.DONE_BUTTON}
          label={strings('onboarding_success.done')}
          variant={ButtonVariants.Primary}
          onPress={handleOnDone}
          size={ButtonSize.Lg}
          width={ButtonWidthTypes.Full}
        />
      </View>
      {renderHint()}
    </ScrollView>
  );
};

export default OnboardingSuccess;<|MERGE_RESOLUTION|>--- conflicted
+++ resolved
@@ -33,11 +33,8 @@
 import Emoji from 'react-native-emoji';
 import { OnboardingSuccessSelectorIDs } from '../../../../e2e/selectors/Onboarding/OnboardingSuccess.selectors';
 import styles from './index.styles';
-<<<<<<< HEAD
 import importAdditionalAccounts from '../../../util/importAdditionalAccounts';
-=======
 import { setCompletedOnboarding } from '../../../actions/onboarding';
->>>>>>> 77def5d0
 
 interface OnboardingSuccessProps {
   onDone: () => void;
@@ -72,19 +69,12 @@
 
   const handleOnDone = useCallback(() => {
     const onOnboardingSuccess = async () => {
-<<<<<<< HEAD
       await importAdditionalAccounts();
-    };
-    onOnboardingSuccess();
-    onDone();
-  }, [onDone]);
-=======
       await dispatch(setCompletedOnboarding(true));
     };
     onOnboardingSuccess();
     onDone();
   }, [onDone, dispatch]);
->>>>>>> 77def5d0
 
   const saveHint = async () => {
     if (!hintText) return;
