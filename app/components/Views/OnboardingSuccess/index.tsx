import React, { useCallback, useLayoutEffect, useMemo } from 'react';
import { ScrollView, View, Linking, TouchableOpacity } from 'react-native';
import Button, {
  ButtonSize,
  ButtonVariants,
  ButtonWidthTypes,
} from '../../../component-library/components/Buttons/Button';
import Text from '../../../component-library/components/Texts/Text';
import {
  TextColor,
  TextVariant,
} from '../../../component-library/components/Texts/Text/Text.types';
<<<<<<< HEAD
import { useNavigation, useRoute } from '@react-navigation/native';
=======
import {
  CommonActions,
  useNavigation,
  useRoute,
} from '@react-navigation/native';
>>>>>>> 3f1447f5
import { strings } from '../../../../locales/i18n';
import Routes from '../../../constants/navigation/Routes';
import { getTransparentOnboardingNavbarOptions } from '../../UI/Navbar';
import { useTheme } from '../../../util/theme';
import { useDispatch } from 'react-redux';
import Icon, {
  IconName,
  IconColor,
  IconSize,
} from '../../../component-library/components/Icons/Icon';
import AppConstants from '../../../core/AppConstants';
import { OnboardingSuccessSelectorIDs } from '../../../../e2e/selectors/Onboarding/OnboardingSuccess.selectors';

import importAdditionalAccounts from '../../../util/importAdditionalAccounts';
import { setCompletedOnboarding } from '../../../actions/onboarding';
import createStyles from './index.styles';
import CelebratingFox from '../../../animations/Celebrating_Fox.json';
import SearchingFox from '../../../animations/Searching_Fox.json';
import LottieView from 'lottie-react-native';
<<<<<<< HEAD
=======
import { ONBOARDING_SUCCESS_FLOW } from '../../../constants/onboarding';

export const ResetNavigationToHome = CommonActions.reset({
  index: 0,
  routes: [{ name: 'HomeNav' }],
});
>>>>>>> 3f1447f5

interface OnboardingSuccessProps {
  onDone: () => void;
  successFlow: ONBOARDING_SUCCESS_FLOW;
}

export const OnboardingSuccessComponent: React.FC<OnboardingSuccessProps> = ({
  onDone,
<<<<<<< HEAD
  backedUpSRP,
  noSRP,
=======
  successFlow,
>>>>>>> 3f1447f5
}) => {
  const navigation = useNavigation();

  const dispatch = useDispatch();

  const { colors } = useTheme();
  const styles = useMemo(() => createStyles(colors), [colors]);

  useLayoutEffect(() => {
    navigation.setOptions(
      getTransparentOnboardingNavbarOptions(colors, undefined, false),
    );
  }, [navigation, colors]);

  const goToDefaultSettings = () => {
    navigation.navigate(Routes.ONBOARDING.SUCCESS_FLOW, {
      screen: Routes.ONBOARDING.DEFAULT_SETTINGS,
    });
  };

  const handleLink = () => {
    Linking.openURL(AppConstants.URLS.WHAT_IS_SRP);
  };

  const handleOnDone = useCallback(() => {
    const onOnboardingSuccess = async () => {
      await importAdditionalAccounts();
      dispatch(setCompletedOnboarding(true));
    };
    onOnboardingSuccess();
    onDone();
  }, [onDone, dispatch]);

  const renderContent = () => {
<<<<<<< HEAD
    if (backedUpSRP) {
      return (
        <>
          <Text variant={TextVariant.DisplayMD}>
            {strings('onboarding_success.title')}
          </Text>
          <LottieView
            style={styles.walletReadyImage}
            autoPlay
            loop
            source={SearchingFox}
            resizeMode="contain"
          />
          <View style={styles.descriptionWrapper}>
            <Text variant={TextVariant.BodyMD} color={TextColor.Alternative}>
              {strings('onboarding_success.description')}
              {'\n'}
              {'\n'}
              <Text variant={TextVariant.BodyMD} color={TextColor.Alternative}>
                <Text
                  variant={TextVariant.BodyMDMedium}
                  color={TextColor.Info}
                  onPress={handleLink}
                >
                  {strings('onboarding_success.learn_more')}
=======
    switch (successFlow) {
      case ONBOARDING_SUCCESS_FLOW.BACKED_UP_SRP:
        return (
          <>
            <Text variant={TextVariant.DisplayMD}>
              {strings('onboarding_success.title')}
            </Text>
            <LottieView
              style={styles.walletReadyImage}
              autoPlay
              loop
              source={SearchingFox}
              resizeMode="contain"
            />
            <View style={styles.descriptionWrapper}>
              <Text variant={TextVariant.BodyMD} color={TextColor.Alternative}>
                {strings('onboarding_success.description')}
                {'\n'}
                {'\n'}
                <Text
                  variant={TextVariant.BodyMD}
                  color={TextColor.Alternative}
                >
                  <Text
                    variant={TextVariant.BodyMDMedium}
                    color={TextColor.Info}
                    onPress={handleLink}
                  >
                    {strings('onboarding_success.learn_more')}
                  </Text>
                  {' ' + strings('onboarding_success.description_continued')}
                </Text>
              </Text>
            </View>
          </>
        );
      case ONBOARDING_SUCCESS_FLOW.NO_BACKED_UP_SRP:
        return (
          <>
            <Text variant={TextVariant.DisplayMD}>
              {strings('onboarding_success.remind_later')}
            </Text>
            <LottieView
              style={styles.walletReadyImage}
              autoPlay
              loop
              source={SearchingFox}
              resizeMode="contain"
            />
            <View style={styles.descriptionWrapper}>
              <Text variant={TextVariant.BodyMD} color={TextColor.Alternative}>
                {strings('onboarding_success.remind_later_description')}
              </Text>
              <Text variant={TextVariant.BodyMD} color={TextColor.Alternative}>
                {strings('onboarding_success.remind_later_description2')}
                <Text variant={TextVariant.BodyMDMedium}>
                  {' ' + strings('onboarding_success.setting_security_privacy')}
>>>>>>> 3f1447f5
                </Text>
                {' ' + strings('onboarding_success.description_continued')}
              </Text>
            </View>
          </>
        );
      default:
        return (
          <>
            <Text variant={TextVariant.DisplayMD} style={styles.textTitle}>
              {strings('onboarding_success.import_title')}
            </Text>
<<<<<<< HEAD
          </View>
        </>
      );
    } else if (noSRP) {
      return (
        <>
          <Text variant={TextVariant.DisplayMD}>
            {strings('onboarding_success.remind_later')}
          </Text>
          <LottieView
            style={styles.walletReadyImage}
            autoPlay
            loop
            source={SearchingFox}
            resizeMode="contain"
          />
          <View style={styles.descriptionWrapper}>
            <Text variant={TextVariant.BodyMD} color={TextColor.Alternative}>
              {strings('onboarding_success.remind_later_description')}
            </Text>
            <Text variant={TextVariant.BodyMD} color={TextColor.Alternative}>
              {strings('onboarding_success.remind_later_description2')}
              <Text variant={TextVariant.BodyMDMedium} onPress={handleLink}>
                {' ' + strings('onboarding_success.setting_security_privacy')}
              </Text>
            </Text>
          </View>
        </>
      );
    }
    return (
      <>
        <Text variant={TextVariant.DisplayMD} style={styles.textTitle}>
          {strings('onboarding_success.import_title')}
        </Text>

        <LottieView
          style={styles.walletReadyImage}
          autoPlay
          loop
          source={CelebratingFox}
          resizeMode="contain"
        />

        <View style={styles.descriptionWrapper}>
          <Text variant={TextVariant.BodyMD} color={TextColor.Alternative}>
            {strings('onboarding_success.import_description')}
          </Text>

          <Text variant={TextVariant.BodyMD} color={TextColor.Alternative}>
            <Text
              color={TextColor.Primary}
              onPress={handleLink}
              testID={OnboardingSuccessSelectorIDs.LEARN_MORE_LINK_ID}
            >
              {strings('onboarding_success.learn_how')}{' '}
            </Text>
            {strings('onboarding_success.import_description2')}
          </Text>
        </View>
      </>
    );
=======

            <LottieView
              style={styles.walletReadyImage}
              autoPlay
              loop
              source={CelebratingFox}
              resizeMode="contain"
            />

            <View style={styles.descriptionWrapper}>
              <Text variant={TextVariant.BodyMD} color={TextColor.Alternative}>
                {strings('onboarding_success.import_description')}
              </Text>

              <Text variant={TextVariant.BodyMD} color={TextColor.Alternative}>
                <Text
                  color={TextColor.Primary}
                  onPress={handleLink}
                  testID={OnboardingSuccessSelectorIDs.LEARN_MORE_LINK_ID}
                >
                  {strings('onboarding_success.learn_how')}{' '}
                </Text>
                {strings('onboarding_success.import_description2')}
              </Text>
            </View>
          </>
        );
    }
>>>>>>> 3f1447f5
  };

  const renderFooter = () => (
    <View style={styles.footerWrapper}>
      <View style={styles.footer}>
        <TouchableOpacity
          style={[styles.linkWrapper]}
          onPress={goToDefaultSettings}
          testID={OnboardingSuccessSelectorIDs.MANAGE_DEFAULT_SETTINGS_BUTTON}
        >
          <View style={styles.row}>
            <Icon
              name={IconName.Setting}
              size={IconSize.Lg}
              color={IconColor.Default}
            />
            <Text color={TextColor.Default} variant={TextVariant.BodyMDMedium}>
              {strings('onboarding_success.manage_default_settings')}
            </Text>
          </View>
          <Icon
            name={IconName.ArrowRight}
            size={IconSize.Lg}
            color={IconColor.Alternative}
          />
        </TouchableOpacity>
      </View>
    </View>
  );

  return (
    <ScrollView
      contentContainerStyle={[styles.root]}
      testID={OnboardingSuccessSelectorIDs.CONTAINER_ID}
    >
      <View style={styles.contentContainer}>
        <View style={styles.contentWrapper}>
          {renderContent()}
          {renderFooter()}
        </View>
        <View style={styles.buttonWrapper}>
          <Button
            testID={OnboardingSuccessSelectorIDs.DONE_BUTTON}
            label={strings('onboarding_success.done')}
            variant={ButtonVariants.Primary}
            onPress={handleOnDone}
            size={ButtonSize.Lg}
            width={ButtonWidthTypes.Full}
          />
        </View>
      </View>
    </ScrollView>
  );
};

const OnboardingSuccess = () => {
  const navigation = useNavigation();
  const route = useRoute();
<<<<<<< HEAD
  const params = route.params ?? {
    backedUpSRP: false,
    noSRP: false,
  };

  const { backedUpSRP, noSRP } = params as {
    backedUpSRP: boolean;
    noSRP: boolean;
  };

  return (
    <OnboardingSuccessComponent
      backedUpSRP={backedUpSRP}
      noSRP={noSRP}
      onDone={() => navigation.reset({ routes: [{ name: 'HomeNav' }] })}
=======
  const params = route.params as { successFlow: ONBOARDING_SUCCESS_FLOW };

  const successFlow = params?.successFlow;

  return (
    <OnboardingSuccessComponent
      successFlow={successFlow}
      onDone={() => navigation.dispatch(ResetNavigationToHome)}
>>>>>>> 3f1447f5
    />
  );
};

export default OnboardingSuccess;<|MERGE_RESOLUTION|>--- conflicted
+++ resolved
@@ -10,15 +10,11 @@
   TextColor,
   TextVariant,
 } from '../../../component-library/components/Texts/Text/Text.types';
-<<<<<<< HEAD
-import { useNavigation, useRoute } from '@react-navigation/native';
-=======
 import {
   CommonActions,
   useNavigation,
   useRoute,
 } from '@react-navigation/native';
->>>>>>> 3f1447f5
 import { strings } from '../../../../locales/i18n';
 import Routes from '../../../constants/navigation/Routes';
 import { getTransparentOnboardingNavbarOptions } from '../../UI/Navbar';
@@ -38,15 +34,12 @@
 import CelebratingFox from '../../../animations/Celebrating_Fox.json';
 import SearchingFox from '../../../animations/Searching_Fox.json';
 import LottieView from 'lottie-react-native';
-<<<<<<< HEAD
-=======
 import { ONBOARDING_SUCCESS_FLOW } from '../../../constants/onboarding';
 
 export const ResetNavigationToHome = CommonActions.reset({
   index: 0,
   routes: [{ name: 'HomeNav' }],
 });
->>>>>>> 3f1447f5
 
 interface OnboardingSuccessProps {
   onDone: () => void;
@@ -55,12 +48,7 @@
 
 export const OnboardingSuccessComponent: React.FC<OnboardingSuccessProps> = ({
   onDone,
-<<<<<<< HEAD
-  backedUpSRP,
-  noSRP,
-=======
   successFlow,
->>>>>>> 3f1447f5
 }) => {
   const navigation = useNavigation();
 
@@ -95,33 +83,6 @@
   }, [onDone, dispatch]);
 
   const renderContent = () => {
-<<<<<<< HEAD
-    if (backedUpSRP) {
-      return (
-        <>
-          <Text variant={TextVariant.DisplayMD}>
-            {strings('onboarding_success.title')}
-          </Text>
-          <LottieView
-            style={styles.walletReadyImage}
-            autoPlay
-            loop
-            source={SearchingFox}
-            resizeMode="contain"
-          />
-          <View style={styles.descriptionWrapper}>
-            <Text variant={TextVariant.BodyMD} color={TextColor.Alternative}>
-              {strings('onboarding_success.description')}
-              {'\n'}
-              {'\n'}
-              <Text variant={TextVariant.BodyMD} color={TextColor.Alternative}>
-                <Text
-                  variant={TextVariant.BodyMDMedium}
-                  color={TextColor.Info}
-                  onPress={handleLink}
-                >
-                  {strings('onboarding_success.learn_more')}
-=======
     switch (successFlow) {
       case ONBOARDING_SUCCESS_FLOW.BACKED_UP_SRP:
         return (
@@ -154,6 +115,7 @@
                   </Text>
                   {' ' + strings('onboarding_success.description_continued')}
                 </Text>
+                {' ' + strings('onboarding_success.description_continued')}
               </Text>
             </View>
           </>
@@ -179,9 +141,7 @@
                 {strings('onboarding_success.remind_later_description2')}
                 <Text variant={TextVariant.BodyMDMedium}>
                   {' ' + strings('onboarding_success.setting_security_privacy')}
->>>>>>> 3f1447f5
                 </Text>
-                {' ' + strings('onboarding_success.description_continued')}
               </Text>
             </View>
           </>
@@ -192,70 +152,6 @@
             <Text variant={TextVariant.DisplayMD} style={styles.textTitle}>
               {strings('onboarding_success.import_title')}
             </Text>
-<<<<<<< HEAD
-          </View>
-        </>
-      );
-    } else if (noSRP) {
-      return (
-        <>
-          <Text variant={TextVariant.DisplayMD}>
-            {strings('onboarding_success.remind_later')}
-          </Text>
-          <LottieView
-            style={styles.walletReadyImage}
-            autoPlay
-            loop
-            source={SearchingFox}
-            resizeMode="contain"
-          />
-          <View style={styles.descriptionWrapper}>
-            <Text variant={TextVariant.BodyMD} color={TextColor.Alternative}>
-              {strings('onboarding_success.remind_later_description')}
-            </Text>
-            <Text variant={TextVariant.BodyMD} color={TextColor.Alternative}>
-              {strings('onboarding_success.remind_later_description2')}
-              <Text variant={TextVariant.BodyMDMedium} onPress={handleLink}>
-                {' ' + strings('onboarding_success.setting_security_privacy')}
-              </Text>
-            </Text>
-          </View>
-        </>
-      );
-    }
-    return (
-      <>
-        <Text variant={TextVariant.DisplayMD} style={styles.textTitle}>
-          {strings('onboarding_success.import_title')}
-        </Text>
-
-        <LottieView
-          style={styles.walletReadyImage}
-          autoPlay
-          loop
-          source={CelebratingFox}
-          resizeMode="contain"
-        />
-
-        <View style={styles.descriptionWrapper}>
-          <Text variant={TextVariant.BodyMD} color={TextColor.Alternative}>
-            {strings('onboarding_success.import_description')}
-          </Text>
-
-          <Text variant={TextVariant.BodyMD} color={TextColor.Alternative}>
-            <Text
-              color={TextColor.Primary}
-              onPress={handleLink}
-              testID={OnboardingSuccessSelectorIDs.LEARN_MORE_LINK_ID}
-            >
-              {strings('onboarding_success.learn_how')}{' '}
-            </Text>
-            {strings('onboarding_success.import_description2')}
-          </Text>
-        </View>
-      </>
-    );
-=======
 
             <LottieView
               style={styles.walletReadyImage}
@@ -284,7 +180,6 @@
           </>
         );
     }
->>>>>>> 3f1447f5
   };
 
   const renderFooter = () => (
@@ -343,23 +238,6 @@
 const OnboardingSuccess = () => {
   const navigation = useNavigation();
   const route = useRoute();
-<<<<<<< HEAD
-  const params = route.params ?? {
-    backedUpSRP: false,
-    noSRP: false,
-  };
-
-  const { backedUpSRP, noSRP } = params as {
-    backedUpSRP: boolean;
-    noSRP: boolean;
-  };
-
-  return (
-    <OnboardingSuccessComponent
-      backedUpSRP={backedUpSRP}
-      noSRP={noSRP}
-      onDone={() => navigation.reset({ routes: [{ name: 'HomeNav' }] })}
-=======
   const params = route.params as { successFlow: ONBOARDING_SUCCESS_FLOW };
 
   const successFlow = params?.successFlow;
@@ -368,9 +246,6 @@
     <OnboardingSuccessComponent
       successFlow={successFlow}
       onDone={() => navigation.dispatch(ResetNavigationToHome)}
->>>>>>> 3f1447f5
     />
   );
-};
-
-export default OnboardingSuccess;+};