import React, { useCallback, useEffect, useLayoutEffect, useMemo } from 'react';
<<<<<<< HEAD
import { ScrollView, View, Linking, TouchableOpacity } from 'react-native';
import { SafeAreaView } from 'react-native-safe-area-context';
=======
import {
  ScrollView,
  View,
  Linking,
  TouchableOpacity,
  Platform,
} from 'react-native';
>>>>>>> c0842c92
import { RpcEndpointType } from '@metamask/network-controller';
import Button, {
  ButtonSize,
  ButtonVariants,
  ButtonWidthTypes,
} from '../../../component-library/components/Buttons/Button';
import Text from '../../../component-library/components/Texts/Text';
import {
  TextColor,
  TextVariant,
} from '../../../component-library/components/Texts/Text/Text.types';
import {
  CommonActions,
  useNavigation,
  useRoute,
} from '@react-navigation/native';
import { strings } from '../../../../locales/i18n';
import Routes from '../../../constants/navigation/Routes';
import { getTransparentOnboardingNavbarOptions } from '../../UI/Navbar';
import { useTheme } from '../../../util/theme';
import Icon, {
  IconName,
  IconColor,
  IconSize,
} from '../../../component-library/components/Icons/Icon';
import AppConstants from '../../../core/AppConstants';
import { OnboardingSuccessSelectorIDs } from '../../../../e2e/selectors/Onboarding/OnboardingSuccess.selectors';

import importAdditionalAccounts from '../../../util/importAdditionalAccounts';
import createStyles from './index.styles';
import CelebratingFox from '../../../animations/Celebrating_Fox.json';
import SearchingFox from '../../../animations/Searching_Fox.json';
import LottieView, { AnimationObject } from 'lottie-react-native';
import { ONBOARDING_SUCCESS_FLOW } from '../../../constants/onboarding';
import Logger from '../../../util/Logger';

import Engine from '../../../core/Engine/Engine';
import { CHAIN_IDS } from '@metamask/transaction-controller';
import { PopularList } from '../../../util/networks/customNetworks';
import { selectSeedlessOnboardingAuthConnection } from '../../../selectors/seedlessOnboardingController';
import { useDispatch, useSelector } from 'react-redux';
import { AuthConnection } from '@metamask/seedless-onboarding-controller';
import { capitalize } from 'lodash';
import { onboardNetworkAction } from '../../../actions/onboardNetwork';
import { isMultichainAccountsState2Enabled } from '../../../multichain-accounts/remote-feature-flag';
import { discoverAccounts } from '../../../multichain-accounts/discovery';

export const ResetNavigationToHome = CommonActions.reset({
  index: 0,
  routes: [{ name: 'HomeNav' }],
});

interface OnboardingSuccessProps {
  onDone: () => void;
  successFlow: ONBOARDING_SUCCESS_FLOW;
}

export const OnboardingSuccessComponent: React.FC<OnboardingSuccessProps> = ({
  onDone,
  successFlow,
}) => {
  const navigation = useNavigation();

  const { colors } = useTheme();
  const styles = useMemo(() => createStyles(colors), [colors]);

  const authConnection = useSelector(selectSeedlessOnboardingAuthConnection);

  const isSocialLogin =
    authConnection === AuthConnection.Google ||
    authConnection === AuthConnection.Apple;

  useLayoutEffect(() => {
    navigation.setOptions(
      getTransparentOnboardingNavbarOptions(colors, undefined, false),
    );
  }, [navigation, colors]);

  const goToDefaultSettings = () => {
    navigation.navigate(Routes.ONBOARDING.SUCCESS_FLOW, {
      screen: Routes.ONBOARDING.DEFAULT_SETTINGS,
    });
  };

  const handleLink = () => {
    Linking.openURL(AppConstants.URLS.WHAT_IS_SRP);
  };

  const handleOnDone = useCallback(() => {
    const onOnboardingSuccess = async () => {
      // We're not running EVM discovery on its own if state 2 is enabled. The discovery
      // will be run on every account providers (EVM included) prior to that point.
      if (isMultichainAccountsState2Enabled()) {
        await discoverAccounts(
          Engine.context.KeyringController.state.keyrings[0].metadata.id,
        );
      } else {
        await importAdditionalAccounts();
      }
    };
    onOnboardingSuccess();
    onDone();
  }, [onDone]);

  const renderContent = () => {
    switch (successFlow) {
      case ONBOARDING_SUCCESS_FLOW.SETTINGS_BACKUP:
      case ONBOARDING_SUCCESS_FLOW.REMINDER_BACKUP:
        return (
          <>
            <Text variant={TextVariant.DisplayMD} style={styles.textTitle}>
              {strings('onboarding_success.title')}
            </Text>
            <View style={styles.imageWrapper}>
              <LottieView
                style={styles.walletReadyImage}
                autoPlay
                loop
                source={SearchingFox as AnimationObject}
                resizeMode="contain"
              />
            </View>
            <View style={styles.descriptionWrapper}>
              <Text variant={TextVariant.BodyMD} color={TextColor.Alternative}>
                {strings('onboarding_success.description')}
                {'\n'}
                {'\n'}
                <Text
                  variant={TextVariant.BodyMD}
                  color={TextColor.Alternative}
                >
                  <Text
                    variant={TextVariant.BodyMDMedium}
                    color={TextColor.Info}
                    onPress={handleLink}
                  >
                    {strings('onboarding_success.learn_how')}
                  </Text>
                  {' ' + strings('onboarding_success.description_continued')}
                </Text>
              </Text>
            </View>
          </>
        );
      case ONBOARDING_SUCCESS_FLOW.NO_BACKED_UP_SRP:
        return (
          <>
            <Text variant={TextVariant.DisplayMD} style={styles.textTitle}>
              {strings('onboarding_success.remind_later')}
            </Text>
            <View style={styles.imageWrapper}>
              <LottieView
                style={styles.walletReadyImage}
                autoPlay
                loop
                source={SearchingFox as AnimationObject}
                resizeMode="contain"
              />
            </View>
            <View style={styles.descriptionWrapper}>
              <Text variant={TextVariant.BodyMD} color={TextColor.Alternative}>
                {strings('onboarding_success.remind_later_description')}
              </Text>
              <Text variant={TextVariant.BodyMD} color={TextColor.Alternative}>
                {strings('onboarding_success.remind_later_description2')}
                <Text variant={TextVariant.BodyMDMedium}>
                  {' ' + strings('onboarding_success.setting_security_privacy')}
                </Text>
              </Text>
            </View>
          </>
        );
      default:
        return (
          <>
            <Text variant={TextVariant.DisplayMD} style={styles.textTitle}>
              {strings('onboarding_success.import_title')}
            </Text>
            <View style={styles.imageWrapper}>
              <LottieView
                style={styles.walletReadyImage}
                autoPlay
                loop
                source={CelebratingFox as AnimationObject}
                resizeMode="contain"
              />
            </View>
            <View style={styles.descriptionWrapper}>
              <Text variant={TextVariant.BodyMD} color={TextColor.Alternative}>
                {isSocialLogin
                  ? Platform.OS === 'ios'
                    ? strings(
                        'onboarding_success.import_description_social_login_ios',
                        {
                          authConnection: capitalize(authConnection) || '',
                        },
                      )
                    : strings(
                        'onboarding_success.import_description_social_login',
                        {
                          authConnection: capitalize(authConnection) || '',
                        },
                      )
                  : strings('onboarding_success.import_description')}
              </Text>
              {isSocialLogin ? (
                <Text
                  variant={TextVariant.BodyMD}
                  color={TextColor.Alternative}
                >
                  {Platform.OS === 'ios'
                    ? strings(
                        'onboarding_success.import_description_social_login_2_pin',
                      )
                    : strings(
                        'onboarding_success.import_description_social_login_2',
                      )}
                </Text>
              ) : (
                <Text
                  variant={TextVariant.BodyMD}
                  color={TextColor.Alternative}
                >
                  <Text
                    color={TextColor.Primary}
                    onPress={handleLink}
                    testID={OnboardingSuccessSelectorIDs.LEARN_MORE_LINK_ID}
                  >
                    {strings('onboarding_success.learn_how')}{' '}
                  </Text>
                  {strings('onboarding_success.import_description2')}
                </Text>
              )}
            </View>
          </>
        );
    }
  };

  const renderFooter = () => (
    <View style={styles.footerWrapper}>
      <View style={styles.footer}>
        <TouchableOpacity
          style={[styles.linkWrapper]}
          onPress={goToDefaultSettings}
          testID={OnboardingSuccessSelectorIDs.MANAGE_DEFAULT_SETTINGS_BUTTON}
        >
          <View style={styles.row}>
            <Icon
              name={IconName.Setting}
              size={IconSize.Lg}
              color={IconColor.Default}
            />
            <Text color={TextColor.Default} variant={TextVariant.BodyMDMedium}>
              {strings('onboarding_success.manage_default_settings')}
            </Text>
          </View>
          <Icon
            name={IconName.ArrowRight}
            size={IconSize.Lg}
            color={IconColor.Alternative}
          />
        </TouchableOpacity>
      </View>
    </View>
  );

  return (
    <SafeAreaView edges={{ bottom: 'additive' }} style={styles.root}>
      <ScrollView
        contentContainerStyle={styles.root}
        testID={OnboardingSuccessSelectorIDs.CONTAINER_ID}
      >
        <View style={styles.contentContainer}>
          <View style={styles.contentWrapper}>
            {renderContent()}
            {renderFooter()}
          </View>
          <View style={styles.buttonWrapper}>
            <Button
              testID={OnboardingSuccessSelectorIDs.DONE_BUTTON}
              label={strings('onboarding_success.done')}
              variant={ButtonVariants.Primary}
              onPress={handleOnDone}
              size={ButtonSize.Lg}
              width={ButtonWidthTypes.Full}
            />
          </View>
        </View>
      </ScrollView>
    </SafeAreaView>
  );
};

export const OnboardingSuccess = () => {
  const navigation = useNavigation();
  const route = useRoute();
  const params = route.params as { successFlow: ONBOARDING_SUCCESS_FLOW };
  const dispatch = useDispatch();

  const successFlow = params?.successFlow;

  const nextScreen = ResetNavigationToHome;

  useEffect(() => {
    async function addNetworks() {
      // List of chainIds to add (as hex strings)
      const chainIdsToAdd: `0x${string}`[] = [
        CHAIN_IDS.ARBITRUM,
        CHAIN_IDS.BSC,
        CHAIN_IDS.OPTIMISM,
        CHAIN_IDS.POLYGON,
      ];

      // Filter the PopularList to get only the specified networks based on chainId
      const selectedNetworks = PopularList.filter((network) =>
        chainIdsToAdd.includes(network.chainId),
      );
      const {
        NetworkController,
        TokenDetectionController,
        TokenBalancesController,
        TokenListController,
        AccountTrackerController,
        TokenRatesController,
        CurrencyRateController,
      } = Engine.context;

      const addedChainIds: `0x${string}`[] = [];
      const networkClientIds: string[] = [];

      // First, add all networks sequentially
      for (const network of selectedNetworks) {
        try {
          await NetworkController.addNetwork({
            chainId: network.chainId,
            blockExplorerUrls: [network.rpcPrefs.blockExplorerUrl],
            defaultRpcEndpointIndex: 0,
            defaultBlockExplorerUrlIndex: 0,
            name: network.nickname,
            nativeCurrency: network.ticker,
            rpcEndpoints: [
              {
                url: network.rpcUrl,
                failoverUrls: network.failoverRpcUrls,
                name: network.nickname,
                type: RpcEndpointType.Custom,
              },
            ],
          });
          addedChainIds.push(network.chainId);
          // Get network client ID for later batch refresh
          const networkClientId =
            await NetworkController.findNetworkClientIdByChainId(
              network.chainId,
            );
          if (networkClientId) {
            networkClientIds.push(networkClientId);
          }
          dispatch(onboardNetworkAction(network.chainId));
        } catch (error) {
          Logger.error(
            error as Error,
            `Failed to add network ${network.nickname}`,
          );
        }
      }

      // Then perform batch operations on all successfully added networks
      if (addedChainIds.length > 0) {
        try {
          // Batch fetch token lists for all chains
          await Promise.all(
            addedChainIds.map((chainId) =>
              TokenListController.fetchTokenList(chainId).catch((error) =>
                Logger.error(
                  error as Error,
                  `Failed to fetch token list for ${chainId}`,
                ),
              ),
            ),
          );

          // Batch detect tokens for all chains
          await TokenDetectionController.detectTokens({
            chainIds: addedChainIds,
          });

          // Batch update balances for all chains
          await Promise.all(
            addedChainIds.map((chainId) =>
              TokenBalancesController.updateBalances({
                chainIds: [chainId],
              }).catch((error) =>
                Logger.error(
                  error as Error,
                  `Failed to update balances for ${chainId}`,
                ),
              ),
            ),
          );

          // Batch update currency rates
          await CurrencyRateController.updateExchangeRate(
            addedChainIds.map(
              (chainId) =>
                selectedNetworks.find((network) => network.chainId === chainId)
                  ?.ticker || 'ETH',
            ),
          );

          // Batch update rates for all chains
          await Promise.all(
            addedChainIds.map((chainId) =>
              TokenRatesController.updateExchangeRatesByChainId([
                {
                  chainId,
                  nativeCurrency:
                    selectedNetworks.find(
                      (network) => network.chainId === chainId,
                    )?.ticker || 'ETH',
                },
              ]).catch((error) =>
                Logger.error(
                  error as Error,
                  `Failed to update rates for ${chainId}`,
                ),
              ),
            ),
          );

          // Batch refresh account tracker for all network clients
          if (networkClientIds.length > 0) {
            await AccountTrackerController.refresh(networkClientIds);
          }
        } catch (error) {
          Logger.error(error as Error, 'Failed during batch operations');
        }
      }
    }

    addNetworks().catch((error) => {
      Logger.error(error, 'Error adding networks');
    });
  }, [dispatch]);

  return (
    <OnboardingSuccessComponent
      successFlow={successFlow}
      onDone={() => navigation.dispatch(nextScreen)}
    />
  );
};

export default OnboardingSuccess;<|MERGE_RESOLUTION|>--- conflicted
+++ resolved
@@ -1,16 +1,6 @@
 import React, { useCallback, useEffect, useLayoutEffect, useMemo } from 'react';
-<<<<<<< HEAD
 import { ScrollView, View, Linking, TouchableOpacity } from 'react-native';
 import { SafeAreaView } from 'react-native-safe-area-context';
-=======
-import {
-  ScrollView,
-  View,
-  Linking,
-  TouchableOpacity,
-  Platform,
-} from 'react-native';
->>>>>>> c0842c92
 import { RpcEndpointType } from '@metamask/network-controller';
 import Button, {
   ButtonSize,
