// Third party dependencies.
import React from 'react';

// Internal dependencies.
import OnboardingSuccess, {
  OnboardingSuccessComponent,
  ResetNavigationToHome,
} from '.';
import renderWithProvider from '../../../util/test/renderWithProvider';
import { OnboardingSuccessSelectorIDs } from '../../../../e2e/selectors/Onboarding/OnboardingSuccess.selectors';
import { fireEvent, waitFor } from '@testing-library/react-native';
import Routes from '../../../constants/navigation/Routes';
<<<<<<< HEAD
import { Linking, Platform } from 'react-native';
import AppConstants from '../../../core/AppConstants';
=======
>>>>>>> 338177c4
import { ONBOARDING_SUCCESS_FLOW } from '../../../constants/onboarding';
import Engine from '../../../core/Engine/Engine';
import { strings } from '../../../../locales/i18n';
import { useSelector } from 'react-redux';
import {
  TextColor,
  TextVariant,
} from '../../../component-library/components/Texts/Text/Text.types';
import { ReactTestInstance } from 'react-test-renderer';

jest.mock('../../../core/Engine/Engine', () => ({
  context: {
    KeyringController: {
      state: {
        keyrings: [
          {
            metadata: { id: 'mock-keyring-id' },
          },
        ],
      },
    },
    NetworkController: {
      addNetwork: jest.fn().mockResolvedValue(undefined),
      findNetworkClientIdByChainId: jest
        .fn()
        .mockResolvedValue('mock-client-id'),
    },
    TokenDetectionController: {
      detectTokens: jest.fn().mockResolvedValue(undefined),
    },
    TokenBalancesController: {
      updateBalances: jest.fn().mockResolvedValue(undefined),
    },
    TokenListController: {
      fetchTokenList: jest.fn().mockResolvedValue(undefined),
    },
    AccountTrackerController: {
      refresh: jest.fn().mockResolvedValue(undefined),
    },
    TokenRatesController: {
      updateExchangeRatesByChainId: jest.fn().mockResolvedValue(undefined),
    },
    CurrencyRateController: {
      updateExchangeRate: jest.fn().mockResolvedValue(undefined),
    },
  },
}));

const mockDiscoverAccounts = jest.fn().mockResolvedValue(0);

jest.mock('../../../multichain-accounts/discovery', () => ({
  discoverAccounts: (...args: Parameters<typeof mockDiscoverAccounts>) =>
    mockDiscoverAccounts(...args),
}));

const mockNavigate = jest.fn();

const mockRoute = jest.fn().mockReturnValue({
  params: {
    backedUpSRP: false,
    noSRP: false,
  },
});

const mockNavigationDispatch = jest.fn();
jest.mock('@react-navigation/native', () => {
  const actualReactNavigation = jest.requireActual('@react-navigation/native');
  return {
    ...actualReactNavigation,
    useNavigation: () => ({
      navigate: mockNavigate,
      setOptions: jest.fn(),
      goBack: jest.fn(),
      reset: jest.fn(),
      dispatch: mockNavigationDispatch,
      dangerouslyGetParent: () => ({
        pop: jest.fn(),
      }),
    }),
    useRoute: () => mockRoute,
  };
});

const mockDispatch = jest.fn();

jest.mock('react-redux', () => ({
  ...jest.requireActual('react-redux'),
  useSelector: jest.fn(),
  useDispatch: () => mockDispatch,
}));

const mockIsMultichainAccountsState2Enabled = jest.fn().mockReturnValue(false);

jest.mock('../../../multichain-accounts/remote-feature-flag', () => ({
  isMultichainAccountsState2Enabled: () =>
    mockIsMultichainAccountsState2Enabled(),
}));

const mockImportAdditionalAccounts = jest.fn();

jest.mock(
  '../../../util/importAdditionalAccounts',
  () => () => mockImportAdditionalAccounts(),
);

describe('OnboardingSuccessComponent', () => {
  beforeEach(() => {
    mockImportAdditionalAccounts.mockReset();
    mockIsMultichainAccountsState2Enabled.mockReset();
  });

  it('renders matching snapshot when successFlow is BACKED_UP_SRP', () => {
    const { toJSON } = renderWithProvider(
      <OnboardingSuccessComponent
        onDone={jest.fn()}
        successFlow={ONBOARDING_SUCCESS_FLOW.BACKED_UP_SRP}
      />,
    );
    expect(toJSON()).toMatchSnapshot();
  });

  it('renders matching snapshot when successFlow is NO_BACKED_UP_SRP', () => {
    const { toJSON } = renderWithProvider(
      <OnboardingSuccessComponent
        onDone={jest.fn()}
        successFlow={ONBOARDING_SUCCESS_FLOW.NO_BACKED_UP_SRP}
      />,
    );
    expect(toJSON()).toMatchSnapshot();
  });

  it('renders matching snapshot when successFlow is IMPORT_FROM_SEED_PHRASE', () => {
    const { toJSON } = renderWithProvider(
      <OnboardingSuccessComponent
        onDone={jest.fn()}
        successFlow={ONBOARDING_SUCCESS_FLOW.IMPORT_FROM_SEED_PHRASE}
      />,
    );
    expect(toJSON()).toMatchSnapshot();
  });

  it('imports additional accounts when onDone is called', async () => {
    const { getByTestId } = renderWithProvider(
      <OnboardingSuccessComponent
        onDone={jest.fn()}
        successFlow={ONBOARDING_SUCCESS_FLOW.IMPORT_FROM_SEED_PHRASE}
      />,
    );
    const button = getByTestId(OnboardingSuccessSelectorIDs.DONE_BUTTON);
    button.props.onPress();

    await waitFor(() => {
      expect(mockImportAdditionalAccounts).toHaveBeenCalled();
    });
  });

  it('(state 2) - calls discoverAccounts but does not import additional accounts when onDone is called', () => {
    mockIsMultichainAccountsState2Enabled.mockReturnValue(true);

    const { getByTestId } = renderWithProvider(
      <OnboardingSuccessComponent
        onDone={jest.fn()}
        successFlow={ONBOARDING_SUCCESS_FLOW.IMPORT_FROM_SEED_PHRASE}
      />,
    );
    const button = getByTestId(OnboardingSuccessSelectorIDs.DONE_BUTTON);
    button.props.onPress();

    expect(mockImportAdditionalAccounts).not.toHaveBeenCalled();
    expect(mockDiscoverAccounts).toHaveBeenCalled();
  });

  it('navigate to the default settings screen when the manage default settings button is pressed', () => {
    const { getByTestId } = renderWithProvider(
      <OnboardingSuccessComponent
        onDone={jest.fn()}
        successFlow={ONBOARDING_SUCCESS_FLOW.IMPORT_FROM_SEED_PHRASE}
      />,
    );
    const button = getByTestId(
      OnboardingSuccessSelectorIDs.MANAGE_DEFAULT_SETTINGS_BUTTON,
    );
    fireEvent.press(button);
    expect(mockNavigate).toHaveBeenCalledWith(Routes.ONBOARDING.SUCCESS_FLOW, {
      screen: Routes.ONBOARDING.DEFAULT_SETTINGS,
    });
  });

  it('displays correct title for SETTINGS_BACKUP flow', () => {
    const { getByText } = renderWithProvider(
      <OnboardingSuccessComponent
        onDone={jest.fn()}
        successFlow={ONBOARDING_SUCCESS_FLOW.SETTINGS_BACKUP}
      />,
    );

    expect(getByText(strings('onboarding_success.title'))).toBeOnTheScreen();
  });

  it('displays wallet ready title for non-SETTINGS_BACKUP flows', () => {
    const { getByText } = renderWithProvider(
      <OnboardingSuccessComponent
        onDone={jest.fn()}
        successFlow={ONBOARDING_SUCCESS_FLOW.IMPORT_FROM_SEED_PHRASE}
      />,
    );

    expect(
      getByText(strings('onboarding_success.wallet_ready')),
    ).toBeOnTheScreen();
  });

  it('renders OnboardingSuccessEndAnimation component', () => {
    const { getByTestId } = renderWithProvider(
      <OnboardingSuccessComponent
        onDone={jest.fn()}
        successFlow={ONBOARDING_SUCCESS_FLOW.NO_BACKED_UP_SRP}
      />,
    );

    expect(getByTestId('onboarding-success-end-animation')).toBeOnTheScreen();
  });

  it('renders footer link with Info text color', () => {
    const { getByTestId } = renderWithProvider(
      <OnboardingSuccessComponent
        onDone={jest.fn()}
        successFlow={ONBOARDING_SUCCESS_FLOW.NO_BACKED_UP_SRP}
      />,
    );

    const footerButton = getByTestId(
      OnboardingSuccessSelectorIDs.MANAGE_DEFAULT_SETTINGS_BUTTON,
    );
    const footerText = footerButton.children[0] as ReactTestInstance;

    expect(footerText.props.color).toBe(TextColor.Info);
    expect(footerText.props.variant).toBe(TextVariant.BodyMDMedium);
  });

  it('hides manage default settings button for SETTINGS_BACKUP flow', () => {
    const { queryByTestId } = renderWithProvider(
      <OnboardingSuccessComponent
        onDone={jest.fn()}
        successFlow={ONBOARDING_SUCCESS_FLOW.SETTINGS_BACKUP}
      />,
    );

    const footerButton = queryByTestId(
      OnboardingSuccessSelectorIDs.MANAGE_DEFAULT_SETTINGS_BUTTON,
    );

    expect(footerButton).toBeNull();
  });

  it('shows manage default settings button for non-SETTINGS_BACKUP flows', () => {
    const { getByTestId } = renderWithProvider(
      <OnboardingSuccessComponent
        onDone={jest.fn()}
        successFlow={ONBOARDING_SUCCESS_FLOW.NO_BACKED_UP_SRP}
      />,
    );

    const footerButton = getByTestId(
      OnboardingSuccessSelectorIDs.MANAGE_DEFAULT_SETTINGS_BUTTON,
    );

    expect(footerButton).toBeOnTheScreen();
  });
});

describe('OnboardingSuccess', () => {
  mockImportAdditionalAccounts.mockResolvedValue(true);

  beforeEach(() => {
    // Reset mocks before each test
    (useSelector as jest.Mock).mockReset();
  });

  describe('route params successFlow is IMPORT_FROM_SEED_PHRASE', () => {
    mockRoute.mockReturnValue({
      params: {
        successFlow: ONBOARDING_SUCCESS_FLOW.IMPORT_FROM_SEED_PHRASE,
      },
    });

    it('renders matching snapshot with route params backedUpSRP false and noSRP false', () => {
      const { toJSON } = renderWithProvider(<OnboardingSuccess />);
      expect(toJSON()).toMatchSnapshot();
    });

    it('adds networks to the network controller', async () => {
      const { toJSON } = renderWithProvider(<OnboardingSuccess />);
      expect(toJSON()).toMatchSnapshot();

      // wait for the useEffect side-effect to call addNetwork
      await waitFor(() => {
        expect(Engine.context.NetworkController.addNetwork).toHaveBeenCalled();
        expect(
          Engine.context.TokenBalancesController.updateBalances,
        ).toHaveBeenCalled();
        expect(
          Engine.context.TokenListController.fetchTokenList,
        ).toHaveBeenCalled();
        expect(
          Engine.context.TokenDetectionController.detectTokens,
        ).toHaveBeenCalled();
        expect(
          Engine.context.AccountTrackerController.refresh,
        ).toHaveBeenCalled();
        expect(
          Engine.context.TokenRatesController.updateExchangeRatesByChainId,
        ).toHaveBeenCalled();
        expect(
          Engine.context.CurrencyRateController.updateExchangeRate,
        ).toHaveBeenCalled();
      });
    });

    it('fails to add networks to the network controller but should render the component', async () => {
      (
        Engine.context.NetworkController.addNetwork as jest.Mock
      ).mockRejectedValue(new Error('Failed to add network'));
      const { toJSON } = renderWithProvider(<OnboardingSuccess />);
      expect(toJSON()).toMatchSnapshot();
    });
  });

  describe('route params successFlow is NO_BACKED_UP_SRP', () => {
    mockRoute.mockReturnValue({
      params: {
        successFlow: ONBOARDING_SUCCESS_FLOW.NO_BACKED_UP_SRP,
      },
    });
    it('renders matching snapshot with route params backedUpSRP true and noSRP false', () => {
      const { toJSON } = renderWithProvider(<OnboardingSuccess />);

      expect(toJSON()).toMatchSnapshot();
    });

    it('dispatches ResetNavigationToHome action when done button is pressed', async () => {
      const { getByTestId } = renderWithProvider(<OnboardingSuccess />);
      const button = getByTestId(OnboardingSuccessSelectorIDs.DONE_BUTTON);
      fireEvent.press(button);
      expect(mockImportAdditionalAccounts).toHaveBeenCalled();

      expect(mockNavigationDispatch).toHaveBeenCalledWith(
        ResetNavigationToHome,
      );
    });
  });

  describe('route params successFlow is BACKED_UP_SRP', () => {
    mockRoute.mockReturnValue({
      params: {
        successFlow: ONBOARDING_SUCCESS_FLOW.BACKED_UP_SRP,
      },
    });
    it('renders matching snapshot with route params backedUpSRP false and noSRP true', () => {
      const { toJSON } = renderWithProvider(<OnboardingSuccess />);
      expect(toJSON()).toMatchSnapshot();
    });
  });
<<<<<<< HEAD

  // write a test for the social login flow check authconnection is google or apple
  it('renders social login description when authConnection is Apple', () => {
    mockRoute.mockReturnValue({
      params: {
        successFlow: ONBOARDING_SUCCESS_FLOW.NO_BACKED_UP_SRP,
      },
    });

    Object.defineProperty(Platform, 'OS', {
      get: jest.fn(() => 'ios'),
    });

    // Mock the useSelector to return the Apple auth connection
    (useSelector as jest.Mock).mockImplementation((selector) => {
      if (selector === selectSeedlessOnboardingAuthConnection) {
        return AuthConnection.Apple;
      }
      return undefined;
    });

    const initialState = {
      engine: {
        backgroundState: {
          ...backgroundState,
          SeedlessOnboardingController: {
            authConnection: AuthConnection.Apple,
            socialBackupsMetadata: [],
          },
        },
      },
      settings: {},
    };

    const { getByText } = renderWithProvider(<OnboardingSuccess />, {
      state: initialState,
    });

    const description = getByText(
      strings('onboarding_success.import_description_social_login_ios', {
        authConnection: capitalize(AuthConnection.Apple) || '',
      }),
    );
    expect(description).toBeOnTheScreen();
  });

  it('renders social login description when authConnection is Google', () => {
    mockRoute.mockReturnValue({
      params: {
        successFlow: ONBOARDING_SUCCESS_FLOW.NO_BACKED_UP_SRP,
      },
    });

    Object.defineProperty(Platform, 'OS', {
      get: jest.fn(() => 'ios'),
    });

    // Mock the useSelector to return the Google auth connection
    (useSelector as jest.Mock).mockImplementation((selector) => {
      if (selector === selectSeedlessOnboardingAuthConnection) {
        return AuthConnection.Google;
      }
      return undefined;
    });

    const initialState = {
      engine: {
        backgroundState: {
          ...backgroundState,
          SeedlessOnboardingController: {
            authConnection: AuthConnection.Google,
            socialBackupsMetadata: [],
          },
        },
      },
      settings: {},
    };

    const { getByText } = renderWithProvider(<OnboardingSuccess />, {
      state: initialState,
    });

    const description = getByText(
      strings('onboarding_success.import_description_social_login_ios', {
        authConnection: capitalize(AuthConnection.Google) || '',
      }),
    );
    expect(description).toBeOnTheScreen();
  });
=======
>>>>>>> 338177c4
});<|MERGE_RESOLUTION|>--- conflicted
+++ resolved
@@ -10,11 +10,6 @@
 import { OnboardingSuccessSelectorIDs } from '../../../../e2e/selectors/Onboarding/OnboardingSuccess.selectors';
 import { fireEvent, waitFor } from '@testing-library/react-native';
 import Routes from '../../../constants/navigation/Routes';
-<<<<<<< HEAD
-import { Linking, Platform } from 'react-native';
-import AppConstants from '../../../core/AppConstants';
-=======
->>>>>>> 338177c4
 import { ONBOARDING_SUCCESS_FLOW } from '../../../constants/onboarding';
 import Engine from '../../../core/Engine/Engine';
 import { strings } from '../../../../locales/i18n';
@@ -378,96 +373,4 @@
       expect(toJSON()).toMatchSnapshot();
     });
   });
-<<<<<<< HEAD
-
-  // write a test for the social login flow check authconnection is google or apple
-  it('renders social login description when authConnection is Apple', () => {
-    mockRoute.mockReturnValue({
-      params: {
-        successFlow: ONBOARDING_SUCCESS_FLOW.NO_BACKED_UP_SRP,
-      },
-    });
-
-    Object.defineProperty(Platform, 'OS', {
-      get: jest.fn(() => 'ios'),
-    });
-
-    // Mock the useSelector to return the Apple auth connection
-    (useSelector as jest.Mock).mockImplementation((selector) => {
-      if (selector === selectSeedlessOnboardingAuthConnection) {
-        return AuthConnection.Apple;
-      }
-      return undefined;
-    });
-
-    const initialState = {
-      engine: {
-        backgroundState: {
-          ...backgroundState,
-          SeedlessOnboardingController: {
-            authConnection: AuthConnection.Apple,
-            socialBackupsMetadata: [],
-          },
-        },
-      },
-      settings: {},
-    };
-
-    const { getByText } = renderWithProvider(<OnboardingSuccess />, {
-      state: initialState,
-    });
-
-    const description = getByText(
-      strings('onboarding_success.import_description_social_login_ios', {
-        authConnection: capitalize(AuthConnection.Apple) || '',
-      }),
-    );
-    expect(description).toBeOnTheScreen();
-  });
-
-  it('renders social login description when authConnection is Google', () => {
-    mockRoute.mockReturnValue({
-      params: {
-        successFlow: ONBOARDING_SUCCESS_FLOW.NO_BACKED_UP_SRP,
-      },
-    });
-
-    Object.defineProperty(Platform, 'OS', {
-      get: jest.fn(() => 'ios'),
-    });
-
-    // Mock the useSelector to return the Google auth connection
-    (useSelector as jest.Mock).mockImplementation((selector) => {
-      if (selector === selectSeedlessOnboardingAuthConnection) {
-        return AuthConnection.Google;
-      }
-      return undefined;
-    });
-
-    const initialState = {
-      engine: {
-        backgroundState: {
-          ...backgroundState,
-          SeedlessOnboardingController: {
-            authConnection: AuthConnection.Google,
-            socialBackupsMetadata: [],
-          },
-        },
-      },
-      settings: {},
-    };
-
-    const { getByText } = renderWithProvider(<OnboardingSuccess />, {
-      state: initialState,
-    });
-
-    const description = getByText(
-      strings('onboarding_success.import_description_social_login_ios', {
-        authConnection: capitalize(AuthConnection.Google) || '',
-      }),
-    );
-    expect(description).toBeOnTheScreen();
-  });
-=======
->>>>>>> 338177c4
 });