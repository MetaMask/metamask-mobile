// Jest Snapshot v1, https://goo.gl/fbAQLP

exports[`OnboardingSuccess should render correctly 1`] = `
<View
  style={
    {
      "alignItems": "center",
      "flex": 1,
    }
  }
  testID="onboarding-success-screen"
>
  <View
    style={
      {
        "flex": 1,
        "paddingTop": "10%",
      }
    }
  >
    <Text
      style={
        {
          "fontSize": 65,
          "marginBottom": 16,
          "textAlign": "center",
        }
      }
    >
      🎉
    </Text>
    <Text
      accessibilityRole="text"
      style={
        {
          "color": "#24272A",
          "fontFamily": "Euclid Circular B",
          "fontSize": 24,
          "fontWeight": "700",
          "letterSpacing": 0,
          "lineHeight": 22,
          "paddingTop": 20,
          "textAlign": "center",
        }
      }
    >
      Your Wallet is ready
    </Text>
    <View
      style={
        {
          "width": "90%",
        }
      }
    >
      <Text
        accessibilityRole="text"
        style={
          {
            "color": "#24272A",
            "fontFamily": "Euclid Circular B",
            "fontSize": 14,
            "fontWeight": "400",
            "letterSpacing": 0,
            "lineHeight": 22,
            "marginTop": 14,
            "textAlign": "left",
          }
        }
      >
        Remember, if you lose your Secret Recovery Phrase, you lose access to your wallet. 
        <Text
          accessibilityRole="text"
          style={
            {
              "color": "#24272A",
              "fontFamily": "Euclid Circular B",
              "fontSize": 14,
              "fontWeight": "400",
              "letterSpacing": 0,
              "lineHeight": 22,
              "marginTop": 14,
              "textAlign": "left",
            }
          }
        >
          <Text
            accessibilityRole="text"
            onPress={[Function]}
            style={
              {
                "color": "#0376C9",
                "fontFamily": "Euclid Circular B",
                "fontSize": 14,
                "fontWeight": "400",
                "letterSpacing": 0,
                "lineHeight": 22,
              }
            }
          >
            Learn how
             
          </Text>
          to keep this set of words safe so you can always access your funds.
        </Text>
      </Text>
    </View>
    <View
      style={
        {
          "minHeight": 50,
        }
      }
    >
      <TouchableOpacity
        onPress={[Function]}
        style={
<<<<<<< HEAD
          Array [
            Object {
              "alignItems": "center",
              "flexDirection": "row",
            },
            Object {
=======
          [
            {
              "alignItems": "center",
              "flexDirection": "row",
            },
            {
>>>>>>> a337fcc7
              "paddingTop": 10,
            },
          ]
        }
      >
        <View
          style={
            {
              "marginRight": 6,
            }
          }
        >
          <SvgMock
            color="#0376C9"
            height={16}
            name="Setting"
            style={
              {
                "height": 16,
                "width": 16,
              }
            }
            width={16}
          />
        </View>
        <Text
          accessibilityRole="text"
          style={
            {
              "color": "#0376C9",
              "fontFamily": "Euclid Circular B",
              "fontSize": 14,
              "fontWeight": "400",
              "letterSpacing": 0,
              "lineHeight": 22,
            }
          }
        >
          Manage default settings
        </Text>
      </TouchableOpacity>
      <Text
        accessibilityRole="text"
        style={
          {
            "color": "#24272A",
            "fontFamily": "Euclid Circular B",
            "fontSize": 12,
            "fontWeight": "400",
            "letterSpacing": 0,
            "lineHeight": 22,
            "marginTop": 10,
          }
        }
      >
        Settings are optimized for ease of use and security.
Change these at any time.
      </Text>
    </View>
  </View>
  <View
    style={
      {
        "bottom": 50,
        "width": "85%",
      }
    }
  >
    <TouchableOpacity
      accessibilityRole="button"
      accessible={true}
      activeOpacity={1}
      onPressIn={[Function]}
      onPressOut={[Function]}
      style={
        {
          "alignItems": "center",
          "alignSelf": "stretch",
          "backgroundColor": "#0376C9",
          "borderRadius": 24,
          "flexDirection": "row",
          "height": 48,
          "justifyContent": "center",
          "paddingHorizontal": 16,
        }
      }
      testID="onboarding-success-done-button"
      variant="Primary"
    >
      <Text
        accessibilityRole="text"
        style={
          {
            "color": "#FFFFFF",
            "fontFamily": "Euclid Circular B",
            "fontSize": 14,
            "fontWeight": "400",
            "letterSpacing": 0,
            "lineHeight": 22,
          }
        }
      >
        Done
      </Text>
    </TouchableOpacity>
  </View>
  <Modal
    animationType="none"
    deviceHeight={null}
    deviceWidth={null}
    hardwareAccelerated={false}
    hideModalContentWhileAnimating={false}
    onBackdropPress={[Function]}
    onModalHide={[Function]}
    onModalWillHide={[Function]}
    onModalWillShow={[Function]}
    onRequestClose={[Function]}
    onSwipeComplete={[Function]}
    panResponderThreshold={4}
    scrollHorizontal={false}
    scrollOffset={0}
    scrollOffsetMax={0}
    scrollTo={null}
    statusBarTranslucent={false}
    supportedOrientations={
      [
        "portrait",
        "landscape",
      ]
    }
    swipeDirection="down"
    swipeThreshold={100}
    transparent={true}
    visible={false}
  />
</View>
`;<|MERGE_RESOLUTION|>--- conflicted
+++ resolved
@@ -115,21 +115,12 @@
       <TouchableOpacity
         onPress={[Function]}
         style={
-<<<<<<< HEAD
-          Array [
-            Object {
+          [
+            {
               "alignItems": "center",
               "flexDirection": "row",
             },
-            Object {
-=======
-          [
-            {
-              "alignItems": "center",
-              "flexDirection": "row",
-            },
-            {
->>>>>>> a337fcc7
+            {
               "paddingTop": 10,
             },
           ]
