--- conflicted
+++ resolved
@@ -20,12 +20,8 @@
 import { setLockTime } from '../../../actions/settings';
 import { connect } from 'react-redux';
 import setOnboardingWizardStep from '../../../actions/wizard';
-<<<<<<< HEAD
 // eslint-disable-next-line import/named
-import { NavigationActions, withNavigationFocus } from '@react-navigation/compat';
-=======
-import { withNavigationFocus } from 'react-navigation';
->>>>>>> 8b0900b7
+import { withNavigationFocus } from '@react-navigation/compat';
 import OnboardingScreenWithBg from '../../UI/OnboardingScreenWithBg';
 import Device from '../../../util/Device';
 import {
@@ -150,11 +146,7 @@
 					this.props.navigation.navigate('HomeNav');
 				} else {
 					this.props.setOnboardingWizardStep(1);
-<<<<<<< HEAD
-					this.props.navigation.navigate('HomeNav', {}, NavigationActions.navigate({ name: 'WalletView' }));
-=======
-					this.props.navigation.navigate('WalletView');
->>>>>>> 8b0900b7
+					this.props.navigation.navigate('HomeNav', { screen: 'WalletView' });
 				}
 			}, 1000);
 		});
