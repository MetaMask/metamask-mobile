import React, { useState, useEffect, useCallback } from 'react';
import { SafeAreaView, ScrollView, View } from 'react-native';
import { useNavigation } from '@react-navigation/native';

import {
  Encryptor,
  ENCRYPTION_LIBRARY,
  DERIVATION_OPTIONS_DEFAULT_OWASP2023,
} from '../../../core/Encryptor';
import { useTheme } from '../../../util/theme';

import { getNavigationOptionsTitle } from '../../UI/Navbar';
import { strings } from '../../../../locales/i18n';

import TestForm from './Form';
import createStyles from './styles';
import {
  aesCryptoFormInputs,
  aesCryptoFormResponses,
  aesCryptoFormButtons,
  aesCryptoFormScrollIdentifier,
<<<<<<< HEAD
} from '../../../../e2e/selectors/Settings/AesCrypto.selectors';
=======
  accountAddress,
} from '../../../../e2e/selectors/AesCrypto.selectors';
import Text, {
  TextVariant,
} from '../../../component-library/components/Texts/Text';
import { selectSelectedInternalAccountFormattedAddress } from '../../../selectors/accountsController';
import { useSelector } from 'react-redux';
>>>>>>> 734e3890

const AesCryptoTestForm = () => {
  const navigation = useNavigation();
  const theme = useTheme();
  const { colors } = theme;
  const styles = createStyles(colors);

  const [encryptor, setEncryptor] = useState<Encryptor | undefined>();

  const [passwordEncryptedData, setPasswordEncryptedData] =
    useState<string>('');
  // TODO: Replace "any" with type
  // eslint-disable-next-line @typescript-eslint/no-explicit-any
  const [keyEncryptedData, setKeyEncryptedData] = useState<any>();

  const selectedFormattedAddress = useSelector(
    selectSelectedInternalAccountFormattedAddress,
  );

  useEffect(() => {
    const encryptorInstance = new Encryptor({
      keyDerivationOptions: DERIVATION_OPTIONS_DEFAULT_OWASP2023,
    });
    setEncryptor(encryptorInstance);
  }, []);

  useEffect(() => {
    navigation.setOptions(
      getNavigationOptionsTitle(
        strings('app_settings.aes_crypto_test_form_title'),
        navigation,
        false,
        colors,
        null,
      ),
    );
  }, [colors, navigation]);

  const generateSalt = useCallback(
    // TODO: Replace "any" with type
    // eslint-disable-next-line @typescript-eslint/no-explicit-any
    async (args: any[]) => await encryptor?.generateSalt(args[0]),
    [encryptor],
  );

  const generateEncryptionKey = useCallback(
    // TODO: Replace "any" with type
    // eslint-disable-next-line @typescript-eslint/no-explicit-any
    async (args: any[]) => {
      const response = await encryptor?.keyFromPassword(args[0], args[1]);
      return response?.key;
    },
    [encryptor],
  );

  const encrypt = useCallback(
    // TODO: Replace "any" with type
    // eslint-disable-next-line @typescript-eslint/no-explicit-any
    async (args: any[]) => {
      const response = await encryptor?.encrypt(args[1], args[0]);
      if (!response) {
        throw new Error('Encryption failed');
      }

      setPasswordEncryptedData(response);
      return JSON.parse(response).cipher;
    },
    [encryptor],
  );

  const decrypt = useCallback(
    // TODO: Replace "any" with type
    // eslint-disable-next-line @typescript-eslint/no-explicit-any
    async (args: any[]) => {
      const response = await encryptor?.decrypt(args[0], passwordEncryptedData);
      return response;
    },
    [encryptor, passwordEncryptedData],
  );

  const encryptWithKey = useCallback(
    // TODO: Replace "any" with type
    // eslint-disable-next-line @typescript-eslint/no-explicit-any
    async (args: any[]) => {
      const response = await encryptor?.encryptWithKey(
        {
          key: args[0],
          lib: ENCRYPTION_LIBRARY.original,
          exportable: false,
          keyMetadata: DERIVATION_OPTIONS_DEFAULT_OWASP2023,
        },
        args[1],
      );
      setKeyEncryptedData(response);
      return response?.cipher;
    },
    [encryptor],
  );

  const decryptWithKey = useCallback(
    // TODO: Replace "any" with type
    // eslint-disable-next-line @typescript-eslint/no-explicit-any
    async (args: any[]) => {
      const response = await encryptor?.decryptWithKey(
        {
          key: args[0],
          lib: ENCRYPTION_LIBRARY.original,
          exportable: false,
          keyMetadata: DERIVATION_OPTIONS_DEFAULT_OWASP2023,
        },
        keyEncryptedData,
      );
      return response;
    },
    [encryptor, keyEncryptedData],
  );

  return (
    <ScrollView testID={aesCryptoFormScrollIdentifier}>
      <SafeAreaView style={styles.container}>
        <View style={styles.container}>
          <Text variant={TextVariant.HeadingSM} style={styles.formTitle}>
            Current selected address
          </Text>
          <Text variant={TextVariant.HeadingSM} testID={accountAddress}>
            {selectedFormattedAddress}
          </Text>
        </View>
        <TestForm
          title={strings('aes_crypto_test_form.generate_random_salt')}
          buttonLabel={strings('aes_crypto_test_form.generate')}
          textFields={[
            {
              placeholder: strings('aes_crypto_test_form.salt_bytes_count'),
              testId: aesCryptoFormInputs.saltBytesCountInput,
            },
          ]}
          callback={generateSalt}
          callbackTestId={aesCryptoFormButtons.generateSaltButton}
          responseTestId={aesCryptoFormResponses.saltResponse}
          styles={{ ...styles }}
        />
        <TestForm
          title={strings('aes_crypto_test_form.generate_encryption_key')}
          buttonLabel={strings('aes_crypto_test_form.generate')}
          textFields={[
            {
              placeholder: strings('aes_crypto_test_form.password'),
              testId: aesCryptoFormInputs.passwordInput,
            },
            {
              placeholder: strings('aes_crypto_test_form.salt'),
              testId: aesCryptoFormInputs.saltInputForEncryptionKey,
            },
          ]}
          callback={generateEncryptionKey}
          callbackTestId={aesCryptoFormButtons.generateEncryptionKeyButton}
          responseTestId={aesCryptoFormResponses.generateEncryptionKeyResponse}
          styles={{ ...styles }}
        />
        <TestForm
          title={strings('aes_crypto_test_form.encrypt_with_key')}
          buttonLabel={strings('aes_crypto_test_form.encrypt')}
          textFields={[
            {
              placeholder: strings('aes_crypto_test_form.encryption_key'),
              testId:
                aesCryptoFormInputs.encryptionKeyInputForEncryptionWithKey,
            },
            {
              placeholder: strings('aes_crypto_test_form.data'),
              testId: aesCryptoFormInputs.dataInputForEncryptionWithKey,
            },
          ]}
          callback={encryptWithKey}
          callbackTestId={aesCryptoFormButtons.encryptWithKeyButton}
          responseTestId={aesCryptoFormResponses.encryptionWithKeyResponse}
          styles={{ ...styles }}
        />
        <TestForm
          title={strings('aes_crypto_test_form.decrypt_with_key')}
          buttonLabel={strings('aes_crypto_test_form.decrypt')}
          textFields={[
            {
              placeholder: 'Encryption Key',
              testId:
                aesCryptoFormInputs.encryptionKeyInputForDecryptionWithKey,
            },
          ]}
          callback={decryptWithKey}
          callbackTestId={aesCryptoFormButtons.decryptWithKeyButton}
          responseTestId={aesCryptoFormResponses.decryptionWithKeyResponse}
          styles={{ ...styles }}
        />
        <TestForm
          title={strings('aes_crypto_test_form.encrypt')}
          buttonLabel={strings('aes_crypto_test_form.encrypt')}
          textFields={[
            {
              placeholder: strings('aes_crypto_test_form.data'),
              testId: aesCryptoFormInputs.dataInputForEncryption,
            },
            {
              placeholder: strings('aes_crypto_test_form.password'),
              testId: aesCryptoFormInputs.passwordInputForEncryption,
            },
          ]}
          callback={encrypt}
          callbackTestId={aesCryptoFormButtons.encryptButton}
          responseTestId={aesCryptoFormResponses.encryptionResponse}
          styles={{ ...styles }}
        />
        <TestForm
          title={strings('aes_crypto_test_form.decrypt')}
          buttonLabel={strings('aes_crypto_test_form.decrypt')}
          textFields={[
            {
              placeholder: strings('aes_crypto_test_form.password'),
              testId: aesCryptoFormInputs.passwordInputForDecryption,
            },
          ]}
          callback={decrypt}
          callbackTestId={aesCryptoFormButtons.decryptButton}
          responseTestId={aesCryptoFormResponses.decryptionResponse}
          styles={{ ...styles }}
        />
      </SafeAreaView>
    </ScrollView>
  );
};

export default AesCryptoTestForm;<|MERGE_RESOLUTION|>--- conflicted
+++ resolved
@@ -19,17 +19,13 @@
   aesCryptoFormResponses,
   aesCryptoFormButtons,
   aesCryptoFormScrollIdentifier,
-<<<<<<< HEAD
+  accountAddress,
 } from '../../../../e2e/selectors/Settings/AesCrypto.selectors';
-=======
-  accountAddress,
-} from '../../../../e2e/selectors/AesCrypto.selectors';
 import Text, {
   TextVariant,
 } from '../../../component-library/components/Texts/Text';
 import { selectSelectedInternalAccountFormattedAddress } from '../../../selectors/accountsController';
 import { useSelector } from 'react-redux';
->>>>>>> 734e3890
 
 const AesCryptoTestForm = () => {
   const navigation = useNavigation();
