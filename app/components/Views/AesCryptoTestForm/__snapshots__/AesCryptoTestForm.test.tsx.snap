// Jest Snapshot v1, https://goo.gl/fbAQLP

exports[`AesCryptoTestForm renders correctly 1`] = `
<RCTScrollView
  testID="aes-crypto-form-scroll"
>
  <View>
    <RCTSafeAreaView
      style={
        {
          "paddingHorizontal": 15,
        }
      }
    >
      <View
        style={
          {
            "paddingHorizontal": 15,
          }
        }
      >
        <Text
          accessibilityRole="text"
          style={
            {
              "color": "#121314",
              "fontFamily": "Geist Bold",
              "fontSize": 16,
              "letterSpacing": 0,
              "lineHeight": 24,
              "paddingVertical": 5,
            }
          }
        >
          Current selected address
        </Text>
        <Text
          accessibilityRole="text"
          style={
            {
              "color": "#121314",
              "fontFamily": "Geist Bold",
              "fontSize": 16,
              "letterSpacing": 0,
              "lineHeight": 24,
            }
          }
          testID="account-address"
        />
      </View>
      <RCTSafeAreaView
        style={
          {
            "paddingVertical": 10,
          }
        }
      >
        <Text
          accessibilityRole="text"
          style={
            {
              "color": "#121314",
              "fontFamily": "Geist Bold",
              "fontSize": 16,
              "letterSpacing": 0,
              "lineHeight": 24,
              "paddingVertical": 5,
            }
          }
        >
          Generate Random Salt
        </Text>
        <View
          style={
            {
              "paddingVertical": 5,
            }
          }
        >
          <TextInput
            autoComplete="off"
            autoCorrect={false}
            autoFocus={false}
            onChangeText={[Function]}
            placeholder="Salt bytes count"
            style={
              {
                "borderColor": "#f3f5f9",
                "borderRadius": 50,
                "borderWidth": 2,
                "paddingHorizontal": 10,
                "paddingVertical": 10,
              }
            }
            testID="salt-bytes-count-input"
          />
        </View>
        <TouchableOpacity
          accessibilityRole="button"
          accessible={true}
          activeOpacity={1}
          onPress={[Function]}
          onPressIn={[Function]}
          onPressOut={[Function]}
          style={
            {
              "alignItems": "center",
              "alignSelf": "flex-start",
<<<<<<< HEAD
              "backgroundColor": "#4459ff",
=======
              "backgroundColor": "#121314",
>>>>>>> 05d3e30f
              "borderRadius": 12,
              "flexDirection": "row",
              "height": 40,
              "justifyContent": "center",
              "overflow": "hidden",
              "paddingHorizontal": 16,
              "width": "100%",
            }
          }
          testID="generate-salt-button"
        >
          <Text
            accessibilityRole="text"
            style={
              {
                "color": "#ffffff",
                "fontFamily": "Geist Medium",
                "fontSize": 16,
                "letterSpacing": 0,
                "lineHeight": 24,
              }
            }
          >
            Generate
          </Text>
        </TouchableOpacity>
      </RCTSafeAreaView>
      <RCTSafeAreaView
        style={
          {
            "paddingVertical": 10,
          }
        }
      >
        <Text
          accessibilityRole="text"
          style={
            {
              "color": "#121314",
              "fontFamily": "Geist Bold",
              "fontSize": 16,
              "letterSpacing": 0,
              "lineHeight": 24,
              "paddingVertical": 5,
            }
          }
        >
          Generate encryption key from password
        </Text>
        <View
          style={
            {
              "paddingVertical": 5,
            }
          }
        >
          <TextInput
            autoComplete="off"
            autoCorrect={false}
            autoFocus={false}
            onChangeText={[Function]}
            placeholder="Password"
            style={
              {
                "borderColor": "#f3f5f9",
                "borderRadius": 50,
                "borderWidth": 2,
                "paddingHorizontal": 10,
                "paddingVertical": 10,
              }
            }
            testID="password-input"
          />
        </View>
        <View
          style={
            {
              "paddingVertical": 5,
            }
          }
        >
          <TextInput
            autoComplete="off"
            autoCorrect={false}
            autoFocus={false}
            onChangeText={[Function]}
            placeholder="Salt"
            style={
              {
                "borderColor": "#f3f5f9",
                "borderRadius": 50,
                "borderWidth": 2,
                "paddingHorizontal": 10,
                "paddingVertical": 10,
              }
            }
            testID="salt-input-for-encryption-key"
          />
        </View>
        <TouchableOpacity
          accessibilityRole="button"
          accessible={true}
          activeOpacity={1}
          onPress={[Function]}
          onPressIn={[Function]}
          onPressOut={[Function]}
          style={
            {
              "alignItems": "center",
              "alignSelf": "flex-start",
<<<<<<< HEAD
              "backgroundColor": "#4459ff",
=======
              "backgroundColor": "#121314",
>>>>>>> 05d3e30f
              "borderRadius": 12,
              "flexDirection": "row",
              "height": 40,
              "justifyContent": "center",
              "overflow": "hidden",
              "paddingHorizontal": 16,
              "width": "100%",
            }
          }
          testID="generate-encryption-key-button"
        >
          <Text
            accessibilityRole="text"
            style={
              {
                "color": "#ffffff",
                "fontFamily": "Geist Medium",
                "fontSize": 16,
                "letterSpacing": 0,
                "lineHeight": 24,
              }
            }
          >
            Generate
          </Text>
        </TouchableOpacity>
      </RCTSafeAreaView>
      <RCTSafeAreaView
        style={
          {
            "paddingVertical": 10,
          }
        }
      >
        <Text
          accessibilityRole="text"
          style={
            {
              "color": "#121314",
              "fontFamily": "Geist Bold",
              "fontSize": 16,
              "letterSpacing": 0,
              "lineHeight": 24,
              "paddingVertical": 5,
            }
          }
        >
          Encrypt with key
        </Text>
        <View
          style={
            {
              "paddingVertical": 5,
            }
          }
        >
          <TextInput
            autoComplete="off"
            autoCorrect={false}
            autoFocus={false}
            onChangeText={[Function]}
            placeholder="Encryption Key"
            style={
              {
                "borderColor": "#f3f5f9",
                "borderRadius": 50,
                "borderWidth": 2,
                "paddingHorizontal": 10,
                "paddingVertical": 10,
              }
            }
            testID="encryption-key-input-for-encryption-with-key"
          />
        </View>
        <View
          style={
            {
              "paddingVertical": 5,
            }
          }
        >
          <TextInput
            autoComplete="off"
            autoCorrect={false}
            autoFocus={false}
            onChangeText={[Function]}
            placeholder="Data"
            style={
              {
                "borderColor": "#f3f5f9",
                "borderRadius": 50,
                "borderWidth": 2,
                "paddingHorizontal": 10,
                "paddingVertical": 10,
              }
            }
            testID="data-input-for-encryption-with-key"
          />
        </View>
        <TouchableOpacity
          accessibilityRole="button"
          accessible={true}
          activeOpacity={1}
          onPress={[Function]}
          onPressIn={[Function]}
          onPressOut={[Function]}
          style={
            {
              "alignItems": "center",
              "alignSelf": "flex-start",
<<<<<<< HEAD
              "backgroundColor": "#4459ff",
=======
              "backgroundColor": "#121314",
>>>>>>> 05d3e30f
              "borderRadius": 12,
              "flexDirection": "row",
              "height": 40,
              "justifyContent": "center",
              "overflow": "hidden",
              "paddingHorizontal": 16,
              "width": "100%",
            }
          }
          testID="encrypt-with-key-button"
        >
          <Text
            accessibilityRole="text"
            style={
              {
                "color": "#ffffff",
                "fontFamily": "Geist Medium",
                "fontSize": 16,
                "letterSpacing": 0,
                "lineHeight": 24,
              }
            }
          >
            Encrypt
          </Text>
        </TouchableOpacity>
      </RCTSafeAreaView>
      <RCTSafeAreaView
        style={
          {
            "paddingVertical": 10,
          }
        }
      >
        <Text
          accessibilityRole="text"
          style={
            {
              "color": "#121314",
              "fontFamily": "Geist Bold",
              "fontSize": 16,
              "letterSpacing": 0,
              "lineHeight": 24,
              "paddingVertical": 5,
            }
          }
        >
          Decrypt with key
        </Text>
        <View
          style={
            {
              "paddingVertical": 5,
            }
          }
        >
          <TextInput
            autoComplete="off"
            autoCorrect={false}
            autoFocus={false}
            onChangeText={[Function]}
            placeholder="Encryption Key"
            style={
              {
                "borderColor": "#f3f5f9",
                "borderRadius": 50,
                "borderWidth": 2,
                "paddingHorizontal": 10,
                "paddingVertical": 10,
              }
            }
            testID="encryption-key-input-for-decryption-with-key"
          />
        </View>
        <TouchableOpacity
          accessibilityRole="button"
          accessible={true}
          activeOpacity={1}
          onPress={[Function]}
          onPressIn={[Function]}
          onPressOut={[Function]}
          style={
            {
              "alignItems": "center",
              "alignSelf": "flex-start",
<<<<<<< HEAD
              "backgroundColor": "#4459ff",
=======
              "backgroundColor": "#121314",
>>>>>>> 05d3e30f
              "borderRadius": 12,
              "flexDirection": "row",
              "height": 40,
              "justifyContent": "center",
              "overflow": "hidden",
              "paddingHorizontal": 16,
              "width": "100%",
            }
          }
          testID="decrypt-with-key-button"
        >
          <Text
            accessibilityRole="text"
            style={
              {
                "color": "#ffffff",
                "fontFamily": "Geist Medium",
                "fontSize": 16,
                "letterSpacing": 0,
                "lineHeight": 24,
              }
            }
          >
            Decrypt
          </Text>
        </TouchableOpacity>
      </RCTSafeAreaView>
      <RCTSafeAreaView
        style={
          {
            "paddingVertical": 10,
          }
        }
      >
        <Text
          accessibilityRole="text"
          style={
            {
              "color": "#121314",
              "fontFamily": "Geist Bold",
              "fontSize": 16,
              "letterSpacing": 0,
              "lineHeight": 24,
              "paddingVertical": 5,
            }
          }
        >
          Encrypt
        </Text>
        <View
          style={
            {
              "paddingVertical": 5,
            }
          }
        >
          <TextInput
            autoComplete="off"
            autoCorrect={false}
            autoFocus={false}
            onChangeText={[Function]}
            placeholder="Data"
            style={
              {
                "borderColor": "#f3f5f9",
                "borderRadius": 50,
                "borderWidth": 2,
                "paddingHorizontal": 10,
                "paddingVertical": 10,
              }
            }
            testID="data-input-for-encryption"
          />
        </View>
        <View
          style={
            {
              "paddingVertical": 5,
            }
          }
        >
          <TextInput
            autoComplete="off"
            autoCorrect={false}
            autoFocus={false}
            onChangeText={[Function]}
            placeholder="Password"
            style={
              {
                "borderColor": "#f3f5f9",
                "borderRadius": 50,
                "borderWidth": 2,
                "paddingHorizontal": 10,
                "paddingVertical": 10,
              }
            }
            testID="password-input-for-encryption"
          />
        </View>
        <TouchableOpacity
          accessibilityRole="button"
          accessible={true}
          activeOpacity={1}
          onPress={[Function]}
          onPressIn={[Function]}
          onPressOut={[Function]}
          style={
            {
              "alignItems": "center",
              "alignSelf": "flex-start",
<<<<<<< HEAD
              "backgroundColor": "#4459ff",
=======
              "backgroundColor": "#121314",
>>>>>>> 05d3e30f
              "borderRadius": 12,
              "flexDirection": "row",
              "height": 40,
              "justifyContent": "center",
              "overflow": "hidden",
              "paddingHorizontal": 16,
              "width": "100%",
            }
          }
          testID="encrypt-button"
        >
          <Text
            accessibilityRole="text"
            style={
              {
                "color": "#ffffff",
                "fontFamily": "Geist Medium",
                "fontSize": 16,
                "letterSpacing": 0,
                "lineHeight": 24,
              }
            }
          >
            Encrypt
          </Text>
        </TouchableOpacity>
      </RCTSafeAreaView>
      <RCTSafeAreaView
        style={
          {
            "paddingVertical": 10,
          }
        }
      >
        <Text
          accessibilityRole="text"
          style={
            {
              "color": "#121314",
              "fontFamily": "Geist Bold",
              "fontSize": 16,
              "letterSpacing": 0,
              "lineHeight": 24,
              "paddingVertical": 5,
            }
          }
        >
          Decrypt
        </Text>
        <View
          style={
            {
              "paddingVertical": 5,
            }
          }
        >
          <TextInput
            autoComplete="off"
            autoCorrect={false}
            autoFocus={false}
            onChangeText={[Function]}
            placeholder="Password"
            style={
              {
                "borderColor": "#f3f5f9",
                "borderRadius": 50,
                "borderWidth": 2,
                "paddingHorizontal": 10,
                "paddingVertical": 10,
              }
            }
            testID="password-input-for-decryption"
          />
        </View>
        <TouchableOpacity
          accessibilityRole="button"
          accessible={true}
          activeOpacity={1}
          onPress={[Function]}
          onPressIn={[Function]}
          onPressOut={[Function]}
          style={
            {
              "alignItems": "center",
              "alignSelf": "flex-start",
<<<<<<< HEAD
              "backgroundColor": "#4459ff",
=======
              "backgroundColor": "#121314",
>>>>>>> 05d3e30f
              "borderRadius": 12,
              "flexDirection": "row",
              "height": 40,
              "justifyContent": "center",
              "overflow": "hidden",
              "paddingHorizontal": 16,
              "width": "100%",
            }
          }
          testID="decrypt-button"
        >
          <Text
            accessibilityRole="text"
            style={
              {
                "color": "#ffffff",
                "fontFamily": "Geist Medium",
                "fontSize": 16,
                "letterSpacing": 0,
                "lineHeight": 24,
              }
            }
          >
            Decrypt
          </Text>
        </TouchableOpacity>
      </RCTSafeAreaView>
    </RCTSafeAreaView>
  </View>
</RCTScrollView>
`;<|MERGE_RESOLUTION|>--- conflicted
+++ resolved
@@ -106,11 +106,7 @@
             {
               "alignItems": "center",
               "alignSelf": "flex-start",
-<<<<<<< HEAD
-              "backgroundColor": "#4459ff",
-=======
               "backgroundColor": "#121314",
->>>>>>> 05d3e30f
               "borderRadius": 12,
               "flexDirection": "row",
               "height": 40,
@@ -221,11 +217,7 @@
             {
               "alignItems": "center",
               "alignSelf": "flex-start",
-<<<<<<< HEAD
-              "backgroundColor": "#4459ff",
-=======
               "backgroundColor": "#121314",
->>>>>>> 05d3e30f
               "borderRadius": 12,
               "flexDirection": "row",
               "height": 40,
@@ -336,11 +328,7 @@
             {
               "alignItems": "center",
               "alignSelf": "flex-start",
-<<<<<<< HEAD
-              "backgroundColor": "#4459ff",
-=======
               "backgroundColor": "#121314",
->>>>>>> 05d3e30f
               "borderRadius": 12,
               "flexDirection": "row",
               "height": 40,
@@ -426,11 +414,7 @@
             {
               "alignItems": "center",
               "alignSelf": "flex-start",
-<<<<<<< HEAD
-              "backgroundColor": "#4459ff",
-=======
               "backgroundColor": "#121314",
->>>>>>> 05d3e30f
               "borderRadius": 12,
               "flexDirection": "row",
               "height": 40,
@@ -541,11 +525,7 @@
             {
               "alignItems": "center",
               "alignSelf": "flex-start",
-<<<<<<< HEAD
-              "backgroundColor": "#4459ff",
-=======
               "backgroundColor": "#121314",
->>>>>>> 05d3e30f
               "borderRadius": 12,
               "flexDirection": "row",
               "height": 40,
@@ -631,11 +611,7 @@
             {
               "alignItems": "center",
               "alignSelf": "flex-start",
-<<<<<<< HEAD
-              "backgroundColor": "#4459ff",
-=======
               "backgroundColor": "#121314",
->>>>>>> 05d3e30f
               "borderRadius": 12,
               "flexDirection": "row",
               "height": 40,
