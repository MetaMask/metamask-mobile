// Jest Snapshot v1, https://goo.gl/fbAQLP

exports[`TestForm renders correctly 1`] = `
<RCTSafeAreaView>
  <Text
    accessibilityRole="text"
    style={
      {
        "color": "#121314",
        "fontFamily": "Geist Bold",
        "fontSize": 16,
        "letterSpacing": 0,
        "lineHeight": 24,
      }
    }
  >
    random title
  </Text>
  <View>
    <TextInput
      autoComplete="off"
      autoCorrect={false}
      autoFocus={false}
      onChangeText={[Function]}
      placeholder="random placeholder"
      testID="random-test-id"
    />
  </View>
  <TouchableOpacity
    accessibilityRole="button"
    accessible={true}
    activeOpacity={1}
    onPress={[Function]}
    onPressIn={[Function]}
    onPressOut={[Function]}
    style={
      {
        "alignItems": "center",
        "alignSelf": "flex-start",
<<<<<<< HEAD
        "backgroundColor": "#4459ff",
=======
        "backgroundColor": "#121314",
>>>>>>> 05d3e30f
        "borderRadius": 12,
        "flexDirection": "row",
        "height": 40,
        "justifyContent": "center",
        "overflow": "hidden",
        "paddingHorizontal": 16,
      }
    }
    testID="random-callback-test-id"
  >
    <Text
      accessibilityRole="text"
      style={
        {
          "color": "#ffffff",
          "fontFamily": "Geist Medium",
          "fontSize": 16,
          "letterSpacing": 0,
          "lineHeight": 24,
        }
      }
    >
      random button label
    </Text>
  </TouchableOpacity>
</RCTSafeAreaView>
`;<|MERGE_RESOLUTION|>--- conflicted
+++ resolved
@@ -37,11 +37,7 @@
       {
         "alignItems": "center",
         "alignSelf": "flex-start",
-<<<<<<< HEAD
-        "backgroundColor": "#4459ff",
-=======
         "backgroundColor": "#121314",
->>>>>>> 05d3e30f
         "borderRadius": 12,
         "flexDirection": "row",
         "height": 40,
