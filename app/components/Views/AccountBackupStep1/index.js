--- conflicted
+++ resolved
@@ -41,12 +41,9 @@
   IconSize,
 } from '../../../component-library/components/Icons/Icon';
 import { saveOnboardingEvent } from '../../../actions/onboarding';
-<<<<<<< HEAD
 import { CommonActions, useNavigation } from '@react-navigation/native';
 import { useMetrics } from '../../hooks/useMetrics';
-=======
 import { ONBOARDING_SUCCESS_FLOW } from '../../../constants/onboarding';
->>>>>>> ac727bb4
 
 const createStyles = (colors) =>
   StyleSheet.create({
@@ -179,7 +176,6 @@
     // Get onboarding wizard state
     const onboardingWizard = await StorageWrapper.getItem(ONBOARDING_WIZARD);
     !onboardingWizard && props.setOnboardingWizardStep(1);
-<<<<<<< HEAD
 
     const resetAction = CommonActions.reset({
       index: 1,
@@ -187,7 +183,11 @@
         {
           name: Routes.ONBOARDING.SUCCESS_FLOW,
           params: {
-            step: 1,
+            screen: Routes.ONBOARDING.SUCCESS,
+            params: {
+              ...props.route.params,
+              successFlow: ONBOARDING_SUCCESS_FLOW.NO_BACKED_UP_SRP,
+            },
           },
         },
       ],
@@ -201,15 +201,6 @@
         },
       });
     }
-=======
-    props.navigation.navigate(Routes.ONBOARDING.SUCCESS_FLOW, {
-      screen: Routes.ONBOARDING.SUCCESS,
-      params: {
-        ...props.route.params,
-        successFlow: ONBOARDING_SUCCESS_FLOW.NO_BACKED_UP_SRP,
-      },
-    });
->>>>>>> ac727bb4
   };
 
   const showRemindLater = () => {
