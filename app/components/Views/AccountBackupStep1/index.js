--- conflicted
+++ resolved
@@ -41,10 +41,7 @@
   IconSize,
 } from '../../../component-library/components/Icons/Icon';
 import { saveOnboardingEvent } from '../../../actions/onboarding';
-<<<<<<< HEAD
-=======
 import { ONBOARDING_SUCCESS_FLOW } from '../../../constants/onboarding';
->>>>>>> 3f1447f5
 
 const createStyles = (colors) =>
   StyleSheet.create({
@@ -174,9 +171,6 @@
     // Get onboarding wizard state
     const onboardingWizard = await StorageWrapper.getItem(ONBOARDING_WIZARD);
     !onboardingWizard && props.setOnboardingWizardStep(1);
-<<<<<<< HEAD
-    props.navigation.navigate('OnboardingSuccess');
-=======
     props.navigation.navigate(Routes.ONBOARDING.SUCCESS_FLOW, {
       screen: Routes.ONBOARDING.SUCCESS,
       params: {
@@ -184,7 +178,6 @@
         successFlow: ONBOARDING_SUCCESS_FLOW.NO_BACKED_UP_SRP,
       },
     });
->>>>>>> 3f1447f5
   };
 
   const showRemindLater = () => {
@@ -267,10 +260,7 @@
                   label={strings('account_backup_step_1.remind_me_later')}
                   width={ButtonWidthTypes.Full}
                   size={ButtonSize.Lg}
-<<<<<<< HEAD
-=======
                   testID={ManualBackUpStepsSelectorsIDs.REMIND_ME_LATER_BUTTON}
->>>>>>> 3f1447f5
                 />
               </View>
             )}
