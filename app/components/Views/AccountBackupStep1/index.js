--- conflicted
+++ resolved
@@ -165,17 +165,7 @@
     // Get onboarding wizard state
     const onboardingWizard = await StorageWrapper.getItem(ONBOARDING_WIZARD);
     !onboardingWizard && props.setOnboardingWizardStep(1);
-<<<<<<< HEAD
-    props.navigation.navigate('OptinMetrics', {
-      onContinue: () => {
-        props.navigation.navigate('OnboardingSuccess', {
-          noSRP: true,
-        });
-      },
-    });
-=======
     props.navigation.navigate('OnboardingSuccess');
->>>>>>> edee5a87
   };
 
   const showRemindLater = () => {
