--- conflicted
+++ resolved
@@ -29,14 +29,7 @@
 import SkipAccountSecurityModal from '../../UI/SkipAccountSecurityModal';
 import SeedPhraseVideo from '../../UI/SeedPhraseVideo';
 import setOnboardingWizardStep from '../../../actions/wizard';
-<<<<<<< HEAD
 import { trackEvent } from '../../../util/analyticsV2';
-=======
-import { MetaMetricsEvents } from '../../../core/Analytics';
-import AnalyticsV2 from '../../../util/analyticsV2';
-
-import DefaultPreference from 'react-native-default-preference';
->>>>>>> db9007ba
 import { useTheme } from '../../../util/theme';
 import generateTestId from '../../../../wdio/utils/generateTestId';
 import {
@@ -172,11 +165,7 @@
   const goNext = () => {
     props.navigation.navigate('AccountBackupStep1B', { ...props.route.params });
     InteractionManager.runAfterInteractions(() => {
-<<<<<<< HEAD
       trackEvent(MetaMetricsEvents.WALLET_SECURITY_STARTED);
-=======
-      AnalyticsV2.trackEvent(MetaMetricsEvents.WALLET_SECURITY_STARTED);
->>>>>>> db9007ba
     });
   };
 
@@ -185,11 +174,7 @@
 
     setRemindLaterModal(true);
     InteractionManager.runAfterInteractions(() => {
-<<<<<<< HEAD
       trackEvent(MetaMetricsEvents.WALLET_SECURITY_SKIP_INITIATED);
-=======
-      AnalyticsV2.trackEvent(MetaMetricsEvents.WALLET_SECURITY_SKIP_INITIATED);
->>>>>>> db9007ba
     });
   };
 
@@ -209,11 +194,7 @@
   const skip = async () => {
     hideRemindLaterModal();
     InteractionManager.runAfterInteractions(() => {
-<<<<<<< HEAD
       trackEvent(MetaMetricsEvents.WALLET_SECURITY_SKIP_CONFIRMED);
-=======
-      AnalyticsV2.trackEvent(MetaMetricsEvents.WALLET_SECURITY_SKIP_CONFIRMED);
->>>>>>> db9007ba
     });
     // Get onboarding wizard state
     const onboardingWizard = await DefaultPreference.get(ONBOARDING_WIZARD);
