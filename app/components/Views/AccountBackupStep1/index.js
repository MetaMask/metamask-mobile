import React, { useState, useEffect } from 'react';
import {
  ScrollView,
  View,
  SafeAreaView,
  StyleSheet,
  BackHandler,
  Image,
  TouchableOpacity,
} from 'react-native';
import PropTypes from 'prop-types';
import { fontStyles } from '../../../styles/common';
import { strings } from '../../../../locales/i18n';
import AndroidBackHandler from '../AndroidBackHandler';
import Device from '../../../util/device';
import { getOnboardingNavbarOptions } from '../../UI/Navbar';
import scaling from '../../../util/scaling';
import Engine from '../../../core/Engine';
import { ONBOARDING_WIZARD } from '../../../constants/storage';
import { connect } from 'react-redux';
import setOnboardingWizardStep from '../../../actions/wizard';
import { MetaMetricsEvents } from '../../../core/Analytics';
import StorageWrapper from '../../../store/storage-wrapper';
import { useTheme } from '../../../util/theme';
import { ManualBackUpStepsSelectorsIDs } from '../../../../e2e/selectors/Onboarding/ManualBackUpSteps.selectors';
import trackOnboarding from '../../../util/metrics/TrackOnboarding/trackOnboarding';
import Routes from '../../../../app/constants/navigation/Routes';
import { MetricsEventBuilder } from '../../../core/Analytics/MetricsEventBuilder';
import SRPDesign from '../../../images/secure_wallet.png';
import Button, {
  ButtonVariants,
  ButtonWidthTypes,
  ButtonSize,
} from '../../../component-library/components/Buttons/Button';
import Text, {
  TextVariant,
  TextColor,
} from '../../../component-library/components/Texts/Text';
import Icon, {
  IconName,
  IconSize,
} from '../../../component-library/components/Icons/Icon';

const createStyles = (colors) =>
  StyleSheet.create({
    mainWrapper: {
      backgroundColor: colors.background.default,
      flex: 1,
    },
    scrollviewWrapper: {
      flexGrow: 1,
    },
    wrapper: {
      flex: 1,
      paddingHorizontal: 16,
    },
    content: {
      alignItems: 'center',
      justifyContent: 'flex-start',
      flex: 1,
      marginBottom: 10,
    },
    title: {
      textAlign: 'left',
      alignSelf: 'flex-start',
      marginBottom: 16,
    },
    text: {
      marginTop: 32,
      justifyContent: 'center',
      alignSelf: 'flex-start',
      flexDirection: 'column',
      rowGap: 16,
    },
    label: {
      lineHeight: scaling.scale(20),
      fontSize: scaling.scale(14),
      color: colors.text.default,
      textAlign: 'left',
      ...fontStyles.normal,
    },
    buttonWrapper: {
      flex: 1,
      justifyContent: 'flex-end',
      flexDirection: 'column',
      rowGap: 16,
      marginBottom: 16,
    },
    srpDesign: {
      width: 250,
      height: 250,
      marginHorizontal: 'auto',
    },
    headerLeft: {
      marginLeft: 16,
    },
  });

/**
 * View that's shown during the first step of
 * the backup seed phrase flow
 */
const AccountBackupStep1 = (props) => {
  const { navigation, route } = props;
  const [hasFunds, setHasFunds] = useState(false);
  const { colors } = useTheme();
  const styles = createStyles(colors);

  const track = (event, properties) => {
    const eventBuilder = MetricsEventBuilder.createEventBuilder(event);
    eventBuilder.addProperties(properties);
    trackOnboarding(eventBuilder.build());
  };

  useEffect(() => {
    navigation.setOptions({
      ...getOnboardingNavbarOptions(
        route,
        {
          headerLeft: () => (
            <TouchableOpacity onPress={() => navigation.goBack()}>
              <Icon
                name={IconName.ArrowLeft}
                size={IconSize.Lg}
                color={colors.text.default}
                style={styles.headerLeft}
              />
            </TouchableOpacity>
          ),
        },
        colors,
        false,
      ),
      gesturesEnabled: false,
    });
  }, [navigation, route, colors, styles.headerLeft]);

  useEffect(
    () => {
      // Check if user has funds
      if (Engine.hasFunds()) setHasFunds(true);

      // Disable back press
      const hardwareBackPress = () => true;

      // Add event listener
      BackHandler.addEventListener('hardwareBackPress', hardwareBackPress);

      // Remove event listener on cleanup
      return () => {
        BackHandler.removeEventListener('hardwareBackPress', hardwareBackPress);
      };
    },
    [], // Run only when component mounts
  );

  const goNext = () => {
    props.navigation.navigate('ManualBackupStep1', { ...props.route.params });
    track(MetaMetricsEvents.WALLET_SECURITY_STARTED);
  };

  const skip = async () => {
    track(MetaMetricsEvents.WALLET_SECURITY_SKIP_CONFIRMED);
    // Get onboarding wizard state
    const onboardingWizard = await StorageWrapper.getItem(ONBOARDING_WIZARD);
    !onboardingWizard && props.setOnboardingWizardStep(1);
    props.navigation.navigate('OptinMetrics', {
      onContinue: () => {
        props.navigation.navigate('OnboardingSuccess', {
<<<<<<< HEAD
          showPasswordHint: false,
=======
          noSRP: true,
>>>>>>> bb73b247
        });
      },
    });
  };

  const showRemindLater = () => {
    if (hasFunds) return;

    props.navigation.navigate(Routes.MODAL.ROOT_MODAL_FLOW, {
      screen: Routes.SHEET.SKIP_ACCOUNT_SECURITY_MODAL,
      params: {
        onConfirm: skip,
        onCancel: goNext,
      },
    });
    track(MetaMetricsEvents.WALLET_SECURITY_SKIP_INITIATED);
  };

  const showWhatIsSeedphrase = () => {
    props.navigation.navigate(Routes.MODAL.ROOT_MODAL_FLOW, {
      screen: Routes.SHEET.SEEDPHRASE_MODAL,
    });
  };

  return (
    <SafeAreaView style={styles.mainWrapper}>
      <ScrollView
        contentContainerStyle={styles.scrollviewWrapper}
        style={styles.mainWrapper}
        testID={ManualBackUpStepsSelectorsIDs.PROTECT_CONTAINER}
      >
        <View style={styles.wrapper}>
          <Text variant={TextVariant.BodyMD} color={TextColor.Alternative}>
<<<<<<< HEAD
            Step 2 of 3
          </Text>
          {/* <OnboardingProgress steps={CHOOSE_PASSWORD_STEPS} currentStep={1} /> */}
=======
            {strings('manual_backup_step_1.steps', {
              currentStep: 2,
              totalSteps: 3,
            })}
          </Text>
>>>>>>> bb73b247
          <View style={styles.content}>
            <Text
              variant={TextVariant.DisplayMD}
              color={TextColor.Default}
              style={styles.title}
            >
              {strings('account_backup_step_1.title')}
            </Text>
            <Image source={SRPDesign} style={styles.srpDesign} />
            <View style={styles.text}>
              <Text variant={TextVariant.BodyMD} color={TextColor.Alternative}>
                {strings('account_backup_step_1.info_text_1_1')}{' '}
                <Text
                  variant={TextVariant.BodyMD}
                  color={TextColor.Primary}
                  onPress={showWhatIsSeedphrase}
                >
                  {strings('account_backup_step_1.info_text_1_2')}
                </Text>{' '}
                {strings('account_backup_step_1.info_text_1_3')}{' '}
              </Text>

              <Text variant={TextVariant.BodyMD} color={TextColor.Alternative}>
                {strings('account_backup_step_1.info_text_1_4')}
              </Text>
            </View>
          </View>

          <View style={styles.buttonWrapper}>
            <View>
              <Button
                variant={ButtonVariants.Primary}
                onPress={goNext}
                label={strings('account_backup_step_1.cta_text')}
                width={ButtonWidthTypes.Full}
                size={ButtonSize.Lg}
              />
            </View>
            {!hasFunds && (
              <View>
                <Button
                  variant={ButtonVariants.Secondary}
                  onPress={showRemindLater}
                  label={strings('account_backup_step_1.remind_me_later')}
                  width={ButtonWidthTypes.Full}
                  size={ButtonSize.Lg}
                />
              </View>
            )}
          </View>
        </View>
      </ScrollView>
      {Device.isAndroid() && (
        <AndroidBackHandler customBackPress={showRemindLater} />
      )}
    </SafeAreaView>
  );
};

AccountBackupStep1.propTypes = {
  /**
  /* navigation object required to push and pop other views
  */
  navigation: PropTypes.object,
  /**
   * Object that represents the current route info like params passed to it
   */
  route: PropTypes.object,
  /**
   * Action to set onboarding wizard step
   */
  setOnboardingWizardStep: PropTypes.func,
};

const mapDispatchToProps = (dispatch) => ({
  setOnboardingWizardStep: (step) => dispatch(setOnboardingWizardStep(step)),
});

export default connect(null, mapDispatchToProps)(AccountBackupStep1);<|MERGE_RESOLUTION|>--- conflicted
+++ resolved
@@ -167,11 +167,7 @@
     props.navigation.navigate('OptinMetrics', {
       onContinue: () => {
         props.navigation.navigate('OnboardingSuccess', {
-<<<<<<< HEAD
-          showPasswordHint: false,
-=======
           noSRP: true,
->>>>>>> bb73b247
         });
       },
     });
@@ -205,17 +201,11 @@
       >
         <View style={styles.wrapper}>
           <Text variant={TextVariant.BodyMD} color={TextColor.Alternative}>
-<<<<<<< HEAD
-            Step 2 of 3
-          </Text>
-          {/* <OnboardingProgress steps={CHOOSE_PASSWORD_STEPS} currentStep={1} /> */}
-=======
             {strings('manual_backup_step_1.steps', {
               currentStep: 2,
               totalSteps: 3,
             })}
           </Text>
->>>>>>> bb73b247
           <View style={styles.content}>
             <Text
               variant={TextVariant.DisplayMD}
