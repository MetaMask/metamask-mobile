// Jest Snapshot v1, https://goo.gl/fbAQLP

exports[`AccountBackupStep1 render matches snapshot 1`] = `
<RCTSafeAreaView
  style={
    {
      "backgroundColor": "#ffffff",
      "flex": 1,
    }
  }
>
  <RCTScrollView
    contentContainerStyle={
      {
        "flexGrow": 1,
      }
    }
    style={
      {
        "backgroundColor": "#ffffff",
        "flex": 1,
      }
    }
    testID="protect-your-account-screen"
  >
    <View>
      <View
        style={
          {
            "flex": 1,
            "paddingHorizontal": 16,
          }
        }
      >
        <Text
          accessibilityRole="text"
          style={
            {
              "color": "#686e7d",
              "fontFamily": "Geist Regular",
              "fontSize": 16,
              "letterSpacing": 0,
              "lineHeight": 24,
            }
          }
        >
          Step 2 of 3
        </Text>
        <View
          style={
            {
              "alignItems": "center",
              "flex": 1,
              "justifyContent": "flex-start",
              "marginBottom": 10,
            }
          }
        >
          <Text
            accessibilityRole="text"
            style={
              {
                "alignSelf": "flex-start",
                "color": "#121314",
                "fontFamily": "Geist Bold",
                "fontSize": 32,
                "letterSpacing": 0,
                "lineHeight": 40,
                "marginBottom": 16,
                "textAlign": "left",
              }
            }
          >
            Secure your wallet
          </Text>
          <Image
            source={1}
            style={
              {
                "height": 250,
                "marginHorizontal": "auto",
                "width": 250,
              }
            }
          />
          <View
            style={
              {
                "alignSelf": "flex-start",
                "flexDirection": "column",
                "justifyContent": "center",
                "marginTop": 32,
                "rowGap": 16,
              }
            }
          >
            <Text
              accessibilityRole="text"
              style={
                {
                  "color": "#686e7d",
                  "fontFamily": "Geist Regular",
                  "fontSize": 16,
                  "letterSpacing": 0,
                  "lineHeight": 24,
                }
              }
            >
              Don’t risk losing your funds. Protect your wallet by saving your
               
              <Text
                accessibilityRole="text"
                onPress={[Function]}
                style={
                  {
                    "color": "#4459ff",
                    "fontFamily": "Geist Regular",
                    "fontSize": 16,
                    "letterSpacing": 0,
                    "lineHeight": 24,
                  }
                }
                testID="seedphrase-link"
              >
                Secret Recovery Phrase
              </Text>
               
              in a place you trust.
               
            </Text>
            <Text
              accessibilityRole="text"
              style={
                {
                  "color": "#686e7d",
                  "fontFamily": "Geist Regular",
                  "fontSize": 16,
                  "letterSpacing": 0,
                  "lineHeight": 24,
                }
              }
            >
              It’s the only way to recover your wallet if you get locked out of the app or get a new device.
            </Text>
          </View>
        </View>
        <View
          style={
            {
              "flex": 1,
              "flexDirection": "column",
              "justifyContent": "flex-end",
              "marginBottom": 16,
              "rowGap": 16,
            }
          }
        >
          <View>
            <TouchableOpacity
              accessibilityRole="button"
              accessible={true}
              activeOpacity={1}
              onPress={[Function]}
              onPressIn={[Function]}
              onPressOut={[Function]}
              style={
                {
                  "alignItems": "center",
                  "alignSelf": "stretch",
                  "backgroundColor": "#121314",
                  "borderRadius": 12,
                  "flexDirection": "row",
                  "height": 48,
                  "justifyContent": "center",
                  "overflow": "hidden",
                  "paddingHorizontal": 16,
                }
              }
            >
              <Text
                accessibilityRole="text"
                style={
                  {
                    "color": "#ffffff",
                    "fontFamily": "Geist Medium",
                    "fontSize": 16,
                    "letterSpacing": 0,
                    "lineHeight": 24,
                  }
                }
              >
                Get started
              </Text>
            </TouchableOpacity>
          </View>
          <View>
            <TouchableOpacity
              accessibilityRole="button"
              accessible={true}
              activeOpacity={1}
              onPress={[Function]}
              onPressIn={[Function]}
              onPressOut={[Function]}
              style={
                {
                  "alignItems": "center",
                  "alignSelf": "stretch",
                  "backgroundColor": "#3c4d9d1a",
                  "borderColor": "transparent",
                  "borderRadius": 12,
                  "borderWidth": 1,
                  "flexDirection": "row",
                  "height": 48,
                  "justifyContent": "center",
                  "overflow": "hidden",
                  "paddingHorizontal": 16,
                }
              }
              testID="remind-me-later-button"
            >
              <Text
                accessibilityRole="text"
                style={
                  {
<<<<<<< HEAD
                    "color": "#121314",
                    "fontFamily": "CentraNo1-Medium",
=======
                    "color": "#4459ff",
                    "fontFamily": "Geist Medium",
>>>>>>> af0c0b1d
                    "fontSize": 16,
                    "letterSpacing": 0,
                    "lineHeight": 24,
                  }
                }
              >
                Remind me later
              </Text>
            </TouchableOpacity>
          </View>
        </View>
      </View>
    </View>
  </RCTScrollView>
</RCTSafeAreaView>
`;<|MERGE_RESOLUTION|>--- conflicted
+++ resolved
@@ -222,13 +222,8 @@
                 accessibilityRole="text"
                 style={
                   {
-<<<<<<< HEAD
-                    "color": "#121314",
-                    "fontFamily": "CentraNo1-Medium",
-=======
                     "color": "#4459ff",
                     "fontFamily": "Geist Medium",
->>>>>>> af0c0b1d
                     "fontSize": 16,
                     "letterSpacing": 0,
                     "lineHeight": 24,
