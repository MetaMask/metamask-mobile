// Jest Snapshot v1, https://goo.gl/fbAQLP

exports[`AccountBackupStep1 should render correctly 1`] = `
<View
  style={
    {
      "flex": 1,
    }
  }
>
  <RNCSafeAreaProvider
    onInsetsChange={[Function]}
    style={
      [
        {
          "flex": 1,
        },
        undefined,
      ]
    }
  >
    <View
      collapsable={false}
      pointerEvents="box-none"
      style={
        {
          "zIndex": 1,
        }
      }
    >
      <View
        accessibilityElementsHidden={false}
        importantForAccessibility="auto"
        onLayout={[Function]}
        pointerEvents="box-none"
        style={null}
      >
        <View
          collapsable={false}
          pointerEvents="box-none"
          style={
            {
              "bottom": 0,
              "left": 0,
              "opacity": 1,
              "position": "absolute",
              "right": 0,
              "top": 0,
              "zIndex": 0,
            }
          }
        >
          <View
            collapsable={false}
            style={
              {
                "backgroundColor": "#ffffff",
                "borderBottomColor": "rgb(216, 216, 216)",
                "elevation": 0,
                "flex": 1,
                "shadowColor": "transparent",
                "shadowOffset": {
                  "height": 0.5,
                  "width": 0,
                },
                "shadowOpacity": 0.85,
                "shadowRadius": 0,
              }
            }
          />
        </View>
        <View
          collapsable={false}
          pointerEvents="box-none"
          style={
            {
              "height": 64,
              "maxHeight": undefined,
              "minHeight": undefined,
              "opacity": undefined,
              "transform": undefined,
            }
          }
        >
          <View
            pointerEvents="none"
            style={
              {
                "height": 20,
              }
            }
          />
          <View
            pointerEvents="box-none"
            style={
              {
                "alignItems": "center",
                "flex": 1,
                "flexDirection": "row",
                "justifyContent": "center",
              }
            }
          >
            <View
              collapsable={false}
              pointerEvents="box-none"
              style={
                {
                  "alignItems": "flex-start",
                  "bottom": 0,
                  "justifyContent": "center",
                  "left": 0,
                  "opacity": 1,
                  "position": "absolute",
                  "top": 0,
                }
              }
            >
              <TouchableOpacity
                onPress={[Function]}
              >
                <SvgMock
                  color="#121314"
                  fill="currentColor"
                  height={24}
                  name="ArrowLeft"
                  style={
                    {
                      "height": 24,
                      "marginLeft": 16,
                      "width": 24,
                    }
                  }
                  width={24}
                />
              </TouchableOpacity>
<<<<<<< HEAD
=======
            </View>
            <View
              collapsable={false}
              pointerEvents="box-none"
              style={
                {
                  "marginHorizontal": 72,
                  "opacity": 1,
                }
              }
            >
              <Text
                accessibilityRole="header"
                aria-level="1"
                collapsable={false}
                numberOfLines={1}
                onLayout={[Function]}
                style={
                  {
                    "color": "#4459ff",
                    "fontSize": 17,
                    "fontWeight": "600",
                  }
                }
              />
>>>>>>> bb73b247
            </View>
            <View
              collapsable={false}
              pointerEvents="box-none"
              style={
                {
                  "marginHorizontal": 72,
                  "opacity": 1,
                }
              }
            >
              <Text
                accessibilityRole="header"
                aria-level="1"
                collapsable={false}
                numberOfLines={1}
                onLayout={[Function]}
                style={
                  {
                    "color": "#4459ff",
                    "fontSize": 17,
                    "fontWeight": "600",
                  }
                }
              />
            </View>
          </View>
        </View>
      </View>
    </View>
    <RNSScreenContainer
      onLayout={[Function]}
      style={
        {
          "flex": 1,
        }
      }
    >
      <RNSScreen
        activityState={2}
        collapsable={false}
        gestureResponseDistance={
          {
            "bottom": -1,
            "end": -1,
            "start": -1,
            "top": -1,
          }
        }
        onGestureCancel={[Function]}
        pointerEvents="box-none"
        sheetAllowedDetents="large"
        sheetCornerRadius={-1}
        sheetExpandsWhenScrolledToEdge={true}
        sheetGrabberVisible={false}
        sheetLargestUndimmedDetent="all"
        style={
          {
            "bottom": 0,
            "left": 0,
            "position": "absolute",
            "right": 0,
            "top": 0,
            "zIndex": undefined,
          }
        }
      >
        <View
          collapsable={false}
          style={
            {
              "opacity": 1,
            }
          }
        />
        <View
          accessibilityElementsHidden={false}
          closing={false}
          gestureVelocityImpact={0.3}
          importantForAccessibility="auto"
          onClose={[Function]}
          onGestureBegin={[Function]}
          onGestureCanceled={[Function]}
          onGestureEnd={[Function]}
          onOpen={[Function]}
          onTransition={[Function]}
          pointerEvents="box-none"
          style={
            [
              {
                "overflow": undefined,
              },
              {
                "bottom": 0,
                "left": 0,
                "position": "absolute",
                "right": 0,
                "top": 0,
              },
            ]
          }
          transitionSpec={
            {
              "close": {
                "animation": "spring",
                "config": {
                  "damping": 500,
                  "mass": 3,
                  "overshootClamping": true,
                  "restDisplacementThreshold": 10,
                  "restSpeedThreshold": 10,
                  "stiffness": 1000,
                },
              },
              "open": {
                "animation": "spring",
                "config": {
                  "damping": 500,
                  "mass": 3,
                  "overshootClamping": true,
                  "restDisplacementThreshold": 10,
                  "restSpeedThreshold": 10,
                  "stiffness": 1000,
                },
              },
            }
          }
        >
          <View
            collapsable={false}
            needsOffscreenAlphaCompositing={false}
            pointerEvents="box-none"
            style={
              {
                "flex": 1,
              }
            }
          >
            <View
              collapsable={false}
              onGestureHandlerEvent={[Function]}
              onGestureHandlerStateChange={[Function]}
              style={
                {
                  "flex": 1,
                  "transform": [
                    {
                      "translateX": 0,
                    },
                    {
                      "translateX": 0,
                    },
                  ],
                }
              }
            >
              <View
                collapsable={false}
                pointerEvents="none"
                style={
                  {
                    "backgroundColor": "rgb(242, 242, 242)",
                    "bottom": 0,
                    "left": 0,
                    "position": "absolute",
                    "shadowColor": "#000",
                    "shadowOffset": {
                      "height": 1,
                      "width": -1,
                    },
                    "shadowOpacity": 0.3,
                    "shadowRadius": 5,
                    "top": 0,
                    "width": 3,
                  }
                }
              />
              <View
                style={
                  [
                    {
                      "flex": 1,
                      "overflow": "hidden",
                    },
                    [
                      {
                        "backgroundColor": "rgb(242, 242, 242)",
                      },
                      undefined,
                    ],
                  ]
                }
              >
                <View
                  style={
                    {
                      "flex": 1,
                      "flexDirection": "column-reverse",
                    }
                  }
                >
                  <View
                    style={
                      {
                        "flex": 1,
                      }
                    }
                  >
                    <RCTSafeAreaView
                      style={
                        {
                          "backgroundColor": "#ffffff",
                          "flex": 1,
                        }
                      }
                    >
                      <RCTScrollView
                        contentContainerStyle={
                          {
                            "flexGrow": 1,
                          }
                        }
                        style={
                          {
                            "backgroundColor": "#ffffff",
                            "flex": 1,
                          }
                        }
                        testID="protect-your-account-screen"
                      >
                        <View>
                          <View
                            style={
                              {
                                "flex": 1,
                                "paddingHorizontal": 16,
                              }
                            }
                          >
                            <Text
                              accessibilityRole="text"
                              style={
                                {
                                  "color": "#686e7d",
                                  "fontFamily": "CentraNo1-Book",
                                  "fontSize": 16,
                                  "fontWeight": "400",
                                  "letterSpacing": 0,
                                  "lineHeight": 24,
                                }
                              }
                            >
                              Step 2 of 3
                            </Text>
                            <View
                              style={
                                {
                                  "alignItems": "center",
                                  "flex": 1,
                                  "justifyContent": "flex-start",
                                  "marginBottom": 10,
                                }
                              }
                            >
                              <Text
                                accessibilityRole="text"
                                style={
                                  {
                                    "alignSelf": "flex-start",
                                    "color": "#121314",
                                    "fontFamily": "CentraNo1-Bold",
                                    "fontSize": 32,
                                    "fontWeight": "700",
                                    "letterSpacing": 0,
                                    "lineHeight": 40,
                                    "marginBottom": 16,
                                    "textAlign": "left",
                                  }
                                }
                              >
                                Secure your wallet
                              </Text>
                              <Image
                                source={1}
                                style={
                                  {
                                    "height": 250,
                                    "marginHorizontal": "auto",
                                    "width": 250,
                                  }
                                }
                              />
                              <View
                                style={
                                  {
                                    "alignSelf": "flex-start",
                                    "flexDirection": "column",
                                    "justifyContent": "center",
                                    "marginTop": 32,
                                    "rowGap": 16,
                                  }
                                }
                              >
                                <Text
                                  accessibilityRole="text"
                                  style={
                                    {
                                      "color": "#686e7d",
                                      "fontFamily": "CentraNo1-Book",
                                      "fontSize": 16,
                                      "fontWeight": "400",
                                      "letterSpacing": 0,
                                      "lineHeight": 24,
                                    }
                                  }
                                >
                                  Don’t risk losing your funds. Protect your wallet by saving your
                                   
                                  <Text
                                    accessibilityRole="text"
                                    onPress={[Function]}
                                    style={
                                      {
                                        "color": "#4459ff",
                                        "fontFamily": "CentraNo1-Book",
                                        "fontSize": 16,
                                        "fontWeight": "400",
                                        "letterSpacing": 0,
                                        "lineHeight": 24,
                                      }
                                    }
                                  >
                                    Secret Recovery Phrase
                                  </Text>
                                   
                                  in a place you trust.
                                   
                                </Text>
                                <Text
                                  accessibilityRole="text"
                                  style={
                                    {
                                      "color": "#686e7d",
                                      "fontFamily": "CentraNo1-Book",
                                      "fontSize": 16,
                                      "fontWeight": "400",
                                      "letterSpacing": 0,
                                      "lineHeight": 24,
                                    }
                                  }
                                >
                                  It’s the only way to recover your wallet if you get locked out of the app or get a new device.
                                </Text>
                              </View>
                            </View>
                            <View
                              style={
                                {
                                  "flex": 1,
                                  "flexDirection": "column",
                                  "justifyContent": "flex-end",
                                  "marginBottom": 16,
                                  "rowGap": 16,
                                }
                              }
                            >
                              <View>
                                <TouchableOpacity
                                  accessibilityRole="button"
                                  accessible={true}
                                  activeOpacity={1}
                                  onPress={[Function]}
                                  onPressIn={[Function]}
                                  onPressOut={[Function]}
                                  style={
                                    {
                                      "alignItems": "center",
                                      "alignSelf": "stretch",
                                      "backgroundColor": "#4459ff",
                                      "borderRadius": 12,
                                      "flexDirection": "row",
                                      "height": 48,
                                      "justifyContent": "center",
                                      "paddingHorizontal": 16,
                                    }
                                  }
                                >
                                  <Text
                                    accessibilityRole="text"
                                    style={
                                      {
                                        "color": "#ffffff",
                                        "fontFamily": "CentraNo1-Medium",
                                        "fontSize": 16,
                                        "fontWeight": "500",
                                        "letterSpacing": 0,
                                        "lineHeight": 24,
                                      }
                                    }
                                  >
                                    Get Started
                                  </Text>
                                </TouchableOpacity>
                              </View>
                              <View>
                                <TouchableOpacity
                                  accessibilityRole="button"
                                  accessible={true}
                                  activeOpacity={1}
                                  onPress={[Function]}
                                  onPressIn={[Function]}
                                  onPressOut={[Function]}
                                  style={
                                    {
                                      "alignItems": "center",
                                      "alignSelf": "stretch",
                                      "backgroundColor": "transparent",
                                      "borderColor": "#4459ff",
                                      "borderRadius": 12,
                                      "borderWidth": 1,
                                      "flexDirection": "row",
                                      "height": 48,
                                      "justifyContent": "center",
                                      "paddingHorizontal": 16,
                                    }
                                  }
                                >
                                  <Text
                                    accessibilityRole="text"
                                    style={
                                      {
                                        "color": "#4459ff",
                                        "fontFamily": "CentraNo1-Medium",
                                        "fontSize": 16,
                                        "fontWeight": "500",
                                        "letterSpacing": 0,
                                        "lineHeight": 24,
                                      }
                                    }
                                  >
                                    Remind me later
                                  </Text>
                                </TouchableOpacity>
                              </View>
                            </View>
                          </View>
                        </View>
                      </RCTScrollView>
                    </RCTSafeAreaView>
                  </View>
                </View>
              </View>
            </View>
          </View>
        </View>
      </RNSScreen>
    </RNSScreenContainer>
  </RNCSafeAreaProvider>
</View>
`;<|MERGE_RESOLUTION|>--- conflicted
+++ resolved
@@ -134,8 +134,6 @@
                   width={24}
                 />
               </TouchableOpacity>
-<<<<<<< HEAD
-=======
             </View>
             <View
               collapsable={false}
@@ -161,32 +159,23 @@
                   }
                 }
               />
->>>>>>> bb73b247
             </View>
             <View
               collapsable={false}
               pointerEvents="box-none"
               style={
                 {
-                  "marginHorizontal": 72,
+                  "alignItems": "flex-end",
+                  "bottom": 0,
+                  "justifyContent": "center",
                   "opacity": 1,
+                  "position": "absolute",
+                  "right": 0,
+                  "top": 0,
                 }
               }
             >
-              <Text
-                accessibilityRole="header"
-                aria-level="1"
-                collapsable={false}
-                numberOfLines={1}
-                onLayout={[Function]}
-                style={
-                  {
-                    "color": "#4459ff",
-                    "fontSize": 17,
-                    "fontWeight": "600",
-                  }
-                }
-              />
+              <View />
             </View>
           </View>
         </View>
