--- conflicted
+++ resolved
@@ -1,10 +1,6 @@
 // Jest Snapshot v1, https://goo.gl/fbAQLP
 
-<<<<<<< HEAD
-exports[`AccountBackupStep1 should render correctly 1`] = `
-=======
 exports[`AccountBackupStep1 renders matches snapshot 1`] = `
->>>>>>> 3f1447f5
 <RCTSafeAreaView
   style={
     {
@@ -224,10 +220,7 @@
                   "paddingHorizontal": 16,
                 }
               }
-<<<<<<< HEAD
-=======
               testID="remind-me-later-button"
->>>>>>> 3f1447f5
             >
               <Text
                 accessibilityRole="text"
