import React from 'react';
import AccountBackupStep1 from './';
import { backgroundState } from '../../../util/test/initial-root-state';
import renderWithProvider from '../../../util/test/renderWithProvider';
import { CommonActions } from '@react-navigation/native';
import { strings } from '../../../../locales/i18n';
import { ManualBackUpStepsSelectorsIDs } from '../../../../e2e/selectors/Onboarding/ManualBackUpSteps.selectors';
import { fireEvent } from '@testing-library/react-native';
import AndroidBackHandler from '../AndroidBackHandler';
import Device from '../../../util/device';
import Engine from '../../../core/Engine';
import StorageWrapper from '../../../store/storage-wrapper';
<<<<<<< HEAD
=======
import { ONBOARDING_SUCCESS_FLOW } from '../../../constants/onboarding';
>>>>>>> ac727bb4
import Routes from '../../../constants/navigation/Routes';

// Use fake timers to resolve reanimated issues.
jest.useFakeTimers();

jest.mock('../../../util/device', () => ({
  isIos: jest.fn(),
  isAndroid: jest.fn(),
}));

jest.mock('../../../core/Engine', () => ({
  hasFunds: jest.fn(),
}));

jest.mock('../../../store/storage-wrapper', () => ({
  getItem: jest.fn(),
}));

const mockIsEnabled = jest.fn().mockReturnValue(true);

jest.mock('../../hooks/useMetrics', () => {
  const actualUseMetrics = jest.requireActual('../../hooks/useMetrics');
  return {
    ...actualUseMetrics,
    useMetrics: jest.fn().mockReturnValue({
      ...actualUseMetrics.useMetrics,
      isEnabled: () => mockIsEnabled(),
    }),
  };
});

const mockNavigate = jest.fn();
const mockGoBack = jest.fn();
const mockSetOptions = jest.fn();
const mockDispatch = jest.fn();

// mock useNavigation
jest.mock('@react-navigation/native', () => {
  const actualNav = jest.requireActual('@react-navigation/native');
  return {
    ...actualNav,
    useNavigation: () => ({
      navigation: {
        navigate: mockNavigate,
        goBack: mockGoBack,
        setOptions: mockSetOptions,
        dispatch: mockDispatch,
      },
    }),
  };
});

const mockResetActionOnboardingSuccessWizard = CommonActions.reset({
  index: 1,
  routes: [
    {
      name: Routes.ONBOARDING.SUCCESS_FLOW,
      params: {
        step: 1,
      },
    },
  ],
});

describe('AccountBackupStep1', () => {
  afterEach(() => {
    jest.useFakeTimers({ legacyFakeTimers: true });
    jest.clearAllMocks();
  });

  const setupTest = () => {
    const initialState = {
      engine: {
        backgroundState,
      },
    };

    const wrapper = renderWithProvider(<AccountBackupStep1 route={{}} />, {
      state: initialState,
    });

    return {
      wrapper,
    };
  };

  it('renders matches snapshot', () => {
    const { wrapper } = setupTest();
    expect(wrapper).toMatchSnapshot();
  });

  it('sets hasFunds to true when Engine.hasFunds returns true', () => {
    (Engine.hasFunds as jest.Mock).mockReturnValue(true);
    const { wrapper } = setupTest();

    // The "Remind me later" button should not be present when hasFunds is true
    const reminderButton = wrapper.queryByText(
      strings('account_backup_step_1.remind_me_later'),
    );
    expect(reminderButton).toBeNull();
  });

  it('sets hasFunds to false when Engine.hasFunds returns false', () => {
    (Engine.hasFunds as jest.Mock).mockReturnValue(false);
    const { wrapper } = setupTest();

    // The "Remind me later" button should be present when hasFunds is false
    const reminderButton = wrapper.getByText(
      strings('account_backup_step_1.remind_me_later'),
    );
    expect(reminderButton).toBeOnTheScreen();
  });

  it('renders title and explanation text', () => {
    (Engine.hasFunds as jest.Mock).mockReturnValue(true);
    const { wrapper } = setupTest();
    const title = wrapper.getByText(strings('account_backup_step_1.title'));
    expect(title).toBeOnTheScreen();

    const explanationText = wrapper.getByTestId(
      ManualBackUpStepsSelectorsIDs.SEEDPHRASE_LINK,
    );
    expect(explanationText).toBeOnTheScreen();
  });

  it('shows seedphrase modal when srp link is pressed', () => {
    (Engine.hasFunds as jest.Mock).mockReturnValue(true);
    const { wrapper, mockNavigate } = setupTest();
    const srpLink = wrapper.getByTestId(
      ManualBackUpStepsSelectorsIDs.SEEDPHRASE_LINK,
    );
    expect(srpLink).toBeOnTheScreen();
    fireEvent.press(srpLink);
    expect(mockNavigate).toHaveBeenCalledWith('RootModalFlow', {
      screen: 'SeedphraseModal',
    });
  });

  it('renders remind me later button', () => {
    (Engine.hasFunds as jest.Mock).mockReturnValue(false);
    const { wrapper } = setupTest();
    const reminderButton = wrapper.getByText(
      strings('account_backup_step_1.remind_me_later'),
    );
    expect(reminderButton).toBeOnTheScreen();
  });

  it('navigates to skip account security modal when remind me later button is pressed', () => {
    (Engine.hasFunds as jest.Mock).mockReturnValue(false);
    const { wrapper } = setupTest();
    const reminderButton = wrapper.getByText(
      strings('account_backup_step_1.remind_me_later'),
    );

    fireEvent.press(reminderButton);
    expect(mockNavigate).toHaveBeenCalledWith('RootModalFlow', {
      screen: 'SkipAccountSecurityModal',
      params: {
        onConfirm: expect.any(Function),
        onCancel: expect.any(Function),
      },
    });
  });

  it('renders continue button on SkipAccountSecurityModal when remind me later button is pressed', () => {
    (Engine.hasFunds as jest.Mock).mockReturnValue(false);
    const { wrapper } = setupTest();
    const reminderButton = wrapper.getByText(
      strings('account_backup_step_1.remind_me_later'),
    );

    fireEvent.press(reminderButton);

    const continueButton = wrapper.getByText(
      strings('account_backup_step_1.cta_text'),
    );
    expect(continueButton).toBeOnTheScreen();
  });

  it('navigates to ManualBackupStep1 when continue button is pressed', () => {
    (Engine.hasFunds as jest.Mock).mockReturnValue(false);
    const { wrapper, mockNavigate } = setupTest();
    const reminderButton = wrapper.getByText(
      strings('account_backup_step_1.remind_me_later'),
    );

    fireEvent.press(reminderButton);

    const continueButton = wrapper.getByText(
      strings('account_backup_step_1.cta_text'),
    );

    fireEvent.press(continueButton);
    expect(mockNavigate).toHaveBeenCalledWith('ManualBackupStep1', {});
  });

  it('renders AndroidBackHandler when on Android', () => {
    (Device.isAndroid as jest.Mock).mockReturnValue(true);
    (Engine.hasFunds as jest.Mock).mockReturnValue(false);

    const { wrapper } = setupTest();

    // Verify AndroidBackHandler is rendered
    const androidBackHandler = wrapper.UNSAFE_getByType(AndroidBackHandler);
    expect(androidBackHandler).toBeTruthy();

    // Verify customBackPress prop is passed
    expect(androidBackHandler.props.customBackPress).toBeDefined();
  });

  it('navigates to SkipAccountSecurityModal when customBackPress is called', () => {
    (Device.isAndroid as jest.Mock).mockReturnValue(true);
    (Engine.hasFunds as jest.Mock).mockReturnValue(false);

    const { wrapper, mockNavigate } = setupTest();

    const androidBackHandler = wrapper.UNSAFE_getByType(AndroidBackHandler);

    // Test that pressing back triggers the correct navigation
    androidBackHandler.props.customBackPress();
    expect(mockNavigate).toHaveBeenCalledWith('RootModalFlow', {
      screen: 'SkipAccountSecurityModal',
      params: {
        onConfirm: expect.any(Function),
        onCancel: expect.any(Function),
      },
    });
  });

<<<<<<< HEAD
  it('should render header left button and handle back navigation', () => {
    setupTest();
=======
  it('renders header left button, calls goBack when pressed', () => {
    const { mockGoBack, mockSetOptions } = setupTest();
>>>>>>> ac727bb4

    // Verify that setOptions was called with the correct configuration
    expect(mockSetOptions).toHaveBeenCalled();
    const setOptionsCall = mockSetOptions.mock.calls[0][0];

    // Get the headerLeft function from the options
    const headerLeftComponent = setOptionsCall.headerLeft();

    // Verify the headerLeft component renders correctly
    expect(headerLeftComponent).toBeDefined();

    // The headerLeft component should be a TouchableOpacity
    expect(headerLeftComponent.type).toBe('TouchableOpacity');

    // Simulate pressing the back button by calling onPress directly
    headerLeftComponent.props.onPress();

    // Verify that goBack was called
    expect(mockGoBack).toHaveBeenCalled();
  });

  describe('skip functionality', () => {
    it('calls onConfirm when onboarding wizard exists', async () => {
      (Engine.hasFunds as jest.Mock).mockReturnValue(false);
      (StorageWrapper.getItem as jest.Mock).mockResolvedValue({
        someData: 'exists',
      });

      const { wrapper } = setupTest();

      // Find and press the "Remind me later" button
      const remindLaterButton = wrapper.getByText(
        strings('account_backup_step_1.remind_me_later'),
      );
      fireEvent.press(remindLaterButton);

      // Get the onConfirm function from the modal params
      const modalParams = mockNavigate.mock.calls.find(
        (call) =>
          call[0] === 'RootModalFlow' &&
          call[1].screen === 'SkipAccountSecurityModal',
      )[1].params;

      mockNavigate.mockClear();
      // Call the onConfirm function (skip)
      await modalParams.onConfirm();

      // Verify navigation to OnboardingSuccess
<<<<<<< HEAD
      expect(mockDispatch).toHaveBeenCalledWith(
        mockResetActionOnboardingSuccessWizard,
=======
      expect(mockNavigate).toHaveBeenCalledWith(
        Routes.ONBOARDING.SUCCESS_FLOW,
        {
          screen: Routes.ONBOARDING.SUCCESS,
          params: { successFlow: ONBOARDING_SUCCESS_FLOW.NO_BACKED_UP_SRP },
        },
      );

      // Verify onboarding wizard step was not set
      expect(mockNavigate).not.toHaveBeenCalledWith(
        Routes.ONBOARDING.SUCCESS_FLOW,
        {
          screen: Routes.ONBOARDING.SUCCESS,
          params: {
            successFlow: ONBOARDING_SUCCESS_FLOW.NO_BACKED_UP_SRP,
            step: 1,
          },
        },
>>>>>>> ac727bb4
      );
    });

    it('navigates to OnboardingSuccess when onboarding wizard does not exist', async () => {
      (Engine.hasFunds as jest.Mock).mockReturnValue(false);
      (StorageWrapper.getItem as jest.Mock).mockResolvedValue(null);

      const { wrapper } = setupTest();

      // Find and press the "Remind me later" button
      const remindLaterButton = wrapper.getByText(
        strings('account_backup_step_1.remind_me_later'),
      );
      fireEvent.press(remindLaterButton);

      // Get the onConfirm function from the modal params
      const modalParams = mockNavigate.mock.calls.find(
        (call) =>
          call[0] === 'RootModalFlow' &&
          call[1].screen === 'SkipAccountSecurityModal',
      )[1].params;

      mockNavigate.mockClear();
      // Call the onConfirm function (skip)
      await modalParams.onConfirm();

      // Verify navigation to OnboardingSuccess
<<<<<<< HEAD
      expect(mockDispatch).toHaveBeenCalledWith(
        mockResetActionOnboardingSuccessWizard,
      );
    });

    it('should handle skip when metrics is disabled', async () => {
      mockIsEnabled.mockReturnValue(false);
      (Engine.hasFunds as jest.Mock).mockReturnValue(false);
      (StorageWrapper.getItem as jest.Mock).mockResolvedValue(null);

      const { wrapper } = setupTest();

      // Find and press the "Remind me later" button
      const remindLaterButton = wrapper.getByText(
        strings('account_backup_step_1.remind_me_later'),
      );
      fireEvent.press(remindLaterButton);

      // Get the onConfirm function from the modal params
      const modalParams = mockNavigate.mock.calls.find(
        (call) =>
          call[0] === 'RootModalFlow' &&
          call[1].screen === 'SkipAccountSecurityModal',
      )[1].params;

      // Call the onConfirm function (skip)
      await modalParams.onConfirm();

      // Verify navigation to OnboardingSuccess
      expect(mockNavigate).toHaveBeenCalledWith('OptinMetrics', {
        onContinue: expect.any(Function),
      });
=======
      expect(mockNavigate).toHaveBeenCalledWith(
        Routes.ONBOARDING.SUCCESS_FLOW,
        {
          screen: Routes.ONBOARDING.SUCCESS,
          params: {
            successFlow: ONBOARDING_SUCCESS_FLOW.NO_BACKED_UP_SRP,
          },
        },
      );
>>>>>>> ac727bb4
    });
  });
});<|MERGE_RESOLUTION|>--- conflicted
+++ resolved
@@ -10,10 +10,7 @@
 import Device from '../../../util/device';
 import Engine from '../../../core/Engine';
 import StorageWrapper from '../../../store/storage-wrapper';
-<<<<<<< HEAD
-=======
 import { ONBOARDING_SUCCESS_FLOW } from '../../../constants/onboarding';
->>>>>>> ac727bb4
 import Routes from '../../../constants/navigation/Routes';
 
 // Use fake timers to resolve reanimated issues.
@@ -243,13 +240,8 @@
     });
   });
 
-<<<<<<< HEAD
-  it('should render header left button and handle back navigation', () => {
-    setupTest();
-=======
   it('renders header left button, calls goBack when pressed', () => {
     const { mockGoBack, mockSetOptions } = setupTest();
->>>>>>> ac727bb4
 
     // Verify that setOptions was called with the correct configuration
     expect(mockSetOptions).toHaveBeenCalled();
@@ -298,10 +290,6 @@
       await modalParams.onConfirm();
 
       // Verify navigation to OnboardingSuccess
-<<<<<<< HEAD
-      expect(mockDispatch).toHaveBeenCalledWith(
-        mockResetActionOnboardingSuccessWizard,
-=======
       expect(mockNavigate).toHaveBeenCalledWith(
         Routes.ONBOARDING.SUCCESS_FLOW,
         {
@@ -320,7 +308,6 @@
             step: 1,
           },
         },
->>>>>>> ac727bb4
       );
     });
 
@@ -348,40 +335,11 @@
       await modalParams.onConfirm();
 
       // Verify navigation to OnboardingSuccess
-<<<<<<< HEAD
       expect(mockDispatch).toHaveBeenCalledWith(
         mockResetActionOnboardingSuccessWizard,
       );
-    });
-
-    it('should handle skip when metrics is disabled', async () => {
-      mockIsEnabled.mockReturnValue(false);
-      (Engine.hasFunds as jest.Mock).mockReturnValue(false);
-      (StorageWrapper.getItem as jest.Mock).mockResolvedValue(null);
-
-      const { wrapper } = setupTest();
-
-      // Find and press the "Remind me later" button
-      const remindLaterButton = wrapper.getByText(
-        strings('account_backup_step_1.remind_me_later'),
-      );
-      fireEvent.press(remindLaterButton);
-
-      // Get the onConfirm function from the modal params
-      const modalParams = mockNavigate.mock.calls.find(
-        (call) =>
-          call[0] === 'RootModalFlow' &&
-          call[1].screen === 'SkipAccountSecurityModal',
-      )[1].params;
-
-      // Call the onConfirm function (skip)
-      await modalParams.onConfirm();
-
-      // Verify navigation to OnboardingSuccess
-      expect(mockNavigate).toHaveBeenCalledWith('OptinMetrics', {
-        onContinue: expect.any(Function),
-      });
-=======
+
+      //
       expect(mockNavigate).toHaveBeenCalledWith(
         Routes.ONBOARDING.SUCCESS_FLOW,
         {
@@ -391,7 +349,35 @@
           },
         },
       );
->>>>>>> ac727bb4
+    });
+
+    it('should handle skip when metrics is disabled', async () => {
+      mockIsEnabled.mockReturnValue(false);
+      (Engine.hasFunds as jest.Mock).mockReturnValue(false);
+      (StorageWrapper.getItem as jest.Mock).mockResolvedValue(null);
+
+      const { wrapper } = setupTest();
+
+      // Find and press the "Remind me later" button
+      const remindLaterButton = wrapper.getByText(
+        strings('account_backup_step_1.remind_me_later'),
+      );
+      fireEvent.press(remindLaterButton);
+
+      // Get the onConfirm function from the modal params
+      const modalParams = mockNavigate.mock.calls.find(
+        (call) =>
+          call[0] === 'RootModalFlow' &&
+          call[1].screen === 'SkipAccountSecurityModal',
+      )[1].params;
+
+      // Call the onConfirm function (skip)
+      await modalParams.onConfirm();
+
+      // Verify navigation to OnboardingSuccess
+      expect(mockNavigate).toHaveBeenCalledWith('OptinMetrics', {
+        onContinue: expect.any(Function),
+      });
     });
   });
 });