import React from 'react';
import AccountBackupStep1 from './';
import { backgroundState } from '../../../util/test/initial-root-state';
import renderWithProvider from '../../../util/test/renderWithProvider';
import { useNavigation } from '@react-navigation/native';
import { strings } from '../../../../locales/i18n';
import { ManualBackUpStepsSelectorsIDs } from '../../../../e2e/selectors/Onboarding/ManualBackUpSteps.selectors';
import { fireEvent } from '@testing-library/react-native';
import AndroidBackHandler from '../AndroidBackHandler';
import Device from '../../../util/device';
import Engine from '../../../core/Engine';
import StorageWrapper from '../../../store/storage-wrapper';
<<<<<<< HEAD
import { ONBOARDING_SUCCESS_FLOW } from '../../../constants/onboarding';
import Routes from '../../../constants/navigation/Routes';
=======
>>>>>>> 5d4993ff

// Use fake timers to resolve reanimated issues.
jest.useFakeTimers();

jest.mock('@react-navigation/native', () => {
  const actualNav = jest.requireActual('@react-navigation/native');
  return {
    ...actualNav,
    useNavigation: jest.fn(),
    useFocusEffect: jest.fn(),
  };
});

jest.mock('../../../util/device', () => ({
  isIos: jest.fn(),
  isAndroid: jest.fn(),
}));

jest.mock('../../../core/Engine', () => ({
  hasFunds: jest.fn(),
}));

jest.mock('../../../store/storage-wrapper', () => ({
  getItem: jest.fn(),
}));

describe('AccountBackupStep1', () => {
  afterEach(() => {
    jest.useFakeTimers({ legacyFakeTimers: true });
    jest.clearAllMocks();
  });

  const setupTest = () => {
    const mockNavigate = jest.fn();
    const mockGoBack = jest.fn();
    const mockSetOptions = jest.fn();

    const initialState = {
      engine: {
        backgroundState,
      },
    };

    (useNavigation as jest.Mock).mockReturnValue({
      navigate: mockNavigate,
      goBack: mockGoBack,
      setOptions: mockSetOptions,
      addListener: jest.fn(),
      removeListener: jest.fn(),
      isFocused: jest.fn(),
      reset: jest.fn(),
    });

    const wrapper = renderWithProvider(
      <AccountBackupStep1
        navigation={{
          navigate: mockNavigate,
          goBack: mockGoBack,
          setOptions: mockSetOptions,
        }}
        route={{}}
      />,
      {
        state: initialState,
      },
    );

    return {
      wrapper,
      mockNavigate,
      mockGoBack,
      mockSetOptions,
    };
  };

  it('renders matches snapshot', () => {
    const { wrapper } = setupTest();
    expect(wrapper).toMatchSnapshot();
  });

  it('sets hasFunds to true when Engine.hasFunds returns true', () => {
    (Engine.hasFunds as jest.Mock).mockReturnValue(true);
    const { wrapper } = setupTest();

    // The "Remind me later" button should not be present when hasFunds is true
    const reminderButton = wrapper.queryByText(
      strings('account_backup_step_1.remind_me_later'),
    );
    expect(reminderButton).toBeNull();
  });

  it('sets hasFunds to false when Engine.hasFunds returns false', () => {
    (Engine.hasFunds as jest.Mock).mockReturnValue(false);
    const { wrapper } = setupTest();

    // The "Remind me later" button should be present when hasFunds is false
    const reminderButton = wrapper.getByText(
      strings('account_backup_step_1.remind_me_later'),
    );
    expect(reminderButton).toBeOnTheScreen();
  });

  it('renders title and explanation text', () => {
    (Engine.hasFunds as jest.Mock).mockReturnValue(true);
    const { wrapper } = setupTest();
    const title = wrapper.getByText(strings('account_backup_step_1.title'));
    expect(title).toBeOnTheScreen();

    const explanationText = wrapper.getByTestId(
      ManualBackUpStepsSelectorsIDs.SEEDPHRASE_LINK,
    );
    expect(explanationText).toBeOnTheScreen();
  });

  it('shows seedphrase modal when srp link is pressed', () => {
    (Engine.hasFunds as jest.Mock).mockReturnValue(true);
    const { wrapper, mockNavigate } = setupTest();
    const srpLink = wrapper.getByTestId(
      ManualBackUpStepsSelectorsIDs.SEEDPHRASE_LINK,
    );
    expect(srpLink).toBeOnTheScreen();
    fireEvent.press(srpLink);
    expect(mockNavigate).toHaveBeenCalledWith('RootModalFlow', {
      screen: 'SeedphraseModal',
    });
  });

  it('renders remind me later button', () => {
    (Engine.hasFunds as jest.Mock).mockReturnValue(false);
    const { wrapper } = setupTest();
    const reminderButton = wrapper.getByText(
      strings('account_backup_step_1.remind_me_later'),
    );
    expect(reminderButton).toBeOnTheScreen();
  });

  it('navigates to skip account security modal when remind me later button is pressed', () => {
    (Engine.hasFunds as jest.Mock).mockReturnValue(false);
    const { wrapper, mockNavigate } = setupTest();
    const reminderButton = wrapper.getByText(
      strings('account_backup_step_1.remind_me_later'),
    );

    fireEvent.press(reminderButton);
    expect(mockNavigate).toHaveBeenCalledWith('RootModalFlow', {
      screen: 'SkipAccountSecurityModal',
      params: {
        onConfirm: expect.any(Function),
        onCancel: expect.any(Function),
      },
    });
  });

  it('renders continue button on SkipAccountSecurityModal when remind me later button is pressed', () => {
    (Engine.hasFunds as jest.Mock).mockReturnValue(false);
    const { wrapper } = setupTest();
    const reminderButton = wrapper.getByText(
      strings('account_backup_step_1.remind_me_later'),
    );

    fireEvent.press(reminderButton);

    const continueButton = wrapper.getByText(
      strings('account_backup_step_1.cta_text'),
    );
    expect(continueButton).toBeOnTheScreen();
  });

  it('navigates to ManualBackupStep1 when continue button is pressed', () => {
    (Engine.hasFunds as jest.Mock).mockReturnValue(false);
    const { wrapper, mockNavigate } = setupTest();
    const reminderButton = wrapper.getByText(
      strings('account_backup_step_1.remind_me_later'),
    );

    fireEvent.press(reminderButton);

    const continueButton = wrapper.getByText(
      strings('account_backup_step_1.cta_text'),
    );

    fireEvent.press(continueButton);
    expect(mockNavigate).toHaveBeenCalledWith('ManualBackupStep1', {});
  });

  it('renders AndroidBackHandler when on Android', () => {
    (Device.isAndroid as jest.Mock).mockReturnValue(true);
    (Engine.hasFunds as jest.Mock).mockReturnValue(false);

    const { wrapper } = setupTest();

    // Verify AndroidBackHandler is rendered
    const androidBackHandler = wrapper.UNSAFE_getByType(AndroidBackHandler);
    expect(androidBackHandler).toBeTruthy();

    // Verify customBackPress prop is passed
    expect(androidBackHandler.props.customBackPress).toBeDefined();
<<<<<<< HEAD
=======

>>>>>>> 5d4993ff
  });

  it('navigates to SkipAccountSecurityModal when customBackPress is called', () => {
    (Device.isAndroid as jest.Mock).mockReturnValue(true);
    (Engine.hasFunds as jest.Mock).mockReturnValue(false);

    const { wrapper, mockNavigate } = setupTest();

    const androidBackHandler = wrapper.UNSAFE_getByType(AndroidBackHandler);

    // Test that pressing back triggers the correct navigation
    androidBackHandler.props.customBackPress();
    expect(mockNavigate).toHaveBeenCalledWith('RootModalFlow', {
      screen: 'SkipAccountSecurityModal',
      params: {
        onConfirm: expect.any(Function),
        onCancel: expect.any(Function),
      },
    });
  });

  it('renders header left button, calls goBack when pressed', () => {
    const { mockGoBack, mockSetOptions } = setupTest();

    // Verify that setOptions was called with the correct configuration
    expect(mockSetOptions).toHaveBeenCalled();
    const setOptionsCall = mockSetOptions.mock.calls[0][0];

    // Get the headerLeft function from the options
    const headerLeftComponent = setOptionsCall.headerLeft();

    // Verify the headerLeft component renders correctly
    expect(headerLeftComponent).toBeDefined();

    // The headerLeft component should be a TouchableOpacity
    expect(headerLeftComponent.type).toBe('TouchableOpacity');

    // Simulate pressing the back button by calling onPress directly
    headerLeftComponent.props.onPress();

    // Verify that goBack was called
    expect(mockGoBack).toHaveBeenCalled();
  });

  describe('skip functionality', () => {
    it('calls onConfirm when onboarding wizard exists', async () => {
      (Engine.hasFunds as jest.Mock).mockReturnValue(false);
      (StorageWrapper.getItem as jest.Mock).mockResolvedValue({
        someData: 'exists',
      });

      const { wrapper, mockNavigate } = setupTest();

      // Find and press the "Remind me later" button
      const remindLaterButton = wrapper.getByText(
        strings('account_backup_step_1.remind_me_later'),
      );
      fireEvent.press(remindLaterButton);

      // Get the onConfirm function from the modal params
      const modalParams = mockNavigate.mock.calls.find(
        (call) =>
          call[0] === 'RootModalFlow' &&
          call[1].screen === 'SkipAccountSecurityModal',
      )[1].params;

<<<<<<< HEAD
      mockNavigate.mockClear();
=======
>>>>>>> 5d4993ff
      // Call the onConfirm function (skip)
      await modalParams.onConfirm();

      // Verify navigation to OnboardingSuccess
<<<<<<< HEAD
      expect(mockNavigate).toHaveBeenCalledWith(
        Routes.ONBOARDING.SUCCESS_FLOW,
        {
          screen: Routes.ONBOARDING.SUCCESS,
          params: { successFlow: ONBOARDING_SUCCESS_FLOW.NO_BACKED_UP_SRP },
        },
      );
=======
      expect(mockNavigate).toHaveBeenCalledWith('OnboardingSuccess');

      // Verify onboarding wizard step was not set
      expect(mockNavigate).not.toHaveBeenCalledWith('OnboardingSuccess', {
        step: 1,
      });
>>>>>>> 5d4993ff
    });

    it('navigates to OnboardingSuccess when onboarding wizard does not exist', async () => {
      (Engine.hasFunds as jest.Mock).mockReturnValue(false);
      (StorageWrapper.getItem as jest.Mock).mockResolvedValue(null);

      const { wrapper, mockNavigate } = setupTest();

      // Find and press the "Remind me later" button
      const remindLaterButton = wrapper.getByText(
        strings('account_backup_step_1.remind_me_later'),
      );
      fireEvent.press(remindLaterButton);

      // Get the onConfirm function from the modal params
      const modalParams = mockNavigate.mock.calls.find(
        (call) =>
          call[0] === 'RootModalFlow' &&
          call[1].screen === 'SkipAccountSecurityModal',
      )[1].params;

<<<<<<< HEAD
      mockNavigate.mockClear();
=======
>>>>>>> 5d4993ff
      // Call the onConfirm function (skip)
      await modalParams.onConfirm();

      // Verify navigation to OnboardingSuccess
<<<<<<< HEAD
      expect(mockNavigate).toHaveBeenCalledWith(
        Routes.ONBOARDING.SUCCESS_FLOW,
        {
          screen: Routes.ONBOARDING.SUCCESS,
          params: {
            successFlow: ONBOARDING_SUCCESS_FLOW.NO_BACKED_UP_SRP,
          },
        },
      );
=======
      expect(mockNavigate).toHaveBeenCalledWith('OnboardingSuccess');
>>>>>>> 5d4993ff
    });
  });
});<|MERGE_RESOLUTION|>--- conflicted
+++ resolved
@@ -10,11 +10,8 @@
 import Device from '../../../util/device';
 import Engine from '../../../core/Engine';
 import StorageWrapper from '../../../store/storage-wrapper';
-<<<<<<< HEAD
 import { ONBOARDING_SUCCESS_FLOW } from '../../../constants/onboarding';
 import Routes from '../../../constants/navigation/Routes';
-=======
->>>>>>> 5d4993ff
 
 // Use fake timers to resolve reanimated issues.
 jest.useFakeTimers();
@@ -212,10 +209,6 @@
 
     // Verify customBackPress prop is passed
     expect(androidBackHandler.props.customBackPress).toBeDefined();
-<<<<<<< HEAD
-=======
-
->>>>>>> 5d4993ff
   });
 
   it('navigates to SkipAccountSecurityModal when customBackPress is called', () => {
@@ -282,15 +275,11 @@
           call[1].screen === 'SkipAccountSecurityModal',
       )[1].params;
 
-<<<<<<< HEAD
       mockNavigate.mockClear();
-=======
->>>>>>> 5d4993ff
       // Call the onConfirm function (skip)
       await modalParams.onConfirm();
 
       // Verify navigation to OnboardingSuccess
-<<<<<<< HEAD
       expect(mockNavigate).toHaveBeenCalledWith(
         Routes.ONBOARDING.SUCCESS_FLOW,
         {
@@ -298,14 +287,18 @@
           params: { successFlow: ONBOARDING_SUCCESS_FLOW.NO_BACKED_UP_SRP },
         },
       );
-=======
-      expect(mockNavigate).toHaveBeenCalledWith('OnboardingSuccess');
 
       // Verify onboarding wizard step was not set
-      expect(mockNavigate).not.toHaveBeenCalledWith('OnboardingSuccess', {
-        step: 1,
-      });
->>>>>>> 5d4993ff
+      expect(mockNavigate).not.toHaveBeenCalledWith(
+        Routes.ONBOARDING.SUCCESS_FLOW,
+        {
+          screen: Routes.ONBOARDING.SUCCESS,
+          params: {
+            successFlow: ONBOARDING_SUCCESS_FLOW.NO_BACKED_UP_SRP,
+            step: 1,
+          },
+        },
+      );
     });
 
     it('navigates to OnboardingSuccess when onboarding wizard does not exist', async () => {
@@ -327,15 +320,11 @@
           call[1].screen === 'SkipAccountSecurityModal',
       )[1].params;
 
-<<<<<<< HEAD
       mockNavigate.mockClear();
-=======
->>>>>>> 5d4993ff
       // Call the onConfirm function (skip)
       await modalParams.onConfirm();
 
       // Verify navigation to OnboardingSuccess
-<<<<<<< HEAD
       expect(mockNavigate).toHaveBeenCalledWith(
         Routes.ONBOARDING.SUCCESS_FLOW,
         {
@@ -345,9 +334,6 @@
           },
         },
       );
-=======
-      expect(mockNavigate).toHaveBeenCalledWith('OnboardingSuccess');
->>>>>>> 5d4993ff
     });
   });
 });