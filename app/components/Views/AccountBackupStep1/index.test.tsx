--- conflicted
+++ resolved
@@ -95,20 +95,6 @@
 describe('AccountBackupStep1', () => {
   afterEach(() => {
     jest.useFakeTimers({ legacyFakeTimers: true });
-<<<<<<< HEAD
-  });
-
-  it('should render correctly', () => {
-    const wrapper = renderScreen(
-      AccountBackupStep1 as ComponentType,
-      { name: 'AccountBackupStep1' },
-      {
-        state: {
-          engine: {
-            backgroundState,
-          },
-        },
-=======
     jest.clearAllMocks();
   });
 
@@ -116,7 +102,6 @@
     const initialState = {
       engine: {
         backgroundState,
->>>>>>> 961a5281
       },
     };
 
