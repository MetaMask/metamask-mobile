--- conflicted
+++ resolved
@@ -519,13 +519,7 @@
     expect(permissionCellDates[20].props.children).toBe(
       'Approved on Jun 6 at 4:02 pm',
     );
-<<<<<<< HEAD
-    expect(permissionCellTitles[21].props.children).toBe(
-      snapManageAccountsTitle,
-    );
-=======
     expect(permissionCellTitles[21].props.children).toBe(snapManageAccountsTitle);
->>>>>>> abb62cd5
     expect(permissionCellDates[21].props.children).toBe(
       'Approved on Jun 6 at 4:02 pm',
     );
