import React from 'react';
import ManualBackupStep2 from './';
import configureMockStore from 'redux-mock-store';
import { Provider } from 'react-redux';
import renderWithProvider from '../../../util/test/renderWithProvider';
import { useNavigation } from '@react-navigation/native';
import { fireEvent } from '@testing-library/react-native';
import { ManualBackUpStepsSelectorsIDs } from '../../../../e2e/selectors/Onboarding/ManualBackUpSteps.selectors';
import { strings } from '../../../../locales/i18n';

const mockStore = configureMockStore();
const initialState = {
  user: {
    passwordSet: true,
    seedphraseBackedUp: false,
  },
  onboarding: {
    events: [],
  },
};
const store = mockStore(initialState);

jest.mock('@react-navigation/native', () => {
  const actualNav = jest.requireActual('@react-navigation/native');
  return {
    ...actualNav,
    useNavigation: jest.fn(),
    useFocusEffect: jest.fn(),
  };
});

jest.mock('../../../util/theme', () => ({
  useTheme: () => ({
    colors: {
      text: {
        default: '#000000',
      },
      background: {
        default: '#FFFFFF',
      },
    },
  }),
}));

jest.mock('react-native', () => {
  const RN = jest.requireActual('react-native');
  return {
    ...RN,
    InteractionManager: {
      runAfterInteractions: jest.fn((cb) => cb()),
    },
  };
});

// Mock Math.random to return deterministic values
const mockMath = Object.create(global.Math);
mockMath.random = () => 0.5;
<<<<<<< HEAD
global.Math = mockMath;
=======
>>>>>>> 3f1447f5

describe('ManualBackupStep2', () => {
  const mockWords = [
    'abstract',
    'accident',
    'acoustic',
    'announce',
    'artefact',
    'attitude',
    'bachelor',
    'broccoli',
    'business',
    'category',
    'champion',
    'cinnamon',
  ];

<<<<<<< HEAD
  const mockRoute = {
    params: {
      words: mockWords,
      backupFlow: true,
      settingsBackup: true,
      steps: ['one', 'two', 'three'],
    },
  };

  const mockRouteEmptyWords = {
    params: {
      words: [],
      steps: ['one', 'two', 'three'],
    },
  };

  const setupTest = () => {
    const mockNavigate = jest.fn();
    const mockGoBack = jest.fn();
    const mockSetOptions = jest.fn();
    const mockDispatch = jest.fn();

    store.dispatch = mockDispatch;

    (useNavigation as jest.Mock).mockReturnValue({
      navigate: mockNavigate,
      goBack: mockGoBack,
      setOptions: mockSetOptions,
      addListener: jest.fn(),
      removeListener: jest.fn(),
      isFocused: jest.fn(),
      reset: jest.fn(),
    });

    const wrapper = renderWithProvider(
      <Provider store={store}>
        <ManualBackupStep2
          route={mockRoute}
          navigation={{
            navigate: mockNavigate,
            goBack: mockGoBack,
            setOptions: mockSetOptions,
            addListener: jest.fn(),
            removeListener: jest.fn(),
            isFocused: jest.fn(),
          }}
        />
      </Provider>,
    );

    return {
      wrapper,
      mockNavigate,
      mockGoBack,
      mockSetOptions,
      mockDispatch,
    };
  };

  const setupTestEmptyWords = () => {
    const mockNavigate = jest.fn();
    const mockGoBack = jest.fn();
    const mockSetOptions = jest.fn();
    const mockDispatch = jest.fn();

    store.dispatch = mockDispatch;

    (useNavigation as jest.Mock).mockReturnValue({
      navigate: mockNavigate,
      goBack: mockGoBack,
      setOptions: mockSetOptions,
      addListener: jest.fn(),
      removeListener: jest.fn(),
      isFocused: jest.fn(),
      reset: jest.fn(),
    });

    const wrapper = renderWithProvider(
      <Provider store={store}>
        <ManualBackupStep2
          route={mockRouteEmptyWords}
          navigation={{
            navigate: mockNavigate,
            goBack: mockGoBack,
            setOptions: mockSetOptions,
            addListener: jest.fn(),
            removeListener: jest.fn(),
            isFocused: jest.fn(),
          }}
        />
      </Provider>,
    );

    return {
      wrapper,
      mockNavigate,
      mockGoBack,
      mockSetOptions,
      mockDispatch,
    };
  };

  beforeEach(() => {
    jest.clearAllMocks();
  });

  it('render and handle word selection in grid', () => {
    const { wrapper } = setupTest();
    const gridItems = wrapper.getAllByTestId('grid-item');

    // Select a word
    fireEvent.press(gridItems[0]);
    expect(gridItems[0]).toHaveStyle({ backgroundColor: expect.any(String) });
  });

  it('render SuccessErrorSheet with type error when seed phrase is invalid', () => {
    const { wrapper, mockNavigate } = setupTest();

    // Fill words incorrectly
    const gridItems = wrapper.getAllByTestId(
      ManualBackUpStepsSelectorsIDs.GRID_ITEM,
    );

    mockWords.reverse().forEach((_, index) => {
      fireEvent.press(gridItems[index]);
    });

    // Press continue button
    const continueButton = wrapper.getByTestId(
      ManualBackUpStepsSelectorsIDs.CONTINUE_BUTTON,
    );
    fireEvent.press(continueButton);

    expect(mockNavigate).toHaveBeenCalledWith('RootModalFlow', {
      screen: 'SuccessErrorSheet',
      params: {
        title: expect.any(String),
        description: expect.any(String),
        primaryButtonLabel: expect.any(String),
        type: 'error',
        onClose: expect.any(Function),
        onPrimaryButtonPress: expect.any(Function),
        closeOnPrimaryButtonPress: true,
      },
    });
  });

  it('render SuccessErrorSheet with type success when seed phrase is valid and navigate to HomeNav', async () => {
    const { wrapper, mockNavigate } = setupTest();

    const missingWordOne = wrapper.getByTestId(
      `${ManualBackUpStepsSelectorsIDs.MISSING_WORDS}-0`,
    );
    const missingWordItemOne = wrapper.getByTestId(
      `${ManualBackUpStepsSelectorsIDs.WORD_ITEM_MISSING}-0`,
    );
    const missingWordTwo = wrapper.getByTestId(
      `${ManualBackUpStepsSelectorsIDs.MISSING_WORDS}-1`,
    );
    const missingWordItemTwo = wrapper.getByTestId(
      `${ManualBackUpStepsSelectorsIDs.WORD_ITEM_MISSING}-1`,
    );
    const missingWordThree = wrapper.getByTestId(
      `${ManualBackUpStepsSelectorsIDs.MISSING_WORDS}-2`,
    );
    const missingWordItemThree = wrapper.getByTestId(
      `${ManualBackUpStepsSelectorsIDs.WORD_ITEM_MISSING}-2`,
    );

    const missingWordOrder = [
      { click: missingWordOne, text: missingWordItemOne.props.children },
      { click: missingWordTwo, text: missingWordItemTwo.props.children },
      { click: missingWordThree, text: missingWordItemThree.props.children },
    ];

    // Get the original positions of the missing words in mockWords
    const missingWordPositions = missingWordOrder.map(({ text }) =>
      mockWords.indexOf(text),
    );

    // Sort the missing words based on their original positions
    const sortMissingOrder = missingWordOrder.sort(
      (a, b) =>
        missingWordPositions[mockWords.indexOf(a.text)] -
        missingWordPositions[mockWords.indexOf(b.text)],
    );

    // Verify that the missing words are actually from mockWords
    sortMissingOrder.forEach(({ text }) => {
      expect(mockWords).toContain(text);
    });

    // Click the missing words in order
    sortMissingOrder.forEach(({ click }) => {
      fireEvent.press(click);
    });

    expect(missingWordItemOne.props.style.color).not.toBe('#4459ff');
    expect(missingWordItemTwo.props.style.color).not.toBe('#4459ff');
    expect(missingWordItemThree.props.style.color).not.toBe('#4459ff');

    // Press continue button
    const continueButton = wrapper.getByTestId(
      ManualBackUpStepsSelectorsIDs.CONTINUE_BUTTON,
    );

    fireEvent.press(continueButton);

    expect(mockNavigate).toHaveBeenCalledWith('RootModalFlow', {
      screen: 'SuccessErrorSheet',
      params: {
        title: expect.any(String),
        description: expect.any(String),
        primaryButtonLabel: strings('manual_backup_step_2.success-button'),
        type: 'success',
        onClose: expect.any(Function),
        onPrimaryButtonPress: expect.any(Function),
        closeOnPrimaryButtonPress: false,
      },
    });

    // Click the missing words in order
    sortMissingOrder.forEach(({ click }) => {
      fireEvent.press(click);
    });

    expect(continueButton.props.disabled).toBe(true);

    // Click the missing words in order
    sortMissingOrder.forEach(({ click }) => {
      fireEvent.press(click);
    });

    // Fill words incorrectly
    const gridItems = wrapper.getAllByTestId(
      ManualBackUpStepsSelectorsIDs.GRID_ITEM,
    );

    mockWords.forEach((_, index) => {
      fireEvent.press(gridItems[index], index);
    });

    expect(continueButton.props.disabled).toBe(true);

    expect(missingWordItemOne.props.style.color).toBe('#4459ff');
    expect(missingWordItemTwo.props.style.color).toBe('#4459ff');
    expect(missingWordItemThree.props.style.color).toBe('#4459ff');
  });

  it('check when words have empty array', async () => {
    const { wrapper } = setupTestEmptyWords();

    // Press continue button
    const continueButton = wrapper.getByTestId(
      ManualBackUpStepsSelectorsIDs.CONTINUE_BUTTON,
    );

    fireEvent.press(continueButton);

    expect(continueButton).toBeTruthy();
=======
  beforeEach(() => {
    jest.clearAllMocks();
    global.Math = mockMath;
  });

  afterEach(() => {
    global.Math = Math;
  });

  describe('with mockWords', () => {
    const mockRoute = {
      params: {
        words: mockWords,
        backupFlow: true,
        settingsBackup: true,
        steps: ['one', 'two', 'three'],
      },
    };

    const setupTest = () => {
      const mockNavigate = jest.fn();
      const mockGoBack = jest.fn();
      const mockSetOptions = jest.fn();
      const mockDispatch = jest.fn();

      store.dispatch = mockDispatch;

      const mockNavigation = (useNavigation as jest.Mock).mockReturnValue({
        navigate: mockNavigate,
        goBack: mockGoBack,
        setOptions: mockSetOptions,
        addListener: jest.fn(),
        removeListener: jest.fn(),
        isFocused: jest.fn(),
        reset: jest.fn(),
      });

      const wrapper = renderWithProvider(
        <Provider store={store}>
          <ManualBackupStep2
            route={mockRoute}
            navigation={{
              navigate: mockNavigate,
              goBack: mockGoBack,
              setOptions: mockSetOptions,
              addListener: jest.fn(),
              removeListener: jest.fn(),
              isFocused: jest.fn(),
            }}
          />
        </Provider>,
      );

      return {
        wrapper,
        mockNavigate,
        mockGoBack,
        mockSetOptions,
        mockDispatch,
        mockNavigation,
      };
    };

    it('render and handle word selection in grid', () => {
      const { wrapper, mockNavigation } = setupTest();
      const gridItems = wrapper.getAllByTestId('grid-item');

      // Select a word
      fireEvent.press(gridItems[0]);
      expect(gridItems[0]).toHaveStyle({ backgroundColor: expect.any(String) });
      mockNavigation.mockRestore();
    });

    it('render SuccessErrorSheet with type error when seed phrase is invalid', () => {
      const { wrapper, mockNavigate, mockNavigation } = setupTest();

      // Fill words incorrectly
      const gridItems = wrapper.getAllByTestId(
        ManualBackUpStepsSelectorsIDs.GRID_ITEM,
      );

      mockWords.reverse().forEach((_, index) => {
        fireEvent.press(gridItems[index]);
      });

      // Press continue button
      const continueButton = wrapper.getByTestId(
        ManualBackUpStepsSelectorsIDs.CONTINUE_BUTTON,
      );
      fireEvent.press(continueButton);

      expect(mockNavigate).toHaveBeenCalledWith('RootModalFlow', {
        screen: 'SuccessErrorSheet',
        params: {
          title: expect.any(String),
          description: expect.any(String),
          primaryButtonLabel: expect.any(String),
          type: 'error',
          onClose: expect.any(Function),
          onPrimaryButtonPress: expect.any(Function),
          closeOnPrimaryButtonPress: true,
        },
      });
      mockNavigation.mockRestore();
    });

    it('render SuccessErrorSheet with type success when seed phrase is valid and navigate to HomeNav', async () => {
      const { wrapper, mockNavigate, mockNavigation } = setupTest();

      const missingWordOne = wrapper.getByTestId(
        `${ManualBackUpStepsSelectorsIDs.MISSING_WORDS}-0`,
      );
      const missingWordItemOne = wrapper.getByTestId(
        `${ManualBackUpStepsSelectorsIDs.WORD_ITEM_MISSING}-0`,
      );
      const missingWordTwo = wrapper.getByTestId(
        `${ManualBackUpStepsSelectorsIDs.MISSING_WORDS}-1`,
      );
      const missingWordItemTwo = wrapper.getByTestId(
        `${ManualBackUpStepsSelectorsIDs.WORD_ITEM_MISSING}-1`,
      );
      const missingWordThree = wrapper.getByTestId(
        `${ManualBackUpStepsSelectorsIDs.MISSING_WORDS}-2`,
      );
      const missingWordItemThree = wrapper.getByTestId(
        `${ManualBackUpStepsSelectorsIDs.WORD_ITEM_MISSING}-2`,
      );

      const missingWordOrder = [
        { click: missingWordOne, text: missingWordItemOne.props.children },
        { click: missingWordTwo, text: missingWordItemTwo.props.children },
        { click: missingWordThree, text: missingWordItemThree.props.children },
      ];

      const sortMissingOrder = missingWordOrder.sort(
        (a, b) => mockWords.indexOf(a.text) - mockWords.indexOf(b.text),
      );

      // Verify that the missing words are actually from mockWords
      sortMissingOrder.forEach(({ text }) => {
        expect(mockWords).toContain(text);
      });

      // Click the missing words in order
      sortMissingOrder.forEach(({ click }) => {
        fireEvent.press(click);
      });

      expect(missingWordItemOne.props.style.color).not.toBe('#4459ff');
      expect(missingWordItemTwo.props.style.color).not.toBe('#4459ff');
      expect(missingWordItemThree.props.style.color).not.toBe('#4459ff');

      // Press continue button
      const continueButton = wrapper.getByTestId(
        ManualBackUpStepsSelectorsIDs.CONTINUE_BUTTON,
      );

      fireEvent.press(continueButton);

      expect(mockNavigate).toHaveBeenCalledWith('RootModalFlow', {
        screen: 'SuccessErrorSheet',
        params: {
          title: expect.any(String),
          description: expect.any(String),
          primaryButtonLabel: strings('manual_backup_step_2.success-button'),
          type: 'success',
          onClose: expect.any(Function),
          onPrimaryButtonPress: expect.any(Function),
          closeOnPrimaryButtonPress: false,
        },
      });

      // Click the missing words in order
      sortMissingOrder.forEach(({ click }) => {
        fireEvent.press(click);
      });

      expect(continueButton.props.disabled).toBe(true);

      // Click the missing words in order
      sortMissingOrder.forEach(({ click }) => {
        fireEvent.press(click);
      });

      // Fill words incorrectly
      const gridItems = wrapper.getAllByTestId(
        ManualBackUpStepsSelectorsIDs.GRID_ITEM,
      );

      mockWords.forEach((_, index) => {
        fireEvent.press(gridItems[index], index);
      });

      expect(continueButton.props.disabled).toBe(true);

      expect(missingWordItemOne.props.style.color).toBe('#4459ff');
      expect(missingWordItemTwo.props.style.color).toBe('#4459ff');
      expect(missingWordItemThree.props.style.color).toBe('#4459ff');
      mockNavigation.mockRestore();
    });
  });

  describe('with empty mockWords', () => {
    const mockRoute = {
      params: {
        words: [],
        steps: ['one', 'two', 'three'],
      },
    };

    const setupTest = () => {
      const mockNavigate = jest.fn();
      const mockGoBack = jest.fn();
      const mockSetOptions = jest.fn();
      const mockDispatch = jest.fn();

      store.dispatch = mockDispatch;

      const mockNavigation = (useNavigation as jest.Mock).mockReturnValue({
        navigate: mockNavigate,
        goBack: mockGoBack,
        setOptions: mockSetOptions,
        addListener: jest.fn(),
        removeListener: jest.fn(),
        isFocused: jest.fn(),
        reset: jest.fn(),
      });

      const wrapper = renderWithProvider(
        <Provider store={store}>
          <ManualBackupStep2
            route={mockRoute}
            navigation={{
              navigate: mockNavigate,
              goBack: mockGoBack,
              setOptions: mockSetOptions,
              addListener: jest.fn(),
              removeListener: jest.fn(),
              isFocused: jest.fn(),
            }}
          />
        </Provider>,
      );

      return {
        wrapper,
        mockNavigate,
        mockGoBack,
        mockSetOptions,
        mockDispatch,
        mockNavigation,
      };
    };

    it('check when words have empty array', async () => {
      const { wrapper, mockNavigation } = setupTest();

      // Press continue button
      const continueButton = wrapper.getByTestId(
        ManualBackUpStepsSelectorsIDs.CONTINUE_BUTTON,
      );

      fireEvent.press(continueButton);

      expect(continueButton).toBeTruthy();
      mockNavigation.mockRestore();
    });
>>>>>>> 3f1447f5
  });
});<|MERGE_RESOLUTION|>--- conflicted
+++ resolved
@@ -55,10 +55,6 @@
 // Mock Math.random to return deterministic values
 const mockMath = Object.create(global.Math);
 mockMath.random = () => 0.5;
-<<<<<<< HEAD
-global.Math = mockMath;
-=======
->>>>>>> 3f1447f5
 
 describe('ManualBackupStep2', () => {
   const mockWords = [
@@ -76,268 +72,6 @@
     'cinnamon',
   ];
 
-<<<<<<< HEAD
-  const mockRoute = {
-    params: {
-      words: mockWords,
-      backupFlow: true,
-      settingsBackup: true,
-      steps: ['one', 'two', 'three'],
-    },
-  };
-
-  const mockRouteEmptyWords = {
-    params: {
-      words: [],
-      steps: ['one', 'two', 'three'],
-    },
-  };
-
-  const setupTest = () => {
-    const mockNavigate = jest.fn();
-    const mockGoBack = jest.fn();
-    const mockSetOptions = jest.fn();
-    const mockDispatch = jest.fn();
-
-    store.dispatch = mockDispatch;
-
-    (useNavigation as jest.Mock).mockReturnValue({
-      navigate: mockNavigate,
-      goBack: mockGoBack,
-      setOptions: mockSetOptions,
-      addListener: jest.fn(),
-      removeListener: jest.fn(),
-      isFocused: jest.fn(),
-      reset: jest.fn(),
-    });
-
-    const wrapper = renderWithProvider(
-      <Provider store={store}>
-        <ManualBackupStep2
-          route={mockRoute}
-          navigation={{
-            navigate: mockNavigate,
-            goBack: mockGoBack,
-            setOptions: mockSetOptions,
-            addListener: jest.fn(),
-            removeListener: jest.fn(),
-            isFocused: jest.fn(),
-          }}
-        />
-      </Provider>,
-    );
-
-    return {
-      wrapper,
-      mockNavigate,
-      mockGoBack,
-      mockSetOptions,
-      mockDispatch,
-    };
-  };
-
-  const setupTestEmptyWords = () => {
-    const mockNavigate = jest.fn();
-    const mockGoBack = jest.fn();
-    const mockSetOptions = jest.fn();
-    const mockDispatch = jest.fn();
-
-    store.dispatch = mockDispatch;
-
-    (useNavigation as jest.Mock).mockReturnValue({
-      navigate: mockNavigate,
-      goBack: mockGoBack,
-      setOptions: mockSetOptions,
-      addListener: jest.fn(),
-      removeListener: jest.fn(),
-      isFocused: jest.fn(),
-      reset: jest.fn(),
-    });
-
-    const wrapper = renderWithProvider(
-      <Provider store={store}>
-        <ManualBackupStep2
-          route={mockRouteEmptyWords}
-          navigation={{
-            navigate: mockNavigate,
-            goBack: mockGoBack,
-            setOptions: mockSetOptions,
-            addListener: jest.fn(),
-            removeListener: jest.fn(),
-            isFocused: jest.fn(),
-          }}
-        />
-      </Provider>,
-    );
-
-    return {
-      wrapper,
-      mockNavigate,
-      mockGoBack,
-      mockSetOptions,
-      mockDispatch,
-    };
-  };
-
-  beforeEach(() => {
-    jest.clearAllMocks();
-  });
-
-  it('render and handle word selection in grid', () => {
-    const { wrapper } = setupTest();
-    const gridItems = wrapper.getAllByTestId('grid-item');
-
-    // Select a word
-    fireEvent.press(gridItems[0]);
-    expect(gridItems[0]).toHaveStyle({ backgroundColor: expect.any(String) });
-  });
-
-  it('render SuccessErrorSheet with type error when seed phrase is invalid', () => {
-    const { wrapper, mockNavigate } = setupTest();
-
-    // Fill words incorrectly
-    const gridItems = wrapper.getAllByTestId(
-      ManualBackUpStepsSelectorsIDs.GRID_ITEM,
-    );
-
-    mockWords.reverse().forEach((_, index) => {
-      fireEvent.press(gridItems[index]);
-    });
-
-    // Press continue button
-    const continueButton = wrapper.getByTestId(
-      ManualBackUpStepsSelectorsIDs.CONTINUE_BUTTON,
-    );
-    fireEvent.press(continueButton);
-
-    expect(mockNavigate).toHaveBeenCalledWith('RootModalFlow', {
-      screen: 'SuccessErrorSheet',
-      params: {
-        title: expect.any(String),
-        description: expect.any(String),
-        primaryButtonLabel: expect.any(String),
-        type: 'error',
-        onClose: expect.any(Function),
-        onPrimaryButtonPress: expect.any(Function),
-        closeOnPrimaryButtonPress: true,
-      },
-    });
-  });
-
-  it('render SuccessErrorSheet with type success when seed phrase is valid and navigate to HomeNav', async () => {
-    const { wrapper, mockNavigate } = setupTest();
-
-    const missingWordOne = wrapper.getByTestId(
-      `${ManualBackUpStepsSelectorsIDs.MISSING_WORDS}-0`,
-    );
-    const missingWordItemOne = wrapper.getByTestId(
-      `${ManualBackUpStepsSelectorsIDs.WORD_ITEM_MISSING}-0`,
-    );
-    const missingWordTwo = wrapper.getByTestId(
-      `${ManualBackUpStepsSelectorsIDs.MISSING_WORDS}-1`,
-    );
-    const missingWordItemTwo = wrapper.getByTestId(
-      `${ManualBackUpStepsSelectorsIDs.WORD_ITEM_MISSING}-1`,
-    );
-    const missingWordThree = wrapper.getByTestId(
-      `${ManualBackUpStepsSelectorsIDs.MISSING_WORDS}-2`,
-    );
-    const missingWordItemThree = wrapper.getByTestId(
-      `${ManualBackUpStepsSelectorsIDs.WORD_ITEM_MISSING}-2`,
-    );
-
-    const missingWordOrder = [
-      { click: missingWordOne, text: missingWordItemOne.props.children },
-      { click: missingWordTwo, text: missingWordItemTwo.props.children },
-      { click: missingWordThree, text: missingWordItemThree.props.children },
-    ];
-
-    // Get the original positions of the missing words in mockWords
-    const missingWordPositions = missingWordOrder.map(({ text }) =>
-      mockWords.indexOf(text),
-    );
-
-    // Sort the missing words based on their original positions
-    const sortMissingOrder = missingWordOrder.sort(
-      (a, b) =>
-        missingWordPositions[mockWords.indexOf(a.text)] -
-        missingWordPositions[mockWords.indexOf(b.text)],
-    );
-
-    // Verify that the missing words are actually from mockWords
-    sortMissingOrder.forEach(({ text }) => {
-      expect(mockWords).toContain(text);
-    });
-
-    // Click the missing words in order
-    sortMissingOrder.forEach(({ click }) => {
-      fireEvent.press(click);
-    });
-
-    expect(missingWordItemOne.props.style.color).not.toBe('#4459ff');
-    expect(missingWordItemTwo.props.style.color).not.toBe('#4459ff');
-    expect(missingWordItemThree.props.style.color).not.toBe('#4459ff');
-
-    // Press continue button
-    const continueButton = wrapper.getByTestId(
-      ManualBackUpStepsSelectorsIDs.CONTINUE_BUTTON,
-    );
-
-    fireEvent.press(continueButton);
-
-    expect(mockNavigate).toHaveBeenCalledWith('RootModalFlow', {
-      screen: 'SuccessErrorSheet',
-      params: {
-        title: expect.any(String),
-        description: expect.any(String),
-        primaryButtonLabel: strings('manual_backup_step_2.success-button'),
-        type: 'success',
-        onClose: expect.any(Function),
-        onPrimaryButtonPress: expect.any(Function),
-        closeOnPrimaryButtonPress: false,
-      },
-    });
-
-    // Click the missing words in order
-    sortMissingOrder.forEach(({ click }) => {
-      fireEvent.press(click);
-    });
-
-    expect(continueButton.props.disabled).toBe(true);
-
-    // Click the missing words in order
-    sortMissingOrder.forEach(({ click }) => {
-      fireEvent.press(click);
-    });
-
-    // Fill words incorrectly
-    const gridItems = wrapper.getAllByTestId(
-      ManualBackUpStepsSelectorsIDs.GRID_ITEM,
-    );
-
-    mockWords.forEach((_, index) => {
-      fireEvent.press(gridItems[index], index);
-    });
-
-    expect(continueButton.props.disabled).toBe(true);
-
-    expect(missingWordItemOne.props.style.color).toBe('#4459ff');
-    expect(missingWordItemTwo.props.style.color).toBe('#4459ff');
-    expect(missingWordItemThree.props.style.color).toBe('#4459ff');
-  });
-
-  it('check when words have empty array', async () => {
-    const { wrapper } = setupTestEmptyWords();
-
-    // Press continue button
-    const continueButton = wrapper.getByTestId(
-      ManualBackUpStepsSelectorsIDs.CONTINUE_BUTTON,
-    );
-
-    fireEvent.press(continueButton);
-
-    expect(continueButton).toBeTruthy();
-=======
   beforeEach(() => {
     jest.clearAllMocks();
     global.Math = mockMath;
@@ -605,6 +339,5 @@
       expect(continueButton).toBeTruthy();
       mockNavigation.mockRestore();
     });
->>>>>>> 3f1447f5
   });
 });