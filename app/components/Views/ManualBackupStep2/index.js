--- conflicted
+++ resolved
@@ -32,10 +32,6 @@
   TextColor,
 } from '../../../component-library/components/Texts/Text';
 import Routes from '../../../constants/navigation/Routes';
-<<<<<<< HEAD
-import { saveOnboardingEvent } from '../../../actions/onboarding';
-=======
->>>>>>> e47d97f0
 import { useMetrics } from '../../hooks/useMetrics';
 import { CommonActions } from '@react-navigation/native';
 import { ONBOARDING_SUCCESS_FLOW } from '../../../constants/onboarding';
@@ -107,16 +103,6 @@
     if (validateWords()) {
       seedphraseBackedUp();
       InteractionManager.runAfterInteractions(async () => {
-<<<<<<< HEAD
-        if (backupFlow) {
-          const resetToHomeNavAction = CommonActions.reset({
-            index: 0,
-            routes: [{ name: 'HomeNav' }],
-          });
-          navigation.dispatch(resetToHomeNavAction);
-        } else if (settingsBackup) {
-          navigation.navigate(Routes.ONBOARDING.SECURITY_SETTINGS);
-=======
         if (backupFlow || settingsBackup) {
           const resetAction = CommonActions.reset({
             index: 0,
@@ -135,7 +121,6 @@
             ],
           });
           navigation.dispatch(resetAction);
->>>>>>> e47d97f0
         } else {
           const resetAction = CommonActions.reset({
             index: 0,
@@ -491,12 +476,7 @@
 
 const mapDispatchToProps = (dispatch) => ({
   seedphraseBackedUp: () => dispatch(seedphraseBackedUp()),
-<<<<<<< HEAD
-  dispatchSaveOnboardingEvent: (...eventArgs) =>
-    dispatch(saveOnboardingEvent(eventArgs)),
-=======
   saveOnboardingEvent: (...eventArgs) => dispatch(saveEvent(eventArgs)),
->>>>>>> e47d97f0
 });
 
 export default connect(null, mapDispatchToProps)(ManualBackupStep2);