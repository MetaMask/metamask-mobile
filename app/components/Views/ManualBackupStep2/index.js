import React, { useEffect, useState, useCallback, useMemo } from 'react';
import {
  InteractionManager,
  Alert,
  TouchableOpacity,
  View,
  SafeAreaView,
  FlatList,
  Dimensions,
} from 'react-native';
import PropTypes from 'prop-types';
import ActionView from '../../UI/ActionView';
import { ScreenshotDeterrent } from '../../UI/ScreenshotDeterrent';
import { strings } from '../../../../locales/i18n';
import { connect } from 'react-redux';
import { seedphraseBackedUp } from '../../../actions/user';
import { saveOnboardingEvent as SaveEvent } from '../../../actions/onboarding';
import { getOnboardingNavbarOptions } from '../../UI/Navbar';
import { compareMnemonics } from '../../../util/mnemonic';
import { MetaMetricsEvents } from '../../../core/Analytics';
import { useTheme } from '../../../util/theme';
import createStyles from './styles';
import { ManualBackUpStepsSelectorsIDs } from '../../../../e2e/selectors/Onboarding/ManualBackUpSteps.selectors';
import trackOnboarding from '../../../util/metrics/TrackOnboarding/trackOnboarding';
import { MetricsEventBuilder } from '../../../core/Analytics/MetricsEventBuilder';
import Icon, {
  IconName,
  IconSize,
} from '../../../component-library/components/Icons/Icon';
import Text, {
  TextVariant,
  TextColor,
} from '../../../component-library/components/Texts/Text';
import Routes from '../../../constants/navigation/Routes';
import { useMetrics } from '../../hooks/useMetrics';
import { CommonActions } from '@react-navigation/native';
import { ONBOARDING_SUCCESS_FLOW } from '../../../constants/onboarding';
import { TraceName, bufferedEndTrace } from '../../../util/trace';

const ManualBackupStep2 = ({
  navigation,
  seedphraseBackedUp,
  route,
  saveOnboardingEvent,
}) => {
  const words = route?.params?.words;
  const backupFlow = route?.params?.backupFlow;
  const settingsBackup = route?.params?.settingsBackup;

  const { colors } = useTheme();
  const styles = createStyles(colors);

  const [gridWords, setGridWords] = useState([]);
  const [emptySlots, setEmptySlots] = useState([]);
  const [missingWords, setMissingWords] = useState([]);
  const [selectedSlot, setSelectedSlot] = useState(null);
<<<<<<< HEAD
=======
  const [sortedSlots, setSortedSlots] = useState([]);
  const { isEnabled: isMetricsEnabled } = useMetrics();
>>>>>>> ddd2b0a0

  const headerLeft = useCallback(
    () => (
      <TouchableOpacity
        testID={ManualBackUpStepsSelectorsIDs.BACK_BUTTON}
        onPress={() => navigation.goBack()}
      >
        <Icon
          name={IconName.ArrowLeft}
          size={IconSize.Lg}
          color={colors.text.default}
          style={styles.headerLeft}
        />
      </TouchableOpacity>
    ),
    [colors, navigation, styles.headerLeft],
  );

  const updateNavBar = useCallback(() => {
    navigation.setOptions(
      getOnboardingNavbarOptions(
        route,
        {
          headerLeft,
        },
        colors,
        false,
      ),
    );
  }, [colors, navigation, route, headerLeft]);

  useEffect(() => {
    updateNavBar();
  }, [updateNavBar]);

  const validateWords = useCallback(() => {
    const validWords = route.params?.words ?? [];
    return compareMnemonics(validWords, gridWords);
  }, [route.params?.words, gridWords]);

  const areAllWordsPlaced = useMemo(() => {
    const validWords = route.params?.words ?? [];
    return gridWords.filter((word) => word !== '').length === validWords.length;
  }, [route.params?.words, gridWords]);

  const goNext = () => {
    if (validateWords()) {
      seedphraseBackedUp();
      InteractionManager.runAfterInteractions(async () => {
        if (backupFlow || settingsBackup) {
          const resetAction = CommonActions.reset({
            index: 0,
            routes: [
              {
                name: Routes.ONBOARDING.SUCCESS_FLOW,
                params: {
                  screen: Routes.ONBOARDING.SUCCESS,
                  params: {
                    successFlow: backupFlow
                      ? ONBOARDING_SUCCESS_FLOW.REMINDER_BACKUP
                      : ONBOARDING_SUCCESS_FLOW.SETTINGS_BACKUP,
                  },
                },
              },
            ],
          });
          navigation.dispatch(resetAction);
        } else {
          bufferedEndTrace({ name: TraceName.OnboardingNewSrpCreateWallet });
          bufferedEndTrace({ name: TraceName.OnboardingJourneyOverall });
          const resetAction = CommonActions.reset({
            index: 0,
            routes: [
              {
                name: Routes.ONBOARDING.SUCCESS_FLOW,
                params: {
                  screen: Routes.ONBOARDING.SUCCESS,
                  params: {
                    successFlow: ONBOARDING_SUCCESS_FLOW.BACKED_UP_SRP,
                  },
                },
              },
            ],
          });
          if (isMetricsEnabled()) {
            navigation.dispatch(resetAction);
          } else {
            navigation.navigate('OptinMetrics', {
              onContinue: () => {
                navigation.dispatch(resetAction);
              },
            });
          }
        }
        trackOnboarding(
          MetricsEventBuilder.createEventBuilder(
            MetaMetricsEvents.WALLET_SECURITY_PHRASE_CONFIRMED,
          ).build(),
          saveOnboardingEvent,
        );
      });
    } else {
      Alert.alert(
        strings('account_backup_step_5.error_title'),
        strings('account_backup_step_5.error_message'),
      );
    }
  };

  const generateMissingWords = useCallback(() => {
    const rows = [0, 1, 2, 3];
    const sortGridRows = rows.sort(() => 0.5 - Math.random());
    const selectRandomSlots = sortGridRows.slice(0, 3);
    const emptySlotsIndexes = selectRandomSlots.map((row) => {
      const col = Math.floor(Math.random() * 3);
      return row * 3 + col;
    });

    const tempGrid = [...words];
    const removed = [];

    emptySlotsIndexes.forEach((i) => {
      removed.push(tempGrid[i]);
      tempGrid[i] = '';
    });

    setGridWords(tempGrid);
    setMissingWords(removed);
    setEmptySlots(emptySlotsIndexes);
    const sortedIndexes = emptySlotsIndexes.sort((a, b) => a - b);
    setSelectedSlot(sortedIndexes[0]);
  }, [words]);

  useEffect(() => {
    generateMissingWords();
  }, [generateMissingWords]);

  const handleWordSelect = useCallback(
    (word) => {
      const updatedGrid = [...gridWords];

      // Step 1: Deselect if already placed
      const existingIndex = updatedGrid.findIndex((w) => w === word);
      if (existingIndex !== -1) {
        updatedGrid[existingIndex] = '';
        setGridWords(updatedGrid);

        // Focus the slot where we just removed the word if it's an empty slot
        if (emptySlots.includes(existingIndex)) {
          setSelectedSlot(existingIndex);
          return;
        }
      }

      // Word must be one of the missing ones
      if (!missingWords.includes(word)) return;

      // Get empty slots in order
      const emptySlotsUpdated = emptySlots
        .sort((a, b) => a - b)
        .filter((idx) => updatedGrid[idx] === '');

      //  If user clicked a slot manually, use it
      let targetIndex = selectedSlot;

      // FINAL GUARD: Always prefer ordered empty slot
      if (
        targetIndex === null || // no slot selected
        updatedGrid[targetIndex] !== '' || // slot already filled
        !emptySlotsUpdated.includes(targetIndex) // invalid slot
      ) {
        targetIndex = emptySlotsUpdated[0]; // force first empty slot
      }

      if (targetIndex === undefined) return;

      updatedGrid[targetIndex] = word;
      setGridWords(updatedGrid);

      // Set focus to next empty slot in order
      const nextEmptySlot =
        emptySlotsUpdated.find((slot) => slot > targetIndex) ||
        emptySlotsUpdated[0];
      setSelectedSlot(nextEmptySlot);
    },
    [gridWords, missingWords, selectedSlot, emptySlots],
  );

  const handleSlotPress = useCallback(
    (index) => {
      if (!emptySlots.includes(index)) return;

      const isFilled = gridWords[index] !== '';
      const word = gridWords[index];

      const updated = [...gridWords];

      if (isFilled) {
        updated[index] = '';
        setGridWords(updated);

        const stillUsed = updated.includes(word);
        if (!stillUsed) setSelectedSlot(index); // reselect same slot
      } else {
        setSelectedSlot(index); // highlight this for next word
      }
    },
    [emptySlots, gridWords],
  );

  const innerWidth = Dimensions.get('window').width;

  const renderGridItemText = useCallback(
    (item, index, isEmpty) => (
      <>
        <Text style={styles.gridItemIndex}>{index + 1}.</Text>
        <Text
          variant={TextVariant.BodySM}
          color={TextColor.Default}
          style={styles.gridItemText}
          adjustsFontSizeToFit
          allowFontScaling
          minimumFontScale={0.05}
          maxFontSizeMultiplier={0}
        >
          {isEmpty ? item : '••••••'}
        </Text>
      </>
    ),
    [styles.gridItemIndex, styles.gridItemText],
  );

  const renderGridItem = useCallback(
    ({ item, index }) => {
      const isEmpty = emptySlots.includes(index);
      const isSelected = selectedSlot === index;

      return (
        <TouchableOpacity
          key={index}
          testID={
            isEmpty
              ? `${ManualBackUpStepsSelectorsIDs.GRID_ITEM_EMPTY}-${index}`
              : `${ManualBackUpStepsSelectorsIDs.GRID_ITEM}-${index}`
          }
          style={[
            styles.gridItem,
            isEmpty && styles.emptySlot,
            isSelected && styles.selectedSlotBox,
            {
              width: innerWidth / 3.85,
            },
          ]}
          onPress={() => handleSlotPress(index)}
        >
          {renderGridItemText(item, index, isEmpty)}
        </TouchableOpacity>
      );
    },
    [
      emptySlots,
      handleSlotPress,
      innerWidth,
      renderGridItemText,
      selectedSlot,
      styles.emptySlot,
      styles.gridItem,
      styles.selectedSlotBox,
    ],
  );

  const renderGrid = useCallback(
    () => (
      <View style={[styles.seedPhraseContainer]}>
        <FlatList
          data={gridWords}
          numColumns={3}
          keyExtractor={(_, index) => index.toString()}
          renderItem={renderGridItem}
        />
      </View>
    ),
    [styles.seedPhraseContainer, gridWords, renderGridItem],
  );

  const renderMissingWords = useCallback(
    () => (
      <View style={styles.missingWords}>
        {missingWords.map((word, i) => {
          const isUsed = gridWords.includes(word);
          return (
            <TouchableOpacity
              key={word}
              testID={`${ManualBackUpStepsSelectorsIDs.MISSING_WORDS}-${i}`}
              style={[
                styles.missingWord,
                isUsed && styles.selectedWord,
                { width: innerWidth / 3.9 },
              ]}
              onPress={() => handleWordSelect(word)}
            >
              <Text
                variant={TextVariant.BodyMDMedium}
                color={isUsed ? TextColor.Default : TextColor.Primary}
                testID={`${ManualBackUpStepsSelectorsIDs.WORD_ITEM_MISSING}-${i}`}
                adjustsFontSizeToFit
                allowFontScaling
                minimumFontScale={0.1}
                maxFontSizeMultiplier={0}
              >
                {word}
              </Text>
            </TouchableOpacity>
          );
        })}
      </View>
    ),
    [
      styles.missingWords,
      styles.missingWord,
      styles.selectedWord,
      missingWords,
      gridWords,
      innerWidth,
      handleWordSelect,
    ],
  );

  const validateSeedPhrase = () => {
    const isSuccess = validateWords();
    if (isSuccess) {
      navigation.navigate(Routes.MODAL.ROOT_MODAL_FLOW, {
        screen: Routes.SHEET.SUCCESS_ERROR_SHEET,
        params: {
          title: strings('manual_backup_step_2.success-title'),
          description: strings('manual_backup_step_2.success-description'),
          primaryButtonLabel: strings('manual_backup_step_2.success-button'),
          type: 'success',
          onClose: () => goNext(),
          onPrimaryButtonPress: () => goNext(),
        },
      });
    } else {
      navigation.navigate(Routes.MODAL.ROOT_MODAL_FLOW, {
        screen: Routes.SHEET.SUCCESS_ERROR_SHEET,
        params: {
          title: strings('manual_backup_step_2.error-title'),
          description: strings('manual_backup_step_2.error-description'),
          primaryButtonLabel: strings('manual_backup_step_2.error-button'),
          type: 'error',
          onClose: () => generateMissingWords(),
          onPrimaryButtonPress: () => generateMissingWords(),
        },
      });
    }
  };

  return (
    <SafeAreaView style={styles.mainWrapper}>
      <View style={[styles.container]}>
        <Text variant={TextVariant.BodyMD} color={TextColor.Alternative}>
          {strings('manual_backup_step_2.steps', {
            currentStep: 3,
            totalSteps: 3,
          })}
        </Text>
        <ActionView
          confirmTestID={ManualBackUpStepsSelectorsIDs.CONTINUE_BUTTON}
          confirmText={strings('manual_backup_step_2.continue')}
          onConfirmPress={validateSeedPhrase}
          confirmDisabled={!areAllWordsPlaced}
          showCancelButton={false}
          confirmButtonMode={'confirm'}
          buttonContainerStyle={styles.buttonContainer}
          contentContainerStyle={styles.actionView}
        >
          <View
            style={styles.wrapper}
            testID={ManualBackUpStepsSelectorsIDs.PROTECT_CONTAINER}
          >
            <View style={styles.content}>
              <Text variant={TextVariant.DisplayMD} color={TextColor.Default}>
                {strings('manual_backup_step_2.action')}
              </Text>

              <Text variant={TextVariant.BodyMD} color={TextColor.Alternative}>
                {strings('manual_backup_step_2.info')}
              </Text>

              <View style={styles.gridContainer}>
                {renderGrid()}
                {renderMissingWords()}
              </View>
            </View>
          </View>
        </ActionView>
      </View>
      <ScreenshotDeterrent enabled isSRP />
    </SafeAreaView>
  );
};

ManualBackupStep2.propTypes = {
  /**
   * navigation object required to push and pop other views
   */
  navigation: PropTypes.object,
  /**
   * Action to mark seed phrase as backed up
   */
  seedphraseBackedUp: PropTypes.func,
  /**
   * Object that represents the current route info like params passed to it
   */
  route: PropTypes.object,
  /**
   * Action to save onboarding event
   */
  saveOnboardingEvent: PropTypes.func,
};

const mapDispatchToProps = (dispatch) => ({
  seedphraseBackedUp: () => dispatch(seedphraseBackedUp()),
  saveOnboardingEvent: (...eventArgs) => dispatch(SaveEvent(eventArgs)),
});

export default connect(null, mapDispatchToProps)(ManualBackupStep2);<|MERGE_RESOLUTION|>--- conflicted
+++ resolved
@@ -54,11 +54,7 @@
   const [emptySlots, setEmptySlots] = useState([]);
   const [missingWords, setMissingWords] = useState([]);
   const [selectedSlot, setSelectedSlot] = useState(null);
-<<<<<<< HEAD
-=======
-  const [sortedSlots, setSortedSlots] = useState([]);
   const { isEnabled: isMetricsEnabled } = useMetrics();
->>>>>>> ddd2b0a0
 
   const headerLeft = useCallback(
     () => (
