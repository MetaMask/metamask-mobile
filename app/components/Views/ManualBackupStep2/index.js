--- conflicted
+++ resolved
@@ -20,13 +20,10 @@
 import AnalyticsV2 from '../../../util/analyticsV2';
 import { useTheme } from '../../../util/theme';
 import createStyles from './styles';
-<<<<<<< HEAD
-=======
 import {
   MANUAL_BACKUP_STEP_2_CONTINUE_BUTTON,
   PROTECT_YOUR_ACCOUNT_SCREEN,
 } from './../../../constants/test-ids';
->>>>>>> 32c36930
 
 const ManualBackupStep2 = ({ navigation, seedphraseBackedUp, route }) => {
   const { colors } = useTheme();
@@ -233,22 +230,14 @@
         />
       </View>
       <ActionView
-<<<<<<< HEAD
-        confirmTestID={'manual-backup-step-2-continue-button'}
-=======
         confirmTestID={MANUAL_BACKUP_STEP_2_CONTINUE_BUTTON}
->>>>>>> 32c36930
         confirmText={strings('manual_backup_step_2.complete')}
         onConfirmPress={goNext}
         confirmDisabled={!seedPhraseReady || !validateWords()}
         showCancelButton={false}
         confirmButtonMode={'confirm'}
       >
-<<<<<<< HEAD
-        <View style={styles.wrapper} testID={'protect-your-account-screen'}>
-=======
         <View style={styles.wrapper} testID={PROTECT_YOUR_ACCOUNT_SCREEN}>
->>>>>>> 32c36930
           <Text style={styles.action}>
             {strings('manual_backup_step_2.action')}
           </Text>
@@ -280,10 +269,7 @@
           {validateWords() ? renderSuccess() : renderWords()}
         </View>
       </ActionView>
-<<<<<<< HEAD
       <ScreenshotDeterrent enabled />
-=======
->>>>>>> 32c36930
     </SafeAreaView>
   );
 };
