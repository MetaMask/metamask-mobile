--- conflicted
+++ resolved
@@ -32,12 +32,9 @@
 } from '../../../component-library/components/Texts/Text';
 import Routes from '../../../constants/navigation/Routes';
 import { saveOnboardingEvent } from '../../../actions/onboarding';
-<<<<<<< HEAD
 import { useMetrics } from '../../hooks/useMetrics';
 import { CommonActions } from '@react-navigation/native';
-=======
 import { ONBOARDING_SUCCESS_FLOW } from '../../../constants/onboarding';
->>>>>>> ac727bb4
 
 const ManualBackupStep2 = ({
   navigation,
@@ -113,12 +110,17 @@
         } else if (settingsBackup) {
           navigation.navigate(Routes.ONBOARDING.SECURITY_SETTINGS);
         } else {
-<<<<<<< HEAD
           const resetAction = CommonActions.reset({
             index: 1,
             routes: [
               {
                 name: Routes.ONBOARDING.SUCCESS_FLOW,
+                params: {
+                  screen: Routes.ONBOARDING.SUCCESS,
+                  params: {
+                    successFlow: ONBOARDING_SUCCESS_FLOW.BACKED_UP_SRP,
+                  },
+                },
               },
             ],
           });
@@ -131,14 +133,6 @@
               },
             });
           }
-=======
-          navigation.navigate(Routes.ONBOARDING.SUCCESS_FLOW, {
-            screen: Routes.ONBOARDING.SUCCESS,
-            params: {
-              successFlow: ONBOARDING_SUCCESS_FLOW.BACKED_UP_SRP,
-            },
-          });
->>>>>>> ac727bb4
         }
         trackOnboarding(
           MetricsEventBuilder.createEventBuilder(
