--- conflicted
+++ resolved
@@ -1,8 +1,4 @@
-<<<<<<< HEAD
-import React, { useEffect } from 'react';
-import { View, Image, ScrollView, Dimensions, SafeAreaView } from 'react-native';
-=======
-import React from 'react';
+import React, { useEffect }  from 'react';
 import {
   View,
   Image,
@@ -10,7 +6,6 @@
   Dimensions,
   SafeAreaView,
 } from 'react-native';
->>>>>>> 3350884b
 import Text from '../../../component-library/components/Texts/Text';
 import {
   TextColor,
