--- conflicted
+++ resolved
@@ -152,11 +152,7 @@
   }, []);
 
   return (
-<<<<<<< HEAD
-    <SafeAreaView style={styles.safeArea} edges={['bottom']}>
-=======
     <SafeAreaView style={styles.safeArea} edges={['top', 'bottom']}>
->>>>>>> 4e9972e7
       <View style={styles.root}>
         <ScrollView style={styles.scrollView}>
           <View style={styles.content}>
