<<<<<<< HEAD
import React, { useEffect, useLayoutEffect } from 'react';
import { View, Image, TouchableOpacity, ScrollView } from 'react-native';
=======
import React from 'react';
import {
  View,
  Image,
  ScrollView,
  Dimensions,
  SafeAreaView,
} from 'react-native';
>>>>>>> ecdadd39
import Text from '../../../component-library/components/Texts/Text';
import {
  TextColor,
  TextVariant,
} from '../../../component-library/components/Texts/Text/Text.types';
import {
  StackActions,
  useNavigation,
  useRoute,
} from '@react-navigation/native';
import { strings } from '../../../../locales/i18n';
import styles from './index.styles';
import Button, {
  ButtonVariants,
  ButtonSize,
  ButtonWidthTypes,
} from '../../../component-library/components/Buttons/Button';
import { MetaMetricsEvents } from '../../../core/Analytics/MetaMetrics.events';
import { PREVIOUS_SCREEN } from '../../../constants/navigation';
import { MetricsEventBuilder } from '../../../core/Analytics/MetricsEventBuilder';
import trackOnboarding from '../../../util/metrics/TrackOnboarding/trackOnboarding';
import { IMetaMetricsEvent } from '../../../core/Analytics/MetaMetrics.types';
import {
  bufferedEndTrace,
  bufferedTrace,
  TraceName,
  TraceOperation,
} from '../../../util/trace';
import { getTraceTags } from '../../../util/sentry/tags';
import { store } from '../../../store';

import AccountStatusImg from '../../../images/account_status.png';

interface AccountStatusProps {
  type?: 'found' | 'not_exist';
}

interface AccountRouteParams {
  accountName?: string;
  oauthLoginSuccess?: boolean;
  onboardingTraceCtx?: string;
}

const AccountStatus = ({ type = 'not_exist' }: AccountStatusProps) => {
  const navigation = useNavigation();
  const route = useRoute();

  const accountName = (route.params as AccountRouteParams)?.accountName;
  const oauthLoginSuccess = (route.params as AccountRouteParams)
    ?.oauthLoginSuccess;
  const onboardingTraceCtx = (route.params as AccountRouteParams)
    ?.onboardingTraceCtx;

  // check for small screen size
  const isSmallScreen = Dimensions.get('window').width < 375;

  const track = (event: IMetaMetricsEvent) => {
    trackOnboarding(MetricsEventBuilder.createEventBuilder(event).build());
  };

  useEffect(() => {
    const traceName = type === 'found'
      ? TraceName.OnboardingNewSocialAccountExists
      : TraceName.OnboardingExistingSocialAccountNotFound;

    bufferedTrace({
      name: traceName,
      op: TraceOperation.OnboardingUserJourney,
      tags: getTraceTags(store.getState()),
      parentContext: onboardingTraceCtx,
    });
    return () => {
      bufferedEndTrace({ name: traceName });
    };
  }, [onboardingTraceCtx, type]);

  const navigateNextScreen = (
    targetRoute: string,
    previousScreen: string,
    metricEvent: string,
  ) => {
    const nextScenarioTraceName = type === 'found'
      ? TraceName.OnboardingExistingSocialLogin
      : TraceName.OnboardingNewSocialCreateWallet;
    bufferedTrace({
      name: nextScenarioTraceName,
      op: TraceOperation.OnboardingUserJourney,
      tags: {
        ...getTraceTags(store.getState()),
        source: 'account_status_redirect',
      },
      parentContext: onboardingTraceCtx,
    });

    navigation.dispatch(
      StackActions.replace(targetRoute, {
        [PREVIOUS_SCREEN]: previousScreen,
        oauthLoginSuccess,
        onboardingTraceCtx,
      }),
    );
    track(
      metricEvent === 'import'
        ? MetaMetricsEvents.WALLET_IMPORT_STARTED
        : MetaMetricsEvents.WALLET_SETUP_STARTED,
    );
  };

  return (
    <SafeAreaView>
      <View style={styles.root}>
        <ScrollView style={styles.scrollView}>
          <View style={styles.content}>
            <Text variant={TextVariant.DisplayMD} color={TextColor.Default}>
              {type === 'found'
                ? strings('account_status.account_already_exists')
                : strings('account_status.account_not_found')}
            </Text>
            <Image
              source={AccountStatusImg}
              resizeMethod={'auto'}
              style={styles.walletReadyImage}
            />
            <View style={styles.descriptionWrapper}>
              <Text variant={TextVariant.BodyMD} color={TextColor.Alternative}>
                {strings(
                  type === 'found'
                    ? 'account_status.account_already_exists_description'
                    : 'account_status.account_not_found_description',
                  {
                    accountName,
                  },
                )}
              </Text>
            </View>
          </View>
        </ScrollView>

        <View style={styles.buttonContainer}>
          <Button
            variant={ButtonVariants.Primary}
            size={isSmallScreen ? ButtonSize.Md : ButtonSize.Lg}
            width={ButtonWidthTypes.Full}
            onPress={() => {
              if (type === 'found') {
                navigateNextScreen('Rehydrate', 'Onboarding', 'import');
              } else {
                navigateNextScreen('ChoosePassword', 'Onboarding', 'create');
              }
            }}
            label={
              type === 'found'
                ? strings('account_status.log_in')
                : strings('account_status.create_new_wallet')
            }
          />
          <Button
            variant={ButtonVariants.Secondary}
            size={isSmallScreen ? ButtonSize.Md : ButtonSize.Lg}
            width={ButtonWidthTypes.Full}
            onPress={() => {
              navigation.goBack();
            }}
            label={strings('account_status.use_different_login_method')}
          />
        </View>
      </View>
    </SafeAreaView>
  );
};

export default AccountStatus;<|MERGE_RESOLUTION|>--- conflicted
+++ resolved
@@ -1,16 +1,5 @@
-<<<<<<< HEAD
-import React, { useEffect, useLayoutEffect } from 'react';
-import { View, Image, TouchableOpacity, ScrollView } from 'react-native';
-=======
-import React from 'react';
-import {
-  View,
-  Image,
-  ScrollView,
-  Dimensions,
-  SafeAreaView,
-} from 'react-native';
->>>>>>> ecdadd39
+import React, { useEffect } from 'react';
+import { View, Image, ScrollView, Dimensions, SafeAreaView } from 'react-native';
 import Text from '../../../component-library/components/Texts/Text';
 import {
   TextColor,
