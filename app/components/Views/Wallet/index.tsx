--- conflicted
+++ resolved
@@ -218,21 +218,15 @@
     },
   });
 
-type WalletProps = {
+interface WalletProps {
   navigation: NavigationProp<ParamListBase>;
   storePrivacyPolicyShownDate: () => void;
   shouldShowNewPrivacyToast: boolean;
   currentRouteName: string;
   storePrivacyPolicyClickedOrClosed: () => void;
-<<<<<<< HEAD
-  showNftFetchingLoadingIndicator: () => void;
-  hideNftFetchingLoadingIndicator: () => void;
-};
-type WalletTokensTabViewProps = {
-=======
 }
+
 interface WalletTokensTabViewProps {
->>>>>>> 215bd5b9
   navigation: WalletProps['navigation'];
   onChangeTab: (changeTabProperties: {
     i: number;
@@ -244,20 +238,13 @@
     shouldSelectPerpsTab?: boolean;
     initialTab?: string;
   };
-};
-
-<<<<<<< HEAD
+}
+
 const WalletTokensTabView = forwardRef<
   WalletTokensTabViewHandle,
   WalletTokensTabViewProps
 >((props, ref) => {
-  const isPerpsFlagEnabled = useFeatureFlag(
-    FeatureFlagNames.perpsPerpTradingEnabled,
-  );
-=======
-const WalletTokensTabView = React.memo((props: WalletTokensTabViewProps) => {
   const isPerpsFlagEnabled = useSelector(selectPerpsEnabledFlag);
->>>>>>> 215bd5b9
   const isEvmSelected = useSelector(selectIsEvmNetworkSelected);
   const isMultichainAccountsState2Enabled = useSelector(
     selectMultichainAccountsState2Enabled,
