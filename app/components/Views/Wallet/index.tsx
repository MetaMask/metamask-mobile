--- conflicted
+++ resolved
@@ -597,11 +597,7 @@
           <WalletAccount style={styles.walletAccount} ref={walletRef} />
         ) : null}
         <>
-<<<<<<< HEAD
-          <PortfolioBalance />
-=======
           {accountBalanceByChainId && <PortfolioBalance />}
->>>>>>> 07380303
           <ScrollableTabView
             renderTabBar={renderTabBar}
             // eslint-disable-next-line react/jsx-no-bind
