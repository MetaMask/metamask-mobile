--- conflicted
+++ resolved
@@ -125,11 +125,8 @@
 } from '../../../selectors/multichain';
 import { useNftDetectionChainIds } from '../../hooks/useNftDetectionChainIds';
 import Logger from '../../../util/Logger';
-<<<<<<< HEAD
-=======
 import { cloneDeep } from 'lodash';
 import { prepareNftDetectionEvents } from '../../../util/assets';
->>>>>>> 733bad1a
 
 const createStyles = ({ colors, typography }: Theme) =>
   StyleSheet.create({
@@ -689,15 +686,11 @@
     [
       trackEvent,
       createEventBuilder,
-<<<<<<< HEAD
-      chainIdsToDetectNftsFor,
-=======
       selectedAddress,
       showNftFetchingLoadingIndicator,
       chainIdsToDetectNftsFor,
       hideNftFetchingLoadingIndicator,
       getNftDetectionAnalyticsParams,
->>>>>>> 733bad1a
     ],
   );
 
