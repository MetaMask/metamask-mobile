--- conflicted
+++ resolved
@@ -42,12 +42,9 @@
   selectProviderConfig,
   selectTicker,
 } from '../../../selectors/networkController';
-<<<<<<< HEAD
 import { useNavigation } from '@react-navigation/native';
 import { ProviderConfig } from '@metamask/network-controller';
-=======
 import { WalletAccount } from '../../../components/UI/WalletAccount';
->>>>>>> fe884bb9
 
 const createStyles = ({ colors, typography }: Theme) =>
   StyleSheet.create({
