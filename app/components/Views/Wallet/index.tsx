--- conflicted
+++ resolved
@@ -7,16 +7,10 @@
 } from 'react';
 import {
   ActivityIndicator,
-<<<<<<< HEAD
   StyleSheet as RNStyleSheet,
   View,
   Linking,
-=======
-  StyleSheet,
-  View,
-  Linking,
   TextStyle,
->>>>>>> 656d339b
 } from 'react-native';
 import type { Theme } from '@metamask/design-tokens';
 import { connect, useSelector, useDispatch } from 'react-redux';
@@ -129,7 +123,6 @@
 import { selectHDKeyrings } from '../../../selectors/keyringController';
 import { UserProfileProperty } from '../../../util/metrics/UserSettingsAnalyticsMetaData/UserProfileAnalyticsMetaData.types';
 import { endTrace, trace, TraceName } from '../../../util/trace';
-<<<<<<< HEAD
 import AssetDetailsActions from '../AssetDetails/AssetDetailsActions';
 import {
   useSwapBridgeNavigation,
@@ -149,10 +142,8 @@
 ///: BEGIN:ONLY_INCLUDE_IF(keyring-snaps)
 import { useSendNonEvmAsset } from '../../hooks/useSendNonEvmAsset';
 ///: END:ONLY_INCLUDE_IF
-=======
 import { selectPerpsEnabledFlag } from '../../UI/Perps';
 import PerpsTabView from '../../UI/Perps/Views/PerpsTabView';
->>>>>>> 656d339b
 
 const createStyles = ({ colors }: Theme) =>
   RNStyleSheet.create({
