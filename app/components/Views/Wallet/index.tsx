--- conflicted
+++ resolved
@@ -120,16 +120,11 @@
 import { selectPerpsEnabledFlag } from '../../UI/Perps';
 import PerpsTabView from '../../UI/Perps/Views/PerpsTabView';
 
-<<<<<<< HEAD
-const createStyles = ({ colors, typography }: Theme) =>
+const createStyles = ({ colors }: Theme) =>
   RNStyleSheet.create({
     base: {
       paddingHorizontal: 16,
     },
-=======
-const createStyles = ({ colors }: Theme) =>
-  StyleSheet.create({
->>>>>>> 50159380
     wrapper: {
       flex: 1,
       backgroundColor: colors.background.default,
