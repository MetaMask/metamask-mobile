<<<<<<< HEAD
import React, {
  useEffect,
  useRef,
  useCallback,
  useMemo,
  useContext,
} from 'react';
=======
import React, { useEffect, useRef, useCallback, useContext } from 'react';
>>>>>>> c6489129
import {
  ActivityIndicator,
  StyleSheet,
  View,
  TextStyle,
<<<<<<< HEAD
=======
  InteractionManager,
>>>>>>> c6489129
  Linking,
} from 'react-native';
import type { Theme } from '@metamask/design-tokens';
import { connect, useSelector } from 'react-redux';
import ScrollableTabView from 'react-native-scrollable-tab-view';
import DefaultTabBar from 'react-native-scrollable-tab-view/DefaultTabBar';
import { baseStyles } from '../../../styles/common';
import Tokens from '../../UI/Tokens';
import { getWalletNavbarOptions } from '../../UI/Navbar';
import { strings } from '../../../../locales/i18n';
import { renderFromWei, weiToFiat, hexToBN } from '../../../util/number';
import {
  shouldShowNewPrivacyToastSelector,
  storePrivacyPolicyShownDate as storePrivacyPolicyShownDateAction,
  storePrivacyPolicyClickedOrClosed as storePrivacyPolicyClickedOrClosedAction,
} from '../../../reducers/legalNotices';
import { CONSENSYS_PRIVACY_POLICY } from '../../../constants/urls';
import {
<<<<<<< HEAD
  renderFromWei,
  weiToFiat,
  hexToBN,
  toHexadecimal,
} from '../../../util/number';
import {
  shouldShowNewPrivacyToastSelector,
  storePrivacyPolicyShownDate as storePrivacyPolicyShownDateAction,
  storePrivacyPolicyClickedOrClosed as storePrivacyPolicyClickedOrClosedAction,
} from '../../../reducers/legalNotices';
import { CONSENSYS_PRIVACY_POLICY } from '../../../constants/urls';
import {
=======
>>>>>>> c6489129
  ToastContext,
  ToastVariants,
} from '../../../component-library/components/Toast';
import Engine from '../../../core/Engine';
import CollectibleContracts from '../../UI/CollectibleContracts';
import { MetaMetricsEvents } from '../../../core/Analytics';
import { getTicker } from '../../../util/transactions';
import OnboardingWizard from '../../UI/OnboardingWizard';
import ErrorBoundary from '../ErrorBoundary';
import { useTheme } from '../../../util/theme';
import {
  shouldShowSmartTransactionsOptInModal,
  shouldShowWhatsNewModal,
} from '../../../util/onboarding';
import Logger from '../../../util/Logger';
import Routes from '../../../constants/navigation/Routes';
import {
  getDecimalChainId,
  getIsNetworkOnboarded,
} from '../../../util/networks';
import generateTestId from '../../../../wdio/utils/generateTestId';
import {
  selectProviderConfig,
  selectTicker,
} from '../../../selectors/networkController';
import {
  selectNetworkName,
  selectNetworkImageSource,
} from '../../../selectors/networkInfos';
import { selectTokens } from '../../../selectors/tokensController';
import { useNavigation } from '@react-navigation/native';
import { WalletAccount } from '../../../components/UI/WalletAccount';
import {
  selectConversionRate,
  selectCurrentCurrency,
} from '../../../selectors/currencyRateController';
import BannerAlert from '../../../component-library/components/Banners/Banner/variants/BannerAlert/BannerAlert';
import { BannerAlertSeverity } from '../../../component-library/components/Banners/Banner/variants/BannerAlert/BannerAlert.types';
import Text, {
  TextColor,
} from '../../../component-library/components/Texts/Text';
import { useMetrics } from '../../../components/hooks/useMetrics';
import { RootState } from '../../../reducers';
import usePrevious from '../../hooks/usePrevious';
import { selectSelectedInternalAccountChecksummedAddress } from '../../../selectors/accountsController';
import { selectAccountBalanceByChainId } from '../../../selectors/accountTrackerController';

const createStyles = ({ colors, typography }: Theme) =>
  StyleSheet.create({
    base: {
      paddingHorizontal: 16,
    },
    wrapper: {
      flex: 1,
      backgroundColor: colors.background.default,
    },
    walletAccount: { marginTop: 28 },
    tabUnderlineStyle: {
      height: 2,
      backgroundColor: colors.primary.default,
    },
    tabStyle: {
      paddingBottom: 0,
      paddingVertical: 8,
    },
    tabBar: {
      borderColor: colors.background.default,
      marginTop: 16,
    },
    textStyle: {
      ...(typography.sBodyMD as TextStyle),
      fontWeight: '500',
    },
    loader: {
      backgroundColor: colors.background.default,
      flex: 1,
      justifyContent: 'center',
      alignItems: 'center',
    },
    banner: {
      widht: '80%',
      marginTop: 20,
      paddingHorizontal: 16,
    },
  });

/**
 * Main view for the wallet
 */
const Wallet = ({
  navigation,
  storePrivacyPolicyShownDate,
  shouldShowNewPrivacyToast,
  storePrivacyPolicyClickedOrClosed,
}: any) => {
  const { navigate } = useNavigation();
  const walletRef = useRef(null);
  const theme = useTheme();
  const { toastRef } = useContext(ToastContext);
  const { trackEvent } = useMetrics();
  const styles = createStyles(theme);
  const { colors } = theme;

  /**
   * Object containing the balance of the current selected account
   */
  const accountBalanceByChainId = useSelector(selectAccountBalanceByChainId);

  /**
   * ETH to current currency conversion rate
   */
  const conversionRate = useSelector(selectConversionRate);
  /**
   * Currency code of the currently-active currency
   */
  const currentCurrency = useSelector(selectCurrentCurrency);
  /**
   * A string that represents the selected address
   */
  const selectedAddress = useSelector(
    selectSelectedInternalAccountChecksummedAddress,
  );
  /**
   * An array that represents the user tokens
   */
  const tokens = useSelector(selectTokens);
  /**
   * Current provider ticker
   */
  const ticker = useSelector(selectTicker);
  /**
   * Current onboarding wizard step
   */
  const wizardStep = useSelector((state: any) => state.wizard.step);
  /**
   * Provider configuration for the current selected network
   */
  const providerConfig = useSelector(selectProviderConfig);
  const prevChainId = usePrevious(providerConfig.chainId);
  /**
   * Is basic functionality enabled
   */
  const basicFunctionalityEnabled = useSelector(
    (state: RootState) => state.settings.basicFunctionalityEnabled,
  );

  const currentToast = toastRef?.current;

  useEffect(() => {
    if (!shouldShowNewPrivacyToast) return;

    storePrivacyPolicyShownDate();
    currentToast?.showToast({
      variant: ToastVariants.Plain,
      labelOptions: [
        {
          label: strings(`privacy_policy.toast_message`),
          isBold: false,
        },
      ],
      closeButtonOptions: {
        label: strings(`privacy_policy.toast_action_button`),
        onPress: () => {
          storePrivacyPolicyClickedOrClosed();
          currentToast?.closeToast();
        },
      },
      linkButtonOptions: {
        label: strings(`privacy_policy.toast_read_more`),
        onPress: () => {
          storePrivacyPolicyClickedOrClosed();
          currentToast?.closeToast();
          Linking.openURL(CONSENSYS_PRIVACY_POLICY);
        },
      },
      hasNoTimeout: true,
    });
  }, [
    storePrivacyPolicyShownDate,
    shouldShowNewPrivacyToast,
    storePrivacyPolicyClickedOrClosed,
    currentToast,
  ]);

  const currentToast = toastRef?.current;

  useEffect(() => {
    if (!shouldShowNewPrivacyToast) return;

    storePrivacyPolicyShownDate();
    currentToast?.showToast({
      variant: ToastVariants.Plain,
      labelOptions: [
        {
          label: strings(`privacy_policy.toast_message`),
          isBold: false,
        },
      ],
      closeButtonOptions: {
        label: strings(`privacy_policy.toast_action_button`),
        onPress: () => {
          storePrivacyPolicyClickedOrClosed();
          currentToast?.closeToast();
        },
      },
      linkButtonOptions: {
        label: strings(`privacy_policy.toast_read_more`),
        onPress: () => {
          storePrivacyPolicyClickedOrClosed();
          currentToast?.closeToast();
          Linking.openURL(CONSENSYS_PRIVACY_POLICY);
        },
      },
      hasNoTimeout: true,
    });
  }, [
    storePrivacyPolicyShownDate,
    shouldShowNewPrivacyToast,
    storePrivacyPolicyClickedOrClosed,
    currentToast,
  ]);

  /**
   * Network onboarding state
   */
  const networkOnboardingState = useSelector(
    (state: any) => state.networkOnboarded.networkOnboardedState,
  );

  const isNotificationEnabled = useSelector(
    (state: any) => state.notification?.notificationsSettings?.isEnabled,
  );

  const networkName = useSelector(selectNetworkName);

  const networkImageSource = useSelector(selectNetworkImageSource);

  /**
   * Callback to trigger when pressing the navigation title.
   */
  const onTitlePress = useCallback(() => {
    navigate(Routes.MODAL.ROOT_MODAL_FLOW, {
      screen: Routes.SHEET.NETWORK_SELECTOR,
    });
    trackEvent(MetaMetricsEvents.NETWORK_SELECTOR_PRESSED, {
      chain_id: getDecimalChainId(providerConfig.chainId),
    });
  }, [navigate, providerConfig.chainId, trackEvent]);

  /**
   * Check to see if we need to show What's New modal and Smart Transactions Opt In modal
   */
  useEffect(() => {
    const networkOnboarded = getIsNetworkOnboarded(
      providerConfig.chainId,
      networkOnboardingState,
    );

    if (
      wizardStep > 0 ||
      (!networkOnboarded && prevChainId !== providerConfig.chainId)
    ) {
      // Do not check since it will conflict with the onboarding wizard and/or network onboarding
      return;
    }

    const checkWhatsNewModal = async () => {
      try {
        const shouldShowWhatsNew = await shouldShowWhatsNewModal();
        if (shouldShowWhatsNew) {
          navigation.navigate(Routes.MODAL.ROOT_MODAL_FLOW, {
            screen: Routes.MODAL.WHATS_NEW,
          });
        }
      } catch (error) {
        Logger.log(error, "Error while checking What's New modal!");
      }
    };

    // Show STX opt in modal before What's New modal
    // Fired on the first load of the wallet and also on network switch
    const checkSmartTransactionsOptInModal = async () => {
      try {
        const showShowStxOptInModal =
          await shouldShowSmartTransactionsOptInModal(
            providerConfig.chainId,
            providerConfig.rpcUrl,
          );
        if (showShowStxOptInModal) {
          navigation.navigate(Routes.MODAL.ROOT_MODAL_FLOW, {
            screen: Routes.MODAL.SMART_TRANSACTIONS_OPT_IN,
          });
        } else {
          await checkWhatsNewModal();
        }
      } catch (error) {
        Logger.log(
          error,
          'Error while checking Smart Tranasctions Opt In modal!',
        );
      }
    };

    InteractionManager.runAfterInteractions(() => {
      checkSmartTransactionsOptInModal();
    });
  }, [
    wizardStep,
    navigation,
    providerConfig.chainId,
    providerConfig.rpcUrl,
    networkOnboardingState,
    prevChainId,
  ]);

  useEffect(
    () => {
      requestAnimationFrame(async () => {
        const {
          TokenDetectionController,
          NftDetectionController,
          AccountTrackerController,
        } = Engine.context as any;
        TokenDetectionController.detectTokens();
        NftDetectionController.detectNfts();
        AccountTrackerController.refresh();
      });
    },
    /* eslint-disable-next-line */
    [navigation, providerConfig.chainId],
  );

  useEffect(() => {
    navigation.setOptions(
      getWalletNavbarOptions(
        networkName,
        networkImageSource,
        onTitlePress,
        navigation,
        colors,
        isNotificationEnabled,
      ),
    );
    /* eslint-disable-next-line */
  }, [
    navigation,
    colors,
    networkName,
    networkImageSource,
    onTitlePress,
    isNotificationEnabled,
  ]);

  const renderTabBar = useCallback(
    (props) => (
      <View style={styles.base}>
        <DefaultTabBar
          underlineStyle={styles.tabUnderlineStyle}
          activeTextColor={colors.primary.default}
          inactiveTextColor={colors.text.default}
          backgroundColor={colors.background.default}
          tabStyle={styles.tabStyle}
          textStyle={styles.textStyle}
          tabPadding={16}
          style={styles.tabBar}
          {...props}
        />
      </View>
    ),
    [styles, colors],
  );

  const onChangeTab = useCallback(
    (obj) => {
      if (obj.ref.props.tabLabel === strings('wallet.tokens')) {
        trackEvent(MetaMetricsEvents.WALLET_TOKENS);
      } else {
        trackEvent(MetaMetricsEvents.WALLET_COLLECTIBLES);
      }
    },
    [trackEvent],
  );

  const turnOnBasicFunctionality = useCallback(() => {
    navigation.navigate(Routes.MODAL.ROOT_MODAL_FLOW, {
      screen: Routes.SHEET.BASIC_FUNCTIONALITY,
    });
  }, [navigation]);

  const renderContent = useCallback(() => {
    let balance: any = 0;
    let assets = tokens;

    if (accountBalanceByChainId) {
      balance = renderFromWei(accountBalanceByChainId.balance);

      assets = [
        {
          // TODO: Add name property to Token interface in controllers.
          name: getTicker(ticker) === 'ETH' ? 'Ethereum' : ticker,
          symbol: getTicker(ticker),
          isETH: true,
          balance,
          balanceFiat: weiToFiat(
            hexToBN(accountBalanceByChainId.balance) as any,
            conversionRate,
            currentCurrency,
          ),
          logo: '../images/eth-logo-new.png',
        } as any,
        ...(tokens || []),
      ];
    } else {
      assets = tokens;
    }
    return (
      <View style={styles.wrapper}>
        {!basicFunctionalityEnabled ? (
          <View style={styles.banner}>
            <BannerAlert
              severity={BannerAlertSeverity.Error}
              title={strings('wallet.banner.title')}
              description={
                <Text color={TextColor.Info} onPress={turnOnBasicFunctionality}>
                  {strings('wallet.banner.link')}
                </Text>
              }
            />
          </View>
        ) : null}
        {selectedAddress ? (
          <WalletAccount style={styles.walletAccount} ref={walletRef} />
        ) : null}
        <ScrollableTabView
          renderTabBar={renderTabBar}
          // eslint-disable-next-line react/jsx-no-bind
          onChangeTab={onChangeTab}
        >
          <Tokens
            tabLabel={strings('wallet.tokens')}
            key={'tokens-tab'}
            navigation={navigation}
            // TODO - Consolidate into the correct type.
            // eslint-disable-next-line @typescript-eslint/ban-ts-comment
            // @ts-ignore
            tokens={assets}
          />
          <CollectibleContracts
            // TODO - Extend component to support injected tabLabel prop.
            // eslint-disable-next-line @typescript-eslint/ban-ts-comment
            // @ts-ignore
            tabLabel={strings('wallet.collectibles')}
            key={'nfts-tab'}
            navigation={navigation}
          />
        </ScrollableTabView>
      </View>
    );
  }, [
    tokens,
    accountBalanceByChainId,
    selectedAddress,
    styles.wrapper,
    styles.banner,
    styles.walletAccount,
    basicFunctionalityEnabled,
    turnOnBasicFunctionality,
    renderTabBar,
    onChangeTab,
    navigation,
    ticker,
    conversionRate,
    currentCurrency,
  ]);
  const renderLoader = useCallback(
    () => (
      <View style={styles.loader}>
        <ActivityIndicator size="small" />
      </View>
    ),
    [styles],
  );

  /**
   * Return current step of onboarding wizard if not step 5 nor 0
   */
  const renderOnboardingWizard = useCallback(
    () =>
      [1, 2, 3, 4, 5, 6, 7].includes(wizardStep) && (
        <OnboardingWizard
          navigation={navigation}
          coachmarkRef={walletRef.current}
        />
      ),
    [navigation, wizardStep],
  );

  return (
    <ErrorBoundary navigation={navigation} view="Wallet">
      <View style={baseStyles.flexGrow} {...generateTestId('wallet-screen')}>
        {selectedAddress ? renderContent() : renderLoader()}

        {renderOnboardingWizard()}
      </View>
    </ErrorBoundary>
  );
};

const mapStateToProps = (state: any) => ({
  shouldShowNewPrivacyToast: shouldShowNewPrivacyToastSelector(state),
});

const mapDispatchToProps = (dispatch: any) => ({
  storePrivacyPolicyShownDate: () =>
    dispatch(storePrivacyPolicyShownDateAction(Date.now())),
  storePrivacyPolicyClickedOrClosed: () =>
    dispatch(storePrivacyPolicyClickedOrClosedAction()),
});

export default connect(mapStateToProps, mapDispatchToProps)(Wallet);<|MERGE_RESOLUTION|>--- conflicted
+++ resolved
@@ -1,23 +1,10 @@
-<<<<<<< HEAD
-import React, {
-  useEffect,
-  useRef,
-  useCallback,
-  useMemo,
-  useContext,
-} from 'react';
-=======
 import React, { useEffect, useRef, useCallback, useContext } from 'react';
->>>>>>> c6489129
 import {
   ActivityIndicator,
   StyleSheet,
   View,
   TextStyle,
-<<<<<<< HEAD
-=======
   InteractionManager,
->>>>>>> c6489129
   Linking,
 } from 'react-native';
 import type { Theme } from '@metamask/design-tokens';
@@ -36,21 +23,6 @@
 } from '../../../reducers/legalNotices';
 import { CONSENSYS_PRIVACY_POLICY } from '../../../constants/urls';
 import {
-<<<<<<< HEAD
-  renderFromWei,
-  weiToFiat,
-  hexToBN,
-  toHexadecimal,
-} from '../../../util/number';
-import {
-  shouldShowNewPrivacyToastSelector,
-  storePrivacyPolicyShownDate as storePrivacyPolicyShownDateAction,
-  storePrivacyPolicyClickedOrClosed as storePrivacyPolicyClickedOrClosedAction,
-} from '../../../reducers/legalNotices';
-import { CONSENSYS_PRIVACY_POLICY } from '../../../constants/urls';
-import {
-=======
->>>>>>> c6489129
   ToastContext,
   ToastVariants,
 } from '../../../component-library/components/Toast';
