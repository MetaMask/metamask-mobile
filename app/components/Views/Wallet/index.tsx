--- conflicted
+++ resolved
@@ -177,9 +177,10 @@
   (props: {
     navigation: WalletProps['navigation'];
     onChangeTab: (value: ChangeTabProperties) => void;
+    defiEnabled: boolean;
+    collectiblesEnabled: boolean;
   }) => {
-    const { navigation, onChangeTab } = props;
-    const isEvmSelected = useSelector(selectIsEvmNetworkSelected);
+    const { navigation, onChangeTab, defiEnabled, collectiblesEnabled } = props;
 
     const theme = useTheme();
     const styles = useMemo(() => createStyles(theme), [theme]);
@@ -213,6 +214,15 @@
       [navigation],
     );
 
+    const defiPositionsTabProps = useMemo(
+      () => ({
+        key: 'defi-tab',
+        tabLabel: strings('wallet.defi'),
+        navigation,
+      }),
+      [navigation],
+    );
+
     const collectibleContractsTabProps = useMemo(
       () => ({
         key: 'nfts-tab',
@@ -225,7 +235,8 @@
     return (
       <ScrollableTabView renderTabBar={renderTabBar} onChangeTab={onChangeTab}>
         <Tokens {...tokensTabProps} />
-        {isEvmSelected && (
+        {defiEnabled && <DeFiPositionsList {...defiPositionsTabProps} />}
+        {collectiblesEnabled && (
           <CollectibleContracts {...collectibleContractsTabProps} />
         )}
       </ScrollableTabView>
@@ -293,6 +304,12 @@
   const basicFunctionalityEnabled = useSelector(
     (state: RootState) => state.settings.basicFunctionalityEnabled,
   );
+
+  const assetsDefiPositionsEnabled = useSelector(
+    selectAssetsDefiPositionsEnabled,
+  );
+
+  const isEvmSelected = useSelector(selectIsEvmNetworkSelected);
 
   const { isEnabled: getParticipationInMetaMetrics } = useMetrics();
 
@@ -402,10 +419,6 @@
 
   const chainIdsToDetectNftsFor = useNftDetectionChainIds();
 
-  const assetsDefiPositionsEnabled = useSelector(
-    selectAssetsDefiPositionsEnabled,
-  );
-
   /**
    * Shows Nft auto detect modal if the user is on mainnet, never saw the modal and have nft detection off
    */
@@ -715,53 +728,22 @@
     });
   }, [navigation]);
 
-<<<<<<< HEAD
-  const tokensTabProps = useMemo(
-    () => ({
-      key: 'tokens-tab',
-      tabLabel: strings('wallet.tokens'),
-      navigation,
-    }),
-    [navigation],
-  );
-
-  const defiPositionsTabProps = useMemo(
-    () => ({
-      key: 'defi-tab',
-      tabLabel: strings('wallet.defi'),
-      navigation,
-    }),
-    [navigation],
-  );
-
-  const collectibleContractsTabProps = useMemo(
-    () => ({
-      key: 'nfts-tab',
-      tabLabel: strings('wallet.collectibles'),
-      navigation,
-    }),
-    [navigation],
-  );
-
-  function renderTokensContent() {
-    return (
-      <ScrollableTabView renderTabBar={renderTabBar} onChangeTab={onChangeTab}>
-        <Tokens {...tokensTabProps} />
-        {isEvmSelected &&
-          !isTestNet(chainId) &&
-          basicFunctionalityEnabled &&
-          assetsDefiPositionsEnabled && (
-            <DeFiPositionsList {...defiPositionsTabProps} />
-          )}
-        {isEvmSelected && (
-          <CollectibleContracts {...collectibleContractsTabProps} />
-        )}
-      </ScrollableTabView>
-    );
-  }
-
-=======
->>>>>>> d9a0f45b
+  const defiEnabled = useMemo(
+    () =>
+      isEvmSelected &&
+      !isTestNet(chainId) &&
+      basicFunctionalityEnabled &&
+      assetsDefiPositionsEnabled,
+    [
+      isEvmSelected,
+      chainId,
+      basicFunctionalityEnabled,
+      assetsDefiPositionsEnabled,
+    ],
+  );
+
+  const collectiblesEnabled = useMemo(() => isEvmSelected, [isEvmSelected]);
+
   const renderContent = useCallback(
     () => (
       <View
@@ -787,6 +769,8 @@
           <WalletTokensTabView
             navigation={navigation}
             onChangeTab={onChangeTab}
+            defiEnabled={defiEnabled}
+            collectiblesEnabled={collectiblesEnabled}
           />
           {
             ///: BEGIN:ONLY_INCLUDE_IF(keyring-snaps)
@@ -801,6 +785,8 @@
       styles.carouselContainer,
       styles.wrapper,
       basicFunctionalityEnabled,
+      defiEnabled,
+      collectiblesEnabled,
       turnOnBasicFunctionality,
       onChangeTab,
       navigation,
