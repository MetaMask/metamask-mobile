import React, { useEffect, useRef, useCallback, useContext } from 'react';
import {
  ActivityIndicator,
  StyleSheet,
  View,
  TextStyle,
  Linking,
} from 'react-native';
import type { Theme } from '@metamask/design-tokens';
import { connect, useSelector } from 'react-redux';
import ScrollableTabView from 'react-native-scrollable-tab-view';
import DefaultTabBar from 'react-native-scrollable-tab-view/DefaultTabBar';
import { baseStyles } from '../../../styles/common';
import Tokens from '../../UI/Tokens';
import { getWalletNavbarOptions } from '../../UI/Navbar';
import { strings } from '../../../../locales/i18n';
import { renderFromWei, weiToFiat, hexToBN } from '../../../util/number';
import {
  isPastPrivacyPolicyDate,
  shouldShowNewPrivacyToastSelector,
  storePrivacyPolicyShownDate as storePrivacyPolicyShownDateAction,
  storePrivacyPolicyClickedOrClosed as storePrivacyPolicyClickedOrClosedAction,
} from '../../../reducers/legalNotices';
import { CONSENSYS_PRIVACY_POLICY } from '../../../constants/urls';
import {
  ToastContext,
  ToastVariants,
} from '../../../component-library/components/Toast';
import { AvatarAccountType } from '../../../component-library/components/Avatars/Avatar';
import NotificationsService from '../../../util/notifications/services/NotificationService';
import Engine from '../../../core/Engine';
import CollectibleContracts from '../../UI/CollectibleContracts';
import { MetaMetricsEvents } from '../../../core/Analytics';
import { getTicker } from '../../../util/transactions';
import OnboardingWizard from '../../UI/OnboardingWizard';
import ErrorBoundary from '../ErrorBoundary';
import { useTheme } from '../../../util/theme';
import Routes from '../../../constants/navigation/Routes';
import {
  getDecimalChainId,
  getIsNetworkOnboarded,
  isPortfolioViewEnabled,
} from '../../../util/networks';
import {
  selectChainId,
  selectNetworkConfigurations,
  selectProviderConfig,
  selectTicker,
} from '../../../selectors/networkController';
import {
  selectNetworkName,
  selectNetworkImageSource,
} from '../../../selectors/networkInfos';
import {
  selectTokens,
  selectTokensByChainIdAndAddress,
} from '../../../selectors/tokensController';
import { selectTokenNetworkFilter } from '../../../selectors/preferencesController';
import {
  NavigationProp,
  ParamListBase,
  useNavigation,
} from '@react-navigation/native';
import {
  selectConversionRate,
  selectCurrentCurrency,
} from '../../../selectors/currencyRateController';
import BannerAlert from '../../../component-library/components/Banners/Banner/variants/BannerAlert/BannerAlert';
import { BannerAlertSeverity } from '../../../component-library/components/Banners/Banner';
import Text, {
  TextColor,
} from '../../../component-library/components/Texts/Text';
import { useMetrics } from '../../../components/hooks/useMetrics';
import { RootState } from '../../../reducers';
import usePrevious from '../../hooks/usePrevious';
import { selectSelectedInternalAccount } from '../../../selectors/accountsController';
import { selectAccountBalanceByChainId } from '../../../selectors/accountTrackerController';
import {
  hideNftFetchingLoadingIndicator as hideNftFetchingLoadingIndicatorAction,
  showNftFetchingLoadingIndicator as showNftFetchingLoadingIndicatorAction,
} from '../../../reducers/collectibles';
import { WalletViewSelectorsIDs } from '../../../../e2e/selectors/wallet/WalletView.selectors';
import {
  getMetamaskNotificationsUnreadCount,
  getMetamaskNotificationsReadCount,
  selectIsMetamaskNotificationsEnabled,
} from '../../../selectors/notifications';
import { selectIsProfileSyncingEnabled } from '../../../selectors/identity';
import { ButtonVariants } from '../../../component-library/components/Buttons/Button';
import { useAccountName } from '../../hooks/useAccountName';

import { PortfolioBalance } from '../../UI/Tokens/TokenList/PortfolioBalance';
import useCheckNftAutoDetectionModal from '../../hooks/useCheckNftAutoDetectionModal';
import useCheckMultiRpcModal from '../../hooks/useCheckMultiRpcModal';
import { selectContractBalances } from '../../../selectors/tokenBalancesController';

const createStyles = ({ colors, typography }: Theme) =>
  StyleSheet.create({
    base: {
      paddingHorizontal: 16,
    },
    wrapper: {
      flex: 1,
      backgroundColor: colors.background.default,
    },
    walletAccount: { marginTop: 28 },
    tabUnderlineStyle: {
      height: 2,
      backgroundColor: colors.primary.default,
    },
    tabStyle: {
      paddingBottom: 8,
      paddingVertical: 8,
    },
    tabBar: {
      borderColor: colors.background.default,
      marginBottom: 8,
    },
    textStyle: {
      ...(typography.sBodyMD as TextStyle),
      fontWeight: '500',
    },
    loader: {
      backgroundColor: colors.background.default,
      flex: 1,
      justifyContent: 'center',
      alignItems: 'center',
    },
    banner: {
      widht: '80%',
      marginTop: 20,
      paddingHorizontal: 16,
    },
  });

interface WalletProps {
  navigation: NavigationProp<ParamListBase>;
  storePrivacyPolicyShownDate: () => void;
  shouldShowNewPrivacyToast: boolean;
  currentRouteName: string;
  storePrivacyPolicyClickedOrClosed: () => void;
  showNftFetchingLoadingIndicator: () => void;
  hideNftFetchingLoadingIndicator: () => void;
}

/**
 * Main view for the wallet
 */
const Wallet = ({
  navigation,
  storePrivacyPolicyShownDate,
  shouldShowNewPrivacyToast,
  storePrivacyPolicyClickedOrClosed,
  showNftFetchingLoadingIndicator,
  hideNftFetchingLoadingIndicator,
}: WalletProps) => {
  const { navigate } = useNavigation();
  const walletRef = useRef(null);
  const theme = useTheme();
  const { toastRef } = useContext(ToastContext);
  const { trackEvent, createEventBuilder } = useMetrics();
  const styles = createStyles(theme);
  const { colors } = theme;

  const networkConfigurations = useSelector(selectNetworkConfigurations);

  /**
   * Object containing the balance of the current selected account
   */
  const accountBalanceByChainId = useSelector(selectAccountBalanceByChainId);

  /**
   * ETH to current currency conversion rate
   */
  const conversionRate = useSelector(selectConversionRate);
  const contractBalances = useSelector(selectContractBalances);
  /**
   * Currency code of the currently-active currency
   */
  const currentCurrency = useSelector(selectCurrentCurrency);
  /**
   * A string that represents the selected address
   */
  const selectedInternalAccount = useSelector(selectSelectedInternalAccount);
  /**
   * An array that represents the user tokens
   */
  const tokens = useSelector(selectTokens);
  /**
   * An array that represents the user tokens by chainId and address
   */
  const tokensByChainIdAndAddress = useSelector(
    selectTokensByChainIdAndAddress,
  );
  /**
   * Current provider ticker
   */
  const ticker = useSelector(selectTicker);
  /**
   * Current onboarding wizard step
   */
  // TODO: Replace "any" with type
  // eslint-disable-next-line @typescript-eslint/no-explicit-any
  const wizardStep = useSelector((state: any) => state.wizard.step);
  /**
   * Provider configuration for the current selected network
   */
  const providerConfig = useSelector(selectProviderConfig);
  const prevChainId = usePrevious(providerConfig.chainId);

  const isDataCollectionForMarketingEnabled = useSelector(
    (state: RootState) => state.security.dataCollectionForMarketing,
  );
  /**
   * Is basic functionality enabled
   */
  const basicFunctionalityEnabled = useSelector(
    (state: RootState) => state.settings.basicFunctionalityEnabled,
  );

  const { isEnabled: getParticipationInMetaMetrics } = useMetrics();

  const isParticipatingInMetaMetrics = getParticipationInMetaMetrics();

  const currentToast = toastRef?.current;

  const accountName = useAccountName();

  const accountAvatarType = useSelector((state: RootState) =>
    state.settings.useBlockieIcon
      ? AvatarAccountType.Blockies
      : AvatarAccountType.JazzIcon,
  );

  useEffect(() => {
    if (
      isDataCollectionForMarketingEnabled === null &&
      isParticipatingInMetaMetrics &&
      isPastPrivacyPolicyDate
    ) {
      navigate(Routes.MODAL.ROOT_MODAL_FLOW, {
        screen: Routes.SHEET.EXPERIENCE_ENHANCER,
      });
    }
  }, [
    isDataCollectionForMarketingEnabled,
    isParticipatingInMetaMetrics,
    navigate,
  ]);

  useEffect(() => {
    if (!shouldShowNewPrivacyToast) return;

    storePrivacyPolicyShownDate();
    currentToast?.showToast({
      variant: ToastVariants.Plain,
      labelOptions: [
        {
          label: strings(`privacy_policy.toast_message`),
          isBold: false,
        },
      ],
      closeButtonOptions: {
        label: strings(`privacy_policy.toast_action_button`),
        variant: ButtonVariants.Primary,
        onPress: () => {
          storePrivacyPolicyClickedOrClosed();
          currentToast?.closeToast();
        },
      },
      linkButtonOptions: {
        label: strings(`privacy_policy.toast_read_more`),
        onPress: () => {
          storePrivacyPolicyClickedOrClosed();
          currentToast?.closeToast();
          Linking.openURL(CONSENSYS_PRIVACY_POLICY);
        },
      },
      hasNoTimeout: true,
    });
  }, [
    storePrivacyPolicyShownDate,
    shouldShowNewPrivacyToast,
    storePrivacyPolicyClickedOrClosed,
    currentToast,
  ]);

  /**
   * Network onboarding state
   */
  const networkOnboardingState = useSelector(
    (state: RootState) => state.networkOnboarded.networkOnboardedState,
  );

  const isNotificationEnabled = useSelector(
    selectIsMetamaskNotificationsEnabled,
  );

  const isProfileSyncingEnabled = useSelector(selectIsProfileSyncingEnabled);

  const unreadNotificationCount = useSelector(
    getMetamaskNotificationsUnreadCount,
  );

  const readNotificationCount = useSelector(getMetamaskNotificationsReadCount);
  const chainId = useSelector(selectChainId);
  const name = useSelector(selectNetworkName);

  const networkName = networkConfigurations?.[chainId]?.name ?? name;

  const networkImageSource = useSelector(selectNetworkImageSource);
  const tokenNetworkFilter = useSelector(selectTokenNetworkFilter);
  /**
   * Shows Nft auto detect modal if the user is on mainnet, never saw the modal and have nft detection off
   */
  useCheckNftAutoDetectionModal();

  /**
   * Show multi rpc modal if there are networks duplicated and if never showed before
   */
  useCheckMultiRpcModal();

  /**
   * Callback to trigger when pressing the navigation title.
   */
  const onTitlePress = useCallback(() => {
    navigate(Routes.MODAL.ROOT_MODAL_FLOW, {
      screen: Routes.SHEET.NETWORK_SELECTOR,
    });
    trackEvent(
      createEventBuilder(MetaMetricsEvents.NETWORK_SELECTOR_PRESSED)
        .addProperties({
          chain_id: getDecimalChainId(providerConfig.chainId),
        })
        .build(),
    );
  }, [navigate, providerConfig.chainId, trackEvent, createEventBuilder]);
<<<<<<< HEAD
=======

  /**
   * Handle network filter called when app is mounted and tokenNetworkFilter is empty
   */
  const handleNetworkFilter = useCallback(() => {
    // TODO: Come back possibly just add the chain id of the eth
    // network as the default state instead of doing this
    const { PreferencesController } = Engine.context;
    if (Object.keys(tokenNetworkFilter).length === 0) {
      PreferencesController.setTokenNetworkFilter({
        [chainId]: true,
      });
    }
  }, [chainId, tokenNetworkFilter]);

  useEffect(() => {
    handleNetworkFilter();
  }, [chainId, handleNetworkFilter]);
>>>>>>> 734e3890

  /**
   * Check to see if notifications are enabled
   */
  useEffect(() => {
    async function checkIfNotificationsAreEnabled() {
      await NotificationsService.isDeviceNotificationEnabled();
    }
    checkIfNotificationsAreEnabled();
  });

  /**
   * Check to see if we need to show What's New modal
   */
  useEffect(() => {
    const networkOnboarded = getIsNetworkOnboarded(
      providerConfig.chainId,
      networkOnboardingState,
    );

    if (
      wizardStep > 0 ||
      (!networkOnboarded && prevChainId !== providerConfig.chainId)
    ) {
      // Do not check since it will conflict with the onboarding wizard and/or network onboarding
      return;
    }
  }, [
    wizardStep,
    navigation,
    providerConfig.chainId,
    providerConfig.rpcUrl,
    networkOnboardingState,
    prevChainId,
    accountBalanceByChainId?.balance,
  ]);

  useEffect(
    () => {
      requestAnimationFrame(async () => {
        const { AccountTrackerController } = Engine.context;

        Object.values(networkConfigurations).forEach(
          ({ defaultRpcEndpointIndex, rpcEndpoints }) => {
            AccountTrackerController.refresh(
              rpcEndpoints[defaultRpcEndpointIndex].networkClientId,
            );
          },
        );
      });
    },
    /* eslint-disable-next-line */
    [navigation, providerConfig.chainId],
  );

  useEffect(() => {
    if (!selectedInternalAccount) return;
    navigation.setOptions(
      getWalletNavbarOptions(
        walletRef,
        selectedInternalAccount,
        accountName,
        accountAvatarType,
        networkName,
        networkImageSource,
        onTitlePress,
        navigation,
        colors,
        isNotificationEnabled,
        isProfileSyncingEnabled,
        unreadNotificationCount,
        readNotificationCount,
      ),
    );
    /* eslint-disable-next-line */
  }, [
    selectedInternalAccount,
    accountName,
    accountAvatarType,
    navigation,
    colors,
    networkName,
    networkImageSource,
    onTitlePress,
    isNotificationEnabled,
    isProfileSyncingEnabled,
    unreadNotificationCount,
    readNotificationCount,
  ]);

  const renderTabBar = useCallback(
    (props) => (
      <View style={styles.base}>
        <DefaultTabBar
          underlineStyle={styles.tabUnderlineStyle}
          activeTextColor={colors.primary.default}
          inactiveTextColor={colors.text.default}
          backgroundColor={colors.background.default}
          tabStyle={styles.tabStyle}
          textStyle={styles.textStyle}
          tabPadding={16}
          style={styles.tabBar}
          {...props}
        />
      </View>
    ),
    [styles, colors],
  );

  const onChangeTab = useCallback(
    async (obj) => {
      if (obj.ref.props.tabLabel === strings('wallet.tokens')) {
        trackEvent(createEventBuilder(MetaMetricsEvents.WALLET_TOKENS).build());
      } else {
        trackEvent(
          createEventBuilder(MetaMetricsEvents.WALLET_COLLECTIBLES).build(),
        );
        // Call detect nfts
        const { NftDetectionController } = Engine.context;
        try {
          showNftFetchingLoadingIndicator();
          await NftDetectionController.detectNfts();
        } finally {
          hideNftFetchingLoadingIndicator();
        }
      }
    },
    [
      trackEvent,
      hideNftFetchingLoadingIndicator,
      showNftFetchingLoadingIndicator,
      createEventBuilder,
    ],
  );

  const turnOnBasicFunctionality = useCallback(() => {
    navigation.navigate(Routes.MODAL.ROOT_MODAL_FLOW, {
      screen: Routes.SHEET.BASIC_FUNCTIONALITY,
    });
  }, [navigation]);

  const renderContent = useCallback(() => {
    // TODO: Replace "any" with type
    // eslint-disable-next-line @typescript-eslint/no-explicit-any
    let balance: any = 0;
    // eslint-disable-next-line @typescript-eslint/no-explicit-any
    let stakedBalance: any = 0;

    const assets = isPortfolioViewEnabled
      ? [...(tokensByChainIdAndAddress || [])]
      : [...(tokens || [])];

    if (accountBalanceByChainId) {
      balance = renderFromWei(accountBalanceByChainId.balance);
      const nativeAsset = {
        // TODO: Add name property to Token interface in controllers.
        name: getTicker(ticker) === 'ETH' ? 'Ethereum' : ticker,
        symbol: getTicker(ticker),
        isETH: true,
        balance,
        balanceFiat: weiToFiat(
          // TODO: Replace "any" with type
          // eslint-disable-next-line @typescript-eslint/no-explicit-any
          hexToBN(accountBalanceByChainId.balance) as any,
          conversionRate,
          currentCurrency,
        ),
        logo: '../images/eth-logo-new.png',
        // TODO: Replace "any" with type
        // eslint-disable-next-line @typescript-eslint/no-explicit-any
      } as any;
      assets.push(nativeAsset);

<<<<<<< HEAD
=======
      // TODO: Need to handle staked asset in multi chain
>>>>>>> 734e3890
      if (
        accountBalanceByChainId.stakedBalance &&
        !hexToBN(accountBalanceByChainId.stakedBalance).isZero()
      ) {
        stakedBalance = renderFromWei(accountBalanceByChainId.stakedBalance);
        const stakedAsset = {
          ...nativeAsset,
          nativeAsset,
          name: 'Staked Ethereum',
          isStaked: true,
          balance: stakedBalance,
          balanceFiat: weiToFiat(
            // TODO: Replace "any" with type
            // eslint-disable-next-line @typescript-eslint/no-explicit-any
            hexToBN(accountBalanceByChainId.stakedBalance) as any,
            conversionRate,
            currentCurrency,
          ),
          // TODO: Replace "any" with type
          // eslint-disable-next-line @typescript-eslint/no-explicit-any
        } as any;
        assets.push(stakedAsset);
      }
    }

    return (
      <View
        style={styles.wrapper}
        testID={WalletViewSelectorsIDs.WALLET_CONTAINER}
      >
        {!basicFunctionalityEnabled ? (
          <View style={styles.banner}>
            <BannerAlert
              severity={BannerAlertSeverity.Error}
              title={strings('wallet.banner.title')}
              description={
                <Text color={TextColor.Info} onPress={turnOnBasicFunctionality}>
                  {strings('wallet.banner.link')}
                </Text>
              }
            />
          </View>
        ) : null}
        <>
          {accountBalanceByChainId && <PortfolioBalance />}
          <ScrollableTabView
            renderTabBar={renderTabBar}
            // eslint-disable-next-line react/jsx-no-bind
            onChangeTab={onChangeTab}
          >
            <Tokens
              tabLabel={strings('wallet.tokens')}
              key={'tokens-tab'}
              navigation={navigation}
              // TODO - Consolidate into the correct type.
              // eslint-disable-next-line @typescript-eslint/ban-ts-comment
              // @ts-ignore
              tokens={assets}
            />
            <CollectibleContracts
              // TODO - Extend component to support injected tabLabel prop.
              // eslint-disable-next-line @typescript-eslint/ban-ts-comment
              // @ts-ignore
              tabLabel={strings('wallet.collectibles')}
              key={'nfts-tab'}
              navigation={navigation}
            />
          </ScrollableTabView>
        </>
      </View>
    );
    // eslint-disable-next-line react-hooks/exhaustive-deps
  }, [
    tokens,
    accountBalanceByChainId,
    styles.wrapper,
    styles.banner,
    basicFunctionalityEnabled,
    turnOnBasicFunctionality,
    renderTabBar,
    onChangeTab,
    navigation,
    ticker,
    conversionRate,
    currentCurrency,
    contractBalances,
  ]);
  const renderLoader = useCallback(
    () => (
      <View style={styles.loader}>
        <ActivityIndicator size="small" />
      </View>
    ),
    [styles],
  );

  /**
   * Return current step of onboarding wizard if not step 5 nor 0
   */
  const renderOnboardingWizard = useCallback(
    () =>
      [1, 2, 3, 4, 5, 6, 7].includes(wizardStep) && (
        <OnboardingWizard
          navigation={navigation}
          coachmarkRef={walletRef.current}
        />
      ),
    [navigation, wizardStep],
  );

  return (
    <ErrorBoundary navigation={navigation} view="Wallet">
      <View style={baseStyles.flexGrow}>
        {selectedInternalAccount ? renderContent() : renderLoader()}

        {renderOnboardingWizard()}
      </View>
    </ErrorBoundary>
  );
};

// TODO: Replace "any" with type
// eslint-disable-next-line @typescript-eslint/no-explicit-any
const mapStateToProps = (state: any) => ({
  shouldShowNewPrivacyToast: shouldShowNewPrivacyToastSelector(state),
});

// TODO: Replace "any" with type
// eslint-disable-next-line @typescript-eslint/no-explicit-any
const mapDispatchToProps = (dispatch: any) => ({
  storePrivacyPolicyShownDate: () =>
    dispatch(storePrivacyPolicyShownDateAction(Date.now())),
  storePrivacyPolicyClickedOrClosed: () =>
    dispatch(storePrivacyPolicyClickedOrClosedAction()),
  showNftFetchingLoadingIndicator: () =>
    dispatch(showNftFetchingLoadingIndicatorAction()),
  hideNftFetchingLoadingIndicator: () =>
    dispatch(hideNftFetchingLoadingIndicatorAction()),
});

export default connect(mapStateToProps, mapDispatchToProps)(Wallet);<|MERGE_RESOLUTION|>--- conflicted
+++ resolved
@@ -335,8 +335,6 @@
         .build(),
     );
   }, [navigate, providerConfig.chainId, trackEvent, createEventBuilder]);
-<<<<<<< HEAD
-=======
 
   /**
    * Handle network filter called when app is mounted and tokenNetworkFilter is empty
@@ -355,7 +353,6 @@
   useEffect(() => {
     handleNetworkFilter();
   }, [chainId, handleNetworkFilter]);
->>>>>>> 734e3890
 
   /**
    * Check to see if notifications are enabled
@@ -529,10 +526,7 @@
       } as any;
       assets.push(nativeAsset);
 
-<<<<<<< HEAD
-=======
       // TODO: Need to handle staked asset in multi chain
->>>>>>> 734e3890
       if (
         accountBalanceByChainId.stakedBalance &&
         !hexToBN(accountBalanceByChainId.stakedBalance).isZero()
