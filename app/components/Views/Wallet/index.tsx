--- conflicted
+++ resolved
@@ -123,12 +123,6 @@
 import { selectHDKeyrings } from '../../../selectors/keyringController';
 import { UserProfileProperty } from '../../../util/metrics/UserSettingsAnalyticsMetaData/UserProfileAnalyticsMetaData.types';
 import { endTrace, trace, TraceName } from '../../../util/trace';
-<<<<<<< HEAD
-import { selectSolanaOnboardingModalEnabled } from '../../../selectors/multichain';
-
-const createStyles = ({ colors, typography }: Theme) =>
-  StyleSheet.create({
-=======
 import AssetDetailsActions from '../AssetDetails/AssetDetailsActions';
 import {
   useSwapBridgeNavigation,
@@ -170,7 +164,6 @@
 
 const createStyles = ({ colors }: Theme) =>
   RNStyleSheet.create({
->>>>>>> 578bf728
     base: {
       paddingHorizontal: 16,
     },
