import React, { useEffect, useRef, useCallback, useContext, useLayoutEffect } from 'react';
import {
  ActivityIndicator,
  StyleSheet,
  View,
  TextStyle,
  InteractionManager,
  Linking,
  AppState,
  AppStateStatus,
} from 'react-native';
import type { Theme } from '@metamask/design-tokens';
import { connect, useDispatch, useSelector } from 'react-redux';
import ScrollableTabView from 'react-native-scrollable-tab-view';
import DefaultTabBar from 'react-native-scrollable-tab-view/DefaultTabBar';
import { baseStyles } from '../../../styles/common';
import Tokens from '../../UI/Tokens';
import { getWalletNavbarOptions } from '../../UI/Navbar';
import { strings } from '../../../../locales/i18n';
import { renderFromWei, weiToFiat, hexToBN } from '../../../util/number';
import {
  isPastPrivacyPolicyDate,
  shouldShowNewPrivacyToastSelector,
  storePrivacyPolicyShownDate as storePrivacyPolicyShownDateAction,
  storePrivacyPolicyClickedOrClosed as storePrivacyPolicyClickedOrClosedAction,
} from '../../../reducers/legalNotices';
import { CONSENSYS_PRIVACY_POLICY } from '../../../constants/urls';
import {
  ToastContext,
  ToastVariants,
} from '../../../component-library/components/Toast';
import Engine from '../../../core/Engine';
import CollectibleContracts from '../../UI/CollectibleContracts';
import { MetaMetricsEvents } from '../../../core/Analytics';
import { getTicker } from '../../../util/transactions';
import OnboardingWizard from '../../UI/OnboardingWizard';
import ErrorBoundary from '../ErrorBoundary';
import { useTheme } from '../../../util/theme';
import { shouldShowSmartTransactionsOptInModal } from '../../../util/onboarding';
import Logger from '../../../util/Logger';
import Routes from '../../../constants/navigation/Routes';
import {
  getDecimalChainId,
  getIsNetworkOnboarded,
  isMainNet,
} from '../../../util/networks';
import {
  selectProviderConfig,
  selectTicker,
} from '../../../selectors/networkController';
import {
  selectNetworkName,
  selectNetworkImageSource,
} from '../../../selectors/networkInfos';
import { selectTokens } from '../../../selectors/tokensController';
import {
  NavigationProp,
  ParamListBase,
  useNavigation,
} from '@react-navigation/native';
import { WalletAccount } from '../../../components/UI/WalletAccount';
import {
  selectConversionRate,
  selectCurrentCurrency,
} from '../../../selectors/currencyRateController';
import BannerAlert from '../../../component-library/components/Banners/Banner/variants/BannerAlert/BannerAlert';
import { BannerAlertSeverity } from '../../../component-library/components/Banners/Banner/variants/BannerAlert/BannerAlert.types';
import Text, {
  TextColor,
} from '../../../component-library/components/Texts/Text';
import { useMetrics } from '../../../components/hooks/useMetrics';
import { RootState } from '../../../reducers';
import usePrevious from '../../hooks/usePrevious';
import { selectSelectedInternalAccountChecksummedAddress } from '../../../selectors/accountsController';
import { selectAccountBalanceByChainId } from '../../../selectors/accountTrackerController';
import { selectUseNftDetection } from '../../../selectors/preferencesController';
import { setNftAutoDetectionModalOpen } from '../../../actions/security';
import {
  hideNftFetchingLoadingIndicator as hideNftFetchingLoadingIndicatorAction,
  showNftFetchingLoadingIndicator as showNftFetchingLoadingIndicatorAction,
} from '../../../reducers/collectibles';
import { getCurrentRoute } from '../../../reducers/navigation';
import { WalletViewSelectorsIDs } from '../../../../e2e/selectors/wallet/WalletView.selectors';
import {
  getMetamaskNotificationsUnreadCount,
  selectIsMetamaskNotificationsEnabled,
} from '../../../selectors/notifications';
import { ButtonVariants } from '../../../component-library/components/Buttons/Button';
import { useListNotifications } from '../../../util/notifications/hooks/useNotifications';
const createStyles = ({ colors, typography }: Theme) =>
  StyleSheet.create({
    base: {
      paddingHorizontal: 16,
    },
    wrapper: {
      flex: 1,
      backgroundColor: colors.background.default,
    },
    walletAccount: { marginTop: 28 },
    tabUnderlineStyle: {
      height: 2,
      backgroundColor: colors.primary.default,
    },
    tabStyle: {
      paddingBottom: 0,
      paddingVertical: 8,
    },
    tabBar: {
      borderColor: colors.background.default,
      marginTop: 16,
    },
    textStyle: {
      ...(typography.sBodyMD as TextStyle),
      fontWeight: '500',
    },
    loader: {
      backgroundColor: colors.background.default,
      flex: 1,
      justifyContent: 'center',
      alignItems: 'center',
    },
    banner: {
      widht: '80%',
      marginTop: 20,
      paddingHorizontal: 16,
    },
  });

interface WalletProps {
  navigation: NavigationProp<ParamListBase>;
  storePrivacyPolicyShownDate: () => void;
  shouldShowNewPrivacyToast: boolean;
  currentRouteName: string;
  storePrivacyPolicyClickedOrClosed: () => void;
  showNftFetchingLoadingIndicator: () => void;
  hideNftFetchingLoadingIndicator: () => void;
}

/**
 * Main view for the wallet
 */
const Wallet = ({
  navigation,
  storePrivacyPolicyShownDate,
  shouldShowNewPrivacyToast,
  currentRouteName,
  storePrivacyPolicyClickedOrClosed,
  showNftFetchingLoadingIndicator,
  hideNftFetchingLoadingIndicator,
}: WalletProps) => {
  const appState = useRef(AppState.currentState);
  const { navigate } = useNavigation();
  const { listNotifications } = useListNotifications();
  const walletRef = useRef(null);
  const theme = useTheme();
  const { toastRef } = useContext(ToastContext);
  const { trackEvent } = useMetrics();
  const styles = createStyles(theme);
  const { colors } = theme;
  const dispatch = useDispatch();
  /**
   * Object containing the balance of the current selected account
   */
  const accountBalanceByChainId = useSelector(selectAccountBalanceByChainId);

  /**
   * ETH to current currency conversion rate
   */
  const conversionRate = useSelector(selectConversionRate);
  /**
   * Currency code of the currently-active currency
   */
  const currentCurrency = useSelector(selectCurrentCurrency);
  /**
   * A string that represents the selected address
   */
  const selectedAddress = useSelector(
    selectSelectedInternalAccountChecksummedAddress,
  );
  /**
   * An array that represents the user tokens
   */
  const tokens = useSelector(selectTokens);
  /**
   * Current provider ticker
   */
  const ticker = useSelector(selectTicker);
  /**
   * Current onboarding wizard step
   */
  // TODO: Replace "any" with type
  // eslint-disable-next-line @typescript-eslint/no-explicit-any
  const wizardStep = useSelector((state: any) => state.wizard.step);
  /**
   * Provider configuration for the current selected network
   */
  const providerConfig = useSelector(selectProviderConfig);
  const prevChainId = usePrevious(providerConfig.chainId);

  const isDataCollectionForMarketingEnabled = useSelector(
    (state: RootState) => state.security.dataCollectionForMarketing,
  );
  /**
   * Is basic functionality enabled
   */
  const basicFunctionalityEnabled = useSelector(
    (state: RootState) => state.settings.basicFunctionalityEnabled,
  );

  const { isEnabled: getParticipationInMetaMetrics } = useMetrics();

  const isParticipatingInMetaMetrics = getParticipationInMetaMetrics();

  const currentToast = toastRef?.current;

  useEffect(() => {
    if (
      isDataCollectionForMarketingEnabled === null &&
      isParticipatingInMetaMetrics &&
      isPastPrivacyPolicyDate
    ) {
      navigate(Routes.MODAL.ROOT_MODAL_FLOW, {
        screen: Routes.SHEET.EXPERIENCE_ENHANCER,
      });
    }
  }, [
    isDataCollectionForMarketingEnabled,
    isParticipatingInMetaMetrics,
    navigate,
  ]);

  useEffect(() => {
    if (!shouldShowNewPrivacyToast) return;

    storePrivacyPolicyShownDate();
    currentToast?.showToast({
      variant: ToastVariants.Plain,
      labelOptions: [
        {
          label: strings(`privacy_policy.toast_message`),
          isBold: false,
        },
      ],
      closeButtonOptions: {
        label: strings(`privacy_policy.toast_action_button`),
        variant: ButtonVariants.Primary,
        onPress: () => {
          storePrivacyPolicyClickedOrClosed();
          currentToast?.closeToast();
        },
      },
      linkButtonOptions: {
        label: strings(`privacy_policy.toast_read_more`),
        onPress: () => {
          storePrivacyPolicyClickedOrClosed();
          currentToast?.closeToast();
          Linking.openURL(CONSENSYS_PRIVACY_POLICY);
        },
      },
      hasNoTimeout: true,
    });
  }, [
    storePrivacyPolicyShownDate,
    shouldShowNewPrivacyToast,
    storePrivacyPolicyClickedOrClosed,
    currentToast,
  ]);

  /**
   * Network onboarding state
   */
  const networkOnboardingState = useSelector(
    // TODO: Replace "any" with type
    // eslint-disable-next-line @typescript-eslint/no-explicit-any
    (state: any) => state.networkOnboarded.networkOnboardedState,
  );

  const isNotificationEnabled = useSelector(
    selectIsMetamaskNotificationsEnabled,
  );

  const unreadNotificationCount = useSelector(
    getMetamaskNotificationsUnreadCount,
  );

  const networkName = useSelector(selectNetworkName);

  const networkImageSource = useSelector(selectNetworkImageSource);
  const useNftDetection = useSelector(selectUseNftDetection);
  const isNFTAutoDetectionModalViewed = useSelector(
    (state: RootState) => state.security.isNFTAutoDetectionModalViewed,
  );

  /**
   * Callback to trigger when pressing the navigation title.
   */
  const onTitlePress = useCallback(() => {
    navigate(Routes.MODAL.ROOT_MODAL_FLOW, {
      screen: Routes.SHEET.NETWORK_SELECTOR,
    });
    trackEvent(MetaMetricsEvents.NETWORK_SELECTOR_PRESSED, {
      chain_id: getDecimalChainId(providerConfig.chainId),
    });
  }, [navigate, providerConfig.chainId, trackEvent]);

  const checkNftAutoDetectionModal = useCallback(() => {
    const isOnMainnet = isMainNet(providerConfig.chainId);
    if (!useNftDetection && isOnMainnet && !isNFTAutoDetectionModalViewed) {
      navigation.navigate(Routes.MODAL.ROOT_MODAL_FLOW, {
        screen: Routes.MODAL.NFT_AUTO_DETECTION_MODAL,
      });
      dispatch(setNftAutoDetectionModalOpen(true));
    }
  }, [
    dispatch,
    isNFTAutoDetectionModalViewed,
    navigation,
    providerConfig.chainId,
    useNftDetection,
  ]);

  useEffect(() => {
    if (
      currentRouteName === 'Wallet' ||
      currentRouteName === 'SecuritySettings'
    ) {
      checkNftAutoDetectionModal();
    }
  });

  /**
   * Check to see if we need to show What's New modal and Smart Transactions Opt In modal
   */
  useEffect(() => {
    const networkOnboarded = getIsNetworkOnboarded(
      providerConfig.chainId,
      networkOnboardingState,
    );

    if (
      wizardStep > 0 ||
      (!networkOnboarded && prevChainId !== providerConfig.chainId)
    ) {
      // Do not check since it will conflict with the onboarding wizard and/or network onboarding
      return;
    }

    // Show STX opt in modal before What's New modal
    // Fired on the first load of the wallet and also on network switch
    const checkSmartTransactionsOptInModal = async () => {
      try {
        const accountHasZeroBalance = hexToBN(
          accountBalanceByChainId?.balance || '0x0',
        ).isZero();
        const shouldShowStxOptInModal =
          await shouldShowSmartTransactionsOptInModal(
            providerConfig.chainId,
            providerConfig.rpcUrl,
            accountHasZeroBalance,
          );
        if (shouldShowStxOptInModal) {
          navigation.navigate(Routes.MODAL.ROOT_MODAL_FLOW, {
            screen: Routes.MODAL.SMART_TRANSACTIONS_OPT_IN,
          });
        }
      } catch (error) {
        Logger.log(
          error,
          'Error while checking Smart Tranasctions Opt In modal!',
        );
      }
    };

    InteractionManager.runAfterInteractions(() => {
      checkSmartTransactionsOptInModal();
    });
  }, [
    wizardStep,
    navigation,
    providerConfig.chainId,
    providerConfig.rpcUrl,
    networkOnboardingState,
    prevChainId,
    checkNftAutoDetectionModal,
    accountBalanceByChainId?.balance,
  ]);

  useEffect(
    () => {
      requestAnimationFrame(async () => {
        const { TokenDetectionController, AccountTrackerController } =
          Engine.context;
        TokenDetectionController.detectTokens();
        AccountTrackerController.refresh();
      });
    },
    /* eslint-disable-next-line */
    [navigation, providerConfig.chainId],
  );

<<<<<<< HEAD
  // Effect - fetch notifications when component/view is visible.
  useEffect(() => {
    async function updateNotifications() {
      await listNotifications();
    }
    updateNotifications();
=======
  useLayoutEffect(() => {
    const handleAppStateChange = (nextAppState: AppStateStatus) => {
      if (
        appState.current.match(/inactive|background/) &&
        nextAppState === 'active'
      ) {
        listNotifications();
      }

      appState.current = nextAppState;
    };

    const subscription = AppState.addEventListener(
      'change',
      handleAppStateChange,
    );
    listNotifications();
    return () => {
      subscription.remove();
    };
>>>>>>> a6923c65
  }, [listNotifications]);

  useEffect(() => {
    navigation.setOptions(
      getWalletNavbarOptions(
        networkName,
        networkImageSource,
        onTitlePress,
        navigation,
        colors,
        isNotificationEnabled,
        unreadNotificationCount,
      ),
    );
    /* eslint-disable-next-line */
  }, [
    navigation,
    colors,
    networkName,
    networkImageSource,
    onTitlePress,
    isNotificationEnabled,
    unreadNotificationCount,
  ]);

  const renderTabBar = useCallback(
    (props) => (
      <View style={styles.base}>
        <DefaultTabBar
          underlineStyle={styles.tabUnderlineStyle}
          activeTextColor={colors.primary.default}
          inactiveTextColor={colors.text.default}
          backgroundColor={colors.background.default}
          tabStyle={styles.tabStyle}
          textStyle={styles.textStyle}
          tabPadding={16}
          style={styles.tabBar}
          {...props}
        />
      </View>
    ),
    [styles, colors],
  );

  const onChangeTab = useCallback(
    async (obj) => {
      if (obj.ref.props.tabLabel === strings('wallet.tokens')) {
        trackEvent(MetaMetricsEvents.WALLET_TOKENS);
      } else {
        trackEvent(MetaMetricsEvents.WALLET_COLLECTIBLES);
        // Call detect nfts
        const { NftDetectionController } = Engine.context;
        try {
          showNftFetchingLoadingIndicator();
          await NftDetectionController.detectNfts();
        } finally {
          hideNftFetchingLoadingIndicator();
        }
      }
    },
    [
      trackEvent,
      hideNftFetchingLoadingIndicator,
      showNftFetchingLoadingIndicator,
    ],
  );

  const turnOnBasicFunctionality = useCallback(() => {
    navigation.navigate(Routes.MODAL.ROOT_MODAL_FLOW, {
      screen: Routes.SHEET.BASIC_FUNCTIONALITY,
    });
  }, [navigation]);

  const renderContent = useCallback(() => {
    // TODO: Replace "any" with type
    // eslint-disable-next-line @typescript-eslint/no-explicit-any
    let balance: any = 0;
    let assets = tokens;

    if (accountBalanceByChainId) {
      balance = renderFromWei(accountBalanceByChainId.balance);

      assets = [
        {
          // TODO: Add name property to Token interface in controllers.
          name: getTicker(ticker) === 'ETH' ? 'Ethereum' : ticker,
          symbol: getTicker(ticker),
          isETH: true,
          balance,
          balanceFiat: weiToFiat(
            // TODO: Replace "any" with type
            // eslint-disable-next-line @typescript-eslint/no-explicit-any
            hexToBN(accountBalanceByChainId.balance) as any,
            conversionRate,
            currentCurrency,
          ),
          logo: '../images/eth-logo-new.png',
          // TODO: Replace "any" with type
          // eslint-disable-next-line @typescript-eslint/no-explicit-any
        } as any,
        ...(tokens || []),
      ];
    } else {
      assets = tokens;
    }
    return (
      <View
        style={styles.wrapper}
        testID={WalletViewSelectorsIDs.WALLET_CONTAINER}
      >
        {!basicFunctionalityEnabled ? (
          <View style={styles.banner}>
            <BannerAlert
              severity={BannerAlertSeverity.Error}
              title={strings('wallet.banner.title')}
              description={
                <Text color={TextColor.Info} onPress={turnOnBasicFunctionality}>
                  {strings('wallet.banner.link')}
                </Text>
              }
            />
          </View>
        ) : null}
        {selectedAddress ? (
          <WalletAccount style={styles.walletAccount} ref={walletRef} />
        ) : null}
        <ScrollableTabView
          renderTabBar={renderTabBar}
          // eslint-disable-next-line react/jsx-no-bind
          onChangeTab={onChangeTab}
        >
          <Tokens
            tabLabel={strings('wallet.tokens')}
            key={'tokens-tab'}
            navigation={navigation}
            // TODO - Consolidate into the correct type.
            // eslint-disable-next-line @typescript-eslint/ban-ts-comment
            // @ts-ignore
            tokens={assets}
          />
          <CollectibleContracts
            // TODO - Extend component to support injected tabLabel prop.
            // eslint-disable-next-line @typescript-eslint/ban-ts-comment
            // @ts-ignore
            tabLabel={strings('wallet.collectibles')}
            key={'nfts-tab'}
            navigation={navigation}
          />
        </ScrollableTabView>
      </View>
    );
  }, [
    tokens,
    accountBalanceByChainId,
    selectedAddress,
    styles.wrapper,
    styles.banner,
    styles.walletAccount,
    basicFunctionalityEnabled,
    turnOnBasicFunctionality,
    renderTabBar,
    onChangeTab,
    navigation,
    ticker,
    conversionRate,
    currentCurrency,
  ]);
  const renderLoader = useCallback(
    () => (
      <View style={styles.loader}>
        <ActivityIndicator size="small" />
      </View>
    ),
    [styles],
  );

  /**
   * Return current step of onboarding wizard if not step 5 nor 0
   */
  const renderOnboardingWizard = useCallback(
    () =>
      [1, 2, 3, 4, 5, 6, 7].includes(wizardStep) && (
        <OnboardingWizard
          navigation={navigation}
          coachmarkRef={walletRef.current}
        />
      ),
    [navigation, wizardStep],
  );

  return (
    <ErrorBoundary navigation={navigation} view="Wallet">
      <View style={baseStyles.flexGrow}>
        {selectedAddress ? renderContent() : renderLoader()}

        {renderOnboardingWizard()}
      </View>
    </ErrorBoundary>
  );
};

// TODO: Replace "any" with type
// eslint-disable-next-line @typescript-eslint/no-explicit-any
const mapStateToProps = (state: any) => ({
  shouldShowNewPrivacyToast: shouldShowNewPrivacyToastSelector(state),
  currentRouteName: getCurrentRoute(state),
});

// TODO: Replace "any" with type
// eslint-disable-next-line @typescript-eslint/no-explicit-any
const mapDispatchToProps = (dispatch: any) => ({
  storePrivacyPolicyShownDate: () =>
    dispatch(storePrivacyPolicyShownDateAction(Date.now())),
  storePrivacyPolicyClickedOrClosed: () =>
    dispatch(storePrivacyPolicyClickedOrClosedAction()),
  showNftFetchingLoadingIndicator: () =>
    dispatch(showNftFetchingLoadingIndicatorAction()),
  hideNftFetchingLoadingIndicator: () =>
    dispatch(hideNftFetchingLoadingIndicatorAction()),
});

export default connect(mapStateToProps, mapDispatchToProps)(Wallet);<|MERGE_RESOLUTION|>--- conflicted
+++ resolved
@@ -1,4 +1,10 @@
-import React, { useEffect, useRef, useCallback, useContext, useLayoutEffect } from 'react';
+import React, {
+  useEffect,
+  useRef,
+  useCallback,
+  useContext,
+  useLayoutEffect,
+} from 'react';
 import {
   ActivityIndicator,
   StyleSheet,
@@ -398,14 +404,6 @@
     [navigation, providerConfig.chainId],
   );
 
-<<<<<<< HEAD
-  // Effect - fetch notifications when component/view is visible.
-  useEffect(() => {
-    async function updateNotifications() {
-      await listNotifications();
-    }
-    updateNotifications();
-=======
   useLayoutEffect(() => {
     const handleAppStateChange = (nextAppState: AppStateStatus) => {
       if (
@@ -426,7 +424,6 @@
     return () => {
       subscription.remove();
     };
->>>>>>> a6923c65
   }, [listNotifications]);
 
   useEffect(() => {
