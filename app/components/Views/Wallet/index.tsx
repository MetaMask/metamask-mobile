--- conflicted
+++ resolved
@@ -1222,11 +1222,6 @@
       styles.wrapper,
       basicFunctionalityEnabled,
       defiEnabled,
-<<<<<<< HEAD
-      isEvmSelected,
-      isCarouselBannersEnabled,
-=======
->>>>>>> 583fe91a
       isMultichainAccountsState2Enabled,
       turnOnBasicFunctionality,
       onChangeTab,
@@ -1240,11 +1235,8 @@
       onReceive,
       onSend,
       route.params,
-<<<<<<< HEAD
-=======
       isCarouselBannersEnabled,
       collectiblesEnabled,
->>>>>>> 583fe91a
     ],
   );
   const renderLoader = useCallback(
