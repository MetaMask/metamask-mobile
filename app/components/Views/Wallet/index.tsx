--- conflicted
+++ resolved
@@ -1,10 +1,4 @@
-import React, {
-  useEffect,
-  useRef,
-  useCallback,
-  useMemo,
-  useContext,
-} from 'react';
+import React, { useEffect, useRef, useCallback, useContext } from 'react';
 import {
   ActivityIndicator,
   StyleSheet,
@@ -224,25 +218,7 @@
     (state: any) => state.notification?.notificationsSettings?.isEnabled,
   );
 
-<<<<<<< HEAD
-  const networkName = useMemo(
-    () => getNetworkNameFromProviderConfig(providerConfig),
-    [providerConfig],
-  );
-=======
-  /**
-   * ENS name for the currently selected account.
-   * This value may be undefined if there is no corresponding ENS name for the account.
-   */
-  const ensForSelectedAccount = useMemo(() => {
-    if (ensByAccountAddress && selectedAccount) {
-      return ensByAccountAddress[selectedAccount.address];
-    }
-    return undefined;
-  }, [ensByAccountAddress, selectedAccount]);
-
   const networkName = useSelector(selectNetworkName);
->>>>>>> bbe8c30b
 
   const networkImageSource = useSelector(selectNetworkImageSource);
 
