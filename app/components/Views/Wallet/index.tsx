--- conflicted
+++ resolved
@@ -716,11 +716,7 @@
           {renderTokensContent()}
           {
             ///: BEGIN:ONLY_INCLUDE_IF(keyring-snaps)
-<<<<<<< HEAD
-            isSolanaSupportEnabled && <SolanaNewFeatureContent />
-=======
             <SolanaNewFeatureContent />
->>>>>>> 15dffb48
             ///: END:ONLY_INCLUDE_IF
           }
         </>
