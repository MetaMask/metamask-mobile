import { AccountGroupId } from '@metamask/account-api';
import type { Theme } from '@metamask/design-tokens';
import React, {
  useCallback,
  useContext,
  useEffect,
  useMemo,
  useRef,
  useState,
} from 'react';

import {
  ActivityIndicator,
  Linking,
  StyleSheet as RNStyleSheet,
  View,
} from 'react-native';
import { connect, useDispatch, useSelector } from 'react-redux';
import { strings } from '../../../../locales/i18n';
import {
  TabsList,
  TabsListRef,
} from '../../../component-library/components-temp/Tabs';
import { CONSENSYS_PRIVACY_POLICY } from '../../../constants/urls';
import { isPastPrivacyPolicyDate } from '../../../reducers/legalNotices';
import { shouldShowNewPrivacyToastSelector } from '../../../selectors/legalNotices';
import {
  storePrivacyPolicyClickedOrClosed as storePrivacyPolicyClickedOrClosedAction,
  storePrivacyPolicyShownDate as storePrivacyPolicyShownDateAction,
} from '../../../actions/legalNotices';
import StorageWrapper from '../../../store/storage-wrapper';
import { baseStyles } from '../../../styles/common';
import {
  PERPS_GTM_MODAL_SHOWN,
  PREDICT_GTM_MODAL_SHOWN,
} from '../../../constants/storage';
import { getWalletNavbarOptions } from '../../UI/Navbar';
import Tokens from '../../UI/Tokens';

import {
  NavigationProp,
  ParamListBase,
  RouteProp,
  useFocusEffect,
  useNavigation,
  useRoute,
} from '@react-navigation/native';
import { WalletViewSelectorsIDs } from '../../../../e2e/selectors/wallet/WalletView.selectors';
import { BannerAlertSeverity } from '../../../component-library/components/Banners/Banner';
import BannerAlert from '../../../component-library/components/Banners/Banner/variants/BannerAlert/BannerAlert';
import { ButtonVariants } from '../../../component-library/components/Buttons/Button';
import CustomText, {
  TextColor,
} from '../../../component-library/components/Texts/Text';
import ConditionalScrollView from '../../../component-library/components-temp/ConditionalScrollView';
import {
  ToastContext,
  ToastVariants,
} from '../../../component-library/components/Toast';
import { useMetrics } from '../../../components/hooks/useMetrics';
import Routes from '../../../constants/navigation/Routes';
import { MetaMetricsEvents } from '../../../core/Analytics';
import {
  trackActionButtonClick,
  ActionButtonType,
  ActionLocation,
  ActionPosition,
} from '../../../util/analytics/actionButtonTracking';
import Engine from '../../../core/Engine';
import { RootState } from '../../../reducers';
import { selectSelectedInternalAccount } from '../../../selectors/accountsController';
import { selectAccountBalanceByChainId } from '../../../selectors/accountTrackerController';
import { selectIsBackupAndSyncEnabled } from '../../../selectors/identity';
import {
  selectChainId,
  selectEvmNetworkConfigurationsByChainId,
  selectIsAllNetworks,
  selectIsPopularNetwork,
  selectNativeCurrencyByChainId,
  selectNetworkClientId,
  selectNetworkConfigurations,
  selectProviderConfig,
} from '../../../selectors/networkController';
import {
  selectNetworkImageSource,
  selectNetworkName,
} from '../../../selectors/networkInfos';
import {
  getMetamaskNotificationsReadCount,
  getMetamaskNotificationsUnreadCount,
  selectIsMetamaskNotificationsEnabled,
} from '../../../selectors/notifications';
import {
  selectAllDetectedTokensFlat,
  selectDetectedTokens,
} from '../../../selectors/tokensController';
import { selectSelectedAccountGroupId } from '../../../selectors/multichainAccounts/accountTreeController';
import {
  getDecimalChainId,
  getIsNetworkOnboarded,
  isTestNet,
} from '../../../util/networks';
import NotificationsService from '../../../util/notifications/services/NotificationService';
import { useTheme } from '../../../util/theme';
import { useAccountGroupName } from '../../hooks/multichainAccounts/useAccountGroupName';
import { useAccountName } from '../../hooks/useAccountName';
import usePrevious from '../../hooks/usePrevious';
import { PERFORMANCE_CONFIG } from '../../UI/Perps/constants/perpsConfig';
import ErrorBoundary from '../ErrorBoundary';

import { Token } from '@metamask/assets-controllers';
import { Hex, KnownCaipNamespace } from '@metamask/utils';
import { selectIsEvmNetworkSelected } from '../../../selectors/multichainNetworkController';
import { selectMultichainAccountsState2Enabled } from '../../../selectors/featureFlagController/multichainAccounts/enabledMultichainAccounts';
import { selectHomepageRedesignV1Enabled } from '../../../selectors/featureFlagController/homepage';
import AccountGroupBalance from '../../UI/Assets/components/Balance/AccountGroupBalance';
import useCheckNftAutoDetectionModal from '../../hooks/useCheckNftAutoDetectionModal';
import useCheckMultiRpcModal from '../../hooks/useCheckMultiRpcModal';
import { useMultichainAccountsIntroModal } from '../../hooks/useMultichainAccountsIntroModal';
import { useAccountsWithNetworkActivitySync } from '../../hooks/useAccountsWithNetworkActivitySync';
import {
  selectUseTokenDetection,
  selectTokenNetworkFilter,
} from '../../../selectors/preferencesController';
import Logger from '../../../util/Logger';
import { useNftDetection } from '../../hooks/useNftDetection';
import { Carousel } from '../../UI/Carousel';
import { TokenI } from '../../UI/Tokens/types';
import NetworkConnectionBanner from '../../UI/NetworkConnectionBanner';

import { selectAssetsDefiPositionsEnabled } from '../../../selectors/featureFlagController/assetsDefiPositions';
import { selectHDKeyrings } from '../../../selectors/keyringController';
import { UserProfileProperty } from '../../../util/metrics/UserSettingsAnalyticsMetaData/UserProfileAnalyticsMetaData.types';
import {
  SwapBridgeNavigationLocation,
  useSwapBridgeNavigation,
} from '../../UI/Bridge/hooks/useSwapBridgeNavigation';
import DeFiPositionsList from '../../UI/DeFiPositions/DeFiPositionsList';
import AssetDetailsActions from '../AssetDetails/AssetDetailsActions';

import { newAssetTransaction } from '../../../actions/transaction';
import AppConstants from '../../../core/AppConstants';
import { getEther } from '../../../util/transactions';
///: BEGIN:ONLY_INCLUDE_IF(keyring-snaps)
import { useSendNonEvmAsset } from '../../hooks/useSendNonEvmAsset';
///: END:ONLY_INCLUDE_IF
import { setIsConnectionRemoved } from '../../../actions/user';
import {
  IconColor,
  IconName,
} from '../../../component-library/components/Icons/Icon';
import { selectIsConnectionRemoved } from '../../../reducers/user';
import { selectEVMEnabledNetworks } from '../../../selectors/networkEnablementController';
import { selectSeedlessOnboardingLoginFlow } from '../../../selectors/seedlessOnboardingController';
import {
  NetworkType,
  useNetworksByCustomNamespace,
  useNetworksByNamespace,
} from '../../hooks/useNetworksByNamespace/useNetworksByNamespace';
import { useNetworkSelection } from '../../hooks/useNetworkSelection/useNetworkSelection';
import {
  selectPerpsEnabledFlag,
  selectPerpsGtmOnboardingModalEnabledFlag,
} from '../../UI/Perps';
import PerpsTabView from '../../UI/Perps/Views/PerpsTabView';
import {
  selectPredictEnabledFlag,
  selectPredictGtmOnboardingModalEnabledFlag,
} from '../../UI/Predict/selectors/featureFlags';
import PredictTabView from '../../UI/Predict/views/PredictTabView';
import { InitSendLocation } from '../confirmations/constants/send';
import { useSendNavigation } from '../confirmations/hooks/useSendNavigation';
import { selectCarouselBannersFlag } from '../../UI/Carousel/selectors/featureFlags';
import { SolScope } from '@metamask/keyring-api';
import { selectSelectedInternalAccountByScope } from '../../../selectors/multichainAccounts/accounts';
import { EVM_SCOPE } from '../../UI/Earn/constants/networks';
import { useCurrentNetworkInfo } from '../../hooks/useCurrentNetworkInfo';
import { createAddressListNavigationDetails } from '../../Views/MultichainAccounts/AddressList';
import { useRewardsIntroModal } from '../../UI/Rewards/hooks/useRewardsIntroModal';
import NftGrid from '../../UI/NftGrid/NftGrid';
import { AssetPollingProvider } from '../../hooks/AssetPolling/AssetPollingProvider';
import { selectDisplayCardButton } from '../../../core/redux/slices/card';
import { usePna25BottomSheet } from '../../hooks/usePna25BottomSheet';
<<<<<<< HEAD
=======
import { useSafeChains } from '../../hooks/useSafeChains';
>>>>>>> adcb2c27

const createStyles = ({ colors }: Theme) =>
  RNStyleSheet.create({
    base: {
      paddingHorizontal: 16,
    },
    wrapper: {
      flex: 1,
      backgroundColor: colors.background.default,
      gap: 16,
      flexDirection: 'column',
    },
    tabContainer: {
      flex: 1,
    },
    loader: {
      backgroundColor: colors.background.default,
      flex: 1,
      justifyContent: 'center',
      alignItems: 'center',
    },
    banner: {
      flexDirection: 'column',
      gap: 16,
      paddingHorizontal: 16,
    },
    carousel: {
      overflow: 'hidden', // Allow for smooth height animations
    },
  });

interface WalletProps {
  navigation: NavigationProp<ParamListBase>;
  storePrivacyPolicyShownDate: () => void;
  shouldShowNewPrivacyToast: boolean;
  currentRouteName: string;
  storePrivacyPolicyClickedOrClosed: () => void;
}
interface WalletTokensTabViewProps {
  navigation: WalletProps['navigation'];
  onChangeTab: (changeTabProperties: {
    i: number;
    ref: React.ReactNode;
  }) => void;
  defiEnabled: boolean;
  collectiblesEnabled: boolean;
  navigationParams?: {
    shouldSelectPerpsTab?: boolean;
    initialTab?: string;
  };
}

const WalletTokensTabView = React.memo((props: WalletTokensTabViewProps) => {
  const isPerpsFlagEnabled = useSelector(selectPerpsEnabledFlag);
  const isEvmSelected = useSelector(selectIsEvmNetworkSelected);
  const isMultichainAccountsState2Enabled = useSelector(
    selectMultichainAccountsState2Enabled,
  );
  const isHomepageRedesignV1Enabled = useSelector(
    selectHomepageRedesignV1Enabled,
  );
  const isPerpsEnabled = useMemo(
    () =>
      isPerpsFlagEnabled &&
      (isEvmSelected || isMultichainAccountsState2Enabled),
    [isPerpsFlagEnabled, isEvmSelected, isMultichainAccountsState2Enabled],
  );
  const isPredictFlagEnabled = useSelector(selectPredictEnabledFlag);
  const isPredictEnabled = useMemo(
    () => isPredictFlagEnabled,
    [isPredictFlagEnabled],
  );

  const {
    navigation,
    onChangeTab,
    defiEnabled,
    collectiblesEnabled,
    navigationParams,
  } = props;
  const route = useRoute<RouteProp<ParamListBase, string>>();
  const tabsListRef = useRef<TabsListRef>(null);
  const { enabledNetworks: allEnabledNetworks } = useCurrentNetworkInfo();

  const enabledNetworksIsSolana = useMemo(() => {
    if (allEnabledNetworks.length === 1) {
      return allEnabledNetworks.some(
        (network) => network.chainId === SolScope.Mainnet,
      );
    }
    return false;
  }, [allEnabledNetworks]);

  const theme = useTheme();
  const styles = useMemo(() => createStyles(theme), [theme]);

  // Track current tab index for Perps visibility
  const [currentTabIndex, setCurrentTabIndex] = useState(0);

  const tokensTabProps = useMemo(
    () => ({
      key: 'tokens-tab',
      tabLabel: strings('wallet.tokens'),
      navigation,
    }),
    [navigation],
  );

  const perpsTabProps = useMemo(
    () => ({
      key: 'perps-tab',
      tabLabel: strings('wallet.perps'),
      navigation,
    }),
    [navigation],
  );

  const predictTabProps = useMemo(
    () => ({
      key: 'predict-tab',
      tabLabel: strings('wallet.predict'),
      navigation,
    }),
    [navigation],
  );

  const defiPositionsTabProps = useMemo(
    () => ({
      key: 'defi-tab',
      tabLabel: strings('wallet.defi'),
      navigation,
    }),
    [navigation],
  );

  const nftsTabProps = useMemo(
    () => ({
      key: 'nfts-tab',
      tabLabel: strings('wallet.collectibles'),
      navigation,
    }),
    [navigation],
  );

  // Handle tab changes and track current index
  const handleTabChange = useCallback(
    (changeTabProperties: { i: number; ref: React.ReactNode }) => {
      setCurrentTabIndex(changeTabProperties.i);
      onChangeTab(changeTabProperties);
    },
    [onChangeTab],
  );

  // Calculate Perps tab visibility
  const perpsTabIndex = isPerpsEnabled ? 1 : -1;
  const isPerpsTabVisible = currentTabIndex === perpsTabIndex;

  // Calculate Predict tab visibility
  let predictTabIndex = -1;
  if (isPerpsEnabled && isPredictEnabled) {
    predictTabIndex = 2;
  } else if (isPredictEnabled) {
    predictTabIndex = 1;
  }
  const isPredictTabVisible = currentTabIndex === predictTabIndex;

  // Store the visibility update callback from PerpsTabView
  const perpsVisibilityCallback = useRef<((visible: boolean) => void) | null>(
    null,
  );

  // Update Perps visibility when tab changes
  useEffect(() => {
    if (isPerpsEnabled && perpsVisibilityCallback.current) {
      perpsVisibilityCallback.current(isPerpsTabVisible);
    }
  }, [currentTabIndex, perpsTabIndex, isPerpsTabVisible, isPerpsEnabled]);

  // Handle tab selection from navigation params (e.g., from deeplinks)
  // This uses useFocusEffect to ensure the tab selection happens when the screen receives focus
  useFocusEffect(
    useCallback(() => {
      // Check both navigationParams prop and route params for tab selection
      // Type assertion needed as route params are not strongly typed in navigation
      // eslint-disable-next-line @typescript-eslint/no-explicit-any
      const params = navigationParams || (route.params as any);
      const shouldSelectPerpsTab = params?.shouldSelectPerpsTab;
      const initialTab = params?.initialTab;

      if ((shouldSelectPerpsTab || initialTab === 'perps') && isPerpsEnabled) {
        // Calculate the index of the Perps tab
        // Tokens is always at index 0, Perps is at index 1 when enabled
        const targetPerpsTabIndex = 1;

        // Small delay ensures the TabsList is fully rendered before selection
        const timer = setTimeout(() => {
          tabsListRef.current?.goToTabIndex(targetPerpsTabIndex);

          // Clear the params to prevent re-selection on subsequent focuses
          // This is important for navigation state management
          if (navigation?.setParams) {
            navigation.setParams({
              shouldSelectPerpsTab: false,
              initialTab: undefined,
            });
          }
        }, PERFORMANCE_CONFIG.NAVIGATION_PARAMS_DELAY_MS);

        return () => clearTimeout(timer);
      }
    }, [route.params, isPerpsEnabled, navigationParams, navigation]),
  );

  // Build tabs array dynamically based on enabled features
  const tabsToRender = useMemo(() => {
    const tabs = [<Tokens {...tokensTabProps} key={tokensTabProps.key} />];

    if (isPerpsEnabled) {
      tabs.push(
        <PerpsTabView
          {...perpsTabProps}
          key={perpsTabProps.key}
          isVisible={isPerpsTabVisible}
          onVisibilityChange={(callback) => {
            perpsVisibilityCallback.current = callback;
          }}
        />,
      );
    }

    if (isPredictEnabled) {
      tabs.push(
        <PredictTabView
          {...predictTabProps}
          key={predictTabProps.key}
          isVisible={isPredictTabVisible}
        />,
      );
    }

    if (enabledNetworksIsSolana) {
      return tabs;
    }

    if (defiEnabled) {
      tabs.push(
        <DeFiPositionsList
          {...defiPositionsTabProps}
          key={defiPositionsTabProps.key}
        />,
      );
    }

    if (collectiblesEnabled) {
      tabs.push(<NftGrid {...nftsTabProps} key={nftsTabProps.key} />);
    }

    return tabs;
  }, [
    tokensTabProps,
    isPerpsEnabled,
    perpsTabProps,
    isPerpsTabVisible,
    isPredictEnabled,
    predictTabProps,
    isPredictTabVisible,
    defiEnabled,
    defiPositionsTabProps,
    collectiblesEnabled,
    nftsTabProps,
    enabledNetworksIsSolana,
  ]);

  // Create a key that changes when tab structure changes to force re-render
  const tabsKey = useMemo(() => {
    const enabledFeatures = [
      isPerpsEnabled ? 'perps' : '',
      isPredictEnabled ? 'predict' : '',
      defiEnabled ? 'defi' : '',
      collectiblesEnabled ? 'nfts' : '',
      enabledNetworksIsSolana ? 'solana' : '',
    ]
      .filter(Boolean)
      .join('-');
    return `tabs-${enabledFeatures}`;
  }, [
    isPerpsEnabled,
    isPredictEnabled,
    defiEnabled,
    collectiblesEnabled,
    enabledNetworksIsSolana,
  ]);

  return (
    <View style={styles.tabContainer}>
      <TabsList
        key={tabsKey}
        ref={tabsListRef}
        onChangeTab={handleTabChange}
        tabsListContentTwClassName={
          isHomepageRedesignV1Enabled ? '!flex-initial' : ''
        }
      >
        {tabsToRender}
      </TabsList>
    </View>
  );
});

/**
 * Main view for the wallet
 */
const Wallet = ({
  navigation,
  storePrivacyPolicyShownDate,
  shouldShowNewPrivacyToast,
  storePrivacyPolicyClickedOrClosed,
}: WalletProps) => {
  const { navigate } = useNavigation();
  const route = useRoute<RouteProp<ParamListBase, string>>();
  const walletRef = useRef(null);
  const theme = useTheme();

  const isPerpsFlagEnabled = useSelector(selectPerpsEnabledFlag);
  const isPerpsGTMModalEnabled = useSelector(
    selectPerpsGtmOnboardingModalEnabledFlag,
  );

  const isPredictFlagEnabled = useSelector(selectPredictEnabledFlag);
  const isPredictGTMModalEnabled = useSelector(
    selectPredictGtmOnboardingModalEnabledFlag,
  );

  const { toastRef } = useContext(ToastContext);
  const { trackEvent, createEventBuilder, addTraitsToUser } = useMetrics();
  const styles = useMemo(() => createStyles(theme), [theme]);
  const { colors } = theme;
  const dispatch = useDispatch();
  const { navigateToSendPage } = useSendNavigation();

  const networkConfigurations = useSelector(selectNetworkConfigurations);
  const evmNetworkConfigurations = useSelector(
    selectEvmNetworkConfigurationsByChainId,
  );

  /**
   * Object containing the balance of the current selected account
   */
  const accountBalanceByChainId = useSelector(selectAccountBalanceByChainId);

  /**
   * A string that represents the selected address
   */
  const selectedInternalAccount = useSelector(selectSelectedInternalAccount);

  /**
   * Provider configuration for the current selected network
   */
  const providerConfig = useSelector(selectProviderConfig);
  const chainId = useSelector(selectChainId);
  const enabledNetworks = useSelector(selectEVMEnabledNetworks);

  const { enabledNetworks: allEnabledNetworks } = useCurrentNetworkInfo();
  const tokenNetworkFilter = useSelector(selectTokenNetworkFilter);

  const selectedAccountGroupId = useSelector(selectSelectedAccountGroupId);

  const isMultichainAccountsState2Enabled = useSelector(
    selectMultichainAccountsState2Enabled,
  );

  const enabledNetworksHasTestNet = useMemo(() => {
    if (isMultichainAccountsState2Enabled) {
      if (allEnabledNetworks.length === 1) {
        return allEnabledNetworks.some((network) => isTestNet(network.chainId));
      }
      return false;
    }
    return enabledNetworks.some((network) => isTestNet(network));
  }, [enabledNetworks, isMultichainAccountsState2Enabled, allEnabledNetworks]);

  const prevChainId = usePrevious(chainId);

  const nativeCurrency = useSelector((state: RootState) =>
    selectNativeCurrencyByChainId(state, chainId),
  );

  // Setup for AssetDetailsActions
  const { goToSwaps } = useSwapBridgeNavigation({
    location: SwapBridgeNavigationLocation.TabBar,
    sourcePage: 'MainView',
  });

  // Hook for handling non-EVM asset sending
  ///: BEGIN:ONLY_INCLUDE_IF(keyring-snaps)
  const { sendNonEvmAsset } = useSendNonEvmAsset({
    asset: {
      chainId: chainId as string,
      address: undefined,
    },
  });
  ///: END:ONLY_INCLUDE_IF

  const displayBuyButton = true;
  const displaySwapsButton = AppConstants.SWAPS.ACTIVE;

  const onReceive = useCallback(() => {
    trackActionButtonClick(trackEvent, createEventBuilder, {
      action_name: ActionButtonType.RECEIVE,
      action_position: ActionPosition.FOURTH_POSITION,
      button_label: strings('asset_overview.receive_button'),
      location: ActionLocation.HOME,
    });

    if (isMultichainAccountsState2Enabled) {
      if (selectedAccountGroupId) {
        navigate(
          ...createAddressListNavigationDetails({
            groupId: selectedAccountGroupId as AccountGroupId,
            title: `${strings(
              'multichain_accounts.address_list.receiving_address',
            )}`,
          }),
        );
      } else {
        Logger.error(
          new Error(
            'Wallet::onReceive - Missing selectedAccountGroupId for state2',
          ),
        );
      }
    } else if (
      selectedInternalAccount?.address &&
      selectedAccountGroupId &&
      chainId
    ) {
      // Show address QR code for receiving funds
      navigate(Routes.MODAL.MULTICHAIN_ACCOUNT_DETAIL_ACTIONS, {
        screen: Routes.SHEET.MULTICHAIN_ACCOUNT_DETAILS.SHARE_ADDRESS_QR,
        params: {
          address: selectedInternalAccount.address,
          networkName: providerConfig?.nickname || 'Unknown Network',
          chainId,
          groupId: selectedAccountGroupId,
        },
      });
    } else {
      Logger.error(
        new Error('Wallet::onReceive - Missing required data for navigation'),
        {
          hasAddress: !!selectedInternalAccount?.address,
          hasGroupId: !!selectedAccountGroupId,
          hasChainId: !!chainId,
        },
      );
    }
  }, [
    trackEvent,
    createEventBuilder,
    isMultichainAccountsState2Enabled,
    navigate,
    selectedAccountGroupId,
    selectedInternalAccount,
    chainId,
    providerConfig,
  ]);

  const onSend = useCallback(async () => {
    try {
      trackActionButtonClick(trackEvent, createEventBuilder, {
        action_name: ActionButtonType.SEND,
        action_position: ActionPosition.THIRD_POSITION,
        button_label: strings('asset_overview.send_button'),
        location: ActionLocation.HOME,
      });

      ///: BEGIN:ONLY_INCLUDE_IF(keyring-snaps)
      // Try non-EVM first, if handled, return early
      const wasHandledAsNonEvm = await sendNonEvmAsset(
        InitSendLocation.HomePage,
      );
      if (wasHandledAsNonEvm) {
        return;
      }
      ///: END:ONLY_INCLUDE_IF

      // Ensure consistent transaction initialization before navigation
      if (nativeCurrency) {
        // Initialize transaction with native currency
        dispatch(newAssetTransaction(getEther(nativeCurrency)));
      } else {
        // Initialize with a default ETH transaction as fallback
        // This ensures consistent state even when nativeCurrency is not available
        console.warn(
          'Native currency not available, using ETH as fallback for transaction initialization',
        );
        dispatch(newAssetTransaction(getEther('ETH')));
      }

      // Navigate to send flow after successful transaction initialization
      navigateToSendPage({ location: InitSendLocation.HomePage });
    } catch (error) {
      // Handle any errors that occur during the send flow initiation
      console.error('Error initiating send flow:', error);

      // Still attempt to navigate to maintain user flow, but without transaction initialization
      // The SendFlow view should handle the lack of initialized transaction gracefully
      navigateToSendPage({ location: InitSendLocation.HomePage });
    }
  }, [
    trackEvent,
    createEventBuilder,
    nativeCurrency,
    navigateToSendPage,
    dispatch,
    ///: BEGIN:ONLY_INCLUDE_IF(keyring-snaps)
    sendNonEvmAsset,
    ///: END:ONLY_INCLUDE_IF
  ]);

  const isDataCollectionForMarketingEnabled = useSelector(
    (state: RootState) => state.security.dataCollectionForMarketing,
  );
  /**
   * Is basic functionality enabled
   */
  const basicFunctionalityEnabled = useSelector(
    (state: RootState) => state.settings.basicFunctionalityEnabled,
  );

  const assetsDefiPositionsEnabled = useSelector(
    selectAssetsDefiPositionsEnabled,
  );

  const isEvmSelected = useSelector(selectIsEvmNetworkSelected);

  const collectiblesEnabled = useMemo(() => {
    if (isMultichainAccountsState2Enabled) {
      if (allEnabledNetworks.length === 1) {
        return isEvmSelected;
      }
      return true;
    }
    return isEvmSelected;
  }, [isMultichainAccountsState2Enabled, isEvmSelected, allEnabledNetworks]);

  const { isEnabled: getParticipationInMetaMetrics } = useMetrics();

  const isParticipatingInMetaMetrics = getParticipationInMetaMetrics();

  const currentToast = toastRef?.current;

  const hdKeyrings = useSelector(selectHDKeyrings);

  const accountName = useAccountName();
  const accountGroupName = useAccountGroupName();

  useSafeChains();

  const displayName = accountGroupName || accountName;
  useAccountsWithNetworkActivitySync();

  const { networks } = useNetworksByNamespace({
    networkType: NetworkType.Popular,
  });

  const { networks: evmNetworks } = useNetworksByCustomNamespace({
    networkType: NetworkType.Popular,
    namespace: KnownCaipNamespace.Eip155,
  });

  const { networks: solanaNetworks } = useNetworksByCustomNamespace({
    networkType: NetworkType.Popular,
    namespace: KnownCaipNamespace.Solana,
  });

  const selectedEvmAccount = useSelector(selectSelectedInternalAccountByScope)(
    EVM_SCOPE,
  );
  const selectedSolanaAccount = useSelector(
    selectSelectedInternalAccountByScope,
  )(SolScope.Mainnet);

  const allNetworks = useMemo(() => {
    if (isMultichainAccountsState2Enabled) {
      if (selectedEvmAccount && selectedSolanaAccount) {
        return [...evmNetworks, ...solanaNetworks];
      } else if (selectedEvmAccount) {
        return evmNetworks;
      } else if (selectedSolanaAccount) {
        return solanaNetworks;
      }
      return networks;
    }
    return networks;
  }, [
    isMultichainAccountsState2Enabled,
    selectedEvmAccount,
    selectedSolanaAccount,
    evmNetworks,
    solanaNetworks,
    networks,
  ]);

  const { selectNetwork } = useNetworkSelection({
    networks: allNetworks,
  });
  const isSocialLogin = useSelector(selectSeedlessOnboardingLoginFlow);

  useEffect(() => {
    // do not prompt for social login flow
    if (
      !isSocialLogin &&
      isDataCollectionForMarketingEnabled === null &&
      isParticipatingInMetaMetrics &&
      isPastPrivacyPolicyDate
    ) {
      navigate(Routes.MODAL.ROOT_MODAL_FLOW, {
        screen: Routes.SHEET.EXPERIENCE_ENHANCER,
      });
    }
  }, [
    isSocialLogin,
    isDataCollectionForMarketingEnabled,
    isParticipatingInMetaMetrics,
    navigate,
  ]);

  const checkAndNavigateToPerpsGTM = useCallback(async () => {
    const hasSeenModal = await StorageWrapper.getItem(PERPS_GTM_MODAL_SHOWN);

    if (hasSeenModal !== 'true') {
      navigate(Routes.PERPS.MODALS.ROOT, {
        screen: Routes.PERPS.MODALS.GTM_MODAL,
      });
    }
  }, [navigate]);

  useEffect(() => {
    if (isPerpsFlagEnabled && isPerpsGTMModalEnabled) {
      checkAndNavigateToPerpsGTM();
    }
  }, [isPerpsFlagEnabled, isPerpsGTMModalEnabled, checkAndNavigateToPerpsGTM]);

  const checkAndNavigateToPredictGTM = useCallback(async () => {
    const hasSeenModal = await StorageWrapper.getItem(PREDICT_GTM_MODAL_SHOWN);

    if (hasSeenModal !== 'true') {
      navigate(Routes.PREDICT.MODALS.ROOT, {
        screen: Routes.PREDICT.MODALS.GTM_MODAL,
      });
    }
  }, [navigate]);

  useEffect(() => {
    if (isPredictFlagEnabled && isPredictGTMModalEnabled) {
      checkAndNavigateToPredictGTM();
    }
  }, [
    isPredictFlagEnabled,
    isPredictGTMModalEnabled,
    checkAndNavigateToPredictGTM,
  ]);

  useEffect(() => {
    addTraitsToUser({
      [UserProfileProperty.NUMBER_OF_HD_ENTROPIES]: hdKeyrings.length,
    });
  }, [addTraitsToUser, hdKeyrings.length]);

  const isConnectionRemoved = useSelector(selectIsConnectionRemoved);

  useEffect(() => {
    if (isConnectionRemoved && isSocialLogin) {
      navigation.navigate(Routes.MODAL.ROOT_MODAL_FLOW, {
        screen: Routes.SHEET.SUCCESS_ERROR_SHEET,
        params: {
          title: strings('connection_removed_modal.title'),
          description: strings('connection_removed_modal.content'),
          primaryButtonLabel: strings('connection_removed_modal.tryAgain'),
          type: 'error',
          icon: IconName.Danger,
          iconColor: IconColor.Warning,
          isInteractable: false,
          closeOnPrimaryButtonPress: true,
          onPrimaryButtonPress: () => {
            dispatch(setIsConnectionRemoved(false));
          },
        },
      });
    }
  }, [navigation, isConnectionRemoved, dispatch, isSocialLogin]);

  useEffect(() => {
    if (!shouldShowNewPrivacyToast) return;

    storePrivacyPolicyShownDate();
    currentToast?.showToast({
      variant: ToastVariants.Plain,
      labelOptions: [
        {
          label: strings(`privacy_policy.toast_message`),
          isBold: false,
        },
      ],
      closeButtonOptions: {
        label: strings(`privacy_policy.toast_action_button`),
        variant: ButtonVariants.Primary,
        onPress: () => {
          storePrivacyPolicyClickedOrClosed();
          currentToast?.closeToast();
        },
      },
      linkButtonOptions: {
        label: strings(`privacy_policy.toast_read_more`),
        onPress: () => {
          storePrivacyPolicyClickedOrClosed();
          currentToast?.closeToast();
          Linking.openURL(CONSENSYS_PRIVACY_POLICY);
        },
      },
      hasNoTimeout: true,
    });
  }, [
    storePrivacyPolicyShownDate,
    shouldShowNewPrivacyToast,
    storePrivacyPolicyClickedOrClosed,
    currentToast,
  ]);

  /**
   * Network onboarding state
   */
  const networkOnboardingState = useSelector(
    (state: RootState) => state.networkOnboarded.networkOnboardedState,
  );

  const isNotificationEnabled = useSelector(
    selectIsMetamaskNotificationsEnabled,
  );

  const isBackupAndSyncEnabled = useSelector(selectIsBackupAndSyncEnabled);

  const unreadNotificationCount = useSelector(
    getMetamaskNotificationsUnreadCount,
  );

  const readNotificationCount = useSelector(getMetamaskNotificationsReadCount);
  const selectedNetworkName = useSelector(selectNetworkName);

  const networkName =
    networkConfigurations?.[chainId]?.name ?? selectedNetworkName;

  const networkImageSource = useSelector(selectNetworkImageSource);
  const enabledEVMNetworks = useSelector(selectEVMEnabledNetworks);

  const isAllNetworks = useSelector(selectIsAllNetworks);
  const isTokenDetectionEnabled = useSelector(selectUseTokenDetection);
  const isPopularNetworks = useSelector(selectIsPopularNetwork);
  const detectedTokens = useSelector(selectDetectedTokens) as TokenI[];
  const isCarouselBannersEnabled = useSelector(selectCarouselBannersFlag);

  const allDetectedTokens = useSelector(
    selectAllDetectedTokensFlat,
  ) as TokenI[];
  const currentDetectedTokens =
    isAllNetworks && isPopularNetworks ? allDetectedTokens : detectedTokens;
  const selectedNetworkClientId = useSelector(selectNetworkClientId);

  const { detectNfts } = useNftDetection();

  /**
   * Shows Nft auto detect modal if the user is on mainnet, never saw the modal and have nft detection off
   */
  useCheckNftAutoDetectionModal();

  /**
   * Show multi rpc modal if there are networks duplicated and if never showed before
   */
  useCheckMultiRpcModal();

  /**
   * Show multichain accounts intro modal if state 2 is enabled and never showed before
   */
  useMultichainAccountsIntroModal();

  /**
   * Show rewards intro modal if ff is enabled and never showed before
   */
  useRewardsIntroModal();

  /**
   * Show PNA25 bottom sheet if remote feature flag is enabled and never showed before
   */
  usePna25BottomSheet();

  /**
   * Callback to trigger when pressing the navigation title.
   */
  const onTitlePress = useCallback(() => {
    navigate(Routes.MODAL.ROOT_MODAL_FLOW, {
      screen: Routes.SHEET.NETWORK_SELECTOR,
    });
    trackEvent(
      createEventBuilder(MetaMetricsEvents.NETWORK_SELECTOR_PRESSED)
        .addProperties({
          chain_id: getDecimalChainId(chainId),
        })
        .build(),
    );
  }, [navigate, chainId, trackEvent, createEventBuilder]);

  /**
   * Handle network filter called when app is mounted and tokenNetworkFilter is empty
   * TODO: [SOLANA] Check if this logic supports non evm networks before shipping Solana
   */
  const handleNetworkFilter = useCallback(() => {
    // TODO: Come back possibly just add the chain id of the eth
    // network as the default state instead of doing this
    const { PreferencesController } = Engine.context;

    if (Object.keys(tokenNetworkFilter).length === 0) {
      PreferencesController.setTokenNetworkFilter({
        [chainId]: true,
      });
    }

    if (enabledEVMNetworks.length === 0) {
      selectNetwork(chainId);
    }
  }, [chainId, selectNetwork, enabledEVMNetworks, tokenNetworkFilter]);

  useEffect(() => {
    if (!isMultichainAccountsState2Enabled) {
      handleNetworkFilter();
    }
  }, [
    chainId,
    handleNetworkFilter,
    enabledEVMNetworks,
    isMultichainAccountsState2Enabled,
  ]);

  /**
   * Check to see if notifications are enabled
   */
  useEffect(() => {
    async function checkIfNotificationsAreEnabled() {
      await NotificationsService.isDeviceNotificationEnabled();
    }
    checkIfNotificationsAreEnabled();
  });

  /**
   * Check to see if we need to show What's New modal
   */
  useEffect(() => {
    // TODO: [SOLANA] Revisit this before shipping, we need to check if this logic supports non evm networks
    const networkOnboarded = getIsNetworkOnboarded(
      chainId,
      networkOnboardingState,
    );

    if (!networkOnboarded && prevChainId !== chainId) {
      // Do not check since it will conflict with the onboarding and/or network onboarding
      return;
    }
  }, [
    navigation,
    chainId,
    // TODO: Is this providerConfig.rpcUrl needed in this useEffect dependencies?
    providerConfig.rpcUrl,
    networkOnboardingState,
    prevChainId,
    // TODO: Is this accountBalanceByChainId?.balance needed in this useEffect dependencies?
    accountBalanceByChainId?.balance,
  ]);

  useEffect(
    () => {
      requestAnimationFrame(async () => {
        const { AccountTrackerController } = Engine.context;

        const networkClientIDs = Object.values(evmNetworkConfigurations)
          .map(
            ({ defaultRpcEndpointIndex, rpcEndpoints }) =>
              rpcEndpoints[defaultRpcEndpointIndex].networkClientId,
          )
          .filter((c) => Boolean(c));

        AccountTrackerController.refresh(networkClientIDs);
      });
    },
    /* eslint-disable-next-line */
    // TODO: The need of usage of this chainId as a dependency is not clear, we shouldn't need to refresh the native balances when the chainId changes. Since the pooling is always working in the back. Check with assets team.
    // TODO: [SOLANA] Check if this logic supports non evm networks before shipping Solana
    [navigation, chainId, evmNetworkConfigurations],
  );

  const shouldDisplayCardButton = useSelector(selectDisplayCardButton);
  const isHomepageRedesignV1Enabled = useSelector(
    selectHomepageRedesignV1Enabled,
  );

  useEffect(() => {
    if (!selectedInternalAccount) return;
    navigation.setOptions(
      getWalletNavbarOptions(
        walletRef,
        selectedInternalAccount,
        displayName,
        networkName,
        networkImageSource,
        onTitlePress,
        navigation,
        colors,
        isNotificationEnabled,
        isBackupAndSyncEnabled,
        unreadNotificationCount,
        readNotificationCount,
        shouldDisplayCardButton,
      ),
    );
  }, [
    selectedInternalAccount,
    displayName,
    networkName,
    networkImageSource,
    onTitlePress,
    navigation,
    colors,
    isNotificationEnabled,
    isBackupAndSyncEnabled,
    unreadNotificationCount,
    readNotificationCount,
    shouldDisplayCardButton,
  ]);

  const getTokenAddedAnalyticsParams = useCallback(
    ({ address, symbol }: { address: string; symbol: string }) => {
      try {
        return {
          token_address: address,
          token_symbol: symbol,
          chain_id: getDecimalChainId(chainId),
          source: 'Add token dropdown',
        };
      } catch (error) {
        Logger.error(
          error as Error,
          'SearchTokenAutocomplete.getTokenAddedAnalyticsParams',
        );
        return undefined;
      }
    },
    [chainId],
  );

  useEffect(() => {
    const importAllDetectedTokens = async () => {
      // If autodetect tokens toggle is OFF, return
      if (!isTokenDetectionEnabled) {
        return;
      }
      const { TokensController } = Engine.context;
      if (
        Array.isArray(currentDetectedTokens) &&
        currentDetectedTokens.length > 0
      ) {
        // Group tokens by their `chainId` using a plain object
        const tokensByChainId: Record<Hex, Token[]> = {};

        for (const token of currentDetectedTokens) {
          // TODO: [SOLANA] Check if this logic supports non evm networks before shipping Solana
          const tokenChainId: Hex =
            (token as TokenI & { chainId: Hex }).chainId ?? chainId;

          if (!tokensByChainId[tokenChainId]) {
            tokensByChainId[tokenChainId] = [];
          }

          tokensByChainId[tokenChainId].push(token);
        }

        // Process grouped tokens in parallel
        const importPromises = Object.entries(tokensByChainId).map(
          async ([networkId, allTokens]) => {
            const chainConfig = evmNetworkConfigurations[networkId as Hex];
            const { defaultRpcEndpointIndex } = chainConfig;
            const { networkClientId: networkInstanceId } =
              chainConfig.rpcEndpoints[defaultRpcEndpointIndex];

            await TokensController.addTokens(allTokens, networkInstanceId);
          },
        );

        await Promise.all(importPromises);

        currentDetectedTokens.forEach(
          ({ address, symbol }: { address: string; symbol: string }) => {
            const analyticsParams = getTokenAddedAnalyticsParams({
              address,
              symbol,
            });

            if (analyticsParams) {
              trackEvent(
                createEventBuilder(MetaMetricsEvents.TOKEN_ADDED)
                  .addProperties({
                    token_address: address,
                    token_symbol: symbol,
                    chain_id: getDecimalChainId(chainId),
                    source: 'detected',
                  })
                  .build(),
              );
            }
          },
        );
      }
    };
    if (isEvmSelected) {
      importAllDetectedTokens();
    }
  }, [
    isEvmSelected,
    isTokenDetectionEnabled,
    evmNetworkConfigurations,
    chainId,
    currentDetectedTokens,
    selectedNetworkClientId,
    getTokenAddedAnalyticsParams,
    trackEvent,
    createEventBuilder,
  ]);

  const onChangeTab = useCallback(
    (obj: { i: number; ref: React.ReactNode }) => {
      const tabLabel =
        React.isValidElement(obj.ref) && obj.ref.props
          ? (obj.ref.props as { tabLabel?: string })?.tabLabel
          : '';
      if (tabLabel === strings('wallet.tokens')) {
        trackEvent(createEventBuilder(MetaMetricsEvents.WALLET_TOKENS).build());
      } else if (tabLabel === strings('wallet.defi')) {
        trackEvent(
          createEventBuilder(MetaMetricsEvents.DEFI_TAB_SELECTED).build(),
        );
      } else if (tabLabel === strings('wallet.collectibles')) {
        trackEvent(
          createEventBuilder(MetaMetricsEvents.WALLET_COLLECTIBLES).build(),
        );
        detectNfts();
      }
    },
    [trackEvent, createEventBuilder, detectNfts],
  );

  const turnOnBasicFunctionality = useCallback(() => {
    navigation.navigate(Routes.MODAL.ROOT_MODAL_FLOW, {
      screen: Routes.SHEET.BASIC_FUNCTIONALITY,
    });
  }, [navigation]);

  const defiEnabled =
    isEvmSelected &&
    !enabledNetworksHasTestNet &&
    basicFunctionalityEnabled &&
    assetsDefiPositionsEnabled;

  const scrollViewContentStyle = useMemo(
    () => [
      styles.wrapper,
      isHomepageRedesignV1Enabled && { flex: undefined, flexGrow: 0 },
    ],
    [styles.wrapper, isHomepageRedesignV1Enabled],
  );

  const content = (
    <>
      <AssetPollingProvider />
      <View style={styles.banner}>
        {!basicFunctionalityEnabled ? (
          <BannerAlert
            severity={BannerAlertSeverity.Error}
            title={strings('wallet.banner.title')}
            description={
              <CustomText
                color={TextColor.Info}
                onPress={turnOnBasicFunctionality}
              >
                {strings('wallet.banner.link')}
              </CustomText>
            }
          />
        ) : null}
        <NetworkConnectionBanner />
      </View>
      <>
        <AccountGroupBalance />

        <AssetDetailsActions
          displayBuyButton={displayBuyButton}
          displaySwapsButton={displaySwapsButton}
          goToSwaps={goToSwaps}
          onReceive={onReceive}
          onSend={onSend}
          buyButtonActionID={WalletViewSelectorsIDs.WALLET_BUY_BUTTON}
          swapButtonActionID={WalletViewSelectorsIDs.WALLET_SWAP_BUTTON}
          sendButtonActionID={WalletViewSelectorsIDs.WALLET_SEND_BUTTON}
          receiveButtonActionID={WalletViewSelectorsIDs.WALLET_RECEIVE_BUTTON}
        />

        {isCarouselBannersEnabled && <Carousel style={styles.carousel} />}

        <WalletTokensTabView
          navigation={navigation}
          onChangeTab={onChangeTab}
          defiEnabled={defiEnabled}
          collectiblesEnabled={collectiblesEnabled}
          navigationParams={route.params}
        />
      </>
    </>
  );
  const renderLoader = useCallback(
    () => (
      <View style={styles.loader}>
        <ActivityIndicator size="small" />
      </View>
    ),
    [styles],
  );

  return (
    <ErrorBoundary navigation={navigation} view="Wallet">
      <View style={baseStyles.flexGrow}>
        {selectedInternalAccount ? (
          <View
            style={styles.wrapper}
            testID={WalletViewSelectorsIDs.WALLET_CONTAINER}
          >
            <ConditionalScrollView
              isScrollEnabled={isHomepageRedesignV1Enabled}
              scrollViewProps={{
                contentContainerStyle: scrollViewContentStyle,
                showsVerticalScrollIndicator: false,
              }}
            >
              {content}
            </ConditionalScrollView>
          </View>
        ) : (
          renderLoader()
        )}
      </View>
    </ErrorBoundary>
  );
};

// TODO: Replace "any" with type
// eslint-disable-next-line @typescript-eslint/no-explicit-any
const mapStateToProps = (state: any) => ({
  shouldShowNewPrivacyToast: shouldShowNewPrivacyToastSelector(state),
});

// TODO: Replace "any" with type
// eslint-disable-next-line @typescript-eslint/no-explicit-any
const mapDispatchToProps = (dispatch: any) => ({
  storePrivacyPolicyShownDate: () =>
    dispatch(storePrivacyPolicyShownDateAction(Date.now())),
  storePrivacyPolicyClickedOrClosed: () =>
    dispatch(storePrivacyPolicyClickedOrClosedAction()),
});

export default connect(mapStateToProps, mapDispatchToProps)(Wallet);<|MERGE_RESOLUTION|>--- conflicted
+++ resolved
@@ -181,10 +181,7 @@
 import { AssetPollingProvider } from '../../hooks/AssetPolling/AssetPollingProvider';
 import { selectDisplayCardButton } from '../../../core/redux/slices/card';
 import { usePna25BottomSheet } from '../../hooks/usePna25BottomSheet';
-<<<<<<< HEAD
-=======
 import { useSafeChains } from '../../hooks/useSafeChains';
->>>>>>> adcb2c27
 
 const createStyles = ({ colors }: Theme) =>
   RNStyleSheet.create({
