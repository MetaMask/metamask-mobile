import React, { useEffect, useRef, useCallback, useContext } from 'react';
import {
  ActivityIndicator,
  StyleSheet,
  View,
  TextStyle,
  InteractionManager,
  Linking,
} from 'react-native';
import type { Theme } from '@metamask/design-tokens';
import { connect, useSelector } from 'react-redux';
import ScrollableTabView from 'react-native-scrollable-tab-view';
import DefaultTabBar from 'react-native-scrollable-tab-view/DefaultTabBar';
import { baseStyles } from '../../../styles/common';
import Tokens from '../../UI/Tokens';
import { getWalletNavbarOptions } from '../../UI/Navbar';
import { strings } from '../../../../locales/i18n';
import { renderFromWei, weiToFiat, hexToBN } from '../../../util/number';
import {
  isPastPrivacyPolicyDate,
  shouldShowNewPrivacyToastSelector,
  storePrivacyPolicyShownDate as storePrivacyPolicyShownDateAction,
  storePrivacyPolicyClickedOrClosed as storePrivacyPolicyClickedOrClosedAction,
} from '../../../reducers/legalNotices';
import { CONSENSYS_PRIVACY_POLICY } from '../../../constants/urls';
import {
  ToastContext,
  ToastVariants,
} from '../../../component-library/components/Toast';
import Engine from '../../../core/Engine';
import CollectibleContracts from '../../UI/CollectibleContracts';
import { MetaMetricsEvents } from '../../../core/Analytics';
import { getTicker } from '../../../util/transactions';
import OnboardingWizard from '../../UI/OnboardingWizard';
import ErrorBoundary from '../ErrorBoundary';
import { useTheme } from '../../../util/theme';
import {
  shouldShowSmartTransactionsOptInModal,
  shouldShowWhatsNewModal,
} from '../../../util/onboarding';
import Logger from '../../../util/Logger';
import Routes from '../../../constants/navigation/Routes';
import {
  getDecimalChainId,
  getIsNetworkOnboarded,
} from '../../../util/networks';
import generateTestId from '../../../../wdio/utils/generateTestId';
import {
  selectProviderConfig,
  selectTicker,
} from '../../../selectors/networkController';
import {
  selectNetworkName,
  selectNetworkImageSource,
} from '../../../selectors/networkInfos';
import { selectTokens } from '../../../selectors/tokensController';
import { useNavigation } from '@react-navigation/native';
import { WalletAccount } from '../../../components/UI/WalletAccount';
import {
  selectConversionRate,
  selectCurrentCurrency,
} from '../../../selectors/currencyRateController';
import BannerAlert from '../../../component-library/components/Banners/Banner/variants/BannerAlert/BannerAlert';
import { BannerAlertSeverity } from '../../../component-library/components/Banners/Banner/variants/BannerAlert/BannerAlert.types';
import Text, {
  TextColor,
} from '../../../component-library/components/Texts/Text';
import { useMetrics } from '../../../components/hooks/useMetrics';
import { RootState } from '../../../reducers';
import usePrevious from '../../hooks/usePrevious';
import { selectSelectedInternalAccountChecksummedAddress } from '../../../selectors/accountsController';
import { selectAccountBalanceByChainId } from '../../../selectors/accountTrackerController';
import { selectIsMetamaskNotificationsEnabled } from '../../../selectors/pushNotifications';

const createStyles = ({ colors, typography }: Theme) =>
  StyleSheet.create({
    base: {
      paddingHorizontal: 16,
    },
    wrapper: {
      flex: 1,
      backgroundColor: colors.background.default,
    },
    walletAccount: { marginTop: 28 },
    tabUnderlineStyle: {
      height: 2,
      backgroundColor: colors.primary.default,
    },
    tabStyle: {
      paddingBottom: 0,
      paddingVertical: 8,
    },
    tabBar: {
      borderColor: colors.background.default,
      marginTop: 16,
    },
    textStyle: {
      ...(typography.sBodyMD as TextStyle),
      fontWeight: '500',
    },
    loader: {
      backgroundColor: colors.background.default,
      flex: 1,
      justifyContent: 'center',
      alignItems: 'center',
    },
    banner: {
      widht: '80%',
      marginTop: 20,
      paddingHorizontal: 16,
    },
  });

/**
 * Main view for the wallet
 */
const Wallet = ({
  navigation,
  storePrivacyPolicyShownDate,
  shouldShowNewPrivacyToast,
  storePrivacyPolicyClickedOrClosed,
}: // TODO: Replace "any" with type
// eslint-disable-next-line @typescript-eslint/no-explicit-any
any) => {
  const { navigate } = useNavigation();
  const walletRef = useRef(null);
  const theme = useTheme();
  const { toastRef } = useContext(ToastContext);
  const { trackEvent } = useMetrics();
  const styles = createStyles(theme);
  const { colors } = theme;

  /**
   * Object containing the balance of the current selected account
   */
  const accountBalanceByChainId = useSelector(selectAccountBalanceByChainId);

  /**
   * ETH to current currency conversion rate
   */
  const conversionRate = useSelector(selectConversionRate);
  /**
   * Currency code of the currently-active currency
   */
  const currentCurrency = useSelector(selectCurrentCurrency);
  /**
   * A string that represents the selected address
   */
  const selectedAddress = useSelector(
    selectSelectedInternalAccountChecksummedAddress,
  );
  /**
   * An array that represents the user tokens
   */
  const tokens = useSelector(selectTokens);
  /**
   * Current provider ticker
   */
  const ticker = useSelector(selectTicker);
  /**
   * Current onboarding wizard step
   */
  // TODO: Replace "any" with type
  // eslint-disable-next-line @typescript-eslint/no-explicit-any
  const wizardStep = useSelector((state: any) => state.wizard.step);
  /**
   * Provider configuration for the current selected network
   */
  const providerConfig = useSelector(selectProviderConfig);
  const prevChainId = usePrevious(providerConfig.chainId);

  const isDataCollectionForMarketingEnabled = useSelector(
    (state: RootState) => state.security.dataCollectionForMarketing,
  );
  /**
   * Is basic functionality enabled
   */
  const basicFunctionalityEnabled = useSelector(
    (state: RootState) => state.settings.basicFunctionalityEnabled,
  );

  const { isEnabled: getParticipationInMetaMetrics } = useMetrics();

  const isParticipatingInMetaMetrics = getParticipationInMetaMetrics();

  const currentToast = toastRef?.current;

  useEffect(() => {
    if (
      isDataCollectionForMarketingEnabled === null &&
      isParticipatingInMetaMetrics &&
      isPastPrivacyPolicyDate
    ) {
      navigate(Routes.MODAL.ROOT_MODAL_FLOW, {
        screen: Routes.SHEET.EXPERIENCE_ENHANCER,
      });
    }
  }, [
    isDataCollectionForMarketingEnabled,
    isParticipatingInMetaMetrics,
    navigate,
  ]);

  useEffect(() => {
    if (!shouldShowNewPrivacyToast) return;

    storePrivacyPolicyShownDate();
    currentToast?.showToast({
      variant: ToastVariants.Plain,
      labelOptions: [
        {
          label: strings(`privacy_policy.toast_message`),
          isBold: false,
        },
      ],
      closeButtonOptions: {
        label: strings(`privacy_policy.toast_action_button`),
        onPress: () => {
          storePrivacyPolicyClickedOrClosed();
          currentToast?.closeToast();
        },
      },
      linkButtonOptions: {
        label: strings(`privacy_policy.toast_read_more`),
        onPress: () => {
          storePrivacyPolicyClickedOrClosed();
          currentToast?.closeToast();
          Linking.openURL(CONSENSYS_PRIVACY_POLICY);
        },
      },
      hasNoTimeout: true,
    });
  }, [
    storePrivacyPolicyShownDate,
    shouldShowNewPrivacyToast,
    storePrivacyPolicyClickedOrClosed,
    currentToast,
  ]);

  /**
   * Network onboarding state
   */
  const networkOnboardingState = useSelector(
    // TODO: Replace "any" with type
    // eslint-disable-next-line @typescript-eslint/no-explicit-any
    (state: any) => state.networkOnboarded.networkOnboardedState,
  );

  const isNotificationEnabled = useSelector(
<<<<<<< HEAD
    selectIsMetamaskNotificationsEnabled,
=======
    // TODO: Replace "any" with type
    // eslint-disable-next-line @typescript-eslint/no-explicit-any
    (state: any) => state.notification?.notificationsSettings?.isEnabled,
>>>>>>> 7cf6299c
  );

  const networkName = useSelector(selectNetworkName);

  const networkImageSource = useSelector(selectNetworkImageSource);

  /**
   * Callback to trigger when pressing the navigation title.
   */
  const onTitlePress = useCallback(() => {
    navigate(Routes.MODAL.ROOT_MODAL_FLOW, {
      screen: Routes.SHEET.NETWORK_SELECTOR,
    });
    trackEvent(MetaMetricsEvents.NETWORK_SELECTOR_PRESSED, {
      chain_id: getDecimalChainId(providerConfig.chainId),
    });
  }, [navigate, providerConfig.chainId, trackEvent]);

  /**
   * Check to see if we need to show What's New modal and Smart Transactions Opt In modal
   */
  useEffect(() => {
    const networkOnboarded = getIsNetworkOnboarded(
      providerConfig.chainId,
      networkOnboardingState,
    );

    if (
      wizardStep > 0 ||
      (!networkOnboarded && prevChainId !== providerConfig.chainId)
    ) {
      // Do not check since it will conflict with the onboarding wizard and/or network onboarding
      return;
    }

    const checkWhatsNewModal = async () => {
      try {
        const shouldShowWhatsNew = await shouldShowWhatsNewModal();
        if (shouldShowWhatsNew) {
          navigation.navigate(Routes.MODAL.ROOT_MODAL_FLOW, {
            screen: Routes.MODAL.WHATS_NEW,
          });
        }
      } catch (error) {
        Logger.log(error, "Error while checking What's New modal!");
      }
    };

    // Show STX opt in modal before What's New modal
    // Fired on the first load of the wallet and also on network switch
    const checkSmartTransactionsOptInModal = async () => {
      try {
        const showShowStxOptInModal =
          await shouldShowSmartTransactionsOptInModal(
            providerConfig.chainId,
            providerConfig.rpcUrl,
          );
        if (showShowStxOptInModal) {
          navigation.navigate(Routes.MODAL.ROOT_MODAL_FLOW, {
            screen: Routes.MODAL.SMART_TRANSACTIONS_OPT_IN,
          });
        } else {
          await checkWhatsNewModal();
        }
      } catch (error) {
        Logger.log(
          error,
          'Error while checking Smart Tranasctions Opt In modal!',
        );
      }
    };

    InteractionManager.runAfterInteractions(() => {
      checkSmartTransactionsOptInModal();
    });
  }, [
    wizardStep,
    navigation,
    providerConfig.chainId,
    providerConfig.rpcUrl,
    networkOnboardingState,
    prevChainId,
  ]);

  useEffect(
    () => {
      requestAnimationFrame(async () => {
        const {
          TokenDetectionController,
          NftDetectionController,
          AccountTrackerController,
          // TODO: Replace "any" with type
          // eslint-disable-next-line @typescript-eslint/no-explicit-any
        } = Engine.context as any;
        TokenDetectionController.detectTokens();
        NftDetectionController.detectNfts();
        AccountTrackerController.refresh();
      });
    },
    /* eslint-disable-next-line */
    [navigation, providerConfig.chainId],
  );

  useEffect(() => {
    navigation.setOptions(
      getWalletNavbarOptions(
        networkName,
        networkImageSource,
        onTitlePress,
        navigation,
        colors,
        isNotificationEnabled,
      ),
    );
    /* eslint-disable-next-line */
  }, [
    navigation,
    colors,
    networkName,
    networkImageSource,
    onTitlePress,
    isNotificationEnabled,
  ]);

  const renderTabBar = useCallback(
    (props) => (
      <View style={styles.base}>
        <DefaultTabBar
          underlineStyle={styles.tabUnderlineStyle}
          activeTextColor={colors.primary.default}
          inactiveTextColor={colors.text.default}
          backgroundColor={colors.background.default}
          tabStyle={styles.tabStyle}
          textStyle={styles.textStyle}
          tabPadding={16}
          style={styles.tabBar}
          {...props}
        />
      </View>
    ),
    [styles, colors],
  );

  const onChangeTab = useCallback(
    (obj) => {
      if (obj.ref.props.tabLabel === strings('wallet.tokens')) {
        trackEvent(MetaMetricsEvents.WALLET_TOKENS);
      } else {
        trackEvent(MetaMetricsEvents.WALLET_COLLECTIBLES);
      }
    },
    [trackEvent],
  );

  const turnOnBasicFunctionality = useCallback(() => {
    navigation.navigate(Routes.MODAL.ROOT_MODAL_FLOW, {
      screen: Routes.SHEET.BASIC_FUNCTIONALITY,
    });
  }, [navigation]);

  const renderContent = useCallback(() => {
    // TODO: Replace "any" with type
    // eslint-disable-next-line @typescript-eslint/no-explicit-any
    let balance: any = 0;
    let assets = tokens;

    if (accountBalanceByChainId) {
      balance = renderFromWei(accountBalanceByChainId.balance);

      assets = [
        {
          // TODO: Add name property to Token interface in controllers.
          name: getTicker(ticker) === 'ETH' ? 'Ethereum' : ticker,
          symbol: getTicker(ticker),
          isETH: true,
          balance,
          balanceFiat: weiToFiat(
            // TODO: Replace "any" with type
            // eslint-disable-next-line @typescript-eslint/no-explicit-any
            hexToBN(accountBalanceByChainId.balance) as any,
            conversionRate,
            currentCurrency,
          ),
          logo: '../images/eth-logo-new.png',
          // TODO: Replace "any" with type
          // eslint-disable-next-line @typescript-eslint/no-explicit-any
        } as any,
        ...(tokens || []),
      ];
    } else {
      assets = tokens;
    }
    return (
      <View style={styles.wrapper}>
        {!basicFunctionalityEnabled ? (
          <View style={styles.banner}>
            <BannerAlert
              severity={BannerAlertSeverity.Error}
              title={strings('wallet.banner.title')}
              description={
                <Text color={TextColor.Info} onPress={turnOnBasicFunctionality}>
                  {strings('wallet.banner.link')}
                </Text>
              }
            />
          </View>
        ) : null}
        {selectedAddress ? (
          <WalletAccount style={styles.walletAccount} ref={walletRef} />
        ) : null}
        <ScrollableTabView
          renderTabBar={renderTabBar}
          // eslint-disable-next-line react/jsx-no-bind
          onChangeTab={onChangeTab}
        >
          <Tokens
            tabLabel={strings('wallet.tokens')}
            key={'tokens-tab'}
            navigation={navigation}
            // TODO - Consolidate into the correct type.
            // eslint-disable-next-line @typescript-eslint/ban-ts-comment
            // @ts-ignore
            tokens={assets}
          />
          <CollectibleContracts
            // TODO - Extend component to support injected tabLabel prop.
            // eslint-disable-next-line @typescript-eslint/ban-ts-comment
            // @ts-ignore
            tabLabel={strings('wallet.collectibles')}
            key={'nfts-tab'}
            navigation={navigation}
          />
        </ScrollableTabView>
      </View>
    );
  }, [
    tokens,
    accountBalanceByChainId,
    selectedAddress,
    styles.wrapper,
    styles.banner,
    styles.walletAccount,
    basicFunctionalityEnabled,
    turnOnBasicFunctionality,
    renderTabBar,
    onChangeTab,
    navigation,
    ticker,
    conversionRate,
    currentCurrency,
  ]);
  const renderLoader = useCallback(
    () => (
      <View style={styles.loader}>
        <ActivityIndicator size="small" />
      </View>
    ),
    [styles],
  );

  /**
   * Return current step of onboarding wizard if not step 5 nor 0
   */
  const renderOnboardingWizard = useCallback(
    () =>
      [1, 2, 3, 4, 5, 6, 7].includes(wizardStep) && (
        <OnboardingWizard
          navigation={navigation}
          coachmarkRef={walletRef.current}
        />
      ),
    [navigation, wizardStep],
  );

  return (
    <ErrorBoundary navigation={navigation} view="Wallet">
      <View style={baseStyles.flexGrow} {...generateTestId('wallet-screen')}>
        {selectedAddress ? renderContent() : renderLoader()}

        {renderOnboardingWizard()}
      </View>
    </ErrorBoundary>
  );
};

// TODO: Replace "any" with type
// eslint-disable-next-line @typescript-eslint/no-explicit-any
const mapStateToProps = (state: any) => ({
  shouldShowNewPrivacyToast: shouldShowNewPrivacyToastSelector(state),
});

// TODO: Replace "any" with type
// eslint-disable-next-line @typescript-eslint/no-explicit-any
const mapDispatchToProps = (dispatch: any) => ({
  storePrivacyPolicyShownDate: () =>
    dispatch(storePrivacyPolicyShownDateAction(Date.now())),
  storePrivacyPolicyClickedOrClosed: () =>
    dispatch(storePrivacyPolicyClickedOrClosedAction()),
});

export default connect(mapStateToProps, mapDispatchToProps)(Wallet);<|MERGE_RESOLUTION|>--- conflicted
+++ resolved
@@ -247,13 +247,7 @@
   );
 
   const isNotificationEnabled = useSelector(
-<<<<<<< HEAD
     selectIsMetamaskNotificationsEnabled,
-=======
-    // TODO: Replace "any" with type
-    // eslint-disable-next-line @typescript-eslint/no-explicit-any
-    (state: any) => state.notification?.notificationsSettings?.isEnabled,
->>>>>>> 7cf6299c
   );
 
   const networkName = useSelector(selectNetworkName);
