--- conflicted
+++ resolved
@@ -698,12 +698,8 @@
         ) : null}
         <>
           <PortfolioBalance />
-<<<<<<< HEAD
           <Carousel style={styles.carouselContainer} />
-          {renderTokensContent(assets)}
-=======
           {renderTokensContent()}
->>>>>>> 8a1ded0e
         </>
       </View>
     );
