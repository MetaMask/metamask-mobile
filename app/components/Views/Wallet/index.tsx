import React, {
  useEffect,
  useRef,
  useCallback,
  useContext,
  useMemo,
} from 'react';
import {
  ActivityIndicator,
  StyleSheet,
  View,
  TextStyle,
  Linking,
} from 'react-native';
import type { Theme } from '@metamask/design-tokens';
import { connect, useSelector } from 'react-redux';
import ScrollableTabView, {
  ChangeTabProperties,
} from 'react-native-scrollable-tab-view';
import DefaultTabBar from 'react-native-scrollable-tab-view/DefaultTabBar';
import { baseStyles } from '../../../styles/common';
import Tokens from '../../UI/Tokens';
import { getWalletNavbarOptions } from '../../UI/Navbar';
import { strings } from '../../../../locales/i18n';
import {
  isPastPrivacyPolicyDate,
  shouldShowNewPrivacyToastSelector,
  storePrivacyPolicyShownDate as storePrivacyPolicyShownDateAction,
  storePrivacyPolicyClickedOrClosed as storePrivacyPolicyClickedOrClosedAction,
} from '../../../reducers/legalNotices';
import { CONSENSYS_PRIVACY_POLICY } from '../../../constants/urls';
import {
  ToastContext,
  ToastVariants,
} from '../../../component-library/components/Toast';
import { AvatarAccountType } from '../../../component-library/components/Avatars/Avatar';
import NotificationsService from '../../../util/notifications/services/NotificationService';
import Engine from '../../../core/Engine';
import CollectibleContracts from '../../UI/CollectibleContracts';
import { MetaMetricsEvents } from '../../../core/Analytics';
import ErrorBoundary from '../ErrorBoundary';
import { useTheme } from '../../../util/theme';
import Routes from '../../../constants/navigation/Routes';
import {
  getDecimalChainId,
  getIsNetworkOnboarded,
  isPortfolioViewEnabled,
  isTestNet,
} from '../../../util/networks';
import {
  selectChainId,
  selectEvmNetworkConfigurationsByChainId,
  selectIsAllNetworks,
  selectIsPopularNetwork,
  selectNetworkClientId,
  selectNetworkConfigurations,
  selectProviderConfig,
} from '../../../selectors/networkController';
import {
  selectNetworkName,
  selectNetworkImageSource,
} from '../../../selectors/networkInfos';
import {
  selectAllDetectedTokensFlat,
  selectDetectedTokens,
<<<<<<< HEAD
  selectTokens,
  ///: BEGIN:ONLY_INCLUDE_IF(keyring-snaps)
  selectTransformedTokens,
  ///: END:ONLY_INCLUDE_IF
=======
>>>>>>> 961a5281
} from '../../../selectors/tokensController';
import {
  NavigationProp,
  ParamListBase,
  useNavigation,
} from '@react-navigation/native';
import BannerAlert from '../../../component-library/components/Banners/Banner/variants/BannerAlert/BannerAlert';
import { BannerAlertSeverity } from '../../../component-library/components/Banners/Banner';
import Text, {
  TextColor,
  getFontFamily,
  TextVariant,
} from '../../../component-library/components/Texts/Text';
import { useMetrics } from '../../../components/hooks/useMetrics';
import { RootState } from '../../../reducers';
import usePrevious from '../../hooks/usePrevious';
import {
  selectSelectedInternalAccount,
  selectSelectedInternalAccountFormattedAddress,
} from '../../../selectors/accountsController';
import { selectAccountBalanceByChainId } from '../../../selectors/accountTrackerController';
import {
  hideNftFetchingLoadingIndicator as hideNftFetchingLoadingIndicatorAction,
  showNftFetchingLoadingIndicator as showNftFetchingLoadingIndicatorAction,
} from '../../../reducers/collectibles';
import { WalletViewSelectorsIDs } from '../../../../e2e/selectors/wallet/WalletView.selectors';
import {
  getMetamaskNotificationsUnreadCount,
  getMetamaskNotificationsReadCount,
  selectIsMetamaskNotificationsEnabled,
} from '../../../selectors/notifications';
import { selectIsBackupAndSyncEnabled } from '../../../selectors/identity';
import { ButtonVariants } from '../../../component-library/components/Buttons/Button';
import { useAccountName } from '../../hooks/useAccountName';

import { PortfolioBalance } from '../../UI/Tokens/TokenList/PortfolioBalance';
import useCheckNftAutoDetectionModal from '../../hooks/useCheckNftAutoDetectionModal';
import useCheckMultiRpcModal from '../../hooks/useCheckMultiRpcModal';
import { useAccountsWithNetworkActivitySync } from '../../hooks/useAccountsWithNetworkActivitySync';
import {
  selectTokenNetworkFilter,
  selectUseTokenDetection,
} from '../../../selectors/preferencesController';
import { TokenI } from '../../UI/Tokens/types';
import { Hex } from '@metamask/utils';
import { Nft, Token } from '@metamask/assets-controllers';
import { Carousel } from '../../UI/Carousel';
import { selectIsEvmNetworkSelected } from '../../../selectors/multichainNetworkController';
///: BEGIN:ONLY_INCLUDE_IF(keyring-snaps)
import SolanaNewFeatureContent from '../../UI/SolanaNewFeatureContent/SolanaNewFeatureContent';
///: END:ONLY_INCLUDE_IF
import { useNftDetectionChainIds } from '../../hooks/useNftDetectionChainIds';
import Logger from '../../../util/Logger';
import { cloneDeep } from 'lodash';
import { prepareNftDetectionEvents } from '../../../util/assets';
<<<<<<< HEAD
import { toFormattedAddress } from '../../../util/address';
=======
import DeFiPositionsList from '../../UI/DeFiPositions/DeFiPositionsList';
import { selectAssetsDefiPositionsEnabled } from '../../../selectors/featureFlagController/assetsDefiPositions';
import { toFormattedAddress } from '../../../util/address';
import { selectHDKeyrings } from '../../../selectors/keyringController';
import { UserProfileProperty } from '../../../util/metrics/UserSettingsAnalyticsMetaData/UserProfileAnalyticsMetaData.types';
import { endTrace, trace, TraceName } from '../../../util/trace';
>>>>>>> 961a5281

const createStyles = ({ colors, typography }: Theme) =>
  StyleSheet.create({
    base: {
      paddingHorizontal: 16,
    },
    wrapper: {
      flex: 1,
      backgroundColor: colors.background.default,
    },
    walletAccount: { marginTop: 28 },
    tabUnderlineStyle: {
      height: 2,
      backgroundColor: colors.primary.default,
    },
    tabStyle: {
      paddingBottom: 8,
      paddingVertical: 8,
    },
    tabBar: {
      borderColor: colors.background.default,
      marginBottom: 8,
    },
    textStyle: {
      ...(typography.sBodyMD as TextStyle),
      fontFamily: getFontFamily(TextVariant.BodyMD),
      fontWeight: '500',
    },
    loader: {
      backgroundColor: colors.background.default,
      flex: 1,
      justifyContent: 'center',
      alignItems: 'center',
    },
    banner: {
      marginTop: 20,
      paddingHorizontal: 16,
    },
    carouselContainer: {
      marginTop: 12,
    },
  });

interface WalletProps {
  navigation: NavigationProp<ParamListBase>;
  storePrivacyPolicyShownDate: () => void;
  shouldShowNewPrivacyToast: boolean;
  currentRouteName: string;
  storePrivacyPolicyClickedOrClosed: () => void;
  showNftFetchingLoadingIndicator: () => void;
  hideNftFetchingLoadingIndicator: () => void;
}

const WalletTokensTabView = React.memo(
  (props: {
    navigation: WalletProps['navigation'];
    onChangeTab: (value: ChangeTabProperties) => void;
    defiEnabled: boolean;
    collectiblesEnabled: boolean;
  }) => {
    const { navigation, onChangeTab, defiEnabled, collectiblesEnabled } = props;

    const theme = useTheme();
    const styles = useMemo(() => createStyles(theme), [theme]);
    const { colors } = theme;

    const renderTabBar = useCallback(
      (tabBarProps: Record<string, unknown>) => (
        <View style={styles.base}>
          <DefaultTabBar
            underlineStyle={styles.tabUnderlineStyle}
            activeTextColor={colors.primary.default}
            inactiveTextColor={colors.text.default}
            backgroundColor={colors.background.default}
            tabStyle={styles.tabStyle}
            textStyle={styles.textStyle}
            tabPadding={16}
            style={styles.tabBar}
            {...tabBarProps}
          />
        </View>
      ),
      [styles, colors],
    );

    const tokensTabProps = useMemo(
      () => ({
        key: 'tokens-tab',
        tabLabel: strings('wallet.tokens'),
        navigation,
      }),
      [navigation],
    );

    const defiPositionsTabProps = useMemo(
      () => ({
        key: 'defi-tab',
        tabLabel: strings('wallet.defi'),
        navigation,
      }),
      [navigation],
    );

    const collectibleContractsTabProps = useMemo(
      () => ({
        key: 'nfts-tab',
        tabLabel: strings('wallet.collectibles'),
        navigation,
      }),
      [navigation],
    );

    return (
      <ScrollableTabView renderTabBar={renderTabBar} onChangeTab={onChangeTab}>
        <Tokens {...tokensTabProps} />
        {defiEnabled && <DeFiPositionsList {...defiPositionsTabProps} />}
        {collectiblesEnabled && (
          <CollectibleContracts {...collectibleContractsTabProps} />
        )}
      </ScrollableTabView>
    );
  },
);

/**
 * Main view for the wallet
 */
const Wallet = ({
  navigation,
  storePrivacyPolicyShownDate,
  shouldShowNewPrivacyToast,
  storePrivacyPolicyClickedOrClosed,
  showNftFetchingLoadingIndicator,
  hideNftFetchingLoadingIndicator,
}: WalletProps) => {
  const { navigate } = useNavigation();
  const walletRef = useRef(null);
  const theme = useTheme();
  const { toastRef } = useContext(ToastContext);
<<<<<<< HEAD
  const { trackEvent, createEventBuilder } = useMetrics();
=======
  const { trackEvent, createEventBuilder, addTraitsToUser } = useMetrics();
>>>>>>> 961a5281
  const styles = useMemo(() => createStyles(theme), [theme]);
  const { colors } = theme;

  const networkConfigurations = useSelector(selectNetworkConfigurations);
  const evmNetworkConfigurations = useSelector(
    selectEvmNetworkConfigurationsByChainId,
  );

  /**
   * Object containing the balance of the current selected account
   */
  const accountBalanceByChainId = useSelector(selectAccountBalanceByChainId);

  /**
   * A string that represents the selected address
   */
  const selectedInternalAccount = useSelector(selectSelectedInternalAccount);
<<<<<<< HEAD
  /**
   * An array that represents the user tokens
   */
  const tokens = useSelector(selectTokens);
  /**
   * An array that represents the user tokens by chainId and address
   */
  ///: BEGIN:ONLY_INCLUDE_IF(keyring-snaps)
  const tokensByChainIdAndAddress = useSelector(selectTransformedTokens);
  ///: END:ONLY_INCLUDE_IF
  /**
   * Current provider ticker
   */
  const ticker = useSelector(selectEvmTicker);
  /**
   * Current onboarding wizard step
   */
  // TODO: Replace "any" with type
  // eslint-disable-next-line @typescript-eslint/no-explicit-any
  const wizardStep = useSelector((state: any) => state.wizard.step);
=======

>>>>>>> 961a5281
  /**
   * Provider configuration for the current selected network
   */
  const providerConfig = useSelector(selectProviderConfig);
  const chainId = useSelector(selectChainId);

  const prevChainId = usePrevious(chainId);
  const selectedAddress = useSelector(
    selectSelectedInternalAccountFormattedAddress,
  );

  const isDataCollectionForMarketingEnabled = useSelector(
    (state: RootState) => state.security.dataCollectionForMarketing,
  );
  /**
   * Is basic functionality enabled
   */
  const basicFunctionalityEnabled = useSelector(
    (state: RootState) => state.settings.basicFunctionalityEnabled,
  );

  const assetsDefiPositionsEnabled = useSelector(
    selectAssetsDefiPositionsEnabled,
  );

  const isEvmSelected = useSelector(selectIsEvmNetworkSelected);

  const { isEnabled: getParticipationInMetaMetrics } = useMetrics();

  const isParticipatingInMetaMetrics = getParticipationInMetaMetrics();

  const currentToast = toastRef?.current;

  const hdKeyrings = useSelector(selectHDKeyrings);

  const accountName = useAccountName();
  useAccountsWithNetworkActivitySync();

  const accountAvatarType = useSelector((state: RootState) =>
    state.settings.useBlockieIcon
      ? AvatarAccountType.Blockies
      : AvatarAccountType.JazzIcon,
  );

  useEffect(() => {
    if (
      isDataCollectionForMarketingEnabled === null &&
      isParticipatingInMetaMetrics &&
      isPastPrivacyPolicyDate
    ) {
      navigate(Routes.MODAL.ROOT_MODAL_FLOW, {
        screen: Routes.SHEET.EXPERIENCE_ENHANCER,
      });
    }
  }, [
    isDataCollectionForMarketingEnabled,
    isParticipatingInMetaMetrics,
    navigate,
  ]);

  useEffect(() => {
    addTraitsToUser({
      [UserProfileProperty.NUMBER_OF_HD_ENTROPIES]: hdKeyrings.length,
    });
  }, [addTraitsToUser, hdKeyrings.length]);

  useEffect(() => {
    if (!shouldShowNewPrivacyToast) return;

    storePrivacyPolicyShownDate();
    currentToast?.showToast({
      variant: ToastVariants.Plain,
      labelOptions: [
        {
          label: strings(`privacy_policy.toast_message`),
          isBold: false,
        },
      ],
      closeButtonOptions: {
        label: strings(`privacy_policy.toast_action_button`),
        variant: ButtonVariants.Primary,
        onPress: () => {
          storePrivacyPolicyClickedOrClosed();
          currentToast?.closeToast();
        },
      },
      linkButtonOptions: {
        label: strings(`privacy_policy.toast_read_more`),
        onPress: () => {
          storePrivacyPolicyClickedOrClosed();
          currentToast?.closeToast();
          Linking.openURL(CONSENSYS_PRIVACY_POLICY);
        },
      },
      hasNoTimeout: true,
    });
  }, [
    storePrivacyPolicyShownDate,
    shouldShowNewPrivacyToast,
    storePrivacyPolicyClickedOrClosed,
    currentToast,
  ]);

  /**
   * Network onboarding state
   */
  const networkOnboardingState = useSelector(
    (state: RootState) => state.networkOnboarded.networkOnboardedState,
  );

  const isNotificationEnabled = useSelector(
    selectIsMetamaskNotificationsEnabled,
  );

  const isBackupAndSyncEnabled = useSelector(selectIsBackupAndSyncEnabled);

  const unreadNotificationCount = useSelector(
    getMetamaskNotificationsUnreadCount,
  );

  const readNotificationCount = useSelector(getMetamaskNotificationsReadCount);
  const name = useSelector(selectNetworkName);

  const networkName = networkConfigurations?.[chainId]?.name ?? name;

  const networkImageSource = useSelector(selectNetworkImageSource);
  const tokenNetworkFilter = useSelector(selectTokenNetworkFilter);

  const isAllNetworks = useSelector(selectIsAllNetworks);
  const isTokenDetectionEnabled = useSelector(selectUseTokenDetection);
  const isPopularNetworks = useSelector(selectIsPopularNetwork);
  const detectedTokens = useSelector(selectDetectedTokens) as TokenI[];

  const allDetectedTokens = useSelector(
    selectAllDetectedTokensFlat,
  ) as TokenI[];
  const currentDetectedTokens =
    isPortfolioViewEnabled() && isAllNetworks && isPopularNetworks
      ? allDetectedTokens
      : detectedTokens;
  const selectedNetworkClientId = useSelector(selectNetworkClientId);

  const chainIdsToDetectNftsFor = useNftDetectionChainIds();

  /**
   * Shows Nft auto detect modal if the user is on mainnet, never saw the modal and have nft detection off
   */
  useCheckNftAutoDetectionModal();

  /**
   * Show multi rpc modal if there are networks duplicated and if never showed before
   */
  useCheckMultiRpcModal();

  /**
   * Callback to trigger when pressing the navigation title.
   */
  const onTitlePress = useCallback(() => {
    navigate(Routes.MODAL.ROOT_MODAL_FLOW, {
      screen: Routes.SHEET.NETWORK_SELECTOR,
    });
    trackEvent(
      createEventBuilder(MetaMetricsEvents.NETWORK_SELECTOR_PRESSED)
        .addProperties({
          chain_id: getDecimalChainId(chainId),
        })
        .build(),
    );
  }, [navigate, chainId, trackEvent, createEventBuilder]);

  /**
   * Handle network filter called when app is mounted and tokenNetworkFilter is empty
   * TODO: [SOLANA] Check if this logic supports non evm networks before shipping Solana
   */
  const handleNetworkFilter = useCallback(() => {
    // TODO: Come back possibly just add the chain id of the eth
    // network as the default state instead of doing this
    const { PreferencesController } = Engine.context;
    if (Object.keys(tokenNetworkFilter).length === 0) {
      PreferencesController.setTokenNetworkFilter({
        [chainId]: true,
      });
    }
  }, [chainId, tokenNetworkFilter]);

  useEffect(() => {
    handleNetworkFilter();
  }, [chainId, handleNetworkFilter]);

  /**
   * Check to see if notifications are enabled
   */
  useEffect(() => {
    async function checkIfNotificationsAreEnabled() {
      await NotificationsService.isDeviceNotificationEnabled();
    }
    checkIfNotificationsAreEnabled();
  });

  /**
   * Check to see if we need to show What's New modal
   */
  useEffect(() => {
    // TODO: [SOLANA] Revisit this before shipping, we need to check if this logic supports non evm networks
    const networkOnboarded = getIsNetworkOnboarded(
      chainId,
      networkOnboardingState,
    );

    if (!networkOnboarded && prevChainId !== chainId) {
      // Do not check since it will conflict with the onboarding and/or network onboarding
      return;
    }
  }, [
    navigation,
    chainId,
    // TODO: Is this providerConfig.rpcUrl needed in this useEffect dependencies?
    providerConfig.rpcUrl,
    networkOnboardingState,
    prevChainId,
    // TODO: Is this accountBalanceByChainId?.balance needed in this useEffect dependencies?
    accountBalanceByChainId?.balance,
  ]);

  useEffect(
    () => {
      requestAnimationFrame(async () => {
        const { AccountTrackerController } = Engine.context;

        Object.values(evmNetworkConfigurations).forEach(
          ({ defaultRpcEndpointIndex, rpcEndpoints }) => {
            AccountTrackerController.refresh([
              rpcEndpoints[defaultRpcEndpointIndex].networkClientId,
            ]);
          },
        );
      });
    },
    /* eslint-disable-next-line */
    // TODO: The need of usage of this chainId as a dependency is not clear, we shouldn't need to refresh the native balances when the chainId changes. Since the pooling is always working in the back. Check with assets team.
    // TODO: [SOLANA] Check if this logic supports non evm networks before shipping Solana
    [navigation, chainId, evmNetworkConfigurations],
  );

  useEffect(() => {
    if (!selectedInternalAccount) return;
    navigation.setOptions(
      getWalletNavbarOptions(
        walletRef,
        selectedInternalAccount,
        accountName,
        accountAvatarType,
        networkName,
        networkImageSource,
        onTitlePress,
        navigation,
        colors,
        isNotificationEnabled,
        isBackupAndSyncEnabled,
        unreadNotificationCount,
        readNotificationCount,
      ),
    );
  }, [
    selectedInternalAccount,
    accountName,
    accountAvatarType,
    navigation,
    colors,
    networkName,
    networkImageSource,
    onTitlePress,
    isNotificationEnabled,
    isBackupAndSyncEnabled,
    unreadNotificationCount,
    readNotificationCount,
  ]);

  const getTokenAddedAnalyticsParams = useCallback(
    ({ address, symbol }: { address: string; symbol: string }) => {
      try {
        return {
          token_address: address,
          token_symbol: symbol,
          chain_id: getDecimalChainId(chainId),
          source: 'Add token dropdown',
        };
      } catch (error) {
        Logger.error(
          error as Error,
          'SearchTokenAutocomplete.getTokenAddedAnalyticsParams',
        );
        return undefined;
      }
    },
    [chainId],
  );

  useEffect(() => {
    const importAllDetectedTokens = async () => {
      // If autodetect tokens toggle is OFF, return
      if (!isTokenDetectionEnabled) {
        return;
      }
      const { TokensController } = Engine.context;
      if (
        Array.isArray(currentDetectedTokens) &&
        currentDetectedTokens.length > 0
      ) {
        if (isPortfolioViewEnabled()) {
          // Group tokens by their `chainId` using a plain object
          const tokensByChainId: Record<Hex, Token[]> = {};

          for (const token of currentDetectedTokens) {
            // TODO: [SOLANA] Check if this logic supports non evm networks before shipping Solana
            const tokenChainId: Hex =
              (token as TokenI & { chainId: Hex }).chainId ?? chainId;

            if (!tokensByChainId[tokenChainId]) {
              tokensByChainId[tokenChainId] = [];
            }

            tokensByChainId[tokenChainId].push(token);
          }

          // Process grouped tokens in parallel
          const importPromises = Object.entries(tokensByChainId).map(
            async ([networkId, allTokens]) => {
              const chainConfig = evmNetworkConfigurations[networkId as Hex];
              const { defaultRpcEndpointIndex } = chainConfig;
              const { networkClientId: networkInstanceId } =
                chainConfig.rpcEndpoints[defaultRpcEndpointIndex];

              await TokensController.addTokens(allTokens, networkInstanceId);
            },
          );

          await Promise.all(importPromises);
        } else {
          await TokensController.addTokens(
            currentDetectedTokens,
            selectedNetworkClientId,
          );
        }

        currentDetectedTokens.forEach(
          ({ address, symbol }: { address: string; symbol: string }) => {
            const analyticsParams = getTokenAddedAnalyticsParams({
              address,
              symbol,
            });

            if (analyticsParams) {
              trackEvent(
                createEventBuilder(MetaMetricsEvents.TOKEN_ADDED)
                  .addProperties({
                    token_address: address,
                    token_symbol: symbol,
                    chain_id: getDecimalChainId(chainId),
                    source: 'detected',
                  })
                  .build(),
              );
            }
          },
        );
      }
    };
    importAllDetectedTokens();
    // eslint-disable-next-line react-hooks/exhaustive-deps
  }, [
    isTokenDetectionEnabled,
    evmNetworkConfigurations,
    chainId,
    currentDetectedTokens,
    selectedNetworkClientId,
  ]);

<<<<<<< HEAD
  const renderTabBar = useCallback(
    (props: Record<string, unknown>) => (
      <View style={styles.base}>
        <DefaultTabBar
          underlineStyle={styles.tabUnderlineStyle}
          activeTextColor={colors.primary.default}
          inactiveTextColor={colors.text.default}
          backgroundColor={colors.background.default}
          tabStyle={styles.tabStyle}
          textStyle={styles.textStyle}
          tabPadding={16}
          style={styles.tabBar}
          {...props}
        />
      </View>
    ),
    [styles, colors],
  );

=======
>>>>>>> 961a5281
  const getNftDetectionAnalyticsParams = useCallback((nft: Nft) => {
    try {
      return {
        chain_id: getDecimalChainId(nft.chainId),
        source: 'detected' as const,
      };
    } catch (error) {
      Logger.error(error as Error, 'Wallet.getNftDetectionAnalyticsParams');
      return undefined;
    }
  }, []);

  const onChangeTab = useCallback(
<<<<<<< HEAD
    async (obj: { ref: { props: { tabLabel: string } } }) => {
=======
    async (obj: ChangeTabProperties) => {
>>>>>>> 961a5281
      if (obj.ref.props.tabLabel === strings('wallet.tokens')) {
        trackEvent(createEventBuilder(MetaMetricsEvents.WALLET_TOKENS).build());
      } else if (obj.ref.props.tabLabel === strings('wallet.defi')) {
        trackEvent(
          createEventBuilder(MetaMetricsEvents.DEFI_TAB_SELECTED).build(),
        );
      } else {
        // Return early if no address selected
        if (!selectedAddress) return;

        const formattedSelectedAddress = toFormattedAddress(selectedAddress);

        trackEvent(
          createEventBuilder(MetaMetricsEvents.WALLET_COLLECTIBLES).build(),
        );
        // Call detect nfts
        const { NftDetectionController, NftController } = Engine.context;
        const previousNfts = cloneDeep(
          NftController.state.allNfts[formattedSelectedAddress],
        );

        try {
          trace({ name: TraceName.DetectNfts });
          showNftFetchingLoadingIndicator();
          await NftDetectionController.detectNfts(chainIdsToDetectNftsFor);
          endTrace({ name: TraceName.DetectNfts });
        } finally {
          hideNftFetchingLoadingIndicator();
        }

        const newNfts = cloneDeep(
          NftController.state.allNfts[formattedSelectedAddress],
        );

        const eventParams = prepareNftDetectionEvents(
          previousNfts,
          newNfts,
          getNftDetectionAnalyticsParams,
        );
        eventParams.forEach((params) => {
          trackEvent(
            createEventBuilder(MetaMetricsEvents.COLLECTIBLE_ADDED)
              .addProperties({
                chain_id: params.chain_id,
                source: params.source,
              })
              .build(),
          );
        });
      }
    },
    [
      trackEvent,
      createEventBuilder,
      selectedAddress,
      showNftFetchingLoadingIndicator,
      chainIdsToDetectNftsFor,
      hideNftFetchingLoadingIndicator,
      getNftDetectionAnalyticsParams,
    ],
  );

  const turnOnBasicFunctionality = useCallback(() => {
    navigation.navigate(Routes.MODAL.ROOT_MODAL_FLOW, {
      screen: Routes.SHEET.BASIC_FUNCTIONALITY,
    });
  }, [navigation]);

<<<<<<< HEAD
  const tokensTabProps = useMemo(
    () => ({
      key: 'tokens-tab',
      tabLabel: strings('wallet.tokens'),
      navigation,
    }),
    [navigation],
  );

  const collectibleContractsTabProps = useMemo(
    () => ({
      key: 'nfts-tab',
      tabLabel: strings('wallet.collectibles'),
      navigation,
    }),
    [navigation],
  );

  function renderTokensContent() {
    return (
      <ScrollableTabView renderTabBar={renderTabBar} onChangeTab={onChangeTab}>
        <Tokens {...tokensTabProps} />
        {isEvmSelected && (
          <CollectibleContracts {...collectibleContractsTabProps} />
        )}
      </ScrollableTabView>
    );
  }
=======
  const defiEnabled =
    isEvmSelected &&
    !isTestNet(chainId) &&
    basicFunctionalityEnabled &&
    assetsDefiPositionsEnabled;
>>>>>>> 961a5281

  const renderContent = useCallback(
    () => (
      <View
        style={styles.wrapper}
        testID={WalletViewSelectorsIDs.WALLET_CONTAINER}
      >
        {!basicFunctionalityEnabled ? (
          <View style={styles.banner}>
            <BannerAlert
              severity={BannerAlertSeverity.Error}
              title={strings('wallet.banner.title')}
              description={
                <Text color={TextColor.Info} onPress={turnOnBasicFunctionality}>
                  {strings('wallet.banner.link')}
                </Text>
              }
            />
          </View>
        ) : null}
        <>
          <PortfolioBalance />
          <Carousel style={styles.carouselContainer} />
          <WalletTokensTabView
            navigation={navigation}
            onChangeTab={onChangeTab}
            defiEnabled={defiEnabled}
            collectiblesEnabled={isEvmSelected}
          />
          {
            ///: BEGIN:ONLY_INCLUDE_IF(keyring-snaps)
            <SolanaNewFeatureContent />
            ///: END:ONLY_INCLUDE_IF
          }
        </>
      </View>
    ),
<<<<<<< HEAD
    // eslint-disable-next-line react-hooks/exhaustive-deps
    [
      tokens,
      accountBalanceByChainId,
      styles,
      colors,
      basicFunctionalityEnabled,
      turnOnBasicFunctionality,
      onChangeTab,
      navigation,
      ticker,
      conversionRate,
      currentCurrency,
      contractBalances,
      isEvmSelected,
      ///: BEGIN:ONLY_INCLUDE_IF(keyring-snaps)
      tokensByChainIdAndAddress,
      ///: END:ONLY_INCLUDE_IF
=======
    [
      styles.banner,
      styles.carouselContainer,
      styles.wrapper,
      basicFunctionalityEnabled,
      defiEnabled,
      isEvmSelected,
      turnOnBasicFunctionality,
      onChangeTab,
      navigation,
>>>>>>> 961a5281
    ],
  );
  const renderLoader = useCallback(
    () => (
      <View style={styles.loader}>
        <ActivityIndicator size="small" />
      </View>
    ),
    [styles],
  );

  return (
    <ErrorBoundary navigation={navigation} view="Wallet">
      <View style={baseStyles.flexGrow}>
        {selectedInternalAccount ? renderContent() : renderLoader()}
      </View>
    </ErrorBoundary>
  );
};

// TODO: Replace "any" with type
// eslint-disable-next-line @typescript-eslint/no-explicit-any
const mapStateToProps = (state: any) => ({
  shouldShowNewPrivacyToast: shouldShowNewPrivacyToastSelector(state),
});

// TODO: Replace "any" with type
// eslint-disable-next-line @typescript-eslint/no-explicit-any
const mapDispatchToProps = (dispatch: any) => ({
  storePrivacyPolicyShownDate: () =>
    dispatch(storePrivacyPolicyShownDateAction(Date.now())),
  storePrivacyPolicyClickedOrClosed: () =>
    dispatch(storePrivacyPolicyClickedOrClosedAction()),
  showNftFetchingLoadingIndicator: () =>
    dispatch(showNftFetchingLoadingIndicatorAction()),
  hideNftFetchingLoadingIndicator: () =>
    dispatch(hideNftFetchingLoadingIndicatorAction()),
});

export default connect(mapStateToProps, mapDispatchToProps)(Wallet);<|MERGE_RESOLUTION|>--- conflicted
+++ resolved
@@ -63,13 +63,6 @@
 import {
   selectAllDetectedTokensFlat,
   selectDetectedTokens,
-<<<<<<< HEAD
-  selectTokens,
-  ///: BEGIN:ONLY_INCLUDE_IF(keyring-snaps)
-  selectTransformedTokens,
-  ///: END:ONLY_INCLUDE_IF
-=======
->>>>>>> 961a5281
 } from '../../../selectors/tokensController';
 import {
   NavigationProp,
@@ -125,16 +118,12 @@
 import Logger from '../../../util/Logger';
 import { cloneDeep } from 'lodash';
 import { prepareNftDetectionEvents } from '../../../util/assets';
-<<<<<<< HEAD
-import { toFormattedAddress } from '../../../util/address';
-=======
 import DeFiPositionsList from '../../UI/DeFiPositions/DeFiPositionsList';
 import { selectAssetsDefiPositionsEnabled } from '../../../selectors/featureFlagController/assetsDefiPositions';
 import { toFormattedAddress } from '../../../util/address';
 import { selectHDKeyrings } from '../../../selectors/keyringController';
 import { UserProfileProperty } from '../../../util/metrics/UserSettingsAnalyticsMetaData/UserProfileAnalyticsMetaData.types';
 import { endTrace, trace, TraceName } from '../../../util/trace';
->>>>>>> 961a5281
 
 const createStyles = ({ colors, typography }: Theme) =>
   StyleSheet.create({
@@ -274,11 +263,7 @@
   const walletRef = useRef(null);
   const theme = useTheme();
   const { toastRef } = useContext(ToastContext);
-<<<<<<< HEAD
-  const { trackEvent, createEventBuilder } = useMetrics();
-=======
   const { trackEvent, createEventBuilder, addTraitsToUser } = useMetrics();
->>>>>>> 961a5281
   const styles = useMemo(() => createStyles(theme), [theme]);
   const { colors } = theme;
 
@@ -296,30 +281,7 @@
    * A string that represents the selected address
    */
   const selectedInternalAccount = useSelector(selectSelectedInternalAccount);
-<<<<<<< HEAD
-  /**
-   * An array that represents the user tokens
-   */
-  const tokens = useSelector(selectTokens);
-  /**
-   * An array that represents the user tokens by chainId and address
-   */
-  ///: BEGIN:ONLY_INCLUDE_IF(keyring-snaps)
-  const tokensByChainIdAndAddress = useSelector(selectTransformedTokens);
-  ///: END:ONLY_INCLUDE_IF
-  /**
-   * Current provider ticker
-   */
-  const ticker = useSelector(selectEvmTicker);
-  /**
-   * Current onboarding wizard step
-   */
-  // TODO: Replace "any" with type
-  // eslint-disable-next-line @typescript-eslint/no-explicit-any
-  const wizardStep = useSelector((state: any) => state.wizard.step);
-=======
-
->>>>>>> 961a5281
+
   /**
    * Provider configuration for the current selected network
    */
@@ -698,28 +660,6 @@
     selectedNetworkClientId,
   ]);
 
-<<<<<<< HEAD
-  const renderTabBar = useCallback(
-    (props: Record<string, unknown>) => (
-      <View style={styles.base}>
-        <DefaultTabBar
-          underlineStyle={styles.tabUnderlineStyle}
-          activeTextColor={colors.primary.default}
-          inactiveTextColor={colors.text.default}
-          backgroundColor={colors.background.default}
-          tabStyle={styles.tabStyle}
-          textStyle={styles.textStyle}
-          tabPadding={16}
-          style={styles.tabBar}
-          {...props}
-        />
-      </View>
-    ),
-    [styles, colors],
-  );
-
-=======
->>>>>>> 961a5281
   const getNftDetectionAnalyticsParams = useCallback((nft: Nft) => {
     try {
       return {
@@ -733,11 +673,7 @@
   }, []);
 
   const onChangeTab = useCallback(
-<<<<<<< HEAD
-    async (obj: { ref: { props: { tabLabel: string } } }) => {
-=======
     async (obj: ChangeTabProperties) => {
->>>>>>> 961a5281
       if (obj.ref.props.tabLabel === strings('wallet.tokens')) {
         trackEvent(createEventBuilder(MetaMetricsEvents.WALLET_TOKENS).build());
       } else if (obj.ref.props.tabLabel === strings('wallet.defi')) {
@@ -806,42 +742,11 @@
     });
   }, [navigation]);
 
-<<<<<<< HEAD
-  const tokensTabProps = useMemo(
-    () => ({
-      key: 'tokens-tab',
-      tabLabel: strings('wallet.tokens'),
-      navigation,
-    }),
-    [navigation],
-  );
-
-  const collectibleContractsTabProps = useMemo(
-    () => ({
-      key: 'nfts-tab',
-      tabLabel: strings('wallet.collectibles'),
-      navigation,
-    }),
-    [navigation],
-  );
-
-  function renderTokensContent() {
-    return (
-      <ScrollableTabView renderTabBar={renderTabBar} onChangeTab={onChangeTab}>
-        <Tokens {...tokensTabProps} />
-        {isEvmSelected && (
-          <CollectibleContracts {...collectibleContractsTabProps} />
-        )}
-      </ScrollableTabView>
-    );
-  }
-=======
   const defiEnabled =
     isEvmSelected &&
     !isTestNet(chainId) &&
     basicFunctionalityEnabled &&
     assetsDefiPositionsEnabled;
->>>>>>> 961a5281
 
   const renderContent = useCallback(
     () => (
@@ -879,26 +784,6 @@
         </>
       </View>
     ),
-<<<<<<< HEAD
-    // eslint-disable-next-line react-hooks/exhaustive-deps
-    [
-      tokens,
-      accountBalanceByChainId,
-      styles,
-      colors,
-      basicFunctionalityEnabled,
-      turnOnBasicFunctionality,
-      onChangeTab,
-      navigation,
-      ticker,
-      conversionRate,
-      currentCurrency,
-      contractBalances,
-      isEvmSelected,
-      ///: BEGIN:ONLY_INCLUDE_IF(keyring-snaps)
-      tokensByChainIdAndAddress,
-      ///: END:ONLY_INCLUDE_IF
-=======
     [
       styles.banner,
       styles.carouselContainer,
@@ -909,7 +794,6 @@
       turnOnBasicFunctionality,
       onChangeTab,
       navigation,
->>>>>>> 961a5281
     ],
   );
   const renderLoader = useCallback(
