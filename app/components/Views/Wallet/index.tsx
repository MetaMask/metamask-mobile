import React, { useEffect, useRef, useCallback, useContext } from 'react';
import {
  ActivityIndicator,
  StyleSheet,
  View,
  TextStyle,
  Linking,
} from 'react-native';
import type { Theme } from '@metamask/design-tokens';
import { connect, useSelector } from 'react-redux';
import ScrollableTabView from 'react-native-scrollable-tab-view';
import DefaultTabBar from 'react-native-scrollable-tab-view/DefaultTabBar';
import { baseStyles } from '../../../styles/common';
import Tokens from '../../UI/Tokens';
import { getWalletNavbarOptions } from '../../UI/Navbar';
import { strings } from '../../../../locales/i18n';
import { renderFromWei, weiToFiat, hexToBN } from '../../../util/number';
import {
  isPastPrivacyPolicyDate,
  shouldShowNewPrivacyToastSelector,
  storePrivacyPolicyShownDate as storePrivacyPolicyShownDateAction,
  storePrivacyPolicyClickedOrClosed as storePrivacyPolicyClickedOrClosedAction,
} from '../../../reducers/legalNotices';
import { CONSENSYS_PRIVACY_POLICY } from '../../../constants/urls';
import {
  ToastContext,
  ToastVariants,
} from '../../../component-library/components/Toast';
import { AvatarAccountType } from '../../../component-library/components/Avatars/Avatar';
import NotificationsService from '../../../util/notifications/services/NotificationService';
import Engine from '../../../core/Engine';
import { MetaMetricsEvents } from '../../../core/Analytics';
import { getTicker } from '../../../util/transactions';
import OnboardingWizard from '../../UI/OnboardingWizard';
import ErrorBoundary from '../ErrorBoundary';
import { useTheme } from '../../../util/theme';
import Routes from '../../../constants/navigation/Routes';
import {
  getDecimalChainId,
  getIsNetworkOnboarded,
  isPortfolioViewEnabled,
} from '../../../util/networks';
import {
  selectChainId,
  selectIsAllNetworks,
  selectIsPopularNetwork,
  selectNetworkClientId,
  selectNetworkConfigurations,
  selectProviderConfig,
  selectTicker,
} from '../../../selectors/networkController';
import {
  selectNetworkName,
  selectNetworkImageSource,
} from '../../../selectors/networkInfos';
import {
  selectAllDetectedTokensFlat,
  selectDetectedTokens,
  selectTokens,
  selectTransformedTokens,
} from '../../../selectors/tokensController';
import {
  NavigationProp,
  ParamListBase,
  useNavigation,
} from '@react-navigation/native';
import {
  selectConversionRate,
  selectCurrentCurrency,
} from '../../../selectors/currencyRateController';
import BannerAlert from '../../../component-library/components/Banners/Banner/variants/BannerAlert/BannerAlert';
import { BannerAlertSeverity } from '../../../component-library/components/Banners/Banner';
import Text, {
  TextColor,
} from '../../../component-library/components/Texts/Text';
import { useMetrics } from '../../../components/hooks/useMetrics';
import { RootState } from '../../../reducers';
import usePrevious from '../../hooks/usePrevious';
import { selectSelectedInternalAccount } from '../../../selectors/accountsController';
import { selectAccountBalanceByChainId } from '../../../selectors/accountTrackerController';
import {
  hideNftFetchingLoadingIndicator as hideNftFetchingLoadingIndicatorAction,
  showNftFetchingLoadingIndicator as showNftFetchingLoadingIndicatorAction,
} from '../../../reducers/collectibles';
import { WalletViewSelectorsIDs } from '../../../../e2e/selectors/wallet/WalletView.selectors';
import {
  getMetamaskNotificationsUnreadCount,
  getMetamaskNotificationsReadCount,
  selectIsMetamaskNotificationsEnabled,
} from '../../../selectors/notifications';
import { selectIsProfileSyncingEnabled } from '../../../selectors/identity';
import { ButtonVariants } from '../../../component-library/components/Buttons/Button';
import { useAccountName } from '../../hooks/useAccountName';

import { PortfolioBalance } from '../../UI/Tokens/TokenList/PortfolioBalance';
import useCheckNftAutoDetectionModal from '../../hooks/useCheckNftAutoDetectionModal';
import useCheckMultiRpcModal from '../../hooks/useCheckMultiRpcModal';
import { selectContractBalances } from '../../../selectors/tokenBalancesController';
import NftGrid from '../../UI/NftGrid';
import {
  selectTokenNetworkFilter,
  selectUseTokenDetection,
} from '../../../selectors/preferencesController';
import { TokenI } from '../../UI/Tokens/types';
import { Hex } from '@metamask/utils';
import { Token } from '@metamask/assets-controllers';
import { Carousel } from '../../UI/Carousel';

const createStyles = ({ colors, typography }: Theme) =>
  StyleSheet.create({
    base: {
      paddingHorizontal: 16,
    },
    wrapper: {
      flex: 1,
      backgroundColor: colors.background.default,
    },
    walletAccount: { marginTop: 28 },
    tabUnderlineStyle: {
      height: 2,
      backgroundColor: colors.primary.default,
    },
    tabStyle: {
      paddingBottom: 8,
      paddingVertical: 8,
    },
    tabBar: {
      borderColor: colors.background.default,
      marginBottom: 8,
    },
    textStyle: {
      ...(typography.sBodyMD as TextStyle),
      fontWeight: '500',
    },
    loader: {
      backgroundColor: colors.background.default,
      flex: 1,
      justifyContent: 'center',
      alignItems: 'center',
    },
    banner: {
      widht: '80%',
      marginTop: 20,
      paddingHorizontal: 16,
    },
    tabViewContainer: {
      flex: 1,
      flexDirection: 'column',
    },
    carouselContainer: {
      marginTop: 12,
    },
    contentContainer: {
      flex: 1,
    },
  });

interface WalletProps {
  navigation: NavigationProp<ParamListBase>;
  storePrivacyPolicyShownDate: () => void;
  shouldShowNewPrivacyToast: boolean;
  currentRouteName: string;
  storePrivacyPolicyClickedOrClosed: () => void;
  showNftFetchingLoadingIndicator: () => void;
  hideNftFetchingLoadingIndicator: () => void;
}

/**
 * Main view for the wallet
 */
const Wallet = ({
  navigation,
  storePrivacyPolicyShownDate,
  shouldShowNewPrivacyToast,
  storePrivacyPolicyClickedOrClosed,
  showNftFetchingLoadingIndicator,
  hideNftFetchingLoadingIndicator,
}: WalletProps) => {
  const { navigate } = useNavigation();
  const walletRef = useRef(null);
  const theme = useTheme();
  const { toastRef } = useContext(ToastContext);
  const { trackEvent, createEventBuilder } = useMetrics();
  const styles = createStyles(theme);
  const { colors } = theme;

  const networkConfigurations = useSelector(selectNetworkConfigurations);

  /**
   * Object containing the balance of the current selected account
   */
  const accountBalanceByChainId = useSelector(selectAccountBalanceByChainId);

  /**
   * ETH to current currency conversion rate
   */
  const conversionRate = useSelector(selectConversionRate);
  const contractBalances = useSelector(selectContractBalances);
  /**
   * Currency code of the currently-active currency
   */
  const currentCurrency = useSelector(selectCurrentCurrency);
  /**
   * A string that represents the selected address
   */
  const selectedInternalAccount = useSelector(selectSelectedInternalAccount);
  /**
   * An array that represents the user tokens
   */
  const tokens = useSelector(selectTokens);
  /**
   * An array that represents the user tokens by chainId and address
   */
  const tokensByChainIdAndAddress = useSelector(selectTransformedTokens);
  /**
   * Current provider ticker
   */
  const ticker = useSelector(selectTicker);
  /**
   * Current onboarding wizard step
   */
  // TODO: Replace "any" with type
  // eslint-disable-next-line @typescript-eslint/no-explicit-any
  const wizardStep = useSelector((state: any) => state.wizard.step);
  /**
   * Provider configuration for the current selected network
   */
  const providerConfig = useSelector(selectProviderConfig);
  const prevChainId = usePrevious(providerConfig.chainId);

  const isDataCollectionForMarketingEnabled = useSelector(
    (state: RootState) => state.security.dataCollectionForMarketing,
  );
  /**
   * Is basic functionality enabled
   */
  const basicFunctionalityEnabled = useSelector(
    (state: RootState) => state.settings.basicFunctionalityEnabled,
  );

  const { isEnabled: getParticipationInMetaMetrics } = useMetrics();

  const isParticipatingInMetaMetrics = getParticipationInMetaMetrics();

  const currentToast = toastRef?.current;

  const accountName = useAccountName();

  const accountAvatarType = useSelector((state: RootState) =>
    state.settings.useBlockieIcon
      ? AvatarAccountType.Blockies
      : AvatarAccountType.JazzIcon,
  );

  useEffect(() => {
    if (
      isDataCollectionForMarketingEnabled === null &&
      isParticipatingInMetaMetrics &&
      isPastPrivacyPolicyDate
    ) {
      navigate(Routes.MODAL.ROOT_MODAL_FLOW, {
        screen: Routes.SHEET.EXPERIENCE_ENHANCER,
      });
    }
  }, [
    isDataCollectionForMarketingEnabled,
    isParticipatingInMetaMetrics,
    navigate,
  ]);

  useEffect(() => {
    if (!shouldShowNewPrivacyToast) return;

    storePrivacyPolicyShownDate();
    currentToast?.showToast({
      variant: ToastVariants.Plain,
      labelOptions: [
        {
          label: strings(`privacy_policy.toast_message`),
          isBold: false,
        },
      ],
      closeButtonOptions: {
        label: strings(`privacy_policy.toast_action_button`),
        variant: ButtonVariants.Primary,
        onPress: () => {
          storePrivacyPolicyClickedOrClosed();
          currentToast?.closeToast();
        },
      },
      linkButtonOptions: {
        label: strings(`privacy_policy.toast_read_more`),
        onPress: () => {
          storePrivacyPolicyClickedOrClosed();
          currentToast?.closeToast();
          Linking.openURL(CONSENSYS_PRIVACY_POLICY);
        },
      },
      hasNoTimeout: true,
    });
  }, [
    storePrivacyPolicyShownDate,
    shouldShowNewPrivacyToast,
    storePrivacyPolicyClickedOrClosed,
    currentToast,
  ]);

  /**
   * Network onboarding state
   */
  const networkOnboardingState = useSelector(
    (state: RootState) => state.networkOnboarded.networkOnboardedState,
  );

  const isNotificationEnabled = useSelector(
    selectIsMetamaskNotificationsEnabled,
  );

  const isProfileSyncingEnabled = useSelector(selectIsProfileSyncingEnabled);

  const unreadNotificationCount = useSelector(
    getMetamaskNotificationsUnreadCount,
  );

  const readNotificationCount = useSelector(getMetamaskNotificationsReadCount);
  const chainId = useSelector(selectChainId);
  const name = useSelector(selectNetworkName);

  const networkName = networkConfigurations?.[chainId]?.name ?? name;

  const networkImageSource = useSelector(selectNetworkImageSource);
  const tokenNetworkFilter = useSelector(selectTokenNetworkFilter);

  const isAllNetworks = useSelector(selectIsAllNetworks);
  const isTokenDetectionEnabled = useSelector(selectUseTokenDetection);
  const isPopularNetworks = useSelector(selectIsPopularNetwork);
  const detectedTokens = useSelector(selectDetectedTokens) as TokenI[];

  const allDetectedTokens = useSelector(
    selectAllDetectedTokensFlat,
  ) as TokenI[];
  const currentDetectedTokens =
    isPortfolioViewEnabled() && isAllNetworks && isPopularNetworks
      ? allDetectedTokens
      : detectedTokens;
  const allNetworks = useSelector(selectNetworkConfigurations);
  const selectedNetworkClientId = useSelector(selectNetworkClientId);

  /**
   * Shows Nft auto detect modal if the user is on mainnet, never saw the modal and have nft detection off
   */
  useCheckNftAutoDetectionModal();

  /**
   * Show multi rpc modal if there are networks duplicated and if never showed before
   */
  useCheckMultiRpcModal();

  /**
   * Callback to trigger when pressing the navigation title.
   */
  const onTitlePress = useCallback(() => {
    navigate(Routes.MODAL.ROOT_MODAL_FLOW, {
      screen: Routes.SHEET.NETWORK_SELECTOR,
    });
    trackEvent(
      createEventBuilder(MetaMetricsEvents.NETWORK_SELECTOR_PRESSED)
        .addProperties({
          chain_id: getDecimalChainId(providerConfig.chainId),
        })
        .build(),
    );
  }, [navigate, providerConfig.chainId, trackEvent, createEventBuilder]);

  /**
   * Handle network filter called when app is mounted and tokenNetworkFilter is empty
   */
  const handleNetworkFilter = useCallback(() => {
    // TODO: Come back possibly just add the chain id of the eth
    // network as the default state instead of doing this
    const { PreferencesController } = Engine.context;
    if (Object.keys(tokenNetworkFilter).length === 0) {
      PreferencesController.setTokenNetworkFilter({
        [chainId]: true,
      });
    }
  }, [chainId, tokenNetworkFilter]);

  useEffect(() => {
    handleNetworkFilter();
  }, [chainId, handleNetworkFilter]);

  /**
   * Check to see if notifications are enabled
   */
  useEffect(() => {
    async function checkIfNotificationsAreEnabled() {
      await NotificationsService.isDeviceNotificationEnabled();
    }
    checkIfNotificationsAreEnabled();
  });

  /**
   * Check to see if we need to show What's New modal
   */
  useEffect(() => {
    const networkOnboarded = getIsNetworkOnboarded(
      providerConfig.chainId,
      networkOnboardingState,
    );

    if (
      wizardStep > 0 ||
      (!networkOnboarded && prevChainId !== providerConfig.chainId)
    ) {
      // Do not check since it will conflict with the onboarding wizard and/or network onboarding
      return;
    }
  }, [
    wizardStep,
    navigation,
    providerConfig.chainId,
    providerConfig.rpcUrl,
    networkOnboardingState,
    prevChainId,
    accountBalanceByChainId?.balance,
  ]);

  useEffect(
    () => {
      requestAnimationFrame(async () => {
        const { AccountTrackerController } = Engine.context;

        Object.values(networkConfigurations).forEach(
          ({ defaultRpcEndpointIndex, rpcEndpoints }) => {
            AccountTrackerController.refresh(
              rpcEndpoints[defaultRpcEndpointIndex].networkClientId,
            );
          },
        );
      });
    },
    /* eslint-disable-next-line */
    [navigation, providerConfig.chainId],
  );

  useEffect(() => {
    if (!selectedInternalAccount) return;
    navigation.setOptions(
      getWalletNavbarOptions(
        walletRef,
        selectedInternalAccount,
        accountName,
        accountAvatarType,
        networkName,
        networkImageSource,
        onTitlePress,
        navigation,
        colors,
        isNotificationEnabled,
        isProfileSyncingEnabled,
        unreadNotificationCount,
        readNotificationCount,
      ),
    );
    /* eslint-disable-next-line */
  }, [
    selectedInternalAccount,
    accountName,
    accountAvatarType,
    navigation,
    colors,
    networkName,
    networkImageSource,
    onTitlePress,
    isNotificationEnabled,
    isProfileSyncingEnabled,
    unreadNotificationCount,
    readNotificationCount,
  ]);

  useEffect(() => {
    const importAllDetectedTokens = async () => {
      // If autodetect tokens toggle is OFF, return
      if (!isTokenDetectionEnabled) {
        return;
      }
      const { TokensController } = Engine.context;
      if (currentDetectedTokens.length > 0) {
        if (isPortfolioViewEnabled()) {
          // Group tokens by their `chainId` using a plain object
          const tokensByChainId: Record<Hex, Token[]> = {};

          for (const token of currentDetectedTokens) {
            const tokenChainId: Hex =
              (token as TokenI & { chainId: Hex }).chainId ?? chainId;

            if (!tokensByChainId[tokenChainId]) {
              tokensByChainId[tokenChainId] = [];
            }

            tokensByChainId[tokenChainId].push(token);
          }

          // Process grouped tokens in parallel
          const importPromises = Object.entries(tokensByChainId).map(
            async ([networkId, allTokens]) => {
              const chainConfig = allNetworks[networkId as Hex];
              const { defaultRpcEndpointIndex } = chainConfig;
              const { networkClientId: networkInstanceId } =
                chainConfig.rpcEndpoints[defaultRpcEndpointIndex];

              await TokensController.addTokens(allTokens, networkInstanceId);
            },
          );

          await Promise.all(importPromises);
        } else {
          await TokensController.addTokens(
            currentDetectedTokens,
            selectedNetworkClientId,
          );
        }

        currentDetectedTokens.forEach(({ address, symbol }) =>
          trackEvent(
            createEventBuilder(MetaMetricsEvents.TOKEN_ADDED)
              .addProperties({
                token_address: address,
                token_symbol: symbol,
                chain_id: getDecimalChainId(chainId),
                source: 'detected',
              })
              .build(),
          ),
        );
      }
    };
    importAllDetectedTokens();
    // eslint-disable-next-line react-hooks/exhaustive-deps
  }, [
    isTokenDetectionEnabled,
    allNetworks,
    chainId,
    currentDetectedTokens,
    selectedNetworkClientId,
  ]);

  const renderTabBar = useCallback(
    (props) => (
      <View style={styles.base}>
        <DefaultTabBar
          underlineStyle={styles.tabUnderlineStyle}
          activeTextColor={colors.primary.default}
          inactiveTextColor={colors.text.default}
          backgroundColor={colors.background.default}
          tabStyle={styles.tabStyle}
          textStyle={styles.textStyle}
          tabPadding={16}
          style={styles.tabBar}
          {...props}
        />
      </View>
    ),
    [styles, colors],
  );

  const onChangeTab = useCallback(
    async (obj) => {
      if (obj.ref.props.tabLabel === strings('wallet.tokens')) {
        trackEvent(createEventBuilder(MetaMetricsEvents.WALLET_TOKENS).build());
      } else {
        trackEvent(
          createEventBuilder(MetaMetricsEvents.WALLET_COLLECTIBLES).build(),
        );
        // Call detect nfts
        const { NftDetectionController } = Engine.context;
        try {
          showNftFetchingLoadingIndicator();
          await NftDetectionController.detectNfts();
        } finally {
          hideNftFetchingLoadingIndicator();
        }
      }
    },
    [
      trackEvent,
      hideNftFetchingLoadingIndicator,
      showNftFetchingLoadingIndicator,
      createEventBuilder,
    ],
  );

  const turnOnBasicFunctionality = useCallback(() => {
    navigation.navigate(Routes.MODAL.ROOT_MODAL_FLOW, {
      screen: Routes.SHEET.BASIC_FUNCTIONALITY,
    });
  }, [navigation]);

  const renderContent = useCallback(() => {
    // TODO: Replace "any" with type
    // eslint-disable-next-line @typescript-eslint/no-explicit-any
    let balance: any = 0;
    // eslint-disable-next-line @typescript-eslint/no-explicit-any
    let stakedBalance: any = 0;

    const assets = isPortfolioViewEnabled()
      ? [...(tokensByChainIdAndAddress || [])]
      : [...(tokens || [])];

    if (accountBalanceByChainId) {
      balance = renderFromWei(accountBalanceByChainId.balance);
      const nativeAsset = {
        // TODO: Add name property to Token interface in controllers.
        name: getTicker(ticker) === 'ETH' ? 'Ethereum' : ticker,
        symbol: getTicker(ticker),
        isETH: true,
        balance,
        balanceFiat: weiToFiat(
          // TODO: Replace "any" with type
          // eslint-disable-next-line @typescript-eslint/no-explicit-any
          hexToBN(accountBalanceByChainId.balance) as any,
          conversionRate,
          currentCurrency,
        ),
        logo: '../images/eth-logo-new.png',
        // TODO: Replace "any" with type
        // eslint-disable-next-line @typescript-eslint/no-explicit-any
      } as any;
      assets.push(nativeAsset);

      // TODO: Need to handle staked asset in multi chain
      if (
        accountBalanceByChainId.stakedBalance &&
        !hexToBN(accountBalanceByChainId.stakedBalance).isZero()
      ) {
        stakedBalance = renderFromWei(accountBalanceByChainId.stakedBalance);
        const stakedAsset = {
          ...nativeAsset,
          nativeAsset,
          name: 'Staked Ethereum',
          isStaked: true,
          balance: stakedBalance,
          balanceFiat: weiToFiat(
            // TODO: Replace "any" with type
            // eslint-disable-next-line @typescript-eslint/no-explicit-any
            hexToBN(accountBalanceByChainId.stakedBalance) as any,
            conversionRate,
            currentCurrency,
          ),
          // TODO: Replace "any" with type
          // eslint-disable-next-line @typescript-eslint/no-explicit-any
        } as any;
        assets.push(stakedAsset);
      }
    }

    return (
      <View
        style={styles.wrapper}
        testID={WalletViewSelectorsIDs.WALLET_CONTAINER}
      >
        {!basicFunctionalityEnabled ? (
          <View style={styles.banner}>
            <BannerAlert
              severity={BannerAlertSeverity.Error}
              title={strings('wallet.banner.title')}
              description={
                <Text color={TextColor.Info} onPress={turnOnBasicFunctionality}>
                  {strings('wallet.banner.link')}
                </Text>
              }
            />
          </View>
        ) : null}
        <>
          {accountBalanceByChainId && <PortfolioBalance />}
          <View style={styles.carouselContainer}>
            <Carousel />
          </View>
          <ScrollableTabView
            renderTabBar={renderTabBar}
            onChangeTab={onChangeTab}
          >
            <Tokens
              tabLabel={strings('wallet.tokens')}
              key={'tokens-tab'}
              navigation={navigation}
              tokens={assets}
            />
<<<<<<< HEAD
            <CollectibleContracts
=======
            <NftGrid
              // TODO - Extend component to support injected tabLabel prop.
              // eslint-disable-next-line @typescript-eslint/ban-ts-comment
              // @ts-ignore
>>>>>>> 4b976c19
              tabLabel={strings('wallet.collectibles')}
              key={'nfts-tab'}
            />
          </ScrollableTabView>
        </>
      </View>
    );
    // eslint-disable-next-line react-hooks/exhaustive-deps
  }, [
    tokens,
    accountBalanceByChainId,
    styles,
    colors,
    basicFunctionalityEnabled,
    turnOnBasicFunctionality,
    onChangeTab,
    navigation,
    ticker,
    conversionRate,
    currentCurrency,
    contractBalances,
  ]);
  const renderLoader = useCallback(
    () => (
      <View style={styles.loader}>
        <ActivityIndicator size="small" />
      </View>
    ),
    [styles],
  );

  /**
   * Return current step of onboarding wizard if not step 5 nor 0
   */
  const renderOnboardingWizard = useCallback(
    () =>
      [1, 2, 3, 4, 5, 6, 7].includes(wizardStep) && (
        <OnboardingWizard
          navigation={navigation}
          coachmarkRef={walletRef.current}
        />
      ),
    [navigation, wizardStep],
  );

  return (
    <ErrorBoundary navigation={navigation} view="Wallet">
      <View style={baseStyles.flexGrow}>
        {selectedInternalAccount ? renderContent() : renderLoader()}

        {renderOnboardingWizard()}
      </View>
    </ErrorBoundary>
  );
};

// TODO: Replace "any" with type
// eslint-disable-next-line @typescript-eslint/no-explicit-any
const mapStateToProps = (state: any) => ({
  shouldShowNewPrivacyToast: shouldShowNewPrivacyToastSelector(state),
});

// TODO: Replace "any" with type
// eslint-disable-next-line @typescript-eslint/no-explicit-any
const mapDispatchToProps = (dispatch: any) => ({
  storePrivacyPolicyShownDate: () =>
    dispatch(storePrivacyPolicyShownDateAction(Date.now())),
  storePrivacyPolicyClickedOrClosed: () =>
    dispatch(storePrivacyPolicyClickedOrClosedAction()),
  showNftFetchingLoadingIndicator: () =>
    dispatch(showNftFetchingLoadingIndicatorAction()),
  hideNftFetchingLoadingIndicator: () =>
    dispatch(hideNftFetchingLoadingIndicatorAction()),
});

export default connect(mapStateToProps, mapDispatchToProps)(Wallet);<|MERGE_RESOLUTION|>--- conflicted
+++ resolved
@@ -688,14 +688,10 @@
               navigation={navigation}
               tokens={assets}
             />
-<<<<<<< HEAD
-            <CollectibleContracts
-=======
             <NftGrid
               // TODO - Extend component to support injected tabLabel prop.
               // eslint-disable-next-line @typescript-eslint/ban-ts-comment
               // @ts-ignore
->>>>>>> 4b976c19
               tabLabel={strings('wallet.collectibles')}
               key={'nfts-tab'}
             />
