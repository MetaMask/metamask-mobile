--- conflicted
+++ resolved
@@ -85,10 +85,7 @@
   selectIsProfileSyncingEnabled,
 } from '../../../selectors/notifications';
 import { ButtonVariants } from '../../../component-library/components/Buttons/Button';
-<<<<<<< HEAD
-=======
 import { useAccountName } from '../../hooks/useAccountName';
->>>>>>> 8fa867d0
 
 import { PortfolioBalance } from '../../UI/Tokens/TokenList/PortfolioBalance';
 import useCheckNftAutoDetectionModal from '../../hooks/useCheckNftAutoDetectionModal';
@@ -491,15 +488,10 @@
     // TODO: Replace "any" with type
     // eslint-disable-next-line @typescript-eslint/no-explicit-any
     let balance: any = 0;
-<<<<<<< HEAD
-
-    let assets = [...(tokens || [])];
-=======
     // eslint-disable-next-line @typescript-eslint/no-explicit-any
     let stakedBalance: any = 0;
 
     const assets = [...(tokens || [])];
->>>>>>> 8fa867d0
 
     if (accountBalanceByChainId) {
       balance = renderFromWei(accountBalanceByChainId.balance);
@@ -540,15 +532,9 @@
           ),
           // TODO: Replace "any" with type
           // eslint-disable-next-line @typescript-eslint/no-explicit-any
-<<<<<<< HEAD
-        } as any,
-        ...(tokens || []),
-      ];
-=======
         } as any;
         assets.push(stakedAsset);
       }
->>>>>>> 8fa867d0
     }
 
     return (
