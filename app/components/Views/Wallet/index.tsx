import { AccountGroupId } from '@metamask/account-api';
import type { Theme } from '@metamask/design-tokens';
import React, {
  useCallback,
  useContext,
  useEffect,
  useMemo,
  useRef,
  useState,
} from 'react';

import {
  ActivityIndicator,
  Linking,
  StyleSheet as RNStyleSheet,
  View,
  ScrollView,
} from 'react-native';
import { connect, useDispatch, useSelector } from 'react-redux';
import { strings } from '../../../../locales/i18n';
import {
  TabsList,
  TabsListRef,
} from '../../../component-library/components-temp/Tabs';
import { CONSENSYS_PRIVACY_POLICY } from '../../../constants/urls';
import {
  isPastPrivacyPolicyDate,
  shouldShowNewPrivacyToastSelector,
  storePrivacyPolicyClickedOrClosed as storePrivacyPolicyClickedOrClosedAction,
  storePrivacyPolicyShownDate as storePrivacyPolicyShownDateAction,
} from '../../../reducers/legalNotices';
import StorageWrapper from '../../../store/storage-wrapper';
import { baseStyles } from '../../../styles/common';
import { PERPS_GTM_MODAL_SHOWN } from '../../../constants/storage';
import { getWalletNavbarOptions } from '../../UI/Navbar';
import Tokens from '../../UI/Tokens';

import {
  NavigationProp,
  ParamListBase,
  RouteProp,
  useFocusEffect,
  useNavigation,
  useRoute,
} from '@react-navigation/native';
import { WalletViewSelectorsIDs } from '../../../../e2e/selectors/wallet/WalletView.selectors';
import { BannerAlertSeverity } from '../../../component-library/components/Banners/Banner';
import BannerAlert from '../../../component-library/components/Banners/Banner/variants/BannerAlert/BannerAlert';
import { ButtonVariants } from '../../../component-library/components/Buttons/Button';
import CustomText, {
  TextColor,
} from '../../../component-library/components/Texts/Text';
import {
  ToastContext,
  ToastVariants,
} from '../../../component-library/components/Toast';
import { useMetrics } from '../../../components/hooks/useMetrics';
import Routes from '../../../constants/navigation/Routes';
import { MetaMetricsEvents } from '../../../core/Analytics';
import Engine from '../../../core/Engine';
import { RootState } from '../../../reducers';
import {
  hideNftFetchingLoadingIndicator as hideNftFetchingLoadingIndicatorAction,
  showNftFetchingLoadingIndicator as showNftFetchingLoadingIndicatorAction,
} from '../../../reducers/collectibles';
import {
  selectSelectedInternalAccount,
  selectSelectedInternalAccountFormattedAddress,
} from '../../../selectors/accountsController';
import { selectAccountBalanceByChainId } from '../../../selectors/accountTrackerController';
import { selectIsBackupAndSyncEnabled } from '../../../selectors/identity';
import {
  selectChainId,
  selectEvmNetworkConfigurationsByChainId,
  selectIsAllNetworks,
  selectIsPopularNetwork,
  selectNativeCurrencyByChainId,
  selectNetworkClientId,
  selectNetworkConfigurations,
  selectProviderConfig,
} from '../../../selectors/networkController';
import {
  selectNetworkImageSource,
  selectNetworkName,
} from '../../../selectors/networkInfos';
import {
  getMetamaskNotificationsReadCount,
  getMetamaskNotificationsUnreadCount,
  selectIsMetamaskNotificationsEnabled,
} from '../../../selectors/notifications';
import {
  selectAllDetectedTokensFlat,
  selectDetectedTokens,
} from '../../../selectors/tokensController';
import { selectSelectedAccountGroupId } from '../../../selectors/multichainAccounts/accountTreeController';
import {
  getDecimalChainId,
  getIsNetworkOnboarded,
  isPortfolioViewEnabled,
  isRemoveGlobalNetworkSelectorEnabled,
  isTestNet,
} from '../../../util/networks';
import NotificationsService from '../../../util/notifications/services/NotificationService';
import { useTheme } from '../../../util/theme';
import { useAccountGroupName } from '../../hooks/multichainAccounts/useAccountGroupName';
import { useAccountName } from '../../hooks/useAccountName';
import usePrevious from '../../hooks/usePrevious';
import CollectibleContracts from '../../UI/CollectibleContracts';
import { PERFORMANCE_CONFIG } from '../../UI/Perps/constants/perpsConfig';
import ErrorBoundary from '../ErrorBoundary';

import { Nft, Token } from '@metamask/assets-controllers';
import { Hex, KnownCaipNamespace } from '@metamask/utils';
import { selectIsEvmNetworkSelected } from '../../../selectors/multichainNetworkController';
import { PortfolioBalance } from '../../UI/Tokens/TokenList/PortfolioBalance';
import { selectMultichainAccountsState2Enabled } from '../../../selectors/featureFlagController/multichainAccounts/enabledMultichainAccounts';
import AccountGroupBalance from '../../UI/Assets/components/Balance/AccountGroupBalance';
import useCheckNftAutoDetectionModal from '../../hooks/useCheckNftAutoDetectionModal';
import useCheckMultiRpcModal from '../../hooks/useCheckMultiRpcModal';
import { useMultichainAccountsIntroModal } from '../../hooks/useMultichainAccountsIntroModal';
import { useAccountsWithNetworkActivitySync } from '../../hooks/useAccountsWithNetworkActivitySync';
import {
  selectUseTokenDetection,
  selectTokenNetworkFilter,
} from '../../../selectors/preferencesController';
import Logger from '../../../util/Logger';
import { useNftDetectionChainIds } from '../../hooks/useNftDetectionChainIds';
import { Carousel } from '../../UI/Carousel';
import { TokenI } from '../../UI/Tokens/types';

import { cloneDeep } from 'lodash';
import { selectAssetsDefiPositionsEnabled } from '../../../selectors/featureFlagController/assetsDefiPositions';
import { selectHDKeyrings } from '../../../selectors/keyringController';
import { toFormattedAddress } from '../../../util/address';
import { prepareNftDetectionEvents } from '../../../util/assets';
import { UserProfileProperty } from '../../../util/metrics/UserSettingsAnalyticsMetaData/UserProfileAnalyticsMetaData.types';
import { endTrace, trace, TraceName } from '../../../util/trace';
import {
  SwapBridgeNavigationLocation,
  useSwapBridgeNavigation,
} from '../../UI/Bridge/hooks/useSwapBridgeNavigation';
import DeFiPositionsList from '../../UI/DeFiPositions/DeFiPositionsList';
import AssetDetailsActions from '../AssetDetails/AssetDetailsActions';
import { QRTabSwitcherScreens } from '../QRTabSwitcher';

import { newAssetTransaction } from '../../../actions/transaction';
import AppConstants from '../../../core/AppConstants';
import { selectIsUnifiedSwapsEnabled } from '../../../core/redux/slices/bridge';
import { getEther } from '../../../util/transactions';
import { isBridgeAllowed } from '../../UI/Bridge/utils';
import { isSwapsAllowed } from '../../UI/Swaps/utils';
///: BEGIN:ONLY_INCLUDE_IF(keyring-snaps)
import { useSendNonEvmAsset } from '../../hooks/useSendNonEvmAsset';
///: END:ONLY_INCLUDE_IF
import { setIsConnectionRemoved } from '../../../actions/user';
import {
  IconColor,
  IconName,
} from '../../../component-library/components/Icons/Icon';
import { selectIsCardholder } from '../../../core/redux/slices/card';
import { selectIsConnectionRemoved } from '../../../reducers/user';
import { selectEVMEnabledNetworks } from '../../../selectors/networkEnablementController';
import { selectSeedlessOnboardingLoginFlow } from '../../../selectors/seedlessOnboardingController';
import {
  NetworkType,
  useNetworksByCustomNamespace,
  useNetworksByNamespace,
} from '../../hooks/useNetworksByNamespace/useNetworksByNamespace';
import { useNetworkSelection } from '../../hooks/useNetworkSelection/useNetworkSelection';
import {
  selectPerpsEnabledFlag,
  selectPerpsGtmOnboardingModalEnabledFlag,
} from '../../UI/Perps';
import PerpsTabView from '../../UI/Perps/Views/PerpsTabView';
import { selectPredictEnabledFlag } from '../../UI/Predict/selectors/featureFlags';
import PredictTabView from '../../UI/Predict/views/PredictTabView';
import { InitSendLocation } from '../confirmations/constants/send';
import { useSendNavigation } from '../confirmations/hooks/useSendNavigation';
import { selectCarouselBannersFlag } from '../../UI/Carousel/selectors/featureFlags';
import { selectRewardsEnabledFlag } from '../../../selectors/featureFlagController/rewards';
import { SolScope } from '@metamask/keyring-api';
import { selectSelectedInternalAccountByScope } from '../../../selectors/multichainAccounts/accounts';
import { EVM_SCOPE } from '../../UI/Earn/constants/networks';
import { useCurrentNetworkInfo } from '../../hooks/useCurrentNetworkInfo';
<<<<<<< HEAD
import NftGrid from '../../UI/NftGrid';
=======
import { createAddressListNavigationDetails } from '../../Views/MultichainAccounts/AddressList';
>>>>>>> bc343fa2

const createStyles = ({ colors }: Theme) =>
  RNStyleSheet.create({
    base: {
      paddingHorizontal: 16,
    },
    wrapper: {
      flex: 1,
      backgroundColor: colors.background.default,
    },
    walletAccount: { marginTop: 28 },

    tabContainer: {
      paddingHorizontal: 16,
      flex: 1,
    },
    loader: {
      backgroundColor: colors.background.default,
      flex: 1,
      justifyContent: 'center',
      alignItems: 'center',
    },
    banner: {
      marginTop: 20,
      paddingHorizontal: 16,
    },
    assetsActionsContainer: {
      marginBottom: 16,
    },
    carousel: {
      marginBottom: 16,
      overflow: 'hidden', // Allow for smooth height animations
    },
  });

interface WalletProps {
  navigation: NavigationProp<ParamListBase>;
  storePrivacyPolicyShownDate: () => void;
  shouldShowNewPrivacyToast: boolean;
  currentRouteName: string;
  storePrivacyPolicyClickedOrClosed: () => void;
  showNftFetchingLoadingIndicator: () => void;
  hideNftFetchingLoadingIndicator: () => void;
}
interface WalletTokensTabViewProps {
  navigation: WalletProps['navigation'];
  onChangeTab: (changeTabProperties: {
    i: number;
    ref: React.ReactNode;
  }) => void;
  defiEnabled: boolean;
  collectiblesEnabled: boolean;
  nftGridViewEnabled: boolean;
  navigationParams?: {
    shouldSelectPerpsTab?: boolean;
    initialTab?: string;
  };
}

const WalletTokensTabView = React.memo((props: WalletTokensTabViewProps) => {
  const isPerpsFlagEnabled = useSelector(selectPerpsEnabledFlag);
  const isEvmSelected = useSelector(selectIsEvmNetworkSelected);
  const isMultichainAccountsState2Enabled = useSelector(
    selectMultichainAccountsState2Enabled,
  );
  const isPerpsEnabled = useMemo(
    () =>
      isPerpsFlagEnabled &&
      (isEvmSelected || isMultichainAccountsState2Enabled),
    [isPerpsFlagEnabled, isEvmSelected, isMultichainAccountsState2Enabled],
  );
  const isPredictFlagEnabled = useSelector(selectPredictEnabledFlag);
  const isPredictEnabled = useMemo(
    () => isPredictFlagEnabled && isEvmSelected,
    [isPredictFlagEnabled, isEvmSelected],
  );

  const {
    navigation,
    onChangeTab,
    defiEnabled,
    collectiblesEnabled,
    nftGridViewEnabled,
    navigationParams,
  } = props;
  const route = useRoute<RouteProp<ParamListBase, string>>();
  const tabsListRef = useRef<TabsListRef>(null);
  const { enabledNetworks: allEnabledNetworks } = useCurrentNetworkInfo();

  const enabledNetworksIsSolana = useMemo(() => {
    if (allEnabledNetworks.length === 1) {
      return allEnabledNetworks.some(
        (network) => network.chainId === SolScope.Mainnet,
      );
    }
    return false;
  }, [allEnabledNetworks]);

  const theme = useTheme();
  const styles = useMemo(() => createStyles(theme), [theme]);

  // Track current tab index for Perps visibility
  const [currentTabIndex, setCurrentTabIndex] = useState(0);

  const tokensTabProps = useMemo(
    () => ({
      key: 'tokens-tab',
      tabLabel: strings('wallet.tokens'),
      navigation,
    }),
    [navigation],
  );

  const perpsTabProps = useMemo(
    () => ({
      key: 'perps-tab',
      tabLabel: strings('wallet.perps'),
      navigation,
    }),
    [navigation],
  );

  const predictTabProps = useMemo(
    () => ({
      key: 'predict-tab',
      tabLabel: strings('wallet.predict'),
      navigation,
    }),
    [navigation],
  );

  const defiPositionsTabProps = useMemo(
    () => ({
      key: 'defi-tab',
      tabLabel: strings('wallet.defi'),
      navigation,
    }),
    [navigation],
  );

  const nftsTabProps = useMemo(
    () => ({
      key: 'nfts-tab',
      tabLabel: strings('wallet.collectibles'),
      navigation,
    }),
    [navigation],
  );

  // Handle tab changes and track current index
  const handleTabChange = useCallback(
    (changeTabProperties: { i: number; ref: React.ReactNode }) => {
      setCurrentTabIndex(changeTabProperties.i);
      onChangeTab(changeTabProperties);
    },
    [onChangeTab],
  );

  // Calculate Perps tab visibility
  const perpsTabIndex = isPerpsEnabled ? 1 : -1;
  const isPerpsTabVisible = currentTabIndex === perpsTabIndex;

  // Store the visibility update callback from PerpsTabView
  const perpsVisibilityCallback = useRef<((visible: boolean) => void) | null>(
    null,
  );

  // Update Perps visibility when tab changes
  useEffect(() => {
    if (isPerpsEnabled && perpsVisibilityCallback.current) {
      perpsVisibilityCallback.current(isPerpsTabVisible);
    }
  }, [currentTabIndex, perpsTabIndex, isPerpsTabVisible, isPerpsEnabled]);

  // Handle tab selection from navigation params (e.g., from deeplinks)
  // This uses useFocusEffect to ensure the tab selection happens when the screen receives focus
  useFocusEffect(
    useCallback(() => {
      // Check both navigationParams prop and route params for tab selection
      // Type assertion needed as route params are not strongly typed in navigation
      // eslint-disable-next-line @typescript-eslint/no-explicit-any
      const params = navigationParams || (route.params as any);
      const shouldSelectPerpsTab = params?.shouldSelectPerpsTab;
      const initialTab = params?.initialTab;

      if ((shouldSelectPerpsTab || initialTab === 'perps') && isPerpsEnabled) {
        // Calculate the index of the Perps tab
        // Tokens is always at index 0, Perps is at index 1 when enabled
        const targetPerpsTabIndex = 1;

        // Small delay ensures the TabsList is fully rendered before selection
        const timer = setTimeout(() => {
          tabsListRef.current?.goToTabIndex(targetPerpsTabIndex);

          // Clear the params to prevent re-selection on subsequent focuses
          // This is important for navigation state management
          if (navigation?.setParams) {
            navigation.setParams({
              shouldSelectPerpsTab: false,
              initialTab: undefined,
            });
          }
        }, PERFORMANCE_CONFIG.NAVIGATION_PARAMS_DELAY_MS);

        return () => clearTimeout(timer);
      }
    }, [route.params, isPerpsEnabled, navigationParams, navigation]),
  );

  // Build tabs array dynamically based on enabled features
  const tabsToRender = useMemo(() => {
    const tabs = [<Tokens {...tokensTabProps} key={tokensTabProps.key} />];

    if (isPerpsEnabled) {
      tabs.push(
        <PerpsTabView
          {...perpsTabProps}
          key={perpsTabProps.key}
          isVisible={isPerpsTabVisible}
          onVisibilityChange={(callback) => {
            perpsVisibilityCallback.current = callback;
          }}
        />,
      );
    }

<<<<<<< HEAD
    if (enabledNetworksIsSolana) {
      return tabs;
    }

    if (defiEnabled) {
=======
    if (isPredictEnabled) {
      tabs.push(
        <PredictTabView {...predictTabProps} key={predictTabProps.key} />,
      );
    }

    if (defiEnabled && !enabledNetworksIsSolana) {
>>>>>>> bc343fa2
      tabs.push(
        <DeFiPositionsList
          {...defiPositionsTabProps}
          key={defiPositionsTabProps.key}
        />,
      );
    }

    if (nftGridViewEnabled && isRemoveGlobalNetworkSelectorEnabled()) {
      tabs.push(<NftGrid {...nftsTabProps} key={nftsTabProps.key} />);
    } else if (collectiblesEnabled) {
      tabs.push(
        <CollectibleContracts {...nftsTabProps} key={nftsTabProps.key} />,
      );
    }

    return tabs;
  }, [
    tokensTabProps,
    isPerpsEnabled,
    perpsTabProps,
    isPerpsTabVisible,
    isPredictEnabled,
    predictTabProps,
    defiEnabled,
    defiPositionsTabProps,
    collectiblesEnabled,
    nftGridViewEnabled,
    nftsTabProps,
    enabledNetworksIsSolana,
  ]);

  return (
    <View style={styles.tabContainer}>
      <TabsList ref={tabsListRef} onChangeTab={handleTabChange}>
        {tabsToRender}
      </TabsList>
    </View>
  );
});

/**
 * Main view for the wallet
 */
const Wallet = ({
  navigation,
  storePrivacyPolicyShownDate,
  shouldShowNewPrivacyToast,
  storePrivacyPolicyClickedOrClosed,
  showNftFetchingLoadingIndicator,
  hideNftFetchingLoadingIndicator,
}: WalletProps) => {
  const { navigate } = useNavigation();
  const route = useRoute<RouteProp<ParamListBase, string>>();
  const walletRef = useRef(null);
  const theme = useTheme();

  const isPerpsFlagEnabled = useSelector(selectPerpsEnabledFlag);
  const isPerpsGTMModalEnabled = useSelector(
    selectPerpsGtmOnboardingModalEnabledFlag,
  );

  const { toastRef } = useContext(ToastContext);
  const { trackEvent, createEventBuilder, addTraitsToUser } = useMetrics();
  const styles = useMemo(() => createStyles(theme), [theme]);
  const { colors } = theme;
  const dispatch = useDispatch();
  const { navigateToSendPage } = useSendNavigation();

  const networkConfigurations = useSelector(selectNetworkConfigurations);
  const evmNetworkConfigurations = useSelector(
    selectEvmNetworkConfigurationsByChainId,
  );

  /**
   * Object containing the balance of the current selected account
   */
  const accountBalanceByChainId = useSelector(selectAccountBalanceByChainId);

  /**
   * A string that represents the selected address
   */
  const selectedInternalAccount = useSelector(selectSelectedInternalAccount);

  /**
   * Provider configuration for the current selected network
   */
  const providerConfig = useSelector(selectProviderConfig);
  const chainId = useSelector(selectChainId);
  const enabledNetworks = useSelector(selectEVMEnabledNetworks);

  const { enabledNetworks: allEnabledNetworks } = useCurrentNetworkInfo();
  const tokenNetworkFilter = useSelector(selectTokenNetworkFilter);

  const selectedAccountGroupId = useSelector(selectSelectedAccountGroupId);

  const isMultichainAccountsState2Enabled = useSelector(
    selectMultichainAccountsState2Enabled,
  );

  const enabledNetworksHasTestNet = useMemo(() => {
    if (isMultichainAccountsState2Enabled) {
      if (allEnabledNetworks.length === 1) {
        return allEnabledNetworks.some((network) => isTestNet(network.chainId));
      }
      return false;
    }
    if (isRemoveGlobalNetworkSelectorEnabled()) {
      return enabledNetworks.some((network) => isTestNet(network));
    }
    return Object.keys(tokenNetworkFilter).some((network) =>
      isTestNet(network),
    );
  }, [
    enabledNetworks,
    tokenNetworkFilter,
    isMultichainAccountsState2Enabled,
    allEnabledNetworks,
  ]);

  const prevChainId = usePrevious(chainId);

  const nativeCurrency = useSelector((state: RootState) =>
    selectNativeCurrencyByChainId(state, chainId),
  );

  const isUnifiedSwapsEnabled = useSelector(selectIsUnifiedSwapsEnabled);

  // Setup for AssetDetailsActions
  const { goToBridge, goToSwaps } = useSwapBridgeNavigation({
    location: SwapBridgeNavigationLocation.TabBar,
    sourcePage: 'MainView',
  });

  // Hook for handling non-EVM asset sending
  ///: BEGIN:ONLY_INCLUDE_IF(keyring-snaps)
  const { sendNonEvmAsset } = useSendNonEvmAsset({
    asset: {
      chainId: chainId as string,
      address: undefined,
    },
  });
  ///: END:ONLY_INCLUDE_IF

  const displayBuyButton = true;
  const displaySwapsButton =
    AppConstants.SWAPS.ACTIVE && isSwapsAllowed(chainId);
  const displayBridgeButton =
    !isUnifiedSwapsEnabled &&
    AppConstants.BRIDGE.ACTIVE &&
    isBridgeAllowed(chainId);

  const onReceive = useCallback(() => {
    if (isMultichainAccountsState2Enabled) {
      navigate(
        ...createAddressListNavigationDetails({
          groupId: selectedAccountGroupId as AccountGroupId,
          title: `${strings(
            'multichain_accounts.address_list.receiving_address',
          )}`,
        }),
      );
    } else {
      navigate(Routes.QR_TAB_SWITCHER, {
        initialScreen: QRTabSwitcherScreens.Receive,
      });
    }
  }, [isMultichainAccountsState2Enabled, navigate, selectedAccountGroupId]);

  const onSend = useCallback(async () => {
    try {
      ///: BEGIN:ONLY_INCLUDE_IF(keyring-snaps)
      // Try non-EVM first, if handled, return early
      const wasHandledAsNonEvm = await sendNonEvmAsset(
        InitSendLocation.HomePage,
      );
      if (wasHandledAsNonEvm) {
        return;
      }
      ///: END:ONLY_INCLUDE_IF

      // Ensure consistent transaction initialization before navigation
      if (nativeCurrency) {
        // Initialize transaction with native currency
        dispatch(newAssetTransaction(getEther(nativeCurrency)));
      } else {
        // Initialize with a default ETH transaction as fallback
        // This ensures consistent state even when nativeCurrency is not available
        console.warn(
          'Native currency not available, using ETH as fallback for transaction initialization',
        );
        dispatch(newAssetTransaction(getEther('ETH')));
      }

      // Navigate to send flow after successful transaction initialization
      navigateToSendPage(InitSendLocation.HomePage);
    } catch (error) {
      // Handle any errors that occur during the send flow initiation
      console.error('Error initiating send flow:', error);

      // Still attempt to navigate to maintain user flow, but without transaction initialization
      // The SendFlow view should handle the lack of initialized transaction gracefully
      navigateToSendPage(InitSendLocation.HomePage);
    }
  }, [
    nativeCurrency,
    navigateToSendPage,
    dispatch,
    ///: BEGIN:ONLY_INCLUDE_IF(keyring-snaps)
    sendNonEvmAsset,
    ///: END:ONLY_INCLUDE_IF
  ]);

  const selectedAddress = useSelector(
    selectSelectedInternalAccountFormattedAddress,
  );

  const isDataCollectionForMarketingEnabled = useSelector(
    (state: RootState) => state.security.dataCollectionForMarketing,
  );
  /**
   * Is basic functionality enabled
   */
  const basicFunctionalityEnabled = useSelector(
    (state: RootState) => state.settings.basicFunctionalityEnabled,
  );

  const assetsDefiPositionsEnabled = useSelector(
    selectAssetsDefiPositionsEnabled,
  );

  const isEvmSelected = useSelector(selectIsEvmNetworkSelected);

  const collectiblesEnabled = useMemo(() => {
    if (isMultichainAccountsState2Enabled) {
      if (allEnabledNetworks.length === 1) {
        return allEnabledNetworks.some(
          (network) => network.chainId !== SolScope.Mainnet,
        );
      }
      return true;
    }
    return isEvmSelected;
  }, [isMultichainAccountsState2Enabled, isEvmSelected, allEnabledNetworks]);

  const nftGridViewEnabled = process.env.NFT_GRID_VIEW === 'true';

  const { isEnabled: getParticipationInMetaMetrics } = useMetrics();

  const isParticipatingInMetaMetrics = getParticipationInMetaMetrics();

  const currentToast = toastRef?.current;

  const hdKeyrings = useSelector(selectHDKeyrings);

  const accountName = useAccountName();
  const accountGroupName = useAccountGroupName();

  const displayName = accountGroupName || accountName;
  useAccountsWithNetworkActivitySync();

  const { networks } = useNetworksByNamespace({
    networkType: NetworkType.Popular,
  });

  const { networks: evmNetworks } = useNetworksByCustomNamespace({
    networkType: NetworkType.Popular,
    namespace: KnownCaipNamespace.Eip155,
  });

  const { networks: solanaNetworks } = useNetworksByCustomNamespace({
    networkType: NetworkType.Popular,
    namespace: KnownCaipNamespace.Solana,
  });

  const selectedEvmAccount = useSelector(selectSelectedInternalAccountByScope)(
    EVM_SCOPE,
  );
  const selectedSolanaAccount = useSelector(
    selectSelectedInternalAccountByScope,
  )(SolScope.Mainnet);

  const allNetworks = useMemo(() => {
    if (isMultichainAccountsState2Enabled) {
      if (selectedEvmAccount && selectedSolanaAccount) {
        return [...evmNetworks, ...solanaNetworks];
      } else if (selectedEvmAccount) {
        return evmNetworks;
      } else if (selectedSolanaAccount) {
        return solanaNetworks;
      }
      return networks;
    }
    return networks;
  }, [
    isMultichainAccountsState2Enabled,
    selectedEvmAccount,
    selectedSolanaAccount,
    evmNetworks,
    solanaNetworks,
    networks,
  ]);

  const { selectNetwork } = useNetworkSelection({
    networks: allNetworks,
  });
  const isSocialLogin = useSelector(selectSeedlessOnboardingLoginFlow);

  useEffect(() => {
    // do not prompt for social login flow
    if (
      !isSocialLogin &&
      isDataCollectionForMarketingEnabled === null &&
      isParticipatingInMetaMetrics &&
      isPastPrivacyPolicyDate
    ) {
      navigate(Routes.MODAL.ROOT_MODAL_FLOW, {
        screen: Routes.SHEET.EXPERIENCE_ENHANCER,
      });
    }
  }, [
    isSocialLogin,
    isDataCollectionForMarketingEnabled,
    isParticipatingInMetaMetrics,
    navigate,
  ]);

  const checkAndNavigateToPerpsGTM = useCallback(async () => {
    const hasSeenModal = await StorageWrapper.getItem(PERPS_GTM_MODAL_SHOWN);

    if (hasSeenModal !== 'true') {
      navigate(Routes.PERPS.MODALS.ROOT, {
        screen: Routes.PERPS.MODALS.GTM_MODAL,
      });
    }
  }, [navigate]);

  useEffect(() => {
    if (isPerpsFlagEnabled && isPerpsGTMModalEnabled) {
      checkAndNavigateToPerpsGTM();
    }
  }, [isPerpsFlagEnabled, isPerpsGTMModalEnabled, checkAndNavigateToPerpsGTM]);

  useEffect(() => {
    addTraitsToUser({
      [UserProfileProperty.NUMBER_OF_HD_ENTROPIES]: hdKeyrings.length,
    });
  }, [addTraitsToUser, hdKeyrings.length]);

  const isConnectionRemoved = useSelector(selectIsConnectionRemoved);

  useEffect(() => {
    if (isConnectionRemoved && isSocialLogin) {
      navigation.navigate(Routes.MODAL.ROOT_MODAL_FLOW, {
        screen: Routes.SHEET.SUCCESS_ERROR_SHEET,
        params: {
          title: strings('connection_removed_modal.title'),
          description: strings('connection_removed_modal.content'),
          primaryButtonLabel: strings('connection_removed_modal.tryAgain'),
          type: 'error',
          icon: IconName.Danger,
          iconColor: IconColor.Warning,
          isInteractable: false,
          closeOnPrimaryButtonPress: true,
          onPrimaryButtonPress: () => {
            dispatch(setIsConnectionRemoved(false));
          },
        },
      });
    }
  }, [navigation, isConnectionRemoved, dispatch, isSocialLogin]);

  useEffect(() => {
    if (!shouldShowNewPrivacyToast) return;

    storePrivacyPolicyShownDate();
    currentToast?.showToast({
      variant: ToastVariants.Plain,
      labelOptions: [
        {
          label: strings(`privacy_policy.toast_message`),
          isBold: false,
        },
      ],
      closeButtonOptions: {
        label: strings(`privacy_policy.toast_action_button`),
        variant: ButtonVariants.Primary,
        onPress: () => {
          storePrivacyPolicyClickedOrClosed();
          currentToast?.closeToast();
        },
      },
      linkButtonOptions: {
        label: strings(`privacy_policy.toast_read_more`),
        onPress: () => {
          storePrivacyPolicyClickedOrClosed();
          currentToast?.closeToast();
          Linking.openURL(CONSENSYS_PRIVACY_POLICY);
        },
      },
      hasNoTimeout: true,
    });
  }, [
    storePrivacyPolicyShownDate,
    shouldShowNewPrivacyToast,
    storePrivacyPolicyClickedOrClosed,
    currentToast,
  ]);

  /**
   * Network onboarding state
   */
  const networkOnboardingState = useSelector(
    (state: RootState) => state.networkOnboarded.networkOnboardedState,
  );

  const isNotificationEnabled = useSelector(
    selectIsMetamaskNotificationsEnabled,
  );

  const isBackupAndSyncEnabled = useSelector(selectIsBackupAndSyncEnabled);

  const unreadNotificationCount = useSelector(
    getMetamaskNotificationsUnreadCount,
  );

  const readNotificationCount = useSelector(getMetamaskNotificationsReadCount);
  const selectedNetworkName = useSelector(selectNetworkName);

  const networkName =
    networkConfigurations?.[chainId]?.name ?? selectedNetworkName;

  const networkImageSource = useSelector(selectNetworkImageSource);
  const enabledEVMNetworks = useSelector(selectEVMEnabledNetworks);

  const isAllNetworks = useSelector(selectIsAllNetworks);
  const isTokenDetectionEnabled = useSelector(selectUseTokenDetection);
  const isPopularNetworks = useSelector(selectIsPopularNetwork);
  const detectedTokens = useSelector(selectDetectedTokens) as TokenI[];
  const isCarouselBannersEnabled = useSelector(selectCarouselBannersFlag);

  const allDetectedTokens = useSelector(
    selectAllDetectedTokensFlat,
  ) as TokenI[];
  const currentDetectedTokens =
    isPortfolioViewEnabled() && isAllNetworks && isPopularNetworks
      ? allDetectedTokens
      : detectedTokens;
  const selectedNetworkClientId = useSelector(selectNetworkClientId);

  const chainIdsToDetectNftsFor = useNftDetectionChainIds();

  /**
   * Shows Nft auto detect modal if the user is on mainnet, never saw the modal and have nft detection off
   */
  useCheckNftAutoDetectionModal();

  /**
   * Show multi rpc modal if there are networks duplicated and if never showed before
   */
  useCheckMultiRpcModal();

  /**
   * Show multichain accounts intro modal if state 2 is enabled and never showed before
   */
  useMultichainAccountsIntroModal();

  /**
   * Callback to trigger when pressing the navigation title.
   */
  const onTitlePress = useCallback(() => {
    navigate(Routes.MODAL.ROOT_MODAL_FLOW, {
      screen: Routes.SHEET.NETWORK_SELECTOR,
    });
    trackEvent(
      createEventBuilder(MetaMetricsEvents.NETWORK_SELECTOR_PRESSED)
        .addProperties({
          chain_id: getDecimalChainId(chainId),
        })
        .build(),
    );
  }, [navigate, chainId, trackEvent, createEventBuilder]);

  /**
   * Handle network filter called when app is mounted and tokenNetworkFilter is empty
   * TODO: [SOLANA] Check if this logic supports non evm networks before shipping Solana
   */
  const handleNetworkFilter = useCallback(() => {
    // TODO: Come back possibly just add the chain id of the eth
    // network as the default state instead of doing this
    const { PreferencesController } = Engine.context;

    if (Object.keys(tokenNetworkFilter).length === 0) {
      PreferencesController.setTokenNetworkFilter({
        [chainId]: true,
      });
    }

    if (
      isRemoveGlobalNetworkSelectorEnabled() &&
      enabledEVMNetworks.length === 0
    ) {
      selectNetwork(chainId);
    }
  }, [chainId, selectNetwork, enabledEVMNetworks, tokenNetworkFilter]);

  useEffect(() => {
    if (!isMultichainAccountsState2Enabled) {
      handleNetworkFilter();
    }
  }, [
    chainId,
    handleNetworkFilter,
    enabledEVMNetworks,
    isMultichainAccountsState2Enabled,
  ]);

  /**
   * Check to see if notifications are enabled
   */
  useEffect(() => {
    async function checkIfNotificationsAreEnabled() {
      await NotificationsService.isDeviceNotificationEnabled();
    }
    checkIfNotificationsAreEnabled();
  });

  /**
   * Check to see if we need to show What's New modal
   */
  useEffect(() => {
    // TODO: [SOLANA] Revisit this before shipping, we need to check if this logic supports non evm networks
    const networkOnboarded = getIsNetworkOnboarded(
      chainId,
      networkOnboardingState,
    );

    if (!networkOnboarded && prevChainId !== chainId) {
      // Do not check since it will conflict with the onboarding and/or network onboarding
      return;
    }
  }, [
    navigation,
    chainId,
    // TODO: Is this providerConfig.rpcUrl needed in this useEffect dependencies?
    providerConfig.rpcUrl,
    networkOnboardingState,
    prevChainId,
    // TODO: Is this accountBalanceByChainId?.balance needed in this useEffect dependencies?
    accountBalanceByChainId?.balance,
  ]);

  useEffect(
    () => {
      requestAnimationFrame(async () => {
        const { AccountTrackerController } = Engine.context;

        const networkClientIDs = Object.values(evmNetworkConfigurations)
          .map(
            ({ defaultRpcEndpointIndex, rpcEndpoints }) =>
              rpcEndpoints[defaultRpcEndpointIndex].networkClientId,
          )
          .filter((c) => Boolean(c));

        AccountTrackerController.refresh(networkClientIDs);
      });
    },
    /* eslint-disable-next-line */
    // TODO: The need of usage of this chainId as a dependency is not clear, we shouldn't need to refresh the native balances when the chainId changes. Since the pooling is always working in the back. Check with assets team.
    // TODO: [SOLANA] Check if this logic supports non evm networks before shipping Solana
    [navigation, chainId, evmNetworkConfigurations],
  );

  const isCardholder = useSelector(selectIsCardholder);
  const isRewardsEnabled = useSelector(selectRewardsEnabledFlag);

  useEffect(() => {
    if (!selectedInternalAccount) return;
    navigation.setOptions(
      getWalletNavbarOptions(
        walletRef,
        selectedInternalAccount,
        displayName,
        networkName,
        networkImageSource,
        onTitlePress,
        navigation,
        colors,
        isNotificationEnabled,
        isBackupAndSyncEnabled,
        unreadNotificationCount,
        readNotificationCount,
        isCardholder,
        isRewardsEnabled,
      ),
    );
  }, [
    selectedInternalAccount,
    displayName,
    networkName,
    networkImageSource,
    onTitlePress,
    navigation,
    colors,
    isNotificationEnabled,
    isBackupAndSyncEnabled,
    unreadNotificationCount,
    readNotificationCount,
    isCardholder,
    isRewardsEnabled,
  ]);

  const getTokenAddedAnalyticsParams = useCallback(
    ({ address, symbol }: { address: string; symbol: string }) => {
      try {
        return {
          token_address: address,
          token_symbol: symbol,
          chain_id: getDecimalChainId(chainId),
          source: 'Add token dropdown',
        };
      } catch (error) {
        Logger.error(
          error as Error,
          'SearchTokenAutocomplete.getTokenAddedAnalyticsParams',
        );
        return undefined;
      }
    },
    [chainId],
  );

  useEffect(() => {
    const importAllDetectedTokens = async () => {
      // If autodetect tokens toggle is OFF, return
      if (!isTokenDetectionEnabled) {
        return;
      }
      const { TokensController } = Engine.context;
      if (
        Array.isArray(currentDetectedTokens) &&
        currentDetectedTokens.length > 0
      ) {
        if (isPortfolioViewEnabled()) {
          // Group tokens by their `chainId` using a plain object
          const tokensByChainId: Record<Hex, Token[]> = {};

          for (const token of currentDetectedTokens) {
            // TODO: [SOLANA] Check if this logic supports non evm networks before shipping Solana
            const tokenChainId: Hex =
              (token as TokenI & { chainId: Hex }).chainId ?? chainId;

            if (!tokensByChainId[tokenChainId]) {
              tokensByChainId[tokenChainId] = [];
            }

            tokensByChainId[tokenChainId].push(token);
          }

          // Process grouped tokens in parallel
          const importPromises = Object.entries(tokensByChainId).map(
            async ([networkId, allTokens]) => {
              const chainConfig = evmNetworkConfigurations[networkId as Hex];
              const { defaultRpcEndpointIndex } = chainConfig;
              const { networkClientId: networkInstanceId } =
                chainConfig.rpcEndpoints[defaultRpcEndpointIndex];

              await TokensController.addTokens(allTokens, networkInstanceId);
            },
          );

          await Promise.all(importPromises);
        } else {
          await TokensController.addTokens(
            currentDetectedTokens,
            selectedNetworkClientId,
          );
        }

        currentDetectedTokens.forEach(
          ({ address, symbol }: { address: string; symbol: string }) => {
            const analyticsParams = getTokenAddedAnalyticsParams({
              address,
              symbol,
            });

            if (analyticsParams) {
              trackEvent(
                createEventBuilder(MetaMetricsEvents.TOKEN_ADDED)
                  .addProperties({
                    token_address: address,
                    token_symbol: symbol,
                    chain_id: getDecimalChainId(chainId),
                    source: 'detected',
                  })
                  .build(),
              );
            }
          },
        );
      }
    };
    if (isEvmSelected) {
      importAllDetectedTokens();
    }
    // eslint-disable-next-line react-hooks/exhaustive-deps
  }, [
    isTokenDetectionEnabled,
    evmNetworkConfigurations,
    chainId,
    currentDetectedTokens,
    selectedNetworkClientId,
  ]);

  const getNftDetectionAnalyticsParams = useCallback((nft: Nft) => {
    try {
      return {
        chain_id: getDecimalChainId(nft.chainId),
        source: 'detected' as const,
      };
    } catch (error) {
      Logger.error(error as Error, 'Wallet.getNftDetectionAnalyticsParams');
      return undefined;
    }
  }, []);

  const onChangeTab = useCallback(
    async (obj: { i: number; ref: React.ReactNode }) => {
      const tabLabel =
        React.isValidElement(obj.ref) && obj.ref.props
          ? (obj.ref.props as { tabLabel?: string })?.tabLabel
          : '';
      if (tabLabel === strings('wallet.tokens')) {
        trackEvent(createEventBuilder(MetaMetricsEvents.WALLET_TOKENS).build());
      } else if (tabLabel === strings('wallet.defi')) {
        trackEvent(
          createEventBuilder(MetaMetricsEvents.DEFI_TAB_SELECTED).build(),
        );
      } else {
        // Return early if no address selected
        if (!selectedAddress) return;

        const formattedSelectedAddress = toFormattedAddress(selectedAddress);

        trackEvent(
          createEventBuilder(MetaMetricsEvents.WALLET_COLLECTIBLES).build(),
        );
        // Call detect nfts
        const { NftDetectionController, NftController } = Engine.context;
        const previousNfts = cloneDeep(
          NftController.state.allNfts[formattedSelectedAddress],
        );

        try {
          trace({ name: TraceName.DetectNfts });
          showNftFetchingLoadingIndicator();
          await NftDetectionController.detectNfts(chainIdsToDetectNftsFor);
          endTrace({ name: TraceName.DetectNfts });
        } finally {
          hideNftFetchingLoadingIndicator();
        }

        const newNfts = cloneDeep(
          NftController.state.allNfts[formattedSelectedAddress],
        );

        const eventParams = prepareNftDetectionEvents(
          previousNfts,
          newNfts,
          getNftDetectionAnalyticsParams,
        );
        eventParams.forEach((params) => {
          trackEvent(
            createEventBuilder(MetaMetricsEvents.COLLECTIBLE_ADDED)
              .addProperties({
                chain_id: params.chain_id,
                source: params.source,
              })
              .build(),
          );
        });
      }
    },
    [
      trackEvent,
      createEventBuilder,
      selectedAddress,
      showNftFetchingLoadingIndicator,
      chainIdsToDetectNftsFor,
      hideNftFetchingLoadingIndicator,
      getNftDetectionAnalyticsParams,
    ],
  );

  const turnOnBasicFunctionality = useCallback(() => {
    navigation.navigate(Routes.MODAL.ROOT_MODAL_FLOW, {
      screen: Routes.SHEET.BASIC_FUNCTIONALITY,
    });
  }, [navigation]);

  const defiEnabled =
    (isEvmSelected || isMultichainAccountsState2Enabled) &&
    !enabledNetworksHasTestNet &&
    basicFunctionalityEnabled &&
    assetsDefiPositionsEnabled;

  const renderContent = useCallback(
    () => (
      <ScrollView
        style={styles.wrapper}
        testID={WalletViewSelectorsIDs.WALLET_CONTAINER}
      >
        {!basicFunctionalityEnabled ? (
          <View style={styles.banner}>
            <BannerAlert
              severity={BannerAlertSeverity.Error}
              title={strings('wallet.banner.title')}
              description={
                <CustomText
                  color={TextColor.Info}
                  onPress={turnOnBasicFunctionality}
                >
                  {strings('wallet.banner.link')}
                </CustomText>
              }
            />
          </View>
        ) : null}
        <>
          {isMultichainAccountsState2Enabled ? (
            <AccountGroupBalance />
          ) : (
            <PortfolioBalance />
          )}
          <View style={styles.assetsActionsContainer}>
            <AssetDetailsActions
              displayBuyButton={displayBuyButton}
              displaySwapsButton={displaySwapsButton}
              displayBridgeButton={displayBridgeButton}
              chainId={chainId}
              goToBridge={goToBridge}
              goToSwaps={goToSwaps}
              onReceive={onReceive}
              onSend={onSend}
              buyButtonActionID={WalletViewSelectorsIDs.WALLET_BUY_BUTTON}
              swapButtonActionID={WalletViewSelectorsIDs.WALLET_SWAP_BUTTON}
              bridgeButtonActionID={WalletViewSelectorsIDs.WALLET_BRIDGE_BUTTON}
              sendButtonActionID={WalletViewSelectorsIDs.WALLET_SEND_BUTTON}
              receiveButtonActionID={
                WalletViewSelectorsIDs.WALLET_RECEIVE_BUTTON
              }
            />
          </View>

          {isCarouselBannersEnabled && <Carousel style={styles.carousel} />}

          <WalletTokensTabView
            navigation={navigation}
            onChangeTab={onChangeTab}
            defiEnabled={defiEnabled}
            collectiblesEnabled={collectiblesEnabled}
            nftGridViewEnabled={nftGridViewEnabled}
            navigationParams={route.params}
          />
        </>
      </ScrollView>
    ),
    [
      styles.banner,
      styles.assetsActionsContainer,
      styles.carousel,
      styles.wrapper,
      basicFunctionalityEnabled,
      defiEnabled,
      isMultichainAccountsState2Enabled,
      turnOnBasicFunctionality,
      onChangeTab,
      navigation,
      goToBridge,
      goToSwaps,
      displayBuyButton,
      displaySwapsButton,
      displayBridgeButton,
      onReceive,
      onSend,
      route.params,
      isCarouselBannersEnabled,
      collectiblesEnabled,
      nftGridViewEnabled,
      chainId,
    ],
  );
  const renderLoader = useCallback(
    () => (
      <View style={styles.loader}>
        <ActivityIndicator size="small" />
      </View>
    ),
    [styles],
  );

  return (
    <ErrorBoundary navigation={navigation} view="Wallet">
      <View style={baseStyles.flexGrow}>
        {selectedInternalAccount ? renderContent() : renderLoader()}
      </View>
    </ErrorBoundary>
  );
};

// TODO: Replace "any" with type
// eslint-disable-next-line @typescript-eslint/no-explicit-any
const mapStateToProps = (state: any) => ({
  shouldShowNewPrivacyToast: shouldShowNewPrivacyToastSelector(state),
});

// TODO: Replace "any" with type
// eslint-disable-next-line @typescript-eslint/no-explicit-any
const mapDispatchToProps = (dispatch: any) => ({
  storePrivacyPolicyShownDate: () =>
    dispatch(storePrivacyPolicyShownDateAction(Date.now())),
  storePrivacyPolicyClickedOrClosed: () =>
    dispatch(storePrivacyPolicyClickedOrClosedAction()),
  showNftFetchingLoadingIndicator: () =>
    dispatch(showNftFetchingLoadingIndicatorAction()),
  hideNftFetchingLoadingIndicator: () =>
    dispatch(hideNftFetchingLoadingIndicatorAction()),
});

export default connect(mapStateToProps, mapDispatchToProps)(Wallet);<|MERGE_RESOLUTION|>--- conflicted
+++ resolved
@@ -182,11 +182,8 @@
 import { selectSelectedInternalAccountByScope } from '../../../selectors/multichainAccounts/accounts';
 import { EVM_SCOPE } from '../../UI/Earn/constants/networks';
 import { useCurrentNetworkInfo } from '../../hooks/useCurrentNetworkInfo';
-<<<<<<< HEAD
+import { createAddressListNavigationDetails } from '../../Views/MultichainAccounts/AddressList';
 import NftGrid from '../../UI/NftGrid';
-=======
-import { createAddressListNavigationDetails } from '../../Views/MultichainAccounts/AddressList';
->>>>>>> bc343fa2
 
 const createStyles = ({ colors }: Theme) =>
   RNStyleSheet.create({
@@ -413,21 +410,17 @@
       );
     }
 
-<<<<<<< HEAD
-    if (enabledNetworksIsSolana) {
-      return tabs;
-    }
-
-    if (defiEnabled) {
-=======
     if (isPredictEnabled) {
       tabs.push(
         <PredictTabView {...predictTabProps} key={predictTabProps.key} />,
       );
     }
 
-    if (defiEnabled && !enabledNetworksIsSolana) {
->>>>>>> bc343fa2
+    if (enabledNetworksIsSolana) {
+      return tabs;
+    }
+
+    if (defiEnabled) {
       tabs.push(
         <DeFiPositionsList
           {...defiPositionsTabProps}
