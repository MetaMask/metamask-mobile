import { AccountGroupId } from '@metamask/account-api';
import type { Theme } from '@metamask/design-tokens';
import React, {
  useCallback,
  useContext,
  useEffect,
  useMemo,
  useRef,
  useState,
} from 'react';

import {
  ActivityIndicator,
  Linking,
  StyleSheet as RNStyleSheet,
  View,
} from 'react-native';
import { connect, useDispatch, useSelector } from 'react-redux';
import { strings } from '../../../../locales/i18n';
import {
  TabsList,
  TabsListRef,
} from '../../../component-library/components-temp/Tabs';
import { CONSENSYS_PRIVACY_POLICY } from '../../../constants/urls';
import {
  isPastPrivacyPolicyDate,
  shouldShowNewPrivacyToastSelector,
  storePrivacyPolicyClickedOrClosed as storePrivacyPolicyClickedOrClosedAction,
  storePrivacyPolicyShownDate as storePrivacyPolicyShownDateAction,
} from '../../../reducers/legalNotices';
import StorageWrapper from '../../../store/storage-wrapper';
import { baseStyles } from '../../../styles/common';
import { PERPS_GTM_MODAL_SHOWN } from '../../../constants/storage';
import { getWalletNavbarOptions } from '../../UI/Navbar';
import Tokens from '../../UI/Tokens';

import {
  NavigationProp,
  ParamListBase,
  RouteProp,
  useFocusEffect,
  useNavigation,
  useRoute,
} from '@react-navigation/native';
import { WalletViewSelectorsIDs } from '../../../../e2e/selectors/wallet/WalletView.selectors';
import { BannerAlertSeverity } from '../../../component-library/components/Banners/Banner';
import BannerAlert from '../../../component-library/components/Banners/Banner/variants/BannerAlert/BannerAlert';
import { ButtonVariants } from '../../../component-library/components/Buttons/Button';
import CustomText, {
  TextColor,
} from '../../../component-library/components/Texts/Text';
import {
  ToastContext,
  ToastVariants,
} from '../../../component-library/components/Toast';
import { useMetrics } from '../../../components/hooks/useMetrics';
import Routes from '../../../constants/navigation/Routes';
import { MetaMetricsEvents } from '../../../core/Analytics';
import {
  trackActionButtonClick,
  ActionButtonType,
  ActionLocation,
  ActionPosition,
} from '../../../util/analytics/actionButtonTracking';
import Engine from '../../../core/Engine';
import { RootState } from '../../../reducers';
import {
  hideNftFetchingLoadingIndicator as hideNftFetchingLoadingIndicatorAction,
  showNftFetchingLoadingIndicator as showNftFetchingLoadingIndicatorAction,
} from '../../../reducers/collectibles';
import {
  selectSelectedInternalAccount,
  selectSelectedInternalAccountFormattedAddress,
} from '../../../selectors/accountsController';
import { selectAccountBalanceByChainId } from '../../../selectors/accountTrackerController';
import { selectIsBackupAndSyncEnabled } from '../../../selectors/identity';
import {
  selectChainId,
  selectEvmNetworkConfigurationsByChainId,
  selectIsAllNetworks,
  selectIsPopularNetwork,
  selectNativeCurrencyByChainId,
  selectNetworkClientId,
  selectNetworkConfigurations,
  selectProviderConfig,
} from '../../../selectors/networkController';
import {
  selectNetworkImageSource,
  selectNetworkName,
} from '../../../selectors/networkInfos';
import {
  getMetamaskNotificationsReadCount,
  getMetamaskNotificationsUnreadCount,
  selectIsMetamaskNotificationsEnabled,
} from '../../../selectors/notifications';
import {
  selectAllDetectedTokensFlat,
  selectDetectedTokens,
} from '../../../selectors/tokensController';
import { selectSelectedAccountGroupId } from '../../../selectors/multichainAccounts/accountTreeController';
import {
  getDecimalChainId,
  getIsNetworkOnboarded,
  isPortfolioViewEnabled,
  isRemoveGlobalNetworkSelectorEnabled,
  isTestNet,
} from '../../../util/networks';
import NotificationsService from '../../../util/notifications/services/NotificationService';
import { useTheme } from '../../../util/theme';
import { useAccountGroupName } from '../../hooks/multichainAccounts/useAccountGroupName';
import { useAccountName } from '../../hooks/useAccountName';
import usePrevious from '../../hooks/usePrevious';
import { PERFORMANCE_CONFIG } from '../../UI/Perps/constants/perpsConfig';
import ErrorBoundary from '../ErrorBoundary';

import { Nft, Token } from '@metamask/assets-controllers';
import { Hex, KnownCaipNamespace } from '@metamask/utils';
import { selectIsEvmNetworkSelected } from '../../../selectors/multichainNetworkController';
import { PortfolioBalance } from '../../UI/Tokens/TokenList/PortfolioBalance';
import { selectMultichainAccountsState2Enabled } from '../../../selectors/featureFlagController/multichainAccounts/enabledMultichainAccounts';
import AccountGroupBalance from '../../UI/Assets/components/Balance/AccountGroupBalance';
import useCheckNftAutoDetectionModal from '../../hooks/useCheckNftAutoDetectionModal';
import useCheckMultiRpcModal from '../../hooks/useCheckMultiRpcModal';
import { useMultichainAccountsIntroModal } from '../../hooks/useMultichainAccountsIntroModal';
import { useAccountsWithNetworkActivitySync } from '../../hooks/useAccountsWithNetworkActivitySync';
import {
  selectUseTokenDetection,
  selectTokenNetworkFilter,
} from '../../../selectors/preferencesController';
import Logger from '../../../util/Logger';
import { useNftDetectionChainIds } from '../../hooks/useNftDetectionChainIds';
import { Carousel } from '../../UI/Carousel';
import { TokenI } from '../../UI/Tokens/types';
import NetworkConnectionBanner from '../../UI/NetworkConnectionBanner';

import { cloneDeep } from 'lodash';
import { selectAssetsDefiPositionsEnabled } from '../../../selectors/featureFlagController/assetsDefiPositions';
import { selectHDKeyrings } from '../../../selectors/keyringController';
import { toFormattedAddress } from '../../../util/address';
import { prepareNftDetectionEvents } from '../../../util/assets';
import { UserProfileProperty } from '../../../util/metrics/UserSettingsAnalyticsMetaData/UserProfileAnalyticsMetaData.types';
import { endTrace, trace, TraceName } from '../../../util/trace';
import {
  SwapBridgeNavigationLocation,
  useSwapBridgeNavigation,
} from '../../UI/Bridge/hooks/useSwapBridgeNavigation';
import DeFiPositionsList from '../../UI/DeFiPositions/DeFiPositionsList';
import AssetDetailsActions from '../AssetDetails/AssetDetailsActions';

import { newAssetTransaction } from '../../../actions/transaction';
import AppConstants from '../../../core/AppConstants';
<<<<<<< HEAD
import { selectIsUnifiedSwapsEnabled } from '../../../core/redux/slices/bridge';
import { getEther } from '../../../util/transactions';
import { isBridgeAllowed } from '../../UI/Bridge/utils';
=======
import { getEther } from '../../../util/transactions';
>>>>>>> 338177c4
///: BEGIN:ONLY_INCLUDE_IF(keyring-snaps)
import { useSendNonEvmAsset } from '../../hooks/useSendNonEvmAsset';
///: END:ONLY_INCLUDE_IF
import { setIsConnectionRemoved } from '../../../actions/user';
import {
  IconColor,
  IconName,
} from '../../../component-library/components/Icons/Icon';
import { selectIsConnectionRemoved } from '../../../reducers/user';
import { selectEVMEnabledNetworks } from '../../../selectors/networkEnablementController';
import { selectSeedlessOnboardingLoginFlow } from '../../../selectors/seedlessOnboardingController';
import {
  NetworkType,
  useNetworksByCustomNamespace,
  useNetworksByNamespace,
} from '../../hooks/useNetworksByNamespace/useNetworksByNamespace';
import { useNetworkSelection } from '../../hooks/useNetworkSelection/useNetworkSelection';
import {
  selectPerpsEnabledFlag,
  selectPerpsGtmOnboardingModalEnabledFlag,
} from '../../UI/Perps';
import PerpsTabView from '../../UI/Perps/Views/PerpsTabView';
import { selectPredictEnabledFlag } from '../../UI/Predict/selectors/featureFlags';
import PredictTabView from '../../UI/Predict/views/PredictTabView';
import { InitSendLocation } from '../confirmations/constants/send';
import { useSendNavigation } from '../confirmations/hooks/useSendNavigation';
import { selectCarouselBannersFlag } from '../../UI/Carousel/selectors/featureFlags';
import { selectRewardsEnabledFlag } from '../../../selectors/featureFlagController/rewards';
import { SolScope } from '@metamask/keyring-api';
import { selectSelectedInternalAccountByScope } from '../../../selectors/multichainAccounts/accounts';
import { EVM_SCOPE } from '../../UI/Earn/constants/networks';
import { useCurrentNetworkInfo } from '../../hooks/useCurrentNetworkInfo';
import { createAddressListNavigationDetails } from '../../Views/MultichainAccounts/AddressList';
import { useRewardsIntroModal } from '../../UI/Rewards/hooks/useRewardsIntroModal';
<<<<<<< HEAD
import NftGrid from '../../UI/NftGrid';
=======
import NftGrid from '../../UI/NftGrid/NftGrid';
import { AssetPollingProvider } from '../../hooks/AssetPolling/AssetPollingProvider';
import { selectDisplayCardButton } from '../../../core/redux/slices/card';
>>>>>>> 338177c4

const createStyles = ({ colors }: Theme) =>
  RNStyleSheet.create({
    base: {
      paddingHorizontal: 16,
    },
    wrapper: {
      flex: 1,
      backgroundColor: colors.background.default,
      gap: 16,
      flexDirection: 'column',
    },
    tabContainer: {
      flex: 1,
    },
    loader: {
      backgroundColor: colors.background.default,
      flex: 1,
      justifyContent: 'center',
      alignItems: 'center',
    },
    banner: {
      flexDirection: 'column',
      gap: 16,
      paddingHorizontal: 16,
    },
    carousel: {
      overflow: 'hidden', // Allow for smooth height animations
    },
  });

interface WalletProps {
  navigation: NavigationProp<ParamListBase>;
  storePrivacyPolicyShownDate: () => void;
  shouldShowNewPrivacyToast: boolean;
  currentRouteName: string;
  storePrivacyPolicyClickedOrClosed: () => void;
  showNftFetchingLoadingIndicator: () => void;
  hideNftFetchingLoadingIndicator: () => void;
}
interface WalletTokensTabViewProps {
  navigation: WalletProps['navigation'];
  onChangeTab: (changeTabProperties: {
    i: number;
    ref: React.ReactNode;
  }) => void;
  defiEnabled: boolean;
  collectiblesEnabled: boolean;
  navigationParams?: {
    shouldSelectPerpsTab?: boolean;
    initialTab?: string;
  };
}

const WalletTokensTabView = React.memo((props: WalletTokensTabViewProps) => {
  const isPerpsFlagEnabled = useSelector(selectPerpsEnabledFlag);
  const isEvmSelected = useSelector(selectIsEvmNetworkSelected);
  const isMultichainAccountsState2Enabled = useSelector(
    selectMultichainAccountsState2Enabled,
  );
  const isPerpsEnabled = useMemo(
    () =>
      isPerpsFlagEnabled &&
      (isEvmSelected || isMultichainAccountsState2Enabled),
    [isPerpsFlagEnabled, isEvmSelected, isMultichainAccountsState2Enabled],
  );
  const isPredictFlagEnabled = useSelector(selectPredictEnabledFlag);
  const isPredictEnabled = useMemo(
    () => isPredictFlagEnabled && isEvmSelected,
    [isPredictFlagEnabled, isEvmSelected],
  );

  const {
    navigation,
    onChangeTab,
    defiEnabled,
    collectiblesEnabled,
    navigationParams,
  } = props;
  const route = useRoute<RouteProp<ParamListBase, string>>();
  const tabsListRef = useRef<TabsListRef>(null);
  const { enabledNetworks: allEnabledNetworks } = useCurrentNetworkInfo();

  const enabledNetworksIsSolana = useMemo(() => {
    if (allEnabledNetworks.length === 1) {
      return allEnabledNetworks.some(
        (network) => network.chainId === SolScope.Mainnet,
      );
    }
    return false;
  }, [allEnabledNetworks]);

  const theme = useTheme();
  const styles = useMemo(() => createStyles(theme), [theme]);

  // Track current tab index for Perps visibility
  const [currentTabIndex, setCurrentTabIndex] = useState(0);

  const tokensTabProps = useMemo(
    () => ({
      key: 'tokens-tab',
      tabLabel: strings('wallet.tokens'),
      navigation,
    }),
    [navigation],
  );

  const perpsTabProps = useMemo(
    () => ({
      key: 'perps-tab',
      tabLabel: strings('wallet.perps'),
      navigation,
    }),
    [navigation],
  );

  const predictTabProps = useMemo(
    () => ({
      key: 'predict-tab',
      tabLabel: strings('wallet.predict'),
      navigation,
    }),
    [navigation],
  );

  const defiPositionsTabProps = useMemo(
    () => ({
      key: 'defi-tab',
      tabLabel: strings('wallet.defi'),
      navigation,
    }),
    [navigation],
  );

  const nftsTabProps = useMemo(
    () => ({
      key: 'nfts-tab',
      tabLabel: strings('wallet.collectibles'),
      navigation,
    }),
    [navigation],
  );

  // Handle tab changes and track current index
  const handleTabChange = useCallback(
    (changeTabProperties: { i: number; ref: React.ReactNode }) => {
      setCurrentTabIndex(changeTabProperties.i);
      onChangeTab(changeTabProperties);
    },
    [onChangeTab],
  );

  // Calculate Perps tab visibility
  const perpsTabIndex = isPerpsEnabled ? 1 : -1;
  const isPerpsTabVisible = currentTabIndex === perpsTabIndex;

  // Calculate Predict tab visibility
  const predictTabIndex =
    isPerpsEnabled && isPredictEnabled ? 2 : isPredictEnabled ? 1 : -1;
  const isPredictTabVisible = currentTabIndex === predictTabIndex;

  // Store the visibility update callback from PerpsTabView
  const perpsVisibilityCallback = useRef<((visible: boolean) => void) | null>(
    null,
  );

  // Update Perps visibility when tab changes
  useEffect(() => {
    if (isPerpsEnabled && perpsVisibilityCallback.current) {
      perpsVisibilityCallback.current(isPerpsTabVisible);
    }
  }, [currentTabIndex, perpsTabIndex, isPerpsTabVisible, isPerpsEnabled]);

  // Handle tab selection from navigation params (e.g., from deeplinks)
  // This uses useFocusEffect to ensure the tab selection happens when the screen receives focus
  useFocusEffect(
    useCallback(() => {
      // Check both navigationParams prop and route params for tab selection
      // Type assertion needed as route params are not strongly typed in navigation
      // eslint-disable-next-line @typescript-eslint/no-explicit-any
      const params = navigationParams || (route.params as any);
      const shouldSelectPerpsTab = params?.shouldSelectPerpsTab;
      const initialTab = params?.initialTab;

      if ((shouldSelectPerpsTab || initialTab === 'perps') && isPerpsEnabled) {
        // Calculate the index of the Perps tab
        // Tokens is always at index 0, Perps is at index 1 when enabled
        const targetPerpsTabIndex = 1;

        // Small delay ensures the TabsList is fully rendered before selection
        const timer = setTimeout(() => {
          tabsListRef.current?.goToTabIndex(targetPerpsTabIndex);

          // Clear the params to prevent re-selection on subsequent focuses
          // This is important for navigation state management
          if (navigation?.setParams) {
            navigation.setParams({
              shouldSelectPerpsTab: false,
              initialTab: undefined,
            });
          }
        }, PERFORMANCE_CONFIG.NAVIGATION_PARAMS_DELAY_MS);

        return () => clearTimeout(timer);
      }
    }, [route.params, isPerpsEnabled, navigationParams, navigation]),
  );

  // Build tabs array dynamically based on enabled features
  const tabsToRender = useMemo(() => {
    const tabs = [<Tokens {...tokensTabProps} key={tokensTabProps.key} />];

    if (isPerpsEnabled) {
      tabs.push(
        <PerpsTabView
          {...perpsTabProps}
          key={perpsTabProps.key}
          isVisible={isPerpsTabVisible}
          onVisibilityChange={(callback) => {
            perpsVisibilityCallback.current = callback;
          }}
        />,
      );
    }

    if (isPredictEnabled) {
      tabs.push(
<<<<<<< HEAD
        <PredictTabView {...predictTabProps} key={predictTabProps.key} />,
=======
        <PredictTabView
          {...predictTabProps}
          key={predictTabProps.key}
          isVisible={isPredictTabVisible}
        />,
>>>>>>> 338177c4
      );
    }

    if (enabledNetworksIsSolana) {
      return tabs;
    }

    if (defiEnabled) {
      tabs.push(
        <DeFiPositionsList
          {...defiPositionsTabProps}
          key={defiPositionsTabProps.key}
        />,
      );
    }

<<<<<<< HEAD
    if (isRemoveGlobalNetworkSelectorEnabled()) {
      tabs.push(<NftGrid {...nftsTabProps} key={nftsTabProps.key} />);
    } else if (collectiblesEnabled) {
      tabs.push(
        <CollectibleContracts {...nftsTabProps} key={nftsTabProps.key} />,
      );
=======
    if (collectiblesEnabled && isRemoveGlobalNetworkSelectorEnabled()) {
      tabs.push(<NftGrid {...nftsTabProps} key={nftsTabProps.key} />);
>>>>>>> 338177c4
    }

    return tabs;
  }, [
    tokensTabProps,
    isPerpsEnabled,
    perpsTabProps,
    isPerpsTabVisible,
    isPredictEnabled,
    predictTabProps,
<<<<<<< HEAD
=======
    isPredictTabVisible,
>>>>>>> 338177c4
    defiEnabled,
    defiPositionsTabProps,
    collectiblesEnabled,
    nftsTabProps,
    enabledNetworksIsSolana,
  ]);

  // Create a key that changes when tab structure changes to force re-render
  const tabsKey = useMemo(() => {
    const enabledFeatures = [
      isPerpsEnabled ? 'perps' : '',
      isPredictEnabled ? 'predict' : '',
      defiEnabled ? 'defi' : '',
      collectiblesEnabled ? 'nfts' : '',
      enabledNetworksIsSolana ? 'solana' : '',
    ]
      .filter(Boolean)
      .join('-');
    return `tabs-${enabledFeatures}`;
  }, [
    isPerpsEnabled,
    isPredictEnabled,
    defiEnabled,
    collectiblesEnabled,
    enabledNetworksIsSolana,
  ]);

  return (
    <View style={styles.tabContainer}>
      <TabsList key={tabsKey} ref={tabsListRef} onChangeTab={handleTabChange}>
        {tabsToRender}
      </TabsList>
    </View>
  );
});

/**
 * Main view for the wallet
 */
const Wallet = ({
  navigation,
  storePrivacyPolicyShownDate,
  shouldShowNewPrivacyToast,
  storePrivacyPolicyClickedOrClosed,
  showNftFetchingLoadingIndicator,
  hideNftFetchingLoadingIndicator,
}: WalletProps) => {
  const { navigate } = useNavigation();
  const route = useRoute<RouteProp<ParamListBase, string>>();
  const walletRef = useRef(null);
  const theme = useTheme();

  const isPerpsFlagEnabled = useSelector(selectPerpsEnabledFlag);
  const isPerpsGTMModalEnabled = useSelector(
    selectPerpsGtmOnboardingModalEnabledFlag,
  );

  const { toastRef } = useContext(ToastContext);
  const { trackEvent, createEventBuilder, addTraitsToUser } = useMetrics();
  const styles = useMemo(() => createStyles(theme), [theme]);
  const { colors } = theme;
  const dispatch = useDispatch();
  const { navigateToSendPage } = useSendNavigation();

  const networkConfigurations = useSelector(selectNetworkConfigurations);
  const evmNetworkConfigurations = useSelector(
    selectEvmNetworkConfigurationsByChainId,
  );

  /**
   * Object containing the balance of the current selected account
   */
  const accountBalanceByChainId = useSelector(selectAccountBalanceByChainId);

  /**
   * A string that represents the selected address
   */
  const selectedInternalAccount = useSelector(selectSelectedInternalAccount);

  /**
   * Provider configuration for the current selected network
   */
  const providerConfig = useSelector(selectProviderConfig);
  const chainId = useSelector(selectChainId);
  const enabledNetworks = useSelector(selectEVMEnabledNetworks);

  const { enabledNetworks: allEnabledNetworks } = useCurrentNetworkInfo();
  const tokenNetworkFilter = useSelector(selectTokenNetworkFilter);

  const selectedAccountGroupId = useSelector(selectSelectedAccountGroupId);

  const isMultichainAccountsState2Enabled = useSelector(
    selectMultichainAccountsState2Enabled,
  );

  const enabledNetworksHasTestNet = useMemo(() => {
    if (isMultichainAccountsState2Enabled) {
      if (allEnabledNetworks.length === 1) {
        return allEnabledNetworks.some((network) => isTestNet(network.chainId));
      }
      return false;
    }
    if (isRemoveGlobalNetworkSelectorEnabled()) {
      return enabledNetworks.some((network) => isTestNet(network));
    }
    return Object.keys(tokenNetworkFilter).some((network) =>
      isTestNet(network),
    );
  }, [
    enabledNetworks,
    tokenNetworkFilter,
    isMultichainAccountsState2Enabled,
    allEnabledNetworks,
  ]);

  const prevChainId = usePrevious(chainId);

  const nativeCurrency = useSelector((state: RootState) =>
    selectNativeCurrencyByChainId(state, chainId),
  );

<<<<<<< HEAD
  const isUnifiedSwapsEnabled = useSelector(selectIsUnifiedSwapsEnabled);

=======
>>>>>>> 338177c4
  // Setup for AssetDetailsActions
  const { goToSwaps } = useSwapBridgeNavigation({
    location: SwapBridgeNavigationLocation.TabBar,
    sourcePage: 'MainView',
  });

  // Hook for handling non-EVM asset sending
  ///: BEGIN:ONLY_INCLUDE_IF(keyring-snaps)
  const { sendNonEvmAsset } = useSendNonEvmAsset({
    asset: {
      chainId: chainId as string,
      address: undefined,
    },
  });
  ///: END:ONLY_INCLUDE_IF

  const displayBuyButton = true;
  const displaySwapsButton = AppConstants.SWAPS.ACTIVE;
<<<<<<< HEAD
  const displayBridgeButton =
    !isUnifiedSwapsEnabled &&
    AppConstants.BRIDGE.ACTIVE &&
    isBridgeAllowed(chainId);

  const onReceive = useCallback(() => {
=======

  const onReceive = useCallback(() => {
    trackActionButtonClick(trackEvent, createEventBuilder, {
      action_name: ActionButtonType.RECEIVE,
      action_position: ActionPosition.FOURTH_POSITION,
      button_label: strings('asset_overview.receive_button'),
      location: ActionLocation.HOME,
    });

>>>>>>> 338177c4
    if (isMultichainAccountsState2Enabled) {
      if (selectedAccountGroupId) {
        navigate(
          ...createAddressListNavigationDetails({
            groupId: selectedAccountGroupId as AccountGroupId,
            title: `${strings(
              'multichain_accounts.address_list.receiving_address',
            )}`,
          }),
        );
      } else {
        Logger.error(
          new Error(
            'Wallet::onReceive - Missing selectedAccountGroupId for state2',
          ),
        );
      }
    } else if (
      selectedInternalAccount?.address &&
      selectedAccountGroupId &&
      chainId
    ) {
      // Show address QR code for receiving funds
      navigate(Routes.MODAL.MULTICHAIN_ACCOUNT_DETAIL_ACTIONS, {
        screen: Routes.SHEET.MULTICHAIN_ACCOUNT_DETAILS.SHARE_ADDRESS_QR,
        params: {
          address: selectedInternalAccount.address,
          networkName: providerConfig?.nickname || 'Unknown Network',
          chainId,
          groupId: selectedAccountGroupId,
        },
      });
    } else {
      Logger.error(
        new Error('Wallet::onReceive - Missing required data for navigation'),
        {
          hasAddress: !!selectedInternalAccount?.address,
          hasGroupId: !!selectedAccountGroupId,
          hasChainId: !!chainId,
        },
      );
    }
  }, [
<<<<<<< HEAD
=======
    trackEvent,
    createEventBuilder,
>>>>>>> 338177c4
    isMultichainAccountsState2Enabled,
    navigate,
    selectedAccountGroupId,
    selectedInternalAccount,
    chainId,
    providerConfig,
  ]);

  const onSend = useCallback(async () => {
    try {
      trackActionButtonClick(trackEvent, createEventBuilder, {
        action_name: ActionButtonType.SEND,
        action_position: ActionPosition.THIRD_POSITION,
        button_label: strings('asset_overview.send_button'),
        location: ActionLocation.HOME,
      });

      ///: BEGIN:ONLY_INCLUDE_IF(keyring-snaps)
      // Try non-EVM first, if handled, return early
      const wasHandledAsNonEvm = await sendNonEvmAsset(
        InitSendLocation.HomePage,
      );
      if (wasHandledAsNonEvm) {
        return;
      }
      ///: END:ONLY_INCLUDE_IF

      // Ensure consistent transaction initialization before navigation
      if (nativeCurrency) {
        // Initialize transaction with native currency
        dispatch(newAssetTransaction(getEther(nativeCurrency)));
      } else {
        // Initialize with a default ETH transaction as fallback
        // This ensures consistent state even when nativeCurrency is not available
        console.warn(
          'Native currency not available, using ETH as fallback for transaction initialization',
        );
        dispatch(newAssetTransaction(getEther('ETH')));
      }

      // Navigate to send flow after successful transaction initialization
      navigateToSendPage(InitSendLocation.HomePage);
    } catch (error) {
      // Handle any errors that occur during the send flow initiation
      console.error('Error initiating send flow:', error);

      // Still attempt to navigate to maintain user flow, but without transaction initialization
      // The SendFlow view should handle the lack of initialized transaction gracefully
      navigateToSendPage(InitSendLocation.HomePage);
    }
  }, [
    trackEvent,
    createEventBuilder,
    nativeCurrency,
    navigateToSendPage,
    dispatch,
    ///: BEGIN:ONLY_INCLUDE_IF(keyring-snaps)
    sendNonEvmAsset,
    ///: END:ONLY_INCLUDE_IF
  ]);

  const selectedAddress = useSelector(
    selectSelectedInternalAccountFormattedAddress,
  );

  const isDataCollectionForMarketingEnabled = useSelector(
    (state: RootState) => state.security.dataCollectionForMarketing,
  );
  /**
   * Is basic functionality enabled
   */
  const basicFunctionalityEnabled = useSelector(
    (state: RootState) => state.settings.basicFunctionalityEnabled,
  );

  const assetsDefiPositionsEnabled = useSelector(
    selectAssetsDefiPositionsEnabled,
  );

  const isEvmSelected = useSelector(selectIsEvmNetworkSelected);

  const collectiblesEnabled = useMemo(() => {
    if (isMultichainAccountsState2Enabled) {
      if (allEnabledNetworks.length === 1) {
        return allEnabledNetworks.some(
          (network) => network.chainId !== SolScope.Mainnet,
        );
      }
      return true;
    }
    return isEvmSelected;
  }, [isMultichainAccountsState2Enabled, isEvmSelected, allEnabledNetworks]);

  const { isEnabled: getParticipationInMetaMetrics } = useMetrics();

  const isParticipatingInMetaMetrics = getParticipationInMetaMetrics();

  const currentToast = toastRef?.current;

  const hdKeyrings = useSelector(selectHDKeyrings);

  const accountName = useAccountName();
  const accountGroupName = useAccountGroupName();

  const displayName = accountGroupName || accountName;
  useAccountsWithNetworkActivitySync();

  const { networks } = useNetworksByNamespace({
    networkType: NetworkType.Popular,
  });

  const { networks: evmNetworks } = useNetworksByCustomNamespace({
    networkType: NetworkType.Popular,
    namespace: KnownCaipNamespace.Eip155,
  });

  const { networks: solanaNetworks } = useNetworksByCustomNamespace({
    networkType: NetworkType.Popular,
    namespace: KnownCaipNamespace.Solana,
  });

  const selectedEvmAccount = useSelector(selectSelectedInternalAccountByScope)(
    EVM_SCOPE,
  );
  const selectedSolanaAccount = useSelector(
    selectSelectedInternalAccountByScope,
  )(SolScope.Mainnet);

  const allNetworks = useMemo(() => {
    if (isMultichainAccountsState2Enabled) {
      if (selectedEvmAccount && selectedSolanaAccount) {
        return [...evmNetworks, ...solanaNetworks];
      } else if (selectedEvmAccount) {
        return evmNetworks;
      } else if (selectedSolanaAccount) {
        return solanaNetworks;
      }
      return networks;
    }
    return networks;
  }, [
    isMultichainAccountsState2Enabled,
    selectedEvmAccount,
    selectedSolanaAccount,
    evmNetworks,
    solanaNetworks,
    networks,
  ]);

  const { selectNetwork } = useNetworkSelection({
    networks: allNetworks,
  });
  const isSocialLogin = useSelector(selectSeedlessOnboardingLoginFlow);

  useEffect(() => {
    // do not prompt for social login flow
    if (
      !isSocialLogin &&
      isDataCollectionForMarketingEnabled === null &&
      isParticipatingInMetaMetrics &&
      isPastPrivacyPolicyDate
    ) {
      navigate(Routes.MODAL.ROOT_MODAL_FLOW, {
        screen: Routes.SHEET.EXPERIENCE_ENHANCER,
      });
    }
  }, [
    isSocialLogin,
    isDataCollectionForMarketingEnabled,
    isParticipatingInMetaMetrics,
    navigate,
  ]);

  const checkAndNavigateToPerpsGTM = useCallback(async () => {
    const hasSeenModal = await StorageWrapper.getItem(PERPS_GTM_MODAL_SHOWN);

    if (hasSeenModal !== 'true') {
      navigate(Routes.PERPS.MODALS.ROOT, {
        screen: Routes.PERPS.MODALS.GTM_MODAL,
      });
    }
  }, [navigate]);

  useEffect(() => {
    if (isPerpsFlagEnabled && isPerpsGTMModalEnabled) {
      checkAndNavigateToPerpsGTM();
    }
  }, [isPerpsFlagEnabled, isPerpsGTMModalEnabled, checkAndNavigateToPerpsGTM]);

  useEffect(() => {
    addTraitsToUser({
      [UserProfileProperty.NUMBER_OF_HD_ENTROPIES]: hdKeyrings.length,
    });
  }, [addTraitsToUser, hdKeyrings.length]);

  const isConnectionRemoved = useSelector(selectIsConnectionRemoved);

  useEffect(() => {
    if (isConnectionRemoved && isSocialLogin) {
      navigation.navigate(Routes.MODAL.ROOT_MODAL_FLOW, {
        screen: Routes.SHEET.SUCCESS_ERROR_SHEET,
        params: {
          title: strings('connection_removed_modal.title'),
          description: strings('connection_removed_modal.content'),
          primaryButtonLabel: strings('connection_removed_modal.tryAgain'),
          type: 'error',
          icon: IconName.Danger,
          iconColor: IconColor.Warning,
          isInteractable: false,
          closeOnPrimaryButtonPress: true,
          onPrimaryButtonPress: () => {
            dispatch(setIsConnectionRemoved(false));
          },
        },
      });
    }
  }, [navigation, isConnectionRemoved, dispatch, isSocialLogin]);

  useEffect(() => {
    if (!shouldShowNewPrivacyToast) return;

    storePrivacyPolicyShownDate();
    currentToast?.showToast({
      variant: ToastVariants.Plain,
      labelOptions: [
        {
          label: strings(`privacy_policy.toast_message`),
          isBold: false,
        },
      ],
      closeButtonOptions: {
        label: strings(`privacy_policy.toast_action_button`),
        variant: ButtonVariants.Primary,
        onPress: () => {
          storePrivacyPolicyClickedOrClosed();
          currentToast?.closeToast();
        },
      },
      linkButtonOptions: {
        label: strings(`privacy_policy.toast_read_more`),
        onPress: () => {
          storePrivacyPolicyClickedOrClosed();
          currentToast?.closeToast();
          Linking.openURL(CONSENSYS_PRIVACY_POLICY);
        },
      },
      hasNoTimeout: true,
    });
  }, [
    storePrivacyPolicyShownDate,
    shouldShowNewPrivacyToast,
    storePrivacyPolicyClickedOrClosed,
    currentToast,
  ]);

  /**
   * Network onboarding state
   */
  const networkOnboardingState = useSelector(
    (state: RootState) => state.networkOnboarded.networkOnboardedState,
  );

  const isNotificationEnabled = useSelector(
    selectIsMetamaskNotificationsEnabled,
  );

  const isBackupAndSyncEnabled = useSelector(selectIsBackupAndSyncEnabled);

  const unreadNotificationCount = useSelector(
    getMetamaskNotificationsUnreadCount,
  );

  const readNotificationCount = useSelector(getMetamaskNotificationsReadCount);
  const selectedNetworkName = useSelector(selectNetworkName);

  const networkName =
    networkConfigurations?.[chainId]?.name ?? selectedNetworkName;

  const networkImageSource = useSelector(selectNetworkImageSource);
  const enabledEVMNetworks = useSelector(selectEVMEnabledNetworks);

  const isAllNetworks = useSelector(selectIsAllNetworks);
  const isTokenDetectionEnabled = useSelector(selectUseTokenDetection);
  const isPopularNetworks = useSelector(selectIsPopularNetwork);
  const detectedTokens = useSelector(selectDetectedTokens) as TokenI[];
  const isCarouselBannersEnabled = useSelector(selectCarouselBannersFlag);

  const allDetectedTokens = useSelector(
    selectAllDetectedTokensFlat,
  ) as TokenI[];
  const currentDetectedTokens =
    isPortfolioViewEnabled() && isAllNetworks && isPopularNetworks
      ? allDetectedTokens
      : detectedTokens;
  const selectedNetworkClientId = useSelector(selectNetworkClientId);

  const chainIdsToDetectNftsFor = useNftDetectionChainIds();

  /**
   * Shows Nft auto detect modal if the user is on mainnet, never saw the modal and have nft detection off
   */
  useCheckNftAutoDetectionModal();

  /**
   * Show multi rpc modal if there are networks duplicated and if never showed before
   */
  useCheckMultiRpcModal();

  /**
   * Show multichain accounts intro modal if state 2 is enabled and never showed before
   */
  useMultichainAccountsIntroModal();

  /**
   * Show rewards intro modal if ff is enabled and never showed before
   */
  useRewardsIntroModal();

  /**
   * Callback to trigger when pressing the navigation title.
   */
  const onTitlePress = useCallback(() => {
    navigate(Routes.MODAL.ROOT_MODAL_FLOW, {
      screen: Routes.SHEET.NETWORK_SELECTOR,
    });
    trackEvent(
      createEventBuilder(MetaMetricsEvents.NETWORK_SELECTOR_PRESSED)
        .addProperties({
          chain_id: getDecimalChainId(chainId),
        })
        .build(),
    );
  }, [navigate, chainId, trackEvent, createEventBuilder]);

  /**
   * Handle network filter called when app is mounted and tokenNetworkFilter is empty
   * TODO: [SOLANA] Check if this logic supports non evm networks before shipping Solana
   */
  const handleNetworkFilter = useCallback(() => {
    // TODO: Come back possibly just add the chain id of the eth
    // network as the default state instead of doing this
    const { PreferencesController } = Engine.context;

    if (Object.keys(tokenNetworkFilter).length === 0) {
      PreferencesController.setTokenNetworkFilter({
        [chainId]: true,
      });
    }

    if (
      isRemoveGlobalNetworkSelectorEnabled() &&
      enabledEVMNetworks.length === 0
    ) {
      selectNetwork(chainId);
    }
  }, [chainId, selectNetwork, enabledEVMNetworks, tokenNetworkFilter]);

  useEffect(() => {
    if (!isMultichainAccountsState2Enabled) {
      handleNetworkFilter();
    }
  }, [
    chainId,
    handleNetworkFilter,
    enabledEVMNetworks,
    isMultichainAccountsState2Enabled,
  ]);

  /**
   * Check to see if notifications are enabled
   */
  useEffect(() => {
    async function checkIfNotificationsAreEnabled() {
      await NotificationsService.isDeviceNotificationEnabled();
    }
    checkIfNotificationsAreEnabled();
  });

  /**
   * Check to see if we need to show What's New modal
   */
  useEffect(() => {
    // TODO: [SOLANA] Revisit this before shipping, we need to check if this logic supports non evm networks
    const networkOnboarded = getIsNetworkOnboarded(
      chainId,
      networkOnboardingState,
    );

    if (!networkOnboarded && prevChainId !== chainId) {
      // Do not check since it will conflict with the onboarding and/or network onboarding
      return;
    }
  }, [
    navigation,
    chainId,
    // TODO: Is this providerConfig.rpcUrl needed in this useEffect dependencies?
    providerConfig.rpcUrl,
    networkOnboardingState,
    prevChainId,
    // TODO: Is this accountBalanceByChainId?.balance needed in this useEffect dependencies?
    accountBalanceByChainId?.balance,
  ]);

  useEffect(
    () => {
      requestAnimationFrame(async () => {
        const { AccountTrackerController } = Engine.context;

        const networkClientIDs = Object.values(evmNetworkConfigurations)
          .map(
            ({ defaultRpcEndpointIndex, rpcEndpoints }) =>
              rpcEndpoints[defaultRpcEndpointIndex].networkClientId,
          )
          .filter((c) => Boolean(c));

        AccountTrackerController.refresh(networkClientIDs);
      });
    },
    /* eslint-disable-next-line */
    // TODO: The need of usage of this chainId as a dependency is not clear, we shouldn't need to refresh the native balances when the chainId changes. Since the pooling is always working in the back. Check with assets team.
    // TODO: [SOLANA] Check if this logic supports non evm networks before shipping Solana
    [navigation, chainId, evmNetworkConfigurations],
  );

  const shouldDisplayCardButton = useSelector(selectDisplayCardButton);
  const isRewardsEnabled = useSelector(selectRewardsEnabledFlag);

  useEffect(() => {
    if (!selectedInternalAccount) return;
    navigation.setOptions(
      getWalletNavbarOptions(
        walletRef,
        selectedInternalAccount,
        displayName,
        networkName,
        networkImageSource,
        onTitlePress,
        navigation,
        colors,
        isNotificationEnabled,
        isBackupAndSyncEnabled,
        unreadNotificationCount,
        readNotificationCount,
        shouldDisplayCardButton,
        isRewardsEnabled,
      ),
    );
  }, [
    selectedInternalAccount,
    displayName,
    networkName,
    networkImageSource,
    onTitlePress,
    navigation,
    colors,
    isNotificationEnabled,
    isBackupAndSyncEnabled,
    unreadNotificationCount,
    readNotificationCount,
    shouldDisplayCardButton,
    isRewardsEnabled,
  ]);

  const getTokenAddedAnalyticsParams = useCallback(
    ({ address, symbol }: { address: string; symbol: string }) => {
      try {
        return {
          token_address: address,
          token_symbol: symbol,
          chain_id: getDecimalChainId(chainId),
          source: 'Add token dropdown',
        };
      } catch (error) {
        Logger.error(
          error as Error,
          'SearchTokenAutocomplete.getTokenAddedAnalyticsParams',
        );
        return undefined;
      }
    },
    [chainId],
  );

  useEffect(() => {
    const importAllDetectedTokens = async () => {
      // If autodetect tokens toggle is OFF, return
      if (!isTokenDetectionEnabled) {
        return;
      }
      const { TokensController } = Engine.context;
      if (
        Array.isArray(currentDetectedTokens) &&
        currentDetectedTokens.length > 0
      ) {
        if (isPortfolioViewEnabled()) {
          // Group tokens by their `chainId` using a plain object
          const tokensByChainId: Record<Hex, Token[]> = {};

          for (const token of currentDetectedTokens) {
            // TODO: [SOLANA] Check if this logic supports non evm networks before shipping Solana
            const tokenChainId: Hex =
              (token as TokenI & { chainId: Hex }).chainId ?? chainId;

            if (!tokensByChainId[tokenChainId]) {
              tokensByChainId[tokenChainId] = [];
            }

            tokensByChainId[tokenChainId].push(token);
          }

          // Process grouped tokens in parallel
          const importPromises = Object.entries(tokensByChainId).map(
            async ([networkId, allTokens]) => {
              const chainConfig = evmNetworkConfigurations[networkId as Hex];
              const { defaultRpcEndpointIndex } = chainConfig;
              const { networkClientId: networkInstanceId } =
                chainConfig.rpcEndpoints[defaultRpcEndpointIndex];

              await TokensController.addTokens(allTokens, networkInstanceId);
            },
          );

          await Promise.all(importPromises);
        } else {
          await TokensController.addTokens(
            currentDetectedTokens,
            selectedNetworkClientId,
          );
        }

        currentDetectedTokens.forEach(
          ({ address, symbol }: { address: string; symbol: string }) => {
            const analyticsParams = getTokenAddedAnalyticsParams({
              address,
              symbol,
            });

            if (analyticsParams) {
              trackEvent(
                createEventBuilder(MetaMetricsEvents.TOKEN_ADDED)
                  .addProperties({
                    token_address: address,
                    token_symbol: symbol,
                    chain_id: getDecimalChainId(chainId),
                    source: 'detected',
                  })
                  .build(),
              );
            }
          },
        );
      }
    };
    if (isEvmSelected) {
      importAllDetectedTokens();
    }
    // eslint-disable-next-line react-hooks/exhaustive-deps
  }, [
    isTokenDetectionEnabled,
    evmNetworkConfigurations,
    chainId,
    currentDetectedTokens,
    selectedNetworkClientId,
  ]);

  const getNftDetectionAnalyticsParams = useCallback((nft: Nft) => {
    try {
      return {
        chain_id: getDecimalChainId(nft.chainId),
        source: 'detected' as const,
      };
    } catch (error) {
      Logger.error(error as Error, 'Wallet.getNftDetectionAnalyticsParams');
      return undefined;
    }
  }, []);

  const onChangeTab = useCallback(
    async (obj: { i: number; ref: React.ReactNode }) => {
      const tabLabel =
        React.isValidElement(obj.ref) && obj.ref.props
          ? (obj.ref.props as { tabLabel?: string })?.tabLabel
          : '';
      if (tabLabel === strings('wallet.tokens')) {
        trackEvent(createEventBuilder(MetaMetricsEvents.WALLET_TOKENS).build());
      } else if (tabLabel === strings('wallet.defi')) {
        trackEvent(
          createEventBuilder(MetaMetricsEvents.DEFI_TAB_SELECTED).build(),
        );
      } else if (tabLabel === strings('wallet.collectibles')) {
        // Return early if no address selected
        if (!selectedAddress) return;

        const formattedSelectedAddress = toFormattedAddress(selectedAddress);

        trackEvent(
          createEventBuilder(MetaMetricsEvents.WALLET_COLLECTIBLES).build(),
        );
        // Call detect nfts
        const { NftDetectionController, NftController } = Engine.context;
        const previousNfts = cloneDeep(
          NftController.state.allNfts[formattedSelectedAddress],
        );

        try {
          trace({ name: TraceName.DetectNfts });
          showNftFetchingLoadingIndicator();
          await NftDetectionController.detectNfts(chainIdsToDetectNftsFor);
          endTrace({ name: TraceName.DetectNfts });
        } finally {
          hideNftFetchingLoadingIndicator();
        }

        const newNfts = cloneDeep(
          NftController.state.allNfts[formattedSelectedAddress],
        );

        const eventParams = prepareNftDetectionEvents(
          previousNfts,
          newNfts,
          getNftDetectionAnalyticsParams,
        );
        eventParams.forEach((params) => {
          trackEvent(
            createEventBuilder(MetaMetricsEvents.COLLECTIBLE_ADDED)
              .addProperties({
                chain_id: params.chain_id,
                source: params.source,
              })
              .build(),
          );
        });
      }
    },
    [
      trackEvent,
      createEventBuilder,
      selectedAddress,
      showNftFetchingLoadingIndicator,
      chainIdsToDetectNftsFor,
      hideNftFetchingLoadingIndicator,
      getNftDetectionAnalyticsParams,
    ],
  );

  const turnOnBasicFunctionality = useCallback(() => {
    navigation.navigate(Routes.MODAL.ROOT_MODAL_FLOW, {
      screen: Routes.SHEET.BASIC_FUNCTIONALITY,
    });
  }, [navigation]);

  const defiEnabled =
    (isEvmSelected || isMultichainAccountsState2Enabled) &&
    !enabledNetworksHasTestNet &&
    basicFunctionalityEnabled &&
    assetsDefiPositionsEnabled;

  const renderContent = useCallback(
    () => (
      <View
        style={styles.wrapper}
        testID={WalletViewSelectorsIDs.WALLET_CONTAINER}
      >
        <AssetPollingProvider />
        <View style={styles.banner}>
          {!basicFunctionalityEnabled ? (
            <BannerAlert
              severity={BannerAlertSeverity.Error}
              title={strings('wallet.banner.title')}
              description={
                <CustomText
                  color={TextColor.Info}
                  onPress={turnOnBasicFunctionality}
                >
                  {strings('wallet.banner.link')}
                </CustomText>
              }
            />
<<<<<<< HEAD
          </View>
        ) : null}
        <NetworkConnectionBanner />
=======
          ) : null}
          <NetworkConnectionBanner />
        </View>
>>>>>>> 338177c4
        <>
          {isMultichainAccountsState2Enabled ? (
            <AccountGroupBalance />
          ) : (
            <PortfolioBalance />
          )}
<<<<<<< HEAD
          <View style={styles.assetsActionsContainer}>
            <AssetDetailsActions
              displayBuyButton={displayBuyButton}
              displaySwapsButton={displaySwapsButton}
              displayBridgeButton={displayBridgeButton}
              goToBridge={goToBridge}
              goToSwaps={goToSwaps}
              onReceive={onReceive}
              onSend={onSend}
              buyButtonActionID={WalletViewSelectorsIDs.WALLET_BUY_BUTTON}
              swapButtonActionID={WalletViewSelectorsIDs.WALLET_SWAP_BUTTON}
              bridgeButtonActionID={WalletViewSelectorsIDs.WALLET_BRIDGE_BUTTON}
              sendButtonActionID={WalletViewSelectorsIDs.WALLET_SEND_BUTTON}
              receiveButtonActionID={
                WalletViewSelectorsIDs.WALLET_RECEIVE_BUTTON
              }
            />
          </View>
=======

          <AssetDetailsActions
            displayBuyButton={displayBuyButton}
            displaySwapsButton={displaySwapsButton}
            goToSwaps={goToSwaps}
            onReceive={onReceive}
            onSend={onSend}
            buyButtonActionID={WalletViewSelectorsIDs.WALLET_BUY_BUTTON}
            swapButtonActionID={WalletViewSelectorsIDs.WALLET_SWAP_BUTTON}
            sendButtonActionID={WalletViewSelectorsIDs.WALLET_SEND_BUTTON}
            receiveButtonActionID={WalletViewSelectorsIDs.WALLET_RECEIVE_BUTTON}
          />
>>>>>>> 338177c4

          {isCarouselBannersEnabled && <Carousel style={styles.carousel} />}

          <WalletTokensTabView
            navigation={navigation}
            onChangeTab={onChangeTab}
            defiEnabled={defiEnabled}
            collectiblesEnabled={collectiblesEnabled}
            navigationParams={route.params}
          />
        </>
      </View>
    ),
    [
      styles.banner,
      styles.carousel,
      styles.wrapper,
      basicFunctionalityEnabled,
      defiEnabled,
      isMultichainAccountsState2Enabled,
      turnOnBasicFunctionality,
      onChangeTab,
      navigation,
      goToSwaps,
      displayBuyButton,
      displaySwapsButton,
<<<<<<< HEAD
      displayBridgeButton,
=======
>>>>>>> 338177c4
      onReceive,
      onSend,
      route.params,
      isCarouselBannersEnabled,
      collectiblesEnabled,
    ],
  );
  const renderLoader = useCallback(
    () => (
      <View style={styles.loader}>
        <ActivityIndicator size="small" />
      </View>
    ),
    [styles],
  );

  return (
    <ErrorBoundary navigation={navigation} view="Wallet">
      <View style={baseStyles.flexGrow}>
        {selectedInternalAccount ? renderContent() : renderLoader()}
      </View>
    </ErrorBoundary>
  );
};

// TODO: Replace "any" with type
// eslint-disable-next-line @typescript-eslint/no-explicit-any
const mapStateToProps = (state: any) => ({
  shouldShowNewPrivacyToast: shouldShowNewPrivacyToastSelector(state),
});

// TODO: Replace "any" with type
// eslint-disable-next-line @typescript-eslint/no-explicit-any
const mapDispatchToProps = (dispatch: any) => ({
  storePrivacyPolicyShownDate: () =>
    dispatch(storePrivacyPolicyShownDateAction(Date.now())),
  storePrivacyPolicyClickedOrClosed: () =>
    dispatch(storePrivacyPolicyClickedOrClosedAction()),
  showNftFetchingLoadingIndicator: () =>
    dispatch(showNftFetchingLoadingIndicatorAction()),
  hideNftFetchingLoadingIndicator: () =>
    dispatch(hideNftFetchingLoadingIndicatorAction()),
});

export default connect(mapStateToProps, mapDispatchToProps)(Wallet);<|MERGE_RESOLUTION|>--- conflicted
+++ resolved
@@ -149,13 +149,7 @@
 
 import { newAssetTransaction } from '../../../actions/transaction';
 import AppConstants from '../../../core/AppConstants';
-<<<<<<< HEAD
-import { selectIsUnifiedSwapsEnabled } from '../../../core/redux/slices/bridge';
 import { getEther } from '../../../util/transactions';
-import { isBridgeAllowed } from '../../UI/Bridge/utils';
-=======
-import { getEther } from '../../../util/transactions';
->>>>>>> 338177c4
 ///: BEGIN:ONLY_INCLUDE_IF(keyring-snaps)
 import { useSendNonEvmAsset } from '../../hooks/useSendNonEvmAsset';
 ///: END:ONLY_INCLUDE_IF
@@ -190,13 +184,9 @@
 import { useCurrentNetworkInfo } from '../../hooks/useCurrentNetworkInfo';
 import { createAddressListNavigationDetails } from '../../Views/MultichainAccounts/AddressList';
 import { useRewardsIntroModal } from '../../UI/Rewards/hooks/useRewardsIntroModal';
-<<<<<<< HEAD
-import NftGrid from '../../UI/NftGrid';
-=======
 import NftGrid from '../../UI/NftGrid/NftGrid';
 import { AssetPollingProvider } from '../../hooks/AssetPolling/AssetPollingProvider';
 import { selectDisplayCardButton } from '../../../core/redux/slices/card';
->>>>>>> 338177c4
 
 const createStyles = ({ colors }: Theme) =>
   RNStyleSheet.create({
@@ -424,15 +414,11 @@
 
     if (isPredictEnabled) {
       tabs.push(
-<<<<<<< HEAD
-        <PredictTabView {...predictTabProps} key={predictTabProps.key} />,
-=======
         <PredictTabView
           {...predictTabProps}
           key={predictTabProps.key}
           isVisible={isPredictTabVisible}
         />,
->>>>>>> 338177c4
       );
     }
 
@@ -449,17 +435,8 @@
       );
     }
 
-<<<<<<< HEAD
-    if (isRemoveGlobalNetworkSelectorEnabled()) {
-      tabs.push(<NftGrid {...nftsTabProps} key={nftsTabProps.key} />);
-    } else if (collectiblesEnabled) {
-      tabs.push(
-        <CollectibleContracts {...nftsTabProps} key={nftsTabProps.key} />,
-      );
-=======
     if (collectiblesEnabled && isRemoveGlobalNetworkSelectorEnabled()) {
       tabs.push(<NftGrid {...nftsTabProps} key={nftsTabProps.key} />);
->>>>>>> 338177c4
     }
 
     return tabs;
@@ -470,10 +447,7 @@
     isPerpsTabVisible,
     isPredictEnabled,
     predictTabProps,
-<<<<<<< HEAD
-=======
     isPredictTabVisible,
->>>>>>> 338177c4
     defiEnabled,
     defiPositionsTabProps,
     collectiblesEnabled,
@@ -595,11 +569,6 @@
     selectNativeCurrencyByChainId(state, chainId),
   );
 
-<<<<<<< HEAD
-  const isUnifiedSwapsEnabled = useSelector(selectIsUnifiedSwapsEnabled);
-
-=======
->>>>>>> 338177c4
   // Setup for AssetDetailsActions
   const { goToSwaps } = useSwapBridgeNavigation({
     location: SwapBridgeNavigationLocation.TabBar,
@@ -618,14 +587,6 @@
 
   const displayBuyButton = true;
   const displaySwapsButton = AppConstants.SWAPS.ACTIVE;
-<<<<<<< HEAD
-  const displayBridgeButton =
-    !isUnifiedSwapsEnabled &&
-    AppConstants.BRIDGE.ACTIVE &&
-    isBridgeAllowed(chainId);
-
-  const onReceive = useCallback(() => {
-=======
 
   const onReceive = useCallback(() => {
     trackActionButtonClick(trackEvent, createEventBuilder, {
@@ -635,7 +596,6 @@
       location: ActionLocation.HOME,
     });
 
->>>>>>> 338177c4
     if (isMultichainAccountsState2Enabled) {
       if (selectedAccountGroupId) {
         navigate(
@@ -679,11 +639,8 @@
       );
     }
   }, [
-<<<<<<< HEAD
-=======
     trackEvent,
     createEventBuilder,
->>>>>>> 338177c4
     isMultichainAccountsState2Enabled,
     navigate,
     selectedAccountGroupId,
@@ -1362,41 +1319,15 @@
                 </CustomText>
               }
             />
-<<<<<<< HEAD
-          </View>
-        ) : null}
-        <NetworkConnectionBanner />
-=======
           ) : null}
           <NetworkConnectionBanner />
         </View>
->>>>>>> 338177c4
         <>
           {isMultichainAccountsState2Enabled ? (
             <AccountGroupBalance />
           ) : (
             <PortfolioBalance />
           )}
-<<<<<<< HEAD
-          <View style={styles.assetsActionsContainer}>
-            <AssetDetailsActions
-              displayBuyButton={displayBuyButton}
-              displaySwapsButton={displaySwapsButton}
-              displayBridgeButton={displayBridgeButton}
-              goToBridge={goToBridge}
-              goToSwaps={goToSwaps}
-              onReceive={onReceive}
-              onSend={onSend}
-              buyButtonActionID={WalletViewSelectorsIDs.WALLET_BUY_BUTTON}
-              swapButtonActionID={WalletViewSelectorsIDs.WALLET_SWAP_BUTTON}
-              bridgeButtonActionID={WalletViewSelectorsIDs.WALLET_BRIDGE_BUTTON}
-              sendButtonActionID={WalletViewSelectorsIDs.WALLET_SEND_BUTTON}
-              receiveButtonActionID={
-                WalletViewSelectorsIDs.WALLET_RECEIVE_BUTTON
-              }
-            />
-          </View>
-=======
 
           <AssetDetailsActions
             displayBuyButton={displayBuyButton}
@@ -1409,7 +1340,6 @@
             sendButtonActionID={WalletViewSelectorsIDs.WALLET_SEND_BUTTON}
             receiveButtonActionID={WalletViewSelectorsIDs.WALLET_RECEIVE_BUTTON}
           />
->>>>>>> 338177c4
 
           {isCarouselBannersEnabled && <Carousel style={styles.carousel} />}
 
@@ -1436,10 +1366,6 @@
       goToSwaps,
       displayBuyButton,
       displaySwapsButton,
-<<<<<<< HEAD
-      displayBridgeButton,
-=======
->>>>>>> 338177c4
       onReceive,
       onSend,
       route.params,
