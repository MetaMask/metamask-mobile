import React from 'react';
import type { Json } from '@metamask/utils';

// Import StorageWrapper mock from global testSetup - this provides StorageWrapper.getItem
import StorageWrapper from '../../../store/storage-wrapper';

// Local mocks specific to this test file to avoid affecting other tests
jest.mock('react-native-device-info', () => ({
  getVersion: jest.fn(() => '7.50.1'),
  getApplicationName: jest.fn(() => 'MetaMask'),
  getBuildNumber: jest.fn(() => '1234'),
  getSystemVersion: jest.fn(() => '17.0'),
  getTotalMemorySync: jest.fn(() => 4000000000),
}));

// Mock components BEFORE importing the main component
jest.mock('../AssetDetails/AssetDetailsActions', () =>
  jest.fn((_props) => null),
);

// Mock NFT auto detection modal hook to prevent interference with navigation tests
jest.mock('../../hooks/useCheckNftAutoDetectionModal', () =>
  jest.fn(() => {
    // Hook implementation mocked to prevent modal interference
  }),
);

// Mock PerpsTabView
jest.mock('../../UI/Perps/Views/PerpsTabView', () => ({
  __esModule: true,
  default: jest.fn(() => null),
}));

// Mock PredictTabView
jest.mock('../../UI/Predict/views/PredictTabView', () => ({
  __esModule: true,
  default: jest.fn(() => null),
}));

// Mock remoteFeatureFlag util to ensure version check passes
jest.mock('../../../util/remoteFeatureFlag', () => ({
  hasMinimumRequiredVersion: jest.fn(() => true),
  validatedVersionGatedFeatureFlag: jest.fn(() => false),
}));

jest.mock(
  '../../../selectors/featureFlagController//multichainAccounts/enabledMultichainAccounts',
  () => ({
    selectMultichainAccountsState2Enabled: () => false,
  }),
);

// Mock the Perps feature flag - will be controlled per test
let mockPerpsEnabled = true;
let mockPerpsGTMModalEnabled = false;
jest.mock('../../UI/Perps/selectors/featureFlags', () => ({
  selectPerpsServiceInterruptionBannerEnabledFlag: jest.fn(() => false),
  selectPerpsGtmOnboardingModalEnabledFlag: jest.fn(
    () => mockPerpsGTMModalEnabled,
  ),
}));

<<<<<<< HEAD
// Mock the Predict feature flag selector - will be controlled per test
let mockPredictEnabled = true;
jest.mock('../../UI/Predict/selectors/featureFlags', () => ({
  selectPredictEnabledFlag: jest.fn(() => mockPredictEnabled),
=======
// Mock the Predict feature flag - will be controlled per test
let mockPredictEnabled = true;
let mockPredictGTMModalEnabled = false;
jest.mock('../../UI/Predict/selectors/featureFlags', () => ({
  selectPredictGtmOnboardingModalEnabledFlag: jest.fn(
    () => mockPredictGTMModalEnabled,
  ),
}));

// Mock useFeatureFlag hook
jest.mock('../../hooks/useFeatureFlag', () => ({
  useFeatureFlag: jest.fn(),
  FeatureFlagNames: {
    perpsPerpTradingEnabled: 'perpsPerpTradingEnabled',
    predictTradingEnabled: 'predictTradingEnabled',
    carouselBanners: 'carouselBanners',
  },
>>>>>>> f4e8f8d0
}));

// Create shared mock reference for TabsList
let mockTabsListComponent: jest.Mock;

jest.mock('../../../component-library/components-temp/Tabs', () => {
  const ReactMock = jest.requireActual('react');
  const mockComponent = jest.fn((props) =>
    // Render children so we can test them
    ReactMock.createElement('View', null, props.children),
  );

  // Store reference for tests
  mockTabsListComponent = mockComponent;

  return {
    __esModule: true,
    TabsList: mockComponent,
    TabsListRef: {},
  };
});

import Wallet from './';
import renderWithProvider, {
  renderScreen,
} from '../../../util/test/renderWithProvider';
import { screen as RNScreen } from '@testing-library/react-native';
import Routes from '../../../constants/navigation/Routes';
import { backgroundState } from '../../../util/test/initial-root-state';
import { MOCK_ACCOUNTS_CONTROLLER_STATE } from '../../../util/test/accountsControllerTestUtils';
import { WalletViewSelectorsIDs } from '../../../../e2e/selectors/wallet/WalletView.selectors';
import Engine from '../../../core/Engine';
import { useSelector } from 'react-redux';
import { useFeatureFlag, FeatureFlagNames } from '../../hooks/useFeatureFlag';
import { mockedPerpsFeatureFlagsEnabledState } from '../../UI/Perps/mocks/remoteFeatureFlagMocks';
import { initialState as cardInitialState } from '../../../core/redux/slices/card';
import { NavigationProp, ParamListBase } from '@react-navigation/native';
import {
  IconColor,
  IconName,
} from '../../../component-library/components/Icons/Icon';

const MOCK_ADDRESS = '0xc4955c0d639d99699bfd7ec54d9fafee40e4d272';

jest.mock('../../../util/address', () => {
  const actual = jest.requireActual('../../../util/address');
  return {
    ...actual,
    getLabelTextByAddress: jest.fn(),
  };
});

jest.mock('../../../util/notifications/constants/config', () => ({
  isNotificationsFeatureEnabled: jest.fn(() => true),
}));

jest.mock('../../../core/Engine', () => {
  const { MOCK_ACCOUNTS_CONTROLLER_STATE: MockAccountsState } =
    jest.requireActual('../../../util/test/accountsControllerTestUtils');
  const { KeyringTypes } = jest.requireActual('@metamask/keyring-controller');

  return {
    getTotalEvmFiatAccountBalance: jest.fn().mockReturnValue({
      totalNativeTokenBalance: { amount: '1', unit: 'ETH' },
      totalBalanceFiat: 3200,
      balances: {
        '0x0': { amount: '1', unit: 'ETH' },
      },
    }),
    context: {
      NftController: {
        state: {
          allNfts: {
            [MOCK_ADDRESS]: {
              [MOCK_ADDRESS]: [],
            },
          },
          allNftContracts: {
            [MOCK_ADDRESS]: {
              [MOCK_ADDRESS]: [],
            },
          },
        },
        allNfts: {
          [MOCK_ADDRESS]: {
            [MOCK_ADDRESS]: [],
          },
        },
        allNftContracts: {
          [MOCK_ADDRESS]: {
            [MOCK_ADDRESS]: [],
          },
        },
      },
      TokenRatesController: {
        poll: jest.fn(),
      },
      TokenDetectionController: {
        detectTokens: jest.fn(),
      },
      NftDetectionController: {
        detectNfts: jest.fn(),
      },
      AccountTrackerController: {
        refresh: jest.fn(),
      },
      KeyringController: {
        state: {
          keyrings: [
            {
              accounts: ['0xC4955C0d639D99699Bfd7Ec54d9FaFEe40e4D272'],
              type: KeyringTypes.hd,
              metadata: {
                id: '01JNG71B7GTWH0J1TSJY9891S0',
                name: '',
              },
            },
          ],
        },
      },
      AccountsController: {
        ...MockAccountsState,
        state: MockAccountsState,
      },
      PreferencesController: {
        setTokenNetworkFilter: jest.fn(),
      },
      TokensController: {
        addTokens: jest.fn(),
      },
      NetworkEnablementController: {
        setEnabledNetwork: jest.fn(),
        setDisabledNetwork: jest.fn(),
        isNetworkEnabled: jest.fn(),
        hasOneEnabledNetwork: jest.fn(),
      },
    },
  };
});

jest.mock('../../../core/Engine/Engine', () => ({
  __esModule: true,
  default: {
    get context() {
      return {
        MultichainNetworkController: {
          getNetworksWithTransactionActivityByAccounts: jest
            .fn()
            .mockResolvedValue(undefined),
        },
      };
    },
    get controllerMessenger() {
      return {
        subscribe: jest.fn(),
        unsubscribe: jest.fn(),
      };
    },
  },
}));

const mockInitialState = {
  user: {
    isConnectionRemoved: false,
  },
  networkOnboarded: {
    networkOnboardedState: {
      '0x1': true,
    },
  },
  security: {
    dataCollectionForMarketing: true,
  },
  swaps: {
    [MOCK_ADDRESS]: { isLive: true },
    hasOnboarded: false,
    isLive: true,
  },
  card: cardInitialState,
  settings: {
    primaryCurrency: 'usd',
    basicFunctionalityEnabled: true,
    useTokenDetection: true,
  },
  fiatOrders: {
    networks: [],
  },
  browser: {
    tabs: [],
  },
  metamask: {
    isDataCollectionForMarketingEnabled: true,
  },
  rewards: {
    candidateSubscriptionId: null,
    hideUnlinkedAccountsBanner: false,
    seasonStatusError: null,
  },
  multichain: {
    dismissedBanners: [], // Added missing property
  },
  engine: {
    backgroundState: {
      ...backgroundState,
      AccountsController: {
        ...MOCK_ACCOUNTS_CONTROLLER_STATE,
      },
      RemoteFeatureFlagController: {
        remoteFeatureFlags: {
          bridgeConfigV2: {
            support: true,
            chains: {
              'eip155:1': {
                isActiveSrc: true,
                isActiveDest: true,
                isUnifiedUIEnabled: false, // Default to false in base state
              },
            },
          },
          sendRedesign: {
            enabled: false,
          },
        },
      },
      TokensController: {
        ...backgroundState.TokensController,
        detectedTokens: [{ address: '0x123' }],
        allDetectedTokens: {
          '0x1': {
            '0xc4966c0d659d99699bfd7eb54d8fafee40e4a756': [
              { address: '0x123' },
            ],
          },
        },
      },
      RewardsController: {
        activeAccount: null,
      },
      PreferencesController: {
        selectedAddress: MOCK_ADDRESS,
        identities: {
          [MOCK_ADDRESS]: {
            address: MOCK_ADDRESS,
            name: 'Account 1',
          },
        },
        useTokenDetection: true,
        isTokenNetworkFilterEqualToAllNetworks: false,
        tokenNetworkFilter: {
          '0x1': true, // Ethereum mainnet enabled
        },
      },
      NetworkController: {
        selectedNetworkClientId: 'mainnet',
        providerConfig: {
          chainId: '0x1',
          type: 'mainnet',
          nickname: 'Ethereum Mainnet',
          ticker: 'ETH',
        },
        networkConfigurationsByChainId: {
          '0x1': {
            chainId: '0x1' as `0x${string}`,
            name: 'Ethereum Mainnet',
            nativeCurrency: 'ETH',
            defaultRpcEndpointIndex: 0,
            rpcEndpoints: [
              {
                networkClientId: 'mainnet',
              },
            ],
            blockExplorerUrls: [],
          },
        },
      },
      KeyringController: {
        keyrings: [
          {
            type: 'HD Key Tree',
            accounts: [MOCK_ADDRESS],
          },
        ],
      },
      NotificationServicesController: {
        isNotificationServicesEnabled: false,
        isMetamaskNotificationsEnabled: false,
        metamaskNotificationsList: [],
        metamaskNotificationsReadList: [],
      },
    },
  },
};

jest.mock('react-redux', () => ({
  ...jest.requireActual('react-redux'),
  useSelector: jest
    .fn()
    .mockImplementation((callback) => callback(mockInitialState)),
}));

jest.mock('../../../util/address', () => ({
  ...jest.requireActual('../../../util/address'),
  getInternalAccountByAddress: jest.fn().mockReturnValue({
    address: MOCK_ADDRESS,
    balance: '0x0',
    name: 'Account 1',
    type: 'default',
    metadata: {
      keyring: {
        type: 'HD Key Tree',
      },
    },
  }),
}));

jest.mock('../../hooks/useNetworkSelection/useNetworkSelection', () => ({
  useNetworkSelection: jest.fn(() => ({
    selectNetwork: jest.fn(),
  })),
}));

// Better navigation mock pattern (from WalletActions.test.tsx)
const mockNavigate = jest.fn();
const mockSetOptions = jest.fn();

jest.mock('@react-navigation/native', () => {
  const actualReactNavigation = jest.requireActual('@react-navigation/native');
  return {
    ...actualReactNavigation,
    useNavigation: jest.fn(() => ({
      navigate: mockNavigate,
      setOptions: mockSetOptions,
    })),
    useRoute: jest.fn(() => ({
      params: {},
    })),
    useFocusEffect: jest.fn(),
  };
});

const render = (Component: React.ComponentType) =>
  renderScreen(
    Component,
    {
      name: Routes.WALLET_VIEW,
    },
    {
      state: mockInitialState,
    },
  );

const renderWithoutDetectedTokens = (Component: React.ComponentType) =>
  renderScreen(
    Component,
    {
      name: Routes.WALLET_VIEW,
    },
    {
      state: {
        ...mockInitialState,
        engine: {
          backgroundState: {
            ...mockInitialState.engine.backgroundState,
            TokensController: {
              ...mockInitialState.engine.backgroundState.TokensController,
              // @ts-expect-error we are testing the invalid case
              detectedTokens: 'invalid-array',
            },
          },
        },
      },
    },
  );

describe('Wallet', () => {
  afterEach(() => {
    jest.clearAllMocks();
  });

  beforeEach(() => {
    mockNavigate.mockClear();
    mockSetOptions.mockClear();
  });

  it('should render correctly', () => {
    //@ts-expect-error we are ignoring the navigation params on purpose because we do not want to mock setOptions to test the navbar
    const wrapper = render(Wallet);
    expect(wrapper.toJSON()).toMatchSnapshot();
  });

  it('should render correctly when there are no detected tokens', () => {
    //@ts-expect-error we are ignoring the navigation params on purpose because we do not want to mock setOptions to test the navbar
    const wrapper = renderWithoutDetectedTokens(Wallet);
    expect(wrapper.toJSON()).toMatchSnapshot();
  });

  it('should render TabsList', () => {
    //@ts-expect-error we are ignoring the navigation params on purpose because we do not want to mock setOptions to test the navbar
    render(Wallet);

    // Check if TabsList mock was called
    expect(mockTabsListComponent).toHaveBeenCalled();
  });
  it('should render the address copy button', () => {
    //@ts-expect-error we are ignoring the navigation params on purpose because we do not want to mock setOptions to test the navbar
    render(Wallet);
    const addressCopyButton = RNScreen.getByTestId(
      WalletViewSelectorsIDs.NAVBAR_ADDRESS_COPY_BUTTON,
    );
    expect(addressCopyButton).toBeDefined();
  });
  it('should render the account picker', () => {
    //@ts-expect-error we are ignoring the navigation params on purpose because we do not want to mock setOptions to test the navbar
    render(Wallet);
    const accountPicker = RNScreen.getByTestId(
      WalletViewSelectorsIDs.ACCOUNT_ICON,
    );
    expect(accountPicker).toBeDefined();
  });

  it('should render scan qr icon', () => {
    //@ts-expect-error we are ignoring the navigation params on purpose because we do not want to mock setOptions to test the navbar
    render(Wallet);
    const scanButton = RNScreen.getByTestId(
      WalletViewSelectorsIDs.WALLET_SCAN_BUTTON,
    );
    expect(scanButton).toBeDefined();
  });

  it('Should add tokens to state automatically when there are detected tokens', () => {
    const mockedAddTokens = jest.mocked(Engine.context.TokensController);

    //@ts-expect-error we are ignoring the navigation params on purpose because we do not want to mock setOptions to test the navbar
    render(Wallet);

    expect(mockedAddTokens.addTokens).toHaveBeenCalledTimes(1);
  });

  it('should render correctly when Solana support is enabled', () => {
    jest
      .mocked(useSelector)
      .mockImplementation((callback: (state: unknown) => unknown) =>
        callback(mockInitialState),
      );
    //@ts-expect-error we are ignoring the navigation params on purpose
    const wrapper = render(Wallet);
    expect(wrapper.toJSON()).toMatchSnapshot();
  });

  // Simple test to verify mock setup
  it('should have proper mock setup', () => {
    expect(typeof jest.fn()).toBe('function');
    expect(typeof mockTabsListComponent).toBe('function');
    expect(jest.fn()).toBeDefined();
    expect(mockTabsListComponent).toBeDefined();
  });

  // Unified UI Feature Flag Tests
  describe('Unified UI Feature Flag', () => {
    // Get reference to the mocked component
    const mockAssetDetailsActions = jest.mocked(
      jest.requireMock('../AssetDetails/AssetDetailsActions'),
    );

    beforeEach(() => {
      jest.clearAllMocks();
      mockAssetDetailsActions.mockClear();
      mockTabsListComponent.mockClear();
    });

    it('should pass all required props to AssetDetailsActions', () => {
      jest
        .mocked(useSelector)
        .mockImplementation((callback: (state: unknown) => unknown) =>
          callback(mockInitialState),
        );

      //@ts-expect-error we are ignoring the navigation params on purpose
      render(Wallet);

      // Check that AssetDetailsActions was called with all required props
      expect(mockAssetDetailsActions.mock.calls[0][0]).toEqual(
        expect.objectContaining({
          displayBuyButton: expect.any(Boolean),
          displaySwapsButton: expect.any(Boolean),
          goToSwaps: expect.any(Function),
          onReceive: expect.any(Function),
          onSend: expect.any(Function),
          buyButtonActionID: 'wallet-buy-button',
          swapButtonActionID: 'wallet-swap-button',
          sendButtonActionID: 'wallet-send-button',
          receiveButtonActionID: 'wallet-receive-button',
        }),
      );
    });
  });

  // Callback Functions Tests
  describe('AssetDetailsActions Callback Functions', () => {
    const mockAssetDetailsActions = jest.mocked(
      jest.requireMock('../AssetDetails/AssetDetailsActions'),
    );

    beforeEach(() => {
      jest.clearAllMocks();
      mockAssetDetailsActions.mockClear();
      mockNavigate.mockClear();
    });

    it('should handle onReceive callback correctly', () => {
      // Arrange - Create mock state with required data for onReceive
      const mockStateWithReceiveData = {
        ...mockInitialState,
        engine: {
          ...mockInitialState.engine,
          backgroundState: {
            ...mockInitialState.engine.backgroundState,
            AccountsController: {
              ...mockInitialState.engine.backgroundState.AccountsController,
              internalAccounts: {
                accounts: {
                  'account-id-1': {
                    address: '0x123456789',
                    id: 'account-id-1',
                    type: 'eip155:eoa',
                  },
                },
                selectedAccount: 'account-id-1',
              },
            },
            AccountTreeController: {
              accountTree: {
                selectedAccountGroup: 'group-id-123',
              },
            },
            NetworkController: {
              ...mockInitialState.engine.backgroundState.NetworkController,
              providerConfig: {
                nickname: 'Ethereum Mainnet',
                chainId: '0x1',
              },
            },
          },
        },
      };

      jest
        .mocked(useSelector)
        .mockImplementation((callback) => callback(mockStateWithReceiveData));

      // Act
      //@ts-expect-error we are ignoring the navigation params on purpose
      render(Wallet);
      const onReceive = mockAssetDetailsActions.mock.calls[0][0].onReceive;
      onReceive();

      // Assert
      expect(mockNavigate).toHaveBeenCalledWith(
        Routes.MODAL.MULTICHAIN_ACCOUNT_DETAIL_ACTIONS,
        {
          screen: Routes.SHEET.MULTICHAIN_ACCOUNT_DETAILS.SHARE_ADDRESS_QR,
          params: expect.objectContaining({
            address: expect.any(String),
            networkName: expect.any(String),
            chainId: expect.any(String),
            groupId: expect.any(String),
          }),
        },
      );
    });

    it('should handle onReceive callback correctly when multichain accounts state 2 is enabled', () => {
      // Arrange - Create mock state with state2 enabled and required data
      const mockStateWithState2 = {
        ...mockInitialState,
        engine: {
          ...mockInitialState.engine,
          backgroundState: {
            ...mockInitialState.engine.backgroundState,
            AccountTreeController: {
              accountTree: {
                selectedAccountGroup: 'group-id-123',
              },
            },
          },
        },
      };

      jest.mocked(useSelector).mockImplementation((callback) => {
        const selectorString = callback.toString();
        // Override specific selectors for state2 test
        if (selectorString.includes('selectMultichainAccountsState2Enabled')) {
          return true;
        }
        if (selectorString.includes('selectSelectedAccountGroupId')) {
          return 'group-id-123'; // Ensure this returns the group ID
        }
        return callback(mockStateWithState2);
      });

      // Act
      //@ts-expect-error we are ignoring the navigation params on purpose
      render(Wallet);
      const onReceive = mockAssetDetailsActions.mock.calls[0][0].onReceive;
      onReceive();

      // Assert - createAddressListNavigationDetails spreads an array [route, params]
      expect(mockNavigate).toHaveBeenCalled();
      expect(mockNavigate.mock.calls[0]).toBeDefined();
      // Verify it was called with address list navigation (state2 behavior)
      const [route, params] = mockNavigate.mock.calls[0];
      expect(route).toBeDefined();
      expect(params).toBeDefined();
    });

    it('should handle onSend callback correctly with native currency', async () => {
      //@ts-expect-error we are ignoring the navigation params on purpose
      render(Wallet);

      const onSend = mockAssetDetailsActions.mock.calls[0][0].onSend;
      await onSend();

      const sendFlowNavigationCall = mockNavigate.mock.calls.find(
        (call) => call[0] === 'SendFlowView',
      );
      expect(sendFlowNavigationCall).toBeDefined();
    });

    it('should handle onSend callback correctly without native currency', async () => {
      const stateWithoutNativeCurrency = {
        ...mockInitialState,
        engine: {
          ...mockInitialState.engine,
          backgroundState: {
            ...mockInitialState.engine.backgroundState,
            NetworkController: {
              ...mockInitialState.engine.backgroundState.NetworkController,
              providerConfig: {
                ...mockInitialState.engine.backgroundState.NetworkController
                  .providerConfig,
                ticker: undefined, // Remove native currency
              },
            },
          },
        },
      };

      jest
        .mocked(useSelector)
        .mockImplementation((callback: (state: unknown) => unknown) =>
          callback(stateWithoutNativeCurrency),
        );

      //@ts-expect-error we are ignoring the navigation params on purpose
      render(Wallet);

      const onSend = mockAssetDetailsActions.mock.calls[0][0].onSend;
      await onSend();

      const sendFlowNavigationCall = mockNavigate.mock.calls.find(
        (call) => call[0] === 'SendFlowView',
      );
      expect(sendFlowNavigationCall).toBeDefined();
    });

    it('should pass correct props to AssetDetailsActions (no onBuy prop needed)', () => {
      //@ts-expect-error we are ignoring the navigation params on purpose
      render(Wallet);

      // Verify that AssetDetailsActions is called without onBuy prop
      const passedProps = mockAssetDetailsActions.mock.calls[0][0];
      expect(passedProps.onBuy).toBeUndefined();
      expect(passedProps.buyButtonActionID).toBeDefined();
    });

    it('should handle goToSwaps callback correctly', () => {
      //@ts-expect-error we are ignoring the navigation params on purpose
      render(Wallet);

      const goToSwaps = mockAssetDetailsActions.mock.calls[0][0].goToSwaps;
      expect(typeof goToSwaps).toBe('function');
    });
  });

  // Conditional Rendering Tests
  describe('Conditional Rendering', () => {
    beforeEach(() => {
      jest.clearAllMocks();
    });

    it('should render banner when basic functionality is disabled', () => {
      const stateWithDisabledBasicFunctionality = {
        ...mockInitialState,
        settings: {
          ...mockInitialState.settings,
          basicFunctionalityEnabled: false,
        },
      };

      jest
        .mocked(useSelector)
        .mockImplementation((callback: (state: unknown) => unknown) =>
          callback(stateWithDisabledBasicFunctionality),
        );

      //@ts-expect-error we are ignoring the navigation params on purpose
      const wrapper = render(Wallet);
      expect(wrapper.toJSON()).toMatchSnapshot();
    });

    it('should render loader when no selected account', () => {
      jest
        .mocked(useSelector)
        .mockImplementation((callback: (state: unknown) => unknown) => {
          const selectorString = callback.toString();
          if (selectorString.includes('selectSelectedInternalAccount')) {
            return null; // No selected account
          }
          return callback(mockInitialState);
        });

      //@ts-expect-error we are ignoring the navigation params on purpose
      const wrapper = render(Wallet);
      expect(wrapper.toJSON()).toMatchSnapshot();
    });
  });

  // Error Handling Tests
  describe('Error Handling', () => {
    beforeEach(() => {
      jest.clearAllMocks();
      // Suppress console.error for these tests since we're testing error scenarios
      jest.spyOn(console, 'error').mockImplementation(jest.fn());
      jest.spyOn(console, 'warn').mockImplementation(jest.fn());
    });

    afterEach(() => {
      jest.restoreAllMocks();
    });

    it('should handle errors in onSend callback gracefully', async () => {
      // Mock dispatch to throw an error
      const mockDispatch = jest.fn().mockImplementation(() => {
        throw new Error('Transaction initialization failed');
      });

      jest
        .mocked(useSelector)
        .mockImplementation((callback: (state: unknown) => unknown) => {
          const selectorString = callback.toString();
          if (selectorString.includes('useDispatch')) {
            return mockDispatch;
          }
          return callback(mockInitialState);
        });

      //@ts-expect-error we are ignoring the navigation params on purpose
      render(Wallet);

      const mockAssetDetailsActions = jest.mocked(
        jest.requireMock('../AssetDetails/AssetDetailsActions'),
      );
      const onSend = mockAssetDetailsActions.mock.calls[0][0].onSend;

      await onSend();

      // Should still navigate even if there's an error
      const sendFlowNavigationCall = mockNavigate.mock.calls.find(
        (call) => call[0] === 'SendFlowView',
      );
      expect(sendFlowNavigationCall).toBeDefined();
    });
  });

  describe('Connection Removed', () => {
    it('connection removed modal is not shown when isConnectionRemoved is true', () => {
      const mockInitialStateWithConnectionRemoved = {
        ...mockInitialState,
        user: {
          isConnectionRemoved: true,
        },
        engine: {
          ...mockInitialState.engine,
          backgroundState: {
            ...mockInitialState.engine.backgroundState,
            PreferencesController: {
              ...mockInitialState.engine.backgroundState.PreferencesController,
              useNftDetection: true,
            },
          },
        },
      };

      jest
        .mocked(useSelector)
        .mockImplementation((callback: (state: unknown) => unknown) =>
          callback(mockInitialStateWithConnectionRemoved),
        );

      // Create a complete navigation object mock
      const mockNavigationObject = {
        navigate: mockNavigate,
        setOptions: mockSetOptions,
      } as unknown as NavigationProp<ParamListBase>;

      // Clear previous calls
      mockNavigate.mockClear();

      renderWithProvider(
        <Wallet
          navigation={mockNavigationObject}
          currentRouteName={Routes.WALLET_VIEW}
        />,
        {
          state: mockInitialStateWithConnectionRemoved,
        },
      );

      expect(mockNavigate).not.toHaveBeenCalledWith(
        Routes.MODAL.ROOT_MODAL_FLOW,
        {
          screen: Routes.SHEET.SUCCESS_ERROR_SHEET,
          params: expect.objectContaining({
            title: expect.any(String),
            description: expect.any(String),
            primaryButtonLabel: expect.any(String),
            type: 'error',
            icon: IconName.Danger,
            iconColor: IconColor.Warning,
            isInteractable: false,
            closeOnPrimaryButtonPress: true,
            onPrimaryButtonPress: expect.any(Function),
          }),
        },
      );

      jest.clearAllMocks();
    });

    it('connection removed modal is shown when isConnectionRemoved is true and isSocialLogin is true', () => {
      const mockInitialStateWithConnectionRemoved = {
        ...mockInitialState,
        user: {
          isConnectionRemoved: true,
        },
        engine: {
          ...mockInitialState.engine,
          backgroundState: {
            ...mockInitialState.engine.backgroundState,
            PreferencesController: {
              ...mockInitialState.engine.backgroundState.PreferencesController,
              useNftDetection: true,
            },
            SeedlessOnboardingController: {
              ...mockInitialState.engine.backgroundState
                .SeedlessOnboardingController,
              vault: 'encrypted-vault-data',
              loginFlow: true,
            },
          },
        },
      };

      jest
        .mocked(useSelector)
        .mockImplementation((callback: (state: unknown) => unknown) =>
          callback(mockInitialStateWithConnectionRemoved),
        );

      // Create a complete navigation object mock
      const mockNavigationObject = {
        navigate: mockNavigate,
        setOptions: mockSetOptions,
      } as unknown as NavigationProp<ParamListBase>;

      // Clear previous calls
      mockNavigate.mockClear();

      renderWithProvider(
        <Wallet
          navigation={mockNavigationObject}
          currentRouteName={Routes.WALLET_VIEW}
        />,
        {
          state: mockInitialStateWithConnectionRemoved,
        },
      );

      expect(mockNavigate).toHaveBeenCalledWith(Routes.MODAL.ROOT_MODAL_FLOW, {
        screen: Routes.SHEET.SUCCESS_ERROR_SHEET,
        params: expect.objectContaining({
          title: expect.any(String),
          description: expect.any(String),
          primaryButtonLabel: expect.any(String),
          type: 'error',
          icon: IconName.Danger,
          iconColor: IconColor.Warning,
          isInteractable: false,
          closeOnPrimaryButtonPress: true,
          onPrimaryButtonPress: expect.any(Function),
        }),
      });

      jest.clearAllMocks();
    });
  });

  describe('Network Manager Integration', () => {
    const { useNetworkSelection } = jest.requireMock(
      '../../../components/hooks/useNetworkSelection/useNetworkSelection',
    );

    // Common test configurations
    const createMockSelectNetwork = () => jest.fn();

    const createStateWithEnabledNetworks = (enabledNetworks: string[]) => ({
      ...mockInitialState,
      engine: {
        backgroundState: {
          ...mockInitialState.engine.backgroundState,
          NetworkEnablementController: {
            ...mockInitialState.engine.backgroundState
              .NetworkEnablementController,
            enabledNetworkMap: {
              eip155: enabledNetworks.reduce(
                (acc, network) => {
                  acc[network] = true;
                  return acc;
                },
                {} as Record<string, boolean>,
              ),
            },
          },
        },
      },
    });

    const setupMocks = (mockSelectNetwork: jest.Mock) => {
      jest.mocked(useNetworkSelection).mockReturnValue({
        selectNetwork: mockSelectNetwork,
      });
    };

    const renderWalletWithState = (state: unknown) => {
      jest
        .mocked(useSelector)
        .mockImplementation((callback) => callback(state));
      //@ts-expect-error we are ignoring the navigation params on purpose
      render(Wallet);
    };

    beforeEach(() => {
      jest.clearAllMocks();
    });

    it('should call selectNetwork when no enabled EVM networks', () => {
      const mockSelectNetwork = createMockSelectNetwork();
      setupMocks(mockSelectNetwork);

      const stateWithNoEnabledNetworks = createStateWithEnabledNetworks([]);
      renderWalletWithState(stateWithNoEnabledNetworks);

      expect(mockSelectNetwork).toHaveBeenCalledWith('0x1');
    });

    it('should not call selectNetwork when there are enabled EVM networks', () => {
      const mockSelectNetwork = createMockSelectNetwork();
      setupMocks(mockSelectNetwork);

      const stateWithEnabledNetworks = createStateWithEnabledNetworks([
        '0x1',
        '0x5',
      ]);
      renderWalletWithState(stateWithEnabledNetworks);

      expect(mockSelectNetwork).not.toHaveBeenCalled();
    });
  });

  describe('Perps Tab Visibility', () => {
    let mockPerpsTabView: jest.Mock;
    let mockNavigation: NavigationProp<ParamListBase>;

    beforeEach(() => {
      // Get the actual mock that was created at the top
      mockPerpsTabView = jest.requireMock(
        '../../UI/Perps/Views/PerpsTabView',
      ).default;
      mockPerpsTabView.mockClear();

      // Setup navigation mock
      mockNavigation = {
        navigate: mockNavigate,
        setOptions: mockSetOptions,
      } as unknown as NavigationProp<ParamListBase>;

      // Default to enabled
      mockPerpsEnabled = true;
<<<<<<< HEAD
      mockPredictEnabled = true;
=======
      mockPerpsGTMModalEnabled = false;
      mockPredictEnabled = true;
      mockPredictGTMModalEnabled = false;

      // Set up useFeatureFlag mock
      const mockUseFeatureFlag = useFeatureFlag as jest.MockedFunction<
        typeof useFeatureFlag
      >;
      mockUseFeatureFlag.mockImplementation((flagName) => {
        if (flagName === FeatureFlagNames.perpsPerpTradingEnabled) {
          return mockPerpsEnabled;
        }
        if (flagName === FeatureFlagNames.predictTradingEnabled) {
          return mockPredictEnabled;
        }
        if (flagName === FeatureFlagNames.carouselBanners) {
          return true; // Default to enabled
        }
        return false;
      });
>>>>>>> f4e8f8d0
    });

    afterEach(() => {
      jest.clearAllMocks();
      mockPerpsEnabled = true; // Reset to default
<<<<<<< HEAD
      mockPredictEnabled = true; // Reset to default
=======
      mockPerpsGTMModalEnabled = false; // Reset to default
      mockPredictEnabled = true; // Reset to default
      mockPredictGTMModalEnabled = false; // Reset to default
>>>>>>> f4e8f8d0
    });

    it('should register visibility callback when Perps is enabled', () => {
      const state = {
        ...mockInitialState,
        engine: {
          backgroundState: {
            ...backgroundState,
            RemoteFeatureFlagController: {
              ...backgroundState.RemoteFeatureFlagController,
              remoteFeatureFlags: {
                ...backgroundState.RemoteFeatureFlagController
                  .remoteFeatureFlags,
                ...(mockedPerpsFeatureFlagsEnabledState as unknown as Record<
                  string,
                  Json
                >),
              },
            },
          },
        },
      };

      renderWithProvider(
        <Wallet navigation={mockNavigation} currentRouteName="Wallet" />,
        { state },
      );

      // Debug: Check if TabsList was rendered
      expect(mockTabsListComponent).toHaveBeenCalled();

      // Check that PerpsTabView was rendered
      expect(mockPerpsTabView).toHaveBeenCalled();

      // Check the props it was called with
      const perpsTabViewProps = mockPerpsTabView.mock.calls[0][0];
      expect(perpsTabViewProps.onVisibilityChange).toBeDefined();
      expect(typeof perpsTabViewProps.onVisibilityChange).toBe('function');
      expect(perpsTabViewProps.isVisible).toBe(false); // Initially not visible (tab 0 is selected)
    });

    it('should calculate correct perpsTabIndex when Perps is enabled', () => {
      const state = {
        ...mockInitialState,
        engine: {
          backgroundState: {
            ...backgroundState,
            RemoteFeatureFlagController: {
              ...backgroundState.RemoteFeatureFlagController,
              remoteFeatureFlags: {
                ...backgroundState.RemoteFeatureFlagController
                  .remoteFeatureFlags,
                ...(mockedPerpsFeatureFlagsEnabledState as unknown as Record<
                  string,
                  Json
                >),
              },
            },
          },
        },
      };

      renderWithProvider(
        <Wallet navigation={mockNavigation} currentRouteName="Wallet" />,
        { state },
      );

      // Perps should be at index 1 when enabled (after Tokens at index 0)
      const perpsTabViewProps = mockPerpsTabView.mock.calls[0][0];
      expect(perpsTabViewProps.isVisible).toBe(false); // Initially not visible (tab 0 is selected)
    });

    it('should not render PerpsTabView when Perps is disabled', () => {
      // Set the flag to disabled for this test
      mockPerpsEnabled = false;

      const state = {
        ...mockInitialState,
        engine: {
          backgroundState: {
            ...backgroundState,
            RemoteFeatureFlagController: {
              ...backgroundState.RemoteFeatureFlagController,
              remoteFeatureFlags: {
                ...backgroundState.RemoteFeatureFlagController
                  .remoteFeatureFlags,
                perpsPerpTradingEnabled: {
                  enabled: false,
                  minimumVersion: '1.0.0',
                },
              },
            },
          },
        },
      };

      renderWithProvider(
        <Wallet navigation={mockNavigation} currentRouteName="Wallet" />,
        { state },
      );

      // PerpsTabView should not be rendered
      expect(mockPerpsTabView).not.toHaveBeenCalled();
    });

    it('should not call visibility callback when Perps is disabled', () => {
      // Set the flag to disabled for this test
      mockPerpsEnabled = false;

      const state = {
        ...mockInitialState,
        engine: {
          backgroundState: {
            ...backgroundState,
            RemoteFeatureFlagController: {
              ...backgroundState.RemoteFeatureFlagController,
              remoteFeatureFlags: {
                ...backgroundState.RemoteFeatureFlagController
                  .remoteFeatureFlags,
                perpsPerpTradingEnabled: {
                  enabled: false,
                  minimumVersion: '1.0.0',
                },
              },
            },
          },
        },
      };

      renderWithProvider(
        <Wallet navigation={mockNavigation} currentRouteName="Wallet" />,
        { state },
      );

      // Simulate tab change
      const tabsList = mockTabsListComponent.mock.calls[0][0];
      tabsList.onChangeTab({
        i: 1,
        ref: { props: { tabLabel: 'Perps' } },
      });

      // Perps visibility callback should not be called since Perps is disabled
      expect(mockPerpsTabView).not.toHaveBeenCalled();
    });
  });

  describe('Predict Tab Visibility', () => {
    let mockPredictTabView: jest.Mock;
    let mockNavigation: NavigationProp<ParamListBase>;

    beforeEach(() => {
      // Get the actual mock that was created at the top
      mockPredictTabView = jest.requireMock(
        '../../UI/Predict/views/PredictTabView',
      ).default;
      mockPredictTabView.mockClear();

      // Setup navigation mock
      mockNavigation = {
        navigate: mockNavigate,
        setOptions: mockSetOptions,
      } as unknown as NavigationProp<ParamListBase>;

      // Default to enabled
      mockPerpsEnabled = true;
<<<<<<< HEAD
      mockPredictEnabled = true;
=======
      mockPerpsGTMModalEnabled = false;
      mockPredictEnabled = true;
      mockPredictGTMModalEnabled = false;
>>>>>>> f4e8f8d0
    });

    afterEach(() => {
      jest.clearAllMocks();
      mockPerpsEnabled = true; // Reset to default
<<<<<<< HEAD
      mockPredictEnabled = true; // Reset to default
=======
      mockPerpsGTMModalEnabled = false; // Reset to default
      mockPredictEnabled = true; // Reset to default
      mockPredictGTMModalEnabled = false; // Reset to default
>>>>>>> f4e8f8d0
    });

    it('should render PredictTabView when Predict is enabled', () => {
      const state = {
        ...mockInitialState,
        engine: {
          backgroundState: {
            ...backgroundState,
            RemoteFeatureFlagController: {
              ...backgroundState.RemoteFeatureFlagController,
              remoteFeatureFlags: {
                ...backgroundState.RemoteFeatureFlagController
                  .remoteFeatureFlags,
                ...(mockedPerpsFeatureFlagsEnabledState as unknown as Record<
                  string,
                  Json
                >),
<<<<<<< HEAD
                predictEnabled: true,
=======
                predictTradingEnabled: {
                  enabled: true,
                  minimumVersion: '7.60.0',
                },
>>>>>>> f4e8f8d0
              },
            },
          },
        },
      };

      renderWithProvider(
        <Wallet navigation={mockNavigation} currentRouteName="Wallet" />,
        { state },
      );

      // Debug: Check if TabsList was rendered
      expect(mockTabsListComponent).toHaveBeenCalled();

      // Check that PredictTabView was rendered
      expect(mockPredictTabView).toHaveBeenCalled();

      // Check the props it was called with
      const predictTabViewProps = mockPredictTabView.mock.calls[0][0];
      expect(predictTabViewProps.isVisible).toBe(false); // Initially not visible (tab 0 is selected)
    });

    it('should calculate correct predictTabIndex when both Perps and Predict are enabled', () => {
      const state = {
        ...mockInitialState,
        engine: {
          backgroundState: {
            ...backgroundState,
            RemoteFeatureFlagController: {
              ...backgroundState.RemoteFeatureFlagController,
              remoteFeatureFlags: {
                ...backgroundState.RemoteFeatureFlagController
                  .remoteFeatureFlags,
                ...(mockedPerpsFeatureFlagsEnabledState as unknown as Record<
                  string,
                  Json
                >),
<<<<<<< HEAD
                predictEnabled: true,
=======
                predictTradingEnabled: {
                  enabled: true,
                  minimumVersion: '7.60.0',
                },
>>>>>>> f4e8f8d0
              },
            },
          },
        },
      };

      renderWithProvider(
        <Wallet navigation={mockNavigation} currentRouteName="Wallet" />,
        { state },
      );

      // Predict should be at index 2 when Perps is enabled (Tokens=0, Perps=1, Predict=2)
      const predictTabViewProps = mockPredictTabView.mock.calls[0][0];
      expect(predictTabViewProps.isVisible).toBe(false); // Initially not visible (tab 0 is selected)
    });

    it('should calculate correct predictTabIndex when Predict is enabled but Perps is disabled', () => {
      // Set Perps to disabled for this test
      mockPerpsEnabled = false;

      const state = {
        ...mockInitialState,
        engine: {
          backgroundState: {
            ...backgroundState,
            RemoteFeatureFlagController: {
              ...backgroundState.RemoteFeatureFlagController,
              remoteFeatureFlags: {
                ...backgroundState.RemoteFeatureFlagController
                  .remoteFeatureFlags,
                perpsPerpTradingEnabled: {
                  enabled: false,
                  minimumVersion: '1.0.0',
                },
<<<<<<< HEAD
                predictEnabled: true,
=======
                predictTradingEnabled: {
                  enabled: true,
                  minimumVersion: '7.60.0',
                },
>>>>>>> f4e8f8d0
              },
            },
          },
        },
      };

      renderWithProvider(
        <Wallet navigation={mockNavigation} currentRouteName="Wallet" />,
        { state },
      );

      // Predict should be at index 1 when Perps is disabled (Tokens=0, Predict=1)
      const predictTabViewProps = mockPredictTabView.mock.calls[0][0];
      expect(predictTabViewProps.isVisible).toBe(false); // Initially not visible (tab 0 is selected)
    });

    it('should not render PredictTabView when Predict is disabled', () => {
      // Set the flag to disabled for this test
      mockPredictEnabled = false;

      const state = {
        ...mockInitialState,
        engine: {
          backgroundState: {
            ...backgroundState,
            RemoteFeatureFlagController: {
              ...backgroundState.RemoteFeatureFlagController,
              remoteFeatureFlags: {
                ...backgroundState.RemoteFeatureFlagController
                  .remoteFeatureFlags,
                ...(mockedPerpsFeatureFlagsEnabledState as unknown as Record<
                  string,
                  Json
                >),
<<<<<<< HEAD
                predictEnabled: false,
=======
                predictTradingEnabled: {
                  enabled: false,
                  minimumVersion: '7.60.0',
                },
>>>>>>> f4e8f8d0
              },
            },
          },
        },
      };

      renderWithProvider(
        <Wallet navigation={mockNavigation} currentRouteName="Wallet" />,
        { state },
      );

      // PredictTabView should not be rendered
      expect(mockPredictTabView).not.toHaveBeenCalled();
    });

    it('should not render PredictTabView on tab change when Predict is disabled', () => {
      // Set the flag to disabled for this test
      mockPredictEnabled = false;

      const state = {
        ...mockInitialState,
        engine: {
          backgroundState: {
            ...backgroundState,
            RemoteFeatureFlagController: {
              ...backgroundState.RemoteFeatureFlagController,
              remoteFeatureFlags: {
                ...backgroundState.RemoteFeatureFlagController
                  .remoteFeatureFlags,
                ...(mockedPerpsFeatureFlagsEnabledState as unknown as Record<
                  string,
                  Json
                >),
<<<<<<< HEAD
                predictEnabled: false,
=======
                predictTradingEnabled: {
                  enabled: false,
                  minimumVersion: '7.60.0',
                },
>>>>>>> f4e8f8d0
              },
            },
          },
        },
      };

      renderWithProvider(
        <Wallet navigation={mockNavigation} currentRouteName="Wallet" />,
        { state },
      );

      // Simulate tab change
      const tabsList = mockTabsListComponent.mock.calls[0][0];
      tabsList.onChangeTab({
        i: 2,
        ref: { props: { tabLabel: 'Predict' } },
      });

      // PredictTabView should not be rendered since Predict is disabled
      expect(mockPredictTabView).not.toHaveBeenCalled();
    });
  });

  describe('Perps GTM Modal Navigation', () => {
    let mockNavigation: NavigationProp<ParamListBase>;

    beforeEach(() => {
      jest.clearAllMocks();
      jest.mocked(StorageWrapper.getItem).mockClear();
      mockNavigate.mockClear();

      // Setup navigation mock
      mockNavigation = {
        navigate: mockNavigate,
        setOptions: mockSetOptions,
      } as unknown as NavigationProp<ParamListBase>;

      // Reset flags to default state
      mockPerpsEnabled = true;
      mockPerpsGTMModalEnabled = false;
      mockPredictEnabled = true;
<<<<<<< HEAD
=======
      mockPredictGTMModalEnabled = false;
>>>>>>> f4e8f8d0
    });

    afterEach(() => {
      // Reset mocks and flags
      mockPerpsEnabled = true;
      mockPerpsGTMModalEnabled = false;
      mockPredictEnabled = true;
<<<<<<< HEAD
=======
      mockPredictGTMModalEnabled = false;
>>>>>>> f4e8f8d0
      jest.clearAllMocks();
    });

    it('should navigate to GTM modal when both flags are enabled and modal not shown', async () => {
      // Arrange
      mockPerpsEnabled = true;
      mockPerpsGTMModalEnabled = true;
      jest.mocked(StorageWrapper.getItem).mockResolvedValue(null); // Modal not shown yet

      const state = {
        ...mockInitialState,
        engine: {
          backgroundState: {
            ...backgroundState,
            RemoteFeatureFlagController: {
              ...backgroundState.RemoteFeatureFlagController,
              remoteFeatureFlags: {
                ...backgroundState.RemoteFeatureFlagController
                  .remoteFeatureFlags,
                ...(mockedPerpsFeatureFlagsEnabledState as unknown as Record<
                  string,
                  Json
                >),
                perpsPerpTradingGTMModalEnabled: {
                  enabled: true,
                  minimumVersion: '1.0.0',
                },
              },
            },
          },
        },
      };

      // Act
      renderWithProvider(
        <Wallet navigation={mockNavigation} currentRouteName="Wallet" />,
        { state },
      );

      // Wait for useEffect to complete
      await new Promise((resolve) => setTimeout(resolve, 0));

      // Assert
      expect(StorageWrapper.getItem).toHaveBeenCalledWith(
        '@MetaMask:perpsGTMModalShown',
      );
      expect(mockNavigate).toHaveBeenCalledWith('PerpsModals', {
        screen: 'PerpsGTMModal',
      });
    });

    it('should not navigate to GTM modal when already shown', async () => {
      // Arrange
      mockPerpsEnabled = true;
      mockPerpsGTMModalEnabled = true;
      jest.mocked(StorageWrapper.getItem).mockResolvedValue('true'); // Modal already shown

      const state = {
        ...mockInitialState,
        engine: {
          backgroundState: {
            ...backgroundState,
            RemoteFeatureFlagController: {
              ...backgroundState.RemoteFeatureFlagController,
              remoteFeatureFlags: {
                ...backgroundState.RemoteFeatureFlagController
                  .remoteFeatureFlags,
                ...(mockedPerpsFeatureFlagsEnabledState as unknown as Record<
                  string,
                  Json
                >),
                perpsPerpTradingGTMModalEnabled: {
                  enabled: true,
                  minimumVersion: '1.0.0',
                },
              },
            },
          },
        },
      };

      // Act
      renderWithProvider(
        <Wallet navigation={mockNavigation} currentRouteName="Wallet" />,
        { state },
      );

      // Wait for useEffect to complete
      await new Promise((resolve) => setTimeout(resolve, 0));

      // Assert
      expect(StorageWrapper.getItem).toHaveBeenCalledWith(
        '@MetaMask:perpsGTMModalShown',
      );
      expect(mockNavigate).not.toHaveBeenCalledWith('PerpsModals', {
        screen: 'PerpsGTMModal',
      });
    });

    it('should not navigate to GTM modal when Perps feature is disabled', async () => {
      // Arrange
      mockPerpsEnabled = false;
      mockPerpsGTMModalEnabled = true;
      jest.mocked(StorageWrapper.getItem).mockResolvedValue(null);

      const state = {
        ...mockInitialState,
        engine: {
          backgroundState: {
            ...backgroundState,
            RemoteFeatureFlagController: {
              ...backgroundState.RemoteFeatureFlagController,
              remoteFeatureFlags: {
                ...backgroundState.RemoteFeatureFlagController
                  .remoteFeatureFlags,
                perpsPerpTradingEnabled: {
                  enabled: false,
                  minimumVersion: '1.0.0',
                },
                perpsPerpTradingGTMModalEnabled: {
                  enabled: true,
                  minimumVersion: '1.0.0',
                },
              },
            },
          },
        },
      };

      // Act
      renderWithProvider(
        <Wallet navigation={mockNavigation} currentRouteName="Wallet" />,
        { state },
      );

      // Wait for useEffect to complete
      await new Promise((resolve) => setTimeout(resolve, 0));

      // Assert
      expect(StorageWrapper.getItem).not.toHaveBeenCalledWith(
        '@MetaMask:perpsGTMModalShown',
      );
      expect(mockNavigate).not.toHaveBeenCalledWith('PerpsModals', {
        screen: 'PerpsGTMModal',
      });
    });

    it('should not navigate to GTM modal when GTM modal feature is disabled', async () => {
      // Arrange
      mockPerpsEnabled = true;
      mockPerpsGTMModalEnabled = false;
      jest.mocked(StorageWrapper.getItem).mockResolvedValue(null);

      const state = {
        ...mockInitialState,
        engine: {
          backgroundState: {
            ...backgroundState,
            RemoteFeatureFlagController: {
              ...backgroundState.RemoteFeatureFlagController,
              remoteFeatureFlags: {
                ...backgroundState.RemoteFeatureFlagController
                  .remoteFeatureFlags,
                ...(mockedPerpsFeatureFlagsEnabledState as unknown as Record<
                  string,
                  Json
                >),
                perpsPerpTradingGTMModalEnabled: {
                  enabled: false,
                  minimumVersion: '1.0.0',
                },
              },
            },
          },
        },
      };

      // Act
      renderWithProvider(
        <Wallet navigation={mockNavigation} currentRouteName="Wallet" />,
        { state },
      );

      // Wait for useEffect to complete
      await new Promise((resolve) => setTimeout(resolve, 0));

      // Assert
      expect(StorageWrapper.getItem).not.toHaveBeenCalledWith(
        '@MetaMask:perpsGTMModalShown',
      );
      expect(mockNavigate).not.toHaveBeenCalledWith('PerpsModals', {
        screen: 'PerpsGTMModal',
      });
    });
  });
});<|MERGE_RESOLUTION|>--- conflicted
+++ resolved
@@ -60,12 +60,6 @@
   ),
 }));
 
-<<<<<<< HEAD
-// Mock the Predict feature flag selector - will be controlled per test
-let mockPredictEnabled = true;
-jest.mock('../../UI/Predict/selectors/featureFlags', () => ({
-  selectPredictEnabledFlag: jest.fn(() => mockPredictEnabled),
-=======
 // Mock the Predict feature flag - will be controlled per test
 let mockPredictEnabled = true;
 let mockPredictGTMModalEnabled = false;
@@ -83,7 +77,6 @@
     predictTradingEnabled: 'predictTradingEnabled',
     carouselBanners: 'carouselBanners',
   },
->>>>>>> f4e8f8d0
 }));
 
 // Create shared mock reference for TabsList
@@ -1082,9 +1075,6 @@
 
       // Default to enabled
       mockPerpsEnabled = true;
-<<<<<<< HEAD
-      mockPredictEnabled = true;
-=======
       mockPerpsGTMModalEnabled = false;
       mockPredictEnabled = true;
       mockPredictGTMModalEnabled = false;
@@ -1105,19 +1095,14 @@
         }
         return false;
       });
->>>>>>> f4e8f8d0
     });
 
     afterEach(() => {
       jest.clearAllMocks();
       mockPerpsEnabled = true; // Reset to default
-<<<<<<< HEAD
-      mockPredictEnabled = true; // Reset to default
-=======
       mockPerpsGTMModalEnabled = false; // Reset to default
       mockPredictEnabled = true; // Reset to default
       mockPredictGTMModalEnabled = false; // Reset to default
->>>>>>> f4e8f8d0
     });
 
     it('should register visibility callback when Perps is enabled', () => {
@@ -1283,25 +1268,17 @@
 
       // Default to enabled
       mockPerpsEnabled = true;
-<<<<<<< HEAD
-      mockPredictEnabled = true;
-=======
       mockPerpsGTMModalEnabled = false;
       mockPredictEnabled = true;
       mockPredictGTMModalEnabled = false;
->>>>>>> f4e8f8d0
     });
 
     afterEach(() => {
       jest.clearAllMocks();
       mockPerpsEnabled = true; // Reset to default
-<<<<<<< HEAD
-      mockPredictEnabled = true; // Reset to default
-=======
       mockPerpsGTMModalEnabled = false; // Reset to default
       mockPredictEnabled = true; // Reset to default
       mockPredictGTMModalEnabled = false; // Reset to default
->>>>>>> f4e8f8d0
     });
 
     it('should render PredictTabView when Predict is enabled', () => {
@@ -1319,14 +1296,10 @@
                   string,
                   Json
                 >),
-<<<<<<< HEAD
-                predictEnabled: true,
-=======
                 predictTradingEnabled: {
                   enabled: true,
                   minimumVersion: '7.60.0',
                 },
->>>>>>> f4e8f8d0
               },
             },
           },
@@ -1364,14 +1337,10 @@
                   string,
                   Json
                 >),
-<<<<<<< HEAD
-                predictEnabled: true,
-=======
                 predictTradingEnabled: {
                   enabled: true,
                   minimumVersion: '7.60.0',
                 },
->>>>>>> f4e8f8d0
               },
             },
           },
@@ -1406,14 +1375,10 @@
                   enabled: false,
                   minimumVersion: '1.0.0',
                 },
-<<<<<<< HEAD
-                predictEnabled: true,
-=======
                 predictTradingEnabled: {
                   enabled: true,
                   minimumVersion: '7.60.0',
                 },
->>>>>>> f4e8f8d0
               },
             },
           },
@@ -1448,14 +1413,10 @@
                   string,
                   Json
                 >),
-<<<<<<< HEAD
-                predictEnabled: false,
-=======
                 predictTradingEnabled: {
                   enabled: false,
                   minimumVersion: '7.60.0',
                 },
->>>>>>> f4e8f8d0
               },
             },
           },
@@ -1489,14 +1450,10 @@
                   string,
                   Json
                 >),
-<<<<<<< HEAD
-                predictEnabled: false,
-=======
                 predictTradingEnabled: {
                   enabled: false,
                   minimumVersion: '7.60.0',
                 },
->>>>>>> f4e8f8d0
               },
             },
           },
@@ -1538,10 +1495,7 @@
       mockPerpsEnabled = true;
       mockPerpsGTMModalEnabled = false;
       mockPredictEnabled = true;
-<<<<<<< HEAD
-=======
       mockPredictGTMModalEnabled = false;
->>>>>>> f4e8f8d0
     });
 
     afterEach(() => {
@@ -1549,10 +1503,7 @@
       mockPerpsEnabled = true;
       mockPerpsGTMModalEnabled = false;
       mockPredictEnabled = true;
-<<<<<<< HEAD
-=======
       mockPredictGTMModalEnabled = false;
->>>>>>> f4e8f8d0
       jest.clearAllMocks();
     });
 
