import React from 'react';

// Local mocks specific to this test file to avoid affecting other tests
jest.mock('react-native-device-info', () => ({
  getVersion: jest.fn(() => '7.50.1'),
  getApplicationName: jest.fn(() => 'MetaMask'),
  getBuildNumber: jest.fn(() => '1234'),
  getSystemVersion: jest.fn(() => '17.0'),
  getTotalMemorySync: jest.fn(() => 4000000000),
}));

jest.mock(
  '../../../core/redux/slices/bridge/utils/isUnifiedSwapsEnvVarEnabled',
  () => ({
    isUnifiedSwapsEnvVarEnabled: jest.fn(() => false),
  }),
);

// Mock components BEFORE importing the main component
jest.mock('../AssetDetails/AssetDetailsActions', () =>
  jest.fn((_props) => null),
);

// Create shared mock reference
let mockScrollableTabViewComponent: jest.Mock;

jest.mock('react-native-scrollable-tab-view', () => {
  const mockComponent = jest.fn((_props) => null);

  // Store reference for tests
  mockScrollableTabViewComponent = mockComponent;

  // TODO - Clean up mock.
  // eslint-disable-next-line @typescript-eslint/ban-ts-comment
  // @ts-ignore
  mockComponent.defaultProps = {
    onChangeTab: jest.fn(),
    renderTabBar: jest.fn(),
  };

  return {
    __esModule: true,
    default: mockComponent,
  };
});

import Wallet from './';
import { renderScreen } from '../../../util/test/renderWithProvider';
import { screen as RNScreen } from '@testing-library/react-native';
import Routes from '../../../constants/navigation/Routes';
import { backgroundState } from '../../../util/test/initial-root-state';
import { MOCK_ACCOUNTS_CONTROLLER_STATE } from '../../../util/test/accountsControllerTestUtils';
import { WalletViewSelectorsIDs } from '../../../../e2e/selectors/wallet/WalletView.selectors';
import Engine from '../../../core/Engine';
import { useSelector } from 'react-redux';
import { isUnifiedSwapsEnvVarEnabled } from '../../../core/redux/slices/bridge/utils/isUnifiedSwapsEnvVarEnabled';

const MOCK_ADDRESS = '0xc4955c0d639d99699bfd7ec54d9fafee40e4d272';

// Mock the feature flag
jest.mock('../../../util/networks', () => ({
  ...jest.requireActual('../../../util/networks'),
  isRemoveGlobalNetworkSelectorEnabled: jest.fn(),
  isPortfolioViewEnabled: jest.fn(() => false),
  getDecimalChainId: jest.fn(() => '1'),
  getIsNetworkOnboarded: jest.fn(() => true),
  isTestNet: jest.fn(() => false),
}));

// Mock the hooks used in Wallet component
jest.mock(
  '../../../components/hooks/useNetworkSelection/useNetworkSelection',
  () => ({
    useNetworkSelection: jest.fn(() => ({
      selectNetwork: jest.fn(),
    })),
  }),
);

jest.mock(
  '../../../components/hooks/useNetworksByNamespace/useNetworksByNamespace',
  () => ({
    useNetworksByNamespace: jest.fn(() => ({
      networks: [],
    })),
    NetworkType: {
      Popular: 'popular',
    },
  }),
);

jest.mock('../../../components/hooks/useMetrics', () => {
  const builder = {
    addProperties: jest.fn().mockImplementation(() => builder),
    build: jest.fn(() => ({})),
  };
  return {
    useMetrics: jest.fn(() => ({
      trackEvent: jest.fn(),
      createEventBuilder: jest.fn(() => builder),
      addTraitsToUser: jest.fn(),
      isEnabled: jest.fn(() => true),
    })),
    withMetricsAwareness: jest.fn((Component) => Component),
  };
});

jest.mock('../../../components/hooks/useAccountName', () => ({
  useAccountName: jest.fn(() => 'Account 1'),
}));

jest.mock(
  '../../../components/hooks/useAccountsWithNetworkActivitySync',
  () => ({
    useAccountsWithNetworkActivitySync: jest.fn(),
  }),
);

jest.mock('../../../components/hooks/useCheckNftAutoDetectionModal', () => ({
  __esModule: true,
  default: jest.fn(),
}));

jest.mock('../../../components/hooks/useCheckMultiRpcModal', () => ({
  __esModule: true,
  default: jest.fn(),
}));

jest.mock('../../../components/hooks/useNftDetectionChainIds', () => ({
  useNftDetectionChainIds: jest.fn(() => ['0x1']),
}));

jest.mock('../ErrorBoundary', () => ({
  __esModule: true,
  default: ({ children }: { children: React.ReactNode }) => children,
}));

jest.mock('../../../util/address', () => {
  const actual = jest.requireActual('../../../util/address');
  return {
    ...actual,
    getLabelTextByAddress: jest.fn(),
  };
});

jest.mock('../../../util/notifications/constants/config', () => ({
  isNotificationsFeatureEnabled: jest.fn(() => true),
}));

jest.mock('../../../core/Engine', () => {
  const { MOCK_ACCOUNTS_CONTROLLER_STATE: MockAccountsState } =
    jest.requireActual('../../../util/test/accountsControllerTestUtils');
  const { KeyringTypes } = jest.requireActual('@metamask/keyring-controller');

  return {
    getTotalEvmFiatAccountBalance: jest.fn().mockReturnValue({
      totalNativeTokenBalance: { amount: '1', unit: 'ETH' },
      totalBalanceFiat: 3200,
      balances: {
        '0x0': { amount: '1', unit: 'ETH' },
      },
    }),
    context: {
      NftController: {
        allNfts: {
          [MOCK_ADDRESS]: {
            [MOCK_ADDRESS]: [],
          },
        },
        allNftContracts: {
          [MOCK_ADDRESS]: {
            [MOCK_ADDRESS]: [],
          },
        },
      },
      TokenRatesController: {
        poll: jest.fn(),
      },
      TokenDetectionController: {
        detectTokens: jest.fn(),
      },
      NftDetectionController: {
        detectNfts: jest.fn(),
      },
      AccountTrackerController: {
        refresh: jest.fn(),
      },
      KeyringController: {
        state: {
          keyrings: [
            {
              accounts: ['0xC4955C0d639D99699Bfd7Ec54d9FaFEe40e4D272'],
              type: KeyringTypes.hd,
              metadata: {
                id: '01JNG71B7GTWH0J1TSJY9891S0',
                name: '',
              },
            },
          ],
        },
      },
      AccountsController: {
        ...MockAccountsState,
        state: MockAccountsState,
      },
      PreferencesController: {
        setTokenNetworkFilter: jest.fn(),
      },
      TokensController: {
        addTokens: jest.fn(),
      },
      NetworkEnablementController: {
        setEnabledNetwork: jest.fn(),
        setDisabledNetwork: jest.fn(),
        isNetworkEnabled: jest.fn(),
      },
    },
  };
});

jest.mock('../../../core/Engine/Engine', () => ({
  __esModule: true,
  default: {
    get context() {
      return {
        MultichainNetworkController: {
          getNetworksWithTransactionActivityByAccounts: jest
            .fn()
            .mockResolvedValue(undefined),
        },
      };
    },
    get controllerMessenger() {
      return {
        subscribe: jest.fn(),
        unsubscribe: jest.fn(),
      };
    },
  },
}));

const mockInitialState = {
  networkOnboarded: {
    networkOnboardedState: {
      '0x1': true,
    },
  },
  security: {
    dataCollectionForMarketing: true,
  },
  swaps: {
    [MOCK_ADDRESS]: { isLive: true },
    hasOnboarded: false,
    isLive: true,
  },
  wizard: {
    step: 0,
  },
  settings: {
    primaryCurrency: 'usd',
    basicFunctionalityEnabled: true,
<<<<<<< HEAD
    useBlockieIcon: false,
  },
  banners: {
    dismissedBanners: [],
=======
    useTokenDetection: true,
  },
  fiatOrders: {
    networks: [],
  },
  browser: {
    tabs: [],
  },
  metamask: {
    isDataCollectionForMarketingEnabled: true,
  },
  multichain: {
    dismissedBanners: [], // Added missing property
>>>>>>> e116e328
  },
  engine: {
    backgroundState: {
      ...backgroundState,
      AccountsController: {
        ...MOCK_ACCOUNTS_CONTROLLER_STATE,
      },
      RemoteFeatureFlagController: {
        remoteFeatureFlags: {
          bridgeConfigV2: {
            support: true,
            chains: {
              'eip155:1': {
                isActiveSrc: true,
                isActiveDest: true,
                isUnifiedUIEnabled: false, // Default to false in base state
              },
            },
          },
        },
      },
      TokensController: {
        ...backgroundState.TokensController,
        detectedTokens: [{ address: '0x123' }],
        allDetectedTokens: {
          '0x1': {
            '0xc4966c0d659d99699bfd7eb54d8fafee40e4a756': [
              { address: '0x123' },
            ],
          },
        },
      },
<<<<<<< HEAD
      NetworkController: {
        ...backgroundState.NetworkController,
        providerConfig: {
          chainId: '0x1',
          rpcUrl: 'https://mainnet.infura.io/v3/test',
        },
        networkConfigurations: {
          '0x1': {
            name: 'Ethereum Mainnet',
            rpcUrl: 'https://mainnet.infura.io/v3/test',
          },
        },
        evmNetworkConfigurationsByChainId: {
          '0x1': {
            name: 'Ethereum Mainnet',
            rpcUrl: 'https://mainnet.infura.io/v3/test',
=======
      PreferencesController: {
        selectedAddress: MOCK_ADDRESS,
        identities: {
          [MOCK_ADDRESS]: {
            address: MOCK_ADDRESS,
            name: 'Account 1',
          },
        },
        useTokenDetection: true,
        isTokenNetworkFilterEqualToAllNetworks: false,
        tokenNetworkFilter: {
          '0x1': 'mainnet', // Ethereum mainnet enabled
        },
      },
      NetworkController: {
        selectedNetworkClientId: 'mainnet',
        providerConfig: {
          chainId: '0x1',
          type: 'mainnet',
          nickname: 'Ethereum Mainnet',
          ticker: 'ETH',
        },
        networkConfigurationsByChainId: {
          '0x1': {
            chainId: '0x1' as `0x${string}`,
            name: 'Ethereum Mainnet',
            nativeCurrency: 'ETH',
>>>>>>> e116e328
            defaultRpcEndpointIndex: 0,
            rpcEndpoints: [
              {
                networkClientId: 'mainnet',
<<<<<<< HEAD
                rpcUrl: 'https://mainnet.infura.io/v3/test',
              },
            ],
          },
        },
      },
      PreferencesController: {
        ...backgroundState.PreferencesController,
        tokenNetworkFilter: {},
        useTokenDetection: true,
      },
      NetworkEnablementController: {
        ...backgroundState.NetworkEnablementController,
        enabledNetworks: ['0x1'],
      },
      RemoteFeatureFlagController: {
        ...backgroundState.RemoteFeatureFlagController,
        assetsDefiPositions: true,
      },
      NotificationServicesController: {
        ...backgroundState.NotificationServicesController,
        isEnabled: true,
        unreadCount: 0,
        readCount: 0,
=======
              },
            ],
            blockExplorerUrls: [],
          },
        },
      },
      KeyringController: {
        keyrings: [
          {
            type: 'HD Key Tree',
            accounts: [MOCK_ADDRESS],
          },
        ],
      },
      NotificationServicesController: {
        isNotificationServicesEnabled: false,
        isMetamaskNotificationsEnabled: false,
        metamaskNotificationsList: [],
        metamaskNotificationsReadList: [],
>>>>>>> e116e328
      },
    },
  },
};

jest.mock('react-redux', () => ({
  ...jest.requireActual('react-redux'),
  useSelector: jest
    .fn()
    .mockImplementation((callback) => callback(mockInitialState)),
}));

jest.mock('../../../util/address', () => ({
  ...jest.requireActual('../../../util/address'),
  getInternalAccountByAddress: jest.fn().mockReturnValue({
    address: MOCK_ADDRESS,
    balance: '0x0',
    name: 'Account 1',
    type: 'default',
    metadata: {
      keyring: {
        type: 'HD Key Tree',
      },
    },
  }),
}));

// Better navigation mock pattern (from WalletActions.test.tsx)
const mockNavigate = jest.fn();
const mockSetOptions = jest.fn();

jest.mock('@react-navigation/native', () => {
  const actualReactNavigation = jest.requireActual('@react-navigation/native');
  return {
    ...actualReactNavigation,
    useNavigation: () => ({
      navigate: mockNavigate,
      setOptions: mockSetOptions,
    }),
  };
});

const render = (Component: React.ComponentType) =>
  renderScreen(
    Component,
    {
      name: Routes.WALLET_VIEW,
    },
    {
      state: mockInitialState,
    },
  );

const renderWithoutDetectedTokens = (Component: React.ComponentType) =>
  renderScreen(
    Component,
    {
      name: Routes.WALLET_VIEW,
    },
    {
      state: {
        ...mockInitialState,
        engine: {
          backgroundState: {
            ...mockInitialState.engine.backgroundState,
            TokensController: {
              ...mockInitialState.engine.backgroundState.TokensController,
              // @ts-expect-error we are testing the invalid case
              detectedTokens: 'invalid-array',
            },
          },
        },
      },
    },
  );

describe('Wallet', () => {
  afterEach(() => {
    jest.clearAllMocks();
  });

  beforeEach(() => {
    mockNavigate.mockClear();
    mockSetOptions.mockClear();
  });

  it('should render correctly', () => {
    //@ts-expect-error we are ignoring the navigation params on purpose because we do not want to mock setOptions to test the navbar
    const wrapper = render(Wallet);
    expect(wrapper.toJSON()).toMatchSnapshot();
  });

  it('should render correctly when there are no detected tokens', () => {
    //@ts-expect-error we are ignoring the navigation params on purpose because we do not want to mock setOptions to test the navbar
    const wrapper = renderWithoutDetectedTokens(Wallet);
    expect(wrapper.toJSON()).toMatchSnapshot();
  });

  it('should render ScrollableTabView', () => {
    //@ts-expect-error we are ignoring the navigation params on purpose because we do not want to mock setOptions to test the navbar
    render(Wallet);

    // Check if ScrollableTabView mock was called
    expect(mockScrollableTabViewComponent).toHaveBeenCalled();
  });
  it('should render the address copy button', () => {
    //@ts-expect-error we are ignoring the navigation params on purpose because we do not want to mock setOptions to test the navbar
    render(Wallet);
    const addressCopyButton = RNScreen.getByTestId(
      WalletViewSelectorsIDs.NAVBAR_ADDRESS_COPY_BUTTON,
    );
    expect(addressCopyButton).toBeDefined();
  });
  it('should render the account picker', () => {
    //@ts-expect-error we are ignoring the navigation params on purpose because we do not want to mock setOptions to test the navbar
    render(Wallet);
    const accountPicker = RNScreen.getByTestId(
      WalletViewSelectorsIDs.ACCOUNT_ICON,
    );
    expect(accountPicker).toBeDefined();
  });

  it('Should add tokens to state automatically when there are detected tokens', () => {
    const mockedAddTokens = jest.mocked(Engine.context.TokensController);

    //@ts-expect-error we are ignoring the navigation params on purpose because we do not want to mock setOptions to test the navbar
    render(Wallet);

    expect(mockedAddTokens.addTokens).toHaveBeenCalledTimes(1);
  });

  it('should render correctly when Solana support is enabled', () => {
    jest
      .mocked(useSelector)
      .mockImplementation((callback: (state: unknown) => unknown) =>
        callback(mockInitialState),
      );
    //@ts-expect-error we are ignoring the navigation params on purpose
    const wrapper = render(Wallet);
    expect(wrapper.toJSON()).toMatchSnapshot();
  });

<<<<<<< HEAD
  describe('Feature Flag: isRemoveGlobalNetworkSelectorEnabled', () => {
    const { isRemoveGlobalNetworkSelectorEnabled } = jest.requireMock(
      '../../../util/networks',
    );
    const { useNetworkSelection } = jest.requireMock(
      '../../../components/hooks/useNetworkSelection/useNetworkSelection',
    );

    // Common test configurations
    const createMockSelectNetwork = () => jest.fn();

    const createStateWithEnabledNetworks = (enabledNetworks: string[]) => ({
      ...mockInitialState,
      engine: {
        backgroundState: {
          ...mockInitialState.engine.backgroundState,
          NetworkEnablementController: {
            ...mockInitialState.engine.backgroundState
              .NetworkEnablementController,
            enabledNetworkMap: {
              eip155: enabledNetworks.reduce((acc, network) => {
                acc[network] = true;
                return acc;
              }, {} as Record<string, boolean>),
            },
          },
        },
      },
    });

    const setupMocks = (
      mockSelectNetwork: jest.Mock,
      featureFlagEnabled: boolean,
    ) => {
      jest
        .mocked(isRemoveGlobalNetworkSelectorEnabled)
        .mockReturnValue(featureFlagEnabled);
      jest.mocked(useNetworkSelection).mockReturnValue({
        selectNetwork: mockSelectNetwork,
      });
    };

    const renderWalletWithState = (state: unknown) => {
      jest
        .mocked(useSelector)
        .mockImplementation((callback) => callback(state));
      //@ts-expect-error we are ignoring the navigation params on purpose
      render(Wallet);
    };

    beforeEach(() => {
      jest.clearAllMocks();
    });

    describe('when feature flag is enabled', () => {
      it('should call selectNetwork when no enabled EVM networks', () => {
        const mockSelectNetwork = createMockSelectNetwork();
        setupMocks(mockSelectNetwork, true);

        const stateWithNoEnabledNetworks = createStateWithEnabledNetworks([]);
        renderWalletWithState(stateWithNoEnabledNetworks);

        expect(mockSelectNetwork).toHaveBeenCalledWith('0x1');
      });

      it('should not call selectNetwork when there are enabled EVM networks', () => {
        const mockSelectNetwork = createMockSelectNetwork();
        setupMocks(mockSelectNetwork, true);

        const stateWithEnabledNetworks = createStateWithEnabledNetworks([
          '0x1',
          '0x5',
        ]);
        renderWalletWithState(stateWithEnabledNetworks);

        expect(mockSelectNetwork).not.toHaveBeenCalled();
      });
    });

    describe('when feature flag is disabled', () => {
      it('should not call selectNetwork', () => {
        const mockSelectNetwork = createMockSelectNetwork();
        setupMocks(mockSelectNetwork, false);

        renderWalletWithState(mockInitialState);

        expect(mockSelectNetwork).not.toHaveBeenCalled();
      });
=======
  // Simple test to verify mock setup
  it('should have proper mock setup', () => {
    expect(typeof jest.fn()).toBe('function');
    expect(typeof mockScrollableTabViewComponent).toBe('function');
    expect(jest.fn()).toBeDefined();
    expect(mockScrollableTabViewComponent).toBeDefined();
  });

  // Unified UI Feature Flag Tests
  describe('Unified UI Feature Flag', () => {
    // Get reference to the mocked component
    const mockAssetDetailsActions = jest.mocked(
      jest.requireMock('../AssetDetails/AssetDetailsActions'),
    );

    beforeEach(() => {
      jest.clearAllMocks();
      mockAssetDetailsActions.mockClear();
      mockScrollableTabViewComponent.mockClear();
    });

    it('should pass displayBridgeButton as true when isUnifiedSwapsEnabled is false', () => {
      const stateWithUnifiedSwapsDisabled = {
        ...mockInitialState,
        engine: {
          ...mockInitialState.engine,
          backgroundState: {
            ...mockInitialState.engine.backgroundState,
            RemoteFeatureFlagController: {
              remoteFeatureFlags: {
                bridgeConfigV2: {
                  chains: {
                    'eip155:1': {
                      isUnifiedUIEnabled: false,
                    },
                  },
                },
              },
            },
          },
        },
      };

      // Mock the unified swaps env var as false
      jest.mocked(isUnifiedSwapsEnvVarEnabled).mockReturnValue(false);

      jest
        .mocked(useSelector)
        .mockImplementation((callback: (state: unknown) => unknown) =>
          callback(stateWithUnifiedSwapsDisabled),
        );

      //@ts-expect-error we are ignoring the navigation params on purpose
      render(Wallet);

      // Check that AssetDetailsActions was called with displayBridgeButton: true
      expect(mockAssetDetailsActions.mock.calls[0][0]).toEqual(
        expect.objectContaining({
          displayBridgeButton: true,
        }),
      );
    });

    it('should pass all required props to AssetDetailsActions', () => {
      jest
        .mocked(useSelector)
        .mockImplementation((callback: (state: unknown) => unknown) =>
          callback(mockInitialState),
        );

      //@ts-expect-error we are ignoring the navigation params on purpose
      render(Wallet);

      // Check that AssetDetailsActions was called with all required props
      expect(mockAssetDetailsActions.mock.calls[0][0]).toEqual(
        expect.objectContaining({
          displayBuyButton: expect.any(Boolean),
          displaySwapsButton: expect.any(Boolean),
          displayBridgeButton: expect.any(Boolean),
          swapsIsLive: expect.any(Boolean),
          goToBridge: expect.any(Function),
          goToSwaps: expect.any(Function),
          onReceive: expect.any(Function),
          onSend: expect.any(Function),
          onBuy: expect.any(Function),
          buyButtonActionID: 'wallet-buy-button',
          swapButtonActionID: 'wallet-swap-button',
          bridgeButtonActionID: 'wallet-bridge-button',
          sendButtonActionID: 'wallet-send-button',
          receiveButtonActionID: 'wallet-receive-button',
        }),
      );
    });
  });

  // Callback Functions Tests
  describe('AssetDetailsActions Callback Functions', () => {
    const mockAssetDetailsActions = jest.mocked(
      jest.requireMock('../AssetDetails/AssetDetailsActions'),
    );

    beforeEach(() => {
      jest.clearAllMocks();
      mockAssetDetailsActions.mockClear();
      mockNavigate.mockClear();
    });

    it('should handle onReceive callback correctly', () => {
      //@ts-expect-error we are ignoring the navigation params on purpose
      render(Wallet);

      const onReceive = mockAssetDetailsActions.mock.calls[0][0].onReceive;
      onReceive();

      // Check that navigate was called with QR_TAB_SWITCHER
      // QRTabSwitcherScreens.Receive is enum value 1, not string 'Receive'
      expect(mockNavigate).toHaveBeenCalledWith(Routes.QR_TAB_SWITCHER, {
        initialScreen: 1, // QRTabSwitcherScreens.Receive
      });
    });

    it('should handle onSend callback correctly with native currency', async () => {
      //@ts-expect-error we are ignoring the navigation params on purpose
      render(Wallet);

      const onSend = mockAssetDetailsActions.mock.calls[0][0].onSend;
      await onSend();

      expect(mockNavigate).toHaveBeenCalledWith('SendFlowView', {});
    });

    it('should handle onSend callback correctly without native currency', async () => {
      const stateWithoutNativeCurrency = {
        ...mockInitialState,
        engine: {
          ...mockInitialState.engine,
          backgroundState: {
            ...mockInitialState.engine.backgroundState,
            NetworkController: {
              ...mockInitialState.engine.backgroundState.NetworkController,
              providerConfig: {
                ...mockInitialState.engine.backgroundState.NetworkController
                  .providerConfig,
                ticker: undefined, // Remove native currency
              },
            },
          },
        },
      };

      jest
        .mocked(useSelector)
        .mockImplementation((callback: (state: unknown) => unknown) =>
          callback(stateWithoutNativeCurrency),
        );

      //@ts-expect-error we are ignoring the navigation params on purpose
      render(Wallet);

      const onSend = mockAssetDetailsActions.mock.calls[0][0].onSend;
      await onSend();

      expect(mockNavigate).toHaveBeenCalledWith('SendFlowView', {});
    });

    it('should handle onBuy callback correctly', () => {
      //@ts-expect-error we are ignoring the navigation params on purpose
      render(Wallet);

      const onBuy = mockAssetDetailsActions.mock.calls[0][0].onBuy;
      onBuy();

      expect(mockNavigate).toHaveBeenCalled();
    });

    it('should handle goToBridge callback correctly', () => {
      //@ts-expect-error we are ignoring the navigation params on purpose
      render(Wallet);

      const goToBridge = mockAssetDetailsActions.mock.calls[0][0].goToBridge;
      expect(typeof goToBridge).toBe('function');
    });

    it('should handle goToSwaps callback correctly', () => {
      //@ts-expect-error we are ignoring the navigation params on purpose
      render(Wallet);

      const goToSwaps = mockAssetDetailsActions.mock.calls[0][0].goToSwaps;
      expect(typeof goToSwaps).toBe('function');
    });
  });

  // Conditional Rendering Tests
  describe('Conditional Rendering', () => {
    beforeEach(() => {
      jest.clearAllMocks();
    });

    it('should render banner when basic functionality is disabled', () => {
      const stateWithDisabledBasicFunctionality = {
        ...mockInitialState,
        settings: {
          ...mockInitialState.settings,
          basicFunctionalityEnabled: false,
        },
      };

      jest
        .mocked(useSelector)
        .mockImplementation((callback: (state: unknown) => unknown) =>
          callback(stateWithDisabledBasicFunctionality),
        );

      //@ts-expect-error we are ignoring the navigation params on purpose
      const wrapper = render(Wallet);
      expect(wrapper.toJSON()).toMatchSnapshot();
    });

    it('should render loader when no selected account', () => {
      jest
        .mocked(useSelector)
        .mockImplementation((callback: (state: unknown) => unknown) => {
          const selectorString = callback.toString();
          if (selectorString.includes('selectSelectedInternalAccount')) {
            return null; // No selected account
          }
          return callback(mockInitialState);
        });

      //@ts-expect-error we are ignoring the navigation params on purpose
      const wrapper = render(Wallet);
      expect(wrapper.toJSON()).toMatchSnapshot();
    });
  });

  // Error Handling Tests
  describe('Error Handling', () => {
    beforeEach(() => {
      jest.clearAllMocks();
      // Suppress console.error for these tests since we're testing error scenarios
      jest.spyOn(console, 'error').mockImplementation(jest.fn());
      jest.spyOn(console, 'warn').mockImplementation(jest.fn());
    });

    afterEach(() => {
      jest.restoreAllMocks();
    });

    it('should handle errors in onSend callback gracefully', async () => {
      // Mock dispatch to throw an error
      const mockDispatch = jest.fn().mockImplementation(() => {
        throw new Error('Transaction initialization failed');
      });

      jest
        .mocked(useSelector)
        .mockImplementation((callback: (state: unknown) => unknown) => {
          const selectorString = callback.toString();
          if (selectorString.includes('useDispatch')) {
            return mockDispatch;
          }
          return callback(mockInitialState);
        });

      //@ts-expect-error we are ignoring the navigation params on purpose
      render(Wallet);

      const mockAssetDetailsActions = jest.mocked(
        jest.requireMock('../AssetDetails/AssetDetailsActions'),
      );
      const onSend = mockAssetDetailsActions.mock.calls[0][0].onSend;

      await onSend();

      // Should still navigate even if there's an error
      expect(mockNavigate).toHaveBeenCalledWith('SendFlowView', {});
>>>>>>> e116e328
    });
  });
});<|MERGE_RESOLUTION|>--- conflicted
+++ resolved
@@ -56,84 +56,6 @@
 import { isUnifiedSwapsEnvVarEnabled } from '../../../core/redux/slices/bridge/utils/isUnifiedSwapsEnvVarEnabled';
 
 const MOCK_ADDRESS = '0xc4955c0d639d99699bfd7ec54d9fafee40e4d272';
-
-// Mock the feature flag
-jest.mock('../../../util/networks', () => ({
-  ...jest.requireActual('../../../util/networks'),
-  isRemoveGlobalNetworkSelectorEnabled: jest.fn(),
-  isPortfolioViewEnabled: jest.fn(() => false),
-  getDecimalChainId: jest.fn(() => '1'),
-  getIsNetworkOnboarded: jest.fn(() => true),
-  isTestNet: jest.fn(() => false),
-}));
-
-// Mock the hooks used in Wallet component
-jest.mock(
-  '../../../components/hooks/useNetworkSelection/useNetworkSelection',
-  () => ({
-    useNetworkSelection: jest.fn(() => ({
-      selectNetwork: jest.fn(),
-    })),
-  }),
-);
-
-jest.mock(
-  '../../../components/hooks/useNetworksByNamespace/useNetworksByNamespace',
-  () => ({
-    useNetworksByNamespace: jest.fn(() => ({
-      networks: [],
-    })),
-    NetworkType: {
-      Popular: 'popular',
-    },
-  }),
-);
-
-jest.mock('../../../components/hooks/useMetrics', () => {
-  const builder = {
-    addProperties: jest.fn().mockImplementation(() => builder),
-    build: jest.fn(() => ({})),
-  };
-  return {
-    useMetrics: jest.fn(() => ({
-      trackEvent: jest.fn(),
-      createEventBuilder: jest.fn(() => builder),
-      addTraitsToUser: jest.fn(),
-      isEnabled: jest.fn(() => true),
-    })),
-    withMetricsAwareness: jest.fn((Component) => Component),
-  };
-});
-
-jest.mock('../../../components/hooks/useAccountName', () => ({
-  useAccountName: jest.fn(() => 'Account 1'),
-}));
-
-jest.mock(
-  '../../../components/hooks/useAccountsWithNetworkActivitySync',
-  () => ({
-    useAccountsWithNetworkActivitySync: jest.fn(),
-  }),
-);
-
-jest.mock('../../../components/hooks/useCheckNftAutoDetectionModal', () => ({
-  __esModule: true,
-  default: jest.fn(),
-}));
-
-jest.mock('../../../components/hooks/useCheckMultiRpcModal', () => ({
-  __esModule: true,
-  default: jest.fn(),
-}));
-
-jest.mock('../../../components/hooks/useNftDetectionChainIds', () => ({
-  useNftDetectionChainIds: jest.fn(() => ['0x1']),
-}));
-
-jest.mock('../ErrorBoundary', () => ({
-  __esModule: true,
-  default: ({ children }: { children: React.ReactNode }) => children,
-}));
 
 jest.mock('../../../util/address', () => {
   const actual = jest.requireActual('../../../util/address');
@@ -259,12 +181,6 @@
   settings: {
     primaryCurrency: 'usd',
     basicFunctionalityEnabled: true,
-<<<<<<< HEAD
-    useBlockieIcon: false,
-  },
-  banners: {
-    dismissedBanners: [],
-=======
     useTokenDetection: true,
   },
   fiatOrders: {
@@ -278,7 +194,6 @@
   },
   multichain: {
     dismissedBanners: [], // Added missing property
->>>>>>> e116e328
   },
   engine: {
     backgroundState: {
@@ -311,24 +226,6 @@
           },
         },
       },
-<<<<<<< HEAD
-      NetworkController: {
-        ...backgroundState.NetworkController,
-        providerConfig: {
-          chainId: '0x1',
-          rpcUrl: 'https://mainnet.infura.io/v3/test',
-        },
-        networkConfigurations: {
-          '0x1': {
-            name: 'Ethereum Mainnet',
-            rpcUrl: 'https://mainnet.infura.io/v3/test',
-          },
-        },
-        evmNetworkConfigurationsByChainId: {
-          '0x1': {
-            name: 'Ethereum Mainnet',
-            rpcUrl: 'https://mainnet.infura.io/v3/test',
-=======
       PreferencesController: {
         selectedAddress: MOCK_ADDRESS,
         identities: {
@@ -356,37 +253,10 @@
             chainId: '0x1' as `0x${string}`,
             name: 'Ethereum Mainnet',
             nativeCurrency: 'ETH',
->>>>>>> e116e328
             defaultRpcEndpointIndex: 0,
             rpcEndpoints: [
               {
                 networkClientId: 'mainnet',
-<<<<<<< HEAD
-                rpcUrl: 'https://mainnet.infura.io/v3/test',
-              },
-            ],
-          },
-        },
-      },
-      PreferencesController: {
-        ...backgroundState.PreferencesController,
-        tokenNetworkFilter: {},
-        useTokenDetection: true,
-      },
-      NetworkEnablementController: {
-        ...backgroundState.NetworkEnablementController,
-        enabledNetworks: ['0x1'],
-      },
-      RemoteFeatureFlagController: {
-        ...backgroundState.RemoteFeatureFlagController,
-        assetsDefiPositions: true,
-      },
-      NotificationServicesController: {
-        ...backgroundState.NotificationServicesController,
-        isEnabled: true,
-        unreadCount: 0,
-        readCount: 0,
-=======
               },
             ],
             blockExplorerUrls: [],
@@ -406,7 +276,6 @@
         isMetamaskNotificationsEnabled: false,
         metamaskNotificationsList: [],
         metamaskNotificationsReadList: [],
->>>>>>> e116e328
       },
     },
   },
@@ -432,6 +301,17 @@
       },
     },
   }),
+}));
+
+jest.mock('../../../util/networks', () => ({
+  ...jest.requireActual('../../../util/networks'),
+  isRemoveGlobalNetworkSelectorEnabled: jest.fn(() => false),
+}));
+
+jest.mock('../../hooks/useNetworkSelection/useNetworkSelection', () => ({
+  useNetworkSelection: jest.fn(() => ({
+    selectNetwork: jest.fn(),
+  })),
 }));
 
 // Better navigation mock pattern (from WalletActions.test.tsx)
@@ -549,96 +429,6 @@
     expect(wrapper.toJSON()).toMatchSnapshot();
   });
 
-<<<<<<< HEAD
-  describe('Feature Flag: isRemoveGlobalNetworkSelectorEnabled', () => {
-    const { isRemoveGlobalNetworkSelectorEnabled } = jest.requireMock(
-      '../../../util/networks',
-    );
-    const { useNetworkSelection } = jest.requireMock(
-      '../../../components/hooks/useNetworkSelection/useNetworkSelection',
-    );
-
-    // Common test configurations
-    const createMockSelectNetwork = () => jest.fn();
-
-    const createStateWithEnabledNetworks = (enabledNetworks: string[]) => ({
-      ...mockInitialState,
-      engine: {
-        backgroundState: {
-          ...mockInitialState.engine.backgroundState,
-          NetworkEnablementController: {
-            ...mockInitialState.engine.backgroundState
-              .NetworkEnablementController,
-            enabledNetworkMap: {
-              eip155: enabledNetworks.reduce((acc, network) => {
-                acc[network] = true;
-                return acc;
-              }, {} as Record<string, boolean>),
-            },
-          },
-        },
-      },
-    });
-
-    const setupMocks = (
-      mockSelectNetwork: jest.Mock,
-      featureFlagEnabled: boolean,
-    ) => {
-      jest
-        .mocked(isRemoveGlobalNetworkSelectorEnabled)
-        .mockReturnValue(featureFlagEnabled);
-      jest.mocked(useNetworkSelection).mockReturnValue({
-        selectNetwork: mockSelectNetwork,
-      });
-    };
-
-    const renderWalletWithState = (state: unknown) => {
-      jest
-        .mocked(useSelector)
-        .mockImplementation((callback) => callback(state));
-      //@ts-expect-error we are ignoring the navigation params on purpose
-      render(Wallet);
-    };
-
-    beforeEach(() => {
-      jest.clearAllMocks();
-    });
-
-    describe('when feature flag is enabled', () => {
-      it('should call selectNetwork when no enabled EVM networks', () => {
-        const mockSelectNetwork = createMockSelectNetwork();
-        setupMocks(mockSelectNetwork, true);
-
-        const stateWithNoEnabledNetworks = createStateWithEnabledNetworks([]);
-        renderWalletWithState(stateWithNoEnabledNetworks);
-
-        expect(mockSelectNetwork).toHaveBeenCalledWith('0x1');
-      });
-
-      it('should not call selectNetwork when there are enabled EVM networks', () => {
-        const mockSelectNetwork = createMockSelectNetwork();
-        setupMocks(mockSelectNetwork, true);
-
-        const stateWithEnabledNetworks = createStateWithEnabledNetworks([
-          '0x1',
-          '0x5',
-        ]);
-        renderWalletWithState(stateWithEnabledNetworks);
-
-        expect(mockSelectNetwork).not.toHaveBeenCalled();
-      });
-    });
-
-    describe('when feature flag is disabled', () => {
-      it('should not call selectNetwork', () => {
-        const mockSelectNetwork = createMockSelectNetwork();
-        setupMocks(mockSelectNetwork, false);
-
-        renderWalletWithState(mockInitialState);
-
-        expect(mockSelectNetwork).not.toHaveBeenCalled();
-      });
-=======
   // Simple test to verify mock setup
   it('should have proper mock setup', () => {
     expect(typeof jest.fn()).toBe('function');
@@ -915,7 +705,97 @@
 
       // Should still navigate even if there's an error
       expect(mockNavigate).toHaveBeenCalledWith('SendFlowView', {});
->>>>>>> e116e328
+    });
+  });
+
+  describe('Feature Flag: isRemoveGlobalNetworkSelectorEnabled', () => {
+    const { isRemoveGlobalNetworkSelectorEnabled } = jest.requireMock(
+      '../../../util/networks',
+    );
+    const { useNetworkSelection } = jest.requireMock(
+      '../../../components/hooks/useNetworkSelection/useNetworkSelection',
+    );
+
+    // Common test configurations
+    const createMockSelectNetwork = () => jest.fn();
+
+    const createStateWithEnabledNetworks = (enabledNetworks: string[]) => ({
+      ...mockInitialState,
+      engine: {
+        backgroundState: {
+          ...mockInitialState.engine.backgroundState,
+          NetworkEnablementController: {
+            ...mockInitialState.engine.backgroundState
+              .NetworkEnablementController,
+            enabledNetworkMap: {
+              eip155: enabledNetworks.reduce((acc, network) => {
+                acc[network] = true;
+                return acc;
+              }, {} as Record<string, boolean>),
+            },
+          },
+        },
+      },
+    });
+
+    const setupMocks = (
+      mockSelectNetwork: jest.Mock,
+      featureFlagEnabled: boolean,
+    ) => {
+      jest
+        .mocked(isRemoveGlobalNetworkSelectorEnabled)
+        .mockReturnValue(featureFlagEnabled);
+      jest.mocked(useNetworkSelection).mockReturnValue({
+        selectNetwork: mockSelectNetwork,
+      });
+    };
+
+    const renderWalletWithState = (state: unknown) => {
+      jest
+        .mocked(useSelector)
+        .mockImplementation((callback) => callback(state));
+      //@ts-expect-error we are ignoring the navigation params on purpose
+      render(Wallet);
+    };
+
+    beforeEach(() => {
+      jest.clearAllMocks();
+    });
+
+    describe('when feature flag is enabled', () => {
+      it('should call selectNetwork when no enabled EVM networks', () => {
+        const mockSelectNetwork = createMockSelectNetwork();
+        setupMocks(mockSelectNetwork, true);
+
+        const stateWithNoEnabledNetworks = createStateWithEnabledNetworks([]);
+        renderWalletWithState(stateWithNoEnabledNetworks);
+
+        expect(mockSelectNetwork).toHaveBeenCalledWith('0x1');
+      });
+
+      it('should not call selectNetwork when there are enabled EVM networks', () => {
+        const mockSelectNetwork = createMockSelectNetwork();
+        setupMocks(mockSelectNetwork, true);
+
+        const stateWithEnabledNetworks = createStateWithEnabledNetworks([
+          '0x1',
+          '0x5',
+        ]);
+        renderWalletWithState(stateWithEnabledNetworks);
+
+        expect(mockSelectNetwork).not.toHaveBeenCalled();
+      });
+    });
+
+    describe('when feature flag is disabled', () => {
+      it('should not call selectNetwork', () => {
+        const mockSelectNetwork = createMockSelectNetwork();
+        setupMocks(mockSelectNetwork, false);
+
+        renderWalletWithState(mockInitialState);
+
+        expect(mockSelectNetwork).not.toHaveBeenCalled();
+      });
     });
   });
 });