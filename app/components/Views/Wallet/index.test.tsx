import React from 'react';
import { shallow } from 'enzyme';
import Wallet from './';
import { Provider } from 'react-redux';
import configureMockStore from 'redux-mock-store';
import { renderScreen } from '../../../util/test/renderWithProvider';
import { screen } from '@testing-library/react-native';
import Engine from '../../../core/Engine';
import ScrollableTabView from 'react-native-scrollable-tab-view';
import Routes from '../../../constants/navigation/Routes';
import initialBackgroundState from '../../../util/test/initial-background-state.json';
import { createMockAccountsControllerState } from '../../../util/test/accountsControllerTestUtils';

const mockEngine = Engine;

const MOCK_ADDRESS = '0xc4955c0d639d99699bfd7ec54d9fafee40e4d272';

const MOCK_ACCOUNTS_CONTROLLER_STATE = createMockAccountsControllerState([
  MOCK_ADDRESS,
]);

jest.mock('../../../core/Engine', () => ({
  init: () => mockEngine.init({}),
  getTotalFiatAccountBalance: jest.fn(),
  context: {
    PreferencesController: {
      selectedAddress: MOCK_ADDRESS,
      identities: {
        [MOCK_ADDRESS]: {
          name: 'Account 1',
          address: MOCK_ADDRESS,
        },
      },
    },
    NftController: {
      allNfts: {
        [MOCK_ADDRESS]: {
          [MOCK_ADDRESS]: [],
        },
      },
      allNftContracts: {
        [MOCK_ADDRESS]: {
          [MOCK_ADDRESS]: [],
        },
      },
    },
    TokenRatesController: {
      poll: jest.fn(),
    },
    TokenDetectionController: {
      detectTokens: jest.fn(),
    },
    NftDetectionController: {
      detectNfts: jest.fn(),
    },
    AccountTrackerController: {
      refresh: jest.fn(),
    },
    KeyringController: {
      state: {
        keyrings: [
          {
            accounts: ['0xC4955C0d639D99699Bfd7Ec54d9FaFEe40e4D272'],
          },
        ],
      },
    },
    AccountsController: {
      ...MOCK_ACCOUNTS_CONTROLLER_STATE,
    },
  },
}));

const mockInitialState = {
  networkOnboarded: {
    networkOnboardedState: {
      '0x1': true,
    },
  },
  security: {
    dataCollectionForMarketing: true,
  },
<<<<<<< HEAD
  swaps: { '0x1': { isLive: true }, hasOnboarded: false, isLive: true },
=======
  swaps: {
    [MOCK_ADDRESS]: { isLive: true },
    hasOnboarded: false,
    isLive: true,
  },
>>>>>>> b37df95b
  wizard: {
    step: 0,
  },
  settings: {
    primaryCurrency: 'usd',
  },
  engine: {
    backgroundState: {
      ...initialBackgroundState,
      PreferencesController: {
        selectedAddress: MOCK_ADDRESS,
        identities: {
          [MOCK_ADDRESS]: {
            name: 'Account 1',
            address: MOCK_ADDRESS,
          },
        },
      },
      AccountsController: {
        ...MOCK_ACCOUNTS_CONTROLLER_STATE,
      },
    },
  },
};

const mockStore = configureMockStore();
const store = mockStore(mockInitialState);

jest.mock('react-redux', () => ({
  ...jest.requireActual('react-redux'),
  useSelector: jest
    .fn()
    .mockImplementation((callback) => callback(mockInitialState)),
}));

jest.mock('react-native-scrollable-tab-view', () => {
  const ScrollableTabViewMock = jest
    .fn()
    .mockImplementation(() => ScrollableTabViewMock);
  // TODO - Clean up mock.
  // eslint-disable-next-line @typescript-eslint/ban-ts-comment
  // @ts-ignore
  ScrollableTabViewMock.defaultProps = {
    onChangeTab: jest.fn(),
    renderTabBar: jest.fn(),
  };
  return ScrollableTabViewMock;
});

const render = (Component: React.ComponentType) =>
  renderScreen(
    Component,
    {
      name: Routes.WALLET_VIEW,
    },
    {
      state: mockInitialState,
    },
  );

describe('Wallet', () => {
  it('should render correctly', () => {
    const wrapper = shallow(
      <Provider store={store}>
        <Wallet />
      </Provider>,
    );
    expect(wrapper).toMatchSnapshot();
  });
  it('should render scan qr icon', () => {
    render(Wallet);
    const scanButton = screen.getByTestId('wallet-scan-button');
    expect(scanButton).toBeDefined();
  });
  it('should render ScrollableTabView', () => {
    render(Wallet);
    expect(ScrollableTabView).toHaveBeenCalled();
  });
  it('should render fox icon', () => {
    render(Wallet);
    const foxIcon = screen.getByTestId('fox-icon');
    expect(foxIcon).toBeDefined();
  });
});<|MERGE_RESOLUTION|>--- conflicted
+++ resolved
@@ -80,15 +80,11 @@
   security: {
     dataCollectionForMarketing: true,
   },
-<<<<<<< HEAD
-  swaps: { '0x1': { isLive: true }, hasOnboarded: false, isLive: true },
-=======
   swaps: {
     [MOCK_ADDRESS]: { isLive: true },
     hasOnboarded: false,
     isLive: true,
   },
->>>>>>> b37df95b
   wizard: {
     step: 0,
   },
