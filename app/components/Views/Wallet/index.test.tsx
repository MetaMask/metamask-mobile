import React from 'react';

// Local mocks specific to this test file to avoid affecting other tests
jest.mock('react-native-device-info', () => ({
  getVersion: jest.fn(() => '7.50.1'),
  getApplicationName: jest.fn(() => 'MetaMask'),
  getBuildNumber: jest.fn(() => '1234'),
  getSystemVersion: jest.fn(() => '17.0'),
  getTotalMemorySync: jest.fn(() => 4000000000),
}));

jest.mock(
  '../../../core/redux/slices/bridge/utils/isUnifiedSwapsEnvVarEnabled',
  () => ({
    isUnifiedSwapsEnvVarEnabled: jest.fn(() => false),
  }),
);

// Mock components BEFORE importing the main component
jest.mock('../AssetDetails/AssetDetailsActions', () =>
  jest.fn((_props) => null),
);

// Create shared mock reference
let mockScrollableTabViewComponent: jest.Mock;

jest.mock('react-native-scrollable-tab-view', () => {
  const mockComponent = jest.fn((_props) => null);

  // Store reference for tests
  mockScrollableTabViewComponent = mockComponent;

  // TODO - Clean up mock.
  // eslint-disable-next-line @typescript-eslint/ban-ts-comment
  // @ts-ignore
  mockComponent.defaultProps = {
    onChangeTab: jest.fn(),
    renderTabBar: jest.fn(),
  };

  return {
    __esModule: true,
    default: mockComponent,
  };
});

import Wallet from './';
import renderWithProvider, {
  renderScreen,
} from '../../../util/test/renderWithProvider';
import { screen as RNScreen } from '@testing-library/react-native';
import Routes from '../../../constants/navigation/Routes';
import { backgroundState } from '../../../util/test/initial-root-state';
import { MOCK_ACCOUNTS_CONTROLLER_STATE } from '../../../util/test/accountsControllerTestUtils';
import { WalletViewSelectorsIDs } from '../../../../e2e/selectors/wallet/WalletView.selectors';
import Engine from '../../../core/Engine';
import { useSelector } from 'react-redux';
import { isUnifiedSwapsEnvVarEnabled } from '../../../core/redux/slices/bridge/utils/isUnifiedSwapsEnvVarEnabled';
import { initialState as cardInitialState } from '../../../core/redux/slices/card';
import { NavigationProp, ParamListBase } from '@react-navigation/native';
import {
  IconColor,
  IconName,
} from '../../../component-library/components/Icons/Icon';

const MOCK_ADDRESS = '0xc4955c0d639d99699bfd7ec54d9fafee40e4d272';

jest.mock('../../../util/address', () => {
  const actual = jest.requireActual('../../../util/address');
  return {
    ...actual,
    getLabelTextByAddress: jest.fn(),
  };
});

jest.mock('../../../util/notifications/constants/config', () => ({
  isNotificationsFeatureEnabled: jest.fn(() => true),
}));

jest.mock('../../../core/Engine', () => {
  const { MOCK_ACCOUNTS_CONTROLLER_STATE: MockAccountsState } =
    jest.requireActual('../../../util/test/accountsControllerTestUtils');
  const { KeyringTypes } = jest.requireActual('@metamask/keyring-controller');

  return {
    getTotalEvmFiatAccountBalance: jest.fn().mockReturnValue({
      totalNativeTokenBalance: { amount: '1', unit: 'ETH' },
      totalBalanceFiat: 3200,
      balances: {
        '0x0': { amount: '1', unit: 'ETH' },
      },
    }),
    context: {
      NftController: {
        allNfts: {
          [MOCK_ADDRESS]: {
            [MOCK_ADDRESS]: [],
          },
        },
        allNftContracts: {
          [MOCK_ADDRESS]: {
            [MOCK_ADDRESS]: [],
          },
        },
      },
      TokenRatesController: {
        poll: jest.fn(),
      },
      TokenDetectionController: {
        detectTokens: jest.fn(),
      },
      NftDetectionController: {
        detectNfts: jest.fn(),
      },
      AccountTrackerController: {
        refresh: jest.fn(),
      },
      KeyringController: {
        state: {
          keyrings: [
            {
              accounts: ['0xC4955C0d639D99699Bfd7Ec54d9FaFEe40e4D272'],
              type: KeyringTypes.hd,
              metadata: {
                id: '01JNG71B7GTWH0J1TSJY9891S0',
                name: '',
              },
            },
          ],
        },
      },
      AccountsController: {
        ...MockAccountsState,
        state: MockAccountsState,
      },
      PreferencesController: {
        setTokenNetworkFilter: jest.fn(),
      },
      TokensController: {
        addTokens: jest.fn(),
      },
      NetworkEnablementController: {
        setEnabledNetwork: jest.fn(),
        setDisabledNetwork: jest.fn(),
        isNetworkEnabled: jest.fn(),
        hasOneEnabledNetwork: jest.fn(),
      },
    },
  };
});

jest.mock('../../../core/Engine/Engine', () => ({
  __esModule: true,
  default: {
    get context() {
      return {
        MultichainNetworkController: {
          getNetworksWithTransactionActivityByAccounts: jest
            .fn()
            .mockResolvedValue(undefined),
        },
      };
    },
    get controllerMessenger() {
      return {
        subscribe: jest.fn(),
        unsubscribe: jest.fn(),
      };
    },
  },
}));

const mockInitialState = {
  user: {
    isConnectionRemoved: false,
  },
  networkOnboarded: {
    networkOnboardedState: {
      '0x1': true,
    },
  },
  security: {
    dataCollectionForMarketing: true,
  },
  swaps: {
    [MOCK_ADDRESS]: { isLive: true },
    hasOnboarded: false,
    isLive: true,
  },
<<<<<<< HEAD
=======
  wizard: {
    step: 0,
  },
  card: cardInitialState,
>>>>>>> 06f574b9
  settings: {
    primaryCurrency: 'usd',
    basicFunctionalityEnabled: true,
    useTokenDetection: true,
  },
  fiatOrders: {
    networks: [],
  },
  browser: {
    tabs: [],
  },
  metamask: {
    isDataCollectionForMarketingEnabled: true,
  },
  multichain: {
    dismissedBanners: [], // Added missing property
  },
  engine: {
    backgroundState: {
      ...backgroundState,
      AccountsController: {
        ...MOCK_ACCOUNTS_CONTROLLER_STATE,
      },
      RemoteFeatureFlagController: {
        remoteFeatureFlags: {
          bridgeConfigV2: {
            support: true,
            chains: {
              'eip155:1': {
                isActiveSrc: true,
                isActiveDest: true,
                isUnifiedUIEnabled: false, // Default to false in base state
              },
            },
          },
        },
      },
      TokensController: {
        ...backgroundState.TokensController,
        detectedTokens: [{ address: '0x123' }],
        allDetectedTokens: {
          '0x1': {
            '0xc4966c0d659d99699bfd7eb54d8fafee40e4a756': [
              { address: '0x123' },
            ],
          },
        },
      },
      PreferencesController: {
        selectedAddress: MOCK_ADDRESS,
        identities: {
          [MOCK_ADDRESS]: {
            address: MOCK_ADDRESS,
            name: 'Account 1',
          },
        },
        useTokenDetection: true,
        isTokenNetworkFilterEqualToAllNetworks: false,
        tokenNetworkFilter: {
          '0x1': 'mainnet', // Ethereum mainnet enabled
        },
      },
      NetworkController: {
        selectedNetworkClientId: 'mainnet',
        providerConfig: {
          chainId: '0x1',
          type: 'mainnet',
          nickname: 'Ethereum Mainnet',
          ticker: 'ETH',
        },
        networkConfigurationsByChainId: {
          '0x1': {
            chainId: '0x1' as `0x${string}`,
            name: 'Ethereum Mainnet',
            nativeCurrency: 'ETH',
            defaultRpcEndpointIndex: 0,
            rpcEndpoints: [
              {
                networkClientId: 'mainnet',
              },
            ],
            blockExplorerUrls: [],
          },
        },
      },
      KeyringController: {
        keyrings: [
          {
            type: 'HD Key Tree',
            accounts: [MOCK_ADDRESS],
          },
        ],
      },
      NotificationServicesController: {
        isNotificationServicesEnabled: false,
        isMetamaskNotificationsEnabled: false,
        metamaskNotificationsList: [],
        metamaskNotificationsReadList: [],
      },
    },
  },
};

jest.mock('react-redux', () => ({
  ...jest.requireActual('react-redux'),
  useSelector: jest
    .fn()
    .mockImplementation((callback) => callback(mockInitialState)),
}));

jest.mock('../../../util/address', () => ({
  ...jest.requireActual('../../../util/address'),
  getInternalAccountByAddress: jest.fn().mockReturnValue({
    address: MOCK_ADDRESS,
    balance: '0x0',
    name: 'Account 1',
    type: 'default',
    metadata: {
      keyring: {
        type: 'HD Key Tree',
      },
    },
  }),
}));

jest.mock('../../../util/networks', () => ({
  ...jest.requireActual('../../../util/networks'),
  isRemoveGlobalNetworkSelectorEnabled: jest.fn(() => false),
}));

jest.mock('../../hooks/useNetworkSelection/useNetworkSelection', () => ({
  useNetworkSelection: jest.fn(() => ({
    selectNetwork: jest.fn(),
  })),
}));

// Better navigation mock pattern (from WalletActions.test.tsx)
const mockNavigate = jest.fn();
const mockSetOptions = jest.fn();

jest.mock('@react-navigation/native', () => {
  const actualReactNavigation = jest.requireActual('@react-navigation/native');
  return {
    ...actualReactNavigation,
    useNavigation: () => ({
      navigate: mockNavigate,
      setOptions: mockSetOptions,
    }),
  };
});

const render = (Component: React.ComponentType) =>
  renderScreen(
    Component,
    {
      name: Routes.WALLET_VIEW,
    },
    {
      state: mockInitialState,
    },
  );

const renderWithoutDetectedTokens = (Component: React.ComponentType) =>
  renderScreen(
    Component,
    {
      name: Routes.WALLET_VIEW,
    },
    {
      state: {
        ...mockInitialState,
        engine: {
          backgroundState: {
            ...mockInitialState.engine.backgroundState,
            TokensController: {
              ...mockInitialState.engine.backgroundState.TokensController,
              // @ts-expect-error we are testing the invalid case
              detectedTokens: 'invalid-array',
            },
          },
        },
      },
    },
  );

describe('Wallet', () => {
  afterEach(() => {
    jest.clearAllMocks();
  });

  beforeEach(() => {
    mockNavigate.mockClear();
    mockSetOptions.mockClear();
  });

  it('should render correctly', () => {
    //@ts-expect-error we are ignoring the navigation params on purpose because we do not want to mock setOptions to test the navbar
    const wrapper = render(Wallet);
    expect(wrapper.toJSON()).toMatchSnapshot();
  });

  it('should render correctly when there are no detected tokens', () => {
    //@ts-expect-error we are ignoring the navigation params on purpose because we do not want to mock setOptions to test the navbar
    const wrapper = renderWithoutDetectedTokens(Wallet);
    expect(wrapper.toJSON()).toMatchSnapshot();
  });

  it('should render ScrollableTabView', () => {
    //@ts-expect-error we are ignoring the navigation params on purpose because we do not want to mock setOptions to test the navbar
    render(Wallet);

    // Check if ScrollableTabView mock was called
    expect(mockScrollableTabViewComponent).toHaveBeenCalled();
  });
  it('should render the address copy button', () => {
    //@ts-expect-error we are ignoring the navigation params on purpose because we do not want to mock setOptions to test the navbar
    render(Wallet);
    const addressCopyButton = RNScreen.getByTestId(
      WalletViewSelectorsIDs.NAVBAR_ADDRESS_COPY_BUTTON,
    );
    expect(addressCopyButton).toBeDefined();
  });
  it('should render the account picker', () => {
    //@ts-expect-error we are ignoring the navigation params on purpose because we do not want to mock setOptions to test the navbar
    render(Wallet);
    const accountPicker = RNScreen.getByTestId(
      WalletViewSelectorsIDs.ACCOUNT_ICON,
    );
    expect(accountPicker).toBeDefined();
  });

  it('Should add tokens to state automatically when there are detected tokens', () => {
    const mockedAddTokens = jest.mocked(Engine.context.TokensController);

    //@ts-expect-error we are ignoring the navigation params on purpose because we do not want to mock setOptions to test the navbar
    render(Wallet);

    expect(mockedAddTokens.addTokens).toHaveBeenCalledTimes(1);
  });

  it('should render correctly when Solana support is enabled', () => {
    jest
      .mocked(useSelector)
      .mockImplementation((callback: (state: unknown) => unknown) =>
        callback(mockInitialState),
      );
    //@ts-expect-error we are ignoring the navigation params on purpose
    const wrapper = render(Wallet);
    expect(wrapper.toJSON()).toMatchSnapshot();
  });

  // Simple test to verify mock setup
  it('should have proper mock setup', () => {
    expect(typeof jest.fn()).toBe('function');
    expect(typeof mockScrollableTabViewComponent).toBe('function');
    expect(jest.fn()).toBeDefined();
    expect(mockScrollableTabViewComponent).toBeDefined();
  });

  // Unified UI Feature Flag Tests
  describe('Unified UI Feature Flag', () => {
    // Get reference to the mocked component
    const mockAssetDetailsActions = jest.mocked(
      jest.requireMock('../AssetDetails/AssetDetailsActions'),
    );

    beforeEach(() => {
      jest.clearAllMocks();
      mockAssetDetailsActions.mockClear();
      mockScrollableTabViewComponent.mockClear();
    });

    it('should pass displayBridgeButton as true when isUnifiedSwapsEnabled is false', () => {
      const stateWithUnifiedSwapsDisabled = {
        ...mockInitialState,
        engine: {
          ...mockInitialState.engine,
          backgroundState: {
            ...mockInitialState.engine.backgroundState,
            RemoteFeatureFlagController: {
              remoteFeatureFlags: {
                bridgeConfigV2: {
                  chains: {
                    'eip155:1': {
                      isUnifiedUIEnabled: false,
                    },
                  },
                },
              },
            },
          },
        },
      };

      // Mock the unified swaps env var as false
      jest.mocked(isUnifiedSwapsEnvVarEnabled).mockReturnValue(false);

      jest
        .mocked(useSelector)
        .mockImplementation((callback: (state: unknown) => unknown) =>
          callback(stateWithUnifiedSwapsDisabled),
        );

      //@ts-expect-error we are ignoring the navigation params on purpose
      render(Wallet);

      // Check that AssetDetailsActions was called with displayBridgeButton: true
      expect(mockAssetDetailsActions.mock.calls[0][0]).toEqual(
        expect.objectContaining({
          displayBridgeButton: true,
        }),
      );
    });

    it('should pass all required props to AssetDetailsActions', () => {
      jest
        .mocked(useSelector)
        .mockImplementation((callback: (state: unknown) => unknown) =>
          callback(mockInitialState),
        );

      //@ts-expect-error we are ignoring the navigation params on purpose
      render(Wallet);

      // Check that AssetDetailsActions was called with all required props
      expect(mockAssetDetailsActions.mock.calls[0][0]).toEqual(
        expect.objectContaining({
          displayFundButton: expect.any(Boolean),
          displaySwapsButton: expect.any(Boolean),
          displayBridgeButton: expect.any(Boolean),
          swapsIsLive: expect.any(Boolean),
          goToBridge: expect.any(Function),
          goToSwaps: expect.any(Function),
          onReceive: expect.any(Function),
          onSend: expect.any(Function),
          fundButtonActionID: 'wallet-fund-button',
          swapButtonActionID: 'wallet-swap-button',
          bridgeButtonActionID: 'wallet-bridge-button',
          sendButtonActionID: 'wallet-send-button',
          receiveButtonActionID: 'wallet-receive-button',
        }),
      );
    });
  });

  // Callback Functions Tests
  describe('AssetDetailsActions Callback Functions', () => {
    const mockAssetDetailsActions = jest.mocked(
      jest.requireMock('../AssetDetails/AssetDetailsActions'),
    );

    beforeEach(() => {
      jest.clearAllMocks();
      mockAssetDetailsActions.mockClear();
      mockNavigate.mockClear();
    });

    it('should handle onReceive callback correctly', () => {
      //@ts-expect-error we are ignoring the navigation params on purpose
      render(Wallet);

      const onReceive = mockAssetDetailsActions.mock.calls[0][0].onReceive;
      onReceive();

      // Check that navigate was called with QR_TAB_SWITCHER
      // QRTabSwitcherScreens.Receive is enum value 1, not string 'Receive'
      expect(mockNavigate).toHaveBeenCalledWith(Routes.QR_TAB_SWITCHER, {
        initialScreen: 1, // QRTabSwitcherScreens.Receive
      });
    });

    it('should handle onSend callback correctly with native currency', async () => {
      //@ts-expect-error we are ignoring the navigation params on purpose
      render(Wallet);

      const onSend = mockAssetDetailsActions.mock.calls[0][0].onSend;
      await onSend();

      const sendFlowNavigationCall = mockNavigate.mock.calls.find(
        (call) => call[0] === 'SendFlowView',
      );
      expect(sendFlowNavigationCall).toBeDefined();
    });

    it('should handle onSend callback correctly without native currency', async () => {
      const stateWithoutNativeCurrency = {
        ...mockInitialState,
        engine: {
          ...mockInitialState.engine,
          backgroundState: {
            ...mockInitialState.engine.backgroundState,
            NetworkController: {
              ...mockInitialState.engine.backgroundState.NetworkController,
              providerConfig: {
                ...mockInitialState.engine.backgroundState.NetworkController
                  .providerConfig,
                ticker: undefined, // Remove native currency
              },
            },
          },
        },
      };

      jest
        .mocked(useSelector)
        .mockImplementation((callback: (state: unknown) => unknown) =>
          callback(stateWithoutNativeCurrency),
        );

      //@ts-expect-error we are ignoring the navigation params on purpose
      render(Wallet);

      const onSend = mockAssetDetailsActions.mock.calls[0][0].onSend;
      await onSend();

      const sendFlowNavigationCall = mockNavigate.mock.calls.find(
        (call) => call[0] === 'SendFlowView',
      );
      expect(sendFlowNavigationCall).toBeDefined();
    });

    it('should pass correct props to AssetDetailsActions (no onBuy prop needed)', () => {
      //@ts-expect-error we are ignoring the navigation params on purpose
      render(Wallet);

      // Verify that AssetDetailsActions is called without onBuy prop
      const passedProps = mockAssetDetailsActions.mock.calls[0][0];
      expect(passedProps.onBuy).toBeUndefined();
      expect(passedProps.fundButtonActionID).toBeDefined();
    });

    it('should handle goToBridge callback correctly', () => {
      //@ts-expect-error we are ignoring the navigation params on purpose
      render(Wallet);

      const goToBridge = mockAssetDetailsActions.mock.calls[0][0].goToBridge;
      expect(typeof goToBridge).toBe('function');
    });

    it('should handle goToSwaps callback correctly', () => {
      //@ts-expect-error we are ignoring the navigation params on purpose
      render(Wallet);

      const goToSwaps = mockAssetDetailsActions.mock.calls[0][0].goToSwaps;
      expect(typeof goToSwaps).toBe('function');
    });
  });

  // Conditional Rendering Tests
  describe('Conditional Rendering', () => {
    beforeEach(() => {
      jest.clearAllMocks();
    });

    it('should render banner when basic functionality is disabled', () => {
      const stateWithDisabledBasicFunctionality = {
        ...mockInitialState,
        settings: {
          ...mockInitialState.settings,
          basicFunctionalityEnabled: false,
        },
      };

      jest
        .mocked(useSelector)
        .mockImplementation((callback: (state: unknown) => unknown) =>
          callback(stateWithDisabledBasicFunctionality),
        );

      //@ts-expect-error we are ignoring the navigation params on purpose
      const wrapper = render(Wallet);
      expect(wrapper.toJSON()).toMatchSnapshot();
    });

    it('should render loader when no selected account', () => {
      jest
        .mocked(useSelector)
        .mockImplementation((callback: (state: unknown) => unknown) => {
          const selectorString = callback.toString();
          if (selectorString.includes('selectSelectedInternalAccount')) {
            return null; // No selected account
          }
          return callback(mockInitialState);
        });

      //@ts-expect-error we are ignoring the navigation params on purpose
      const wrapper = render(Wallet);
      expect(wrapper.toJSON()).toMatchSnapshot();
    });
  });

  // Error Handling Tests
  describe('Error Handling', () => {
    beforeEach(() => {
      jest.clearAllMocks();
      // Suppress console.error for these tests since we're testing error scenarios
      jest.spyOn(console, 'error').mockImplementation(jest.fn());
      jest.spyOn(console, 'warn').mockImplementation(jest.fn());
    });

    afterEach(() => {
      jest.restoreAllMocks();
    });

    it('should handle errors in onSend callback gracefully', async () => {
      // Mock dispatch to throw an error
      const mockDispatch = jest.fn().mockImplementation(() => {
        throw new Error('Transaction initialization failed');
      });

      jest
        .mocked(useSelector)
        .mockImplementation((callback: (state: unknown) => unknown) => {
          const selectorString = callback.toString();
          if (selectorString.includes('useDispatch')) {
            return mockDispatch;
          }
          return callback(mockInitialState);
        });

      //@ts-expect-error we are ignoring the navigation params on purpose
      render(Wallet);

      const mockAssetDetailsActions = jest.mocked(
        jest.requireMock('../AssetDetails/AssetDetailsActions'),
      );
      const onSend = mockAssetDetailsActions.mock.calls[0][0].onSend;

      await onSend();

      // Should still navigate even if there's an error
      const sendFlowNavigationCall = mockNavigate.mock.calls.find(
        (call) => call[0] === 'SendFlowView',
      );
      expect(sendFlowNavigationCall).toBeDefined();
    });
  });

  describe('Connection Removed', () => {
    it('connection removed modal is not shown when isConnectionRemoved is true', () => {
      const mockInitialStateWithConnectionRemoved = {
        ...mockInitialState,
        user: {
          isConnectionRemoved: true,
        },
        engine: {
          ...mockInitialState.engine,
          backgroundState: {
            ...mockInitialState.engine.backgroundState,
            PreferencesController: {
              ...mockInitialState.engine.backgroundState.PreferencesController,
              useNftDetection: true,
            },
          },
        },
      };

      jest
        .mocked(useSelector)
        .mockImplementation((callback: (state: unknown) => unknown) =>
          callback(mockInitialStateWithConnectionRemoved),
        );

      // Create a complete navigation object mock
      const mockNavigationObject = {
        navigate: mockNavigate,
        setOptions: mockSetOptions,
      } as unknown as NavigationProp<ParamListBase>;

      // Clear previous calls
      mockNavigate.mockClear();

      renderWithProvider(
        <Wallet
          navigation={mockNavigationObject}
          currentRouteName={Routes.WALLET_VIEW}
        />,
        {
          state: mockInitialStateWithConnectionRemoved,
        },
      );

      expect(mockNavigate).not.toHaveBeenCalledWith(
        Routes.MODAL.ROOT_MODAL_FLOW,
        {
          screen: Routes.SHEET.SUCCESS_ERROR_SHEET,
          params: expect.objectContaining({
            title: expect.any(String),
            description: expect.any(String),
            primaryButtonLabel: expect.any(String),
            type: 'error',
            icon: IconName.Danger,
            iconColor: IconColor.Warning,
            isInteractable: false,
            closeOnPrimaryButtonPress: true,
            onPrimaryButtonPress: expect.any(Function),
          }),
        },
      );

      jest.clearAllMocks();
    });

    it('connection removed modal is shown when isConnectionRemoved is true and isSocialLogin is true', () => {
      const mockInitialStateWithConnectionRemoved = {
        ...mockInitialState,
        user: {
          isConnectionRemoved: true,
        },
        engine: {
          ...mockInitialState.engine,
          backgroundState: {
            ...mockInitialState.engine.backgroundState,
            PreferencesController: {
              ...mockInitialState.engine.backgroundState.PreferencesController,
              useNftDetection: true,
            },
            SeedlessOnboardingController: {
              ...mockInitialState.engine.backgroundState
                .SeedlessOnboardingController,
              vault: 'encrypted-vault-data',
              loginFlow: true,
            },
          },
        },
      };

      jest
        .mocked(useSelector)
        .mockImplementation((callback: (state: unknown) => unknown) =>
          callback(mockInitialStateWithConnectionRemoved),
        );

      // Create a complete navigation object mock
      const mockNavigationObject = {
        navigate: mockNavigate,
        setOptions: mockSetOptions,
      } as unknown as NavigationProp<ParamListBase>;

      // Clear previous calls
      mockNavigate.mockClear();

      renderWithProvider(
        <Wallet
          navigation={mockNavigationObject}
          currentRouteName={Routes.WALLET_VIEW}
        />,
        {
          state: mockInitialStateWithConnectionRemoved,
        },
      );

      expect(mockNavigate).toHaveBeenCalledWith(Routes.MODAL.ROOT_MODAL_FLOW, {
        screen: Routes.SHEET.SUCCESS_ERROR_SHEET,
        params: expect.objectContaining({
          title: expect.any(String),
          description: expect.any(String),
          primaryButtonLabel: expect.any(String),
          type: 'error',
          icon: IconName.Danger,
          iconColor: IconColor.Warning,
          isInteractable: false,
          closeOnPrimaryButtonPress: true,
          onPrimaryButtonPress: expect.any(Function),
        }),
      });

      jest.clearAllMocks();
    });
  });

  describe('Feature Flag: isRemoveGlobalNetworkSelectorEnabled', () => {
    const { isRemoveGlobalNetworkSelectorEnabled } = jest.requireMock(
      '../../../util/networks',
    );
    const { useNetworkSelection } = jest.requireMock(
      '../../../components/hooks/useNetworkSelection/useNetworkSelection',
    );

    // Common test configurations
    const createMockSelectNetwork = () => jest.fn();

    const createStateWithEnabledNetworks = (enabledNetworks: string[]) => ({
      ...mockInitialState,
      engine: {
        backgroundState: {
          ...mockInitialState.engine.backgroundState,
          NetworkEnablementController: {
            ...mockInitialState.engine.backgroundState
              .NetworkEnablementController,
            enabledNetworkMap: {
              eip155: enabledNetworks.reduce((acc, network) => {
                acc[network] = true;
                return acc;
              }, {} as Record<string, boolean>),
            },
          },
        },
      },
    });

    const setupMocks = (
      mockSelectNetwork: jest.Mock,
      featureFlagEnabled: boolean,
    ) => {
      jest
        .mocked(isRemoveGlobalNetworkSelectorEnabled)
        .mockReturnValue(featureFlagEnabled);
      jest.mocked(useNetworkSelection).mockReturnValue({
        selectNetwork: mockSelectNetwork,
      });
    };

    const renderWalletWithState = (state: unknown) => {
      jest
        .mocked(useSelector)
        .mockImplementation((callback) => callback(state));
      //@ts-expect-error we are ignoring the navigation params on purpose
      render(Wallet);
    };

    beforeEach(() => {
      jest.clearAllMocks();
    });

    describe('when feature flag is enabled', () => {
      it('should call selectNetwork when no enabled EVM networks', () => {
        const mockSelectNetwork = createMockSelectNetwork();
        setupMocks(mockSelectNetwork, true);

        const stateWithNoEnabledNetworks = createStateWithEnabledNetworks([]);
        renderWalletWithState(stateWithNoEnabledNetworks);

        expect(mockSelectNetwork).toHaveBeenCalledWith('0x1');
      });

      it('should not call selectNetwork when there are enabled EVM networks', () => {
        const mockSelectNetwork = createMockSelectNetwork();
        setupMocks(mockSelectNetwork, true);

        const stateWithEnabledNetworks = createStateWithEnabledNetworks([
          '0x1',
          '0x5',
        ]);
        renderWalletWithState(stateWithEnabledNetworks);

        expect(mockSelectNetwork).not.toHaveBeenCalled();
      });
    });

    describe('when feature flag is disabled', () => {
      it('should not call selectNetwork', () => {
        const mockSelectNetwork = createMockSelectNetwork();
        setupMocks(mockSelectNetwork, false);

        renderWalletWithState(mockInitialState);

        expect(mockSelectNetwork).not.toHaveBeenCalled();
      });
    });
  });
});<|MERGE_RESOLUTION|>--- conflicted
+++ resolved
@@ -187,13 +187,7 @@
     hasOnboarded: false,
     isLive: true,
   },
-<<<<<<< HEAD
-=======
-  wizard: {
-    step: 0,
-  },
   card: cardInitialState,
->>>>>>> 06f574b9
   settings: {
     primaryCurrency: 'usd',
     basicFunctionalityEnabled: true,
