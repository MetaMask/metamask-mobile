--- conflicted
+++ resolved
@@ -7,10 +7,6 @@
 import { backgroundState } from '../../../util/test/initial-root-state';
 import { MOCK_ACCOUNTS_CONTROLLER_STATE } from '../../../util/test/accountsControllerTestUtils';
 import { WalletViewSelectorsIDs } from '../../../../e2e/selectors/wallet/WalletView.selectors';
-<<<<<<< HEAD
-import { CommonSelectorsIDs } from '../../../../e2e/selectors/Common.selectors';
-=======
->>>>>>> 8fa867d0
 
 const MOCK_ADDRESS = '0xc4955c0d639d99699bfd7ec54d9fafee40e4d272';
 
@@ -172,13 +168,6 @@
     render(Wallet);
     expect(ScrollableTabView).toHaveBeenCalled();
   });
-<<<<<<< HEAD
-  it('should render fox icon', () => {
-    //@ts-expect-error we are ignoring the navigation params on purpose because we do not want to mock setOptions to test the navbar
-    render(Wallet);
-    const foxIcon = screen.getByTestId(CommonSelectorsIDs.FOX_ICON);
-    expect(foxIcon).toBeDefined();
-=======
   it('should render the address copy button', () => {
     //@ts-expect-error we are ignoring the navigation params on purpose because we do not want to mock setOptions to test the navbar
     render(Wallet);
@@ -194,6 +183,5 @@
       WalletViewSelectorsIDs.ACCOUNT_ICON,
     );
     expect(accountPicker).toBeDefined();
->>>>>>> 8fa867d0
   });
 });