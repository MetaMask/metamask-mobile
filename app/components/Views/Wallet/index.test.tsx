import React from 'react';
import { screen } from '@testing-library/react-native';
import { shallow } from 'enzyme';
import Wallet from './';
import { Provider } from 'react-redux';
import configureMockStore from 'redux-mock-store';
import { renderScreen } from '../../../util/test/renderWithProvider';
import Engine from '../../../core/Engine';
import ScrollableTabView from 'react-native-scrollable-tab-view';
import Routes from '../../../constants/navigation/Routes';

const mockEngine = Engine;

jest.unmock('react-redux');

jest.mock('../../../core/Engine', () => ({
  init: () => mockEngine.init({}),
  getTotalFiatAccountBalance: jest.fn(),
  context: {
    PreferencesController: {
      selectedAddress: '0x',
      identities: {
        '0x': { name: 'Account 1', address: '0x' },
      },
    },
    NftController: {
      allNfts: { '0x': { '1': [] } },
      allNftContracts: { '0x': { '1': [] } },
    },
    TokenRatesController: {
      poll: jest.fn(),
    },
    TokenDetectionController: {
      detectTokens: jest.fn(),
    },
    NftDetectionController: {
      detectNfts: jest.fn(),
    },
    AccountTrackerController: {
      refresh: jest.fn(),
    },
  },
}));

const initialState = {
  swaps: { '1': { isLive: true }, hasOnboarded: false, isLive: true },
  wizard: {
    step: 0,
  },
  settings: {
    primaryCurrency: 'usd',
  },
  engine: {
    backgroundState: {
      SwapsController: {
        tokens: [],
      },
      AccountTrackerController: {
        accounts: {
          '0x': {
            name: 'account 1',
            address: '0x',
            balance: '0x0',
          },
        },
      },
      NetworkController: {
        providerConfig: {
          type: 'mainnet',
          nickname: 'Ethereum mainnet',
          ticket: 'eth',
          chainId: '1',
        },
      },
      CurrencyRateController: {
        conversionRate: 5,
        currentCurrency: 'usd',
      },
      TokensController: {
        tokens: [],
      },
      PreferencesController: {
        selectedAddress: '0x',
        identities: {
          '0x': { name: 'Account 1', address: '0x' },
        },
      },
      TokenBalancesController: {
        contractBalances: {},
      },
      TokenListController: {
        tokenList: {},
      },
      TokenRatesController: {
        contractExchangeRates: {},
      },
      NftController: {
        allNfts: { '0x': { '1': [] } },
        allNftContracts: { '0x': { '1': [] } },
      },
    },
  },
};

const mockStore = configureMockStore();
const store = mockStore(initialState);

jest.mock('react-redux', () => ({
  ...jest.requireActual('react-redux'),
  useSelector: jest
    .fn()
    .mockImplementation((callback) => callback(initialState)),
}));

jest.mock('react-native-scrollable-tab-view', () => {
  const ScrollableTabViewMock = jest
    .fn()
    .mockImplementation(() => ScrollableTabViewMock);

  ScrollableTabViewMock.defaultProps = {
    onChangeTab: jest.fn(),
    renderTabBar: jest.fn(),
  };
  return ScrollableTabViewMock;
});

const render = (Component: React.ComponentType) =>
  renderScreen(
    Component,
    {
      name: Routes.WALLET_VIEW,
    },
    {
      state: initialState,
    },
  );

describe('Wallet', () => {
  it('should render correctly', () => {
    const wrapper = shallow(
      <Provider store={store}>
        <Wallet />
      </Provider>,
    );
    expect(wrapper).toMatchSnapshot();
  });
  it('should render scan qr icon', () => {
<<<<<<< HEAD
    const rendered = render(Wallet);
    const scanButton = rendered.getByRole('wallet-scan-button');
=======
    render(Wallet);
    const scanButton = screen.getByTestId('wallet-scan-button');
>>>>>>> 1b2c2ecf
    expect(scanButton).toBeDefined();
  });
  it('should render ScrollableTabView', () => {
    render(Wallet);
    expect(ScrollableTabView).toHaveBeenCalled();
  });
});<|MERGE_RESOLUTION|>--- conflicted
+++ resolved
@@ -1,5 +1,4 @@
 import React from 'react';
-import { screen } from '@testing-library/react-native';
 import { shallow } from 'enzyme';
 import Wallet from './';
 import { Provider } from 'react-redux';
@@ -145,13 +144,8 @@
     expect(wrapper).toMatchSnapshot();
   });
   it('should render scan qr icon', () => {
-<<<<<<< HEAD
     const rendered = render(Wallet);
-    const scanButton = rendered.getByRole('wallet-scan-button');
-=======
-    render(Wallet);
-    const scanButton = screen.getByTestId('wallet-scan-button');
->>>>>>> 1b2c2ecf
+    const scanButton = rendered.getByTestId('wallet-scan-button');
     expect(scanButton).toBeDefined();
   });
   it('should render ScrollableTabView', () => {
