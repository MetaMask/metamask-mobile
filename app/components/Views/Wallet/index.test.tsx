import React from 'react';
import Wallet from './';
import { renderScreen } from '../../../util/test/renderWithProvider';
import { screen } from '@testing-library/react-native';
import ScrollableTabView from 'react-native-scrollable-tab-view';
import Routes from '../../../constants/navigation/Routes';
import { backgroundState } from '../../../util/test/initial-root-state';
import { MOCK_ACCOUNTS_CONTROLLER_STATE } from '../../../util/test/accountsControllerTestUtils';
import { WalletViewSelectorsIDs } from '../../../../e2e/selectors/wallet/WalletView.selectors';
import Engine from '../../../core/Engine';
import { useSelector } from 'react-redux';

const MOCK_ADDRESS = '0xc4955c0d639d99699bfd7ec54d9fafee40e4d272';

jest.mock('../../../util/address', () => {
  const actual = jest.requireActual('../../../util/address');
  return {
    ...actual,
    getLabelTextByAddress: jest.fn(),
  };
});

jest.mock('../../../util/notifications/constants/config', () => ({
  isNotificationsFeatureEnabled: jest.fn(() => true),
}));

jest.mock('../../../core/Engine', () => {
  const { MOCK_ACCOUNTS_CONTROLLER_STATE: mockAccountsControllerState } =
    jest.requireActual('../../../util/test/accountsControllerTestUtils');
  const { KeyringTypes } = jest.requireActual('@metamask/keyring-controller');

  return {
    getTotalEvmFiatAccountBalance: jest.fn().mockReturnValue({
      totalNativeTokenBalance: { amount: '1', unit: 'ETH' },
      totalBalanceFiat: 3200,
      balances: {
        '0x0': { amount: '1', unit: 'ETH' },
      },
    }),
    context: {
      NftController: {
        allNfts: {
          [MOCK_ADDRESS]: {
            [MOCK_ADDRESS]: [],
          },
        },
        allNftContracts: {
          [MOCK_ADDRESS]: {
            [MOCK_ADDRESS]: [],
          },
        },
      },
      TokenRatesController: {
        poll: jest.fn(),
      },
      TokenDetectionController: {
        detectTokens: jest.fn(),
      },
      NftDetectionController: {
        detectNfts: jest.fn(),
      },
      AccountTrackerController: {
        refresh: jest.fn(),
      },
      KeyringController: {
        state: {
          keyrings: [
            {
              accounts: ['0xC4955C0d639D99699Bfd7Ec54d9FaFEe40e4D272'],
              type: KeyringTypes.hd,
<<<<<<< HEAD
            },
          ],
          keyringsMetadata: [
            {
              id: '01JNG71B7GTWH0J1TSJY9891S0',
              name: '',
=======
              metadata: {
                id: '01JNG71B7GTWH0J1TSJY9891S0',
                name: '',
              },
>>>>>>> bd91ac84
            },
          ],
        },
      },
      AccountsController: {
        ...mockAccountsControllerState,
        state: mockAccountsControllerState,
      },
      PreferencesController: {
        setTokenNetworkFilter: jest.fn(),
      },
      TokensController: {
        addTokens: jest.fn(),
      },
    },
  };
});

const mockInitialState = {
  networkOnboarded: {
    networkOnboardedState: {
      '0x1': true,
    },
  },
  security: {
    dataCollectionForMarketing: true,
  },
  swaps: {
    [MOCK_ADDRESS]: { isLive: true },
    hasOnboarded: false,
    isLive: true,
  },
  wizard: {
    step: 0,
  },
  settings: {
    primaryCurrency: 'usd',
  },
  engine: {
    backgroundState: {
      ...backgroundState,
      AccountsController: {
        ...MOCK_ACCOUNTS_CONTROLLER_STATE,
      },
      TokensController: {
        ...backgroundState.TokensController,
        detectedTokens: [{ address: '0x123' }],
        allDetectedTokens: {
          '0x1': {
            '0xc4966c0d659d99699bfd7eb54d8fafee40e4a756': [
              { address: '0x123' },
            ],
          },
        },
      },
    },
  },
};

jest.mock('react-redux', () => ({
  ...jest.requireActual('react-redux'),
  useSelector: jest
    .fn()
    .mockImplementation((callback) => callback(mockInitialState)),
}));

jest.mock('react-native-scrollable-tab-view', () => {
  const ScrollableTabViewMock = jest
    .fn()
    .mockImplementation(() => ScrollableTabViewMock);
  // TODO - Clean up mock.
  // eslint-disable-next-line @typescript-eslint/ban-ts-comment
  // @ts-ignore
  ScrollableTabViewMock.defaultProps = {
    onChangeTab: jest.fn(),
    renderTabBar: jest.fn(),
  };
  return ScrollableTabViewMock;
});

jest.mock('../../../util/address', () => ({
  ...jest.requireActual('../../../util/address'),
  getInternalAccountByAddress: jest.fn().mockReturnValue({
    address: MOCK_ADDRESS,
    balance: '0x0',
    name: 'Account 1',
    type: 'default',
    metadata: {
      keyring: {
        type: 'HD Key Tree',
      },
    },
  }),
}));
const render = (Component: React.ComponentType) =>
  renderScreen(
    Component,
    {
      name: Routes.WALLET_VIEW,
    },
    {
      state: mockInitialState,
    },
  );

const renderWithoutDetectedTokens = (Component: React.ComponentType) =>
  renderScreen(
    Component,
    {
      name: Routes.WALLET_VIEW,
    },
    {
      state: {
        ...mockInitialState,
        engine: {
          backgroundState: {
            ...mockInitialState.engine.backgroundState,
            TokensController: {
              ...mockInitialState.engine.backgroundState.TokensController,
              // @ts-expect-error we are testing the invalid case
              detectedTokens: 'invalid-array',
            },
          },
        },
      },
    },
  );

describe('Wallet', () => {
  afterEach(() => {
    jest.clearAllMocks();
  });
  it('should render correctly', () => {
    //@ts-expect-error we are ignoring the navigation params on purpose because we do not want to mock setOptions to test the navbar
    const wrapper = render(Wallet);
    expect(wrapper.toJSON()).toMatchSnapshot();
  });

  it('should render correctly when there are no detected tokens', () => {
    //@ts-expect-error we are ignoring the navigation params on purpose because we do not want to mock setOptions to test the navbar
    const wrapper = renderWithoutDetectedTokens(Wallet);
    expect(wrapper.toJSON()).toMatchSnapshot();
  });

  it('should render scan qr icon', () => {
    //@ts-expect-error we are ignoring the navigation params on purpose because we do not want to mock setOptions to test the navbar
    render(Wallet);
    const scanButton = screen.getByTestId(
      WalletViewSelectorsIDs.WALLET_SCAN_BUTTON,
    );
    expect(scanButton).toBeDefined();
  });
  it('should render ScrollableTabView', () => {
    //@ts-expect-error we are ignoring the navigation params on purpose because we do not want to mock setOptions to test the navbar
    render(Wallet);
    expect(ScrollableTabView).toHaveBeenCalled();
  });
  it('should render the address copy button', () => {
    //@ts-expect-error we are ignoring the navigation params on purpose because we do not want to mock setOptions to test the navbar
    render(Wallet);
    const addressCopyButton = screen.getByTestId(
      WalletViewSelectorsIDs.NAVBAR_ADDRESS_COPY_BUTTON,
    );
    expect(addressCopyButton).toBeDefined();
  });
  it('should render the account picker', () => {
    //@ts-expect-error we are ignoring the navigation params on purpose because we do not want to mock setOptions to test the navbar
    render(Wallet);
    const accountPicker = screen.getByTestId(
      WalletViewSelectorsIDs.ACCOUNT_ICON,
    );
    expect(accountPicker).toBeDefined();
  });

  it('Should add tokens to state automatically when there are detected tokens', () => {
    const mockedAddTokens = jest.mocked(Engine.context.TokensController);

    //@ts-expect-error we are ignoring the navigation params on purpose because we do not want to mock setOptions to test the navbar
    render(Wallet);

    expect(mockedAddTokens.addTokens).toHaveBeenCalledTimes(1);
  });

  it('should render correctly when Solana support is enabled', () => {
    jest
      .mocked(useSelector)
      .mockImplementation((callback: (state: unknown) => unknown) =>
        callback(mockInitialState),
      );
    //@ts-expect-error we are ignoring the navigation params on purpose
    const wrapper = render(Wallet);
    expect(wrapper.toJSON()).toMatchSnapshot();
  });
});<|MERGE_RESOLUTION|>--- conflicted
+++ resolved
@@ -68,19 +68,10 @@
             {
               accounts: ['0xC4955C0d639D99699Bfd7Ec54d9FaFEe40e4D272'],
               type: KeyringTypes.hd,
-<<<<<<< HEAD
-            },
-          ],
-          keyringsMetadata: [
-            {
-              id: '01JNG71B7GTWH0J1TSJY9891S0',
-              name: '',
-=======
               metadata: {
                 id: '01JNG71B7GTWH0J1TSJY9891S0',
                 name: '',
               },
->>>>>>> bd91ac84
             },
           ],
         },
