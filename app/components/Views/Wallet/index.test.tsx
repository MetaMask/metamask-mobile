import React from 'react';
import type { Json } from '@metamask/utils';

// Import StorageWrapper mock from global testSetup - this provides StorageWrapper.getItem
import StorageWrapper from '../../../store/storage-wrapper';

// Local mocks specific to this test file to avoid affecting other tests
jest.mock('react-native-device-info', () => ({
  getVersion: jest.fn(() => '7.50.1'),
  getApplicationName: jest.fn(() => 'MetaMask'),
  getBuildNumber: jest.fn(() => '1234'),
  getSystemVersion: jest.fn(() => '17.0'),
  getTotalMemorySync: jest.fn(() => 4000000000),
}));

// Mock components BEFORE importing the main component
jest.mock('../AssetDetails/AssetDetailsActions', () =>
  jest.fn((_props) => null),
);

// Mock NFT auto detection modal hook to prevent interference with navigation tests
jest.mock('../../hooks/useCheckNftAutoDetectionModal', () =>
  jest.fn(() => {
    // Hook implementation mocked to prevent modal interference
  }),
);

// Mock PerpsTabView
jest.mock('../../UI/Perps/Views/PerpsTabView', () => ({
  __esModule: true,
  default: jest.fn(() => null),
}));

// Mock PredictTabView
jest.mock('../../UI/Predict/views/PredictTabView', () => ({
  __esModule: true,
  default: jest.fn(() => null),
}));

// Mock remoteFeatureFlag util to ensure version check passes
jest.mock('../../../util/remoteFeatureFlag', () => ({
  hasMinimumRequiredVersion: jest.fn(() => true),
  validatedVersionGatedFeatureFlag: jest.fn(() => false),
}));

jest.mock(
  '../../../selectors/featureFlagController//multichainAccounts/enabledMultichainAccounts',
  () => ({
    selectMultichainAccountsState2Enabled: () => false,
  }),
);

// Mock the Perps feature flag selector - will be controlled per test
let mockPerpsEnabled = true;
let mockPerpsGTMModalEnabled = false;
jest.mock('../../UI/Perps/selectors/featureFlags', () => ({
  selectPerpsEnabledFlag: jest.fn(() => mockPerpsEnabled),
  selectPerpsServiceInterruptionBannerEnabledFlag: jest.fn(() => false),
  selectPerpsGtmOnboardingModalEnabledFlag: jest.fn(
    () => mockPerpsGTMModalEnabled,
  ),
}));

// Mock the Predict feature flag selector - will be controlled per test
let mockPredictEnabled = true;
jest.mock('../../UI/Predict/selectors/featureFlags', () => ({
  selectPredictEnabledFlag: jest.fn(() => mockPredictEnabled),
}));

// Create shared mock reference for TabsList
let mockTabsListComponent: jest.Mock;

jest.mock('../../../component-library/components-temp/Tabs', () => {
  const ReactMock = jest.requireActual('react');
  const mockComponent = jest.fn((props) =>
    // Render children so we can test them
    ReactMock.createElement('View', null, props.children),
  );

  // Store reference for tests
  mockTabsListComponent = mockComponent;

  return {
    __esModule: true,
    TabsList: mockComponent,
    TabsListRef: {},
  };
});

import Wallet from './';
import renderWithProvider, {
  renderScreen,
} from '../../../util/test/renderWithProvider';
import { screen as RNScreen } from '@testing-library/react-native';
import Routes from '../../../constants/navigation/Routes';
import { backgroundState } from '../../../util/test/initial-root-state';
import { MOCK_ACCOUNTS_CONTROLLER_STATE } from '../../../util/test/accountsControllerTestUtils';
import { WalletViewSelectorsIDs } from '../../../../e2e/selectors/wallet/WalletView.selectors';
import Engine from '../../../core/Engine';
import { useSelector } from 'react-redux';
import { mockedPerpsFeatureFlagsEnabledState } from '../../UI/Perps/mocks/remoteFeatureFlagMocks';
import { initialState as cardInitialState } from '../../../core/redux/slices/card';
import { NavigationProp, ParamListBase } from '@react-navigation/native';
import {
  IconColor,
  IconName,
} from '../../../component-library/components/Icons/Icon';

const MOCK_ADDRESS = '0xc4955c0d639d99699bfd7ec54d9fafee40e4d272';

jest.mock('../../../util/address', () => {
  const actual = jest.requireActual('../../../util/address');
  return {
    ...actual,
    getLabelTextByAddress: jest.fn(),
  };
});

jest.mock('../../../util/notifications/constants/config', () => ({
  isNotificationsFeatureEnabled: jest.fn(() => true),
}));

jest.mock('../../../core/Engine', () => {
  const { MOCK_ACCOUNTS_CONTROLLER_STATE: MockAccountsState } =
    jest.requireActual('../../../util/test/accountsControllerTestUtils');
  const { KeyringTypes } = jest.requireActual('@metamask/keyring-controller');

  return {
    getTotalEvmFiatAccountBalance: jest.fn().mockReturnValue({
      totalNativeTokenBalance: { amount: '1', unit: 'ETH' },
      totalBalanceFiat: 3200,
      balances: {
        '0x0': { amount: '1', unit: 'ETH' },
      },
    }),
    context: {
      NftController: {
        state: {
          allNfts: {
            [MOCK_ADDRESS]: {
              [MOCK_ADDRESS]: [],
            },
          },
          allNftContracts: {
            [MOCK_ADDRESS]: {
              [MOCK_ADDRESS]: [],
            },
          },
        },
        allNfts: {
          [MOCK_ADDRESS]: {
            [MOCK_ADDRESS]: [],
          },
        },
        allNftContracts: {
          [MOCK_ADDRESS]: {
            [MOCK_ADDRESS]: [],
          },
        },
      },
      TokenRatesController: {
        poll: jest.fn(),
      },
      TokenDetectionController: {
        detectTokens: jest.fn(),
      },
      NftDetectionController: {
        detectNfts: jest.fn(),
      },
      AccountTrackerController: {
        refresh: jest.fn(),
      },
      KeyringController: {
        state: {
          keyrings: [
            {
              accounts: ['0xC4955C0d639D99699Bfd7Ec54d9FaFEe40e4D272'],
              type: KeyringTypes.hd,
              metadata: {
                id: '01JNG71B7GTWH0J1TSJY9891S0',
                name: '',
              },
            },
          ],
        },
      },
      AccountsController: {
        ...MockAccountsState,
        state: MockAccountsState,
      },
      PreferencesController: {
        setTokenNetworkFilter: jest.fn(),
      },
      TokensController: {
        addTokens: jest.fn(),
      },
      NetworkEnablementController: {
        setEnabledNetwork: jest.fn(),
        setDisabledNetwork: jest.fn(),
        isNetworkEnabled: jest.fn(),
        hasOneEnabledNetwork: jest.fn(),
      },
    },
  };
});

jest.mock('../../../core/Engine/Engine', () => ({
  __esModule: true,
  default: {
    get context() {
      return {
        MultichainNetworkController: {
          getNetworksWithTransactionActivityByAccounts: jest
            .fn()
            .mockResolvedValue(undefined),
        },
      };
    },
    get controllerMessenger() {
      return {
        subscribe: jest.fn(),
        unsubscribe: jest.fn(),
      };
    },
  },
}));

const mockInitialState = {
  user: {
    isConnectionRemoved: false,
  },
  networkOnboarded: {
    networkOnboardedState: {
      '0x1': true,
    },
  },
  security: {
    dataCollectionForMarketing: true,
  },
  swaps: {
    [MOCK_ADDRESS]: { isLive: true },
    hasOnboarded: false,
    isLive: true,
  },
  card: cardInitialState,
  settings: {
    primaryCurrency: 'usd',
    basicFunctionalityEnabled: true,
    useTokenDetection: true,
  },
  fiatOrders: {
    networks: [],
  },
  browser: {
    tabs: [],
  },
  metamask: {
    isDataCollectionForMarketingEnabled: true,
  },
  rewards: {
    candidateSubscriptionId: null,
    hideUnlinkedAccountsBanner: false,
    seasonStatusError: null,
  },
  multichain: {
    dismissedBanners: [], // Added missing property
  },
  engine: {
    backgroundState: {
      ...backgroundState,
      AccountsController: {
        ...MOCK_ACCOUNTS_CONTROLLER_STATE,
      },
      RemoteFeatureFlagController: {
        remoteFeatureFlags: {
          bridgeConfigV2: {
            support: true,
            chains: {
              'eip155:1': {
                isActiveSrc: true,
                isActiveDest: true,
                isUnifiedUIEnabled: false, // Default to false in base state
              },
            },
          },
          sendRedesign: {
            enabled: false,
          },
        },
      },
      TokensController: {
        ...backgroundState.TokensController,
        detectedTokens: [{ address: '0x123' }],
        allDetectedTokens: {
          '0x1': {
            '0xc4966c0d659d99699bfd7eb54d8fafee40e4a756': [
              { address: '0x123' },
            ],
          },
        },
      },
      RewardsController: {
        activeAccount: null,
      },
      PreferencesController: {
        selectedAddress: MOCK_ADDRESS,
        identities: {
          [MOCK_ADDRESS]: {
            address: MOCK_ADDRESS,
            name: 'Account 1',
          },
        },
        useTokenDetection: true,
        isTokenNetworkFilterEqualToAllNetworks: false,
        tokenNetworkFilter: {
          '0x1': true, // Ethereum mainnet enabled
        },
      },
      NetworkController: {
        selectedNetworkClientId: 'mainnet',
        providerConfig: {
          chainId: '0x1',
          type: 'mainnet',
          nickname: 'Ethereum Mainnet',
          ticker: 'ETH',
        },
        networkConfigurationsByChainId: {
          '0x1': {
            chainId: '0x1' as `0x${string}`,
            name: 'Ethereum Mainnet',
            nativeCurrency: 'ETH',
            defaultRpcEndpointIndex: 0,
            rpcEndpoints: [
              {
                networkClientId: 'mainnet',
              },
            ],
            blockExplorerUrls: [],
          },
        },
      },
      KeyringController: {
        keyrings: [
          {
            type: 'HD Key Tree',
            accounts: [MOCK_ADDRESS],
          },
        ],
      },
      NotificationServicesController: {
        isNotificationServicesEnabled: false,
        isMetamaskNotificationsEnabled: false,
        metamaskNotificationsList: [],
        metamaskNotificationsReadList: [],
      },
    },
  },
};

jest.mock('react-redux', () => ({
  ...jest.requireActual('react-redux'),
  useSelector: jest
    .fn()
    .mockImplementation((callback) => callback(mockInitialState)),
}));

jest.mock('../../../util/address', () => ({
  ...jest.requireActual('../../../util/address'),
  getInternalAccountByAddress: jest.fn().mockReturnValue({
    address: MOCK_ADDRESS,
    balance: '0x0',
    name: 'Account 1',
    type: 'default',
    metadata: {
      keyring: {
        type: 'HD Key Tree',
      },
    },
  }),
}));

<<<<<<< HEAD
jest.mock('../../../util/networks', () => ({
  ...jest.requireActual('../../../util/networks'),
}));

=======
>>>>>>> b0000655
jest.mock('../../hooks/useNetworkSelection/useNetworkSelection', () => ({
  useNetworkSelection: jest.fn(() => ({
    selectNetwork: jest.fn(),
  })),
}));

// Better navigation mock pattern (from WalletActions.test.tsx)
const mockNavigate = jest.fn();
const mockSetOptions = jest.fn();

jest.mock('@react-navigation/native', () => {
  const actualReactNavigation = jest.requireActual('@react-navigation/native');
  return {
    ...actualReactNavigation,
    useNavigation: jest.fn(() => ({
      navigate: mockNavigate,
      setOptions: mockSetOptions,
    })),
    useRoute: jest.fn(() => ({
      params: {},
    })),
    useFocusEffect: jest.fn(),
  };
});

const render = (Component: React.ComponentType) =>
  renderScreen(
    Component,
    {
      name: Routes.WALLET_VIEW,
    },
    {
      state: mockInitialState,
    },
  );

const renderWithoutDetectedTokens = (Component: React.ComponentType) =>
  renderScreen(
    Component,
    {
      name: Routes.WALLET_VIEW,
    },
    {
      state: {
        ...mockInitialState,
        engine: {
          backgroundState: {
            ...mockInitialState.engine.backgroundState,
            TokensController: {
              ...mockInitialState.engine.backgroundState.TokensController,
              // @ts-expect-error we are testing the invalid case
              detectedTokens: 'invalid-array',
            },
          },
        },
      },
    },
  );

describe('Wallet', () => {
  afterEach(() => {
    jest.clearAllMocks();
  });

  beforeEach(() => {
    mockNavigate.mockClear();
    mockSetOptions.mockClear();
  });

  it('should render correctly', () => {
    //@ts-expect-error we are ignoring the navigation params on purpose because we do not want to mock setOptions to test the navbar
    const wrapper = render(Wallet);
    expect(wrapper.toJSON()).toMatchSnapshot();
  });

  it('should render correctly when there are no detected tokens', () => {
    //@ts-expect-error we are ignoring the navigation params on purpose because we do not want to mock setOptions to test the navbar
    const wrapper = renderWithoutDetectedTokens(Wallet);
    expect(wrapper.toJSON()).toMatchSnapshot();
  });

  it('should render TabsList', () => {
    //@ts-expect-error we are ignoring the navigation params on purpose because we do not want to mock setOptions to test the navbar
    render(Wallet);

    // Check if TabsList mock was called
    expect(mockTabsListComponent).toHaveBeenCalled();
  });
  it('should render the address copy button', () => {
    //@ts-expect-error we are ignoring the navigation params on purpose because we do not want to mock setOptions to test the navbar
    render(Wallet);
    const addressCopyButton = RNScreen.getByTestId(
      WalletViewSelectorsIDs.NAVBAR_ADDRESS_COPY_BUTTON,
    );
    expect(addressCopyButton).toBeDefined();
  });
  it('should render the account picker', () => {
    //@ts-expect-error we are ignoring the navigation params on purpose because we do not want to mock setOptions to test the navbar
    render(Wallet);
    const accountPicker = RNScreen.getByTestId(
      WalletViewSelectorsIDs.ACCOUNT_ICON,
    );
    expect(accountPicker).toBeDefined();
  });

  it('should render scan qr icon', () => {
    //@ts-expect-error we are ignoring the navigation params on purpose because we do not want to mock setOptions to test the navbar
    render(Wallet);
    const scanButton = RNScreen.getByTestId(
      WalletViewSelectorsIDs.WALLET_SCAN_BUTTON,
    );
    expect(scanButton).toBeDefined();
  });

  it('Should add tokens to state automatically when there are detected tokens', () => {
    const mockedAddTokens = jest.mocked(Engine.context.TokensController);

    //@ts-expect-error we are ignoring the navigation params on purpose because we do not want to mock setOptions to test the navbar
    render(Wallet);

    expect(mockedAddTokens.addTokens).toHaveBeenCalledTimes(1);
  });

  it('should render correctly when Solana support is enabled', () => {
    jest
      .mocked(useSelector)
      .mockImplementation((callback: (state: unknown) => unknown) =>
        callback(mockInitialState),
      );
    //@ts-expect-error we are ignoring the navigation params on purpose
    const wrapper = render(Wallet);
    expect(wrapper.toJSON()).toMatchSnapshot();
  });

  // Simple test to verify mock setup
  it('should have proper mock setup', () => {
    expect(typeof jest.fn()).toBe('function');
    expect(typeof mockTabsListComponent).toBe('function');
    expect(jest.fn()).toBeDefined();
    expect(mockTabsListComponent).toBeDefined();
  });

  // Unified UI Feature Flag Tests
  describe('Unified UI Feature Flag', () => {
    // Get reference to the mocked component
    const mockAssetDetailsActions = jest.mocked(
      jest.requireMock('../AssetDetails/AssetDetailsActions'),
    );

    beforeEach(() => {
      jest.clearAllMocks();
      mockAssetDetailsActions.mockClear();
      mockTabsListComponent.mockClear();
    });

    it('should pass all required props to AssetDetailsActions', () => {
      jest
        .mocked(useSelector)
        .mockImplementation((callback: (state: unknown) => unknown) =>
          callback(mockInitialState),
        );

      //@ts-expect-error we are ignoring the navigation params on purpose
      render(Wallet);

      // Check that AssetDetailsActions was called with all required props
      expect(mockAssetDetailsActions.mock.calls[0][0]).toEqual(
        expect.objectContaining({
          displayBuyButton: expect.any(Boolean),
          displaySwapsButton: expect.any(Boolean),
          goToSwaps: expect.any(Function),
          onReceive: expect.any(Function),
          onSend: expect.any(Function),
          buyButtonActionID: 'wallet-buy-button',
          swapButtonActionID: 'wallet-swap-button',
          sendButtonActionID: 'wallet-send-button',
          receiveButtonActionID: 'wallet-receive-button',
        }),
      );
    });
  });

  // Callback Functions Tests
  describe('AssetDetailsActions Callback Functions', () => {
    const mockAssetDetailsActions = jest.mocked(
      jest.requireMock('../AssetDetails/AssetDetailsActions'),
    );

    beforeEach(() => {
      jest.clearAllMocks();
      mockAssetDetailsActions.mockClear();
      mockNavigate.mockClear();
    });

    it('should handle onReceive callback correctly', () => {
      // Arrange - Create mock state with required data for onReceive
      const mockStateWithReceiveData = {
        ...mockInitialState,
        engine: {
          ...mockInitialState.engine,
          backgroundState: {
            ...mockInitialState.engine.backgroundState,
            AccountsController: {
              ...mockInitialState.engine.backgroundState.AccountsController,
              internalAccounts: {
                accounts: {
                  'account-id-1': {
                    address: '0x123456789',
                    id: 'account-id-1',
                    type: 'eip155:eoa',
                  },
                },
                selectedAccount: 'account-id-1',
              },
            },
            AccountTreeController: {
              accountTree: {
                selectedAccountGroup: 'group-id-123',
              },
            },
            NetworkController: {
              ...mockInitialState.engine.backgroundState.NetworkController,
              providerConfig: {
                nickname: 'Ethereum Mainnet',
                chainId: '0x1',
              },
            },
          },
        },
      };

      jest
        .mocked(useSelector)
        .mockImplementation((callback) => callback(mockStateWithReceiveData));

      // Act
      //@ts-expect-error we are ignoring the navigation params on purpose
      render(Wallet);
      const onReceive = mockAssetDetailsActions.mock.calls[0][0].onReceive;
      onReceive();

      // Assert
      expect(mockNavigate).toHaveBeenCalledWith(
        Routes.MODAL.MULTICHAIN_ACCOUNT_DETAIL_ACTIONS,
        {
          screen: Routes.SHEET.MULTICHAIN_ACCOUNT_DETAILS.SHARE_ADDRESS_QR,
          params: expect.objectContaining({
            address: expect.any(String),
            networkName: expect.any(String),
            chainId: expect.any(String),
            groupId: expect.any(String),
          }),
        },
      );
    });

    it('should handle onReceive callback correctly when multichain accounts state 2 is enabled', () => {
      // Arrange - Create mock state with state2 enabled and required data
      const mockStateWithState2 = {
        ...mockInitialState,
        engine: {
          ...mockInitialState.engine,
          backgroundState: {
            ...mockInitialState.engine.backgroundState,
            AccountTreeController: {
              accountTree: {
                selectedAccountGroup: 'group-id-123',
              },
            },
          },
        },
      };

      jest.mocked(useSelector).mockImplementation((callback) => {
        const selectorString = callback.toString();
        // Override specific selectors for state2 test
        if (selectorString.includes('selectMultichainAccountsState2Enabled')) {
          return true;
        }
        if (selectorString.includes('selectSelectedAccountGroupId')) {
          return 'group-id-123'; // Ensure this returns the group ID
        }
        return callback(mockStateWithState2);
      });

      // Act
      //@ts-expect-error we are ignoring the navigation params on purpose
      render(Wallet);
      const onReceive = mockAssetDetailsActions.mock.calls[0][0].onReceive;
      onReceive();

      // Assert - createAddressListNavigationDetails spreads an array [route, params]
      expect(mockNavigate).toHaveBeenCalled();
      expect(mockNavigate.mock.calls[0]).toBeDefined();
      // Verify it was called with address list navigation (state2 behavior)
      const [route, params] = mockNavigate.mock.calls[0];
      expect(route).toBeDefined();
      expect(params).toBeDefined();
    });

    it('should handle onSend callback correctly with native currency', async () => {
      //@ts-expect-error we are ignoring the navigation params on purpose
      render(Wallet);

      const onSend = mockAssetDetailsActions.mock.calls[0][0].onSend;
      await onSend();

      const sendFlowNavigationCall = mockNavigate.mock.calls.find(
        (call) => call[0] === 'SendFlowView',
      );
      expect(sendFlowNavigationCall).toBeDefined();
    });

    it('should handle onSend callback correctly without native currency', async () => {
      const stateWithoutNativeCurrency = {
        ...mockInitialState,
        engine: {
          ...mockInitialState.engine,
          backgroundState: {
            ...mockInitialState.engine.backgroundState,
            NetworkController: {
              ...mockInitialState.engine.backgroundState.NetworkController,
              providerConfig: {
                ...mockInitialState.engine.backgroundState.NetworkController
                  .providerConfig,
                ticker: undefined, // Remove native currency
              },
            },
          },
        },
      };

      jest
        .mocked(useSelector)
        .mockImplementation((callback: (state: unknown) => unknown) =>
          callback(stateWithoutNativeCurrency),
        );

      //@ts-expect-error we are ignoring the navigation params on purpose
      render(Wallet);

      const onSend = mockAssetDetailsActions.mock.calls[0][0].onSend;
      await onSend();

      const sendFlowNavigationCall = mockNavigate.mock.calls.find(
        (call) => call[0] === 'SendFlowView',
      );
      expect(sendFlowNavigationCall).toBeDefined();
    });

    it('should pass correct props to AssetDetailsActions (no onBuy prop needed)', () => {
      //@ts-expect-error we are ignoring the navigation params on purpose
      render(Wallet);

      // Verify that AssetDetailsActions is called without onBuy prop
      const passedProps = mockAssetDetailsActions.mock.calls[0][0];
      expect(passedProps.onBuy).toBeUndefined();
      expect(passedProps.buyButtonActionID).toBeDefined();
    });

    it('should handle goToSwaps callback correctly', () => {
      //@ts-expect-error we are ignoring the navigation params on purpose
      render(Wallet);

      const goToSwaps = mockAssetDetailsActions.mock.calls[0][0].goToSwaps;
      expect(typeof goToSwaps).toBe('function');
    });
  });

  // Conditional Rendering Tests
  describe('Conditional Rendering', () => {
    beforeEach(() => {
      jest.clearAllMocks();
    });

    it('should render banner when basic functionality is disabled', () => {
      const stateWithDisabledBasicFunctionality = {
        ...mockInitialState,
        settings: {
          ...mockInitialState.settings,
          basicFunctionalityEnabled: false,
        },
      };

      jest
        .mocked(useSelector)
        .mockImplementation((callback: (state: unknown) => unknown) =>
          callback(stateWithDisabledBasicFunctionality),
        );

      //@ts-expect-error we are ignoring the navigation params on purpose
      const wrapper = render(Wallet);
      expect(wrapper.toJSON()).toMatchSnapshot();
    });

    it('should render loader when no selected account', () => {
      jest
        .mocked(useSelector)
        .mockImplementation((callback: (state: unknown) => unknown) => {
          const selectorString = callback.toString();
          if (selectorString.includes('selectSelectedInternalAccount')) {
            return null; // No selected account
          }
          return callback(mockInitialState);
        });

      //@ts-expect-error we are ignoring the navigation params on purpose
      const wrapper = render(Wallet);
      expect(wrapper.toJSON()).toMatchSnapshot();
    });
  });

  // Error Handling Tests
  describe('Error Handling', () => {
    beforeEach(() => {
      jest.clearAllMocks();
      // Suppress console.error for these tests since we're testing error scenarios
      jest.spyOn(console, 'error').mockImplementation(jest.fn());
      jest.spyOn(console, 'warn').mockImplementation(jest.fn());
    });

    afterEach(() => {
      jest.restoreAllMocks();
    });

    it('should handle errors in onSend callback gracefully', async () => {
      // Mock dispatch to throw an error
      const mockDispatch = jest.fn().mockImplementation(() => {
        throw new Error('Transaction initialization failed');
      });

      jest
        .mocked(useSelector)
        .mockImplementation((callback: (state: unknown) => unknown) => {
          const selectorString = callback.toString();
          if (selectorString.includes('useDispatch')) {
            return mockDispatch;
          }
          return callback(mockInitialState);
        });

      //@ts-expect-error we are ignoring the navigation params on purpose
      render(Wallet);

      const mockAssetDetailsActions = jest.mocked(
        jest.requireMock('../AssetDetails/AssetDetailsActions'),
      );
      const onSend = mockAssetDetailsActions.mock.calls[0][0].onSend;

      await onSend();

      // Should still navigate even if there's an error
      const sendFlowNavigationCall = mockNavigate.mock.calls.find(
        (call) => call[0] === 'SendFlowView',
      );
      expect(sendFlowNavigationCall).toBeDefined();
    });
  });

  describe('Connection Removed', () => {
    it('connection removed modal is not shown when isConnectionRemoved is true', () => {
      const mockInitialStateWithConnectionRemoved = {
        ...mockInitialState,
        user: {
          isConnectionRemoved: true,
        },
        engine: {
          ...mockInitialState.engine,
          backgroundState: {
            ...mockInitialState.engine.backgroundState,
            PreferencesController: {
              ...mockInitialState.engine.backgroundState.PreferencesController,
              useNftDetection: true,
            },
          },
        },
      };

      jest
        .mocked(useSelector)
        .mockImplementation((callback: (state: unknown) => unknown) =>
          callback(mockInitialStateWithConnectionRemoved),
        );

      // Create a complete navigation object mock
      const mockNavigationObject = {
        navigate: mockNavigate,
        setOptions: mockSetOptions,
      } as unknown as NavigationProp<ParamListBase>;

      // Clear previous calls
      mockNavigate.mockClear();

      renderWithProvider(
        <Wallet
          navigation={mockNavigationObject}
          currentRouteName={Routes.WALLET_VIEW}
        />,
        {
          state: mockInitialStateWithConnectionRemoved,
        },
      );

      expect(mockNavigate).not.toHaveBeenCalledWith(
        Routes.MODAL.ROOT_MODAL_FLOW,
        {
          screen: Routes.SHEET.SUCCESS_ERROR_SHEET,
          params: expect.objectContaining({
            title: expect.any(String),
            description: expect.any(String),
            primaryButtonLabel: expect.any(String),
            type: 'error',
            icon: IconName.Danger,
            iconColor: IconColor.Warning,
            isInteractable: false,
            closeOnPrimaryButtonPress: true,
            onPrimaryButtonPress: expect.any(Function),
          }),
        },
      );

      jest.clearAllMocks();
    });

    it('connection removed modal is shown when isConnectionRemoved is true and isSocialLogin is true', () => {
      const mockInitialStateWithConnectionRemoved = {
        ...mockInitialState,
        user: {
          isConnectionRemoved: true,
        },
        engine: {
          ...mockInitialState.engine,
          backgroundState: {
            ...mockInitialState.engine.backgroundState,
            PreferencesController: {
              ...mockInitialState.engine.backgroundState.PreferencesController,
              useNftDetection: true,
            },
            SeedlessOnboardingController: {
              ...mockInitialState.engine.backgroundState
                .SeedlessOnboardingController,
              vault: 'encrypted-vault-data',
              loginFlow: true,
            },
          },
        },
      };

      jest
        .mocked(useSelector)
        .mockImplementation((callback: (state: unknown) => unknown) =>
          callback(mockInitialStateWithConnectionRemoved),
        );

      // Create a complete navigation object mock
      const mockNavigationObject = {
        navigate: mockNavigate,
        setOptions: mockSetOptions,
      } as unknown as NavigationProp<ParamListBase>;

      // Clear previous calls
      mockNavigate.mockClear();

      renderWithProvider(
        <Wallet
          navigation={mockNavigationObject}
          currentRouteName={Routes.WALLET_VIEW}
        />,
        {
          state: mockInitialStateWithConnectionRemoved,
        },
      );

      expect(mockNavigate).toHaveBeenCalledWith(Routes.MODAL.ROOT_MODAL_FLOW, {
        screen: Routes.SHEET.SUCCESS_ERROR_SHEET,
        params: expect.objectContaining({
          title: expect.any(String),
          description: expect.any(String),
          primaryButtonLabel: expect.any(String),
          type: 'error',
          icon: IconName.Danger,
          iconColor: IconColor.Warning,
          isInteractable: false,
          closeOnPrimaryButtonPress: true,
          onPrimaryButtonPress: expect.any(Function),
        }),
      });

      jest.clearAllMocks();
    });
  });

  describe('Network Manager Integration', () => {
    const { useNetworkSelection } = jest.requireMock(
      '../../../components/hooks/useNetworkSelection/useNetworkSelection',
    );

    // Common test configurations
    const createMockSelectNetwork = () => jest.fn();

    const createStateWithEnabledNetworks = (enabledNetworks: string[]) => ({
      ...mockInitialState,
      engine: {
        backgroundState: {
          ...mockInitialState.engine.backgroundState,
          NetworkEnablementController: {
            ...mockInitialState.engine.backgroundState
              .NetworkEnablementController,
            enabledNetworkMap: {
              eip155: enabledNetworks.reduce(
                (acc, network) => {
                  acc[network] = true;
                  return acc;
                },
                {} as Record<string, boolean>,
              ),
            },
          },
        },
      },
    });

    const setupMocks = (mockSelectNetwork: jest.Mock) => {
      jest.mocked(useNetworkSelection).mockReturnValue({
        selectNetwork: mockSelectNetwork,
      });
    };

    const renderWalletWithState = (state: unknown) => {
      jest
        .mocked(useSelector)
        .mockImplementation((callback) => callback(state));
      //@ts-expect-error we are ignoring the navigation params on purpose
      render(Wallet);
    };

    beforeEach(() => {
      jest.clearAllMocks();
    });

<<<<<<< HEAD
    it('calls selectNetwork when no enabled EVM networks exist', () => {
=======
    it('should call selectNetwork when no enabled EVM networks', () => {
>>>>>>> b0000655
      const mockSelectNetwork = createMockSelectNetwork();
      setupMocks(mockSelectNetwork);

      const stateWithNoEnabledNetworks = createStateWithEnabledNetworks([]);
      renderWalletWithState(stateWithNoEnabledNetworks);

      expect(mockSelectNetwork).toHaveBeenCalledWith('0x1');
    });

    it('should not call selectNetwork when there are enabled EVM networks', () => {
      const mockSelectNetwork = createMockSelectNetwork();
      setupMocks(mockSelectNetwork);

      const stateWithEnabledNetworks = createStateWithEnabledNetworks([
        '0x1',
        '0x5',
      ]);
      renderWalletWithState(stateWithEnabledNetworks);

      expect(mockSelectNetwork).not.toHaveBeenCalled();
    });
  });

  describe('Perps Tab Visibility', () => {
    let mockPerpsTabView: jest.Mock;
    let mockNavigation: NavigationProp<ParamListBase>;

    beforeEach(() => {
      // Get the actual mock that was created at the top
      mockPerpsTabView = jest.requireMock(
        '../../UI/Perps/Views/PerpsTabView',
      ).default;
      mockPerpsTabView.mockClear();

      // Setup navigation mock
      mockNavigation = {
        navigate: mockNavigate,
        setOptions: mockSetOptions,
      } as unknown as NavigationProp<ParamListBase>;

      // Default to enabled
      mockPerpsEnabled = true;
      mockPredictEnabled = true;
    });

    afterEach(() => {
      jest.clearAllMocks();
      mockPerpsEnabled = true; // Reset to default
      mockPredictEnabled = true; // Reset to default
    });

    it('should register visibility callback when Perps is enabled', () => {
      const state = {
        ...mockInitialState,
        engine: {
          backgroundState: {
            ...backgroundState,
            RemoteFeatureFlagController: {
              ...backgroundState.RemoteFeatureFlagController,
              remoteFeatureFlags: {
                ...backgroundState.RemoteFeatureFlagController
                  .remoteFeatureFlags,
                ...(mockedPerpsFeatureFlagsEnabledState as unknown as Record<
                  string,
                  Json
                >),
              },
            },
          },
        },
      };

      renderWithProvider(
        <Wallet navigation={mockNavigation} currentRouteName="Wallet" />,
        { state },
      );

      // Debug: Check if TabsList was rendered
      expect(mockTabsListComponent).toHaveBeenCalled();

      // Check that PerpsTabView was rendered
      expect(mockPerpsTabView).toHaveBeenCalled();

      // Check the props it was called with
      const perpsTabViewProps = mockPerpsTabView.mock.calls[0][0];
      expect(perpsTabViewProps.onVisibilityChange).toBeDefined();
      expect(typeof perpsTabViewProps.onVisibilityChange).toBe('function');
      expect(perpsTabViewProps.isVisible).toBe(false); // Initially not visible (tab 0 is selected)
    });

    it('should calculate correct perpsTabIndex when Perps is enabled', () => {
      const state = {
        ...mockInitialState,
        engine: {
          backgroundState: {
            ...backgroundState,
            RemoteFeatureFlagController: {
              ...backgroundState.RemoteFeatureFlagController,
              remoteFeatureFlags: {
                ...backgroundState.RemoteFeatureFlagController
                  .remoteFeatureFlags,
                ...(mockedPerpsFeatureFlagsEnabledState as unknown as Record<
                  string,
                  Json
                >),
              },
            },
          },
        },
      };

      renderWithProvider(
        <Wallet navigation={mockNavigation} currentRouteName="Wallet" />,
        { state },
      );

      // Perps should be at index 1 when enabled (after Tokens at index 0)
      const perpsTabViewProps = mockPerpsTabView.mock.calls[0][0];
      expect(perpsTabViewProps.isVisible).toBe(false); // Initially not visible (tab 0 is selected)
    });

    it('should not render PerpsTabView when Perps is disabled', () => {
      // Set the flag to disabled for this test
      mockPerpsEnabled = false;

      const state = {
        ...mockInitialState,
        engine: {
          backgroundState: {
            ...backgroundState,
            RemoteFeatureFlagController: {
              ...backgroundState.RemoteFeatureFlagController,
              remoteFeatureFlags: {
                ...backgroundState.RemoteFeatureFlagController
                  .remoteFeatureFlags,
                perpsPerpTradingEnabled: {
                  enabled: false,
                  minimumVersion: '1.0.0',
                },
              },
            },
          },
        },
      };

      renderWithProvider(
        <Wallet navigation={mockNavigation} currentRouteName="Wallet" />,
        { state },
      );

      // PerpsTabView should not be rendered
      expect(mockPerpsTabView).not.toHaveBeenCalled();
    });

    it('should not call visibility callback when Perps is disabled', () => {
      // Set the flag to disabled for this test
      mockPerpsEnabled = false;

      const state = {
        ...mockInitialState,
        engine: {
          backgroundState: {
            ...backgroundState,
            RemoteFeatureFlagController: {
              ...backgroundState.RemoteFeatureFlagController,
              remoteFeatureFlags: {
                ...backgroundState.RemoteFeatureFlagController
                  .remoteFeatureFlags,
                perpsPerpTradingEnabled: {
                  enabled: false,
                  minimumVersion: '1.0.0',
                },
              },
            },
          },
        },
      };

      renderWithProvider(
        <Wallet navigation={mockNavigation} currentRouteName="Wallet" />,
        { state },
      );

      // Simulate tab change
      const tabsList = mockTabsListComponent.mock.calls[0][0];
      tabsList.onChangeTab({
        i: 1,
        ref: { props: { tabLabel: 'Perps' } },
      });

      // Perps visibility callback should not be called since Perps is disabled
      expect(mockPerpsTabView).not.toHaveBeenCalled();
    });
  });

  describe('Predict Tab Visibility', () => {
    let mockPredictTabView: jest.Mock;
    let mockNavigation: NavigationProp<ParamListBase>;

    beforeEach(() => {
      // Get the actual mock that was created at the top
      mockPredictTabView = jest.requireMock(
        '../../UI/Predict/views/PredictTabView',
      ).default;
      mockPredictTabView.mockClear();

      // Setup navigation mock
      mockNavigation = {
        navigate: mockNavigate,
        setOptions: mockSetOptions,
      } as unknown as NavigationProp<ParamListBase>;

      // Default to enabled
      mockPerpsEnabled = true;
      mockPredictEnabled = true;
    });

    afterEach(() => {
      jest.clearAllMocks();
      mockPerpsEnabled = true; // Reset to default
      mockPredictEnabled = true; // Reset to default
    });

    it('should render PredictTabView when Predict is enabled', () => {
      const state = {
        ...mockInitialState,
        engine: {
          backgroundState: {
            ...backgroundState,
            RemoteFeatureFlagController: {
              ...backgroundState.RemoteFeatureFlagController,
              remoteFeatureFlags: {
                ...backgroundState.RemoteFeatureFlagController
                  .remoteFeatureFlags,
                ...(mockedPerpsFeatureFlagsEnabledState as unknown as Record<
                  string,
                  Json
                >),
                predictTradingEnabled: {
                  enabled: true,
                  minimumVersion: '7.60.0',
                },
              },
            },
          },
        },
      };

      renderWithProvider(
        <Wallet navigation={mockNavigation} currentRouteName="Wallet" />,
        { state },
      );

      // Debug: Check if TabsList was rendered
      expect(mockTabsListComponent).toHaveBeenCalled();

      // Check that PredictTabView was rendered
      expect(mockPredictTabView).toHaveBeenCalled();

      // Check the props it was called with
      const predictTabViewProps = mockPredictTabView.mock.calls[0][0];
      expect(predictTabViewProps.isVisible).toBe(false); // Initially not visible (tab 0 is selected)
    });

    it('should calculate correct predictTabIndex when both Perps and Predict are enabled', () => {
      const state = {
        ...mockInitialState,
        engine: {
          backgroundState: {
            ...backgroundState,
            RemoteFeatureFlagController: {
              ...backgroundState.RemoteFeatureFlagController,
              remoteFeatureFlags: {
                ...backgroundState.RemoteFeatureFlagController
                  .remoteFeatureFlags,
                ...(mockedPerpsFeatureFlagsEnabledState as unknown as Record<
                  string,
                  Json
                >),
                predictTradingEnabled: {
                  enabled: true,
                  minimumVersion: '7.60.0',
                },
              },
            },
          },
        },
      };

      renderWithProvider(
        <Wallet navigation={mockNavigation} currentRouteName="Wallet" />,
        { state },
      );

      // Predict should be at index 2 when Perps is enabled (Tokens=0, Perps=1, Predict=2)
      const predictTabViewProps = mockPredictTabView.mock.calls[0][0];
      expect(predictTabViewProps.isVisible).toBe(false); // Initially not visible (tab 0 is selected)
    });

    it('should calculate correct predictTabIndex when Predict is enabled but Perps is disabled', () => {
      // Set Perps to disabled for this test
      mockPerpsEnabled = false;

      const state = {
        ...mockInitialState,
        engine: {
          backgroundState: {
            ...backgroundState,
            RemoteFeatureFlagController: {
              ...backgroundState.RemoteFeatureFlagController,
              remoteFeatureFlags: {
                ...backgroundState.RemoteFeatureFlagController
                  .remoteFeatureFlags,
                perpsPerpTradingEnabled: {
                  enabled: false,
                  minimumVersion: '1.0.0',
                },
                predictTradingEnabled: {
                  enabled: true,
                  minimumVersion: '7.60.0',
                },
              },
            },
          },
        },
      };

      renderWithProvider(
        <Wallet navigation={mockNavigation} currentRouteName="Wallet" />,
        { state },
      );

      // Predict should be at index 1 when Perps is disabled (Tokens=0, Predict=1)
      const predictTabViewProps = mockPredictTabView.mock.calls[0][0];
      expect(predictTabViewProps.isVisible).toBe(false); // Initially not visible (tab 0 is selected)
    });

    it('should not render PredictTabView when Predict is disabled', () => {
      // Set the flag to disabled for this test
      mockPredictEnabled = false;

      const state = {
        ...mockInitialState,
        engine: {
          backgroundState: {
            ...backgroundState,
            RemoteFeatureFlagController: {
              ...backgroundState.RemoteFeatureFlagController,
              remoteFeatureFlags: {
                ...backgroundState.RemoteFeatureFlagController
                  .remoteFeatureFlags,
                ...(mockedPerpsFeatureFlagsEnabledState as unknown as Record<
                  string,
                  Json
                >),
                predictTradingEnabled: {
                  enabled: false,
                  minimumVersion: '7.60.0',
                },
              },
            },
          },
        },
      };

      renderWithProvider(
        <Wallet navigation={mockNavigation} currentRouteName="Wallet" />,
        { state },
      );

      // PredictTabView should not be rendered
      expect(mockPredictTabView).not.toHaveBeenCalled();
    });

    it('should not render PredictTabView on tab change when Predict is disabled', () => {
      // Set the flag to disabled for this test
      mockPredictEnabled = false;

      const state = {
        ...mockInitialState,
        engine: {
          backgroundState: {
            ...backgroundState,
            RemoteFeatureFlagController: {
              ...backgroundState.RemoteFeatureFlagController,
              remoteFeatureFlags: {
                ...backgroundState.RemoteFeatureFlagController
                  .remoteFeatureFlags,
                ...(mockedPerpsFeatureFlagsEnabledState as unknown as Record<
                  string,
                  Json
                >),
                predictTradingEnabled: {
                  enabled: false,
                  minimumVersion: '7.60.0',
                },
              },
            },
          },
        },
      };

      renderWithProvider(
        <Wallet navigation={mockNavigation} currentRouteName="Wallet" />,
        { state },
      );

      // Simulate tab change
      const tabsList = mockTabsListComponent.mock.calls[0][0];
      tabsList.onChangeTab({
        i: 2,
        ref: { props: { tabLabel: 'Predict' } },
      });

      // PredictTabView should not be rendered since Predict is disabled
      expect(mockPredictTabView).not.toHaveBeenCalled();
    });
  });

  describe('Perps GTM Modal Navigation', () => {
    let mockNavigation: NavigationProp<ParamListBase>;

    beforeEach(() => {
      jest.clearAllMocks();
      jest.mocked(StorageWrapper.getItem).mockClear();
      mockNavigate.mockClear();

      // Setup navigation mock
      mockNavigation = {
        navigate: mockNavigate,
        setOptions: mockSetOptions,
      } as unknown as NavigationProp<ParamListBase>;

      // Reset flags to default state
      mockPerpsEnabled = true;
      mockPerpsGTMModalEnabled = false;
      mockPredictEnabled = true;
    });

    afterEach(() => {
      // Reset mocks and flags
      mockPerpsEnabled = true;
      mockPerpsGTMModalEnabled = false;
      mockPredictEnabled = true;
      jest.clearAllMocks();
    });

    it('should navigate to GTM modal when both flags are enabled and modal not shown', async () => {
      // Arrange
      mockPerpsEnabled = true;
      mockPerpsGTMModalEnabled = true;
      jest.mocked(StorageWrapper.getItem).mockResolvedValue(null); // Modal not shown yet

      const state = {
        ...mockInitialState,
        engine: {
          backgroundState: {
            ...backgroundState,
            RemoteFeatureFlagController: {
              ...backgroundState.RemoteFeatureFlagController,
              remoteFeatureFlags: {
                ...backgroundState.RemoteFeatureFlagController
                  .remoteFeatureFlags,
                ...(mockedPerpsFeatureFlagsEnabledState as unknown as Record<
                  string,
                  Json
                >),
                perpsPerpTradingGTMModalEnabled: {
                  enabled: true,
                  minimumVersion: '1.0.0',
                },
              },
            },
          },
        },
      };

      // Act
      renderWithProvider(
        <Wallet navigation={mockNavigation} currentRouteName="Wallet" />,
        { state },
      );

      // Wait for useEffect to complete
      await new Promise((resolve) => setTimeout(resolve, 0));

      // Assert
      expect(StorageWrapper.getItem).toHaveBeenCalledWith(
        '@MetaMask:perpsGTMModalShown',
      );
      expect(mockNavigate).toHaveBeenCalledWith('PerpsModals', {
        screen: 'PerpsGTMModal',
      });
    });

    it('should not navigate to GTM modal when already shown', async () => {
      // Arrange
      mockPerpsEnabled = true;
      mockPerpsGTMModalEnabled = true;
      jest.mocked(StorageWrapper.getItem).mockResolvedValue('true'); // Modal already shown

      const state = {
        ...mockInitialState,
        engine: {
          backgroundState: {
            ...backgroundState,
            RemoteFeatureFlagController: {
              ...backgroundState.RemoteFeatureFlagController,
              remoteFeatureFlags: {
                ...backgroundState.RemoteFeatureFlagController
                  .remoteFeatureFlags,
                ...(mockedPerpsFeatureFlagsEnabledState as unknown as Record<
                  string,
                  Json
                >),
                perpsPerpTradingGTMModalEnabled: {
                  enabled: true,
                  minimumVersion: '1.0.0',
                },
              },
            },
          },
        },
      };

      // Act
      renderWithProvider(
        <Wallet navigation={mockNavigation} currentRouteName="Wallet" />,
        { state },
      );

      // Wait for useEffect to complete
      await new Promise((resolve) => setTimeout(resolve, 0));

      // Assert
      expect(StorageWrapper.getItem).toHaveBeenCalledWith(
        '@MetaMask:perpsGTMModalShown',
      );
      expect(mockNavigate).not.toHaveBeenCalledWith('PerpsModals', {
        screen: 'PerpsGTMModal',
      });
    });

    it('should not navigate to GTM modal when Perps feature is disabled', async () => {
      // Arrange
      mockPerpsEnabled = false;
      mockPerpsGTMModalEnabled = true;
      jest.mocked(StorageWrapper.getItem).mockResolvedValue(null);

      const state = {
        ...mockInitialState,
        engine: {
          backgroundState: {
            ...backgroundState,
            RemoteFeatureFlagController: {
              ...backgroundState.RemoteFeatureFlagController,
              remoteFeatureFlags: {
                ...backgroundState.RemoteFeatureFlagController
                  .remoteFeatureFlags,
                perpsPerpTradingEnabled: {
                  enabled: false,
                  minimumVersion: '1.0.0',
                },
                perpsPerpTradingGTMModalEnabled: {
                  enabled: true,
                  minimumVersion: '1.0.0',
                },
              },
            },
          },
        },
      };

      // Act
      renderWithProvider(
        <Wallet navigation={mockNavigation} currentRouteName="Wallet" />,
        { state },
      );

      // Wait for useEffect to complete
      await new Promise((resolve) => setTimeout(resolve, 0));

      // Assert
      expect(StorageWrapper.getItem).not.toHaveBeenCalledWith(
        '@MetaMask:perpsGTMModalShown',
      );
      expect(mockNavigate).not.toHaveBeenCalledWith('PerpsModals', {
        screen: 'PerpsGTMModal',
      });
    });

    it('should not navigate to GTM modal when GTM modal feature is disabled', async () => {
      // Arrange
      mockPerpsEnabled = true;
      mockPerpsGTMModalEnabled = false;
      jest.mocked(StorageWrapper.getItem).mockResolvedValue(null);

      const state = {
        ...mockInitialState,
        engine: {
          backgroundState: {
            ...backgroundState,
            RemoteFeatureFlagController: {
              ...backgroundState.RemoteFeatureFlagController,
              remoteFeatureFlags: {
                ...backgroundState.RemoteFeatureFlagController
                  .remoteFeatureFlags,
                ...(mockedPerpsFeatureFlagsEnabledState as unknown as Record<
                  string,
                  Json
                >),
                perpsPerpTradingGTMModalEnabled: {
                  enabled: false,
                  minimumVersion: '1.0.0',
                },
              },
            },
          },
        },
      };

      // Act
      renderWithProvider(
        <Wallet navigation={mockNavigation} currentRouteName="Wallet" />,
        { state },
      );

      // Wait for useEffect to complete
      await new Promise((resolve) => setTimeout(resolve, 0));

      // Assert
      expect(StorageWrapper.getItem).not.toHaveBeenCalledWith(
        '@MetaMask:perpsGTMModalShown',
      );
      expect(mockNavigate).not.toHaveBeenCalledWith('PerpsModals', {
        screen: 'PerpsGTMModal',
      });
    });
  });
});<|MERGE_RESOLUTION|>--- conflicted
+++ resolved
@@ -379,13 +379,6 @@
   }),
 }));
 
-<<<<<<< HEAD
-jest.mock('../../../util/networks', () => ({
-  ...jest.requireActual('../../../util/networks'),
-}));
-
-=======
->>>>>>> b0000655
 jest.mock('../../hooks/useNetworkSelection/useNetworkSelection', () => ({
   useNetworkSelection: jest.fn(() => ({
     selectNetwork: jest.fn(),
@@ -1026,11 +1019,7 @@
       jest.clearAllMocks();
     });
 
-<<<<<<< HEAD
-    it('calls selectNetwork when no enabled EVM networks exist', () => {
-=======
     it('should call selectNetwork when no enabled EVM networks', () => {
->>>>>>> b0000655
       const mockSelectNetwork = createMockSelectNetwork();
       setupMocks(mockSelectNetwork);
 
