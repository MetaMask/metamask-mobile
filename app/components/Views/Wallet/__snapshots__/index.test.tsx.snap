// Jest Snapshot v1, https://goo.gl/fbAQLP

exports[`Wallet should render correctly 1`] = `
<View
  style={
    {
      "flex": 1,
    }
  }
>
  <RNCSafeAreaProvider
    onInsetsChange={[Function]}
    style={
      [
        {
          "flex": 1,
        },
        undefined,
      ]
    }
  >
    <View
      collapsable={false}
      pointerEvents="box-none"
      style={
        {
          "zIndex": 1,
        }
      }
    >
      <View
        accessibilityElementsHidden={false}
        importantForAccessibility="auto"
        onLayout={[Function]}
        pointerEvents="box-none"
        style={null}
      >
        <View
          collapsable={false}
          pointerEvents="box-none"
          style={
            {
              "bottom": 0,
              "left": 0,
              "opacity": 1,
              "position": "absolute",
              "right": 0,
              "top": 0,
              "zIndex": 0,
            }
          }
        >
          <View
            collapsable={false}
            style={
              {
                "backgroundColor": {
                  "alternative": "#f2f4f6",
                  "alternativeHover": "#e7ebee",
                  "alternativePressed": "#dbe0e6",
                  "default": "#ffffff",
                  "defaultHover": "#f5f5f5",
                  "defaultPressed": "#ebebeb",
                  "hover": "#0000000a",
                  "pressed": "#00000014",
                },
                "borderBottomColor": "rgb(216, 216, 216)",
                "elevation": 0,
                "flex": 1,
                "shadowColor": "transparent",
                "shadowOffset": {
                  "height": 0.5,
                  "width": 0,
                },
                "shadowOpacity": 0.85,
                "shadowRadius": 0,
              }
            }
          />
        </View>
        <View
          collapsable={false}
          pointerEvents="box-none"
          style={
            {
              "height": 64,
              "maxHeight": undefined,
              "minHeight": undefined,
              "opacity": undefined,
              "transform": undefined,
            }
          }
        >
          <View
            pointerEvents="none"
            style={
              {
                "height": 20,
              }
            }
          />
          <View
            pointerEvents="box-none"
            style={
              {
                "alignItems": "center",
                "flex": 1,
                "flexDirection": "row",
                "justifyContent": "center",
              }
            }
          >
            <View
              collapsable={false}
              pointerEvents="box-none"
              style={
                {
                  "alignItems": "flex-start",
                  "bottom": 0,
                  "justifyContent": "center",
                  "left": 0,
                  "opacity": 1,
                  "position": "absolute",
                  "top": 0,
                }
              }
            >
              <View
                style={
                  {
                    "marginLeft": 16,
                  }
                }
              >
                <TouchableOpacity
                  onPress={[Function]}
                  style={
                    {
                      "alignItems": "center",
                      "alignSelf": "center",
                      "backgroundColor": "#f2f4f6",
                      "borderRadius": 16,
                      "flexDirection": "row",
                      "height": 32,
                      "paddingHorizontal": 12,
                    }
                  }
                  testID="open-networks-button"
                >
                  <View
                    style={
                      {
                        "marginRight": 8,
                      }
                    }
                  >
                    <View
                      style={
                        {
                          "alignItems": "center",
                          "backgroundColor": "#ffffff",
                          "borderRadius": 8,
                          "height": 16,
                          "justifyContent": "center",
                          "overflow": "hidden",
                          "width": 16,
                        }
                      }
                    >
                      <Image
                        onError={[Function]}
                        resizeMode="contain"
                        source={
                          {
                            "default": {
                              "uri": "MockImage",
                            },
                          }
                        }
                        style={
                          {
                            "height": 16,
                            "width": 16,
                          }
                        }
                        testID="network-avatar-image"
                      />
                    </View>
                  </View>
                  <SvgMock
                    color="#141618"
                    height={12}
                    name="ArrowDown"
                    style={
                      {
                        "height": 12,
                        "width": 12,
                      }
                    }
                    testID="pickernetwork-arrow"
                    width={12}
                  />
                </TouchableOpacity>
              </View>
            </View>
            <View
              collapsable={false}
              pointerEvents="box-none"
              style={
                {
                  "marginHorizontal": 72,
                  "opacity": 1,
                }
              }
            >
              <View
                style={
                  {
                    "flex": 1,
                    "justifyContent": "center",
                    "marginTop": 5,
                  }
                }
              >
                <View
                  style={
                    {
                      "alignItems": "center",
                      "flexDirection": "column",
                      "justifyContent": "center",
                    }
                  }
                >
                  <TouchableOpacity
                    onPress={[Function]}
                    style={
                      {
                        "alignItems": "center",
                        "backgroundColor": "#ffffff",
                        "borderColor": "#bbc0c5",
                        "borderRadius": 4,
                        "borderWidth": 0,
                        "flexDirection": "row",
                        "padding": 0,
                      }
                    }
                    testID="account-picker"
                  >
                    <View
                      style={
                        {
                          "alignItems": "center",
                          "flexDirection": "row",
                          "justifyContent": "center",
                        }
                      }
                    >
                      <View
                        style={
                          {
                            "alignItems": "center",
                            "flexDirection": "column",
                            "justifyContent": "center",
                          }
                        }
                      >
                        <View
                          style={
                            {
                              "alignItems": "center",
                              "flexDirection": "row",
                            }
                          }
                        >
                          <View
                            style={
                              {
                                "backgroundColor": "#ffffff",
                                "borderRadius": 8,
                                "height": 16,
                                "marginRight": 8,
                                "overflow": "hidden",
                                "width": 16,
                              }
                            }
                          >
                            <View
                              style={
                                [
                                  {
                                    "overflow": "hidden",
                                  },
                                  {
                                    "backgroundColor": "#C7144F",
                                    "borderRadius": 8,
                                    "height": 16,
                                    "width": 16,
                                  },
                                  undefined,
                                ]
                              }
                            >
                              <RNSVGSvgView
                                bbHeight={16}
                                bbWidth={16}
                                focusable={false}
                                height={16}
                                style={
                                  [
                                    {
                                      "backgroundColor": "transparent",
                                      "borderWidth": 0,
                                    },
                                    {
                                      "flex": 0,
                                      "height": 16,
                                      "width": 16,
                                    },
                                  ]
                                }
                                width={16}
                              >
                                <RNSVGGroup
                                  fill={
                                    {
                                      "payload": 4278190080,
                                      "type": 0,
                                    }
                                  }
                                >
                                  <RNSVGRect
                                    fill={
                                      {
                                        "payload": 4294711651,
                                        "type": 0,
                                      }
                                    }
                                    height={16}
                                    matrix={
                                      [
                                        0.46329603511986217,
                                        0.8862035792312145,
                                        -0.8862035792312145,
                                        0.46329603511986217,
                                        14.533838247048674,
                                        -4.145301667327908,
                                      ]
                                    }
                                    propList={
                                      [
                                        "fill",
                                      ]
                                    }
                                    width={16}
                                    x={0}
                                    y={0}
                                  />
                                  <RNSVGRect
                                    fill={
                                      {
                                        "payload": 4280576225,
                                        "type": 0,
                                      }
                                    }
                                    height={16}
                                    matrix={
                                      [
                                        -0.5778576243835052,
                                        0.8161375900801603,
                                        -0.8161375900801603,
                                        -0.5778576243835052,
                                        25.81008357317059,
                                        8.619501547206044,
                                      ]
                                    }
                                    propList={
                                      [
                                        "fill",
                                      ]
                                    }
                                    width={16}
                                    x={0}
                                    y={0}
                                  />
                                  <RNSVGRect
                                    fill={
                                      {
                                        "payload": 4278407261,
                                        "type": 0,
                                      }
                                    }
                                    height={16}
                                    matrix={
                                      [
                                        0.7046342099635947,
                                        -0.7095707365365209,
                                        0.7095707365365209,
                                        0.7046342099635947,
                                        -12.612859343389378,
                                        -2.3055131539418934,
                                      ]
                                    }
                                    propList={
                                      [
                                        "fill",
                                      ]
                                    }
                                    width={16}
                                    x={0}
                                    y={0}
                                  />
                                </RNSVGGroup>
                              </RNSVGSvgView>
                            </View>
                          </View>
                          <Text
                            accessibilityRole="text"
                            style={
                              {
                                "color": "#141618",
                                "fontFamily": "EuclidCircularB-Medium",
                                "fontSize": 14,
                                "fontWeight": "500",
                                "letterSpacing": 0,
                                "lineHeight": 22,
                              }
                            }
                            testID="account-label"
                          >
                            Account 1
                          </Text>
                        </View>
                      </View>
                    </View>
                    <SvgMock
                      color="#141618"
                      height={12}
                      name="ArrowDown"
                      style={
                        {
                          "height": 12,
                          "marginLeft": 8,
                          "width": 12,
                        }
                      }
                      width={12}
                    />
                  </TouchableOpacity>
                  <Text
                    accessibilityRole="text"
                    style={
                      {
                        "color": "#6a737d",
                        "fontFamily": "EuclidCircularB-Medium",
                        "fontSize": 12,
                        "fontWeight": "500",
                        "letterSpacing": 0,
                        "lineHeight": 20,
                        "textAlign": "center",
                      }
                    }
                  >
<<<<<<< HEAD
                    0xC495...D272
=======
                    Mainnet
>>>>>>> 6facd6d4
                  </Text>
                </View>
              </View>
            </View>
            <View
              collapsable={false}
              pointerEvents="box-none"
              style={
                {
                  "alignItems": "flex-end",
                  "bottom": 0,
                  "justifyContent": "center",
                  "opacity": 1,
                  "position": "absolute",
                  "right": 0,
                  "top": 0,
                }
              }
            >
              <View
                style={
                  {
                    "alignItems": "flex-end",
                    "flexDirection": "row",
                    "marginRight": 12,
                  }
                }
              >
                <View
                  style={
                    {
                      "marginHorizontal": 4,
                    }
                  }
                  testID="navbar-address-copy-button"
                >
                  <View
                    style={
                      {
                        "alignItems": "center",
                        "flexDirection": "row",
                      }
                    }
                  >
                    <RNGestureHandlerButton
                      collapsable={false}
                      onGestureEvent={[Function]}
                      onGestureHandlerEvent={[Function]}
                      onGestureHandlerStateChange={[Function]}
                      onHandlerStateChange={[Function]}
                      rippleColor={0}
                      testID="wallet-account-copy-button"
                    >
                      <View
                        accessible={true}
                        collapsable={false}
                        style={
                          {
                            "opacity": 1,
                            "padding": 4,
                          }
                        }
                      >
                        <SvgMock
                          color="#141618"
                          height={24}
                          name="Copy"
                          style={
                            {
                              "height": 24,
                              "width": 24,
                            }
                          }
                          width={24}
                        />
                      </View>
                    </RNGestureHandlerButton>
                  </View>
                </View>
                <View
                  style={
                    {
                      "marginHorizontal": 4,
                    }
                  }
                />
                <TouchableOpacity
                  accessible={true}
                  activeOpacity={1}
                  disabled={false}
                  onPress={[Function]}
                  onPressIn={[Function]}
                  onPressOut={[Function]}
                  style={
                    {
                      "alignItems": "center",
                      "borderRadius": 8,
                      "height": 32,
                      "justifyContent": "center",
                      "opacity": 1,
                      "width": 32,
                    }
                  }
                  testID="wallet-scan-button"
                >
                  <SvgMock
                    color="#141618"
                    height={24}
                    name="ScanBarcode"
                    style={
                      {
                        "height": 24,
                        "width": 24,
                      }
                    }
                    width={24}
                  />
                </TouchableOpacity>
              </View>
            </View>
          </View>
        </View>
      </View>
    </View>
    <RNSScreenContainer
      onLayout={[Function]}
      style={
        {
          "flex": 1,
        }
      }
    >
      <RNSScreen
        activityState={2}
        collapsable={false}
        gestureResponseDistance={
          {
            "bottom": -1,
            "end": -1,
            "start": -1,
            "top": -1,
          }
        }
        pointerEvents="box-none"
        style={
          {
            "bottom": 0,
            "left": 0,
            "position": "absolute",
            "right": 0,
            "top": 0,
          }
        }
      >
        <View
          collapsable={false}
          style={
            {
              "opacity": 1,
            }
          }
        />
        <View
          accessibilityElementsHidden={false}
          closing={false}
          gestureVelocityImpact={0.3}
          importantForAccessibility="auto"
          onClose={[Function]}
          onGestureBegin={[Function]}
          onGestureCanceled={[Function]}
          onGestureEnd={[Function]}
          onOpen={[Function]}
          onTransition={[Function]}
          pointerEvents="box-none"
          style={
            [
              {
                "overflow": undefined,
              },
              {
                "bottom": 0,
                "left": 0,
                "position": "absolute",
                "right": 0,
                "top": 0,
              },
            ]
          }
          transitionSpec={
            {
              "close": {
                "animation": "spring",
                "config": {
                  "damping": 500,
                  "mass": 3,
                  "overshootClamping": true,
                  "restDisplacementThreshold": 10,
                  "restSpeedThreshold": 10,
                  "stiffness": 1000,
                },
              },
              "open": {
                "animation": "spring",
                "config": {
                  "damping": 500,
                  "mass": 3,
                  "overshootClamping": true,
                  "restDisplacementThreshold": 10,
                  "restSpeedThreshold": 10,
                  "stiffness": 1000,
                },
              },
            }
          }
        >
          <View
            collapsable={false}
            needsOffscreenAlphaCompositing={false}
            pointerEvents="box-none"
            style={
              {
                "flex": 1,
              }
            }
          >
            <View
              collapsable={false}
              onGestureHandlerEvent={[Function]}
              onGestureHandlerStateChange={[Function]}
              style={
                {
                  "flex": 1,
                  "transform": [
                    {
                      "translateX": 0,
                    },
                    {
                      "translateX": 0,
                    },
                  ],
                }
              }
            >
              <View
                collapsable={false}
                pointerEvents="none"
                style={
                  {
                    "backgroundColor": "rgb(242, 242, 242)",
                    "bottom": 0,
                    "left": 0,
                    "position": "absolute",
                    "shadowColor": "#000",
                    "shadowOffset": {
                      "height": 1,
                      "width": -1,
                    },
                    "shadowOpacity": 0.3,
                    "shadowRadius": 5,
                    "top": 0,
                    "width": 3,
                  }
                }
              />
              <View
                style={
                  [
                    {
                      "flex": 1,
                      "overflow": "hidden",
                    },
                    [
                      {
                        "backgroundColor": "rgb(242, 242, 242)",
                      },
                      undefined,
                    ],
                  ]
                }
              >
                <View
                  style={
                    {
                      "flex": 1,
                      "flexDirection": "column-reverse",
                    }
                  }
                >
                  <View
                    style={
                      {
                        "flex": 1,
                      }
                    }
                  >
                    <View
                      style={
                        {
                          "flex": 1,
                        }
                      }
                    >
                      <View
                        style={
                          {
                            "backgroundColor": "#ffffff",
                            "flex": 1,
                          }
                        }
                        testID="wallet-screen"
                      >
                        <View
                          style={
                            {
                              "marginTop": 20,
                              "paddingHorizontal": 16,
                              "widht": "80%",
                            }
                          }
                        >
                          <View
                            style={
                              {
                                "backgroundColor": "#d738471a",
                                "borderColor": "#d73847",
                                "borderLeftWidth": 4,
                                "borderRadius": 4,
                                "flexDirection": "row",
                                "padding": 12,
                                "paddingLeft": 8,
                              }
                            }
                            testID="banneralert"
                          >
                            <View
                              style={
                                {
                                  "marginRight": 8,
                                }
                              }
                            >
                              <SvgMock
                                color="#d73847"
                                height={24}
                                name="Danger"
                                style={
                                  {
                                    "height": 24,
                                    "width": 24,
                                  }
                                }
                                width={24}
                              />
                            </View>
                            <View
                              style={
                                {
                                  "flex": 1,
                                }
                              }
                            >
                              <Text
                                accessibilityRole="text"
                                style={
                                  {
                                    "color": "#141618",
                                    "fontFamily": "EuclidCircularB-Medium",
                                    "fontSize": 16,
                                    "fontWeight": "500",
                                    "letterSpacing": 0,
                                    "lineHeight": 24,
                                  }
                                }
                              >
                                Basic functionality is off
                              </Text>
                              <Text
                                accessibilityRole="text"
                                onPress={[Function]}
                                style={
                                  {
                                    "color": "#0376c9",
                                    "fontFamily": "EuclidCircularB-Regular",
                                    "fontSize": 14,
                                    "fontWeight": "400",
                                    "letterSpacing": 0,
                                    "lineHeight": 22,
                                  }
                                }
                              >
                                Turn on basic functionality
                              </Text>
                            </View>
                          </View>
                        </View>
                      </View>
                    </View>
                  </View>
                </View>
              </View>
            </View>
          </View>
        </View>
      </RNSScreen>
    </RNSScreenContainer>
  </RNCSafeAreaProvider>
</View>
`;<|MERGE_RESOLUTION|>--- conflicted
+++ resolved
@@ -142,7 +142,7 @@
                       "borderRadius": 16,
                       "flexDirection": "row",
                       "height": 32,
-                      "paddingHorizontal": 12,
+                      "paddingHorizontal": 8,
                     }
                   }
                   testID="open-networks-button"
@@ -460,11 +460,7 @@
                       }
                     }
                   >
-<<<<<<< HEAD
                     0xC495...D272
-=======
-                    Mainnet
->>>>>>> 6facd6d4
                   </Text>
                 </View>
               </View>
