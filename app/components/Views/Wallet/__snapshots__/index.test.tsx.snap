// Jest Snapshot v1, https://goo.gl/fbAQLP

exports[`Wallet should render correctly 1`] = `
<View
  style={
    {
      "flex": 1,
    }
  }
>
  <RNCSafeAreaProvider
    onInsetsChange={[Function]}
    style={
      [
        {
          "flex": 1,
        },
        undefined,
      ]
    }
  >
    <View
      collapsable={false}
      pointerEvents="box-none"
      style={
        {
          "zIndex": 1,
        }
      }
    >
      <View
        accessibilityElementsHidden={false}
        importantForAccessibility="auto"
        onLayout={[Function]}
        pointerEvents="box-none"
        style={null}
      >
        <View
          collapsable={false}
          pointerEvents="box-none"
          style={
            {
              "bottom": 0,
              "left": 0,
              "opacity": 1,
              "position": "absolute",
              "right": 0,
              "top": 0,
              "zIndex": 0,
            }
          }
        >
          <View
            collapsable={false}
            style={
              {
                "backgroundColor": {
                  "alternative": "#f2f4f6",
                  "alternativeHover": "#e7ebee",
                  "alternativePressed": "#dbe0e6",
                  "default": "#ffffff",
                  "defaultHover": "#f5f5f5",
                  "defaultPressed": "#ebebeb",
                  "hover": "#0000000a",
                  "pressed": "#00000014",
                },
                "borderBottomColor": "rgb(216, 216, 216)",
                "elevation": 0,
                "flex": 1,
                "shadowColor": "transparent",
                "shadowOffset": {
                  "height": 0.5,
                  "width": 0,
                },
                "shadowOpacity": 0.85,
                "shadowRadius": 0,
              }
            }
          />
        </View>
        <View
          collapsable={false}
          pointerEvents="box-none"
          style={
            {
              "height": 64,
              "maxHeight": undefined,
              "minHeight": undefined,
              "opacity": undefined,
              "transform": undefined,
            }
          }
        >
          <View
            pointerEvents="none"
            style={
              {
                "height": 20,
              }
            }
          />
          <View
            pointerEvents="box-none"
            style={
              {
                "alignItems": "center",
                "flex": 1,
                "flexDirection": "row",
                "justifyContent": "center",
              }
            }
          >
            <View
              collapsable={false}
              pointerEvents="box-none"
              style={
                {
                  "alignItems": "flex-start",
                  "bottom": 0,
                  "justifyContent": "center",
                  "left": 0,
                  "opacity": 1,
                  "position": "absolute",
                  "top": 0,
                }
              }
            >
              <View
                style={
                  {
                    "marginLeft": 16,
                  }
                }
              >
                <TouchableOpacity
                  onPress={[Function]}
                  style={
                    {
                      "alignItems": "center",
                      "alignSelf": "center",
                      "backgroundColor": "#f2f4f6",
                      "borderRadius": 16,
                      "flexDirection": "row",
                      "height": 32,
                      "paddingHorizontal": 8,
                    }
                  }
                  testID="open-networks-button"
                >
                  <View
                    style={
                      {
                        "marginRight": 8,
                      }
                    }
                  >
                    <View
                      accessibilityLabel="Ethereum Mainnet"
                      style={
                        {
                          "alignItems": "center",
                          "backgroundColor": "#ffffff",
                          "borderRadius": 8,
                          "height": 16,
                          "justifyContent": "center",
                          "overflow": "hidden",
                          "width": 16,
                        }
                      }
                      testID="network-avatar-picker"
                    >
                      <Image
                        onError={[Function]}
                        resizeMode="contain"
                        source={
                          {
                            "default": {
                              "uri": "MockImage",
                            },
                          }
                        }
                        style={
                          {
                            "height": 16,
                            "width": 16,
                          }
                        }
                        testID="network-avatar-image"
                      />
                    </View>
                  </View>
                  <SvgMock
                    color="#141618"
                    height={12}
                    name="ArrowDown"
                    style={
                      {
                        "height": 12,
                        "width": 12,
                      }
                    }
                    testID="pickernetwork-arrow"
                    width={12}
                  />
                </TouchableOpacity>
              </View>
            </View>
            <View
              collapsable={false}
              pointerEvents="box-none"
              style={
                {
                  "marginHorizontal": 72,
                  "opacity": 1,
                }
              }
            >
              <View
                style={
                  {
                    "flex": 1,
                    "justifyContent": "center",
                    "marginTop": 5,
                  }
                }
              >
                <View
                  style={
                    {
                      "alignItems": "center",
                      "justifyContent": "center",
                    }
                  }
                >
                  <TouchableOpacity
                    onPress={[Function]}
                    style={
                      {
                        "alignItems": "center",
                        "backgroundColor": "#ffffff",
                        "borderColor": "#bbc0c5",
                        "borderRadius": 4,
                        "borderWidth": 0,
                        "flexDirection": "row",
                        "padding": 0,
                      }
                    }
                    testID="account-picker"
                  >
                    <View
                      style={
                        {
                          "alignItems": "center",
                          "flexDirection": "row",
                          "justifyContent": "center",
                        }
                      }
                    >
                      <View
                        style={
                          {
                            "alignItems": "center",
                            "justifyContent": "center",
                          }
                        }
                      >
                        <View
                          style={
                            {
                              "alignItems": "center",
                              "flexDirection": "row",
                            }
                          }
                        >
                          <View
                            style={
                              {
                                "backgroundColor": "#ffffff",
                                "borderRadius": 8,
                                "height": 16,
                                "marginRight": 8,
                                "overflow": "hidden",
                                "width": 16,
                              }
                            }
                          >
                            <View
                              style={
                                [
                                  {
                                    "overflow": "hidden",
                                  },
                                  {
                                    "backgroundColor": "#FC4800",
                                    "borderRadius": 8,
                                    "height": 16,
                                    "width": 16,
                                  },
                                  undefined,
                                ]
                              }
                            >
                              <RNSVGSvgView
                                bbHeight={16}
                                bbWidth={16}
                                focusable={false}
                                height={16}
                                style={
                                  [
                                    {
                                      "backgroundColor": "transparent",
                                      "borderWidth": 0,
                                    },
                                    {
                                      "flex": 0,
                                      "height": 16,
                                      "width": 16,
                                    },
                                  ]
                                }
                                width={16}
                              >
                                <RNSVGGroup
                                  fill={
                                    {
                                      "payload": 4278190080,
                                      "type": 0,
                                    }
                                  }
                                >
                                  <RNSVGRect
                                    fill={
                                      {
                                        "payload": 4278291575,
                                        "type": 0,
                                      }
                                    }
                                    height={16}
                                    matrix={
                                      [
                                        -0.41310442982454204,
                                        -0.910683660806177,
                                        0.910683660806177,
                                        -0.41310442982454204,
                                        4.404802817153955,
                                        20.16808402411075,
                                      ]
                                    }
                                    propList={
                                      [
                                        "fill",
                                      ]
                                    }
                                    width={16}
                                    x={0}
                                    y={0}
                                  />
                                  <RNSVGRect
                                    fill={
                                      {
                                        "payload": 4278410587,
                                        "type": 0,
                                      }
                                    }
                                    height={16}
                                    matrix={
                                      [
                                        0.903335292863301,
                                        -0.42893513340314526,
                                        0.42893513340314526,
                                        0.903335292863301,
                                        -9.297010789302583,
                                        3.362634662066926,
                                      ]
                                    }
                                    propList={
                                      [
                                        "fill",
                                      ]
                                    }
                                    width={16}
                                    x={0}
                                    y={0}
                                  />
                                  <RNSVGRect
                                    fill={
                                      {
                                        "payload": 4294382337,
                                        "type": 0,
                                      }
                                    }
                                    height={16}
                                    matrix={
                                      [
                                        -0.6921431738704069,
                                        -0.7217602280983622,
                                        0.7217602280983622,
                                        -0.6921431738704069,
                                        -6.169639630140347,
                                        15.20799235933167,
                                      ]
                                    }
                                    propList={
                                      [
                                        "fill",
                                      ]
                                    }
                                    width={16}
                                    x={0}
                                    y={0}
                                  />
                                </RNSVGGroup>
                              </RNSVGSvgView>
                            </View>
                          </View>
                          <Text
                            accessibilityRole="text"
                            style={
                              {
                                "color": "#141618",
                                "fontFamily": "EuclidCircularB-Medium",
                                "fontSize": 14,
                                "fontWeight": "500",
                                "letterSpacing": 0,
                                "lineHeight": 22,
                              }
                            }
                            testID="account-label"
                          >
                            Account 2
                          </Text>
                        </View>
                      </View>
                    </View>
                    <SvgMock
                      color="#141618"
                      height={12}
                      name="ArrowDown"
                      style={
                        {
                          "height": 12,
                          "marginLeft": 8,
                          "width": 12,
                        }
                      }
                      width={12}
                    />
                  </TouchableOpacity>
                  <Text
                    accessibilityRole="text"
                    style={
                      {
                        "color": "#6a737d",
                        "fontFamily": "EuclidCircularB-Medium",
                        "fontSize": 12,
                        "fontWeight": "500",
                        "letterSpacing": 0,
                        "lineHeight": 20,
                        "textAlign": "center",
                      }
                    }
                  >
<<<<<<< HEAD
                    Ethereum Mainnet
=======
                    0xC496...a756
>>>>>>> 22a4989b
                  </Text>
                </View>
              </View>
            </View>
            <View
              collapsable={false}
              pointerEvents="box-none"
              style={
                {
                  "alignItems": "flex-end",
                  "bottom": 0,
                  "justifyContent": "center",
                  "opacity": 1,
                  "position": "absolute",
                  "right": 0,
                  "top": 0,
                }
              }
            >
              <View
                style={
                  {
                    "alignItems": "flex-end",
                    "flexDirection": "row",
                    "marginRight": 12,
                  }
                }
              >
                <View
                  style={
                    {
                      "marginHorizontal": 4,
                    }
                  }
                  testID="navbar-address-copy-button"
                >
                  <View
                    style={
                      {
                        "alignItems": "center",
                        "flexDirection": "row",
                      }
                    }
                  >
                    <RNGestureHandlerButton
                      collapsable={false}
                      onGestureEvent={[Function]}
                      onGestureHandlerEvent={[Function]}
                      onGestureHandlerStateChange={[Function]}
                      onHandlerStateChange={[Function]}
                      rippleColor={0}
                      testID="wallet-account-copy-button"
                    >
                      <View
                        accessible={true}
                        collapsable={false}
                        style={
                          {
                            "opacity": 1,
                            "padding": 4,
                          }
                        }
                      >
                        <SvgMock
                          color="#141618"
                          height={24}
                          name="Copy"
                          style={
                            {
                              "height": 24,
                              "width": 24,
                            }
                          }
                          width={24}
                        />
                      </View>
                    </RNGestureHandlerButton>
                  </View>
                </View>
                <View
                  style={
                    {
                      "marginHorizontal": 4,
                    }
                  }
                />
                <TouchableOpacity
                  accessible={true}
                  activeOpacity={1}
                  disabled={false}
                  onPress={[Function]}
                  onPressIn={[Function]}
                  onPressOut={[Function]}
                  style={
                    {
                      "alignItems": "center",
                      "borderRadius": 8,
                      "height": 32,
                      "justifyContent": "center",
                      "opacity": 1,
                      "width": 32,
                    }
                  }
                  testID="wallet-scan-button"
                >
                  <SvgMock
                    color="#141618"
                    height={24}
                    name="ScanBarcode"
                    style={
                      {
                        "height": 24,
                        "width": 24,
                      }
                    }
                    width={24}
                  />
                </TouchableOpacity>
              </View>
            </View>
          </View>
        </View>
      </View>
    </View>
    <RNSScreenContainer
      onLayout={[Function]}
      style={
        {
          "flex": 1,
        }
      }
    >
      <RNSScreen
        activityState={2}
        collapsable={false}
        gestureResponseDistance={
          {
            "bottom": -1,
            "end": -1,
            "start": -1,
            "top": -1,
          }
        }
        pointerEvents="box-none"
        style={
          {
            "bottom": 0,
            "left": 0,
            "position": "absolute",
            "right": 0,
            "top": 0,
          }
        }
      >
        <View
          collapsable={false}
          style={
            {
              "opacity": 1,
            }
          }
        />
        <View
          accessibilityElementsHidden={false}
          closing={false}
          gestureVelocityImpact={0.3}
          importantForAccessibility="auto"
          onClose={[Function]}
          onGestureBegin={[Function]}
          onGestureCanceled={[Function]}
          onGestureEnd={[Function]}
          onOpen={[Function]}
          onTransition={[Function]}
          pointerEvents="box-none"
          style={
            [
              {
                "overflow": undefined,
              },
              {
                "bottom": 0,
                "left": 0,
                "position": "absolute",
                "right": 0,
                "top": 0,
              },
            ]
          }
          transitionSpec={
            {
              "close": {
                "animation": "spring",
                "config": {
                  "damping": 500,
                  "mass": 3,
                  "overshootClamping": true,
                  "restDisplacementThreshold": 10,
                  "restSpeedThreshold": 10,
                  "stiffness": 1000,
                },
              },
              "open": {
                "animation": "spring",
                "config": {
                  "damping": 500,
                  "mass": 3,
                  "overshootClamping": true,
                  "restDisplacementThreshold": 10,
                  "restSpeedThreshold": 10,
                  "stiffness": 1000,
                },
              },
            }
          }
        >
          <View
            collapsable={false}
            needsOffscreenAlphaCompositing={false}
            pointerEvents="box-none"
            style={
              {
                "flex": 1,
              }
            }
          >
            <View
              collapsable={false}
              onGestureHandlerEvent={[Function]}
              onGestureHandlerStateChange={[Function]}
              style={
                {
                  "flex": 1,
                  "transform": [
                    {
                      "translateX": 0,
                    },
                    {
                      "translateX": 0,
                    },
                  ],
                }
              }
            >
              <View
                collapsable={false}
                pointerEvents="none"
                style={
                  {
                    "backgroundColor": "rgb(242, 242, 242)",
                    "bottom": 0,
                    "left": 0,
                    "position": "absolute",
                    "shadowColor": "#000",
                    "shadowOffset": {
                      "height": 1,
                      "width": -1,
                    },
                    "shadowOpacity": 0.3,
                    "shadowRadius": 5,
                    "top": 0,
                    "width": 3,
                  }
                }
              />
              <View
                style={
                  [
                    {
                      "flex": 1,
                      "overflow": "hidden",
                    },
                    [
                      {
                        "backgroundColor": "rgb(242, 242, 242)",
                      },
                      undefined,
                    ],
                  ]
                }
              >
                <View
                  style={
                    {
                      "flex": 1,
                      "flexDirection": "column-reverse",
                    }
                  }
                >
                  <View
                    style={
                      {
                        "flex": 1,
                      }
                    }
                  >
                    <View
                      style={
                        {
                          "flex": 1,
                        }
                      }
                    >
                      <View
                        style={
                          {
                            "backgroundColor": "#ffffff",
                            "flex": 1,
                          }
                        }
                        testID="wallet-screen"
                      >
                        <View
                          style={
                            {
                              "marginTop": 20,
                              "paddingHorizontal": 16,
                              "widht": "80%",
                            }
                          }
                        >
                          <View
                            style={
                              {
                                "backgroundColor": "#d738471a",
                                "borderColor": "#d73847",
                                "borderLeftWidth": 4,
                                "borderRadius": 4,
                                "flexDirection": "row",
                                "padding": 12,
                                "paddingLeft": 8,
                              }
                            }
                            testID="banneralert"
                          >
                            <View
                              style={
                                {
                                  "marginRight": 8,
                                }
                              }
                            >
                              <SvgMock
                                color="#d73847"
                                height={24}
                                name="Danger"
                                style={
                                  {
                                    "height": 24,
                                    "width": 24,
                                  }
                                }
                                width={24}
                              />
                            </View>
                            <View
                              style={
                                {
                                  "flex": 1,
                                }
                              }
                            >
                              <Text
                                accessibilityRole="text"
                                style={
                                  {
                                    "color": "#141618",
                                    "fontFamily": "EuclidCircularB-Medium",
                                    "fontSize": 16,
                                    "fontWeight": "500",
                                    "letterSpacing": 0,
                                    "lineHeight": 24,
                                  }
                                }
                              >
                                Basic functionality is off
                              </Text>
                              <Text
                                accessibilityRole="text"
                                onPress={[Function]}
                                style={
                                  {
                                    "color": "#0376c9",
                                    "fontFamily": "EuclidCircularB-Regular",
                                    "fontSize": 14,
                                    "fontWeight": "400",
                                    "letterSpacing": 0,
                                    "lineHeight": 22,
                                  }
                                }
                              >
                                Turn on basic functionality
                              </Text>
                            </View>
                          </View>
                        </View>
                      </View>
                    </View>
                  </View>
                </View>
              </View>
            </View>
          </View>
        </View>
      </RNSScreen>
    </RNSScreenContainer>
  </RNCSafeAreaProvider>
</View>
`;<|MERGE_RESOLUTION|>--- conflicted
+++ resolved
@@ -460,11 +460,7 @@
                       }
                     }
                   >
-<<<<<<< HEAD
-                    Ethereum Mainnet
-=======
                     0xC496...a756
->>>>>>> 22a4989b
                   </Text>
                 </View>
               </View>
