// Jest Snapshot v1, https://goo.gl/fbAQLP

exports[`Wallet should render correctly 1`] = `
<View
  style={
    {
      "flex": 1,
    }
  }
>
  <RNCSafeAreaProvider
    onInsetsChange={[Function]}
    style={
      [
        {
          "flex": 1,
        },
        undefined,
      ]
    }
  >
    <View
      collapsable={false}
      pointerEvents="box-none"
      style={
        {
          "zIndex": 1,
        }
      }
    >
      <View
        accessibilityElementsHidden={false}
        importantForAccessibility="auto"
        onLayout={[Function]}
        pointerEvents="box-none"
        style={null}
      >
        <View
          collapsable={false}
          pointerEvents="box-none"
          style={
            {
              "bottom": 0,
              "left": 0,
              "opacity": 1,
              "position": "absolute",
              "right": 0,
              "top": 0,
              "zIndex": 0,
            }
          }
        >
          <View
            collapsable={false}
            style={
              {
                "backgroundColor": {
                  "alternative": "#f2f4f6",
                  "alternativeHover": "#e7ebee",
                  "alternativePressed": "#dbe0e6",
                  "default": "#ffffff",
                  "defaultHover": "#f5f5f5",
                  "defaultPressed": "#ebebeb",
                  "hover": "#0000000a",
                  "pressed": "#00000014",
                },
                "borderBottomColor": "rgb(216, 216, 216)",
                "elevation": 0,
                "flex": 1,
                "shadowColor": "transparent",
                "shadowOffset": {
                  "height": 0.5,
                  "width": 0,
                },
                "shadowOpacity": 0.85,
                "shadowRadius": 0,
              }
            }
          />
        </View>
        <View
          collapsable={false}
          pointerEvents="box-none"
          style={
            {
              "height": 64,
              "maxHeight": undefined,
              "minHeight": undefined,
              "opacity": undefined,
              "transform": undefined,
            }
          }
        >
          <View
            pointerEvents="none"
            style={
              {
                "height": 20,
              }
            }
          />
          <View
            pointerEvents="box-none"
            style={
              {
                "alignItems": "center",
                "flex": 1,
                "flexDirection": "row",
                "justifyContent": "center",
              }
            }
          >
            <View
              collapsable={false}
              pointerEvents="box-none"
              style={
                {
                  "alignItems": "flex-start",
                  "bottom": 0,
                  "justifyContent": "center",
                  "left": 0,
                  "opacity": 1,
                  "position": "absolute",
                  "top": 0,
                }
              }
            >
              <View
                style={
                  {
                    "marginLeft": 16,
                  }
                }
              >
                <TouchableOpacity
                  onPress={[Function]}
                  style={
                    {
                      "alignItems": "center",
                      "alignSelf": "center",
                      "backgroundColor": "#f2f4f6",
                      "borderRadius": 16,
                      "flexDirection": "row",
                      "height": 32,
                      "paddingHorizontal": 8,
                    }
                  }
                  testID="open-networks-button"
                >
                  <View
                    style={
                      {
                        "marginRight": 8,
                      }
                    }
                  >
                    <View
                      accessibilityLabel="Ethereum Mainnet"
                      style={
                        {
                          "alignItems": "center",
                          "backgroundColor": "#ffffff",
                          "borderRadius": 8,
                          "height": 16,
                          "justifyContent": "center",
                          "overflow": "hidden",
                          "width": 16,
                        }
                      }
                      testID="network-avatar-picker"
                    >
                      <Image
                        onError={[Function]}
                        resizeMode="contain"
                        source={
                          {
                            "default": {
                              "uri": "MockImage",
                            },
                          }
                        }
                        style={
                          {
                            "height": 16,
                            "width": 16,
                          }
                        }
                        testID="network-avatar-image"
                      />
                    </View>
                  </View>
                  <SvgMock
                    color="#141618"
                    height={12}
                    name="ArrowDown"
                    style={
                      {
                        "height": 12,
                        "width": 12,
                      }
                    }
                    testID="pickernetwork-arrow"
                    width={12}
                  />
                </TouchableOpacity>
              </View>
            </View>
            <View
              collapsable={false}
              pointerEvents="box-none"
              style={
                {
                  "marginHorizontal": 72,
                  "opacity": 1,
                }
              }
            >
              <View
                style={
                  {
                    "flex": 1,
                    "justifyContent": "center",
                    "marginTop": 5,
                  }
                }
              >
                <View
                  style={
                    {
                      "alignItems": "center",
                      "justifyContent": "center",
                    }
                  }
                >
                  <TouchableOpacity
                    onPress={[Function]}
                    style={
                      {
                        "alignItems": "center",
                        "backgroundColor": "#ffffff",
                        "borderColor": "#bbc0c5",
                        "borderRadius": 4,
                        "borderWidth": 0,
                        "flexDirection": "row",
                        "padding": 0,
                      }
                    }
                    testID="account-picker"
                  >
                    <View
                      style={
                        {
                          "alignItems": "center",
                          "flexDirection": "row",
                          "justifyContent": "center",
                        }
                      }
                    >
                      <View
                        style={
                          {
                            "alignItems": "center",
                            "justifyContent": "center",
                          }
                        }
                      >
                        <View
                          style={
                            {
                              "alignItems": "center",
                              "flexDirection": "row",
                            }
                          }
                        >
                          <View
                            style={
                              {
                                "backgroundColor": "#ffffff",
                                "borderRadius": 8,
                                "height": 16,
                                "marginRight": 8,
                                "overflow": "hidden",
                                "width": 16,
                              }
                            }
                          >
                            <View
                              style={
                                [
                                  {
                                    "overflow": "hidden",
                                  },
                                  {
                                    "backgroundColor": "#C7144F",
                                    "borderRadius": 8,
                                    "height": 16,
                                    "width": 16,
                                  },
                                  undefined,
                                ]
                              }
                            >
                              <RNSVGSvgView
                                bbHeight={16}
                                bbWidth={16}
                                focusable={false}
                                height={16}
                                style={
                                  [
                                    {
                                      "backgroundColor": "transparent",
                                      "borderWidth": 0,
                                    },
                                    {
                                      "flex": 0,
                                      "height": 16,
                                      "width": 16,
                                    },
                                  ]
                                }
                                width={16}
                              >
                                <RNSVGGroup
                                  fill={
                                    {
                                      "payload": 4278190080,
                                      "type": 0,
                                    }
                                  }
                                >
                                  <RNSVGRect
                                    fill={
                                      {
                                        "payload": 4294711651,
                                        "type": 0,
                                      }
                                    }
                                    height={16}
                                    matrix={
                                      [
                                        0.46329603511986217,
                                        0.8862035792312145,
                                        -0.8862035792312145,
                                        0.46329603511986217,
                                        14.533838247048674,
                                        -4.145301667327908,
                                      ]
                                    }
                                    propList={
                                      [
                                        "fill",
                                      ]
                                    }
                                    width={16}
                                    x={0}
                                    y={0}
                                  />
                                  <RNSVGRect
                                    fill={
                                      {
                                        "payload": 4280576225,
                                        "type": 0,
                                      }
                                    }
                                    height={16}
                                    matrix={
                                      [
                                        -0.5778576243835052,
                                        0.8161375900801603,
                                        -0.8161375900801603,
                                        -0.5778576243835052,
                                        25.81008357317059,
                                        8.619501547206044,
                                      ]
                                    }
                                    propList={
                                      [
                                        "fill",
                                      ]
                                    }
                                    width={16}
                                    x={0}
                                    y={0}
                                  />
                                  <RNSVGRect
                                    fill={
                                      {
                                        "payload": 4278407261,
                                        "type": 0,
                                      }
                                    }
                                    height={16}
                                    matrix={
                                      [
                                        0.7046342099635947,
                                        -0.7095707365365209,
                                        0.7095707365365209,
                                        0.7046342099635947,
                                        -12.612859343389378,
                                        -2.3055131539418934,
                                      ]
                                    }
                                    propList={
                                      [
                                        "fill",
                                      ]
                                    }
                                    width={16}
                                    x={0}
                                    y={0}
                                  />
                                </RNSVGGroup>
                              </RNSVGSvgView>
                            </View>
                          </View>
                          <Text
                            accessibilityRole="text"
                            style={
                              {
                                "color": "#141618",
                                "fontFamily": "EuclidCircularB-Medium",
                                "fontSize": 14,
                                "fontWeight": "500",
                                "letterSpacing": 0,
                                "lineHeight": 22,
                              }
                            }
                            testID="account-label"
                          >
                            Account 1
                          </Text>
                        </View>
                      </View>
                    </View>
                    <SvgMock
                      color="#141618"
                      height={12}
                      name="ArrowDown"
                      style={
                        {
                          "height": 12,
                          "marginLeft": 8,
                          "width": 12,
                        }
                      }
                      width={12}
                    />
                  </TouchableOpacity>
                  <Text
                    accessibilityRole="text"
                    style={
                      {
                        "color": "#6a737d",
                        "fontFamily": "EuclidCircularB-Medium",
                        "fontSize": 12,
                        "fontWeight": "500",
                        "letterSpacing": 0,
                        "lineHeight": 20,
                        "textAlign": "center",
                      }
                    }
                  >
                    0xC495...D272
                  </Text>
                </View>
              </View>
            </View>
            <View
              collapsable={false}
              pointerEvents="box-none"
              style={
                {
                  "alignItems": "flex-end",
                  "bottom": 0,
                  "justifyContent": "center",
                  "opacity": 1,
                  "position": "absolute",
                  "right": 0,
                  "top": 0,
                }
              }
            >
              <View
                style={
                  {
                    "alignItems": "flex-end",
                    "flexDirection": "row",
                    "marginRight": 12,
                  }
                }
              >
                <View
                  style={
                    {
                      "marginHorizontal": 4,
                    }
                  }
                  testID="navbar-address-copy-button"
                >
                  <View
                    style={
                      {
                        "alignItems": "center",
                        "flexDirection": "row",
                      }
                    }
                  >
                    <RNGestureHandlerButton
                      collapsable={false}
                      onGestureEvent={[Function]}
                      onGestureHandlerEvent={[Function]}
                      onGestureHandlerStateChange={[Function]}
                      onHandlerStateChange={[Function]}
                      rippleColor={0}
                      testID="wallet-account-copy-button"
                    >
                      <View
                        accessible={true}
                        collapsable={false}
                        style={
                          {
                            "opacity": 1,
                            "padding": 4,
                          }
                        }
                      >
                        <SvgMock
                          color="#141618"
                          height={24}
                          name="Copy"
                          style={
                            {
                              "height": 24,
                              "width": 24,
                            }
                          }
                          width={24}
                        />
                      </View>
                    </RNGestureHandlerButton>
                  </View>
                </View>
                <View
                  style={
                    {
                      "marginHorizontal": 4,
                    }
                  }
                />
                <TouchableOpacity
                  accessible={true}
                  activeOpacity={1}
                  disabled={false}
                  onPress={[Function]}
                  onPressIn={[Function]}
                  onPressOut={[Function]}
                  style={
                    {
                      "alignItems": "center",
                      "borderRadius": 8,
                      "height": 32,
                      "justifyContent": "center",
                      "opacity": 1,
                      "width": 32,
                    }
                  }
                  testID="wallet-scan-button"
                >
                  <SvgMock
                    color="#141618"
                    height={24}
                    name="ScanBarcode"
                    style={
                      {
                        "height": 24,
                        "width": 24,
                      }
                    }
                    width={24}
                  />
                </TouchableOpacity>
              </View>
            </View>
          </View>
        </View>
      </View>
    </View>
    <RNSScreenContainer
      onLayout={[Function]}
      style={
        {
          "flex": 1,
        }
      }
    >
      <RNSScreen
        activityState={2}
        collapsable={false}
        gestureResponseDistance={
          {
            "bottom": -1,
            "end": -1,
            "start": -1,
            "top": -1,
          }
        }
        pointerEvents="box-none"
        style={
          {
            "bottom": 0,
            "left": 0,
            "position": "absolute",
            "right": 0,
            "top": 0,
          }
        }
      >
        <View
          collapsable={false}
          style={
            {
              "opacity": 1,
            }
          }
        />
        <View
          accessibilityElementsHidden={false}
          closing={false}
          gestureVelocityImpact={0.3}
          importantForAccessibility="auto"
          onClose={[Function]}
          onGestureBegin={[Function]}
          onGestureCanceled={[Function]}
          onGestureEnd={[Function]}
          onOpen={[Function]}
          onTransition={[Function]}
          pointerEvents="box-none"
          style={
            [
              {
                "overflow": undefined,
              },
              {
                "bottom": 0,
                "left": 0,
                "position": "absolute",
                "right": 0,
                "top": 0,
              },
            ]
          }
          transitionSpec={
            {
              "close": {
                "animation": "spring",
                "config": {
                  "damping": 500,
                  "mass": 3,
                  "overshootClamping": true,
                  "restDisplacementThreshold": 10,
                  "restSpeedThreshold": 10,
                  "stiffness": 1000,
                },
              },
              "open": {
                "animation": "spring",
                "config": {
                  "damping": 500,
                  "mass": 3,
                  "overshootClamping": true,
                  "restDisplacementThreshold": 10,
                  "restSpeedThreshold": 10,
                  "stiffness": 1000,
                },
              },
            }
          }
        >
          <View
            collapsable={false}
            needsOffscreenAlphaCompositing={false}
            pointerEvents="box-none"
            style={
              {
                "flex": 1,
              }
            }
          >
            <View
              collapsable={false}
              onGestureHandlerEvent={[Function]}
              onGestureHandlerStateChange={[Function]}
              style={
                {
                  "flex": 1,
                  "transform": [
                    {
                      "translateX": 0,
                    },
                    {
                      "translateX": 0,
                    },
                  ],
                }
              }
            >
              <View
                collapsable={false}
                pointerEvents="none"
                style={
                  {
                    "backgroundColor": "rgb(242, 242, 242)",
                    "bottom": 0,
                    "left": 0,
                    "position": "absolute",
                    "shadowColor": "#000",
                    "shadowOffset": {
                      "height": 1,
                      "width": -1,
                    },
                    "shadowOpacity": 0.3,
                    "shadowRadius": 5,
                    "top": 0,
                    "width": 3,
                  }
                }
              />
              <View
                style={
                  [
                    {
                      "flex": 1,
                      "overflow": "hidden",
                    },
                    [
                      {
                        "backgroundColor": "rgb(242, 242, 242)",
                      },
                      undefined,
                    ],
                  ]
                }
              >
                <View
                  style={
                    {
                      "flex": 1,
                      "flexDirection": "column-reverse",
                    }
                  }
                >
                  <View
                    style={
                      {
                        "flex": 1,
                      }
                    }
                  >
                    <RNCSafeAreaView
                      style={
                        {
                          "backgroundColor": "#ffffff",
                          "flex": 1,
                        }
                      }
                    >
                      <RCTScrollView
                        collapsable={false}
                        onGestureHandlerEvent={[Function]}
                        onGestureHandlerStateChange={[Function]}
                        style={
                          {
                            "flex": 1,
                            "paddingHorizontal": 24,
                          }
                        }
                      >
                        <View>
                          <View
                            style={
                              {
                                "alignItems": "center",
                              }
                            }
                          >
                            <Image
                              source={
                                {
                                  "default": {
                                    "uri": "MockImage",
                                  },
                                }
                              }
                              style={
                                {
                                  "height": 50,
                                  "marginTop": 24,
                                  "width": 50,
                                }
                              }
                            />
                            <Text
                              style={
                                {
                                  "color": "#141618",
                                  "fontFamily": "EuclidCircularB-Bold",
                                  "fontSize": 24,
                                  "fontWeight": "600",
                                  "lineHeight": 34,
                                }
                              }
                            >
                              An error occurred
                            </Text>
                            <Text
                              style={
                                {
                                  "color": "#6a737d",
                                  "fontFamily": "EuclidCircularB-Regular",
                                  "fontSize": 14,
                                  "fontWeight": "400",
                                  "lineHeight": 20,
                                  "marginTop": 8,
                                  "textAlign": "center",
                                }
                              }
                            >
                              Your information can't be shown. Don’t worry, your wallet and funds are safe.
                            </Text>
                          </View>
                          <View
                            style={
                              {
                                "backgroundColor": "#d738471a",
                                "borderRadius": 8,
                                "marginTop": 24,
                              }
                            }
                          >
                            <Text
                              style={
                                {
                                  "color": "#141618",
                                  "fontFamily": "EuclidCircularB-Regular",
                                  "fontSize": 14,
                                  "fontWeight": "400",
                                  "lineHeight": 20,
                                  "padding": 8,
                                }
                              }
                            >
                              View: Wallet
TypeError: Cannot read properties of undefined (reading 'internalAccounts')
                            </Text>
                          </View>
                          <View
                            style={
                              {
                                "alignItems": "center",
                              }
                            }
                          >
                            <TouchableOpacity
                              onPress={[Function]}
                              style={
                                {
                                  "borderColor": "#0376c9",
                                  "borderRadius": 50,
                                  "borderWidth": 1,
                                  "marginTop": 24,
                                  "padding": 12,
                                  "paddingHorizontal": 34,
                                }
                              }
                            >
                              <Text
                                style={
                                  {
                                    "color": "#0376c9",
                                    "fontFamily": "EuclidCircularB-Regular",
                                    "fontWeight": "400",
                                    "textAlign": "center",
                                  }
                                }
                              >
                                <Text
                                  allowFontScaling={false}
                                  style={
                                    [
                                      {
                                        "color": undefined,
                                        "fontSize": 15,
                                      },
                                      undefined,
                                      {
                                        "fontFamily": "FontAwesome",
                                        "fontStyle": "normal",
                                        "fontWeight": "normal",
                                      },
                                      {},
                                    ]
                                  }
                                >
                                  
                                </Text>
                                  
                                Try again
                              </Text>
                            </TouchableOpacity>
                          </View>
<<<<<<< HEAD
                        </View>
                      </View>
                    </View>
=======
                          <View
                            style={
                              {
                                "marginTop": 24,
                              }
                            }
                          >
                            <Text
                              style={
                                {
                                  "color": "#141618",
                                  "fontFamily": "EuclidCircularB-Regular",
                                  "fontSize": 14,
                                  "fontWeight": "400",
                                  "lineHeight": 20,
                                }
                              }
                            >
                              <Text>
                                Please report this issue so we can fix it:
                              </Text>
                            </Text>
                            <View
                              style={
                                {
                                  "marginBottom": 24,
                                  "marginTop": 16,
                                  "paddingLeft": 14,
                                }
                              }
                            >
                              <Text
                                style={
                                  {
                                    "color": "#141618",
                                    "fontFamily": "EuclidCircularB-Regular",
                                    "fontSize": 14,
                                    "fontWeight": "400",
                                    "lineHeight": 20,
                                  }
                                }
                              >
                                <Text
                                  allowFontScaling={false}
                                  style={
                                    [
                                      {
                                        "color": undefined,
                                        "fontSize": 20,
                                      },
                                      undefined,
                                      {
                                        "fontFamily": "FontAwesome",
                                        "fontStyle": "normal",
                                        "fontWeight": "normal",
                                      },
                                      {},
                                    ]
                                  }
                                >
                                  
                                </Text>
                                  
                                Take a screenshot of this screen.
                              </Text>
                              <Text
                                style={
                                  [
                                    {
                                      "marginTop": 14,
                                    },
                                    {
                                      "color": "#141618",
                                      "fontFamily": "EuclidCircularB-Regular",
                                      "fontSize": 14,
                                      "fontWeight": "400",
                                      "lineHeight": 20,
                                    },
                                  ]
                                }
                              >
                                <Text
                                  allowFontScaling={false}
                                  style={
                                    [
                                      {
                                        "color": undefined,
                                        "fontSize": 14,
                                      },
                                      undefined,
                                      {
                                        "fontFamily": "FontAwesome",
                                        "fontStyle": "normal",
                                        "fontWeight": "normal",
                                      },
                                      {},
                                    ]
                                  }
                                >
                                  
                                </Text>
                                  
                                <Text
                                  onPress={[Function]}
                                  style={
                                    {
                                      "color": "#0376c9",
                                    }
                                  }
                                >
                                  Copy
                                </Text>
                                 
                                the error message to clipboard.
                              </Text>
                              <Text
                                style={
                                  [
                                    {
                                      "marginTop": 14,
                                    },
                                    {
                                      "color": "#141618",
                                      "fontFamily": "EuclidCircularB-Regular",
                                      "fontSize": 14,
                                      "fontWeight": "400",
                                      "lineHeight": 20,
                                    },
                                  ]
                                }
                              >
                                <Text
                                  allowFontScaling={false}
                                  style={
                                    [
                                      {
                                        "color": undefined,
                                        "fontSize": 14,
                                      },
                                      undefined,
                                      {
                                        "fontFamily": "FontAwesome",
                                        "fontStyle": "normal",
                                        "fontWeight": "normal",
                                      },
                                      {},
                                    ]
                                  }
                                >
                                  
                                </Text>
                                  
                                Submit a ticket
                                 
                                <Text
                                  onPress={[Function]}
                                  style={
                                    {
                                      "color": "#0376c9",
                                    }
                                  }
                                >
                                  here.
                                </Text>
                                 
                                Please include the error message and the screenshot.
                              </Text>
                              <Text
                                style={
                                  [
                                    {
                                      "marginTop": 14,
                                    },
                                    {
                                      "color": "#141618",
                                      "fontFamily": "EuclidCircularB-Regular",
                                      "fontSize": 14,
                                      "fontWeight": "400",
                                      "lineHeight": 20,
                                    },
                                  ]
                                }
                              >
                                <Text
                                  allowFontScaling={false}
                                  style={
                                    [
                                      {
                                        "color": undefined,
                                        "fontSize": 14,
                                      },
                                      undefined,
                                      {
                                        "fontFamily": "FontAwesome",
                                        "fontStyle": "normal",
                                        "fontWeight": "normal",
                                      },
                                      {},
                                    ]
                                  }
                                >
                                  
                                </Text>
                                  
                                Send us a bug report
                                 
                                <Text
                                  onPress={[Function]}
                                  style={
                                    {
                                      "color": "#0376c9",
                                    }
                                  }
                                >
                                  here.
                                </Text>
                                 
                                Please include details about what happened.
                              </Text>
                            </View>
                            <Text
                              style={
                                {
                                  "color": "#141618",
                                  "fontFamily": "EuclidCircularB-Regular",
                                  "fontSize": 14,
                                  "fontWeight": "400",
                                  "lineHeight": 20,
                                }
                              }
                            >
                              If this error persists,
                               
                              <Text
                                onPress={[Function]}
                                style={
                                  {
                                    "color": "#0376c9",
                                  }
                                }
                              >
                                save your Secret Recovery Phrase
                              </Text>
                               
                              & re-install the app. Note: you can NOT restore your wallet without your Secret Recovery Phrase.
                            </Text>
                          </View>
                        </View>
                      </RCTScrollView>
                    </RNCSafeAreaView>
>>>>>>> 2af2f679
                  </View>
                </View>
              </View>
            </View>
          </View>
        </View>
      </RNSScreen>
    </RNSScreenContainer>
  </RNCSafeAreaProvider>
</View>
`;<|MERGE_RESOLUTION|>--- conflicted
+++ resolved
@@ -291,7 +291,7 @@
                                     "overflow": "hidden",
                                   },
                                   {
-                                    "backgroundColor": "#C7144F",
+                                    "backgroundColor": "#FC4800",
                                     "borderRadius": 8,
                                     "height": 16,
                                     "width": 16,
@@ -331,19 +331,19 @@
                                   <RNSVGRect
                                     fill={
                                       {
-                                        "payload": 4294711651,
+                                        "payload": 4278291575,
                                         "type": 0,
                                       }
                                     }
                                     height={16}
                                     matrix={
                                       [
-                                        0.46329603511986217,
-                                        0.8862035792312145,
-                                        -0.8862035792312145,
-                                        0.46329603511986217,
-                                        14.533838247048674,
-                                        -4.145301667327908,
+                                        -0.41310442982454204,
+                                        -0.910683660806177,
+                                        0.910683660806177,
+                                        -0.41310442982454204,
+                                        4.404802817153955,
+                                        20.16808402411075,
                                       ]
                                     }
                                     propList={
@@ -358,19 +358,19 @@
                                   <RNSVGRect
                                     fill={
                                       {
-                                        "payload": 4280576225,
+                                        "payload": 4278410587,
                                         "type": 0,
                                       }
                                     }
                                     height={16}
                                     matrix={
                                       [
-                                        -0.5778576243835052,
-                                        0.8161375900801603,
-                                        -0.8161375900801603,
-                                        -0.5778576243835052,
-                                        25.81008357317059,
-                                        8.619501547206044,
+                                        0.903335292863301,
+                                        -0.42893513340314526,
+                                        0.42893513340314526,
+                                        0.903335292863301,
+                                        -9.297010789302583,
+                                        3.362634662066926,
                                       ]
                                     }
                                     propList={
@@ -385,19 +385,19 @@
                                   <RNSVGRect
                                     fill={
                                       {
-                                        "payload": 4278407261,
+                                        "payload": 4294382337,
                                         "type": 0,
                                       }
                                     }
                                     height={16}
                                     matrix={
                                       [
-                                        0.7046342099635947,
-                                        -0.7095707365365209,
-                                        0.7095707365365209,
-                                        0.7046342099635947,
-                                        -12.612859343389378,
-                                        -2.3055131539418934,
+                                        -0.6921431738704069,
+                                        -0.7217602280983622,
+                                        0.7217602280983622,
+                                        -0.6921431738704069,
+                                        -6.169639630140347,
+                                        15.20799235933167,
                                       ]
                                     }
                                     propList={
@@ -427,7 +427,7 @@
                             }
                             testID="account-label"
                           >
-                            Account 1
+                            Account 2
                           </Text>
                         </View>
                       </View>
@@ -460,7 +460,7 @@
                       }
                     }
                   >
-                    0xC495...D272
+                    0xC496...a756
                   </Text>
                 </View>
               </View>
@@ -756,414 +756,108 @@
                       }
                     }
                   >
-                    <RNCSafeAreaView
+                    <View
                       style={
                         {
-                          "backgroundColor": "#ffffff",
                           "flex": 1,
                         }
                       }
                     >
-                      <RCTScrollView
-                        collapsable={false}
-                        onGestureHandlerEvent={[Function]}
-                        onGestureHandlerStateChange={[Function]}
+                      <View
                         style={
                           {
+                            "backgroundColor": "#ffffff",
                             "flex": 1,
-                            "paddingHorizontal": 24,
                           }
                         }
+                        testID="wallet-screen"
                       >
-                        <View>
-                          <View
-                            style={
-                              {
-                                "alignItems": "center",
-                              }
+                        <View
+                          style={
+                            {
+                              "marginTop": 20,
+                              "paddingHorizontal": 16,
+                              "widht": "80%",
                             }
-                          >
-                            <Image
-                              source={
-                                {
-                                  "default": {
-                                    "uri": "MockImage",
-                                  },
-                                }
-                              }
-                              style={
-                                {
-                                  "height": 50,
-                                  "marginTop": 24,
-                                  "width": 50,
-                                }
-                              }
-                            />
-                            <Text
-                              style={
-                                {
-                                  "color": "#141618",
-                                  "fontFamily": "EuclidCircularB-Bold",
-                                  "fontSize": 24,
-                                  "fontWeight": "600",
-                                  "lineHeight": 34,
-                                }
-                              }
-                            >
-                              An error occurred
-                            </Text>
-                            <Text
-                              style={
-                                {
-                                  "color": "#6a737d",
-                                  "fontFamily": "EuclidCircularB-Regular",
-                                  "fontSize": 14,
-                                  "fontWeight": "400",
-                                  "lineHeight": 20,
-                                  "marginTop": 8,
-                                  "textAlign": "center",
-                                }
-                              }
-                            >
-                              Your information can't be shown. Don’t worry, your wallet and funds are safe.
-                            </Text>
-                          </View>
+                          }
+                        >
                           <View
                             style={
                               {
                                 "backgroundColor": "#d738471a",
-                                "borderRadius": 8,
-                                "marginTop": 24,
+                                "borderColor": "#d73847",
+                                "borderLeftWidth": 4,
+                                "borderRadius": 4,
+                                "flexDirection": "row",
+                                "padding": 12,
+                                "paddingLeft": 8,
                               }
                             }
+                            testID="banneralert"
                           >
-                            <Text
+                            <View
                               style={
                                 {
-                                  "color": "#141618",
-                                  "fontFamily": "EuclidCircularB-Regular",
-                                  "fontSize": 14,
-                                  "fontWeight": "400",
-                                  "lineHeight": 20,
-                                  "padding": 8,
+                                  "marginRight": 8,
                                 }
                               }
                             >
-                              View: Wallet
-TypeError: Cannot read properties of undefined (reading 'internalAccounts')
-                            </Text>
-                          </View>
-                          <View
-                            style={
-                              {
-                                "alignItems": "center",
-                              }
-                            }
-                          >
-                            <TouchableOpacity
-                              onPress={[Function]}
+                              <SvgMock
+                                color="#d73847"
+                                height={24}
+                                name="Danger"
+                                style={
+                                  {
+                                    "height": 24,
+                                    "width": 24,
+                                  }
+                                }
+                                width={24}
+                              />
+                            </View>
+                            <View
                               style={
                                 {
-                                  "borderColor": "#0376c9",
-                                  "borderRadius": 50,
-                                  "borderWidth": 1,
-                                  "marginTop": 24,
-                                  "padding": 12,
-                                  "paddingHorizontal": 34,
+                                  "flex": 1,
                                 }
                               }
                             >
                               <Text
+                                accessibilityRole="text"
+                                style={
+                                  {
+                                    "color": "#141618",
+                                    "fontFamily": "EuclidCircularB-Medium",
+                                    "fontSize": 16,
+                                    "fontWeight": "500",
+                                    "letterSpacing": 0,
+                                    "lineHeight": 24,
+                                  }
+                                }
+                              >
+                                Basic functionality is off
+                              </Text>
+                              <Text
+                                accessibilityRole="text"
+                                onPress={[Function]}
                                 style={
                                   {
                                     "color": "#0376c9",
                                     "fontFamily": "EuclidCircularB-Regular",
+                                    "fontSize": 14,
                                     "fontWeight": "400",
-                                    "textAlign": "center",
+                                    "letterSpacing": 0,
+                                    "lineHeight": 22,
                                   }
                                 }
                               >
-                                <Text
-                                  allowFontScaling={false}
-                                  style={
-                                    [
-                                      {
-                                        "color": undefined,
-                                        "fontSize": 15,
-                                      },
-                                      undefined,
-                                      {
-                                        "fontFamily": "FontAwesome",
-                                        "fontStyle": "normal",
-                                        "fontWeight": "normal",
-                                      },
-                                      {},
-                                    ]
-                                  }
-                                >
-                                  
-                                </Text>
-                                  
-                                Try again
+                                Turn on basic functionality
                               </Text>
-                            </TouchableOpacity>
+                            </View>
                           </View>
-<<<<<<< HEAD
                         </View>
                       </View>
                     </View>
-=======
-                          <View
-                            style={
-                              {
-                                "marginTop": 24,
-                              }
-                            }
-                          >
-                            <Text
-                              style={
-                                {
-                                  "color": "#141618",
-                                  "fontFamily": "EuclidCircularB-Regular",
-                                  "fontSize": 14,
-                                  "fontWeight": "400",
-                                  "lineHeight": 20,
-                                }
-                              }
-                            >
-                              <Text>
-                                Please report this issue so we can fix it:
-                              </Text>
-                            </Text>
-                            <View
-                              style={
-                                {
-                                  "marginBottom": 24,
-                                  "marginTop": 16,
-                                  "paddingLeft": 14,
-                                }
-                              }
-                            >
-                              <Text
-                                style={
-                                  {
-                                    "color": "#141618",
-                                    "fontFamily": "EuclidCircularB-Regular",
-                                    "fontSize": 14,
-                                    "fontWeight": "400",
-                                    "lineHeight": 20,
-                                  }
-                                }
-                              >
-                                <Text
-                                  allowFontScaling={false}
-                                  style={
-                                    [
-                                      {
-                                        "color": undefined,
-                                        "fontSize": 20,
-                                      },
-                                      undefined,
-                                      {
-                                        "fontFamily": "FontAwesome",
-                                        "fontStyle": "normal",
-                                        "fontWeight": "normal",
-                                      },
-                                      {},
-                                    ]
-                                  }
-                                >
-                                  
-                                </Text>
-                                  
-                                Take a screenshot of this screen.
-                              </Text>
-                              <Text
-                                style={
-                                  [
-                                    {
-                                      "marginTop": 14,
-                                    },
-                                    {
-                                      "color": "#141618",
-                                      "fontFamily": "EuclidCircularB-Regular",
-                                      "fontSize": 14,
-                                      "fontWeight": "400",
-                                      "lineHeight": 20,
-                                    },
-                                  ]
-                                }
-                              >
-                                <Text
-                                  allowFontScaling={false}
-                                  style={
-                                    [
-                                      {
-                                        "color": undefined,
-                                        "fontSize": 14,
-                                      },
-                                      undefined,
-                                      {
-                                        "fontFamily": "FontAwesome",
-                                        "fontStyle": "normal",
-                                        "fontWeight": "normal",
-                                      },
-                                      {},
-                                    ]
-                                  }
-                                >
-                                  
-                                </Text>
-                                  
-                                <Text
-                                  onPress={[Function]}
-                                  style={
-                                    {
-                                      "color": "#0376c9",
-                                    }
-                                  }
-                                >
-                                  Copy
-                                </Text>
-                                 
-                                the error message to clipboard.
-                              </Text>
-                              <Text
-                                style={
-                                  [
-                                    {
-                                      "marginTop": 14,
-                                    },
-                                    {
-                                      "color": "#141618",
-                                      "fontFamily": "EuclidCircularB-Regular",
-                                      "fontSize": 14,
-                                      "fontWeight": "400",
-                                      "lineHeight": 20,
-                                    },
-                                  ]
-                                }
-                              >
-                                <Text
-                                  allowFontScaling={false}
-                                  style={
-                                    [
-                                      {
-                                        "color": undefined,
-                                        "fontSize": 14,
-                                      },
-                                      undefined,
-                                      {
-                                        "fontFamily": "FontAwesome",
-                                        "fontStyle": "normal",
-                                        "fontWeight": "normal",
-                                      },
-                                      {},
-                                    ]
-                                  }
-                                >
-                                  
-                                </Text>
-                                  
-                                Submit a ticket
-                                 
-                                <Text
-                                  onPress={[Function]}
-                                  style={
-                                    {
-                                      "color": "#0376c9",
-                                    }
-                                  }
-                                >
-                                  here.
-                                </Text>
-                                 
-                                Please include the error message and the screenshot.
-                              </Text>
-                              <Text
-                                style={
-                                  [
-                                    {
-                                      "marginTop": 14,
-                                    },
-                                    {
-                                      "color": "#141618",
-                                      "fontFamily": "EuclidCircularB-Regular",
-                                      "fontSize": 14,
-                                      "fontWeight": "400",
-                                      "lineHeight": 20,
-                                    },
-                                  ]
-                                }
-                              >
-                                <Text
-                                  allowFontScaling={false}
-                                  style={
-                                    [
-                                      {
-                                        "color": undefined,
-                                        "fontSize": 14,
-                                      },
-                                      undefined,
-                                      {
-                                        "fontFamily": "FontAwesome",
-                                        "fontStyle": "normal",
-                                        "fontWeight": "normal",
-                                      },
-                                      {},
-                                    ]
-                                  }
-                                >
-                                  
-                                </Text>
-                                  
-                                Send us a bug report
-                                 
-                                <Text
-                                  onPress={[Function]}
-                                  style={
-                                    {
-                                      "color": "#0376c9",
-                                    }
-                                  }
-                                >
-                                  here.
-                                </Text>
-                                 
-                                Please include details about what happened.
-                              </Text>
-                            </View>
-                            <Text
-                              style={
-                                {
-                                  "color": "#141618",
-                                  "fontFamily": "EuclidCircularB-Regular",
-                                  "fontSize": 14,
-                                  "fontWeight": "400",
-                                  "lineHeight": 20,
-                                }
-                              }
-                            >
-                              If this error persists,
-                               
-                              <Text
-                                onPress={[Function]}
-                                style={
-                                  {
-                                    "color": "#0376c9",
-                                  }
-                                }
-                              >
-                                save your Secret Recovery Phrase
-                              </Text>
-                               
-                              & re-install the app. Note: you can NOT restore your wallet without your Secret Recovery Phrase.
-                            </Text>
-                          </View>
-                        </View>
-                      </RCTScrollView>
-                    </RNCSafeAreaView>
->>>>>>> 2af2f679
                   </View>
                 </View>
               </View>
