--- conflicted
+++ resolved
@@ -2072,1156 +2072,6 @@
                                   "color": "#121314",
                                   "fontFamily": "CentraNo1-Book",
                                   "fontSize": 16,
-<<<<<<< HEAD
-                                  "fontWeight": "400",
-                                  "letterSpacing": 0,
-                                  "lineHeight": 24,
-                                }
-                              }
-                            >
-                              Your information can't be shown. Don’t worry, your wallet and funds are safe.
-                            </Text>
-                          </View>
-                        </View>
-                        <View
-                          style={
-                            {
-                              "backgroundColor": "#9a63001a",
-                              "borderColor": "#9a6300",
-                              "borderLeftWidth": 4,
-                              "borderRadius": 4,
-                              "flexDirection": "row",
-                              "padding": 12,
-                              "paddingLeft": 8,
-                            }
-                          }
-                          testID="banneralert"
-                        >
-                          <View
-                            style={
-                              {
-                                "marginRight": 8,
-                              }
-                            }
-                          >
-                            <SvgMock
-                              color="#9a6300"
-                              height={24}
-                              name="Danger"
-                              style={
-                                {
-                                  "height": 24,
-                                  "width": 24,
-                                }
-                              }
-                              width={24}
-                            />
-                          </View>
-                          <View
-                            style={
-                              {
-                                "flex": 1,
-                              }
-                            }
-                          >
-                            <Text
-                              style={
-                                {
-                                  "color": "#121314",
-                                  "fontFamily": "CentraNo1-Book",
-                                  "fontSize": 14,
-                                  "fontWeight": "400",
-                                  "lineHeight": 20,
-                                }
-                              }
-                            >
-                              If you keep getting this error,
-                               
-                              <Text
-                                onPress={[Function]}
-                                style={
-                                  {
-                                    "color": "#4459ff",
-                                  }
-                                }
-                              >
-                                save your Secret Recovery Phrase
-                              </Text>
-                               
-                              and re-install the app. Remember: without your Secret Recovery Phrase, you can't restore your wallet.
-                            </Text>
-                          </View>
-                        </View>
-                        <Text
-                          style={
-                            {
-                              "color": "#121314",
-                              "fontFamily": "CentraNo1-Book",
-                              "fontSize": 14,
-                              "fontWeight": "400",
-                              "lineHeight": 20,
-                            }
-                          }
-                        >
-                          <Text
-                            onPress={[Function]}
-                            style={
-                              {
-                                "color": "#4459ff",
-                              }
-                            }
-                          >
-                            save your Secret Recovery Phrase
-                          </Text>
-                        </Text>
-                        <View
-                          style={
-                            {
-                              "flexDirection": "row",
-                              "justifyContent": "space-between",
-                              "marginTop": 20,
-                            }
-                          }
-                        >
-                          <Text
-                            style={
-                              {
-                                "fontWeight": "600",
-                              }
-                            }
-                          >
-                            Error message:
-                          </Text>
-                          <TouchableOpacity
-                            onPress={[Function]}
-                            style={
-                              {
-                                "flexDirection": "row",
-                              }
-                            }
-                          >
-                            <SvgMock
-                              color="#4459ff"
-                              height={16}
-                              name="Copy"
-                              style={
-                                {
-                                  "height": 16,
-                                  "width": 16,
-                                }
-                              }
-                              width={16}
-                            />
-                            <Text
-                              style={
-                                {
-                                  "color": "#4459ff",
-                                  "fontSize": 14,
-                                  "fontWeight": "500",
-                                  "paddingLeft": 5,
-                                }
-                              }
-                            >
-                              Copy
-                            </Text>
-                          </TouchableOpacity>
-                        </View>
-                        <View
-                          style={
-                            {
-                              "backgroundColor": "#ca35421a",
-                              "borderRadius": 8,
-                              "flexShrink": 1,
-                              "marginTop": 10,
-                              "padding": 10,
-                            }
-                          }
-                        >
-                          <RCTScrollView
-                            collapsable={false}
-                            onGestureHandlerEvent={[Function]}
-                            onGestureHandlerStateChange={[Function]}
-                          >
-                            <View>
-                              <Text
-                                style={
-                                  {
-                                    "color": "#ca3542",
-                                    "fontFamily": "CentraNo1-Book",
-                                    "fontSize": 14,
-                                    "fontWeight": "400",
-                                    "lineHeight": 20,
-                                    "padding": 8,
-                                  }
-                                }
-                              >
-                                View: Wallet
-TypeError: Cannot read properties of undefined (reading 'dismissedBanners')
-                              </Text>
-                            </View>
-                          </RCTScrollView>
-                        </View>
-                        <View
-                          style={
-                            {
-                              "bottom": 10,
-                              "flexGrow": 1,
-                              "justifyContent": "flex-end",
-                            }
-                          }
-                        >
-                          <TouchableOpacity
-                            onPress={[Function]}
-                            style={
-                              {
-                                "backgroundColor": "#4459ff",
-                                "borderColor": "#4459ff",
-                                "borderRadius": 48,
-                                "borderWidth": 1,
-                                "height": 48,
-                                "marginTop": 16,
-                                "padding": 12,
-                                "paddingHorizontal": 34,
-                              }
-                            }
-                          >
-                            <Text
-                              style={
-                                {
-                                  "color": "#ffffff",
-                                  "fontFamily": "CentraNo1-Book",
-                                  "fontWeight": "400",
-                                  "textAlign": "center",
-                                }
-                              }
-                            >
-                              Describe what happened
-                            </Text>
-                          </TouchableOpacity>
-                          <TouchableOpacity
-                            onPress={[Function]}
-                            style={
-                              {
-                                "borderColor": "#4459ff",
-                                "borderRadius": 48,
-                                "borderWidth": 1,
-                                "height": 48,
-                                "marginTop": 16,
-                                "padding": 12,
-                                "paddingHorizontal": 34,
-                              }
-                            }
-                          >
-                            <Text
-                              style={
-                                {
-                                  "color": "#4459ff",
-                                  "fontFamily": "CentraNo1-Book",
-                                  "fontWeight": "400",
-                                  "textAlign": "center",
-                                }
-                              }
-                            >
-                              Contact support
-                            </Text>
-                          </TouchableOpacity>
-                          <TouchableOpacity
-                            onPress={[Function]}
-                            style={
-                              {
-                                "borderColor": "#4459ff",
-                                "borderRadius": 48,
-                                "borderWidth": 1,
-                                "height": 48,
-                                "marginTop": 16,
-                                "padding": 12,
-                                "paddingHorizontal": 34,
-                              }
-                            }
-                          >
-                            <Text
-                              style={
-                                {
-                                  "color": "#4459ff",
-                                  "fontFamily": "CentraNo1-Book",
-                                  "fontWeight": "400",
-                                  "textAlign": "center",
-                                }
-                              }
-                            >
-                              Try again
-                            </Text>
-                          </TouchableOpacity>
-                        </View>
-                        <Modal
-                          animationType="slide"
-                          hardwareAccelerated={false}
-                          onRequestClose={[Function]}
-                          visible={false}
-                        />
-                      </View>
-                    </RNCSafeAreaView>
-                  </View>
-                </View>
-              </View>
-            </View>
-          </View>
-        </View>
-      </RNSScreen>
-    </RNSScreenContainer>
-  </RNCSafeAreaProvider>
-</View>
-`;
-
-exports[`Wallet should render correctly when Solana support is enabled 1`] = `
-<View
-  style={
-    {
-      "flex": 1,
-    }
-  }
->
-  <RNCSafeAreaProvider
-    onInsetsChange={[Function]}
-    style={
-      [
-        {
-          "flex": 1,
-        },
-        undefined,
-      ]
-    }
-  >
-    <View
-      collapsable={false}
-      pointerEvents="box-none"
-      style={
-        {
-          "zIndex": 1,
-        }
-      }
-    >
-      <View
-        accessibilityElementsHidden={false}
-        importantForAccessibility="auto"
-        onLayout={[Function]}
-        pointerEvents="box-none"
-        style={null}
-      >
-        <View
-          collapsable={false}
-          pointerEvents="box-none"
-          style={
-            {
-              "bottom": 0,
-              "left": 0,
-              "opacity": 1,
-              "position": "absolute",
-              "right": 0,
-              "top": 0,
-              "zIndex": 0,
-            }
-          }
-        >
-          <View
-            collapsable={false}
-            style={
-              {
-                "backgroundColor": {
-                  "alternative": "#f3f5f9",
-                  "alternativeHover": "#f6f6f7",
-                  "alternativePressed": "#ebecef",
-                  "default": "#ffffff",
-                  "defaultHover": "#f6f6f7",
-                  "defaultPressed": "#ebecef",
-                  "hover": "#858b9a14",
-                  "muted": "#f3f5f9",
-                  "mutedHover": "#e7ebee",
-                  "mutedPressed": "#ebecef",
-                  "pressed": "#858b9a29",
-                },
-                "borderBottomColor": "rgb(216, 216, 216)",
-                "elevation": 0,
-                "flex": 1,
-                "shadowColor": "transparent",
-                "shadowOffset": {
-                  "height": 0.5,
-                  "width": 0,
-                },
-                "shadowOpacity": 0.85,
-                "shadowRadius": 0,
-              }
-            }
-          />
-        </View>
-        <View
-          collapsable={false}
-          pointerEvents="box-none"
-          style={
-            {
-              "height": 64,
-              "maxHeight": undefined,
-              "minHeight": undefined,
-              "opacity": undefined,
-              "transform": undefined,
-            }
-          }
-        >
-          <View
-            pointerEvents="none"
-            style={
-              {
-                "height": 20,
-              }
-            }
-          />
-          <View
-            pointerEvents="box-none"
-            style={
-              {
-                "alignItems": "center",
-                "flex": 1,
-                "flexDirection": "row",
-                "justifyContent": "center",
-              }
-            }
-          >
-            <View
-              collapsable={false}
-              pointerEvents="box-none"
-              style={
-                {
-                  "alignItems": "flex-start",
-                  "bottom": 0,
-                  "justifyContent": "center",
-                  "left": 0,
-                  "opacity": 1,
-                  "position": "absolute",
-                  "top": 0,
-                }
-              }
-            >
-              <View
-                style={
-                  {
-                    "marginLeft": 16,
-                  }
-                }
-              >
-                <TouchableOpacity
-                  disabled={false}
-                  onPress={[Function]}
-                  style={
-                    {
-                      "alignItems": "center",
-                      "alignSelf": "center",
-                      "backgroundColor": "#f3f5f9",
-                      "borderRadius": 16,
-                      "flexDirection": "row",
-                      "height": 32,
-                      "paddingHorizontal": 8,
-                    }
-                  }
-                  testID="open-networks-button"
-                >
-                  <View
-                    style={
-                      {
-                        "marginRight": 8,
-                      }
-                    }
-                  >
-                    <View
-                      accessibilityLabel="Ethereum Mainnet"
-                      style={
-                        {
-                          "alignItems": "center",
-                          "backgroundColor": "#ffffff",
-                          "borderRadius": 8,
-                          "height": 16,
-                          "justifyContent": "center",
-                          "overflow": "hidden",
-                          "width": 16,
-                        }
-                      }
-                      testID="network-avatar-picker"
-                    >
-                      <Image
-                        onError={[Function]}
-                        resizeMode="contain"
-                        source={1}
-                        style={
-                          {
-                            "height": 16,
-                            "width": 16,
-                          }
-                        }
-                        testID="network-avatar-image"
-                      />
-                    </View>
-                  </View>
-                  <SvgMock
-                    color="#121314"
-                    height={12}
-                    name="ArrowDown"
-                    style={
-                      {
-                        "height": 12,
-                        "width": 12,
-                      }
-                    }
-                    testID="pickernetwork-arrow"
-                    width={12}
-                  />
-                </TouchableOpacity>
-              </View>
-            </View>
-            <View
-              collapsable={false}
-              pointerEvents="box-none"
-              style={
-                {
-                  "marginHorizontal": 72,
-                  "opacity": 1,
-                }
-              }
-            >
-              <View
-                style={
-                  {
-                    "flex": 1,
-                    "justifyContent": "center",
-                    "marginTop": 5,
-                  }
-                }
-              >
-                <View
-                  style={
-                    {
-                      "alignItems": "center",
-                      "justifyContent": "center",
-                    }
-                  }
-                >
-                  <TouchableOpacity
-                    onPress={[Function]}
-                    style={
-                      {
-                        "alignItems": "center",
-                        "backgroundColor": "#ffffff",
-                        "borderColor": "#b7bbc8",
-                        "borderRadius": 4,
-                        "borderWidth": 0,
-                        "flexDirection": "row",
-                        "padding": 0,
-                      }
-                    }
-                    testID="account-picker"
-                  >
-                    <View
-                      style={
-                        {
-                          "alignItems": "center",
-                          "flexDirection": "row",
-                          "justifyContent": "center",
-                        }
-                      }
-                    >
-                      <View
-                        style={
-                          {
-                            "alignItems": "center",
-                            "justifyContent": "center",
-                          }
-                        }
-                      >
-                        <View
-                          style={
-                            {
-                              "alignItems": "center",
-                              "flexDirection": "row",
-                            }
-                          }
-                        >
-                          <View
-                            style={
-                              {
-                                "backgroundColor": "#ffffff",
-                                "borderRadius": 8,
-                                "height": 16,
-                                "marginRight": 8,
-                                "overflow": "hidden",
-                                "width": 16,
-                              }
-                            }
-                          >
-                            <View
-                              style={
-                                [
-                                  {
-                                    "overflow": "hidden",
-                                  },
-                                  {
-                                    "backgroundColor": "#FC4800",
-                                    "borderRadius": 8,
-                                    "height": 16,
-                                    "width": 16,
-                                  },
-                                  undefined,
-                                ]
-                              }
-                            >
-                              <RNSVGSvgView
-                                bbHeight={16}
-                                bbWidth={16}
-                                focusable={false}
-                                height={16}
-                                style={
-                                  [
-                                    {
-                                      "backgroundColor": "transparent",
-                                      "borderWidth": 0,
-                                    },
-                                    {
-                                      "flex": 0,
-                                      "height": 16,
-                                      "width": 16,
-                                    },
-                                  ]
-                                }
-                                width={16}
-                              >
-                                <RNSVGGroup
-                                  fill={
-                                    {
-                                      "payload": 4278190080,
-                                      "type": 0,
-                                    }
-                                  }
-                                >
-                                  <RNSVGRect
-                                    fill={
-                                      {
-                                        "payload": 4278291575,
-                                        "type": 0,
-                                      }
-                                    }
-                                    height={16}
-                                    matrix={
-                                      [
-                                        -0.41310442982454204,
-                                        -0.910683660806177,
-                                        0.910683660806177,
-                                        -0.41310442982454204,
-                                        4.404802817153955,
-                                        20.16808402411075,
-                                      ]
-                                    }
-                                    propList={
-                                      [
-                                        "fill",
-                                      ]
-                                    }
-                                    width={16}
-                                    x={0}
-                                    y={0}
-                                  />
-                                  <RNSVGRect
-                                    fill={
-                                      {
-                                        "payload": 4278410587,
-                                        "type": 0,
-                                      }
-                                    }
-                                    height={16}
-                                    matrix={
-                                      [
-                                        0.903335292863301,
-                                        -0.42893513340314526,
-                                        0.42893513340314526,
-                                        0.903335292863301,
-                                        -9.297010789302583,
-                                        3.362634662066926,
-                                      ]
-                                    }
-                                    propList={
-                                      [
-                                        "fill",
-                                      ]
-                                    }
-                                    width={16}
-                                    x={0}
-                                    y={0}
-                                  />
-                                  <RNSVGRect
-                                    fill={
-                                      {
-                                        "payload": 4294382337,
-                                        "type": 0,
-                                      }
-                                    }
-                                    height={16}
-                                    matrix={
-                                      [
-                                        -0.6921431738704069,
-                                        -0.7217602280983622,
-                                        0.7217602280983622,
-                                        -0.6921431738704069,
-                                        -6.169639630140347,
-                                        15.20799235933167,
-                                      ]
-                                    }
-                                    propList={
-                                      [
-                                        "fill",
-                                      ]
-                                    }
-                                    width={16}
-                                    x={0}
-                                    y={0}
-                                  />
-                                </RNSVGGroup>
-                              </RNSVGSvgView>
-                            </View>
-                          </View>
-                          <Text
-                            accessibilityRole="text"
-                            style={
-                              {
-                                "color": "#121314",
-                                "fontFamily": "CentraNo1-Medium",
-                                "fontSize": 16,
-                                "fontWeight": "500",
-                                "letterSpacing": 0,
-                                "lineHeight": 24,
-                              }
-                            }
-                            testID="account-label"
-                          >
-                            Account 2
-                          </Text>
-                        </View>
-                      </View>
-                    </View>
-                    <SvgMock
-                      color="#121314"
-                      height={12}
-                      name="ArrowDown"
-                      style={
-                        {
-                          "height": 12,
-                          "marginLeft": 8,
-                          "width": 12,
-                        }
-                      }
-                      width={12}
-                    />
-                  </TouchableOpacity>
-                  <Text
-                    accessibilityRole="text"
-                    style={
-                      {
-                        "color": "#686e7d",
-                        "fontFamily": "CentraNo1-Medium",
-                        "fontSize": 14,
-                        "fontWeight": "500",
-                        "letterSpacing": 0,
-                        "lineHeight": 22,
-                        "textAlign": "center",
-                      }
-                    }
-                  >
-                    0xC496...a756
-                  </Text>
-                </View>
-              </View>
-            </View>
-            <View
-              collapsable={false}
-              pointerEvents="box-none"
-              style={
-                {
-                  "alignItems": "flex-end",
-                  "bottom": 0,
-                  "justifyContent": "center",
-                  "opacity": 1,
-                  "position": "absolute",
-                  "right": 0,
-                  "top": 0,
-                }
-              }
-            >
-              <View
-                style={
-                  {
-                    "alignItems": "flex-end",
-                    "flexDirection": "row",
-                    "marginRight": 12,
-                  }
-                }
-              >
-                <View
-                  style={
-                    {
-                      "marginHorizontal": 4,
-                    }
-                  }
-                  testID="navbar-address-copy-button"
-                >
-                  <View
-                    style={
-                      {
-                        "alignItems": "center",
-                        "flexDirection": "row",
-                      }
-                    }
-                  >
-                    <RNGestureHandlerButton
-                      collapsable={false}
-                      onGestureEvent={[Function]}
-                      onGestureHandlerEvent={[Function]}
-                      onGestureHandlerStateChange={[Function]}
-                      onHandlerStateChange={[Function]}
-                      rippleColor={0}
-                      testID="wallet-account-copy-button"
-                    >
-                      <View
-                        accessible={true}
-                        collapsable={false}
-                        style={
-                          {
-                            "opacity": 1,
-                            "padding": 4,
-                          }
-                        }
-                      >
-                        <SvgMock
-                          color="#121314"
-                          height={24}
-                          name="Copy"
-                          style={
-                            {
-                              "height": 24,
-                              "width": 24,
-                            }
-                          }
-                          width={24}
-                        />
-                      </View>
-                    </RNGestureHandlerButton>
-                  </View>
-                </View>
-                <TouchableOpacity
-                  accessible={true}
-                  activeOpacity={1}
-                  disabled={false}
-                  onPress={[Function]}
-                  onPressIn={[Function]}
-                  onPressOut={[Function]}
-                  style={
-                    {
-                      "alignItems": "center",
-                      "borderRadius": 8,
-                      "height": 32,
-                      "justifyContent": "center",
-                      "opacity": 1,
-                      "width": 32,
-                    }
-                  }
-                  testID="wallet-scan-button"
-                >
-                  <SvgMock
-                    color="#121314"
-                    height={24}
-                    name="ScanBarcode"
-                    style={
-                      {
-                        "height": 24,
-                        "width": 24,
-                      }
-                    }
-                    width={24}
-                  />
-                </TouchableOpacity>
-              </View>
-            </View>
-          </View>
-        </View>
-      </View>
-    </View>
-    <RNSScreenContainer
-      onLayout={[Function]}
-      style={
-        {
-          "flex": 1,
-        }
-      }
-    >
-      <RNSScreen
-        activityState={2}
-        collapsable={false}
-        gestureResponseDistance={
-          {
-            "bottom": -1,
-            "end": -1,
-            "start": -1,
-            "top": -1,
-          }
-        }
-        pointerEvents="box-none"
-        style={
-          {
-            "bottom": 0,
-            "left": 0,
-            "position": "absolute",
-            "right": 0,
-            "top": 0,
-          }
-        }
-      >
-        <View
-          collapsable={false}
-          style={
-            {
-              "opacity": 1,
-            }
-          }
-        />
-        <View
-          accessibilityElementsHidden={false}
-          closing={false}
-          gestureVelocityImpact={0.3}
-          importantForAccessibility="auto"
-          onClose={[Function]}
-          onGestureBegin={[Function]}
-          onGestureCanceled={[Function]}
-          onGestureEnd={[Function]}
-          onOpen={[Function]}
-          onTransition={[Function]}
-          pointerEvents="box-none"
-          style={
-            [
-              {
-                "overflow": undefined,
-              },
-              {
-                "bottom": 0,
-                "left": 0,
-                "position": "absolute",
-                "right": 0,
-                "top": 0,
-              },
-            ]
-          }
-          transitionSpec={
-            {
-              "close": {
-                "animation": "spring",
-                "config": {
-                  "damping": 500,
-                  "mass": 3,
-                  "overshootClamping": true,
-                  "restDisplacementThreshold": 10,
-                  "restSpeedThreshold": 10,
-                  "stiffness": 1000,
-                },
-              },
-              "open": {
-                "animation": "spring",
-                "config": {
-                  "damping": 500,
-                  "mass": 3,
-                  "overshootClamping": true,
-                  "restDisplacementThreshold": 10,
-                  "restSpeedThreshold": 10,
-                  "stiffness": 1000,
-                },
-              },
-            }
-          }
-        >
-          <View
-            collapsable={false}
-            needsOffscreenAlphaCompositing={false}
-            pointerEvents="box-none"
-            style={
-              {
-                "flex": 1,
-              }
-            }
-          >
-            <View
-              collapsable={false}
-              onGestureHandlerEvent={[Function]}
-              onGestureHandlerStateChange={[Function]}
-              style={
-                {
-                  "flex": 1,
-                  "transform": [
-                    {
-                      "translateX": 0,
-                    },
-                    {
-                      "translateX": 0,
-                    },
-                  ],
-                }
-              }
-            >
-              <View
-                collapsable={false}
-                pointerEvents="none"
-                style={
-                  {
-                    "backgroundColor": "rgb(242, 242, 242)",
-                    "bottom": 0,
-                    "left": 0,
-                    "position": "absolute",
-                    "shadowColor": "#000",
-                    "shadowOffset": {
-                      "height": 1,
-                      "width": -1,
-                    },
-                    "shadowOpacity": 0.3,
-                    "shadowRadius": 5,
-                    "top": 0,
-                    "width": 3,
-                  }
-                }
-              />
-              <View
-                style={
-                  [
-                    {
-                      "flex": 1,
-                      "overflow": "hidden",
-                    },
-                    [
-                      {
-                        "backgroundColor": "rgb(242, 242, 242)",
-                      },
-                      undefined,
-                    ],
-                  ]
-                }
-              >
-                <View
-                  style={
-                    {
-                      "flex": 1,
-                      "flexDirection": "column-reverse",
-                    }
-                  }
-                >
-                  <View
-                    style={
-                      {
-                        "flex": 1,
-                      }
-                    }
-                  >
-                    <RNCSafeAreaView
-                      style={
-                        {
-                          "backgroundColor": "#ffffff",
-                          "flex": 1,
-                          "paddingHorizontal": 8,
-                        }
-                      }
-                    >
-                      <View
-                        style={
-                          {
-                            "backgroundColor": "#ffffff",
-                            "flex": 1,
-                            "paddingHorizontal": 8,
-                          }
-                        }
-                      >
-                        <View
-                          style={
-                            {
-                              "alignItems": "center",
-                              "paddingTop": 20,
-                            }
-                          }
-                        >
-                          <Image
-                            source={1}
-                            style={
-                              {
-                                "height": 32,
-                                "width": 32,
-                              }
-                            }
-                          />
-                          <Text
-                            style={
-                              {
-                                "color": "#121314",
-                                "fontFamily": "CentraNo1-Bold",
-                                "fontSize": 24,
-                                "fontWeight": "600",
-                                "lineHeight": 34,
-                                "paddingBottom": 20,
-                                "paddingTop": 10,
-                              }
-                            }
-                          >
-                            An error occurred
-                          </Text>
-                        </View>
-                        <View
-                          style={
-                            {
-                              "backgroundColor": "#4459ff1a",
-                              "borderColor": "#4459ff",
-                              "borderLeftWidth": 4,
-                              "borderRadius": 4,
-                              "flexDirection": "row",
-                              "marginBottom": 20,
-                              "padding": 12,
-                              "paddingLeft": 8,
-                            }
-                          }
-                          testID="banneralert"
-                        >
-                          <View
-                            style={
-                              {
-                                "marginRight": 8,
-                              }
-                            }
-                          >
-                            <SvgMock
-                              color="#4459ff"
-                              height={24}
-                              name="Info"
-                              style={
-                                {
-                                  "height": 24,
-                                  "width": 24,
-                                }
-                              }
-                              width={24}
-                            />
-                          </View>
-                          <View
-                            style={
-                              {
-                                "flex": 1,
-                              }
-                            }
-                          >
-                            <Text
-                              accessibilityRole="text"
-                              style={
-                                {
-                                  "color": "#121314",
-                                  "fontFamily": "CentraNo1-Book",
-                                  "fontSize": 16,
-=======
->>>>>>> 733bad1a
                                   "fontWeight": "400",
                                   "letterSpacing": 0,
                                   "lineHeight": 24,
