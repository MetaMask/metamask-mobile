// Jest Snapshot v1, https://goo.gl/fbAQLP

exports[`Wallet Conditional Rendering should render banner when basic functionality is disabled 1`] = `
<View
  style={
    {
      "flex": 1,
    }
  }
>
  <RNCSafeAreaProvider
    onInsetsChange={[Function]}
    style={
      [
        {
          "flex": 1,
        },
        undefined,
      ]
    }
  >
    <View
      collapsable={false}
      pointerEvents="box-none"
      style={
        {
          "zIndex": 1,
        }
      }
    >
      <View
        accessibilityElementsHidden={false}
        importantForAccessibility="auto"
        onLayout={[Function]}
        pointerEvents="box-none"
        style={null}
      >
        <View
          style={
            [
              {
                "alignItems": "center",
                "backgroundColor": {
                  "alternative": "#f3f5f9",
                  "alternativeHover": "#ebedf1",
                  "alternativePressed": "#e1e4ea",
                  "default": "#ffffff",
                  "defaultHover": "#f6f6f7",
                  "defaultPressed": "#ebecef",
                  "hover": "#858b9a14",
                  "muted": "#3c4d9d0f",
                  "mutedHover": "#3c4d9d1a",
                  "mutedPressed": "#3c4d9d26",
                  "pressed": "#858b9a29",
                  "section": "#f3f5f9",
                  "subsection": "#ffffff",
                },
                "borderBottomColor": "#b7bbc866",
                "borderBottomWidth": 1,
                "flexDirection": "row",
                "gap": 16,
                "height": 72,
              },
              {
                "marginTop": 0,
              },
            ]
          }
          testID="header"
        >
          <View
            style={
              {
                "width": undefined,
              }
            }
          >
            <View
              onLayout={[Function]}
            >
              <View
                style={
                  {
                    "alignItems": "flex-start",
                  }
                }
              >
                <TouchableOpacity
                  disabled={false}
                  hitSlop={
                    {
                      "bottom": 12,
                      "left": 12,
                      "right": 12,
                      "top": 12,
                    }
                  }
                  onPress={[Function]}
                  style={
                    {
                      "alignItems": "center",
                      "alignSelf": "flex-start",
                      "backgroundColor": "#f3f5f9",
                      "borderRadius": 16,
                      "flexDirection": "row",
                      "height": 32,
                      "marginLeft": 16,
                      "paddingHorizontal": 8,
                    }
                  }
                  testID="open-networks-button"
                >
                  <View
                    style={
                      {
                        "marginRight": 8,
                      }
                    }
                  >
                    <View
                      accessibilityLabel="Ethereum Mainnet"
                      style={
                        {
                          "alignItems": "center",
                          "backgroundColor": "#ffffff",
                          "borderRadius": 4,
                          "height": 16,
                          "justifyContent": "center",
                          "overflow": "hidden",
                          "width": 16,
                        }
                      }
                      testID="network-avatar-picker"
                    >
                      <Image
                        onError={[Function]}
                        resizeMode="contain"
                        source={1}
                        style={
                          {
                            "height": 16,
                            "width": 16,
                          }
                        }
                        testID="network-avatar-image"
                      />
                    </View>
                  </View>
                  <SvgMock
                    color="#121314"
                    fill="currentColor"
                    height={12}
                    name="ArrowDown"
                    style={
                      {
                        "height": 12,
                        "width": 12,
                      }
                    }
                    testID="pickernetwork-arrow"
                    width={12}
                  />
                </TouchableOpacity>
              </View>
            </View>
          </View>
          <View
            style={
              {
                "alignItems": "flex-start",
                "flex": 1,
              }
            }
          >
            <TouchableOpacity
              activeOpacity={1}
              hitSlop={
                {
                  "bottom": 12,
                  "left": 12,
                  "right": 12,
                  "top": 12,
                }
              }
              onPress={[Function]}
              onPressIn={[Function]}
              onPressOut={[Function]}
              style={
                {
                  "alignItems": "center",
                  "backgroundColor": "#ffffff",
                  "borderColor": "#b7bbc8",
                  "borderRadius": 4,
                  "borderWidth": 0,
                  "flexDirection": "row",
                  "marginRight": 16,
                  "padding": 16,
                }
              }
              testID="account-picker"
            >
              <Text
                accessibilityRole="text"
                numberOfLines={1}
                style={
                  {
                    "color": "#121314",
                    "fontFamily": "Geist Medium",
                    "fontSize": 16,
                    "letterSpacing": 0,
                    "lineHeight": 24,
                  }
                }
                testID="account-label"
              >
                Account 2
              </Text>
              <SvgMock
                color="#121314"
                fill="currentColor"
                height={16}
                name="ArrowDown"
                style={
                  {
                    "height": 16,
                    "marginLeft": 8,
                    "width": 16,
                  }
                }
                width={16}
              />
            </TouchableOpacity>
          </View>
          <View
            style={
              {
                "width": undefined,
              }
            }
          >
            <View
              onLayout={[Function]}
            >
              <View
                style={
                  {
                    "alignItems": "flex-end",
                    "marginRight": 16,
                  }
                }
              >
                <View
                  style={
                    {
                      "flexDirection": "row",
                    }
                  }
                >
                  <View
                    testID="navbar-address-copy-button"
                  >
                    <View
                      style={
                        {
                          "alignItems": "center",
                          "flexDirection": "row",
                        }
                      }
                    >
                      <View
                        style={
                          [
                            {
                              "transform": [
                                {
                                  "scale": 1,
                                },
                              ],
                            },
                            {
                              "alignItems": "center",
                              "justifyContent": "center",
                            },
                          ]
                        }
                      >
                        <View
                          accessibilityState={
                            {
                              "busy": undefined,
                              "checked": undefined,
                              "disabled": false,
                              "expanded": undefined,
                              "selected": undefined,
                            }
                          }
                          accessibilityValue={
                            {
                              "max": undefined,
                              "min": undefined,
                              "now": undefined,
                              "text": undefined,
                            }
                          }
                          accessible={true}
                          collapsable={false}
                          focusable={true}
                          hitSlop={
                            {
                              "bottom": 12,
                              "left": 12,
                              "right": 12,
                              "top": 12,
                            }
                          }
                          onBlur={[Function]}
                          onClick={[Function]}
                          onFocus={[Function]}
                          onResponderGrant={[Function]}
                          onResponderMove={[Function]}
                          onResponderRelease={[Function]}
                          onResponderTerminate={[Function]}
                          onResponderTerminationRequest={[Function]}
                          onStartShouldSetResponder={[Function]}
                          style={
                            [
                              {
                                "alignItems": "center",
                                "backgroundColor": "transparent",
                                "borderRadius": 2,
                                "height": 40,
                                "justifyContent": "center",
                                "opacity": 1,
                                "width": 40,
                              },
                              undefined,
                            ]
                          }
                          testID="wallet-account-copy-button"
                        >
                          <SvgMock
                            fill="currentColor"
                            name="Copy"
                            style={
                              [
                                {
                                  "color": "#121314",
                                  "height": 24,
                                  "width": 24,
                                },
                                undefined,
                              ]
                            }
                          />
                        </View>
                      </View>
                    </View>
                  </View>
                  <View
                    style={
                      [
                        {
                          "transform": [
                            {
                              "scale": 1,
                            },
                          ],
                        },
                        {
                          "alignItems": "center",
                          "justifyContent": "center",
                        },
                      ]
                    }
                  >
                    <View
                      accessibilityState={
                        {
                          "busy": undefined,
                          "checked": undefined,
                          "disabled": false,
                          "expanded": undefined,
                          "selected": undefined,
                        }
                      }
                      accessibilityValue={
                        {
                          "max": undefined,
                          "min": undefined,
                          "now": undefined,
                          "text": undefined,
                        }
                      }
                      accessible={true}
                      collapsable={false}
                      focusable={true}
                      hitSlop={
                        {
                          "bottom": 12,
                          "left": 12,
                          "right": 12,
                          "top": 12,
                        }
                      }
                      onBlur={[Function]}
                      onClick={[Function]}
                      onFocus={[Function]}
                      onResponderGrant={[Function]}
                      onResponderMove={[Function]}
                      onResponderRelease={[Function]}
                      onResponderTerminate={[Function]}
                      onResponderTerminationRequest={[Function]}
                      onStartShouldSetResponder={[Function]}
                      style={
                        [
                          {
                            "alignItems": "center",
                            "backgroundColor": "transparent",
                            "borderRadius": 2,
                            "height": 40,
                            "justifyContent": "center",
                            "opacity": 1,
                            "width": 40,
                          },
                          undefined,
                        ]
                      }
                      testID="wallet-scan-button"
                    >
                      <SvgMock
                        fill="currentColor"
                        name="QrCode"
                        style={
                          [
                            {
                              "color": "#121314",
                              "height": 24,
                              "width": 24,
                            },
                            undefined,
                          ]
                        }
                      />
                    </View>
                  </View>
                  <View
                    style={
                      [
                        {
                          "alignSelf": "flex-start",
                          "position": "relative",
                        },
                        undefined,
                      ]
                    }
                  >
                    <View
                      onLayout={[Function]}
                    >
                      <View
                        style={
                          [
                            {
                              "transform": [
                                {
                                  "scale": 1,
                                },
                              ],
                            },
                            {
                              "alignItems": "center",
                              "justifyContent": "center",
                            },
                          ]
                        }
                      >
                        <View
                          accessibilityState={
                            {
                              "busy": undefined,
                              "checked": undefined,
                              "disabled": false,
                              "expanded": undefined,
                              "selected": undefined,
                            }
                          }
                          accessibilityValue={
                            {
                              "max": undefined,
                              "min": undefined,
                              "now": undefined,
                              "text": undefined,
                            }
                          }
                          accessible={true}
                          collapsable={false}
                          focusable={true}
                          hitSlop={
                            {
                              "bottom": 12,
                              "left": 12,
                              "right": 12,
                              "top": 12,
                            }
                          }
                          onBlur={[Function]}
                          onClick={[Function]}
                          onFocus={[Function]}
                          onResponderGrant={[Function]}
                          onResponderMove={[Function]}
                          onResponderRelease={[Function]}
                          onResponderTerminate={[Function]}
                          onResponderTerminationRequest={[Function]}
                          onStartShouldSetResponder={[Function]}
                          style={
                            [
                              {
                                "alignItems": "center",
                                "backgroundColor": "transparent",
                                "borderRadius": 2,
                                "height": 40,
                                "justifyContent": "center",
                                "opacity": 1,
                                "width": 40,
                              },
                              undefined,
                            ]
                          }
                          testID="wallet-notifications-button"
                        >
                          <SvgMock
                            fill="currentColor"
                            name="Notification"
                            style={
                              [
                                {
                                  "color": "#121314",
                                  "height": 24,
                                  "width": 24,
                                },
                                undefined,
                              ]
                            }
                          />
                        </View>
                      </View>
                    </View>
                    <View
                      onLayout={[Function]}
                      style={
                        [
                          {
                            "position": "absolute",
                          },
                          {
                            "right": 0,
                            "top": 0,
                          },
                        ]
                      }
                    />
                  </View>
                </View>
              </View>
            </View>
          </View>
        </View>
      </View>
    </View>
    <RNSScreenContainer
      onLayout={[Function]}
      style={
        {
          "flex": 1,
        }
      }
    >
      <RNSScreen
        activityState={2}
        collapsable={false}
        gestureResponseDistance={
          {
            "bottom": -1,
            "end": -1,
            "start": -1,
            "top": -1,
          }
        }
        onGestureCancel={[Function]}
        pointerEvents="box-none"
        sheetAllowedDetents="large"
        sheetCornerRadius={-1}
        sheetExpandsWhenScrolledToEdge={true}
        sheetGrabberVisible={false}
        sheetLargestUndimmedDetent="all"
        style={
          {
            "bottom": 0,
            "left": 0,
            "position": "absolute",
            "right": 0,
            "top": 0,
            "zIndex": undefined,
          }
        }
      >
        <View
          collapsable={false}
          style={
            {
              "opacity": 1,
            }
          }
        />
        <View
          accessibilityElementsHidden={false}
          closing={false}
          gestureVelocityImpact={0.3}
          importantForAccessibility="auto"
          onClose={[Function]}
          onGestureBegin={[Function]}
          onGestureCanceled={[Function]}
          onGestureEnd={[Function]}
          onOpen={[Function]}
          onTransition={[Function]}
          pointerEvents="box-none"
          style={
            [
              {
                "overflow": undefined,
              },
              {
                "bottom": 0,
                "left": 0,
                "position": "absolute",
                "right": 0,
                "top": 0,
              },
            ]
          }
          transitionSpec={
            {
              "close": {
                "animation": "spring",
                "config": {
                  "damping": 500,
                  "mass": 3,
                  "overshootClamping": true,
                  "restDisplacementThreshold": 10,
                  "restSpeedThreshold": 10,
                  "stiffness": 1000,
                },
              },
              "open": {
                "animation": "spring",
                "config": {
                  "damping": 500,
                  "mass": 3,
                  "overshootClamping": true,
                  "restDisplacementThreshold": 10,
                  "restSpeedThreshold": 10,
                  "stiffness": 1000,
                },
              },
            }
          }
        >
          <View
            collapsable={false}
            needsOffscreenAlphaCompositing={false}
            pointerEvents="box-none"
            style={
              {
                "flex": 1,
              }
            }
          >
            <View
              collapsable={false}
              enabled={false}
<<<<<<< HEAD
              handlerTag={17}
=======
              handlerTag={34}
>>>>>>> 72548a9d
              handlerType="PanGestureHandler"
              onGestureHandlerEvent={[Function]}
              onGestureHandlerStateChange={[Function]}
              style={
                {
                  "flex": 1,
                  "transform": [
                    {
                      "translateX": 0,
                    },
                    {
                      "translateX": 0,
                    },
                  ],
                }
              }
            >
              <View
                collapsable={false}
                pointerEvents="none"
                style={
                  {
                    "backgroundColor": "rgb(242, 242, 242)",
                    "bottom": 0,
                    "left": 0,
                    "position": "absolute",
                    "shadowColor": "#000",
                    "shadowOffset": {
                      "height": 1,
                      "width": -1,
                    },
                    "shadowOpacity": 0.3,
                    "shadowRadius": 5,
                    "top": 0,
                    "width": 3,
                  }
                }
              />
              <View
                style={
                  [
                    {
                      "flex": 1,
                      "overflow": "hidden",
                    },
                    [
                      {
                        "backgroundColor": "rgb(242, 242, 242)",
                      },
                      undefined,
                    ],
                  ]
                }
              >
                <View
                  style={
                    {
                      "flex": 1,
                      "flexDirection": "column-reverse",
                    }
                  }
                >
                  <View
                    style={
                      {
                        "flex": 1,
                      }
                    }
                  >
                    <View
                      style={
                        {
                          "flex": 1,
                        }
                      }
                    >
                      <View
                        style={
                          {
                            "backgroundColor": "#ffffff",
                            "flex": 1,
                          }
                        }
                        testID="wallet-screen"
                      >
                        <View
                          style={
                            {
                              "marginTop": 20,
                              "paddingHorizontal": 16,
                            }
                          }
                        >
                          <View
                            style={
                              {
                                "backgroundColor": "#ca35421a",
                                "borderColor": "#ca3542",
                                "borderLeftWidth": 4,
                                "borderRadius": 4,
                                "flexDirection": "row",
                                "padding": 12,
                                "paddingLeft": 8,
                              }
                            }
                            testID="banneralert"
                          >
                            <View
                              style={
                                {
                                  "marginRight": 8,
                                }
                              }
                            >
                              <SvgMock
                                color="#ca3542"
                                fill="currentColor"
                                height={24}
                                name="Danger"
                                style={
                                  {
                                    "height": 24,
                                    "width": 24,
                                  }
                                }
                                width={24}
                              />
                            </View>
                            <View
                              style={
                                {
                                  "flex": 1,
                                }
                              }
                            >
                              <Text
                                accessibilityRole="text"
                                style={
                                  {
                                    "color": "#121314",
                                    "fontFamily": "Geist Medium",
                                    "fontSize": 18,
                                    "letterSpacing": 0,
                                    "lineHeight": 24,
                                  }
                                }
                              >
                                Basic functionality is off
                              </Text>
                              <Text
                                accessibilityRole="text"
                                onPress={[Function]}
                                style={
                                  {
                                    "color": "#4459ff",
                                    "fontFamily": "Geist Regular",
                                    "fontSize": 16,
                                    "letterSpacing": 0,
                                    "lineHeight": 24,
                                  }
                                }
                              >
                                Turn on basic functionality
                              </Text>
                            </View>
                          </View>
                        </View>
                        <View
                          style={
                            {
                              "alignItems": "center",
                              "flexDirection": "row",
                              "justifyContent": "space-between",
                              "marginHorizontal": 16,
                              "paddingTop": 24,
                            }
                          }
                        >
                          <View>
                            <TouchableOpacity
                              onPress={[Function]}
                              testID="balance-container"
                            >
                              <View
                                style={
                                  {
                                    "alignItems": "center",
                                    "flexDirection": "row",
                                  }
                                }
                              >
                                <Text
                                  accessibilityRole="text"
                                  style={
                                    {
                                      "color": "#121314",
                                      "fontFamily": "Geist Bold",
                                      "fontSize": 40,
                                      "letterSpacing": 0,
                                      "lineHeight": 50,
                                    }
                                  }
                                  testID="total-balance-text"
                                >
                                  $0.00
                                </Text>
                              </View>
                              <View
                                style={
                                  {
                                    "alignItems": "center",
                                    "flexDirection": "row",
                                  }
                                }
                              >
<<<<<<< HEAD
=======
                                Copy
                              </Text>
                            </TouchableOpacity>
                          </View>
                          <View
                            style={
                              {
                                "backgroundColor": "#ca35421a",
                                "borderRadius": 8,
                                "flexShrink": 1,
                                "marginTop": 8,
                                "padding": 16,
                              }
                            }
                          >
                            <RCTScrollView
                              collapsable={false}
                              handlerTag={33}
                              handlerType="NativeViewGestureHandler"
                              onGestureHandlerEvent={[Function]}
                              onGestureHandlerStateChange={[Function]}
                            >
                              <View>
>>>>>>> 72548a9d
                                <Text
                                  accessibilityRole="text"
                                  style={
                                    {
                                      "color": "#686e7d",
                                      "fontFamily": "Geist Medium",
                                      "fontSize": 16,
                                      "letterSpacing": 0,
                                      "lineHeight": 24,
                                    }
                                  }
                                  testID="formatted-value-price-test-id"
                                >
                                  +$0 
                                </Text>
                                <Text
                                  accessibilityRole="text"
                                  style={
                                    {
                                      "color": "#686e7d",
                                      "fontFamily": "Geist Medium",
                                      "fontSize": 16,
                                      "letterSpacing": 0,
                                      "lineHeight": 24,
                                    }
                                  }
                                  testID="formatted-percentage-test-id"
                                >
<<<<<<< HEAD
                                  (+0.00%)
=======
                                  View: Wallet
TypeError: Cannot read properties of undefined (reading 'key')
>>>>>>> 72548a9d
                                </Text>
                              </View>
                            </TouchableOpacity>
                          </View>
                        </View>
                        <View
                          style={
                            {
                              "flex": 1,
                              "paddingHorizontal": 16,
                            }
                          }
                        />
                      </View>
                    </View>
                  </View>
                </View>
              </View>
            </View>
          </View>
        </View>
      </RNSScreen>
    </RNSScreenContainer>
  </RNCSafeAreaProvider>
</View>
`;

exports[`Wallet Conditional Rendering should render loader when no selected account 1`] = `
<View
  style={
    {
      "flex": 1,
    }
  }
>
  <RNCSafeAreaProvider
    onInsetsChange={[Function]}
    style={
      [
        {
          "flex": 1,
        },
        undefined,
      ]
    }
  >
    <View
      collapsable={false}
      pointerEvents="box-none"
      style={
        {
          "zIndex": 1,
        }
      }
    >
      <View
        accessibilityElementsHidden={false}
        importantForAccessibility="auto"
        onLayout={[Function]}
        pointerEvents="box-none"
        style={null}
      >
        <View
          style={
            [
              {
                "alignItems": "center",
                "backgroundColor": {
                  "alternative": "#f3f5f9",
                  "alternativeHover": "#ebedf1",
                  "alternativePressed": "#e1e4ea",
                  "default": "#ffffff",
                  "defaultHover": "#f6f6f7",
                  "defaultPressed": "#ebecef",
                  "hover": "#858b9a14",
                  "muted": "#3c4d9d0f",
                  "mutedHover": "#3c4d9d1a",
                  "mutedPressed": "#3c4d9d26",
                  "pressed": "#858b9a29",
                  "section": "#f3f5f9",
                  "subsection": "#ffffff",
                },
                "borderBottomColor": "#b7bbc866",
                "borderBottomWidth": 1,
                "flexDirection": "row",
                "gap": 16,
                "height": 72,
              },
              {
                "marginTop": 0,
              },
            ]
          }
          testID="header"
        >
          <View
            style={
              {
                "width": undefined,
              }
            }
          >
            <View
              onLayout={[Function]}
            >
              <View
                style={
                  {
                    "alignItems": "flex-start",
                  }
                }
              >
                <TouchableOpacity
                  disabled={false}
                  hitSlop={
                    {
                      "bottom": 12,
                      "left": 12,
                      "right": 12,
                      "top": 12,
                    }
                  }
                  onPress={[Function]}
                  style={
                    {
                      "alignItems": "center",
                      "alignSelf": "flex-start",
                      "backgroundColor": "#f3f5f9",
                      "borderRadius": 16,
                      "flexDirection": "row",
                      "height": 32,
                      "marginLeft": 16,
                      "paddingHorizontal": 8,
                    }
                  }
                  testID="open-networks-button"
                >
                  <View
                    style={
                      {
                        "marginRight": 8,
                      }
                    }
                  >
                    <View
                      accessibilityLabel="Ethereum Mainnet"
                      style={
                        {
                          "alignItems": "center",
                          "backgroundColor": "#ffffff",
                          "borderRadius": 4,
                          "height": 16,
                          "justifyContent": "center",
                          "overflow": "hidden",
                          "width": 16,
                        }
                      }
                      testID="network-avatar-picker"
                    >
                      <Image
                        onError={[Function]}
                        resizeMode="contain"
                        source={1}
                        style={
                          {
                            "height": 16,
                            "width": 16,
                          }
                        }
                        testID="network-avatar-image"
                      />
                    </View>
                  </View>
                  <SvgMock
                    color="#121314"
                    fill="currentColor"
                    height={12}
                    name="ArrowDown"
                    style={
                      {
                        "height": 12,
                        "width": 12,
                      }
                    }
                    testID="pickernetwork-arrow"
                    width={12}
                  />
                </TouchableOpacity>
              </View>
            </View>
          </View>
          <View
            style={
              {
                "alignItems": "flex-start",
                "flex": 1,
              }
            }
          >
            <TouchableOpacity
              activeOpacity={1}
              hitSlop={
                {
                  "bottom": 12,
                  "left": 12,
                  "right": 12,
                  "top": 12,
                }
              }
              onPress={[Function]}
              onPressIn={[Function]}
              onPressOut={[Function]}
              style={
                {
                  "alignItems": "center",
                  "backgroundColor": "#ffffff",
                  "borderColor": "#b7bbc8",
                  "borderRadius": 4,
                  "borderWidth": 0,
                  "flexDirection": "row",
                  "marginRight": 16,
                  "padding": 16,
                }
              }
              testID="account-picker"
            >
              <Text
                accessibilityRole="text"
                numberOfLines={1}
                style={
                  {
                    "color": "#121314",
                    "fontFamily": "Geist Medium",
                    "fontSize": 16,
                    "letterSpacing": 0,
                    "lineHeight": 24,
                  }
                }
                testID="account-label"
              >
                Account 2
              </Text>
              <SvgMock
                color="#121314"
                fill="currentColor"
                height={16}
                name="ArrowDown"
                style={
                  {
                    "height": 16,
                    "marginLeft": 8,
                    "width": 16,
                  }
                }
                width={16}
              />
            </TouchableOpacity>
          </View>
          <View
            style={
              {
                "width": undefined,
              }
            }
          >
            <View
              onLayout={[Function]}
            >
              <View
                style={
                  {
                    "alignItems": "flex-end",
                    "marginRight": 16,
                  }
                }
              >
                <View
                  style={
                    {
                      "flexDirection": "row",
                    }
                  }
                >
                  <View
                    testID="navbar-address-copy-button"
                  >
                    <View
                      style={
                        {
                          "alignItems": "center",
                          "flexDirection": "row",
                        }
                      }
                    >
                      <View
                        style={
                          [
                            {
                              "transform": [
                                {
                                  "scale": 1,
                                },
                              ],
                            },
                            {
                              "alignItems": "center",
                              "justifyContent": "center",
                            },
                          ]
                        }
                      >
                        <View
                          accessibilityState={
                            {
                              "busy": undefined,
                              "checked": undefined,
                              "disabled": false,
                              "expanded": undefined,
                              "selected": undefined,
                            }
                          }
                          accessibilityValue={
                            {
                              "max": undefined,
                              "min": undefined,
                              "now": undefined,
                              "text": undefined,
                            }
                          }
                          accessible={true}
                          collapsable={false}
                          focusable={true}
                          hitSlop={
                            {
                              "bottom": 12,
                              "left": 12,
                              "right": 12,
                              "top": 12,
                            }
                          }
                          onBlur={[Function]}
                          onClick={[Function]}
                          onFocus={[Function]}
                          onResponderGrant={[Function]}
                          onResponderMove={[Function]}
                          onResponderRelease={[Function]}
                          onResponderTerminate={[Function]}
                          onResponderTerminationRequest={[Function]}
                          onStartShouldSetResponder={[Function]}
                          style={
                            [
                              {
                                "alignItems": "center",
                                "backgroundColor": "transparent",
                                "borderRadius": 2,
                                "height": 40,
                                "justifyContent": "center",
                                "opacity": 1,
                                "width": 40,
                              },
                              undefined,
                            ]
                          }
                          testID="wallet-account-copy-button"
                        >
                          <SvgMock
                            fill="currentColor"
                            name="Copy"
                            style={
                              [
                                {
                                  "color": "#121314",
                                  "height": 24,
                                  "width": 24,
                                },
                                undefined,
                              ]
                            }
                          />
                        </View>
                      </View>
                    </View>
                  </View>
                  <View
                    style={
                      [
                        {
                          "transform": [
                            {
                              "scale": 1,
                            },
                          ],
                        },
                        {
                          "alignItems": "center",
                          "justifyContent": "center",
<<<<<<< HEAD
=======
                        },
                      ]
                    }
                  >
                    <View
                      accessibilityState={
                        {
                          "busy": undefined,
                          "checked": undefined,
                          "disabled": false,
                          "expanded": undefined,
                          "selected": undefined,
                        }
                      }
                      accessibilityValue={
                        {
                          "max": undefined,
                          "min": undefined,
                          "now": undefined,
                          "text": undefined,
                        }
                      }
                      accessible={true}
                      collapsable={false}
                      focusable={true}
                      hitSlop={
                        {
                          "bottom": 12,
                          "left": 12,
                          "right": 12,
                          "top": 12,
                        }
                      }
                      onBlur={[Function]}
                      onClick={[Function]}
                      onFocus={[Function]}
                      onResponderGrant={[Function]}
                      onResponderMove={[Function]}
                      onResponderRelease={[Function]}
                      onResponderTerminate={[Function]}
                      onResponderTerminationRequest={[Function]}
                      onStartShouldSetResponder={[Function]}
                      style={
                        [
                          {
                            "alignItems": "center",
                            "backgroundColor": "transparent",
                            "borderRadius": 2,
                            "height": 40,
                            "justifyContent": "center",
                            "opacity": 1,
                            "width": 40,
                          },
                          undefined,
                        ]
                      }
                      testID="wallet-scan-button"
                    >
                      <SvgMock
                        fill="currentColor"
                        name="QrCode"
                        style={
                          [
                            {
                              "color": "#121314",
                              "height": 24,
                              "width": 24,
                            },
                            undefined,
                          ]
                        }
                      />
                    </View>
                  </View>
                  <View
                    style={
                      [
                        {
                          "alignSelf": "flex-start",
                          "position": "relative",
>>>>>>> 72548a9d
                        },
                      ]
                    }
                  >
                    <View
                      accessibilityState={
                        {
                          "busy": undefined,
                          "checked": undefined,
                          "disabled": false,
                          "expanded": undefined,
                          "selected": undefined,
                        }
                      }
                      accessibilityValue={
                        {
                          "max": undefined,
                          "min": undefined,
                          "now": undefined,
                          "text": undefined,
                        }
                      }
                      accessible={true}
                      collapsable={false}
                      focusable={true}
                      hitSlop={
                        {
                          "bottom": 12,
                          "left": 12,
                          "right": 12,
                          "top": 12,
                        }
                      }
                      onBlur={[Function]}
                      onClick={[Function]}
                      onFocus={[Function]}
                      onResponderGrant={[Function]}
                      onResponderMove={[Function]}
                      onResponderRelease={[Function]}
                      onResponderTerminate={[Function]}
                      onResponderTerminationRequest={[Function]}
                      onStartShouldSetResponder={[Function]}
                      style={
                        [
                          {
                            "alignItems": "center",
                            "backgroundColor": "transparent",
                            "borderRadius": 2,
                            "height": 40,
                            "justifyContent": "center",
                            "opacity": 1,
                            "width": 40,
                          },
                          undefined,
                        ]
                      }
                      testID="wallet-scan-button"
                    >
                      <SvgMock
                        fill="currentColor"
                        name="QrCode"
                        style={
                          [
                            {
                              "color": "#121314",
                              "height": 24,
                              "width": 24,
                            },
                            undefined,
                          ]
                        }
                      />
                    </View>
                  </View>
                  <View
                    style={
                      [
                        {
                          "alignSelf": "flex-start",
                          "position": "relative",
                        },
                        undefined,
                      ]
                    }
                  >
                    <View
                      onLayout={[Function]}
                    >
                      <View
                        style={
                          [
                            {
                              "transform": [
                                {
                                  "scale": 1,
                                },
                              ],
                            },
                            {
                              "alignItems": "center",
                              "justifyContent": "center",
                            },
                          ]
                        }
                      >
                        <View
                          accessibilityState={
                            {
                              "busy": undefined,
                              "checked": undefined,
                              "disabled": false,
                              "expanded": undefined,
                              "selected": undefined,
                            }
                          }
                          accessibilityValue={
                            {
                              "max": undefined,
                              "min": undefined,
                              "now": undefined,
                              "text": undefined,
                            }
                          }
                          accessible={true}
                          collapsable={false}
                          focusable={true}
                          hitSlop={
                            {
                              "bottom": 12,
                              "left": 12,
                              "right": 12,
                              "top": 12,
                            }
                          }
                          onBlur={[Function]}
                          onClick={[Function]}
                          onFocus={[Function]}
                          onResponderGrant={[Function]}
                          onResponderMove={[Function]}
                          onResponderRelease={[Function]}
                          onResponderTerminate={[Function]}
                          onResponderTerminationRequest={[Function]}
                          onStartShouldSetResponder={[Function]}
                          style={
                            [
                              {
                                "alignItems": "center",
                                "backgroundColor": "transparent",
                                "borderRadius": 2,
                                "height": 40,
                                "justifyContent": "center",
                                "opacity": 1,
                                "width": 40,
                              },
                              undefined,
                            ]
                          }
                          testID="wallet-notifications-button"
                        >
                          <SvgMock
                            fill="currentColor"
                            name="Notification"
                            style={
                              [
                                {
                                  "color": "#121314",
                                  "height": 24,
                                  "width": 24,
                                },
                                undefined,
                              ]
                            }
                          />
                        </View>
                      </View>
                    </View>
                    <View
                      onLayout={[Function]}
                      style={
                        [
                          {
                            "position": "absolute",
                          },
                          {
                            "right": 0,
                            "top": 0,
                          },
                        ]
                      }
                    />
                  </View>
                </View>
              </View>
            </View>
          </View>
        </View>
      </View>
    </View>
    <RNSScreenContainer
      onLayout={[Function]}
      style={
        {
          "flex": 1,
        }
      }
    >
      <RNSScreen
        activityState={2}
        collapsable={false}
        gestureResponseDistance={
          {
            "bottom": -1,
            "end": -1,
            "start": -1,
            "top": -1,
          }
        }
        onGestureCancel={[Function]}
        pointerEvents="box-none"
        sheetAllowedDetents="large"
        sheetCornerRadius={-1}
        sheetExpandsWhenScrolledToEdge={true}
        sheetGrabberVisible={false}
        sheetLargestUndimmedDetent="all"
        style={
          {
            "bottom": 0,
            "left": 0,
            "position": "absolute",
            "right": 0,
            "top": 0,
            "zIndex": undefined,
          }
        }
      >
        <View
          collapsable={false}
          style={
            {
              "opacity": 1,
            }
          }
        />
        <View
          accessibilityElementsHidden={false}
          closing={false}
          gestureVelocityImpact={0.3}
          importantForAccessibility="auto"
          onClose={[Function]}
          onGestureBegin={[Function]}
          onGestureCanceled={[Function]}
          onGestureEnd={[Function]}
          onOpen={[Function]}
          onTransition={[Function]}
          pointerEvents="box-none"
          style={
            [
              {
                "overflow": undefined,
              },
              {
                "bottom": 0,
                "left": 0,
                "position": "absolute",
                "right": 0,
                "top": 0,
              },
            ]
          }
          transitionSpec={
            {
              "close": {
                "animation": "spring",
                "config": {
                  "damping": 500,
                  "mass": 3,
                  "overshootClamping": true,
                  "restDisplacementThreshold": 10,
                  "restSpeedThreshold": 10,
                  "stiffness": 1000,
                },
              },
              "open": {
                "animation": "spring",
                "config": {
                  "damping": 500,
                  "mass": 3,
                  "overshootClamping": true,
                  "restDisplacementThreshold": 10,
                  "restSpeedThreshold": 10,
                  "stiffness": 1000,
                },
              },
            }
          }
        >
          <View
            collapsable={false}
            needsOffscreenAlphaCompositing={false}
            pointerEvents="box-none"
            style={
              {
                "flex": 1,
              }
            }
          >
            <View
              collapsable={false}
              enabled={false}
<<<<<<< HEAD
              handlerTag={18}
=======
              handlerTag={36}
>>>>>>> 72548a9d
              handlerType="PanGestureHandler"
              onGestureHandlerEvent={[Function]}
              onGestureHandlerStateChange={[Function]}
              style={
                {
                  "flex": 1,
                  "transform": [
                    {
                      "translateX": 0,
                    },
                    {
                      "translateX": 0,
                    },
                  ],
                }
              }
            >
              <View
                collapsable={false}
                pointerEvents="none"
                style={
                  {
                    "backgroundColor": "rgb(242, 242, 242)",
                    "bottom": 0,
                    "left": 0,
                    "position": "absolute",
                    "shadowColor": "#000",
                    "shadowOffset": {
                      "height": 1,
                      "width": -1,
                    },
                    "shadowOpacity": 0.3,
                    "shadowRadius": 5,
                    "top": 0,
                    "width": 3,
                  }
                }
              />
              <View
                style={
                  [
                    {
                      "flex": 1,
                      "overflow": "hidden",
                    },
                    [
                      {
                        "backgroundColor": "rgb(242, 242, 242)",
                      },
                      undefined,
                    ],
                  ]
                }
              >
                <View
                  style={
                    {
                      "flex": 1,
                      "flexDirection": "column-reverse",
                    }
                  }
                >
                  <View
                    style={
                      {
                        "flex": 1,
                      }
                    }
                  >
                    <View
                      style={
                        {
                          "flex": 1,
                        }
                      }
                    >
                      <View
                        style={
                          {
                            "backgroundColor": "#ffffff",
                            "flex": 1,
                          }
                        }
                        testID="wallet-screen"
                      >
                        <View
                          style={
                            {
                              "alignItems": "center",
                              "flexDirection": "row",
                              "justifyContent": "space-between",
                              "marginHorizontal": 16,
                              "paddingTop": 24,
                            }
                          }
                        >
                          <View>
                            <TouchableOpacity
                              onPress={[Function]}
                              testID="balance-container"
                            >
                              <View
                                style={
                                  {
                                    "alignItems": "center",
                                    "flexDirection": "row",
                                  }
                                }
                              >
                                <Text
                                  accessibilityRole="text"
                                  style={
                                    {
                                      "color": "#121314",
                                      "fontFamily": "Geist Bold",
                                      "fontSize": 40,
                                      "letterSpacing": 0,
                                      "lineHeight": 50,
                                    }
                                  }
                                  testID="total-balance-text"
                                >
                                  $0.00
                                </Text>
                              </View>
                              <View
                                style={
                                  {
                                    "alignItems": "center",
                                    "flexDirection": "row",
                                  }
                                }
                              >
<<<<<<< HEAD
=======
                                Copy
                              </Text>
                            </TouchableOpacity>
                          </View>
                          <View
                            style={
                              {
                                "backgroundColor": "#ca35421a",
                                "borderRadius": 8,
                                "flexShrink": 1,
                                "marginTop": 8,
                                "padding": 16,
                              }
                            }
                          >
                            <RCTScrollView
                              collapsable={false}
                              handlerTag={35}
                              handlerType="NativeViewGestureHandler"
                              onGestureHandlerEvent={[Function]}
                              onGestureHandlerStateChange={[Function]}
                            >
                              <View>
>>>>>>> 72548a9d
                                <Text
                                  accessibilityRole="text"
                                  style={
                                    {
                                      "color": "#686e7d",
                                      "fontFamily": "Geist Medium",
                                      "fontSize": 16,
                                      "letterSpacing": 0,
                                      "lineHeight": 24,
                                    }
                                  }
                                  testID="formatted-value-price-test-id"
                                >
                                  +$0 
                                </Text>
                                <Text
                                  accessibilityRole="text"
                                  style={
                                    {
                                      "color": "#686e7d",
                                      "fontFamily": "Geist Medium",
                                      "fontSize": 16,
                                      "letterSpacing": 0,
                                      "lineHeight": 24,
                                    }
                                  }
                                  testID="formatted-percentage-test-id"
                                >
<<<<<<< HEAD
                                  (+0.00%)
=======
                                  View: Wallet
TypeError: Cannot read properties of undefined (reading 'key')
>>>>>>> 72548a9d
                                </Text>
                              </View>
                            </TouchableOpacity>
                          </View>
                        </View>
                        <View
                          style={
                            {
                              "flex": 1,
                              "paddingHorizontal": 16,
                            }
                          }
                        />
                      </View>
                    </View>
                  </View>
                </View>
              </View>
            </View>
          </View>
        </View>
      </RNSScreen>
    </RNSScreenContainer>
  </RNCSafeAreaProvider>
</View>
`;

exports[`Wallet should render correctly 1`] = `
<View
  style={
    {
      "flex": 1,
    }
  }
>
  <RNCSafeAreaProvider
    onInsetsChange={[Function]}
    style={
      [
        {
          "flex": 1,
        },
        undefined,
      ]
    }
  >
    <View
      collapsable={false}
      pointerEvents="box-none"
      style={
        {
          "zIndex": 1,
        }
      }
    >
      <View
        accessibilityElementsHidden={false}
        importantForAccessibility="auto"
        onLayout={[Function]}
        pointerEvents="box-none"
        style={null}
      >
        <View
          style={
            [
              {
                "alignItems": "center",
                "backgroundColor": {
                  "alternative": "#f3f5f9",
                  "alternativeHover": "#ebedf1",
                  "alternativePressed": "#e1e4ea",
                  "default": "#ffffff",
                  "defaultHover": "#f6f6f7",
                  "defaultPressed": "#ebecef",
                  "hover": "#858b9a14",
                  "muted": "#3c4d9d0f",
                  "mutedHover": "#3c4d9d1a",
                  "mutedPressed": "#3c4d9d26",
                  "pressed": "#858b9a29",
                  "section": "#f3f5f9",
                  "subsection": "#ffffff",
                },
                "borderBottomColor": "#b7bbc866",
                "borderBottomWidth": 1,
                "flexDirection": "row",
                "gap": 16,
                "height": 72,
              },
              {
                "marginTop": 0,
              },
            ]
          }
          testID="header"
        >
          <View
            style={
              {
                "width": undefined,
              }
            }
          >
            <View
              onLayout={[Function]}
            >
              <View
                style={
                  {
                    "alignItems": "flex-start",
                  }
                }
              >
                <TouchableOpacity
                  disabled={false}
                  hitSlop={
                    {
                      "bottom": 12,
                      "left": 12,
                      "right": 12,
                      "top": 12,
                    }
                  }
                  onPress={[Function]}
                  style={
                    {
                      "alignItems": "center",
                      "alignSelf": "flex-start",
                      "backgroundColor": "#f3f5f9",
                      "borderRadius": 16,
                      "flexDirection": "row",
                      "height": 32,
                      "marginLeft": 16,
                      "paddingHorizontal": 8,
                    }
                  }
                  testID="open-networks-button"
                >
                  <View
                    style={
                      {
                        "marginRight": 8,
                      }
                    }
                  >
                    <View
                      accessibilityLabel="Ethereum Mainnet"
                      style={
                        {
                          "alignItems": "center",
                          "backgroundColor": "#ffffff",
                          "borderRadius": 4,
                          "height": 16,
                          "justifyContent": "center",
                          "overflow": "hidden",
                          "width": 16,
                        }
                      }
                      testID="network-avatar-picker"
                    >
                      <Image
                        onError={[Function]}
                        resizeMode="contain"
                        source={1}
                        style={
                          {
                            "height": 16,
                            "width": 16,
                          }
                        }
                        testID="network-avatar-image"
                      />
                    </View>
                  </View>
                  <SvgMock
                    color="#121314"
                    fill="currentColor"
                    height={12}
                    name="ArrowDown"
                    style={
                      {
                        "height": 12,
                        "width": 12,
                      }
                    }
                    testID="pickernetwork-arrow"
                    width={12}
                  />
                </TouchableOpacity>
              </View>
            </View>
          </View>
          <View
            style={
              {
                "alignItems": "flex-start",
                "flex": 1,
              }
            }
          >
            <TouchableOpacity
              activeOpacity={1}
              hitSlop={
                {
                  "bottom": 12,
                  "left": 12,
                  "right": 12,
                  "top": 12,
                }
              }
              onPress={[Function]}
              onPressIn={[Function]}
              onPressOut={[Function]}
              style={
                {
                  "alignItems": "center",
                  "backgroundColor": "#ffffff",
                  "borderColor": "#b7bbc8",
                  "borderRadius": 4,
                  "borderWidth": 0,
                  "flexDirection": "row",
                  "marginRight": 16,
                  "padding": 16,
                }
              }
              testID="account-picker"
            >
              <Text
                accessibilityRole="text"
                numberOfLines={1}
                style={
                  {
                    "color": "#121314",
                    "fontFamily": "Geist Medium",
                    "fontSize": 16,
                    "letterSpacing": 0,
                    "lineHeight": 24,
                  }
                }
                testID="account-label"
              >
                Account 2
              </Text>
              <SvgMock
                color="#121314"
                fill="currentColor"
                height={16}
                name="ArrowDown"
                style={
                  {
                    "height": 16,
                    "marginLeft": 8,
                    "width": 16,
                  }
                }
                width={16}
              />
            </TouchableOpacity>
          </View>
          <View
            style={
              {
                "width": undefined,
              }
            }
          >
            <View
              onLayout={[Function]}
            >
              <View
                style={
                  {
                    "alignItems": "flex-end",
                    "marginRight": 16,
                  }
                }
              >
                <View
                  style={
                    {
                      "flexDirection": "row",
                    }
                  }
                >
                  <View
                    testID="navbar-address-copy-button"
                  >
                    <View
                      style={
                        {
                          "alignItems": "center",
                          "flexDirection": "row",
                        }
                      }
                    >
                      <View
                        style={
                          [
                            {
                              "transform": [
                                {
                                  "scale": 1,
                                },
                              ],
                            },
                            {
                              "alignItems": "center",
                              "justifyContent": "center",
                            },
                          ]
                        }
                      >
                        <View
                          accessibilityState={
                            {
                              "busy": undefined,
                              "checked": undefined,
                              "disabled": false,
                              "expanded": undefined,
                              "selected": undefined,
                            }
                          }
                          accessibilityValue={
                            {
                              "max": undefined,
                              "min": undefined,
                              "now": undefined,
                              "text": undefined,
                            }
                          }
                          accessible={true}
                          collapsable={false}
                          focusable={true}
                          hitSlop={
                            {
                              "bottom": 12,
                              "left": 12,
                              "right": 12,
                              "top": 12,
                            }
                          }
                          onBlur={[Function]}
                          onClick={[Function]}
                          onFocus={[Function]}
                          onResponderGrant={[Function]}
                          onResponderMove={[Function]}
                          onResponderRelease={[Function]}
                          onResponderTerminate={[Function]}
                          onResponderTerminationRequest={[Function]}
                          onStartShouldSetResponder={[Function]}
                          style={
                            [
                              {
                                "alignItems": "center",
                                "backgroundColor": "transparent",
                                "borderRadius": 2,
                                "height": 40,
                                "justifyContent": "center",
                                "opacity": 1,
                                "width": 40,
                              },
                              undefined,
                            ]
                          }
                          testID="wallet-account-copy-button"
                        >
                          <SvgMock
                            fill="currentColor"
                            name="Copy"
                            style={
                              [
                                {
                                  "color": "#121314",
                                  "height": 24,
                                  "width": 24,
                                },
                                undefined,
                              ]
                            }
                          />
                        </View>
                      </View>
                    </View>
                  </View>
                  <View
                    style={
                      [
                        {
                          "transform": [
                            {
                              "scale": 1,
                            },
                          ],
                        },
                        {
                          "alignItems": "center",
                          "justifyContent": "center",
                        },
                      ]
                    }
                  >
                    <View
                      accessibilityState={
                        {
                          "busy": undefined,
                          "checked": undefined,
                          "disabled": false,
                          "expanded": undefined,
                          "selected": undefined,
                        }
                      }
                      accessibilityValue={
                        {
                          "max": undefined,
                          "min": undefined,
                          "now": undefined,
                          "text": undefined,
                        }
                      }
                      accessible={true}
                      collapsable={false}
                      focusable={true}
                      hitSlop={
                        {
                          "bottom": 12,
                          "left": 12,
                          "right": 12,
                          "top": 12,
                        }
                      }
                      onBlur={[Function]}
                      onClick={[Function]}
                      onFocus={[Function]}
                      onResponderGrant={[Function]}
                      onResponderMove={[Function]}
                      onResponderRelease={[Function]}
                      onResponderTerminate={[Function]}
                      onResponderTerminationRequest={[Function]}
                      onStartShouldSetResponder={[Function]}
                      style={
                        [
                          {
                            "alignItems": "center",
                            "backgroundColor": "transparent",
                            "borderRadius": 2,
                            "height": 40,
                            "justifyContent": "center",
                            "opacity": 1,
                            "width": 40,
                          },
                          undefined,
                        ]
                      }
                      testID="wallet-scan-button"
                    >
                      <SvgMock
                        fill="currentColor"
                        name="QrCode"
                        style={
                          [
                            {
                              "color": "#121314",
                              "height": 24,
                              "width": 24,
                            },
                            undefined,
                          ]
                        }
                      />
                    </View>
                  </View>
                  <View
                    style={
                      [
                        {
                          "alignSelf": "flex-start",
                          "position": "relative",
                        },
                        undefined,
                      ]
                    }
                  >
                    <View
                      onLayout={[Function]}
                    >
                      <View
                        style={
                          [
                            {
                              "transform": [
                                {
                                  "scale": 1,
                                },
                              ],
                            },
                            {
                              "alignItems": "center",
                              "justifyContent": "center",
                            },
                          ]
                        }
                      >
                        <View
                          accessibilityState={
                            {
                              "busy": undefined,
                              "checked": undefined,
                              "disabled": false,
                              "expanded": undefined,
                              "selected": undefined,
                            }
                          }
                          accessibilityValue={
                            {
                              "max": undefined,
                              "min": undefined,
                              "now": undefined,
                              "text": undefined,
                            }
                          }
                          accessible={true}
                          collapsable={false}
                          focusable={true}
                          hitSlop={
                            {
                              "bottom": 12,
                              "left": 12,
                              "right": 12,
                              "top": 12,
                            }
                          }
                          onBlur={[Function]}
                          onClick={[Function]}
                          onFocus={[Function]}
                          onResponderGrant={[Function]}
                          onResponderMove={[Function]}
                          onResponderRelease={[Function]}
                          onResponderTerminate={[Function]}
                          onResponderTerminationRequest={[Function]}
                          onStartShouldSetResponder={[Function]}
                          style={
                            [
                              {
                                "alignItems": "center",
                                "backgroundColor": "transparent",
                                "borderRadius": 2,
                                "height": 40,
                                "justifyContent": "center",
                                "opacity": 1,
                                "width": 40,
                              },
                              undefined,
                            ]
                          }
                          testID="wallet-notifications-button"
                        >
                          <SvgMock
                            fill="currentColor"
                            name="Notification"
                            style={
                              [
                                {
                                  "color": "#121314",
                                  "height": 24,
                                  "width": 24,
                                },
                                undefined,
                              ]
                            }
                          />
                        </View>
                      </View>
                    </View>
                    <View
                      onLayout={[Function]}
                      style={
                        [
                          {
                            "position": "absolute",
                          },
                          {
                            "right": 0,
                            "top": 0,
                          },
                        ]
                      }
                    />
                  </View>
                </View>
              </View>
            </View>
          </View>
        </View>
      </View>
    </View>
    <RNSScreenContainer
      onLayout={[Function]}
      style={
        {
          "flex": 1,
        }
      }
    >
      <RNSScreen
        activityState={2}
        collapsable={false}
        gestureResponseDistance={
          {
            "bottom": -1,
            "end": -1,
            "start": -1,
            "top": -1,
          }
        }
        onGestureCancel={[Function]}
        pointerEvents="box-none"
        sheetAllowedDetents="large"
        sheetCornerRadius={-1}
        sheetExpandsWhenScrolledToEdge={true}
        sheetGrabberVisible={false}
        sheetLargestUndimmedDetent="all"
        style={
          {
            "bottom": 0,
            "left": 0,
            "position": "absolute",
            "right": 0,
            "top": 0,
            "zIndex": undefined,
          }
        }
      >
        <View
          collapsable={false}
          style={
            {
              "opacity": 1,
            }
          }
        />
        <View
          accessibilityElementsHidden={false}
          closing={false}
          gestureVelocityImpact={0.3}
          importantForAccessibility="auto"
          onClose={[Function]}
          onGestureBegin={[Function]}
          onGestureCanceled={[Function]}
          onGestureEnd={[Function]}
          onOpen={[Function]}
          onTransition={[Function]}
          pointerEvents="box-none"
          style={
            [
              {
                "overflow": undefined,
              },
              {
                "bottom": 0,
                "left": 0,
                "position": "absolute",
                "right": 0,
                "top": 0,
              },
            ]
          }
          transitionSpec={
            {
              "close": {
                "animation": "spring",
                "config": {
                  "damping": 500,
                  "mass": 3,
                  "overshootClamping": true,
                  "restDisplacementThreshold": 10,
                  "restSpeedThreshold": 10,
                  "stiffness": 1000,
                },
              },
              "open": {
                "animation": "spring",
                "config": {
                  "damping": 500,
                  "mass": 3,
                  "overshootClamping": true,
                  "restDisplacementThreshold": 10,
                  "restSpeedThreshold": 10,
                  "stiffness": 1000,
                },
              },
            }
          }
        >
          <View
            collapsable={false}
            needsOffscreenAlphaCompositing={false}
            pointerEvents="box-none"
            style={
              {
                "flex": 1,
              }
            }
          >
            <View
              collapsable={false}
              enabled={false}
              handlerTag={1}
              handlerType="PanGestureHandler"
              onGestureHandlerEvent={[Function]}
              onGestureHandlerStateChange={[Function]}
              style={
                {
                  "flex": 1,
                  "transform": [
                    {
                      "translateX": 0,
                    },
                    {
                      "translateX": 0,
                    },
                  ],
                }
              }
            >
              <View
                collapsable={false}
                pointerEvents="none"
                style={
                  {
                    "backgroundColor": "rgb(242, 242, 242)",
                    "bottom": 0,
                    "left": 0,
                    "position": "absolute",
                    "shadowColor": "#000",
                    "shadowOffset": {
                      "height": 1,
                      "width": -1,
                    },
                    "shadowOpacity": 0.3,
                    "shadowRadius": 5,
                    "top": 0,
                    "width": 3,
                  }
                }
              />
              <View
                style={
                  [
                    {
                      "flex": 1,
                      "overflow": "hidden",
                    },
                    [
                      {
                        "backgroundColor": "rgb(242, 242, 242)",
                      },
                      undefined,
                    ],
                  ]
                }
              >
                <View
                  style={
                    {
                      "flex": 1,
                      "flexDirection": "column-reverse",
                    }
                  }
                >
                  <View
                    style={
                      {
                        "flex": 1,
                      }
                    }
                  >
                    <View
                      style={
                        {
                          "flex": 1,
                        }
                      }
                    >
                      <View
                        style={
                          {
                            "backgroundColor": "#ffffff",
                            "flex": 1,
                          }
                        }
                        testID="wallet-screen"
                      >
                        <View
                          style={
                            {
                              "alignItems": "center",
                              "flexDirection": "row",
                              "justifyContent": "space-between",
                              "marginHorizontal": 16,
                              "paddingTop": 24,
                            }
                          }
                        >
                          <View>
                            <TouchableOpacity
                              onPress={[Function]}
                              testID="balance-container"
                            >
                              <View
                                style={
                                  {
                                    "alignItems": "center",
                                    "flexDirection": "row",
                                  }
                                }
                              >
                                <Text
                                  accessibilityRole="text"
                                  style={
                                    {
                                      "color": "#121314",
                                      "fontFamily": "Geist Bold",
                                      "fontSize": 40,
                                      "letterSpacing": 0,
                                      "lineHeight": 50,
                                    }
                                  }
                                  testID="total-balance-text"
                                >
                                  $0.00
                                </Text>
                              </View>
                              <View
                                style={
                                  {
                                    "alignItems": "center",
                                    "flexDirection": "row",
                                  }
                                }
                              >
                                <Text
                                  accessibilityRole="text"
                                  style={
                                    {
                                      "color": "#686e7d",
                                      "fontFamily": "Geist Medium",
                                      "fontSize": 16,
                                      "letterSpacing": 0,
                                      "lineHeight": 24,
                                    }
                                  }
                                  testID="formatted-value-price-test-id"
                                >
                                  +$0 
                                </Text>
                                <Text
                                  accessibilityRole="text"
                                  style={
                                    {
                                      "color": "#686e7d",
                                      "fontFamily": "Geist Medium",
                                      "fontSize": 16,
                                      "letterSpacing": 0,
                                      "lineHeight": 24,
                                    }
                                  }
                                  testID="formatted-percentage-test-id"
                                >
<<<<<<< HEAD
                                  (+0.00%)
=======
                                  View: Wallet
TypeError: Cannot read properties of undefined (reading 'key')
>>>>>>> 72548a9d
                                </Text>
                              </View>
                            </TouchableOpacity>
                          </View>
                        </View>
                        <View
                          style={
                            {
                              "flex": 1,
                              "paddingHorizontal": 16,
                            }
                          }
                        />
                      </View>
                    </View>
                  </View>
                </View>
              </View>
            </View>
          </View>
        </View>
      </RNSScreen>
    </RNSScreenContainer>
  </RNCSafeAreaProvider>
</View>
`;

exports[`Wallet should render correctly when Solana support is enabled 1`] = `
<View
  style={
    {
      "flex": 1,
    }
  }
>
  <RNCSafeAreaProvider
    onInsetsChange={[Function]}
    style={
      [
        {
          "flex": 1,
        },
        undefined,
      ]
    }
  >
    <View
      collapsable={false}
      pointerEvents="box-none"
      style={
        {
          "zIndex": 1,
        }
      }
    >
      <View
        accessibilityElementsHidden={false}
        importantForAccessibility="auto"
        onLayout={[Function]}
        pointerEvents="box-none"
        style={null}
      >
        <View
          style={
            [
              {
                "alignItems": "center",
                "backgroundColor": {
                  "alternative": "#f3f5f9",
                  "alternativeHover": "#ebedf1",
                  "alternativePressed": "#e1e4ea",
                  "default": "#ffffff",
                  "defaultHover": "#f6f6f7",
                  "defaultPressed": "#ebecef",
                  "hover": "#858b9a14",
                  "muted": "#3c4d9d0f",
                  "mutedHover": "#3c4d9d1a",
                  "mutedPressed": "#3c4d9d26",
                  "pressed": "#858b9a29",
                  "section": "#f3f5f9",
                  "subsection": "#ffffff",
                },
                "borderBottomColor": "#b7bbc866",
                "borderBottomWidth": 1,
                "flexDirection": "row",
                "gap": 16,
                "height": 72,
              },
              {
                "marginTop": 0,
              },
            ]
          }
          testID="header"
        >
          <View
            style={
              {
                "width": undefined,
              }
            }
          >
            <View
              onLayout={[Function]}
            >
              <View
                style={
                  {
                    "alignItems": "flex-start",
                  }
                }
              >
                <TouchableOpacity
                  disabled={false}
                  hitSlop={
                    {
                      "bottom": 12,
                      "left": 12,
                      "right": 12,
                      "top": 12,
                    }
                  }
                  onPress={[Function]}
                  style={
                    {
                      "alignItems": "center",
                      "alignSelf": "flex-start",
                      "backgroundColor": "#f3f5f9",
                      "borderRadius": 16,
                      "flexDirection": "row",
                      "height": 32,
                      "marginLeft": 16,
                      "paddingHorizontal": 8,
                    }
                  }
                  testID="open-networks-button"
                >
                  <View
                    style={
                      {
                        "marginRight": 8,
                      }
                    }
                  >
                    <View
                      accessibilityLabel="Ethereum Mainnet"
                      style={
                        {
                          "alignItems": "center",
                          "backgroundColor": "#ffffff",
                          "borderRadius": 4,
                          "height": 16,
                          "justifyContent": "center",
                          "overflow": "hidden",
                          "width": 16,
                        }
                      }
                      testID="network-avatar-picker"
                    >
                      <Image
                        onError={[Function]}
                        resizeMode="contain"
                        source={1}
                        style={
                          {
                            "height": 16,
                            "width": 16,
                          }
                        }
                        testID="network-avatar-image"
                      />
                    </View>
                  </View>
                  <SvgMock
                    color="#121314"
                    fill="currentColor"
                    height={12}
                    name="ArrowDown"
                    style={
                      {
                        "height": 12,
                        "width": 12,
                      }
                    }
                    testID="pickernetwork-arrow"
                    width={12}
                  />
                </TouchableOpacity>
              </View>
            </View>
          </View>
          <View
            style={
              {
                "alignItems": "flex-start",
                "flex": 1,
              }
            }
          >
            <TouchableOpacity
              activeOpacity={1}
              hitSlop={
                {
                  "bottom": 12,
                  "left": 12,
                  "right": 12,
                  "top": 12,
                }
              }
              onPress={[Function]}
              onPressIn={[Function]}
              onPressOut={[Function]}
              style={
                {
                  "alignItems": "center",
                  "backgroundColor": "#ffffff",
                  "borderColor": "#b7bbc8",
                  "borderRadius": 4,
                  "borderWidth": 0,
                  "flexDirection": "row",
                  "marginRight": 16,
                  "padding": 16,
                }
              }
              testID="account-picker"
            >
              <Text
                accessibilityRole="text"
                numberOfLines={1}
                style={
                  {
                    "color": "#121314",
                    "fontFamily": "Geist Medium",
                    "fontSize": 16,
                    "letterSpacing": 0,
                    "lineHeight": 24,
                  }
                }
                testID="account-label"
              >
                Account 2
              </Text>
              <SvgMock
                color="#121314"
                fill="currentColor"
                height={16}
                name="ArrowDown"
                style={
                  {
                    "height": 16,
                    "marginLeft": 8,
                    "width": 16,
                  }
                }
                width={16}
              />
            </TouchableOpacity>
          </View>
          <View
            style={
              {
                "width": undefined,
              }
            }
          >
            <View
              onLayout={[Function]}
            >
              <View
                style={
                  {
                    "alignItems": "flex-end",
                    "marginRight": 16,
                  }
                }
              >
                <View
                  style={
                    {
                      "flexDirection": "row",
                    }
                  }
                >
                  <View
                    testID="navbar-address-copy-button"
                  >
                    <View
                      style={
                        {
                          "alignItems": "center",
                          "flexDirection": "row",
                        }
                      }
                    >
                      <View
                        style={
                          [
                            {
                              "transform": [
                                {
                                  "scale": 1,
                                },
                              ],
                            },
                            {
                              "alignItems": "center",
                              "justifyContent": "center",
                            },
                          ]
                        }
                      >
                        <View
                          accessibilityState={
                            {
                              "busy": undefined,
                              "checked": undefined,
                              "disabled": false,
                              "expanded": undefined,
                              "selected": undefined,
                            }
                          }
                          accessibilityValue={
                            {
                              "max": undefined,
                              "min": undefined,
                              "now": undefined,
                              "text": undefined,
                            }
                          }
                          accessible={true}
                          collapsable={false}
                          focusable={true}
                          hitSlop={
                            {
                              "bottom": 12,
                              "left": 12,
                              "right": 12,
                              "top": 12,
                            }
                          }
                          onBlur={[Function]}
                          onClick={[Function]}
                          onFocus={[Function]}
                          onResponderGrant={[Function]}
                          onResponderMove={[Function]}
                          onResponderRelease={[Function]}
                          onResponderTerminate={[Function]}
                          onResponderTerminationRequest={[Function]}
                          onStartShouldSetResponder={[Function]}
                          style={
                            [
                              {
                                "alignItems": "center",
                                "backgroundColor": "transparent",
                                "borderRadius": 2,
                                "height": 40,
                                "justifyContent": "center",
                                "opacity": 1,
                                "width": 40,
                              },
                              undefined,
                            ]
                          }
                          testID="wallet-account-copy-button"
                        >
                          <SvgMock
                            fill="currentColor"
                            name="Copy"
                            style={
                              [
                                {
                                  "color": "#121314",
                                  "height": 24,
                                  "width": 24,
                                },
                                undefined,
                              ]
                            }
                          />
                        </View>
                      </View>
                    </View>
                  </View>
                  <View
                    style={
                      [
                        {
                          "transform": [
                            {
                              "scale": 1,
                            },
                          ],
                        },
                        {
                          "alignItems": "center",
                          "justifyContent": "center",
                        },
                      ]
                    }
                  >
                    <View
                      accessibilityState={
                        {
                          "busy": undefined,
                          "checked": undefined,
                          "disabled": false,
                          "expanded": undefined,
                          "selected": undefined,
                        }
                      }
                      accessibilityValue={
                        {
                          "max": undefined,
                          "min": undefined,
                          "now": undefined,
                          "text": undefined,
                        }
                      }
                      accessible={true}
                      collapsable={false}
                      focusable={true}
                      hitSlop={
                        {
                          "bottom": 12,
                          "left": 12,
                          "right": 12,
                          "top": 12,
                        }
                      }
                      onBlur={[Function]}
                      onClick={[Function]}
                      onFocus={[Function]}
                      onResponderGrant={[Function]}
                      onResponderMove={[Function]}
                      onResponderRelease={[Function]}
                      onResponderTerminate={[Function]}
                      onResponderTerminationRequest={[Function]}
                      onStartShouldSetResponder={[Function]}
                      style={
                        [
                          {
                            "alignItems": "center",
                            "backgroundColor": "transparent",
                            "borderRadius": 2,
                            "height": 40,
                            "justifyContent": "center",
                            "opacity": 1,
                            "width": 40,
                          },
                          undefined,
                        ]
                      }
                      testID="wallet-scan-button"
                    >
                      <SvgMock
                        fill="currentColor"
                        name="QrCode"
                        style={
                          [
                            {
                              "color": "#121314",
                              "height": 24,
                              "width": 24,
                            },
                            undefined,
                          ]
                        }
                      />
                    </View>
                  </View>
                  <View
                    style={
                      [
                        {
                          "alignSelf": "flex-start",
                          "position": "relative",
                        },
                        undefined,
                      ]
                    }
                  >
                    <View
                      onLayout={[Function]}
                    >
                      <View
                        style={
                          [
                            {
                              "transform": [
                                {
                                  "scale": 1,
                                },
                              ],
                            },
                            {
                              "alignItems": "center",
                              "justifyContent": "center",
                            },
                          ]
                        }
                      >
                        <View
                          accessibilityState={
                            {
                              "busy": undefined,
                              "checked": undefined,
                              "disabled": false,
                              "expanded": undefined,
                              "selected": undefined,
                            }
                          }
                          accessibilityValue={
                            {
                              "max": undefined,
                              "min": undefined,
                              "now": undefined,
                              "text": undefined,
                            }
                          }
                          accessible={true}
                          collapsable={false}
                          focusable={true}
                          hitSlop={
                            {
                              "bottom": 12,
                              "left": 12,
                              "right": 12,
                              "top": 12,
                            }
                          }
                          onBlur={[Function]}
                          onClick={[Function]}
                          onFocus={[Function]}
                          onResponderGrant={[Function]}
                          onResponderMove={[Function]}
                          onResponderRelease={[Function]}
                          onResponderTerminate={[Function]}
                          onResponderTerminationRequest={[Function]}
                          onStartShouldSetResponder={[Function]}
                          style={
                            [
                              {
                                "alignItems": "center",
                                "backgroundColor": "transparent",
                                "borderRadius": 2,
                                "height": 40,
                                "justifyContent": "center",
                                "opacity": 1,
                                "width": 40,
                              },
                              undefined,
                            ]
                          }
                          testID="wallet-notifications-button"
                        >
                          <SvgMock
                            fill="currentColor"
                            name="Notification"
                            style={
                              [
                                {
                                  "color": "#121314",
                                  "height": 24,
                                  "width": 24,
                                },
                                undefined,
                              ]
                            }
                          />
                        </View>
                      </View>
                    </View>
                    <View
                      onLayout={[Function]}
                      style={
                        [
                          {
                            "position": "absolute",
                          },
                          {
                            "right": 0,
                            "top": 0,
                          },
                        ]
                      }
                    />
                  </View>
                </View>
              </View>
            </View>
          </View>
        </View>
      </View>
    </View>
    <RNSScreenContainer
      onLayout={[Function]}
      style={
        {
          "flex": 1,
        }
      }
    >
      <RNSScreen
        activityState={2}
        collapsable={false}
        gestureResponseDistance={
          {
            "bottom": -1,
            "end": -1,
            "start": -1,
            "top": -1,
          }
        }
        onGestureCancel={[Function]}
        pointerEvents="box-none"
        sheetAllowedDetents="large"
        sheetCornerRadius={-1}
        sheetExpandsWhenScrolledToEdge={true}
        sheetGrabberVisible={false}
        sheetLargestUndimmedDetent="all"
        style={
          {
            "bottom": 0,
            "left": 0,
            "position": "absolute",
            "right": 0,
            "top": 0,
            "zIndex": undefined,
          }
        }
      >
        <View
          collapsable={false}
          style={
            {
              "opacity": 1,
            }
          }
        />
        <View
          accessibilityElementsHidden={false}
          closing={false}
          gestureVelocityImpact={0.3}
          importantForAccessibility="auto"
          onClose={[Function]}
          onGestureBegin={[Function]}
          onGestureCanceled={[Function]}
          onGestureEnd={[Function]}
          onOpen={[Function]}
          onTransition={[Function]}
          pointerEvents="box-none"
          style={
            [
              {
                "overflow": undefined,
              },
              {
                "bottom": 0,
                "left": 0,
                "position": "absolute",
                "right": 0,
                "top": 0,
              },
            ]
          }
          transitionSpec={
            {
              "close": {
                "animation": "spring",
                "config": {
                  "damping": 500,
                  "mass": 3,
                  "overshootClamping": true,
                  "restDisplacementThreshold": 10,
                  "restSpeedThreshold": 10,
                  "stiffness": 1000,
                },
              },
              "open": {
                "animation": "spring",
                "config": {
                  "damping": 500,
                  "mass": 3,
                  "overshootClamping": true,
                  "restDisplacementThreshold": 10,
                  "restSpeedThreshold": 10,
                  "stiffness": 1000,
                },
              },
            }
          }
        >
          <View
            collapsable={false}
            needsOffscreenAlphaCompositing={false}
            pointerEvents="box-none"
            style={
              {
                "flex": 1,
              }
            }
          >
            <View
              collapsable={false}
              enabled={false}
<<<<<<< HEAD
              handlerTag={8}
=======
              handlerTag={16}
>>>>>>> 72548a9d
              handlerType="PanGestureHandler"
              onGestureHandlerEvent={[Function]}
              onGestureHandlerStateChange={[Function]}
              style={
                {
                  "flex": 1,
                  "transform": [
                    {
                      "translateX": 0,
                    },
                    {
                      "translateX": 0,
                    },
                  ],
                }
              }
            >
              <View
                collapsable={false}
                pointerEvents="none"
                style={
                  {
                    "backgroundColor": "rgb(242, 242, 242)",
                    "bottom": 0,
                    "left": 0,
                    "position": "absolute",
                    "shadowColor": "#000",
                    "shadowOffset": {
                      "height": 1,
                      "width": -1,
                    },
                    "shadowOpacity": 0.3,
                    "shadowRadius": 5,
                    "top": 0,
                    "width": 3,
                  }
                }
              />
              <View
                style={
                  [
                    {
                      "flex": 1,
                      "overflow": "hidden",
                    },
                    [
                      {
                        "backgroundColor": "rgb(242, 242, 242)",
                      },
                      undefined,
                    ],
                  ]
                }
              >
                <View
                  style={
                    {
                      "flex": 1,
                      "flexDirection": "column-reverse",
                    }
                  }
                >
                  <View
                    style={
                      {
                        "flex": 1,
                      }
                    }
                  >
                    <View
                      style={
                        {
                          "flex": 1,
                        }
                      }
                    >
                      <View
                        style={
                          {
                            "backgroundColor": "#ffffff",
                            "flex": 1,
                          }
                        }
                        testID="wallet-screen"
                      >
                        <View
                          style={
                            {
                              "alignItems": "center",
                              "flexDirection": "row",
                              "justifyContent": "space-between",
                              "marginHorizontal": 16,
                              "paddingTop": 24,
                            }
                          }
                        >
                          <View>
                            <TouchableOpacity
                              onPress={[Function]}
                              testID="balance-container"
                            >
                              <View
                                style={
                                  {
                                    "alignItems": "center",
                                    "flexDirection": "row",
                                  }
                                }
                              >
                                <Text
                                  accessibilityRole="text"
                                  style={
                                    {
                                      "color": "#121314",
                                      "fontFamily": "Geist Bold",
                                      "fontSize": 40,
                                      "letterSpacing": 0,
                                      "lineHeight": 50,
                                    }
                                  }
                                  testID="total-balance-text"
                                >
                                  $0.00
                                </Text>
                              </View>
                              <View
                                style={
                                  {
                                    "alignItems": "center",
                                    "flexDirection": "row",
                                  }
                                }
                              >
<<<<<<< HEAD
=======
                                Copy
                              </Text>
                            </TouchableOpacity>
                          </View>
                          <View
                            style={
                              {
                                "backgroundColor": "#ca35421a",
                                "borderRadius": 8,
                                "flexShrink": 1,
                                "marginTop": 8,
                                "padding": 16,
                              }
                            }
                          >
                            <RCTScrollView
                              collapsable={false}
                              handlerTag={15}
                              handlerType="NativeViewGestureHandler"
                              onGestureHandlerEvent={[Function]}
                              onGestureHandlerStateChange={[Function]}
                            >
                              <View>
>>>>>>> 72548a9d
                                <Text
                                  accessibilityRole="text"
                                  style={
                                    {
                                      "color": "#686e7d",
                                      "fontFamily": "Geist Medium",
                                      "fontSize": 16,
                                      "letterSpacing": 0,
                                      "lineHeight": 24,
                                    }
                                  }
                                  testID="formatted-value-price-test-id"
                                >
                                  +$0 
                                </Text>
                                <Text
                                  accessibilityRole="text"
                                  style={
                                    {
                                      "color": "#686e7d",
                                      "fontFamily": "Geist Medium",
                                      "fontSize": 16,
                                      "letterSpacing": 0,
                                      "lineHeight": 24,
                                    }
                                  }
                                  testID="formatted-percentage-test-id"
                                >
<<<<<<< HEAD
                                  (+0.00%)
=======
                                  View: Wallet
TypeError: Cannot read properties of undefined (reading 'key')
>>>>>>> 72548a9d
                                </Text>
                              </View>
                            </TouchableOpacity>
                          </View>
                        </View>
                        <View
                          style={
                            {
                              "flex": 1,
                              "paddingHorizontal": 16,
                            }
                          }
                        />
                      </View>
                    </View>
                  </View>
                </View>
              </View>
            </View>
          </View>
        </View>
      </RNSScreen>
    </RNSScreenContainer>
  </RNCSafeAreaProvider>
</View>
`;

exports[`Wallet should render correctly when there are no detected tokens 1`] = `
<View
  style={
    {
      "flex": 1,
    }
  }
>
  <RNCSafeAreaProvider
    onInsetsChange={[Function]}
    style={
      [
        {
          "flex": 1,
        },
        undefined,
      ]
    }
  >
    <View
      collapsable={false}
      pointerEvents="box-none"
      style={
        {
          "zIndex": 1,
        }
      }
    >
      <View
        accessibilityElementsHidden={false}
        importantForAccessibility="auto"
        onLayout={[Function]}
        pointerEvents="box-none"
        style={null}
      >
        <View
          style={
            [
              {
                "alignItems": "center",
                "backgroundColor": {
                  "alternative": "#f3f5f9",
                  "alternativeHover": "#ebedf1",
                  "alternativePressed": "#e1e4ea",
                  "default": "#ffffff",
                  "defaultHover": "#f6f6f7",
                  "defaultPressed": "#ebecef",
                  "hover": "#858b9a14",
                  "muted": "#3c4d9d0f",
                  "mutedHover": "#3c4d9d1a",
                  "mutedPressed": "#3c4d9d26",
                  "pressed": "#858b9a29",
                  "section": "#f3f5f9",
                  "subsection": "#ffffff",
                },
                "borderBottomColor": "#b7bbc866",
                "borderBottomWidth": 1,
                "flexDirection": "row",
                "gap": 16,
                "height": 72,
              },
              {
                "marginTop": 0,
              },
            ]
          }
          testID="header"
        >
          <View
            style={
              {
                "width": undefined,
              }
            }
          >
            <View
              onLayout={[Function]}
            >
              <View
                style={
                  {
                    "alignItems": "flex-start",
                  }
                }
              >
                <TouchableOpacity
                  disabled={false}
                  hitSlop={
                    {
                      "bottom": 12,
                      "left": 12,
                      "right": 12,
                      "top": 12,
                    }
                  }
                  onPress={[Function]}
                  style={
                    {
                      "alignItems": "center",
                      "alignSelf": "flex-start",
                      "backgroundColor": "#f3f5f9",
                      "borderRadius": 16,
                      "flexDirection": "row",
                      "height": 32,
                      "marginLeft": 16,
                      "paddingHorizontal": 8,
                    }
                  }
                  testID="open-networks-button"
                >
                  <View
                    style={
                      {
                        "marginRight": 8,
                      }
                    }
                  >
                    <View
                      accessibilityLabel="Ethereum Mainnet"
                      style={
                        {
                          "alignItems": "center",
                          "backgroundColor": "#ffffff",
                          "borderRadius": 4,
                          "height": 16,
                          "justifyContent": "center",
                          "overflow": "hidden",
                          "width": 16,
                        }
                      }
                      testID="network-avatar-picker"
                    >
                      <Image
                        onError={[Function]}
                        resizeMode="contain"
                        source={1}
                        style={
                          {
                            "height": 16,
                            "width": 16,
                          }
                        }
                        testID="network-avatar-image"
                      />
                    </View>
                  </View>
                  <SvgMock
                    color="#121314"
                    fill="currentColor"
                    height={12}
                    name="ArrowDown"
                    style={
                      {
                        "height": 12,
                        "width": 12,
                      }
                    }
                    testID="pickernetwork-arrow"
                    width={12}
                  />
                </TouchableOpacity>
              </View>
            </View>
          </View>
          <View
            style={
              {
                "alignItems": "flex-start",
                "flex": 1,
              }
            }
          >
            <TouchableOpacity
              activeOpacity={1}
              hitSlop={
                {
                  "bottom": 12,
                  "left": 12,
                  "right": 12,
                  "top": 12,
                }
              }
              onPress={[Function]}
              onPressIn={[Function]}
              onPressOut={[Function]}
              style={
                {
                  "alignItems": "center",
                  "backgroundColor": "#ffffff",
                  "borderColor": "#b7bbc8",
                  "borderRadius": 4,
                  "borderWidth": 0,
                  "flexDirection": "row",
                  "marginRight": 16,
                  "padding": 16,
                }
              }
              testID="account-picker"
            >
              <Text
                accessibilityRole="text"
                numberOfLines={1}
                style={
                  {
                    "color": "#121314",
                    "fontFamily": "Geist Medium",
                    "fontSize": 16,
                    "letterSpacing": 0,
                    "lineHeight": 24,
                  }
                }
                testID="account-label"
              >
                Account 2
              </Text>
              <SvgMock
                color="#121314"
                fill="currentColor"
                height={16}
                name="ArrowDown"
                style={
                  {
                    "height": 16,
                    "marginLeft": 8,
                    "width": 16,
                  }
                }
                width={16}
              />
            </TouchableOpacity>
          </View>
          <View
            style={
              {
                "width": undefined,
              }
            }
          >
            <View
              onLayout={[Function]}
            >
              <View
                style={
                  {
                    "alignItems": "flex-end",
                    "marginRight": 16,
                  }
                }
              >
                <View
                  style={
                    {
                      "flexDirection": "row",
                    }
                  }
                >
                  <View
                    testID="navbar-address-copy-button"
                  >
                    <View
                      style={
                        {
                          "alignItems": "center",
                          "flexDirection": "row",
                        }
                      }
                    >
                      <View
                        style={
                          [
                            {
                              "transform": [
                                {
                                  "scale": 1,
                                },
                              ],
                            },
                            {
                              "alignItems": "center",
                              "justifyContent": "center",
                            },
                          ]
                        }
                      >
                        <View
                          accessibilityState={
                            {
                              "busy": undefined,
                              "checked": undefined,
                              "disabled": false,
                              "expanded": undefined,
                              "selected": undefined,
                            }
                          }
                          accessibilityValue={
                            {
                              "max": undefined,
                              "min": undefined,
                              "now": undefined,
                              "text": undefined,
                            }
                          }
                          accessible={true}
                          collapsable={false}
                          focusable={true}
                          hitSlop={
                            {
                              "bottom": 12,
                              "left": 12,
                              "right": 12,
                              "top": 12,
                            }
                          }
                          onBlur={[Function]}
                          onClick={[Function]}
                          onFocus={[Function]}
                          onResponderGrant={[Function]}
                          onResponderMove={[Function]}
                          onResponderRelease={[Function]}
                          onResponderTerminate={[Function]}
                          onResponderTerminationRequest={[Function]}
                          onStartShouldSetResponder={[Function]}
                          style={
                            [
                              {
                                "alignItems": "center",
                                "backgroundColor": "transparent",
                                "borderRadius": 2,
                                "height": 40,
                                "justifyContent": "center",
                                "opacity": 1,
                                "width": 40,
                              },
                              undefined,
                            ]
                          }
                          testID="wallet-account-copy-button"
                        >
                          <SvgMock
                            fill="currentColor"
                            name="Copy"
                            style={
                              [
                                {
                                  "color": "#121314",
                                  "height": 24,
                                  "width": 24,
                                },
                                undefined,
                              ]
                            }
                          />
                        </View>
                      </View>
                    </View>
                  </View>
                  <View
                    style={
                      [
                        {
                          "transform": [
                            {
                              "scale": 1,
                            },
                          ],
                        },
                        {
                          "alignItems": "center",
                          "justifyContent": "center",
                        },
                      ]
                    }
                  >
                    <View
                      accessibilityState={
                        {
                          "busy": undefined,
                          "checked": undefined,
                          "disabled": false,
                          "expanded": undefined,
                          "selected": undefined,
                        }
                      }
                      accessibilityValue={
                        {
                          "max": undefined,
                          "min": undefined,
                          "now": undefined,
                          "text": undefined,
                        }
                      }
                      accessible={true}
                      collapsable={false}
                      focusable={true}
                      hitSlop={
                        {
                          "bottom": 12,
                          "left": 12,
                          "right": 12,
                          "top": 12,
                        }
                      }
                      onBlur={[Function]}
                      onClick={[Function]}
                      onFocus={[Function]}
                      onResponderGrant={[Function]}
                      onResponderMove={[Function]}
                      onResponderRelease={[Function]}
                      onResponderTerminate={[Function]}
                      onResponderTerminationRequest={[Function]}
                      onStartShouldSetResponder={[Function]}
                      style={
                        [
                          {
                            "alignItems": "center",
                            "backgroundColor": "transparent",
                            "borderRadius": 2,
                            "height": 40,
                            "justifyContent": "center",
                            "opacity": 1,
                            "width": 40,
                          },
                          undefined,
                        ]
                      }
                      testID="wallet-scan-button"
                    >
                      <SvgMock
                        fill="currentColor"
                        name="QrCode"
                        style={
                          [
                            {
                              "color": "#121314",
                              "height": 24,
                              "width": 24,
                            },
                            undefined,
                          ]
                        }
                      />
                    </View>
                  </View>
                  <View
                    style={
                      [
                        {
                          "alignSelf": "flex-start",
                          "position": "relative",
                        },
                        undefined,
                      ]
                    }
                  >
                    <View
                      onLayout={[Function]}
                    >
                      <View
                        style={
                          [
                            {
                              "transform": [
                                {
                                  "scale": 1,
                                },
                              ],
                            },
                            {
                              "alignItems": "center",
                              "justifyContent": "center",
                            },
                          ]
                        }
                      >
                        <View
                          accessibilityState={
                            {
                              "busy": undefined,
                              "checked": undefined,
                              "disabled": false,
                              "expanded": undefined,
                              "selected": undefined,
                            }
                          }
                          accessibilityValue={
                            {
                              "max": undefined,
                              "min": undefined,
                              "now": undefined,
                              "text": undefined,
                            }
                          }
                          accessible={true}
                          collapsable={false}
                          focusable={true}
                          hitSlop={
                            {
                              "bottom": 12,
                              "left": 12,
                              "right": 12,
                              "top": 12,
                            }
                          }
                          onBlur={[Function]}
                          onClick={[Function]}
                          onFocus={[Function]}
                          onResponderGrant={[Function]}
                          onResponderMove={[Function]}
                          onResponderRelease={[Function]}
                          onResponderTerminate={[Function]}
                          onResponderTerminationRequest={[Function]}
                          onStartShouldSetResponder={[Function]}
                          style={
                            [
                              {
                                "alignItems": "center",
                                "backgroundColor": "transparent",
                                "borderRadius": 2,
                                "height": 40,
                                "justifyContent": "center",
                                "opacity": 1,
                                "width": 40,
                              },
                              undefined,
                            ]
                          }
                          testID="wallet-notifications-button"
                        >
                          <SvgMock
                            fill="currentColor"
                            name="Notification"
                            style={
                              [
                                {
                                  "color": "#121314",
                                  "height": 24,
                                  "width": 24,
                                },
                                undefined,
                              ]
                            }
                          />
                        </View>
                      </View>
                    </View>
                    <View
                      onLayout={[Function]}
                      style={
                        [
                          {
                            "position": "absolute",
                          },
                          {
                            "right": 0,
                            "top": 0,
                          },
                        ]
                      }
                    />
                  </View>
                </View>
              </View>
            </View>
          </View>
        </View>
      </View>
    </View>
    <RNSScreenContainer
      onLayout={[Function]}
      style={
        {
          "flex": 1,
        }
      }
    >
      <RNSScreen
        activityState={2}
        collapsable={false}
        gestureResponseDistance={
          {
            "bottom": -1,
            "end": -1,
            "start": -1,
            "top": -1,
          }
        }
        onGestureCancel={[Function]}
        pointerEvents="box-none"
        sheetAllowedDetents="large"
        sheetCornerRadius={-1}
        sheetExpandsWhenScrolledToEdge={true}
        sheetGrabberVisible={false}
        sheetLargestUndimmedDetent="all"
        style={
          {
            "bottom": 0,
            "left": 0,
            "position": "absolute",
            "right": 0,
            "top": 0,
            "zIndex": undefined,
          }
        }
      >
        <View
          collapsable={false}
          style={
            {
              "opacity": 1,
            }
          }
        />
        <View
          accessibilityElementsHidden={false}
          closing={false}
          gestureVelocityImpact={0.3}
          importantForAccessibility="auto"
          onClose={[Function]}
          onGestureBegin={[Function]}
          onGestureCanceled={[Function]}
          onGestureEnd={[Function]}
          onOpen={[Function]}
          onTransition={[Function]}
          pointerEvents="box-none"
          style={
            [
              {
                "overflow": undefined,
              },
              {
                "bottom": 0,
                "left": 0,
                "position": "absolute",
                "right": 0,
                "top": 0,
              },
            ]
          }
          transitionSpec={
            {
              "close": {
                "animation": "spring",
                "config": {
                  "damping": 500,
                  "mass": 3,
                  "overshootClamping": true,
                  "restDisplacementThreshold": 10,
                  "restSpeedThreshold": 10,
                  "stiffness": 1000,
                },
              },
              "open": {
                "animation": "spring",
                "config": {
                  "damping": 500,
                  "mass": 3,
                  "overshootClamping": true,
                  "restDisplacementThreshold": 10,
                  "restSpeedThreshold": 10,
                  "stiffness": 1000,
                },
              },
            }
          }
        >
          <View
            collapsable={false}
            needsOffscreenAlphaCompositing={false}
            pointerEvents="box-none"
            style={
              {
                "flex": 1,
              }
            }
          >
            <View
              collapsable={false}
              enabled={false}
              handlerTag={2}
              handlerType="PanGestureHandler"
              onGestureHandlerEvent={[Function]}
              onGestureHandlerStateChange={[Function]}
              style={
                {
                  "flex": 1,
                  "transform": [
                    {
                      "translateX": 0,
                    },
                    {
                      "translateX": 0,
                    },
                  ],
                }
              }
            >
              <View
                collapsable={false}
                pointerEvents="none"
                style={
                  {
                    "backgroundColor": "rgb(242, 242, 242)",
                    "bottom": 0,
                    "left": 0,
                    "position": "absolute",
                    "shadowColor": "#000",
                    "shadowOffset": {
                      "height": 1,
                      "width": -1,
                    },
                    "shadowOpacity": 0.3,
                    "shadowRadius": 5,
                    "top": 0,
                    "width": 3,
                  }
                }
              />
              <View
                style={
                  [
                    {
                      "flex": 1,
                      "overflow": "hidden",
                    },
                    [
                      {
                        "backgroundColor": "rgb(242, 242, 242)",
                      },
                      undefined,
                    ],
                  ]
                }
              >
                <View
                  style={
                    {
                      "flex": 1,
                      "flexDirection": "column-reverse",
                    }
                  }
                >
                  <View
                    style={
                      {
                        "flex": 1,
                      }
                    }
                  >
                    <View
                      style={
                        {
                          "flex": 1,
                        }
                      }
                    >
                      <View
                        style={
                          {
                            "backgroundColor": "#ffffff",
                            "flex": 1,
                          }
                        }
                        testID="wallet-screen"
                      >
                        <View
                          style={
                            {
                              "alignItems": "center",
                              "flexDirection": "row",
                              "justifyContent": "space-between",
                              "marginHorizontal": 16,
                              "paddingTop": 24,
                            }
                          }
                        >
                          <View>
                            <TouchableOpacity
                              onPress={[Function]}
                              testID="balance-container"
                            >
                              <View
                                style={
                                  {
                                    "alignItems": "center",
                                    "flexDirection": "row",
                                  }
                                }
                              >
                                <Text
                                  accessibilityRole="text"
                                  style={
                                    {
                                      "color": "#121314",
                                      "fontFamily": "Geist Bold",
                                      "fontSize": 40,
                                      "letterSpacing": 0,
                                      "lineHeight": 50,
                                    }
                                  }
                                  testID="total-balance-text"
                                >
                                  $0.00
                                </Text>
                              </View>
                              <View
                                style={
                                  {
                                    "alignItems": "center",
                                    "flexDirection": "row",
                                  }
                                }
                              >
                                <Text
                                  accessibilityRole="text"
                                  style={
                                    {
                                      "color": "#686e7d",
                                      "fontFamily": "Geist Medium",
                                      "fontSize": 16,
                                      "letterSpacing": 0,
                                      "lineHeight": 24,
                                    }
                                  }
                                  testID="formatted-value-price-test-id"
                                >
                                  +$0 
                                </Text>
                                <Text
                                  accessibilityRole="text"
                                  style={
                                    {
                                      "color": "#686e7d",
                                      "fontFamily": "Geist Medium",
                                      "fontSize": 16,
                                      "letterSpacing": 0,
                                      "lineHeight": 24,
                                    }
                                  }
                                  testID="formatted-percentage-test-id"
                                >
<<<<<<< HEAD
                                  (+0.00%)
=======
                                  View: Wallet
TypeError: Cannot read properties of undefined (reading 'key')
>>>>>>> 72548a9d
                                </Text>
                              </View>
                            </TouchableOpacity>
                          </View>
                        </View>
                        <View
                          style={
                            {
                              "flex": 1,
                              "paddingHorizontal": 16,
                            }
                          }
                        />
                      </View>
                    </View>
                  </View>
                </View>
              </View>
            </View>
          </View>
        </View>
      </RNSScreen>
    </RNSScreenContainer>
  </RNCSafeAreaProvider>
</View>
`;<|MERGE_RESOLUTION|>--- conflicted
+++ resolved
@@ -678,11 +678,7 @@
             <View
               collapsable={false}
               enabled={false}
-<<<<<<< HEAD
-              handlerTag={17}
-=======
               handlerTag={34}
->>>>>>> 72548a9d
               handlerType="PanGestureHandler"
               onGestureHandlerEvent={[Function]}
               onGestureHandlerStateChange={[Function]}
@@ -752,86 +748,185 @@
                       }
                     }
                   >
-                    <View
+                    <RNCSafeAreaView
+                      edges={
+                        {
+                          "bottom": "additive",
+                          "left": "additive",
+                          "right": "additive",
+                          "top": "additive",
+                        }
+                      }
                       style={
                         {
+                          "backgroundColor": "#ffffff",
                           "flex": 1,
+                          "padding": 16,
                         }
                       }
                     >
                       <View
                         style={
                           {
-                            "backgroundColor": "#ffffff",
                             "flex": 1,
+                            "flexDirection": "column",
+                            "rowGap": 16,
                           }
                         }
-                        testID="wallet-screen"
                       >
                         <View
                           style={
                             {
-                              "marginTop": 20,
-                              "paddingHorizontal": 16,
-                            }
-                          }
+                              "alignItems": "center",
+                              "display": "flex",
+                              "flexDirection": "column",
+                              "paddingTop": 20,
+                              "rowGap": 16,
+                            }
+                          }
+                        >
+                          <SvgMock
+                            color="#9a6300"
+                            fill="currentColor"
+                            height={32}
+                            name="Danger"
+                            style={
+                              {
+                                "height": 32,
+                                "width": 32,
+                              }
+                            }
+                            width={32}
+                          />
+                          <Text
+                            accessibilityRole="text"
+                            style={
+                              {
+                                "color": "#121314",
+                                "fontFamily": "Geist Bold",
+                                "fontSize": 24,
+                                "letterSpacing": 0,
+                                "lineHeight": 32,
+                              }
+                            }
+                          >
+                            An error occurred
+                          </Text>
+                        </View>
+                        <View
+                          style={
+                            {
+                              "backgroundColor": "#4459ff1a",
+                              "borderColor": "#4459ff",
+                              "borderLeftWidth": 4,
+                              "borderRadius": 4,
+                              "flexDirection": "row",
+                              "padding": 12,
+                              "paddingLeft": 8,
+                            }
+                          }
+                          testID="banneralert"
                         >
                           <View
                             style={
                               {
-                                "backgroundColor": "#ca35421a",
-                                "borderColor": "#ca3542",
-                                "borderLeftWidth": 4,
-                                "borderRadius": 4,
-                                "flexDirection": "row",
-                                "padding": 12,
-                                "paddingLeft": 8,
-                              }
-                            }
-                            testID="banneralert"
+                                "marginRight": 8,
+                              }
+                            }
                           >
-                            <View
+                            <SvgMock
+                              color="#4459ff"
+                              fill="currentColor"
+                              height={24}
+                              name="Info"
                               style={
                                 {
-                                  "marginRight": 8,
+                                  "height": 24,
+                                  "width": 24,
                                 }
                               }
+                              width={24}
+                            />
+                          </View>
+                          <View
+                            style={
+                              {
+                                "flex": 1,
+                              }
+                            }
+                          >
+                            <Text
+                              accessibilityRole="text"
+                              style={
+                                {
+                                  "color": "#121314",
+                                  "fontFamily": "Geist Regular",
+                                  "fontSize": 16,
+                                  "letterSpacing": 0,
+                                  "lineHeight": 24,
+                                }
+                              }
                             >
-                              <SvgMock
-                                color="#ca3542"
-                                fill="currentColor"
-                                height={24}
-                                name="Danger"
-                                style={
-                                  {
-                                    "height": 24,
-                                    "width": 24,
-                                  }
+                              Your information can't be shown. Don’t worry, your wallet and funds are safe.
+                            </Text>
+                          </View>
+                        </View>
+                        <View
+                          style={
+                            {
+                              "backgroundColor": "#9a63001a",
+                              "borderColor": "#9a6300",
+                              "borderLeftWidth": 4,
+                              "borderRadius": 4,
+                              "flexDirection": "row",
+                              "padding": 12,
+                              "paddingLeft": 8,
+                            }
+                          }
+                          testID="banneralert"
+                        >
+                          <View
+                            style={
+                              {
+                                "marginRight": 8,
+                              }
+                            }
+                          >
+                            <SvgMock
+                              color="#9a6300"
+                              fill="currentColor"
+                              height={24}
+                              name="Danger"
+                              style={
+                                {
+                                  "height": 24,
+                                  "width": 24,
                                 }
-                                width={24}
-                              />
-                            </View>
-                            <View
+                              }
+                              width={24}
+                            />
+                          </View>
+                          <View
+                            style={
+                              {
+                                "flex": 1,
+                              }
+                            }
+                          >
+                            <Text
+                              accessibilityRole="text"
                               style={
                                 {
-                                  "flex": 1,
+                                  "color": "#121314",
+                                  "fontFamily": "Geist Regular",
+                                  "fontSize": 16,
+                                  "letterSpacing": 0,
+                                  "lineHeight": 24,
                                 }
                               }
                             >
-                              <Text
-                                accessibilityRole="text"
-                                style={
-                                  {
-                                    "color": "#121314",
-                                    "fontFamily": "Geist Medium",
-                                    "fontSize": 18,
-                                    "letterSpacing": 0,
-                                    "lineHeight": 24,
-                                  }
-                                }
-                              >
-                                Basic functionality is off
-                              </Text>
+                              If you keep getting this error,
+                               
                               <Text
                                 accessibilityRole="text"
                                 onPress={[Function]}
@@ -845,61 +940,88 @@
                                   }
                                 }
                               >
-                                Turn on basic functionality
+                                Save your Secret Recovery Phrase
                               </Text>
-                            </View>
+                               
+                              and re-install the app. Remember: without your Secret Recovery Phrase, you can't restore your wallet.
+                            </Text>
                           </View>
                         </View>
-                        <View
+                        <Text
+                          accessibilityRole="text"
+                          onPress={[Function]}
                           style={
                             {
-                              "alignItems": "center",
-                              "flexDirection": "row",
-                              "justifyContent": "space-between",
-                              "marginHorizontal": 16,
-                              "paddingTop": 24,
+                              "color": "#4459ff",
+                              "fontFamily": "Geist Regular",
+                              "fontSize": 16,
+                              "letterSpacing": 0,
+                              "lineHeight": 24,
                             }
                           }
                         >
-                          <View>
+                          Save your Secret Recovery Phrase
+                        </Text>
+                        <View>
+                          <View
+                            style={
+                              {
+                                "flexDirection": "row",
+                                "justifyContent": "space-between",
+                              }
+                            }
+                          >
+                            <Text
+                              accessibilityRole="text"
+                              style={
+                                {
+                                  "color": "#121314",
+                                  "fontFamily": "Geist Medium",
+                                  "fontSize": 16,
+                                  "letterSpacing": 0,
+                                  "lineHeight": 24,
+                                }
+                              }
+                            >
+                              Error message:
+                            </Text>
                             <TouchableOpacity
                               onPress={[Function]}
-                              testID="balance-container"
+                              style={
+                                {
+                                  "alignItems": "center",
+                                  "columnGapgap": 4,
+                                  "display": "flex",
+                                  "flexDirection": "row",
+                                  "justifyContent": "center",
+                                }
+                              }
                             >
-                              <View
+                              <SvgMock
+                                color="#4459ff"
+                                fill="currentColor"
+                                height={16}
+                                name="Copy"
                                 style={
                                   {
-                                    "alignItems": "center",
-                                    "flexDirection": "row",
+                                    "height": 16,
+                                    "width": 16,
+                                  }
+                                }
+                                width={16}
+                              />
+                              <Text
+                                accessibilityRole="text"
+                                style={
+                                  {
+                                    "color": "#4459ff",
+                                    "fontFamily": "Geist Medium",
+                                    "fontSize": 16,
+                                    "letterSpacing": 0,
+                                    "lineHeight": 24,
                                   }
                                 }
                               >
-                                <Text
-                                  accessibilityRole="text"
-                                  style={
-                                    {
-                                      "color": "#121314",
-                                      "fontFamily": "Geist Bold",
-                                      "fontSize": 40,
-                                      "letterSpacing": 0,
-                                      "lineHeight": 50,
-                                    }
-                                  }
-                                  testID="total-balance-text"
-                                >
-                                  $0.00
-                                </Text>
-                              </View>
-                              <View
-                                style={
-                                  {
-                                    "alignItems": "center",
-                                    "flexDirection": "row",
-                                  }
-                                }
-                              >
-<<<<<<< HEAD
-=======
                                 Copy
                               </Text>
                             </TouchableOpacity>
@@ -923,56 +1045,150 @@
                               onGestureHandlerStateChange={[Function]}
                             >
                               <View>
->>>>>>> 72548a9d
                                 <Text
                                   accessibilityRole="text"
                                   style={
                                     {
-                                      "color": "#686e7d",
-                                      "fontFamily": "Geist Medium",
+                                      "color": "#ca3542",
+                                      "fontFamily": "Geist Regular",
                                       "fontSize": 16,
                                       "letterSpacing": 0,
                                       "lineHeight": 24,
                                     }
                                   }
-                                  testID="formatted-value-price-test-id"
                                 >
-                                  +$0 
-                                </Text>
-                                <Text
-                                  accessibilityRole="text"
-                                  style={
-                                    {
-                                      "color": "#686e7d",
-                                      "fontFamily": "Geist Medium",
-                                      "fontSize": 16,
-                                      "letterSpacing": 0,
-                                      "lineHeight": 24,
-                                    }
-                                  }
-                                  testID="formatted-percentage-test-id"
-                                >
-<<<<<<< HEAD
-                                  (+0.00%)
-=======
                                   View: Wallet
 TypeError: Cannot read properties of undefined (reading 'key')
->>>>>>> 72548a9d
                                 </Text>
                               </View>
-                            </TouchableOpacity>
+                            </RCTScrollView>
                           </View>
                         </View>
                         <View
                           style={
                             {
-                              "flex": 1,
-                              "paddingHorizontal": 16,
-                            }
-                          }
-                        />
+                              "flexDirection": "column",
+                              "flexGrow": 1,
+                              "justifyContent": "flex-end",
+                              "rowGap": 16,
+                            }
+                          }
+                        >
+                          <TouchableOpacity
+                            accessibilityRole="button"
+                            accessible={true}
+                            activeOpacity={1}
+                            onPress={[Function]}
+                            onPressIn={[Function]}
+                            onPressOut={[Function]}
+                            style={
+                              {
+                                "alignItems": "center",
+                                "alignSelf": "stretch",
+                                "backgroundColor": "#121314",
+                                "borderRadius": 12,
+                                "flexDirection": "row",
+                                "height": 48,
+                                "justifyContent": "center",
+                                "overflow": "hidden",
+                                "paddingHorizontal": 16,
+                              }
+                            }
+                          >
+                            <Text
+                              accessibilityRole="text"
+                              style={
+                                {
+                                  "color": "#ffffff",
+                                  "fontFamily": "Geist Medium",
+                                  "fontSize": 16,
+                                  "letterSpacing": 0,
+                                  "lineHeight": 24,
+                                }
+                              }
+                            >
+                              Describe what happened
+                            </Text>
+                          </TouchableOpacity>
+                          <TouchableOpacity
+                            accessibilityRole="button"
+                            accessible={true}
+                            activeOpacity={1}
+                            onPress={[Function]}
+                            onPressIn={[Function]}
+                            onPressOut={[Function]}
+                            style={
+                              {
+                                "alignItems": "center",
+                                "alignSelf": "stretch",
+                                "backgroundColor": "#3c4d9d0f",
+                                "borderColor": "transparent",
+                                "borderRadius": 12,
+                                "borderWidth": 1,
+                                "flexDirection": "row",
+                                "height": 48,
+                                "justifyContent": "center",
+                                "overflow": "hidden",
+                                "paddingHorizontal": 16,
+                              }
+                            }
+                          >
+                            <Text
+                              accessibilityRole="text"
+                              style={
+                                {
+                                  "color": "#121314",
+                                  "fontFamily": "Geist Medium",
+                                  "fontSize": 16,
+                                  "letterSpacing": 0,
+                                  "lineHeight": 24,
+                                }
+                              }
+                            >
+                              Contact support
+                            </Text>
+                          </TouchableOpacity>
+                          <TouchableOpacity
+                            accessibilityRole="button"
+                            accessible={true}
+                            activeOpacity={1}
+                            onPress={[Function]}
+                            onPressIn={[Function]}
+                            onPressOut={[Function]}
+                            style={
+                              {
+                                "alignItems": "center",
+                                "alignSelf": "stretch",
+                                "backgroundColor": "#3c4d9d0f",
+                                "borderColor": "transparent",
+                                "borderRadius": 12,
+                                "borderWidth": 1,
+                                "flexDirection": "row",
+                                "height": 48,
+                                "justifyContent": "center",
+                                "overflow": "hidden",
+                                "paddingHorizontal": 16,
+                              }
+                            }
+                          >
+                            <Text
+                              accessibilityRole="text"
+                              style={
+                                {
+                                  "color": "#121314",
+                                  "fontFamily": "Geist Medium",
+                                  "fontSize": 16,
+                                  "letterSpacing": 0,
+                                  "lineHeight": 24,
+                                }
+                              }
+                            >
+                              Try again
+                            </Text>
+                          </TouchableOpacity>
+                        </View>
                       </View>
-                    </View>
+                    </RNCSafeAreaView>
                   </View>
                 </View>
               </View>
@@ -1354,89 +1570,6 @@
                         {
                           "alignItems": "center",
                           "justifyContent": "center",
-<<<<<<< HEAD
-=======
-                        },
-                      ]
-                    }
-                  >
-                    <View
-                      accessibilityState={
-                        {
-                          "busy": undefined,
-                          "checked": undefined,
-                          "disabled": false,
-                          "expanded": undefined,
-                          "selected": undefined,
-                        }
-                      }
-                      accessibilityValue={
-                        {
-                          "max": undefined,
-                          "min": undefined,
-                          "now": undefined,
-                          "text": undefined,
-                        }
-                      }
-                      accessible={true}
-                      collapsable={false}
-                      focusable={true}
-                      hitSlop={
-                        {
-                          "bottom": 12,
-                          "left": 12,
-                          "right": 12,
-                          "top": 12,
-                        }
-                      }
-                      onBlur={[Function]}
-                      onClick={[Function]}
-                      onFocus={[Function]}
-                      onResponderGrant={[Function]}
-                      onResponderMove={[Function]}
-                      onResponderRelease={[Function]}
-                      onResponderTerminate={[Function]}
-                      onResponderTerminationRequest={[Function]}
-                      onStartShouldSetResponder={[Function]}
-                      style={
-                        [
-                          {
-                            "alignItems": "center",
-                            "backgroundColor": "transparent",
-                            "borderRadius": 2,
-                            "height": 40,
-                            "justifyContent": "center",
-                            "opacity": 1,
-                            "width": 40,
-                          },
-                          undefined,
-                        ]
-                      }
-                      testID="wallet-scan-button"
-                    >
-                      <SvgMock
-                        fill="currentColor"
-                        name="QrCode"
-                        style={
-                          [
-                            {
-                              "color": "#121314",
-                              "height": 24,
-                              "width": 24,
-                            },
-                            undefined,
-                          ]
-                        }
-                      />
-                    </View>
-                  </View>
-                  <View
-                    style={
-                      [
-                        {
-                          "alignSelf": "flex-start",
-                          "position": "relative",
->>>>>>> 72548a9d
                         },
                       ]
                     }
@@ -1746,11 +1879,7 @@
             <View
               collapsable={false}
               enabled={false}
-<<<<<<< HEAD
-              handlerTag={18}
-=======
               handlerTag={36}
->>>>>>> 72548a9d
               handlerType="PanGestureHandler"
               onGestureHandlerEvent={[Function]}
               onGestureHandlerStateChange={[Function]}
@@ -1820,72 +1949,280 @@
                       }
                     }
                   >
-                    <View
+                    <RNCSafeAreaView
+                      edges={
+                        {
+                          "bottom": "additive",
+                          "left": "additive",
+                          "right": "additive",
+                          "top": "additive",
+                        }
+                      }
                       style={
                         {
+                          "backgroundColor": "#ffffff",
                           "flex": 1,
+                          "padding": 16,
                         }
                       }
                     >
                       <View
                         style={
                           {
-                            "backgroundColor": "#ffffff",
                             "flex": 1,
+                            "flexDirection": "column",
+                            "rowGap": 16,
                           }
                         }
-                        testID="wallet-screen"
                       >
                         <View
                           style={
                             {
                               "alignItems": "center",
+                              "display": "flex",
+                              "flexDirection": "column",
+                              "paddingTop": 20,
+                              "rowGap": 16,
+                            }
+                          }
+                        >
+                          <SvgMock
+                            color="#9a6300"
+                            fill="currentColor"
+                            height={32}
+                            name="Danger"
+                            style={
+                              {
+                                "height": 32,
+                                "width": 32,
+                              }
+                            }
+                            width={32}
+                          />
+                          <Text
+                            accessibilityRole="text"
+                            style={
+                              {
+                                "color": "#121314",
+                                "fontFamily": "Geist Bold",
+                                "fontSize": 24,
+                                "letterSpacing": 0,
+                                "lineHeight": 32,
+                              }
+                            }
+                          >
+                            An error occurred
+                          </Text>
+                        </View>
+                        <View
+                          style={
+                            {
+                              "backgroundColor": "#4459ff1a",
+                              "borderColor": "#4459ff",
+                              "borderLeftWidth": 4,
+                              "borderRadius": 4,
                               "flexDirection": "row",
-                              "justifyContent": "space-between",
-                              "marginHorizontal": 16,
-                              "paddingTop": 24,
-                            }
-                          }
+                              "padding": 12,
+                              "paddingLeft": 8,
+                            }
+                          }
+                          testID="banneralert"
                         >
-                          <View>
-                            <TouchableOpacity
-                              onPress={[Function]}
-                              testID="balance-container"
+                          <View
+                            style={
+                              {
+                                "marginRight": 8,
+                              }
+                            }
+                          >
+                            <SvgMock
+                              color="#4459ff"
+                              fill="currentColor"
+                              height={24}
+                              name="Info"
+                              style={
+                                {
+                                  "height": 24,
+                                  "width": 24,
+                                }
+                              }
+                              width={24}
+                            />
+                          </View>
+                          <View
+                            style={
+                              {
+                                "flex": 1,
+                              }
+                            }
+                          >
+                            <Text
+                              accessibilityRole="text"
+                              style={
+                                {
+                                  "color": "#121314",
+                                  "fontFamily": "Geist Regular",
+                                  "fontSize": 16,
+                                  "letterSpacing": 0,
+                                  "lineHeight": 24,
+                                }
+                              }
                             >
-                              <View
+                              Your information can't be shown. Don’t worry, your wallet and funds are safe.
+                            </Text>
+                          </View>
+                        </View>
+                        <View
+                          style={
+                            {
+                              "backgroundColor": "#9a63001a",
+                              "borderColor": "#9a6300",
+                              "borderLeftWidth": 4,
+                              "borderRadius": 4,
+                              "flexDirection": "row",
+                              "padding": 12,
+                              "paddingLeft": 8,
+                            }
+                          }
+                          testID="banneralert"
+                        >
+                          <View
+                            style={
+                              {
+                                "marginRight": 8,
+                              }
+                            }
+                          >
+                            <SvgMock
+                              color="#9a6300"
+                              fill="currentColor"
+                              height={24}
+                              name="Danger"
+                              style={
+                                {
+                                  "height": 24,
+                                  "width": 24,
+                                }
+                              }
+                              width={24}
+                            />
+                          </View>
+                          <View
+                            style={
+                              {
+                                "flex": 1,
+                              }
+                            }
+                          >
+                            <Text
+                              accessibilityRole="text"
+                              style={
+                                {
+                                  "color": "#121314",
+                                  "fontFamily": "Geist Regular",
+                                  "fontSize": 16,
+                                  "letterSpacing": 0,
+                                  "lineHeight": 24,
+                                }
+                              }
+                            >
+                              If you keep getting this error,
+                               
+                              <Text
+                                accessibilityRole="text"
+                                onPress={[Function]}
                                 style={
                                   {
-                                    "alignItems": "center",
-                                    "flexDirection": "row",
+                                    "color": "#4459ff",
+                                    "fontFamily": "Geist Regular",
+                                    "fontSize": 16,
+                                    "letterSpacing": 0,
+                                    "lineHeight": 24,
                                   }
                                 }
                               >
-                                <Text
-                                  accessibilityRole="text"
-                                  style={
-                                    {
-                                      "color": "#121314",
-                                      "fontFamily": "Geist Bold",
-                                      "fontSize": 40,
-                                      "letterSpacing": 0,
-                                      "lineHeight": 50,
-                                    }
-                                  }
-                                  testID="total-balance-text"
-                                >
-                                  $0.00
-                                </Text>
-                              </View>
-                              <View
+                                Save your Secret Recovery Phrase
+                              </Text>
+                               
+                              and re-install the app. Remember: without your Secret Recovery Phrase, you can't restore your wallet.
+                            </Text>
+                          </View>
+                        </View>
+                        <Text
+                          accessibilityRole="text"
+                          onPress={[Function]}
+                          style={
+                            {
+                              "color": "#4459ff",
+                              "fontFamily": "Geist Regular",
+                              "fontSize": 16,
+                              "letterSpacing": 0,
+                              "lineHeight": 24,
+                            }
+                          }
+                        >
+                          Save your Secret Recovery Phrase
+                        </Text>
+                        <View>
+                          <View
+                            style={
+                              {
+                                "flexDirection": "row",
+                                "justifyContent": "space-between",
+                              }
+                            }
+                          >
+                            <Text
+                              accessibilityRole="text"
+                              style={
+                                {
+                                  "color": "#121314",
+                                  "fontFamily": "Geist Medium",
+                                  "fontSize": 16,
+                                  "letterSpacing": 0,
+                                  "lineHeight": 24,
+                                }
+                              }
+                            >
+                              Error message:
+                            </Text>
+                            <TouchableOpacity
+                              onPress={[Function]}
+                              style={
+                                {
+                                  "alignItems": "center",
+                                  "columnGapgap": 4,
+                                  "display": "flex",
+                                  "flexDirection": "row",
+                                  "justifyContent": "center",
+                                }
+                              }
+                            >
+                              <SvgMock
+                                color="#4459ff"
+                                fill="currentColor"
+                                height={16}
+                                name="Copy"
                                 style={
                                   {
-                                    "alignItems": "center",
-                                    "flexDirection": "row",
+                                    "height": 16,
+                                    "width": 16,
+                                  }
+                                }
+                                width={16}
+                              />
+                              <Text
+                                accessibilityRole="text"
+                                style={
+                                  {
+                                    "color": "#4459ff",
+                                    "fontFamily": "Geist Medium",
+                                    "fontSize": 16,
+                                    "letterSpacing": 0,
+                                    "lineHeight": 24,
                                   }
                                 }
                               >
-<<<<<<< HEAD
-=======
                                 Copy
                               </Text>
                             </TouchableOpacity>
@@ -1909,56 +2246,150 @@
                               onGestureHandlerStateChange={[Function]}
                             >
                               <View>
->>>>>>> 72548a9d
                                 <Text
                                   accessibilityRole="text"
                                   style={
                                     {
-                                      "color": "#686e7d",
-                                      "fontFamily": "Geist Medium",
+                                      "color": "#ca3542",
+                                      "fontFamily": "Geist Regular",
                                       "fontSize": 16,
                                       "letterSpacing": 0,
                                       "lineHeight": 24,
                                     }
                                   }
-                                  testID="formatted-value-price-test-id"
                                 >
-                                  +$0 
-                                </Text>
-                                <Text
-                                  accessibilityRole="text"
-                                  style={
-                                    {
-                                      "color": "#686e7d",
-                                      "fontFamily": "Geist Medium",
-                                      "fontSize": 16,
-                                      "letterSpacing": 0,
-                                      "lineHeight": 24,
-                                    }
-                                  }
-                                  testID="formatted-percentage-test-id"
-                                >
-<<<<<<< HEAD
-                                  (+0.00%)
-=======
                                   View: Wallet
 TypeError: Cannot read properties of undefined (reading 'key')
->>>>>>> 72548a9d
                                 </Text>
                               </View>
-                            </TouchableOpacity>
+                            </RCTScrollView>
                           </View>
                         </View>
                         <View
                           style={
                             {
-                              "flex": 1,
-                              "paddingHorizontal": 16,
-                            }
-                          }
-                        />
+                              "flexDirection": "column",
+                              "flexGrow": 1,
+                              "justifyContent": "flex-end",
+                              "rowGap": 16,
+                            }
+                          }
+                        >
+                          <TouchableOpacity
+                            accessibilityRole="button"
+                            accessible={true}
+                            activeOpacity={1}
+                            onPress={[Function]}
+                            onPressIn={[Function]}
+                            onPressOut={[Function]}
+                            style={
+                              {
+                                "alignItems": "center",
+                                "alignSelf": "stretch",
+                                "backgroundColor": "#121314",
+                                "borderRadius": 12,
+                                "flexDirection": "row",
+                                "height": 48,
+                                "justifyContent": "center",
+                                "overflow": "hidden",
+                                "paddingHorizontal": 16,
+                              }
+                            }
+                          >
+                            <Text
+                              accessibilityRole="text"
+                              style={
+                                {
+                                  "color": "#ffffff",
+                                  "fontFamily": "Geist Medium",
+                                  "fontSize": 16,
+                                  "letterSpacing": 0,
+                                  "lineHeight": 24,
+                                }
+                              }
+                            >
+                              Describe what happened
+                            </Text>
+                          </TouchableOpacity>
+                          <TouchableOpacity
+                            accessibilityRole="button"
+                            accessible={true}
+                            activeOpacity={1}
+                            onPress={[Function]}
+                            onPressIn={[Function]}
+                            onPressOut={[Function]}
+                            style={
+                              {
+                                "alignItems": "center",
+                                "alignSelf": "stretch",
+                                "backgroundColor": "#3c4d9d0f",
+                                "borderColor": "transparent",
+                                "borderRadius": 12,
+                                "borderWidth": 1,
+                                "flexDirection": "row",
+                                "height": 48,
+                                "justifyContent": "center",
+                                "overflow": "hidden",
+                                "paddingHorizontal": 16,
+                              }
+                            }
+                          >
+                            <Text
+                              accessibilityRole="text"
+                              style={
+                                {
+                                  "color": "#121314",
+                                  "fontFamily": "Geist Medium",
+                                  "fontSize": 16,
+                                  "letterSpacing": 0,
+                                  "lineHeight": 24,
+                                }
+                              }
+                            >
+                              Contact support
+                            </Text>
+                          </TouchableOpacity>
+                          <TouchableOpacity
+                            accessibilityRole="button"
+                            accessible={true}
+                            activeOpacity={1}
+                            onPress={[Function]}
+                            onPressIn={[Function]}
+                            onPressOut={[Function]}
+                            style={
+                              {
+                                "alignItems": "center",
+                                "alignSelf": "stretch",
+                                "backgroundColor": "#3c4d9d0f",
+                                "borderColor": "transparent",
+                                "borderRadius": 12,
+                                "borderWidth": 1,
+                                "flexDirection": "row",
+                                "height": 48,
+                                "justifyContent": "center",
+                                "overflow": "hidden",
+                                "paddingHorizontal": 16,
+                              }
+                            }
+                          >
+                            <Text
+                              accessibilityRole="text"
+                              style={
+                                {
+                                  "color": "#121314",
+                                  "fontFamily": "Geist Medium",
+                                  "fontSize": 16,
+                                  "letterSpacing": 0,
+                                  "lineHeight": 24,
+                                }
+                              }
+                            >
+                              Try again
+                            </Text>
+                          </TouchableOpacity>
+                        </View>
                       </View>
-                    </View>
+                    </RNCSafeAreaView>
                   </View>
                 </View>
               </View>
@@ -1972,1782 +2403,6 @@
 `;
 
 exports[`Wallet should render correctly 1`] = `
-<View
-  style={
-    {
-      "flex": 1,
-    }
-  }
->
-  <RNCSafeAreaProvider
-    onInsetsChange={[Function]}
-    style={
-      [
-        {
-          "flex": 1,
-        },
-        undefined,
-      ]
-    }
-  >
-    <View
-      collapsable={false}
-      pointerEvents="box-none"
-      style={
-        {
-          "zIndex": 1,
-        }
-      }
-    >
-      <View
-        accessibilityElementsHidden={false}
-        importantForAccessibility="auto"
-        onLayout={[Function]}
-        pointerEvents="box-none"
-        style={null}
-      >
-        <View
-          style={
-            [
-              {
-                "alignItems": "center",
-                "backgroundColor": {
-                  "alternative": "#f3f5f9",
-                  "alternativeHover": "#ebedf1",
-                  "alternativePressed": "#e1e4ea",
-                  "default": "#ffffff",
-                  "defaultHover": "#f6f6f7",
-                  "defaultPressed": "#ebecef",
-                  "hover": "#858b9a14",
-                  "muted": "#3c4d9d0f",
-                  "mutedHover": "#3c4d9d1a",
-                  "mutedPressed": "#3c4d9d26",
-                  "pressed": "#858b9a29",
-                  "section": "#f3f5f9",
-                  "subsection": "#ffffff",
-                },
-                "borderBottomColor": "#b7bbc866",
-                "borderBottomWidth": 1,
-                "flexDirection": "row",
-                "gap": 16,
-                "height": 72,
-              },
-              {
-                "marginTop": 0,
-              },
-            ]
-          }
-          testID="header"
-        >
-          <View
-            style={
-              {
-                "width": undefined,
-              }
-            }
-          >
-            <View
-              onLayout={[Function]}
-            >
-              <View
-                style={
-                  {
-                    "alignItems": "flex-start",
-                  }
-                }
-              >
-                <TouchableOpacity
-                  disabled={false}
-                  hitSlop={
-                    {
-                      "bottom": 12,
-                      "left": 12,
-                      "right": 12,
-                      "top": 12,
-                    }
-                  }
-                  onPress={[Function]}
-                  style={
-                    {
-                      "alignItems": "center",
-                      "alignSelf": "flex-start",
-                      "backgroundColor": "#f3f5f9",
-                      "borderRadius": 16,
-                      "flexDirection": "row",
-                      "height": 32,
-                      "marginLeft": 16,
-                      "paddingHorizontal": 8,
-                    }
-                  }
-                  testID="open-networks-button"
-                >
-                  <View
-                    style={
-                      {
-                        "marginRight": 8,
-                      }
-                    }
-                  >
-                    <View
-                      accessibilityLabel="Ethereum Mainnet"
-                      style={
-                        {
-                          "alignItems": "center",
-                          "backgroundColor": "#ffffff",
-                          "borderRadius": 4,
-                          "height": 16,
-                          "justifyContent": "center",
-                          "overflow": "hidden",
-                          "width": 16,
-                        }
-                      }
-                      testID="network-avatar-picker"
-                    >
-                      <Image
-                        onError={[Function]}
-                        resizeMode="contain"
-                        source={1}
-                        style={
-                          {
-                            "height": 16,
-                            "width": 16,
-                          }
-                        }
-                        testID="network-avatar-image"
-                      />
-                    </View>
-                  </View>
-                  <SvgMock
-                    color="#121314"
-                    fill="currentColor"
-                    height={12}
-                    name="ArrowDown"
-                    style={
-                      {
-                        "height": 12,
-                        "width": 12,
-                      }
-                    }
-                    testID="pickernetwork-arrow"
-                    width={12}
-                  />
-                </TouchableOpacity>
-              </View>
-            </View>
-          </View>
-          <View
-            style={
-              {
-                "alignItems": "flex-start",
-                "flex": 1,
-              }
-            }
-          >
-            <TouchableOpacity
-              activeOpacity={1}
-              hitSlop={
-                {
-                  "bottom": 12,
-                  "left": 12,
-                  "right": 12,
-                  "top": 12,
-                }
-              }
-              onPress={[Function]}
-              onPressIn={[Function]}
-              onPressOut={[Function]}
-              style={
-                {
-                  "alignItems": "center",
-                  "backgroundColor": "#ffffff",
-                  "borderColor": "#b7bbc8",
-                  "borderRadius": 4,
-                  "borderWidth": 0,
-                  "flexDirection": "row",
-                  "marginRight": 16,
-                  "padding": 16,
-                }
-              }
-              testID="account-picker"
-            >
-              <Text
-                accessibilityRole="text"
-                numberOfLines={1}
-                style={
-                  {
-                    "color": "#121314",
-                    "fontFamily": "Geist Medium",
-                    "fontSize": 16,
-                    "letterSpacing": 0,
-                    "lineHeight": 24,
-                  }
-                }
-                testID="account-label"
-              >
-                Account 2
-              </Text>
-              <SvgMock
-                color="#121314"
-                fill="currentColor"
-                height={16}
-                name="ArrowDown"
-                style={
-                  {
-                    "height": 16,
-                    "marginLeft": 8,
-                    "width": 16,
-                  }
-                }
-                width={16}
-              />
-            </TouchableOpacity>
-          </View>
-          <View
-            style={
-              {
-                "width": undefined,
-              }
-            }
-          >
-            <View
-              onLayout={[Function]}
-            >
-              <View
-                style={
-                  {
-                    "alignItems": "flex-end",
-                    "marginRight": 16,
-                  }
-                }
-              >
-                <View
-                  style={
-                    {
-                      "flexDirection": "row",
-                    }
-                  }
-                >
-                  <View
-                    testID="navbar-address-copy-button"
-                  >
-                    <View
-                      style={
-                        {
-                          "alignItems": "center",
-                          "flexDirection": "row",
-                        }
-                      }
-                    >
-                      <View
-                        style={
-                          [
-                            {
-                              "transform": [
-                                {
-                                  "scale": 1,
-                                },
-                              ],
-                            },
-                            {
-                              "alignItems": "center",
-                              "justifyContent": "center",
-                            },
-                          ]
-                        }
-                      >
-                        <View
-                          accessibilityState={
-                            {
-                              "busy": undefined,
-                              "checked": undefined,
-                              "disabled": false,
-                              "expanded": undefined,
-                              "selected": undefined,
-                            }
-                          }
-                          accessibilityValue={
-                            {
-                              "max": undefined,
-                              "min": undefined,
-                              "now": undefined,
-                              "text": undefined,
-                            }
-                          }
-                          accessible={true}
-                          collapsable={false}
-                          focusable={true}
-                          hitSlop={
-                            {
-                              "bottom": 12,
-                              "left": 12,
-                              "right": 12,
-                              "top": 12,
-                            }
-                          }
-                          onBlur={[Function]}
-                          onClick={[Function]}
-                          onFocus={[Function]}
-                          onResponderGrant={[Function]}
-                          onResponderMove={[Function]}
-                          onResponderRelease={[Function]}
-                          onResponderTerminate={[Function]}
-                          onResponderTerminationRequest={[Function]}
-                          onStartShouldSetResponder={[Function]}
-                          style={
-                            [
-                              {
-                                "alignItems": "center",
-                                "backgroundColor": "transparent",
-                                "borderRadius": 2,
-                                "height": 40,
-                                "justifyContent": "center",
-                                "opacity": 1,
-                                "width": 40,
-                              },
-                              undefined,
-                            ]
-                          }
-                          testID="wallet-account-copy-button"
-                        >
-                          <SvgMock
-                            fill="currentColor"
-                            name="Copy"
-                            style={
-                              [
-                                {
-                                  "color": "#121314",
-                                  "height": 24,
-                                  "width": 24,
-                                },
-                                undefined,
-                              ]
-                            }
-                          />
-                        </View>
-                      </View>
-                    </View>
-                  </View>
-                  <View
-                    style={
-                      [
-                        {
-                          "transform": [
-                            {
-                              "scale": 1,
-                            },
-                          ],
-                        },
-                        {
-                          "alignItems": "center",
-                          "justifyContent": "center",
-                        },
-                      ]
-                    }
-                  >
-                    <View
-                      accessibilityState={
-                        {
-                          "busy": undefined,
-                          "checked": undefined,
-                          "disabled": false,
-                          "expanded": undefined,
-                          "selected": undefined,
-                        }
-                      }
-                      accessibilityValue={
-                        {
-                          "max": undefined,
-                          "min": undefined,
-                          "now": undefined,
-                          "text": undefined,
-                        }
-                      }
-                      accessible={true}
-                      collapsable={false}
-                      focusable={true}
-                      hitSlop={
-                        {
-                          "bottom": 12,
-                          "left": 12,
-                          "right": 12,
-                          "top": 12,
-                        }
-                      }
-                      onBlur={[Function]}
-                      onClick={[Function]}
-                      onFocus={[Function]}
-                      onResponderGrant={[Function]}
-                      onResponderMove={[Function]}
-                      onResponderRelease={[Function]}
-                      onResponderTerminate={[Function]}
-                      onResponderTerminationRequest={[Function]}
-                      onStartShouldSetResponder={[Function]}
-                      style={
-                        [
-                          {
-                            "alignItems": "center",
-                            "backgroundColor": "transparent",
-                            "borderRadius": 2,
-                            "height": 40,
-                            "justifyContent": "center",
-                            "opacity": 1,
-                            "width": 40,
-                          },
-                          undefined,
-                        ]
-                      }
-                      testID="wallet-scan-button"
-                    >
-                      <SvgMock
-                        fill="currentColor"
-                        name="QrCode"
-                        style={
-                          [
-                            {
-                              "color": "#121314",
-                              "height": 24,
-                              "width": 24,
-                            },
-                            undefined,
-                          ]
-                        }
-                      />
-                    </View>
-                  </View>
-                  <View
-                    style={
-                      [
-                        {
-                          "alignSelf": "flex-start",
-                          "position": "relative",
-                        },
-                        undefined,
-                      ]
-                    }
-                  >
-                    <View
-                      onLayout={[Function]}
-                    >
-                      <View
-                        style={
-                          [
-                            {
-                              "transform": [
-                                {
-                                  "scale": 1,
-                                },
-                              ],
-                            },
-                            {
-                              "alignItems": "center",
-                              "justifyContent": "center",
-                            },
-                          ]
-                        }
-                      >
-                        <View
-                          accessibilityState={
-                            {
-                              "busy": undefined,
-                              "checked": undefined,
-                              "disabled": false,
-                              "expanded": undefined,
-                              "selected": undefined,
-                            }
-                          }
-                          accessibilityValue={
-                            {
-                              "max": undefined,
-                              "min": undefined,
-                              "now": undefined,
-                              "text": undefined,
-                            }
-                          }
-                          accessible={true}
-                          collapsable={false}
-                          focusable={true}
-                          hitSlop={
-                            {
-                              "bottom": 12,
-                              "left": 12,
-                              "right": 12,
-                              "top": 12,
-                            }
-                          }
-                          onBlur={[Function]}
-                          onClick={[Function]}
-                          onFocus={[Function]}
-                          onResponderGrant={[Function]}
-                          onResponderMove={[Function]}
-                          onResponderRelease={[Function]}
-                          onResponderTerminate={[Function]}
-                          onResponderTerminationRequest={[Function]}
-                          onStartShouldSetResponder={[Function]}
-                          style={
-                            [
-                              {
-                                "alignItems": "center",
-                                "backgroundColor": "transparent",
-                                "borderRadius": 2,
-                                "height": 40,
-                                "justifyContent": "center",
-                                "opacity": 1,
-                                "width": 40,
-                              },
-                              undefined,
-                            ]
-                          }
-                          testID="wallet-notifications-button"
-                        >
-                          <SvgMock
-                            fill="currentColor"
-                            name="Notification"
-                            style={
-                              [
-                                {
-                                  "color": "#121314",
-                                  "height": 24,
-                                  "width": 24,
-                                },
-                                undefined,
-                              ]
-                            }
-                          />
-                        </View>
-                      </View>
-                    </View>
-                    <View
-                      onLayout={[Function]}
-                      style={
-                        [
-                          {
-                            "position": "absolute",
-                          },
-                          {
-                            "right": 0,
-                            "top": 0,
-                          },
-                        ]
-                      }
-                    />
-                  </View>
-                </View>
-              </View>
-            </View>
-          </View>
-        </View>
-      </View>
-    </View>
-    <RNSScreenContainer
-      onLayout={[Function]}
-      style={
-        {
-          "flex": 1,
-        }
-      }
-    >
-      <RNSScreen
-        activityState={2}
-        collapsable={false}
-        gestureResponseDistance={
-          {
-            "bottom": -1,
-            "end": -1,
-            "start": -1,
-            "top": -1,
-          }
-        }
-        onGestureCancel={[Function]}
-        pointerEvents="box-none"
-        sheetAllowedDetents="large"
-        sheetCornerRadius={-1}
-        sheetExpandsWhenScrolledToEdge={true}
-        sheetGrabberVisible={false}
-        sheetLargestUndimmedDetent="all"
-        style={
-          {
-            "bottom": 0,
-            "left": 0,
-            "position": "absolute",
-            "right": 0,
-            "top": 0,
-            "zIndex": undefined,
-          }
-        }
-      >
-        <View
-          collapsable={false}
-          style={
-            {
-              "opacity": 1,
-            }
-          }
-        />
-        <View
-          accessibilityElementsHidden={false}
-          closing={false}
-          gestureVelocityImpact={0.3}
-          importantForAccessibility="auto"
-          onClose={[Function]}
-          onGestureBegin={[Function]}
-          onGestureCanceled={[Function]}
-          onGestureEnd={[Function]}
-          onOpen={[Function]}
-          onTransition={[Function]}
-          pointerEvents="box-none"
-          style={
-            [
-              {
-                "overflow": undefined,
-              },
-              {
-                "bottom": 0,
-                "left": 0,
-                "position": "absolute",
-                "right": 0,
-                "top": 0,
-              },
-            ]
-          }
-          transitionSpec={
-            {
-              "close": {
-                "animation": "spring",
-                "config": {
-                  "damping": 500,
-                  "mass": 3,
-                  "overshootClamping": true,
-                  "restDisplacementThreshold": 10,
-                  "restSpeedThreshold": 10,
-                  "stiffness": 1000,
-                },
-              },
-              "open": {
-                "animation": "spring",
-                "config": {
-                  "damping": 500,
-                  "mass": 3,
-                  "overshootClamping": true,
-                  "restDisplacementThreshold": 10,
-                  "restSpeedThreshold": 10,
-                  "stiffness": 1000,
-                },
-              },
-            }
-          }
-        >
-          <View
-            collapsable={false}
-            needsOffscreenAlphaCompositing={false}
-            pointerEvents="box-none"
-            style={
-              {
-                "flex": 1,
-              }
-            }
-          >
-            <View
-              collapsable={false}
-              enabled={false}
-              handlerTag={1}
-              handlerType="PanGestureHandler"
-              onGestureHandlerEvent={[Function]}
-              onGestureHandlerStateChange={[Function]}
-              style={
-                {
-                  "flex": 1,
-                  "transform": [
-                    {
-                      "translateX": 0,
-                    },
-                    {
-                      "translateX": 0,
-                    },
-                  ],
-                }
-              }
-            >
-              <View
-                collapsable={false}
-                pointerEvents="none"
-                style={
-                  {
-                    "backgroundColor": "rgb(242, 242, 242)",
-                    "bottom": 0,
-                    "left": 0,
-                    "position": "absolute",
-                    "shadowColor": "#000",
-                    "shadowOffset": {
-                      "height": 1,
-                      "width": -1,
-                    },
-                    "shadowOpacity": 0.3,
-                    "shadowRadius": 5,
-                    "top": 0,
-                    "width": 3,
-                  }
-                }
-              />
-              <View
-                style={
-                  [
-                    {
-                      "flex": 1,
-                      "overflow": "hidden",
-                    },
-                    [
-                      {
-                        "backgroundColor": "rgb(242, 242, 242)",
-                      },
-                      undefined,
-                    ],
-                  ]
-                }
-              >
-                <View
-                  style={
-                    {
-                      "flex": 1,
-                      "flexDirection": "column-reverse",
-                    }
-                  }
-                >
-                  <View
-                    style={
-                      {
-                        "flex": 1,
-                      }
-                    }
-                  >
-                    <View
-                      style={
-                        {
-                          "flex": 1,
-                        }
-                      }
-                    >
-                      <View
-                        style={
-                          {
-                            "backgroundColor": "#ffffff",
-                            "flex": 1,
-                          }
-                        }
-                        testID="wallet-screen"
-                      >
-                        <View
-                          style={
-                            {
-                              "alignItems": "center",
-                              "flexDirection": "row",
-                              "justifyContent": "space-between",
-                              "marginHorizontal": 16,
-                              "paddingTop": 24,
-                            }
-                          }
-                        >
-                          <View>
-                            <TouchableOpacity
-                              onPress={[Function]}
-                              testID="balance-container"
-                            >
-                              <View
-                                style={
-                                  {
-                                    "alignItems": "center",
-                                    "flexDirection": "row",
-                                  }
-                                }
-                              >
-                                <Text
-                                  accessibilityRole="text"
-                                  style={
-                                    {
-                                      "color": "#121314",
-                                      "fontFamily": "Geist Bold",
-                                      "fontSize": 40,
-                                      "letterSpacing": 0,
-                                      "lineHeight": 50,
-                                    }
-                                  }
-                                  testID="total-balance-text"
-                                >
-                                  $0.00
-                                </Text>
-                              </View>
-                              <View
-                                style={
-                                  {
-                                    "alignItems": "center",
-                                    "flexDirection": "row",
-                                  }
-                                }
-                              >
-                                <Text
-                                  accessibilityRole="text"
-                                  style={
-                                    {
-                                      "color": "#686e7d",
-                                      "fontFamily": "Geist Medium",
-                                      "fontSize": 16,
-                                      "letterSpacing": 0,
-                                      "lineHeight": 24,
-                                    }
-                                  }
-                                  testID="formatted-value-price-test-id"
-                                >
-                                  +$0 
-                                </Text>
-                                <Text
-                                  accessibilityRole="text"
-                                  style={
-                                    {
-                                      "color": "#686e7d",
-                                      "fontFamily": "Geist Medium",
-                                      "fontSize": 16,
-                                      "letterSpacing": 0,
-                                      "lineHeight": 24,
-                                    }
-                                  }
-                                  testID="formatted-percentage-test-id"
-                                >
-<<<<<<< HEAD
-                                  (+0.00%)
-=======
-                                  View: Wallet
-TypeError: Cannot read properties of undefined (reading 'key')
->>>>>>> 72548a9d
-                                </Text>
-                              </View>
-                            </TouchableOpacity>
-                          </View>
-                        </View>
-                        <View
-                          style={
-                            {
-                              "flex": 1,
-                              "paddingHorizontal": 16,
-                            }
-                          }
-                        />
-                      </View>
-                    </View>
-                  </View>
-                </View>
-              </View>
-            </View>
-          </View>
-        </View>
-      </RNSScreen>
-    </RNSScreenContainer>
-  </RNCSafeAreaProvider>
-</View>
-`;
-
-exports[`Wallet should render correctly when Solana support is enabled 1`] = `
-<View
-  style={
-    {
-      "flex": 1,
-    }
-  }
->
-  <RNCSafeAreaProvider
-    onInsetsChange={[Function]}
-    style={
-      [
-        {
-          "flex": 1,
-        },
-        undefined,
-      ]
-    }
-  >
-    <View
-      collapsable={false}
-      pointerEvents="box-none"
-      style={
-        {
-          "zIndex": 1,
-        }
-      }
-    >
-      <View
-        accessibilityElementsHidden={false}
-        importantForAccessibility="auto"
-        onLayout={[Function]}
-        pointerEvents="box-none"
-        style={null}
-      >
-        <View
-          style={
-            [
-              {
-                "alignItems": "center",
-                "backgroundColor": {
-                  "alternative": "#f3f5f9",
-                  "alternativeHover": "#ebedf1",
-                  "alternativePressed": "#e1e4ea",
-                  "default": "#ffffff",
-                  "defaultHover": "#f6f6f7",
-                  "defaultPressed": "#ebecef",
-                  "hover": "#858b9a14",
-                  "muted": "#3c4d9d0f",
-                  "mutedHover": "#3c4d9d1a",
-                  "mutedPressed": "#3c4d9d26",
-                  "pressed": "#858b9a29",
-                  "section": "#f3f5f9",
-                  "subsection": "#ffffff",
-                },
-                "borderBottomColor": "#b7bbc866",
-                "borderBottomWidth": 1,
-                "flexDirection": "row",
-                "gap": 16,
-                "height": 72,
-              },
-              {
-                "marginTop": 0,
-              },
-            ]
-          }
-          testID="header"
-        >
-          <View
-            style={
-              {
-                "width": undefined,
-              }
-            }
-          >
-            <View
-              onLayout={[Function]}
-            >
-              <View
-                style={
-                  {
-                    "alignItems": "flex-start",
-                  }
-                }
-              >
-                <TouchableOpacity
-                  disabled={false}
-                  hitSlop={
-                    {
-                      "bottom": 12,
-                      "left": 12,
-                      "right": 12,
-                      "top": 12,
-                    }
-                  }
-                  onPress={[Function]}
-                  style={
-                    {
-                      "alignItems": "center",
-                      "alignSelf": "flex-start",
-                      "backgroundColor": "#f3f5f9",
-                      "borderRadius": 16,
-                      "flexDirection": "row",
-                      "height": 32,
-                      "marginLeft": 16,
-                      "paddingHorizontal": 8,
-                    }
-                  }
-                  testID="open-networks-button"
-                >
-                  <View
-                    style={
-                      {
-                        "marginRight": 8,
-                      }
-                    }
-                  >
-                    <View
-                      accessibilityLabel="Ethereum Mainnet"
-                      style={
-                        {
-                          "alignItems": "center",
-                          "backgroundColor": "#ffffff",
-                          "borderRadius": 4,
-                          "height": 16,
-                          "justifyContent": "center",
-                          "overflow": "hidden",
-                          "width": 16,
-                        }
-                      }
-                      testID="network-avatar-picker"
-                    >
-                      <Image
-                        onError={[Function]}
-                        resizeMode="contain"
-                        source={1}
-                        style={
-                          {
-                            "height": 16,
-                            "width": 16,
-                          }
-                        }
-                        testID="network-avatar-image"
-                      />
-                    </View>
-                  </View>
-                  <SvgMock
-                    color="#121314"
-                    fill="currentColor"
-                    height={12}
-                    name="ArrowDown"
-                    style={
-                      {
-                        "height": 12,
-                        "width": 12,
-                      }
-                    }
-                    testID="pickernetwork-arrow"
-                    width={12}
-                  />
-                </TouchableOpacity>
-              </View>
-            </View>
-          </View>
-          <View
-            style={
-              {
-                "alignItems": "flex-start",
-                "flex": 1,
-              }
-            }
-          >
-            <TouchableOpacity
-              activeOpacity={1}
-              hitSlop={
-                {
-                  "bottom": 12,
-                  "left": 12,
-                  "right": 12,
-                  "top": 12,
-                }
-              }
-              onPress={[Function]}
-              onPressIn={[Function]}
-              onPressOut={[Function]}
-              style={
-                {
-                  "alignItems": "center",
-                  "backgroundColor": "#ffffff",
-                  "borderColor": "#b7bbc8",
-                  "borderRadius": 4,
-                  "borderWidth": 0,
-                  "flexDirection": "row",
-                  "marginRight": 16,
-                  "padding": 16,
-                }
-              }
-              testID="account-picker"
-            >
-              <Text
-                accessibilityRole="text"
-                numberOfLines={1}
-                style={
-                  {
-                    "color": "#121314",
-                    "fontFamily": "Geist Medium",
-                    "fontSize": 16,
-                    "letterSpacing": 0,
-                    "lineHeight": 24,
-                  }
-                }
-                testID="account-label"
-              >
-                Account 2
-              </Text>
-              <SvgMock
-                color="#121314"
-                fill="currentColor"
-                height={16}
-                name="ArrowDown"
-                style={
-                  {
-                    "height": 16,
-                    "marginLeft": 8,
-                    "width": 16,
-                  }
-                }
-                width={16}
-              />
-            </TouchableOpacity>
-          </View>
-          <View
-            style={
-              {
-                "width": undefined,
-              }
-            }
-          >
-            <View
-              onLayout={[Function]}
-            >
-              <View
-                style={
-                  {
-                    "alignItems": "flex-end",
-                    "marginRight": 16,
-                  }
-                }
-              >
-                <View
-                  style={
-                    {
-                      "flexDirection": "row",
-                    }
-                  }
-                >
-                  <View
-                    testID="navbar-address-copy-button"
-                  >
-                    <View
-                      style={
-                        {
-                          "alignItems": "center",
-                          "flexDirection": "row",
-                        }
-                      }
-                    >
-                      <View
-                        style={
-                          [
-                            {
-                              "transform": [
-                                {
-                                  "scale": 1,
-                                },
-                              ],
-                            },
-                            {
-                              "alignItems": "center",
-                              "justifyContent": "center",
-                            },
-                          ]
-                        }
-                      >
-                        <View
-                          accessibilityState={
-                            {
-                              "busy": undefined,
-                              "checked": undefined,
-                              "disabled": false,
-                              "expanded": undefined,
-                              "selected": undefined,
-                            }
-                          }
-                          accessibilityValue={
-                            {
-                              "max": undefined,
-                              "min": undefined,
-                              "now": undefined,
-                              "text": undefined,
-                            }
-                          }
-                          accessible={true}
-                          collapsable={false}
-                          focusable={true}
-                          hitSlop={
-                            {
-                              "bottom": 12,
-                              "left": 12,
-                              "right": 12,
-                              "top": 12,
-                            }
-                          }
-                          onBlur={[Function]}
-                          onClick={[Function]}
-                          onFocus={[Function]}
-                          onResponderGrant={[Function]}
-                          onResponderMove={[Function]}
-                          onResponderRelease={[Function]}
-                          onResponderTerminate={[Function]}
-                          onResponderTerminationRequest={[Function]}
-                          onStartShouldSetResponder={[Function]}
-                          style={
-                            [
-                              {
-                                "alignItems": "center",
-                                "backgroundColor": "transparent",
-                                "borderRadius": 2,
-                                "height": 40,
-                                "justifyContent": "center",
-                                "opacity": 1,
-                                "width": 40,
-                              },
-                              undefined,
-                            ]
-                          }
-                          testID="wallet-account-copy-button"
-                        >
-                          <SvgMock
-                            fill="currentColor"
-                            name="Copy"
-                            style={
-                              [
-                                {
-                                  "color": "#121314",
-                                  "height": 24,
-                                  "width": 24,
-                                },
-                                undefined,
-                              ]
-                            }
-                          />
-                        </View>
-                      </View>
-                    </View>
-                  </View>
-                  <View
-                    style={
-                      [
-                        {
-                          "transform": [
-                            {
-                              "scale": 1,
-                            },
-                          ],
-                        },
-                        {
-                          "alignItems": "center",
-                          "justifyContent": "center",
-                        },
-                      ]
-                    }
-                  >
-                    <View
-                      accessibilityState={
-                        {
-                          "busy": undefined,
-                          "checked": undefined,
-                          "disabled": false,
-                          "expanded": undefined,
-                          "selected": undefined,
-                        }
-                      }
-                      accessibilityValue={
-                        {
-                          "max": undefined,
-                          "min": undefined,
-                          "now": undefined,
-                          "text": undefined,
-                        }
-                      }
-                      accessible={true}
-                      collapsable={false}
-                      focusable={true}
-                      hitSlop={
-                        {
-                          "bottom": 12,
-                          "left": 12,
-                          "right": 12,
-                          "top": 12,
-                        }
-                      }
-                      onBlur={[Function]}
-                      onClick={[Function]}
-                      onFocus={[Function]}
-                      onResponderGrant={[Function]}
-                      onResponderMove={[Function]}
-                      onResponderRelease={[Function]}
-                      onResponderTerminate={[Function]}
-                      onResponderTerminationRequest={[Function]}
-                      onStartShouldSetResponder={[Function]}
-                      style={
-                        [
-                          {
-                            "alignItems": "center",
-                            "backgroundColor": "transparent",
-                            "borderRadius": 2,
-                            "height": 40,
-                            "justifyContent": "center",
-                            "opacity": 1,
-                            "width": 40,
-                          },
-                          undefined,
-                        ]
-                      }
-                      testID="wallet-scan-button"
-                    >
-                      <SvgMock
-                        fill="currentColor"
-                        name="QrCode"
-                        style={
-                          [
-                            {
-                              "color": "#121314",
-                              "height": 24,
-                              "width": 24,
-                            },
-                            undefined,
-                          ]
-                        }
-                      />
-                    </View>
-                  </View>
-                  <View
-                    style={
-                      [
-                        {
-                          "alignSelf": "flex-start",
-                          "position": "relative",
-                        },
-                        undefined,
-                      ]
-                    }
-                  >
-                    <View
-                      onLayout={[Function]}
-                    >
-                      <View
-                        style={
-                          [
-                            {
-                              "transform": [
-                                {
-                                  "scale": 1,
-                                },
-                              ],
-                            },
-                            {
-                              "alignItems": "center",
-                              "justifyContent": "center",
-                            },
-                          ]
-                        }
-                      >
-                        <View
-                          accessibilityState={
-                            {
-                              "busy": undefined,
-                              "checked": undefined,
-                              "disabled": false,
-                              "expanded": undefined,
-                              "selected": undefined,
-                            }
-                          }
-                          accessibilityValue={
-                            {
-                              "max": undefined,
-                              "min": undefined,
-                              "now": undefined,
-                              "text": undefined,
-                            }
-                          }
-                          accessible={true}
-                          collapsable={false}
-                          focusable={true}
-                          hitSlop={
-                            {
-                              "bottom": 12,
-                              "left": 12,
-                              "right": 12,
-                              "top": 12,
-                            }
-                          }
-                          onBlur={[Function]}
-                          onClick={[Function]}
-                          onFocus={[Function]}
-                          onResponderGrant={[Function]}
-                          onResponderMove={[Function]}
-                          onResponderRelease={[Function]}
-                          onResponderTerminate={[Function]}
-                          onResponderTerminationRequest={[Function]}
-                          onStartShouldSetResponder={[Function]}
-                          style={
-                            [
-                              {
-                                "alignItems": "center",
-                                "backgroundColor": "transparent",
-                                "borderRadius": 2,
-                                "height": 40,
-                                "justifyContent": "center",
-                                "opacity": 1,
-                                "width": 40,
-                              },
-                              undefined,
-                            ]
-                          }
-                          testID="wallet-notifications-button"
-                        >
-                          <SvgMock
-                            fill="currentColor"
-                            name="Notification"
-                            style={
-                              [
-                                {
-                                  "color": "#121314",
-                                  "height": 24,
-                                  "width": 24,
-                                },
-                                undefined,
-                              ]
-                            }
-                          />
-                        </View>
-                      </View>
-                    </View>
-                    <View
-                      onLayout={[Function]}
-                      style={
-                        [
-                          {
-                            "position": "absolute",
-                          },
-                          {
-                            "right": 0,
-                            "top": 0,
-                          },
-                        ]
-                      }
-                    />
-                  </View>
-                </View>
-              </View>
-            </View>
-          </View>
-        </View>
-      </View>
-    </View>
-    <RNSScreenContainer
-      onLayout={[Function]}
-      style={
-        {
-          "flex": 1,
-        }
-      }
-    >
-      <RNSScreen
-        activityState={2}
-        collapsable={false}
-        gestureResponseDistance={
-          {
-            "bottom": -1,
-            "end": -1,
-            "start": -1,
-            "top": -1,
-          }
-        }
-        onGestureCancel={[Function]}
-        pointerEvents="box-none"
-        sheetAllowedDetents="large"
-        sheetCornerRadius={-1}
-        sheetExpandsWhenScrolledToEdge={true}
-        sheetGrabberVisible={false}
-        sheetLargestUndimmedDetent="all"
-        style={
-          {
-            "bottom": 0,
-            "left": 0,
-            "position": "absolute",
-            "right": 0,
-            "top": 0,
-            "zIndex": undefined,
-          }
-        }
-      >
-        <View
-          collapsable={false}
-          style={
-            {
-              "opacity": 1,
-            }
-          }
-        />
-        <View
-          accessibilityElementsHidden={false}
-          closing={false}
-          gestureVelocityImpact={0.3}
-          importantForAccessibility="auto"
-          onClose={[Function]}
-          onGestureBegin={[Function]}
-          onGestureCanceled={[Function]}
-          onGestureEnd={[Function]}
-          onOpen={[Function]}
-          onTransition={[Function]}
-          pointerEvents="box-none"
-          style={
-            [
-              {
-                "overflow": undefined,
-              },
-              {
-                "bottom": 0,
-                "left": 0,
-                "position": "absolute",
-                "right": 0,
-                "top": 0,
-              },
-            ]
-          }
-          transitionSpec={
-            {
-              "close": {
-                "animation": "spring",
-                "config": {
-                  "damping": 500,
-                  "mass": 3,
-                  "overshootClamping": true,
-                  "restDisplacementThreshold": 10,
-                  "restSpeedThreshold": 10,
-                  "stiffness": 1000,
-                },
-              },
-              "open": {
-                "animation": "spring",
-                "config": {
-                  "damping": 500,
-                  "mass": 3,
-                  "overshootClamping": true,
-                  "restDisplacementThreshold": 10,
-                  "restSpeedThreshold": 10,
-                  "stiffness": 1000,
-                },
-              },
-            }
-          }
-        >
-          <View
-            collapsable={false}
-            needsOffscreenAlphaCompositing={false}
-            pointerEvents="box-none"
-            style={
-              {
-                "flex": 1,
-              }
-            }
-          >
-            <View
-              collapsable={false}
-              enabled={false}
-<<<<<<< HEAD
-              handlerTag={8}
-=======
-              handlerTag={16}
->>>>>>> 72548a9d
-              handlerType="PanGestureHandler"
-              onGestureHandlerEvent={[Function]}
-              onGestureHandlerStateChange={[Function]}
-              style={
-                {
-                  "flex": 1,
-                  "transform": [
-                    {
-                      "translateX": 0,
-                    },
-                    {
-                      "translateX": 0,
-                    },
-                  ],
-                }
-              }
-            >
-              <View
-                collapsable={false}
-                pointerEvents="none"
-                style={
-                  {
-                    "backgroundColor": "rgb(242, 242, 242)",
-                    "bottom": 0,
-                    "left": 0,
-                    "position": "absolute",
-                    "shadowColor": "#000",
-                    "shadowOffset": {
-                      "height": 1,
-                      "width": -1,
-                    },
-                    "shadowOpacity": 0.3,
-                    "shadowRadius": 5,
-                    "top": 0,
-                    "width": 3,
-                  }
-                }
-              />
-              <View
-                style={
-                  [
-                    {
-                      "flex": 1,
-                      "overflow": "hidden",
-                    },
-                    [
-                      {
-                        "backgroundColor": "rgb(242, 242, 242)",
-                      },
-                      undefined,
-                    ],
-                  ]
-                }
-              >
-                <View
-                  style={
-                    {
-                      "flex": 1,
-                      "flexDirection": "column-reverse",
-                    }
-                  }
-                >
-                  <View
-                    style={
-                      {
-                        "flex": 1,
-                      }
-                    }
-                  >
-                    <View
-                      style={
-                        {
-                          "flex": 1,
-                        }
-                      }
-                    >
-                      <View
-                        style={
-                          {
-                            "backgroundColor": "#ffffff",
-                            "flex": 1,
-                          }
-                        }
-                        testID="wallet-screen"
-                      >
-                        <View
-                          style={
-                            {
-                              "alignItems": "center",
-                              "flexDirection": "row",
-                              "justifyContent": "space-between",
-                              "marginHorizontal": 16,
-                              "paddingTop": 24,
-                            }
-                          }
-                        >
-                          <View>
-                            <TouchableOpacity
-                              onPress={[Function]}
-                              testID="balance-container"
-                            >
-                              <View
-                                style={
-                                  {
-                                    "alignItems": "center",
-                                    "flexDirection": "row",
-                                  }
-                                }
-                              >
-                                <Text
-                                  accessibilityRole="text"
-                                  style={
-                                    {
-                                      "color": "#121314",
-                                      "fontFamily": "Geist Bold",
-                                      "fontSize": 40,
-                                      "letterSpacing": 0,
-                                      "lineHeight": 50,
-                                    }
-                                  }
-                                  testID="total-balance-text"
-                                >
-                                  $0.00
-                                </Text>
-                              </View>
-                              <View
-                                style={
-                                  {
-                                    "alignItems": "center",
-                                    "flexDirection": "row",
-                                  }
-                                }
-                              >
-<<<<<<< HEAD
-=======
-                                Copy
-                              </Text>
-                            </TouchableOpacity>
-                          </View>
-                          <View
-                            style={
-                              {
-                                "backgroundColor": "#ca35421a",
-                                "borderRadius": 8,
-                                "flexShrink": 1,
-                                "marginTop": 8,
-                                "padding": 16,
-                              }
-                            }
-                          >
-                            <RCTScrollView
-                              collapsable={false}
-                              handlerTag={15}
-                              handlerType="NativeViewGestureHandler"
-                              onGestureHandlerEvent={[Function]}
-                              onGestureHandlerStateChange={[Function]}
-                            >
-                              <View>
->>>>>>> 72548a9d
-                                <Text
-                                  accessibilityRole="text"
-                                  style={
-                                    {
-                                      "color": "#686e7d",
-                                      "fontFamily": "Geist Medium",
-                                      "fontSize": 16,
-                                      "letterSpacing": 0,
-                                      "lineHeight": 24,
-                                    }
-                                  }
-                                  testID="formatted-value-price-test-id"
-                                >
-                                  +$0 
-                                </Text>
-                                <Text
-                                  accessibilityRole="text"
-                                  style={
-                                    {
-                                      "color": "#686e7d",
-                                      "fontFamily": "Geist Medium",
-                                      "fontSize": 16,
-                                      "letterSpacing": 0,
-                                      "lineHeight": 24,
-                                    }
-                                  }
-                                  testID="formatted-percentage-test-id"
-                                >
-<<<<<<< HEAD
-                                  (+0.00%)
-=======
-                                  View: Wallet
-TypeError: Cannot read properties of undefined (reading 'key')
->>>>>>> 72548a9d
-                                </Text>
-                              </View>
-                            </TouchableOpacity>
-                          </View>
-                        </View>
-                        <View
-                          style={
-                            {
-                              "flex": 1,
-                              "paddingHorizontal": 16,
-                            }
-                          }
-                        />
-                      </View>
-                    </View>
-                  </View>
-                </View>
-              </View>
-            </View>
-          </View>
-        </View>
-      </RNSScreen>
-    </RNSScreenContainer>
-  </RNCSafeAreaProvider>
-</View>
-`;
-
-exports[`Wallet should render correctly when there are no detected tokens 1`] = `
 <View
   style={
     {
@@ -4495,119 +3150,2849 @@
                       }
                     }
                   >
-                    <View
+                    <RNCSafeAreaView
+                      edges={
+                        {
+                          "bottom": "additive",
+                          "left": "additive",
+                          "right": "additive",
+                          "top": "additive",
+                        }
+                      }
                       style={
                         {
+                          "backgroundColor": "#ffffff",
                           "flex": 1,
+                          "padding": 16,
                         }
                       }
                     >
                       <View
                         style={
                           {
-                            "backgroundColor": "#ffffff",
                             "flex": 1,
+                            "flexDirection": "column",
+                            "rowGap": 16,
                           }
                         }
-                        testID="wallet-screen"
                       >
                         <View
                           style={
                             {
                               "alignItems": "center",
+                              "display": "flex",
+                              "flexDirection": "column",
+                              "paddingTop": 20,
+                              "rowGap": 16,
+                            }
+                          }
+                        >
+                          <SvgMock
+                            color="#9a6300"
+                            fill="currentColor"
+                            height={32}
+                            name="Danger"
+                            style={
+                              {
+                                "height": 32,
+                                "width": 32,
+                              }
+                            }
+                            width={32}
+                          />
+                          <Text
+                            accessibilityRole="text"
+                            style={
+                              {
+                                "color": "#121314",
+                                "fontFamily": "Geist Bold",
+                                "fontSize": 24,
+                                "letterSpacing": 0,
+                                "lineHeight": 32,
+                              }
+                            }
+                          >
+                            An error occurred
+                          </Text>
+                        </View>
+                        <View
+                          style={
+                            {
+                              "backgroundColor": "#4459ff1a",
+                              "borderColor": "#4459ff",
+                              "borderLeftWidth": 4,
+                              "borderRadius": 4,
                               "flexDirection": "row",
-                              "justifyContent": "space-between",
-                              "marginHorizontal": 16,
-                              "paddingTop": 24,
-                            }
-                          }
+                              "padding": 12,
+                              "paddingLeft": 8,
+                            }
+                          }
+                          testID="banneralert"
                         >
-                          <View>
-                            <TouchableOpacity
-                              onPress={[Function]}
-                              testID="balance-container"
+                          <View
+                            style={
+                              {
+                                "marginRight": 8,
+                              }
+                            }
+                          >
+                            <SvgMock
+                              color="#4459ff"
+                              fill="currentColor"
+                              height={24}
+                              name="Info"
+                              style={
+                                {
+                                  "height": 24,
+                                  "width": 24,
+                                }
+                              }
+                              width={24}
+                            />
+                          </View>
+                          <View
+                            style={
+                              {
+                                "flex": 1,
+                              }
+                            }
+                          >
+                            <Text
+                              accessibilityRole="text"
+                              style={
+                                {
+                                  "color": "#121314",
+                                  "fontFamily": "Geist Regular",
+                                  "fontSize": 16,
+                                  "letterSpacing": 0,
+                                  "lineHeight": 24,
+                                }
+                              }
                             >
-                              <View
+                              Your information can't be shown. Don’t worry, your wallet and funds are safe.
+                            </Text>
+                          </View>
+                        </View>
+                        <View
+                          style={
+                            {
+                              "backgroundColor": "#9a63001a",
+                              "borderColor": "#9a6300",
+                              "borderLeftWidth": 4,
+                              "borderRadius": 4,
+                              "flexDirection": "row",
+                              "padding": 12,
+                              "paddingLeft": 8,
+                            }
+                          }
+                          testID="banneralert"
+                        >
+                          <View
+                            style={
+                              {
+                                "marginRight": 8,
+                              }
+                            }
+                          >
+                            <SvgMock
+                              color="#9a6300"
+                              fill="currentColor"
+                              height={24}
+                              name="Danger"
+                              style={
+                                {
+                                  "height": 24,
+                                  "width": 24,
+                                }
+                              }
+                              width={24}
+                            />
+                          </View>
+                          <View
+                            style={
+                              {
+                                "flex": 1,
+                              }
+                            }
+                          >
+                            <Text
+                              accessibilityRole="text"
+                              style={
+                                {
+                                  "color": "#121314",
+                                  "fontFamily": "Geist Regular",
+                                  "fontSize": 16,
+                                  "letterSpacing": 0,
+                                  "lineHeight": 24,
+                                }
+                              }
+                            >
+                              If you keep getting this error,
+                               
+                              <Text
+                                accessibilityRole="text"
+                                onPress={[Function]}
                                 style={
                                   {
-                                    "alignItems": "center",
-                                    "flexDirection": "row",
+                                    "color": "#4459ff",
+                                    "fontFamily": "Geist Regular",
+                                    "fontSize": 16,
+                                    "letterSpacing": 0,
+                                    "lineHeight": 24,
                                   }
                                 }
                               >
+                                Save your Secret Recovery Phrase
+                              </Text>
+                               
+                              and re-install the app. Remember: without your Secret Recovery Phrase, you can't restore your wallet.
+                            </Text>
+                          </View>
+                        </View>
+                        <Text
+                          accessibilityRole="text"
+                          onPress={[Function]}
+                          style={
+                            {
+                              "color": "#4459ff",
+                              "fontFamily": "Geist Regular",
+                              "fontSize": 16,
+                              "letterSpacing": 0,
+                              "lineHeight": 24,
+                            }
+                          }
+                        >
+                          Save your Secret Recovery Phrase
+                        </Text>
+                        <View>
+                          <View
+                            style={
+                              {
+                                "flexDirection": "row",
+                                "justifyContent": "space-between",
+                              }
+                            }
+                          >
+                            <Text
+                              accessibilityRole="text"
+                              style={
+                                {
+                                  "color": "#121314",
+                                  "fontFamily": "Geist Medium",
+                                  "fontSize": 16,
+                                  "letterSpacing": 0,
+                                  "lineHeight": 24,
+                                }
+                              }
+                            >
+                              Error message:
+                            </Text>
+                            <TouchableOpacity
+                              onPress={[Function]}
+                              style={
+                                {
+                                  "alignItems": "center",
+                                  "columnGapgap": 4,
+                                  "display": "flex",
+                                  "flexDirection": "row",
+                                  "justifyContent": "center",
+                                }
+                              }
+                            >
+                              <SvgMock
+                                color="#4459ff"
+                                fill="currentColor"
+                                height={16}
+                                name="Copy"
+                                style={
+                                  {
+                                    "height": 16,
+                                    "width": 16,
+                                  }
+                                }
+                                width={16}
+                              />
+                              <Text
+                                accessibilityRole="text"
+                                style={
+                                  {
+                                    "color": "#4459ff",
+                                    "fontFamily": "Geist Medium",
+                                    "fontSize": 16,
+                                    "letterSpacing": 0,
+                                    "lineHeight": 24,
+                                  }
+                                }
+                              >
+                                Copy
+                              </Text>
+                            </TouchableOpacity>
+                          </View>
+                          <View
+                            style={
+                              {
+                                "backgroundColor": "#ca35421a",
+                                "borderRadius": 8,
+                                "flexShrink": 1,
+                                "marginTop": 8,
+                                "padding": 16,
+                              }
+                            }
+                          >
+                            <RCTScrollView
+                              collapsable={false}
+                              handlerTag={1}
+                              handlerType="NativeViewGestureHandler"
+                              onGestureHandlerEvent={[Function]}
+                              onGestureHandlerStateChange={[Function]}
+                            >
+                              <View>
                                 <Text
                                   accessibilityRole="text"
                                   style={
                                     {
-                                      "color": "#121314",
-                                      "fontFamily": "Geist Bold",
-                                      "fontSize": 40,
-                                      "letterSpacing": 0,
-                                      "lineHeight": 50,
-                                    }
-                                  }
-                                  testID="total-balance-text"
-                                >
-                                  $0.00
-                                </Text>
-                              </View>
-                              <View
-                                style={
-                                  {
-                                    "alignItems": "center",
-                                    "flexDirection": "row",
-                                  }
-                                }
-                              >
-                                <Text
-                                  accessibilityRole="text"
-                                  style={
-                                    {
-                                      "color": "#686e7d",
-                                      "fontFamily": "Geist Medium",
+                                      "color": "#ca3542",
+                                      "fontFamily": "Geist Regular",
                                       "fontSize": 16,
                                       "letterSpacing": 0,
                                       "lineHeight": 24,
                                     }
                                   }
-                                  testID="formatted-value-price-test-id"
                                 >
-                                  +$0 
+                                  View: Wallet
+TypeError: Cannot read properties of undefined (reading 'key')
                                 </Text>
+                              </View>
+                            </RCTScrollView>
+                          </View>
+                        </View>
+                        <View
+                          style={
+                            {
+                              "flexDirection": "column",
+                              "flexGrow": 1,
+                              "justifyContent": "flex-end",
+                              "rowGap": 16,
+                            }
+                          }
+                        >
+                          <TouchableOpacity
+                            accessibilityRole="button"
+                            accessible={true}
+                            activeOpacity={1}
+                            onPress={[Function]}
+                            onPressIn={[Function]}
+                            onPressOut={[Function]}
+                            style={
+                              {
+                                "alignItems": "center",
+                                "alignSelf": "stretch",
+                                "backgroundColor": "#121314",
+                                "borderRadius": 12,
+                                "flexDirection": "row",
+                                "height": 48,
+                                "justifyContent": "center",
+                                "overflow": "hidden",
+                                "paddingHorizontal": 16,
+                              }
+                            }
+                          >
+                            <Text
+                              accessibilityRole="text"
+                              style={
+                                {
+                                  "color": "#ffffff",
+                                  "fontFamily": "Geist Medium",
+                                  "fontSize": 16,
+                                  "letterSpacing": 0,
+                                  "lineHeight": 24,
+                                }
+                              }
+                            >
+                              Describe what happened
+                            </Text>
+                          </TouchableOpacity>
+                          <TouchableOpacity
+                            accessibilityRole="button"
+                            accessible={true}
+                            activeOpacity={1}
+                            onPress={[Function]}
+                            onPressIn={[Function]}
+                            onPressOut={[Function]}
+                            style={
+                              {
+                                "alignItems": "center",
+                                "alignSelf": "stretch",
+                                "backgroundColor": "#3c4d9d0f",
+                                "borderColor": "transparent",
+                                "borderRadius": 12,
+                                "borderWidth": 1,
+                                "flexDirection": "row",
+                                "height": 48,
+                                "justifyContent": "center",
+                                "overflow": "hidden",
+                                "paddingHorizontal": 16,
+                              }
+                            }
+                          >
+                            <Text
+                              accessibilityRole="text"
+                              style={
+                                {
+                                  "color": "#121314",
+                                  "fontFamily": "Geist Medium",
+                                  "fontSize": 16,
+                                  "letterSpacing": 0,
+                                  "lineHeight": 24,
+                                }
+                              }
+                            >
+                              Contact support
+                            </Text>
+                          </TouchableOpacity>
+                          <TouchableOpacity
+                            accessibilityRole="button"
+                            accessible={true}
+                            activeOpacity={1}
+                            onPress={[Function]}
+                            onPressIn={[Function]}
+                            onPressOut={[Function]}
+                            style={
+                              {
+                                "alignItems": "center",
+                                "alignSelf": "stretch",
+                                "backgroundColor": "#3c4d9d0f",
+                                "borderColor": "transparent",
+                                "borderRadius": 12,
+                                "borderWidth": 1,
+                                "flexDirection": "row",
+                                "height": 48,
+                                "justifyContent": "center",
+                                "overflow": "hidden",
+                                "paddingHorizontal": 16,
+                              }
+                            }
+                          >
+                            <Text
+                              accessibilityRole="text"
+                              style={
+                                {
+                                  "color": "#121314",
+                                  "fontFamily": "Geist Medium",
+                                  "fontSize": 16,
+                                  "letterSpacing": 0,
+                                  "lineHeight": 24,
+                                }
+                              }
+                            >
+                              Try again
+                            </Text>
+                          </TouchableOpacity>
+                        </View>
+                      </View>
+                    </RNCSafeAreaView>
+                  </View>
+                </View>
+              </View>
+            </View>
+          </View>
+        </View>
+      </RNSScreen>
+    </RNSScreenContainer>
+  </RNCSafeAreaProvider>
+</View>
+`;
+
+exports[`Wallet should render correctly when Solana support is enabled 1`] = `
+<View
+  style={
+    {
+      "flex": 1,
+    }
+  }
+>
+  <RNCSafeAreaProvider
+    onInsetsChange={[Function]}
+    style={
+      [
+        {
+          "flex": 1,
+        },
+        undefined,
+      ]
+    }
+  >
+    <View
+      collapsable={false}
+      pointerEvents="box-none"
+      style={
+        {
+          "zIndex": 1,
+        }
+      }
+    >
+      <View
+        accessibilityElementsHidden={false}
+        importantForAccessibility="auto"
+        onLayout={[Function]}
+        pointerEvents="box-none"
+        style={null}
+      >
+        <View
+          style={
+            [
+              {
+                "alignItems": "center",
+                "backgroundColor": {
+                  "alternative": "#f3f5f9",
+                  "alternativeHover": "#ebedf1",
+                  "alternativePressed": "#e1e4ea",
+                  "default": "#ffffff",
+                  "defaultHover": "#f6f6f7",
+                  "defaultPressed": "#ebecef",
+                  "hover": "#858b9a14",
+                  "muted": "#3c4d9d0f",
+                  "mutedHover": "#3c4d9d1a",
+                  "mutedPressed": "#3c4d9d26",
+                  "pressed": "#858b9a29",
+                  "section": "#f3f5f9",
+                  "subsection": "#ffffff",
+                },
+                "borderBottomColor": "#b7bbc866",
+                "borderBottomWidth": 1,
+                "flexDirection": "row",
+                "gap": 16,
+                "height": 72,
+              },
+              {
+                "marginTop": 0,
+              },
+            ]
+          }
+          testID="header"
+        >
+          <View
+            style={
+              {
+                "width": undefined,
+              }
+            }
+          >
+            <View
+              onLayout={[Function]}
+            >
+              <View
+                style={
+                  {
+                    "alignItems": "flex-start",
+                  }
+                }
+              >
+                <TouchableOpacity
+                  disabled={false}
+                  hitSlop={
+                    {
+                      "bottom": 12,
+                      "left": 12,
+                      "right": 12,
+                      "top": 12,
+                    }
+                  }
+                  onPress={[Function]}
+                  style={
+                    {
+                      "alignItems": "center",
+                      "alignSelf": "flex-start",
+                      "backgroundColor": "#f3f5f9",
+                      "borderRadius": 16,
+                      "flexDirection": "row",
+                      "height": 32,
+                      "marginLeft": 16,
+                      "paddingHorizontal": 8,
+                    }
+                  }
+                  testID="open-networks-button"
+                >
+                  <View
+                    style={
+                      {
+                        "marginRight": 8,
+                      }
+                    }
+                  >
+                    <View
+                      accessibilityLabel="Ethereum Mainnet"
+                      style={
+                        {
+                          "alignItems": "center",
+                          "backgroundColor": "#ffffff",
+                          "borderRadius": 4,
+                          "height": 16,
+                          "justifyContent": "center",
+                          "overflow": "hidden",
+                          "width": 16,
+                        }
+                      }
+                      testID="network-avatar-picker"
+                    >
+                      <Image
+                        onError={[Function]}
+                        resizeMode="contain"
+                        source={1}
+                        style={
+                          {
+                            "height": 16,
+                            "width": 16,
+                          }
+                        }
+                        testID="network-avatar-image"
+                      />
+                    </View>
+                  </View>
+                  <SvgMock
+                    color="#121314"
+                    fill="currentColor"
+                    height={12}
+                    name="ArrowDown"
+                    style={
+                      {
+                        "height": 12,
+                        "width": 12,
+                      }
+                    }
+                    testID="pickernetwork-arrow"
+                    width={12}
+                  />
+                </TouchableOpacity>
+              </View>
+            </View>
+          </View>
+          <View
+            style={
+              {
+                "alignItems": "flex-start",
+                "flex": 1,
+              }
+            }
+          >
+            <TouchableOpacity
+              activeOpacity={1}
+              hitSlop={
+                {
+                  "bottom": 12,
+                  "left": 12,
+                  "right": 12,
+                  "top": 12,
+                }
+              }
+              onPress={[Function]}
+              onPressIn={[Function]}
+              onPressOut={[Function]}
+              style={
+                {
+                  "alignItems": "center",
+                  "backgroundColor": "#ffffff",
+                  "borderColor": "#b7bbc8",
+                  "borderRadius": 4,
+                  "borderWidth": 0,
+                  "flexDirection": "row",
+                  "marginRight": 16,
+                  "padding": 16,
+                }
+              }
+              testID="account-picker"
+            >
+              <Text
+                accessibilityRole="text"
+                numberOfLines={1}
+                style={
+                  {
+                    "color": "#121314",
+                    "fontFamily": "Geist Medium",
+                    "fontSize": 16,
+                    "letterSpacing": 0,
+                    "lineHeight": 24,
+                  }
+                }
+                testID="account-label"
+              >
+                Account 2
+              </Text>
+              <SvgMock
+                color="#121314"
+                fill="currentColor"
+                height={16}
+                name="ArrowDown"
+                style={
+                  {
+                    "height": 16,
+                    "marginLeft": 8,
+                    "width": 16,
+                  }
+                }
+                width={16}
+              />
+            </TouchableOpacity>
+          </View>
+          <View
+            style={
+              {
+                "width": undefined,
+              }
+            }
+          >
+            <View
+              onLayout={[Function]}
+            >
+              <View
+                style={
+                  {
+                    "alignItems": "flex-end",
+                    "marginRight": 16,
+                  }
+                }
+              >
+                <View
+                  style={
+                    {
+                      "flexDirection": "row",
+                    }
+                  }
+                >
+                  <View
+                    testID="navbar-address-copy-button"
+                  >
+                    <View
+                      style={
+                        {
+                          "alignItems": "center",
+                          "flexDirection": "row",
+                        }
+                      }
+                    >
+                      <View
+                        style={
+                          [
+                            {
+                              "transform": [
+                                {
+                                  "scale": 1,
+                                },
+                              ],
+                            },
+                            {
+                              "alignItems": "center",
+                              "justifyContent": "center",
+                            },
+                          ]
+                        }
+                      >
+                        <View
+                          accessibilityState={
+                            {
+                              "busy": undefined,
+                              "checked": undefined,
+                              "disabled": false,
+                              "expanded": undefined,
+                              "selected": undefined,
+                            }
+                          }
+                          accessibilityValue={
+                            {
+                              "max": undefined,
+                              "min": undefined,
+                              "now": undefined,
+                              "text": undefined,
+                            }
+                          }
+                          accessible={true}
+                          collapsable={false}
+                          focusable={true}
+                          hitSlop={
+                            {
+                              "bottom": 12,
+                              "left": 12,
+                              "right": 12,
+                              "top": 12,
+                            }
+                          }
+                          onBlur={[Function]}
+                          onClick={[Function]}
+                          onFocus={[Function]}
+                          onResponderGrant={[Function]}
+                          onResponderMove={[Function]}
+                          onResponderRelease={[Function]}
+                          onResponderTerminate={[Function]}
+                          onResponderTerminationRequest={[Function]}
+                          onStartShouldSetResponder={[Function]}
+                          style={
+                            [
+                              {
+                                "alignItems": "center",
+                                "backgroundColor": "transparent",
+                                "borderRadius": 2,
+                                "height": 40,
+                                "justifyContent": "center",
+                                "opacity": 1,
+                                "width": 40,
+                              },
+                              undefined,
+                            ]
+                          }
+                          testID="wallet-account-copy-button"
+                        >
+                          <SvgMock
+                            fill="currentColor"
+                            name="Copy"
+                            style={
+                              [
+                                {
+                                  "color": "#121314",
+                                  "height": 24,
+                                  "width": 24,
+                                },
+                                undefined,
+                              ]
+                            }
+                          />
+                        </View>
+                      </View>
+                    </View>
+                  </View>
+                  <View
+                    style={
+                      [
+                        {
+                          "transform": [
+                            {
+                              "scale": 1,
+                            },
+                          ],
+                        },
+                        {
+                          "alignItems": "center",
+                          "justifyContent": "center",
+                        },
+                      ]
+                    }
+                  >
+                    <View
+                      accessibilityState={
+                        {
+                          "busy": undefined,
+                          "checked": undefined,
+                          "disabled": false,
+                          "expanded": undefined,
+                          "selected": undefined,
+                        }
+                      }
+                      accessibilityValue={
+                        {
+                          "max": undefined,
+                          "min": undefined,
+                          "now": undefined,
+                          "text": undefined,
+                        }
+                      }
+                      accessible={true}
+                      collapsable={false}
+                      focusable={true}
+                      hitSlop={
+                        {
+                          "bottom": 12,
+                          "left": 12,
+                          "right": 12,
+                          "top": 12,
+                        }
+                      }
+                      onBlur={[Function]}
+                      onClick={[Function]}
+                      onFocus={[Function]}
+                      onResponderGrant={[Function]}
+                      onResponderMove={[Function]}
+                      onResponderRelease={[Function]}
+                      onResponderTerminate={[Function]}
+                      onResponderTerminationRequest={[Function]}
+                      onStartShouldSetResponder={[Function]}
+                      style={
+                        [
+                          {
+                            "alignItems": "center",
+                            "backgroundColor": "transparent",
+                            "borderRadius": 2,
+                            "height": 40,
+                            "justifyContent": "center",
+                            "opacity": 1,
+                            "width": 40,
+                          },
+                          undefined,
+                        ]
+                      }
+                      testID="wallet-scan-button"
+                    >
+                      <SvgMock
+                        fill="currentColor"
+                        name="QrCode"
+                        style={
+                          [
+                            {
+                              "color": "#121314",
+                              "height": 24,
+                              "width": 24,
+                            },
+                            undefined,
+                          ]
+                        }
+                      />
+                    </View>
+                  </View>
+                  <View
+                    style={
+                      [
+                        {
+                          "alignSelf": "flex-start",
+                          "position": "relative",
+                        },
+                        undefined,
+                      ]
+                    }
+                  >
+                    <View
+                      onLayout={[Function]}
+                    >
+                      <View
+                        style={
+                          [
+                            {
+                              "transform": [
+                                {
+                                  "scale": 1,
+                                },
+                              ],
+                            },
+                            {
+                              "alignItems": "center",
+                              "justifyContent": "center",
+                            },
+                          ]
+                        }
+                      >
+                        <View
+                          accessibilityState={
+                            {
+                              "busy": undefined,
+                              "checked": undefined,
+                              "disabled": false,
+                              "expanded": undefined,
+                              "selected": undefined,
+                            }
+                          }
+                          accessibilityValue={
+                            {
+                              "max": undefined,
+                              "min": undefined,
+                              "now": undefined,
+                              "text": undefined,
+                            }
+                          }
+                          accessible={true}
+                          collapsable={false}
+                          focusable={true}
+                          hitSlop={
+                            {
+                              "bottom": 12,
+                              "left": 12,
+                              "right": 12,
+                              "top": 12,
+                            }
+                          }
+                          onBlur={[Function]}
+                          onClick={[Function]}
+                          onFocus={[Function]}
+                          onResponderGrant={[Function]}
+                          onResponderMove={[Function]}
+                          onResponderRelease={[Function]}
+                          onResponderTerminate={[Function]}
+                          onResponderTerminationRequest={[Function]}
+                          onStartShouldSetResponder={[Function]}
+                          style={
+                            [
+                              {
+                                "alignItems": "center",
+                                "backgroundColor": "transparent",
+                                "borderRadius": 2,
+                                "height": 40,
+                                "justifyContent": "center",
+                                "opacity": 1,
+                                "width": 40,
+                              },
+                              undefined,
+                            ]
+                          }
+                          testID="wallet-notifications-button"
+                        >
+                          <SvgMock
+                            fill="currentColor"
+                            name="Notification"
+                            style={
+                              [
+                                {
+                                  "color": "#121314",
+                                  "height": 24,
+                                  "width": 24,
+                                },
+                                undefined,
+                              ]
+                            }
+                          />
+                        </View>
+                      </View>
+                    </View>
+                    <View
+                      onLayout={[Function]}
+                      style={
+                        [
+                          {
+                            "position": "absolute",
+                          },
+                          {
+                            "right": 0,
+                            "top": 0,
+                          },
+                        ]
+                      }
+                    />
+                  </View>
+                </View>
+              </View>
+            </View>
+          </View>
+        </View>
+      </View>
+    </View>
+    <RNSScreenContainer
+      onLayout={[Function]}
+      style={
+        {
+          "flex": 1,
+        }
+      }
+    >
+      <RNSScreen
+        activityState={2}
+        collapsable={false}
+        gestureResponseDistance={
+          {
+            "bottom": -1,
+            "end": -1,
+            "start": -1,
+            "top": -1,
+          }
+        }
+        onGestureCancel={[Function]}
+        pointerEvents="box-none"
+        sheetAllowedDetents="large"
+        sheetCornerRadius={-1}
+        sheetExpandsWhenScrolledToEdge={true}
+        sheetGrabberVisible={false}
+        sheetLargestUndimmedDetent="all"
+        style={
+          {
+            "bottom": 0,
+            "left": 0,
+            "position": "absolute",
+            "right": 0,
+            "top": 0,
+            "zIndex": undefined,
+          }
+        }
+      >
+        <View
+          collapsable={false}
+          style={
+            {
+              "opacity": 1,
+            }
+          }
+        />
+        <View
+          accessibilityElementsHidden={false}
+          closing={false}
+          gestureVelocityImpact={0.3}
+          importantForAccessibility="auto"
+          onClose={[Function]}
+          onGestureBegin={[Function]}
+          onGestureCanceled={[Function]}
+          onGestureEnd={[Function]}
+          onOpen={[Function]}
+          onTransition={[Function]}
+          pointerEvents="box-none"
+          style={
+            [
+              {
+                "overflow": undefined,
+              },
+              {
+                "bottom": 0,
+                "left": 0,
+                "position": "absolute",
+                "right": 0,
+                "top": 0,
+              },
+            ]
+          }
+          transitionSpec={
+            {
+              "close": {
+                "animation": "spring",
+                "config": {
+                  "damping": 500,
+                  "mass": 3,
+                  "overshootClamping": true,
+                  "restDisplacementThreshold": 10,
+                  "restSpeedThreshold": 10,
+                  "stiffness": 1000,
+                },
+              },
+              "open": {
+                "animation": "spring",
+                "config": {
+                  "damping": 500,
+                  "mass": 3,
+                  "overshootClamping": true,
+                  "restDisplacementThreshold": 10,
+                  "restSpeedThreshold": 10,
+                  "stiffness": 1000,
+                },
+              },
+            }
+          }
+        >
+          <View
+            collapsable={false}
+            needsOffscreenAlphaCompositing={false}
+            pointerEvents="box-none"
+            style={
+              {
+                "flex": 1,
+              }
+            }
+          >
+            <View
+              collapsable={false}
+              enabled={false}
+              handlerTag={16}
+              handlerType="PanGestureHandler"
+              onGestureHandlerEvent={[Function]}
+              onGestureHandlerStateChange={[Function]}
+              style={
+                {
+                  "flex": 1,
+                  "transform": [
+                    {
+                      "translateX": 0,
+                    },
+                    {
+                      "translateX": 0,
+                    },
+                  ],
+                }
+              }
+            >
+              <View
+                collapsable={false}
+                pointerEvents="none"
+                style={
+                  {
+                    "backgroundColor": "rgb(242, 242, 242)",
+                    "bottom": 0,
+                    "left": 0,
+                    "position": "absolute",
+                    "shadowColor": "#000",
+                    "shadowOffset": {
+                      "height": 1,
+                      "width": -1,
+                    },
+                    "shadowOpacity": 0.3,
+                    "shadowRadius": 5,
+                    "top": 0,
+                    "width": 3,
+                  }
+                }
+              />
+              <View
+                style={
+                  [
+                    {
+                      "flex": 1,
+                      "overflow": "hidden",
+                    },
+                    [
+                      {
+                        "backgroundColor": "rgb(242, 242, 242)",
+                      },
+                      undefined,
+                    ],
+                  ]
+                }
+              >
+                <View
+                  style={
+                    {
+                      "flex": 1,
+                      "flexDirection": "column-reverse",
+                    }
+                  }
+                >
+                  <View
+                    style={
+                      {
+                        "flex": 1,
+                      }
+                    }
+                  >
+                    <RNCSafeAreaView
+                      edges={
+                        {
+                          "bottom": "additive",
+                          "left": "additive",
+                          "right": "additive",
+                          "top": "additive",
+                        }
+                      }
+                      style={
+                        {
+                          "backgroundColor": "#ffffff",
+                          "flex": 1,
+                          "padding": 16,
+                        }
+                      }
+                    >
+                      <View
+                        style={
+                          {
+                            "flex": 1,
+                            "flexDirection": "column",
+                            "rowGap": 16,
+                          }
+                        }
+                      >
+                        <View
+                          style={
+                            {
+                              "alignItems": "center",
+                              "display": "flex",
+                              "flexDirection": "column",
+                              "paddingTop": 20,
+                              "rowGap": 16,
+                            }
+                          }
+                        >
+                          <SvgMock
+                            color="#9a6300"
+                            fill="currentColor"
+                            height={32}
+                            name="Danger"
+                            style={
+                              {
+                                "height": 32,
+                                "width": 32,
+                              }
+                            }
+                            width={32}
+                          />
+                          <Text
+                            accessibilityRole="text"
+                            style={
+                              {
+                                "color": "#121314",
+                                "fontFamily": "Geist Bold",
+                                "fontSize": 24,
+                                "letterSpacing": 0,
+                                "lineHeight": 32,
+                              }
+                            }
+                          >
+                            An error occurred
+                          </Text>
+                        </View>
+                        <View
+                          style={
+                            {
+                              "backgroundColor": "#4459ff1a",
+                              "borderColor": "#4459ff",
+                              "borderLeftWidth": 4,
+                              "borderRadius": 4,
+                              "flexDirection": "row",
+                              "padding": 12,
+                              "paddingLeft": 8,
+                            }
+                          }
+                          testID="banneralert"
+                        >
+                          <View
+                            style={
+                              {
+                                "marginRight": 8,
+                              }
+                            }
+                          >
+                            <SvgMock
+                              color="#4459ff"
+                              fill="currentColor"
+                              height={24}
+                              name="Info"
+                              style={
+                                {
+                                  "height": 24,
+                                  "width": 24,
+                                }
+                              }
+                              width={24}
+                            />
+                          </View>
+                          <View
+                            style={
+                              {
+                                "flex": 1,
+                              }
+                            }
+                          >
+                            <Text
+                              accessibilityRole="text"
+                              style={
+                                {
+                                  "color": "#121314",
+                                  "fontFamily": "Geist Regular",
+                                  "fontSize": 16,
+                                  "letterSpacing": 0,
+                                  "lineHeight": 24,
+                                }
+                              }
+                            >
+                              Your information can't be shown. Don’t worry, your wallet and funds are safe.
+                            </Text>
+                          </View>
+                        </View>
+                        <View
+                          style={
+                            {
+                              "backgroundColor": "#9a63001a",
+                              "borderColor": "#9a6300",
+                              "borderLeftWidth": 4,
+                              "borderRadius": 4,
+                              "flexDirection": "row",
+                              "padding": 12,
+                              "paddingLeft": 8,
+                            }
+                          }
+                          testID="banneralert"
+                        >
+                          <View
+                            style={
+                              {
+                                "marginRight": 8,
+                              }
+                            }
+                          >
+                            <SvgMock
+                              color="#9a6300"
+                              fill="currentColor"
+                              height={24}
+                              name="Danger"
+                              style={
+                                {
+                                  "height": 24,
+                                  "width": 24,
+                                }
+                              }
+                              width={24}
+                            />
+                          </View>
+                          <View
+                            style={
+                              {
+                                "flex": 1,
+                              }
+                            }
+                          >
+                            <Text
+                              accessibilityRole="text"
+                              style={
+                                {
+                                  "color": "#121314",
+                                  "fontFamily": "Geist Regular",
+                                  "fontSize": 16,
+                                  "letterSpacing": 0,
+                                  "lineHeight": 24,
+                                }
+                              }
+                            >
+                              If you keep getting this error,
+                               
+                              <Text
+                                accessibilityRole="text"
+                                onPress={[Function]}
+                                style={
+                                  {
+                                    "color": "#4459ff",
+                                    "fontFamily": "Geist Regular",
+                                    "fontSize": 16,
+                                    "letterSpacing": 0,
+                                    "lineHeight": 24,
+                                  }
+                                }
+                              >
+                                Save your Secret Recovery Phrase
+                              </Text>
+                               
+                              and re-install the app. Remember: without your Secret Recovery Phrase, you can't restore your wallet.
+                            </Text>
+                          </View>
+                        </View>
+                        <Text
+                          accessibilityRole="text"
+                          onPress={[Function]}
+                          style={
+                            {
+                              "color": "#4459ff",
+                              "fontFamily": "Geist Regular",
+                              "fontSize": 16,
+                              "letterSpacing": 0,
+                              "lineHeight": 24,
+                            }
+                          }
+                        >
+                          Save your Secret Recovery Phrase
+                        </Text>
+                        <View>
+                          <View
+                            style={
+                              {
+                                "flexDirection": "row",
+                                "justifyContent": "space-between",
+                              }
+                            }
+                          >
+                            <Text
+                              accessibilityRole="text"
+                              style={
+                                {
+                                  "color": "#121314",
+                                  "fontFamily": "Geist Medium",
+                                  "fontSize": 16,
+                                  "letterSpacing": 0,
+                                  "lineHeight": 24,
+                                }
+                              }
+                            >
+                              Error message:
+                            </Text>
+                            <TouchableOpacity
+                              onPress={[Function]}
+                              style={
+                                {
+                                  "alignItems": "center",
+                                  "columnGapgap": 4,
+                                  "display": "flex",
+                                  "flexDirection": "row",
+                                  "justifyContent": "center",
+                                }
+                              }
+                            >
+                              <SvgMock
+                                color="#4459ff"
+                                fill="currentColor"
+                                height={16}
+                                name="Copy"
+                                style={
+                                  {
+                                    "height": 16,
+                                    "width": 16,
+                                  }
+                                }
+                                width={16}
+                              />
+                              <Text
+                                accessibilityRole="text"
+                                style={
+                                  {
+                                    "color": "#4459ff",
+                                    "fontFamily": "Geist Medium",
+                                    "fontSize": 16,
+                                    "letterSpacing": 0,
+                                    "lineHeight": 24,
+                                  }
+                                }
+                              >
+                                Copy
+                              </Text>
+                            </TouchableOpacity>
+                          </View>
+                          <View
+                            style={
+                              {
+                                "backgroundColor": "#ca35421a",
+                                "borderRadius": 8,
+                                "flexShrink": 1,
+                                "marginTop": 8,
+                                "padding": 16,
+                              }
+                            }
+                          >
+                            <RCTScrollView
+                              collapsable={false}
+                              handlerTag={15}
+                              handlerType="NativeViewGestureHandler"
+                              onGestureHandlerEvent={[Function]}
+                              onGestureHandlerStateChange={[Function]}
+                            >
+                              <View>
                                 <Text
                                   accessibilityRole="text"
                                   style={
                                     {
-                                      "color": "#686e7d",
-                                      "fontFamily": "Geist Medium",
+                                      "color": "#ca3542",
+                                      "fontFamily": "Geist Regular",
                                       "fontSize": 16,
                                       "letterSpacing": 0,
                                       "lineHeight": 24,
                                     }
                                   }
-                                  testID="formatted-percentage-test-id"
                                 >
-<<<<<<< HEAD
-                                  (+0.00%)
-=======
                                   View: Wallet
 TypeError: Cannot read properties of undefined (reading 'key')
->>>>>>> 72548a9d
                                 </Text>
                               </View>
-                            </TouchableOpacity>
+                            </RCTScrollView>
                           </View>
                         </View>
                         <View
                           style={
                             {
-                              "flex": 1,
-                              "paddingHorizontal": 16,
-                            }
-                          }
-                        />
+                              "flexDirection": "column",
+                              "flexGrow": 1,
+                              "justifyContent": "flex-end",
+                              "rowGap": 16,
+                            }
+                          }
+                        >
+                          <TouchableOpacity
+                            accessibilityRole="button"
+                            accessible={true}
+                            activeOpacity={1}
+                            onPress={[Function]}
+                            onPressIn={[Function]}
+                            onPressOut={[Function]}
+                            style={
+                              {
+                                "alignItems": "center",
+                                "alignSelf": "stretch",
+                                "backgroundColor": "#121314",
+                                "borderRadius": 12,
+                                "flexDirection": "row",
+                                "height": 48,
+                                "justifyContent": "center",
+                                "overflow": "hidden",
+                                "paddingHorizontal": 16,
+                              }
+                            }
+                          >
+                            <Text
+                              accessibilityRole="text"
+                              style={
+                                {
+                                  "color": "#ffffff",
+                                  "fontFamily": "Geist Medium",
+                                  "fontSize": 16,
+                                  "letterSpacing": 0,
+                                  "lineHeight": 24,
+                                }
+                              }
+                            >
+                              Describe what happened
+                            </Text>
+                          </TouchableOpacity>
+                          <TouchableOpacity
+                            accessibilityRole="button"
+                            accessible={true}
+                            activeOpacity={1}
+                            onPress={[Function]}
+                            onPressIn={[Function]}
+                            onPressOut={[Function]}
+                            style={
+                              {
+                                "alignItems": "center",
+                                "alignSelf": "stretch",
+                                "backgroundColor": "#3c4d9d0f",
+                                "borderColor": "transparent",
+                                "borderRadius": 12,
+                                "borderWidth": 1,
+                                "flexDirection": "row",
+                                "height": 48,
+                                "justifyContent": "center",
+                                "overflow": "hidden",
+                                "paddingHorizontal": 16,
+                              }
+                            }
+                          >
+                            <Text
+                              accessibilityRole="text"
+                              style={
+                                {
+                                  "color": "#121314",
+                                  "fontFamily": "Geist Medium",
+                                  "fontSize": 16,
+                                  "letterSpacing": 0,
+                                  "lineHeight": 24,
+                                }
+                              }
+                            >
+                              Contact support
+                            </Text>
+                          </TouchableOpacity>
+                          <TouchableOpacity
+                            accessibilityRole="button"
+                            accessible={true}
+                            activeOpacity={1}
+                            onPress={[Function]}
+                            onPressIn={[Function]}
+                            onPressOut={[Function]}
+                            style={
+                              {
+                                "alignItems": "center",
+                                "alignSelf": "stretch",
+                                "backgroundColor": "#3c4d9d0f",
+                                "borderColor": "transparent",
+                                "borderRadius": 12,
+                                "borderWidth": 1,
+                                "flexDirection": "row",
+                                "height": 48,
+                                "justifyContent": "center",
+                                "overflow": "hidden",
+                                "paddingHorizontal": 16,
+                              }
+                            }
+                          >
+                            <Text
+                              accessibilityRole="text"
+                              style={
+                                {
+                                  "color": "#121314",
+                                  "fontFamily": "Geist Medium",
+                                  "fontSize": 16,
+                                  "letterSpacing": 0,
+                                  "lineHeight": 24,
+                                }
+                              }
+                            >
+                              Try again
+                            </Text>
+                          </TouchableOpacity>
+                        </View>
+                      </View>
+                    </RNCSafeAreaView>
+                  </View>
+                </View>
+              </View>
+            </View>
+          </View>
+        </View>
+      </RNSScreen>
+    </RNSScreenContainer>
+  </RNCSafeAreaProvider>
+</View>
+`;
+
+exports[`Wallet should render correctly when there are no detected tokens 1`] = `
+<View
+  style={
+    {
+      "flex": 1,
+    }
+  }
+>
+  <RNCSafeAreaProvider
+    onInsetsChange={[Function]}
+    style={
+      [
+        {
+          "flex": 1,
+        },
+        undefined,
+      ]
+    }
+  >
+    <View
+      collapsable={false}
+      pointerEvents="box-none"
+      style={
+        {
+          "zIndex": 1,
+        }
+      }
+    >
+      <View
+        accessibilityElementsHidden={false}
+        importantForAccessibility="auto"
+        onLayout={[Function]}
+        pointerEvents="box-none"
+        style={null}
+      >
+        <View
+          style={
+            [
+              {
+                "alignItems": "center",
+                "backgroundColor": {
+                  "alternative": "#f3f5f9",
+                  "alternativeHover": "#ebedf1",
+                  "alternativePressed": "#e1e4ea",
+                  "default": "#ffffff",
+                  "defaultHover": "#f6f6f7",
+                  "defaultPressed": "#ebecef",
+                  "hover": "#858b9a14",
+                  "muted": "#3c4d9d0f",
+                  "mutedHover": "#3c4d9d1a",
+                  "mutedPressed": "#3c4d9d26",
+                  "pressed": "#858b9a29",
+                  "section": "#f3f5f9",
+                  "subsection": "#ffffff",
+                },
+                "borderBottomColor": "#b7bbc866",
+                "borderBottomWidth": 1,
+                "flexDirection": "row",
+                "gap": 16,
+                "height": 72,
+              },
+              {
+                "marginTop": 0,
+              },
+            ]
+          }
+          testID="header"
+        >
+          <View
+            style={
+              {
+                "width": undefined,
+              }
+            }
+          >
+            <View
+              onLayout={[Function]}
+            >
+              <View
+                style={
+                  {
+                    "alignItems": "flex-start",
+                  }
+                }
+              >
+                <TouchableOpacity
+                  disabled={false}
+                  hitSlop={
+                    {
+                      "bottom": 12,
+                      "left": 12,
+                      "right": 12,
+                      "top": 12,
+                    }
+                  }
+                  onPress={[Function]}
+                  style={
+                    {
+                      "alignItems": "center",
+                      "alignSelf": "flex-start",
+                      "backgroundColor": "#f3f5f9",
+                      "borderRadius": 16,
+                      "flexDirection": "row",
+                      "height": 32,
+                      "marginLeft": 16,
+                      "paddingHorizontal": 8,
+                    }
+                  }
+                  testID="open-networks-button"
+                >
+                  <View
+                    style={
+                      {
+                        "marginRight": 8,
+                      }
+                    }
+                  >
+                    <View
+                      accessibilityLabel="Ethereum Mainnet"
+                      style={
+                        {
+                          "alignItems": "center",
+                          "backgroundColor": "#ffffff",
+                          "borderRadius": 4,
+                          "height": 16,
+                          "justifyContent": "center",
+                          "overflow": "hidden",
+                          "width": 16,
+                        }
+                      }
+                      testID="network-avatar-picker"
+                    >
+                      <Image
+                        onError={[Function]}
+                        resizeMode="contain"
+                        source={1}
+                        style={
+                          {
+                            "height": 16,
+                            "width": 16,
+                          }
+                        }
+                        testID="network-avatar-image"
+                      />
+                    </View>
+                  </View>
+                  <SvgMock
+                    color="#121314"
+                    fill="currentColor"
+                    height={12}
+                    name="ArrowDown"
+                    style={
+                      {
+                        "height": 12,
+                        "width": 12,
+                      }
+                    }
+                    testID="pickernetwork-arrow"
+                    width={12}
+                  />
+                </TouchableOpacity>
+              </View>
+            </View>
+          </View>
+          <View
+            style={
+              {
+                "alignItems": "flex-start",
+                "flex": 1,
+              }
+            }
+          >
+            <TouchableOpacity
+              activeOpacity={1}
+              hitSlop={
+                {
+                  "bottom": 12,
+                  "left": 12,
+                  "right": 12,
+                  "top": 12,
+                }
+              }
+              onPress={[Function]}
+              onPressIn={[Function]}
+              onPressOut={[Function]}
+              style={
+                {
+                  "alignItems": "center",
+                  "backgroundColor": "#ffffff",
+                  "borderColor": "#b7bbc8",
+                  "borderRadius": 4,
+                  "borderWidth": 0,
+                  "flexDirection": "row",
+                  "marginRight": 16,
+                  "padding": 16,
+                }
+              }
+              testID="account-picker"
+            >
+              <Text
+                accessibilityRole="text"
+                numberOfLines={1}
+                style={
+                  {
+                    "color": "#121314",
+                    "fontFamily": "Geist Medium",
+                    "fontSize": 16,
+                    "letterSpacing": 0,
+                    "lineHeight": 24,
+                  }
+                }
+                testID="account-label"
+              >
+                Account 2
+              </Text>
+              <SvgMock
+                color="#121314"
+                fill="currentColor"
+                height={16}
+                name="ArrowDown"
+                style={
+                  {
+                    "height": 16,
+                    "marginLeft": 8,
+                    "width": 16,
+                  }
+                }
+                width={16}
+              />
+            </TouchableOpacity>
+          </View>
+          <View
+            style={
+              {
+                "width": undefined,
+              }
+            }
+          >
+            <View
+              onLayout={[Function]}
+            >
+              <View
+                style={
+                  {
+                    "alignItems": "flex-end",
+                    "marginRight": 16,
+                  }
+                }
+              >
+                <View
+                  style={
+                    {
+                      "flexDirection": "row",
+                    }
+                  }
+                >
+                  <View
+                    testID="navbar-address-copy-button"
+                  >
+                    <View
+                      style={
+                        {
+                          "alignItems": "center",
+                          "flexDirection": "row",
+                        }
+                      }
+                    >
+                      <View
+                        style={
+                          [
+                            {
+                              "transform": [
+                                {
+                                  "scale": 1,
+                                },
+                              ],
+                            },
+                            {
+                              "alignItems": "center",
+                              "justifyContent": "center",
+                            },
+                          ]
+                        }
+                      >
+                        <View
+                          accessibilityState={
+                            {
+                              "busy": undefined,
+                              "checked": undefined,
+                              "disabled": false,
+                              "expanded": undefined,
+                              "selected": undefined,
+                            }
+                          }
+                          accessibilityValue={
+                            {
+                              "max": undefined,
+                              "min": undefined,
+                              "now": undefined,
+                              "text": undefined,
+                            }
+                          }
+                          accessible={true}
+                          collapsable={false}
+                          focusable={true}
+                          hitSlop={
+                            {
+                              "bottom": 12,
+                              "left": 12,
+                              "right": 12,
+                              "top": 12,
+                            }
+                          }
+                          onBlur={[Function]}
+                          onClick={[Function]}
+                          onFocus={[Function]}
+                          onResponderGrant={[Function]}
+                          onResponderMove={[Function]}
+                          onResponderRelease={[Function]}
+                          onResponderTerminate={[Function]}
+                          onResponderTerminationRequest={[Function]}
+                          onStartShouldSetResponder={[Function]}
+                          style={
+                            [
+                              {
+                                "alignItems": "center",
+                                "backgroundColor": "transparent",
+                                "borderRadius": 2,
+                                "height": 40,
+                                "justifyContent": "center",
+                                "opacity": 1,
+                                "width": 40,
+                              },
+                              undefined,
+                            ]
+                          }
+                          testID="wallet-account-copy-button"
+                        >
+                          <SvgMock
+                            fill="currentColor"
+                            name="Copy"
+                            style={
+                              [
+                                {
+                                  "color": "#121314",
+                                  "height": 24,
+                                  "width": 24,
+                                },
+                                undefined,
+                              ]
+                            }
+                          />
+                        </View>
                       </View>
                     </View>
+                  </View>
+                  <View
+                    style={
+                      [
+                        {
+                          "transform": [
+                            {
+                              "scale": 1,
+                            },
+                          ],
+                        },
+                        {
+                          "alignItems": "center",
+                          "justifyContent": "center",
+                        },
+                      ]
+                    }
+                  >
+                    <View
+                      accessibilityState={
+                        {
+                          "busy": undefined,
+                          "checked": undefined,
+                          "disabled": false,
+                          "expanded": undefined,
+                          "selected": undefined,
+                        }
+                      }
+                      accessibilityValue={
+                        {
+                          "max": undefined,
+                          "min": undefined,
+                          "now": undefined,
+                          "text": undefined,
+                        }
+                      }
+                      accessible={true}
+                      collapsable={false}
+                      focusable={true}
+                      hitSlop={
+                        {
+                          "bottom": 12,
+                          "left": 12,
+                          "right": 12,
+                          "top": 12,
+                        }
+                      }
+                      onBlur={[Function]}
+                      onClick={[Function]}
+                      onFocus={[Function]}
+                      onResponderGrant={[Function]}
+                      onResponderMove={[Function]}
+                      onResponderRelease={[Function]}
+                      onResponderTerminate={[Function]}
+                      onResponderTerminationRequest={[Function]}
+                      onStartShouldSetResponder={[Function]}
+                      style={
+                        [
+                          {
+                            "alignItems": "center",
+                            "backgroundColor": "transparent",
+                            "borderRadius": 2,
+                            "height": 40,
+                            "justifyContent": "center",
+                            "opacity": 1,
+                            "width": 40,
+                          },
+                          undefined,
+                        ]
+                      }
+                      testID="wallet-scan-button"
+                    >
+                      <SvgMock
+                        fill="currentColor"
+                        name="QrCode"
+                        style={
+                          [
+                            {
+                              "color": "#121314",
+                              "height": 24,
+                              "width": 24,
+                            },
+                            undefined,
+                          ]
+                        }
+                      />
+                    </View>
+                  </View>
+                  <View
+                    style={
+                      [
+                        {
+                          "alignSelf": "flex-start",
+                          "position": "relative",
+                        },
+                        undefined,
+                      ]
+                    }
+                  >
+                    <View
+                      onLayout={[Function]}
+                    >
+                      <View
+                        style={
+                          [
+                            {
+                              "transform": [
+                                {
+                                  "scale": 1,
+                                },
+                              ],
+                            },
+                            {
+                              "alignItems": "center",
+                              "justifyContent": "center",
+                            },
+                          ]
+                        }
+                      >
+                        <View
+                          accessibilityState={
+                            {
+                              "busy": undefined,
+                              "checked": undefined,
+                              "disabled": false,
+                              "expanded": undefined,
+                              "selected": undefined,
+                            }
+                          }
+                          accessibilityValue={
+                            {
+                              "max": undefined,
+                              "min": undefined,
+                              "now": undefined,
+                              "text": undefined,
+                            }
+                          }
+                          accessible={true}
+                          collapsable={false}
+                          focusable={true}
+                          hitSlop={
+                            {
+                              "bottom": 12,
+                              "left": 12,
+                              "right": 12,
+                              "top": 12,
+                            }
+                          }
+                          onBlur={[Function]}
+                          onClick={[Function]}
+                          onFocus={[Function]}
+                          onResponderGrant={[Function]}
+                          onResponderMove={[Function]}
+                          onResponderRelease={[Function]}
+                          onResponderTerminate={[Function]}
+                          onResponderTerminationRequest={[Function]}
+                          onStartShouldSetResponder={[Function]}
+                          style={
+                            [
+                              {
+                                "alignItems": "center",
+                                "backgroundColor": "transparent",
+                                "borderRadius": 2,
+                                "height": 40,
+                                "justifyContent": "center",
+                                "opacity": 1,
+                                "width": 40,
+                              },
+                              undefined,
+                            ]
+                          }
+                          testID="wallet-notifications-button"
+                        >
+                          <SvgMock
+                            fill="currentColor"
+                            name="Notification"
+                            style={
+                              [
+                                {
+                                  "color": "#121314",
+                                  "height": 24,
+                                  "width": 24,
+                                },
+                                undefined,
+                              ]
+                            }
+                          />
+                        </View>
+                      </View>
+                    </View>
+                    <View
+                      onLayout={[Function]}
+                      style={
+                        [
+                          {
+                            "position": "absolute",
+                          },
+                          {
+                            "right": 0,
+                            "top": 0,
+                          },
+                        ]
+                      }
+                    />
+                  </View>
+                </View>
+              </View>
+            </View>
+          </View>
+        </View>
+      </View>
+    </View>
+    <RNSScreenContainer
+      onLayout={[Function]}
+      style={
+        {
+          "flex": 1,
+        }
+      }
+    >
+      <RNSScreen
+        activityState={2}
+        collapsable={false}
+        gestureResponseDistance={
+          {
+            "bottom": -1,
+            "end": -1,
+            "start": -1,
+            "top": -1,
+          }
+        }
+        onGestureCancel={[Function]}
+        pointerEvents="box-none"
+        sheetAllowedDetents="large"
+        sheetCornerRadius={-1}
+        sheetExpandsWhenScrolledToEdge={true}
+        sheetGrabberVisible={false}
+        sheetLargestUndimmedDetent="all"
+        style={
+          {
+            "bottom": 0,
+            "left": 0,
+            "position": "absolute",
+            "right": 0,
+            "top": 0,
+            "zIndex": undefined,
+          }
+        }
+      >
+        <View
+          collapsable={false}
+          style={
+            {
+              "opacity": 1,
+            }
+          }
+        />
+        <View
+          accessibilityElementsHidden={false}
+          closing={false}
+          gestureVelocityImpact={0.3}
+          importantForAccessibility="auto"
+          onClose={[Function]}
+          onGestureBegin={[Function]}
+          onGestureCanceled={[Function]}
+          onGestureEnd={[Function]}
+          onOpen={[Function]}
+          onTransition={[Function]}
+          pointerEvents="box-none"
+          style={
+            [
+              {
+                "overflow": undefined,
+              },
+              {
+                "bottom": 0,
+                "left": 0,
+                "position": "absolute",
+                "right": 0,
+                "top": 0,
+              },
+            ]
+          }
+          transitionSpec={
+            {
+              "close": {
+                "animation": "spring",
+                "config": {
+                  "damping": 500,
+                  "mass": 3,
+                  "overshootClamping": true,
+                  "restDisplacementThreshold": 10,
+                  "restSpeedThreshold": 10,
+                  "stiffness": 1000,
+                },
+              },
+              "open": {
+                "animation": "spring",
+                "config": {
+                  "damping": 500,
+                  "mass": 3,
+                  "overshootClamping": true,
+                  "restDisplacementThreshold": 10,
+                  "restSpeedThreshold": 10,
+                  "stiffness": 1000,
+                },
+              },
+            }
+          }
+        >
+          <View
+            collapsable={false}
+            needsOffscreenAlphaCompositing={false}
+            pointerEvents="box-none"
+            style={
+              {
+                "flex": 1,
+              }
+            }
+          >
+            <View
+              collapsable={false}
+              enabled={false}
+              handlerTag={4}
+              handlerType="PanGestureHandler"
+              onGestureHandlerEvent={[Function]}
+              onGestureHandlerStateChange={[Function]}
+              style={
+                {
+                  "flex": 1,
+                  "transform": [
+                    {
+                      "translateX": 0,
+                    },
+                    {
+                      "translateX": 0,
+                    },
+                  ],
+                }
+              }
+            >
+              <View
+                collapsable={false}
+                pointerEvents="none"
+                style={
+                  {
+                    "backgroundColor": "rgb(242, 242, 242)",
+                    "bottom": 0,
+                    "left": 0,
+                    "position": "absolute",
+                    "shadowColor": "#000",
+                    "shadowOffset": {
+                      "height": 1,
+                      "width": -1,
+                    },
+                    "shadowOpacity": 0.3,
+                    "shadowRadius": 5,
+                    "top": 0,
+                    "width": 3,
+                  }
+                }
+              />
+              <View
+                style={
+                  [
+                    {
+                      "flex": 1,
+                      "overflow": "hidden",
+                    },
+                    [
+                      {
+                        "backgroundColor": "rgb(242, 242, 242)",
+                      },
+                      undefined,
+                    ],
+                  ]
+                }
+              >
+                <View
+                  style={
+                    {
+                      "flex": 1,
+                      "flexDirection": "column-reverse",
+                    }
+                  }
+                >
+                  <View
+                    style={
+                      {
+                        "flex": 1,
+                      }
+                    }
+                  >
+                    <RNCSafeAreaView
+                      edges={
+                        {
+                          "bottom": "additive",
+                          "left": "additive",
+                          "right": "additive",
+                          "top": "additive",
+                        }
+                      }
+                      style={
+                        {
+                          "backgroundColor": "#ffffff",
+                          "flex": 1,
+                          "padding": 16,
+                        }
+                      }
+                    >
+                      <View
+                        style={
+                          {
+                            "flex": 1,
+                            "flexDirection": "column",
+                            "rowGap": 16,
+                          }
+                        }
+                      >
+                        <View
+                          style={
+                            {
+                              "alignItems": "center",
+                              "display": "flex",
+                              "flexDirection": "column",
+                              "paddingTop": 20,
+                              "rowGap": 16,
+                            }
+                          }
+                        >
+                          <SvgMock
+                            color="#9a6300"
+                            fill="currentColor"
+                            height={32}
+                            name="Danger"
+                            style={
+                              {
+                                "height": 32,
+                                "width": 32,
+                              }
+                            }
+                            width={32}
+                          />
+                          <Text
+                            accessibilityRole="text"
+                            style={
+                              {
+                                "color": "#121314",
+                                "fontFamily": "Geist Bold",
+                                "fontSize": 24,
+                                "letterSpacing": 0,
+                                "lineHeight": 32,
+                              }
+                            }
+                          >
+                            An error occurred
+                          </Text>
+                        </View>
+                        <View
+                          style={
+                            {
+                              "backgroundColor": "#4459ff1a",
+                              "borderColor": "#4459ff",
+                              "borderLeftWidth": 4,
+                              "borderRadius": 4,
+                              "flexDirection": "row",
+                              "padding": 12,
+                              "paddingLeft": 8,
+                            }
+                          }
+                          testID="banneralert"
+                        >
+                          <View
+                            style={
+                              {
+                                "marginRight": 8,
+                              }
+                            }
+                          >
+                            <SvgMock
+                              color="#4459ff"
+                              fill="currentColor"
+                              height={24}
+                              name="Info"
+                              style={
+                                {
+                                  "height": 24,
+                                  "width": 24,
+                                }
+                              }
+                              width={24}
+                            />
+                          </View>
+                          <View
+                            style={
+                              {
+                                "flex": 1,
+                              }
+                            }
+                          >
+                            <Text
+                              accessibilityRole="text"
+                              style={
+                                {
+                                  "color": "#121314",
+                                  "fontFamily": "Geist Regular",
+                                  "fontSize": 16,
+                                  "letterSpacing": 0,
+                                  "lineHeight": 24,
+                                }
+                              }
+                            >
+                              Your information can't be shown. Don’t worry, your wallet and funds are safe.
+                            </Text>
+                          </View>
+                        </View>
+                        <View
+                          style={
+                            {
+                              "backgroundColor": "#9a63001a",
+                              "borderColor": "#9a6300",
+                              "borderLeftWidth": 4,
+                              "borderRadius": 4,
+                              "flexDirection": "row",
+                              "padding": 12,
+                              "paddingLeft": 8,
+                            }
+                          }
+                          testID="banneralert"
+                        >
+                          <View
+                            style={
+                              {
+                                "marginRight": 8,
+                              }
+                            }
+                          >
+                            <SvgMock
+                              color="#9a6300"
+                              fill="currentColor"
+                              height={24}
+                              name="Danger"
+                              style={
+                                {
+                                  "height": 24,
+                                  "width": 24,
+                                }
+                              }
+                              width={24}
+                            />
+                          </View>
+                          <View
+                            style={
+                              {
+                                "flex": 1,
+                              }
+                            }
+                          >
+                            <Text
+                              accessibilityRole="text"
+                              style={
+                                {
+                                  "color": "#121314",
+                                  "fontFamily": "Geist Regular",
+                                  "fontSize": 16,
+                                  "letterSpacing": 0,
+                                  "lineHeight": 24,
+                                }
+                              }
+                            >
+                              If you keep getting this error,
+                               
+                              <Text
+                                accessibilityRole="text"
+                                onPress={[Function]}
+                                style={
+                                  {
+                                    "color": "#4459ff",
+                                    "fontFamily": "Geist Regular",
+                                    "fontSize": 16,
+                                    "letterSpacing": 0,
+                                    "lineHeight": 24,
+                                  }
+                                }
+                              >
+                                Save your Secret Recovery Phrase
+                              </Text>
+                               
+                              and re-install the app. Remember: without your Secret Recovery Phrase, you can't restore your wallet.
+                            </Text>
+                          </View>
+                        </View>
+                        <Text
+                          accessibilityRole="text"
+                          onPress={[Function]}
+                          style={
+                            {
+                              "color": "#4459ff",
+                              "fontFamily": "Geist Regular",
+                              "fontSize": 16,
+                              "letterSpacing": 0,
+                              "lineHeight": 24,
+                            }
+                          }
+                        >
+                          Save your Secret Recovery Phrase
+                        </Text>
+                        <View>
+                          <View
+                            style={
+                              {
+                                "flexDirection": "row",
+                                "justifyContent": "space-between",
+                              }
+                            }
+                          >
+                            <Text
+                              accessibilityRole="text"
+                              style={
+                                {
+                                  "color": "#121314",
+                                  "fontFamily": "Geist Medium",
+                                  "fontSize": 16,
+                                  "letterSpacing": 0,
+                                  "lineHeight": 24,
+                                }
+                              }
+                            >
+                              Error message:
+                            </Text>
+                            <TouchableOpacity
+                              onPress={[Function]}
+                              style={
+                                {
+                                  "alignItems": "center",
+                                  "columnGapgap": 4,
+                                  "display": "flex",
+                                  "flexDirection": "row",
+                                  "justifyContent": "center",
+                                }
+                              }
+                            >
+                              <SvgMock
+                                color="#4459ff"
+                                fill="currentColor"
+                                height={16}
+                                name="Copy"
+                                style={
+                                  {
+                                    "height": 16,
+                                    "width": 16,
+                                  }
+                                }
+                                width={16}
+                              />
+                              <Text
+                                accessibilityRole="text"
+                                style={
+                                  {
+                                    "color": "#4459ff",
+                                    "fontFamily": "Geist Medium",
+                                    "fontSize": 16,
+                                    "letterSpacing": 0,
+                                    "lineHeight": 24,
+                                  }
+                                }
+                              >
+                                Copy
+                              </Text>
+                            </TouchableOpacity>
+                          </View>
+                          <View
+                            style={
+                              {
+                                "backgroundColor": "#ca35421a",
+                                "borderRadius": 8,
+                                "flexShrink": 1,
+                                "marginTop": 8,
+                                "padding": 16,
+                              }
+                            }
+                          >
+                            <RCTScrollView
+                              collapsable={false}
+                              handlerTag={3}
+                              handlerType="NativeViewGestureHandler"
+                              onGestureHandlerEvent={[Function]}
+                              onGestureHandlerStateChange={[Function]}
+                            >
+                              <View>
+                                <Text
+                                  accessibilityRole="text"
+                                  style={
+                                    {
+                                      "color": "#ca3542",
+                                      "fontFamily": "Geist Regular",
+                                      "fontSize": 16,
+                                      "letterSpacing": 0,
+                                      "lineHeight": 24,
+                                    }
+                                  }
+                                >
+                                  View: Wallet
+TypeError: Cannot read properties of undefined (reading 'key')
+                                </Text>
+                              </View>
+                            </RCTScrollView>
+                          </View>
+                        </View>
+                        <View
+                          style={
+                            {
+                              "flexDirection": "column",
+                              "flexGrow": 1,
+                              "justifyContent": "flex-end",
+                              "rowGap": 16,
+                            }
+                          }
+                        >
+                          <TouchableOpacity
+                            accessibilityRole="button"
+                            accessible={true}
+                            activeOpacity={1}
+                            onPress={[Function]}
+                            onPressIn={[Function]}
+                            onPressOut={[Function]}
+                            style={
+                              {
+                                "alignItems": "center",
+                                "alignSelf": "stretch",
+                                "backgroundColor": "#121314",
+                                "borderRadius": 12,
+                                "flexDirection": "row",
+                                "height": 48,
+                                "justifyContent": "center",
+                                "overflow": "hidden",
+                                "paddingHorizontal": 16,
+                              }
+                            }
+                          >
+                            <Text
+                              accessibilityRole="text"
+                              style={
+                                {
+                                  "color": "#ffffff",
+                                  "fontFamily": "Geist Medium",
+                                  "fontSize": 16,
+                                  "letterSpacing": 0,
+                                  "lineHeight": 24,
+                                }
+                              }
+                            >
+                              Describe what happened
+                            </Text>
+                          </TouchableOpacity>
+                          <TouchableOpacity
+                            accessibilityRole="button"
+                            accessible={true}
+                            activeOpacity={1}
+                            onPress={[Function]}
+                            onPressIn={[Function]}
+                            onPressOut={[Function]}
+                            style={
+                              {
+                                "alignItems": "center",
+                                "alignSelf": "stretch",
+                                "backgroundColor": "#3c4d9d0f",
+                                "borderColor": "transparent",
+                                "borderRadius": 12,
+                                "borderWidth": 1,
+                                "flexDirection": "row",
+                                "height": 48,
+                                "justifyContent": "center",
+                                "overflow": "hidden",
+                                "paddingHorizontal": 16,
+                              }
+                            }
+                          >
+                            <Text
+                              accessibilityRole="text"
+                              style={
+                                {
+                                  "color": "#121314",
+                                  "fontFamily": "Geist Medium",
+                                  "fontSize": 16,
+                                  "letterSpacing": 0,
+                                  "lineHeight": 24,
+                                }
+                              }
+                            >
+                              Contact support
+                            </Text>
+                          </TouchableOpacity>
+                          <TouchableOpacity
+                            accessibilityRole="button"
+                            accessible={true}
+                            activeOpacity={1}
+                            onPress={[Function]}
+                            onPressIn={[Function]}
+                            onPressOut={[Function]}
+                            style={
+                              {
+                                "alignItems": "center",
+                                "alignSelf": "stretch",
+                                "backgroundColor": "#3c4d9d0f",
+                                "borderColor": "transparent",
+                                "borderRadius": 12,
+                                "borderWidth": 1,
+                                "flexDirection": "row",
+                                "height": 48,
+                                "justifyContent": "center",
+                                "overflow": "hidden",
+                                "paddingHorizontal": 16,
+                              }
+                            }
+                          >
+                            <Text
+                              accessibilityRole="text"
+                              style={
+                                {
+                                  "color": "#121314",
+                                  "fontFamily": "Geist Medium",
+                                  "fontSize": 16,
+                                  "letterSpacing": 0,
+                                  "lineHeight": 24,
+                                }
+                              }
+                            >
+                              Try again
+                            </Text>
+                          </TouchableOpacity>
+                        </View>
+                      </View>
+                    </RNCSafeAreaView>
                   </View>
                 </View>
               </View>
