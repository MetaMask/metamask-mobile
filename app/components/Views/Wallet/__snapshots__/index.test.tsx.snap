--- conflicted
+++ resolved
@@ -660,11 +660,7 @@
             <View
               collapsable={false}
               enabled={false}
-<<<<<<< HEAD
-              handlerTag={36}
-=======
               handlerTag={32}
->>>>>>> d5ca588d
               handlerType="PanGestureHandler"
               onGestureHandlerEvent={[Function]}
               onGestureHandlerStateChange={[Function]}
@@ -1025,11 +1021,7 @@
                           >
                             <RCTScrollView
                               collapsable={false}
-<<<<<<< HEAD
-                              handlerTag={35}
-=======
                               handlerTag={31}
->>>>>>> d5ca588d
                               handlerType="NativeViewGestureHandler"
                               onGestureHandlerEvent={[Function]}
                               onGestureHandlerStateChange={[Function]}
@@ -1848,11 +1840,7 @@
             <View
               collapsable={false}
               enabled={false}
-<<<<<<< HEAD
-              handlerTag={38}
-=======
               handlerTag={34}
->>>>>>> d5ca588d
               handlerType="PanGestureHandler"
               onGestureHandlerEvent={[Function]}
               onGestureHandlerStateChange={[Function]}
@@ -2213,11 +2201,7 @@
                           >
                             <RCTScrollView
                               collapsable={false}
-<<<<<<< HEAD
-                              handlerTag={37}
-=======
                               handlerTag={33}
->>>>>>> d5ca588d
                               handlerType="NativeViewGestureHandler"
                               onGestureHandlerEvent={[Function]}
                               onGestureHandlerStateChange={[Function]}
