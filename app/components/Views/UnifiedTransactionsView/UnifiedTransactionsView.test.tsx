import React from 'react';
import { RefreshControl } from 'react-native';
import { render } from '@testing-library/react-native';
import { useSelector } from 'react-redux';
import UnifiedTransactionsView from './UnifiedTransactionsView';

// Given shared mocks and helpers
jest.mock('@react-navigation/native', () => ({
  ...jest.requireActual('@react-navigation/native'),
  useNavigation: () => ({ navigate: jest.fn() }),
}));

jest.mock('../../../styles/common', () => ({
  baseStyles: { flexGrow: {} },
}));

jest.mock('../../UI/AssetOverview/PriceChart/PriceChart.context', () => {
  const ReactActual = jest.requireActual('react');
  const Ctx = ReactActual.createContext({ isChartBeingTouched: false });
  return {
    __esModule: true,
    default: Ctx,
    PriceChartProvider: ({ children }: { children: React.ReactNode }) =>
      children,
  };
});

jest.mock('../../UI/MultichainTransactionListItem', () => {
  const ReactActual = jest.requireActual('react');
  const { Text } = jest.requireActual('react-native');
  return {
    __esModule: true,
    default: ({ index }: { index: number }) =>
      ReactActual.createElement(
        Text,
        { testID: `non-evm-item-${index}` },
        'non-evm',
      ),
  };
});

jest.mock('../../UI/MultichainBridgeTransactionListItem', () => {
  const ReactActual = jest.requireActual('react');
  const { Text } = jest.requireActual('react-native');
  return {
    __esModule: true,
    default: ({ index }: { index: number }) =>
      ReactActual.createElement(
        Text,
        { testID: `bridge-item-${index}` },
        'bridge',
      ),
  };
});

// Mock TransactionElement to avoid deep Redux/contexts
jest.mock('../../UI/TransactionElement', () => {
  const ReactActual = jest.requireActual('react');
  const { Text } = jest.requireActual('react-native');
  return {
    __esModule: true,
    default: ({ i }: { i: number }) =>
      ReactActual.createElement(
        Text,
        { testID: `evm-transaction-item-${i}` },
        'evm',
      ),
  };
});

// Mock selectors used by the component
jest.mock('react-redux', () => ({
  useSelector: jest.fn(),
}));

jest.mock('../../../selectors/transactionController', () => ({
  selectSortedEVMTransactionsForSelectedAccountGroup: jest.fn(),
}));
jest.mock('../../../selectors/multichain/multichain', () => ({
  selectNonEvmTransactionsForSelectedAccountGroup: jest.fn(),
}));
jest.mock('../../../selectors/accountsController', () => ({
  selectSelectedInternalAccount: jest.fn(),
}));
jest.mock('../../../selectors/tokensController', () => ({
  selectTokens: jest.fn(),
}));
jest.mock(
  '../../../selectors/multichainAccounts/accountTreeController',
  () => ({
    selectSelectedAccountGroupInternalAccounts: jest.fn(),
  }),
);
jest.mock('../../../selectors/networkController', () => ({
  selectChainId: jest.fn(),
  selectIsPopularNetwork: jest.fn(),
  selectEvmNetworkConfigurationsByChainId: jest.fn(),
  selectNetworkConfigurations: jest.fn(),
  selectProviderType: jest.fn(),
  selectRpcUrl: jest.fn(),
  selectProviderConfig: jest.fn(),
}));
jest.mock('../../../selectors/networkEnablementController', () => ({
  selectEVMEnabledNetworks: jest.fn(),
  selectNonEVMEnabledNetworks: jest.fn(),
}));
jest.mock('../../../selectors/currencyRateController', () => ({
  selectCurrentCurrency: jest.fn(),
}));

// Mock utilities used in memo pipeline
jest.mock('../../../util/activity', () => ({
  filterByAddress: jest.fn(() => true),
  isTransactionOnChains: jest.fn(() => true),
  sortTransactions: jest.fn((arr: unknown[]) => arr),
}));
jest.mock('../../../util/transactions', () => ({
  addAccountTimeFlagFilter: jest.fn(() => false),
}));

jest.mock('../../../util/networks', () => ({
  __esModule: true,
  findBlockExplorerForRpc: jest.fn(() => 'https://explorer.example'),
  getBlockExplorerAddressUrl: jest.fn(),
}));
jest.mock('../../UI/Transactions/utils', () => ({
  filterDuplicateOutgoingTransactions: jest.fn((arr: unknown[]) => arr),
}));
jest.mock('../../../util/theme', () => ({
  useTheme: () => ({
    colors: {
      text: { muted: '#999' },
      background: { default: '#fff' },
      primary: { default: '#00f' },
      icon: { default: '#000' },
      overlay: { default: '#000' },
    },
  }),
}));

jest.mock('../../UI/Bridge/hooks/useBridgeHistoryItemBySrcTxHash', () => ({
  useBridgeHistoryItemBySrcTxHash: () => ({
    bridgeHistoryItemsBySrcTxHash:
      (global as { __bridgeMap?: Record<string, unknown> }).__bridgeMap || {},
  }),
}));

const mockGetBlockExplorerUrl = jest.fn(() => undefined);
const mockGetBlockExplorerName = jest.fn(() => 'Explorer');
jest.mock('../../hooks/useBlockExplorer', () => ({
  __esModule: true,
  default: () => ({
    getBlockExplorerUrl: mockGetBlockExplorerUrl,
    getBlockExplorerName: mockGetBlockExplorerName,
  }),
}));

const mockTransactionsFooter = jest.fn((props: unknown) => {
  const ReactActual = jest.requireActual('react');
  const { Text } = jest.requireActual('react-native');
  return ReactActual.createElement(
    Text,
    { testID: 'transactions-footer' },
    JSON.stringify(props),
  );
});

jest.mock('../../UI/Transactions/TransactionsFooter', () => ({
  __esModule: true,
  default: (props: unknown) => mockTransactionsFooter(props),
}));

const mockMultichainTransactionsFooter = jest.fn((props: unknown) => {
  const ReactActual = jest.requireActual('react');
  const { Text } = jest.requireActual('react-native');
  return ReactActual.createElement(
    Text,
    { testID: 'multichain-transactions-footer' },
    JSON.stringify(props),
  );
});

jest.mock('../MultichainTransactionsView/MultichainTransactionsFooter', () => ({
  __esModule: true,
  default: (props: unknown) => mockMultichainTransactionsFooter(props),
}));

const mockGetAddressUrl = jest.fn(
  (_address?: string, _chainId?: string) => 'https://solscan.io/account/0xabc',
);

jest.mock('../../../core/Multichain/utils', () => ({
  __esModule: true,
  getAddressUrl: (address: string, chainId: string) =>
    mockGetAddressUrl(address, chainId),
  isNonEvmChainId: jest.fn((chainId: string) => chainId.includes(':')),
}));

// Mock refresh util
jest.mock('../../../util/transaction-controller', () => ({
  updateIncomingTransactions: jest.fn().mockResolvedValue(undefined),
}));

// Mock i18n strings to echo keys
jest.mock('../../../../locales/i18n', () => ({
  strings: (key: string) => key,
}));

// Mock the actions hook to allow per-test overrides
jest.mock('./useUnifiedTxActions', () => {
  const defaultState = {
    retryIsOpen: false,
    retryErrorMsg: undefined,
    speedUpIsOpen: false,
    cancelIsOpen: false,
    speedUp1559IsOpen: false,
    cancel1559IsOpen: false,
    speedUpConfirmDisabled: false,
    cancelConfirmDisabled: false,
    existingGas: null,
    existingTx: null,
    speedUpTxId: null,
    cancelTxId: null,
    toggleRetry: jest.fn(),
    onSpeedUpAction: jest.fn(),
    onCancelAction: jest.fn(),
    onSpeedUpCompleted: jest.fn(),
    onCancelCompleted: jest.fn(),
    speedUpTransaction: jest.fn(),
    cancelTransaction: jest.fn(),
    signQRTransaction: jest.fn(),
    signLedgerTransaction: jest.fn(),
    cancelUnsignedQRTransaction: jest.fn(),
  };
  return {
    useUnifiedTxActions: () =>
      (global as { __actionsState?: Partial<typeof defaultState> })
        .__actionsState || defaultState,
  };
});

// Mock modals to expose testIDs when visible
jest.mock('../../UI/TransactionActionModal', () => {
  const ReactActual = jest.requireActual('react');
  const { Text } = jest.requireActual('react-native');
  return {
    __esModule: true,
    default: (props: { isVisible: boolean; titleText?: string }) =>
      props.isVisible
        ? ReactActual.createElement(
            Text,
            {
              testID: props.titleText?.includes('speedup')
                ? 'speedup-modal'
                : 'cancel-modal',
            },
            'modal',
          )
        : null,
  };
});
jest.mock('../confirmations/legacy/components/UpdateEIP1559Tx', () => {
  const ReactActual = jest.requireActual('react');
  const { Text } = jest.requireActual('react-native');
  return {
    __esModule: true,
    default: () =>
      ReactActual.createElement(Text, { testID: 'eip1559-modal' }, 'eip1559'),
  };
});
jest.mock('../../UI/Transactions/RetryModal', () => {
  const ReactActual = jest.requireActual('react');
  const { Text } = jest.requireActual('react-native');
  return {
    __esModule: true,
    default: ({ retryIsOpen }: { retryIsOpen: boolean }) =>
      retryIsOpen
        ? ReactActual.createElement(Text, { testID: 'retry-modal' }, 'retry')
        : null,
  };
});

// Local helpers
const { selectSortedEVMTransactionsForSelectedAccountGroup } = jest.requireMock(
  '../../../selectors/transactionController',
);
const { selectNonEvmTransactionsForSelectedAccountGroup } = jest.requireMock(
  '../../../selectors/multichain/multichain',
);
const { selectSelectedInternalAccount } = jest.requireMock(
  '../../../selectors/accountsController',
);
const { selectSelectedAccountGroupInternalAccounts } = jest.requireMock(
  '../../../selectors/multichainAccounts/accountTreeController',
);
const { selectTokens } = jest.requireMock(
  '../../../selectors/tokensController',
);
const {
  selectChainId,
  selectIsPopularNetwork,
  selectEvmNetworkConfigurationsByChainId,
  selectNetworkConfigurations,
  selectProviderType,
  selectRpcUrl,
  selectProviderConfig,
} = jest.requireMock('../../../selectors/networkController');
const { selectEVMEnabledNetworks, selectNonEVMEnabledNetworks } =
  jest.requireMock('../../../selectors/networkEnablementController');
const { selectCurrentCurrency } = jest.requireMock(
  '../../../selectors/currencyRateController',
);
const { updateIncomingTransactions } = jest.requireMock(
  '../../../util/transaction-controller',
);
const networksMock = jest.requireMock('../../../util/networks');

describe('UnifiedTransactionsView', () => {
  const mockUseSelector = useSelector as unknown as jest.Mock;

  beforeEach(() => {
    jest.clearAllMocks();
    mockTransactionsFooter.mockClear();
    mockMultichainTransactionsFooter.mockClear();
    mockGetAddressUrl.mockClear();
    mockGetBlockExplorerUrl.mockClear();
    mockGetBlockExplorerUrl.mockReturnValue(undefined);
    mockGetBlockExplorerName.mockClear();
    mockGetBlockExplorerName.mockReturnValue('Explorer');
    mockGetAddressUrl.mockImplementation(
      (address?: string) => `https://solscan.io/account/${address}`,
    );
    networksMock.getBlockExplorerAddressUrl.mockClear();
    networksMock.getBlockExplorerAddressUrl.mockImplementation(() => ({
      url: 'https://explorer.example/address/0xabc',
      title: 'explorer.example',
    }));

    mockUseSelector.mockImplementation((selector: unknown) => {
      if (selector === selectSortedEVMTransactionsForSelectedAccountGroup)
        return [];
      if (selector === selectNonEvmTransactionsForSelectedAccountGroup)
        return { transactions: [] };
      if (selector === selectSelectedInternalAccount)
        return { address: '0xabc', metadata: { importTime: 0 } };
      if (selector === selectSelectedAccountGroupInternalAccounts)
        return [
          { address: '0xabc', type: 'eip155:eoa' },
          {
            address: 'SoLAddreSS11111111111111111111111',
            type: 'solana:data-account',
          },
        ];
      if (selector === selectTokens) return [];
      if (selector === selectChainId) return '0x1';
      if (selector === selectIsPopularNetwork) return false;
      if (selector === selectEvmNetworkConfigurationsByChainId)
        return {
          '0x1': {
            blockExplorerUrls: ['https://explorer.example'],
            defaultBlockExplorerUrlIndex: 0,
          },
        };
      if (selector === selectNetworkConfigurations) return {};
      if (selector === selectProviderType) return 'rpc';
      if (selector === selectRpcUrl) return 'https://rpc.example';
      if (selector === selectProviderConfig)
        return { type: 'rpc', rpcUrl: 'https://rpc.example' };
      if (selector === selectEVMEnabledNetworks) return ['0x1'];
      if (selector === selectNonEVMEnabledNetworks) return ['solana:mainnet'];
      if (selector === selectCurrentCurrency) return 'USD';
      return undefined;
    });
  });

  it('renders empty state when there are no transactions', () => {
    const { getByText } = render(<UnifiedTransactionsView />);
    expect(getByText('wallet.no_transactions')).toBeTruthy();
  });

  it('renders EVM transactions via TransactionElement list items', () => {
    // Arrange: two EVM transactions, one submitted and one confirmed
    mockUseSelector.mockImplementation((selector: unknown) => {
      if (selector === selectSortedEVMTransactionsForSelectedAccountGroup)
        return [
          {
            id: 'a',
            status: 'submitted',
            txParams: { from: '0xabc', nonce: '0x1' },
            chainId: '0x1',
            time: 2,
          },
          {
            id: 'b',
            status: 'confirmed',
            txParams: { from: '0xabc', nonce: '0x2' },
            chainId: '0x1',
            time: 1,
          },
        ];
      if (selector === selectNonEvmTransactionsForSelectedAccountGroup)
        return { transactions: [] };
      if (selector === selectSelectedAccountGroupInternalAccounts)
        return [
          { address: '0xabc', type: 'eip155:eoa' },
          {
            address: 'SoLAddreSS11111111111111111111111',
            type: 'solana:data-account',
          },
        ];
      if (selector === selectSelectedInternalAccount)
        return { address: '0xabc', metadata: { importTime: 0 } };
      if (selector === selectTokens) return [];
      if (selector === selectChainId) return '0x1';
      if (selector === selectIsPopularNetwork) return false;
      if (selector === selectEVMEnabledNetworks) return ['0x1'];
      if (selector === selectNonEVMEnabledNetworks) return ['solana:mainnet'];
      if (selector === selectCurrentCurrency) return 'USD';
      return undefined;
    });

    const { queryAllByTestId } = render(<UnifiedTransactionsView />);
    // Expect two items rendered (pending + confirmed)
    expect(queryAllByTestId(/evm-transaction-item-/).length).toBe(2);
  });

  it('pull-to-refresh calls updateIncomingTransactions', async () => {
    const { UNSAFE_getAllByType } = render(<UnifiedTransactionsView />);

    const [rc] = UNSAFE_getAllByType(RefreshControl);
    await rc.props.onRefresh();

    expect(updateIncomingTransactions).toHaveBeenCalled();
  });

  it('renders non-EVM transactions', () => {
    mockUseSelector.mockImplementation((selector: unknown) => {
      if (selector === selectSortedEVMTransactionsForSelectedAccountGroup)
        return [];
      if (selector === selectNonEvmTransactionsForSelectedAccountGroup)
        return {
          transactions: [
            { id: 'n1', timestamp: 1000, chain: 'solana:mainnet' },
            { id: 'n2', timestamp: 2000, chain: 'solana:mainnet' },
          ],
        };
      if (selector === selectSelectedAccountGroupInternalAccounts)
        return [
          { address: '0xabc', type: 'eip155:eoa' },
          {
            address: 'SoLAddreSS11111111111111111111111',
            type: 'solana:data-account',
          },
        ];
      if (selector === selectSelectedInternalAccount)
        return { address: '0xabc', metadata: { importTime: 0 } };
      if (selector === selectTokens) return [];
      if (selector === selectChainId) return '0x1';
      if (selector === selectIsPopularNetwork) return false;
      if (selector === selectEVMEnabledNetworks) return ['0x1'];
      if (selector === selectNonEVMEnabledNetworks) return ['solana:mainnet'];
      if (selector === selectCurrentCurrency) return 'USD';
      return undefined;
    });

    const { queryAllByTestId } = render(<UnifiedTransactionsView />);
    expect(queryAllByTestId(/non-evm-item-/).length).toBe(2);
  });

  it('renders TransactionsFooter when only EVM networks are enabled', () => {
    mockUseSelector.mockImplementation((selector: unknown) => {
      if (selector === selectSortedEVMTransactionsForSelectedAccountGroup)
        return [];
      if (selector === selectNonEvmTransactionsForSelectedAccountGroup)
        return { transactions: [] };
      if (selector === selectSelectedAccountGroupInternalAccounts)
        return [
          { address: '0xabc', type: 'eip155:eoa' },
          {
            address: 'SoLAddreSS11111111111111111111111',
            type: 'solana:data-account',
          },
        ];
      if (selector === selectSelectedInternalAccount)
        return { address: '0xabc', metadata: { importTime: 0 } };
      if (selector === selectTokens) return [];
      if (selector === selectChainId) return '0x1';
      if (selector === selectIsPopularNetwork) return false;
      if (selector === selectEvmNetworkConfigurationsByChainId)
        return {
          '0x1': {
            blockExplorerUrls: ['https://explorer.example'],
            defaultBlockExplorerUrlIndex: 0,
          },
        };
      if (selector === selectNetworkConfigurations) return {};
      if (selector === selectProviderType) return 'rpc';
      if (selector === selectRpcUrl) return 'https://rpc.example';
      if (selector === selectEVMEnabledNetworks) return ['0x1'];
      if (selector === selectNonEVMEnabledNetworks) return [];
      if (selector === selectCurrentCurrency) return 'USD';
      return undefined;
    });

    render(<UnifiedTransactionsView />);

    expect(mockTransactionsFooter).toHaveBeenCalledTimes(1);
    expect(mockMultichainTransactionsFooter).not.toHaveBeenCalled();
    const footerProps = mockTransactionsFooter.mock.calls[0][0] as {
      chainId?: string;
      providerType?: string;
      rpcBlockExplorer?: string;
    };
    expect(footerProps.chainId).toBe('0x1');
    expect(footerProps.providerType).toBe('rpc');
    expect(footerProps.rpcBlockExplorer).toBe('https://explorer.example');
  });

  describe('block explorer url', () => {
    it('uses selected chain block explorer when global selector is enabled with a single chain', () => {
      mockUseSelector.mockImplementation((selector: unknown) => {
        if (selector === selectSortedEVMTransactionsForSelectedAccountGroup)
          return [];
        if (selector === selectNonEvmTransactionsForSelectedAccountGroup)
          return { transactions: [] };
        if (selector === selectSelectedAccountGroupInternalAccounts)
          return [{ address: '0xabc', type: 'eip155:eoa' }];
        if (selector === selectSelectedInternalAccount)
          return { address: '0xabc', metadata: { importTime: 0 } };
        if (selector === selectTokens) return [];
        if (selector === selectChainId) return '0x1';
        if (selector === selectIsPopularNetwork) return false;
        if (selector === selectEvmNetworkConfigurationsByChainId)
          return {
            '0x5': {
              blockExplorerUrls: [
                'https://explorer0.example',
                'https://explorer1.example',
              ],
              defaultBlockExplorerUrlIndex: 1,
            },
          };
        if (selector === selectNetworkConfigurations) return {};
        if (selector === selectProviderType) return 'rpc';
        if (selector === selectRpcUrl) return 'https://rpc.example';
        if (selector === selectEVMEnabledNetworks) return ['0x5'];
        if (selector === selectNonEVMEnabledNetworks) return [];
        if (selector === selectCurrentCurrency) return 'USD';
        return undefined;
      });

      render(<UnifiedTransactionsView />);

      expect(mockTransactionsFooter).toHaveBeenCalledTimes(1);
      const footerProps = mockTransactionsFooter.mock.calls[0][0] as {
        rpcBlockExplorer?: string;
        onViewBlockExplorer?: () => void;
      };
      expect(footerProps.rpcBlockExplorer).toBe('https://explorer1.example');

      footerProps.onViewBlockExplorer?.();
      expect(networksMock.getBlockExplorerAddressUrl).toHaveBeenCalledWith(
        'rpc',
        '0xabc',
        'https://explorer1.example',
      );
      expect(networksMock.getBlockExplorerAddressUrl).toHaveBeenCalledTimes(1);
    });

    it('omits block explorer when multiple EVM chains are selected with global selector enabled', () => {
      networksMock.getBlockExplorerAddressUrl.mockImplementationOnce(() => ({
        url: undefined,
        title: 'explorer.example',
      }));
      mockUseSelector.mockImplementation((selector: unknown) => {
        if (selector === selectSortedEVMTransactionsForSelectedAccountGroup)
          return [];
        if (selector === selectNonEvmTransactionsForSelectedAccountGroup)
          return { transactions: [] };
        if (selector === selectSelectedAccountGroupInternalAccounts)
          return [{ address: '0xabc', type: 'eip155:eoa' }];
        if (selector === selectSelectedInternalAccount)
          return { address: '0xabc', metadata: { importTime: 0 } };
        if (selector === selectTokens) return [];
        if (selector === selectChainId) return '0x1';
        if (selector === selectIsPopularNetwork) return false;
        if (selector === selectEvmNetworkConfigurationsByChainId)
          return {
            '0x1': {
              blockExplorerUrls: ['https://explorer0.example'],
              defaultBlockExplorerUrlIndex: 0,
            },
            '0x5': {
              blockExplorerUrls: ['https://explorer1.example'],
              defaultBlockExplorerUrlIndex: 0,
            },
          };
        if (selector === selectNetworkConfigurations) return {};
        if (selector === selectProviderType) return 'rpc';
        if (selector === selectRpcUrl) return 'https://rpc.example';
        if (selector === selectProviderConfig)
          return { type: 'rpc', rpcUrl: 'https://rpc.example' };
        if (selector === selectEVMEnabledNetworks) return ['0x1', '0x5'];
        if (selector === selectNonEVMEnabledNetworks) return [];
        if (selector === selectCurrentCurrency) return 'USD';
        return undefined;
      });

      render(<UnifiedTransactionsView />);

      expect(mockTransactionsFooter).toHaveBeenCalledTimes(1);
      const footerProps = mockTransactionsFooter.mock.calls[0][0] as {
        rpcBlockExplorer?: string;
        onViewBlockExplorer?: () => void;
      };
      expect(footerProps.rpcBlockExplorer).toBeUndefined();

      footerProps.onViewBlockExplorer?.();
<<<<<<< HEAD
      expect(networksMock.getBlockExplorerAddressUrl).toHaveBeenCalledWith(
        'rpc',
        '0xabc',
        undefined,
      );
      expect(networksMock.getBlockExplorerAddressUrl).toHaveBeenCalledTimes(1);
=======
      // When configBlockExplorerUrl is undefined (multiple chains case),
      // the component uses blockExplorerUrl directly without calling getBlockExplorerAddressUrl
      expect(networksMock.getBlockExplorerAddressUrl).not.toHaveBeenCalled();
      isRemoveGlobalNetworkSelectorEnabled.mockReturnValue(false);
>>>>>>> 6ab8653c
    });
  });

  it('renders MultichainTransactionsFooter with explorer link for Solana-only selection', () => {
    mockUseSelector.mockImplementation((selector: unknown) => {
      if (selector === selectSortedEVMTransactionsForSelectedAccountGroup)
        return [];
      if (selector === selectNonEvmTransactionsForSelectedAccountGroup)
        return {
          transactions: [
            { id: 'n1', timestamp: 1000, chain: 'solana:mainnet' },
          ],
        };
      if (selector === selectSelectedAccountGroupInternalAccounts)
        return [
          { address: '0xabc', type: 'eip155:eoa' },
          {
            address: 'SoLAddreSS11111111111111111111111',
            type: 'solana:data-account',
          },
        ];
      if (selector === selectSelectedInternalAccount)
        return { address: '0xabc', metadata: { importTime: 0 } };
      if (selector === selectTokens) return [];
      if (selector === selectChainId) return '0x1';
      if (selector === selectIsPopularNetwork) return false;
      if (selector === selectNetworkConfigurations) return {};
      if (selector === selectProviderType) return 'rpc';
      if (selector === selectRpcUrl) return 'https://rpc.example';
      if (selector === selectProviderConfig)
        return { type: 'rpc', rpcUrl: 'https://rpc.example' };
      if (selector === selectEVMEnabledNetworks) return [];
      if (selector === selectNonEVMEnabledNetworks) return ['solana:mainnet'];
      if (selector === selectCurrentCurrency) return 'USD';
      return undefined;
    });

    render(<UnifiedTransactionsView />);

    expect(mockMultichainTransactionsFooter).toHaveBeenCalledTimes(1);
    const footerProps = mockMultichainTransactionsFooter.mock.calls[0][0] as {
      showExplorerLink?: boolean;
      hasTransactions?: boolean;
      url?: string;
    };
    expect(footerProps.showExplorerLink).toBe(true);
    expect(footerProps.hasTransactions).toBe(true);
    expect(footerProps.url).toContain('solscan.io');
    expect(footerProps.url).toContain('SoLAddreSS11111111111111111111111');
    expect(mockTransactionsFooter).not.toHaveBeenCalled();
  });

  it('hides explorer link when enabled non-EVM chains are not all Solana', () => {
    mockGetAddressUrl.mockImplementation(() => '');
    mockUseSelector.mockImplementation((selector: unknown) => {
      if (selector === selectSortedEVMTransactionsForSelectedAccountGroup)
        return [];
      if (selector === selectNonEvmTransactionsForSelectedAccountGroup)
        return {
          transactions: [
            {
              id: 'n1',
              timestamp: 1000,
              chain: 'bip122:000000000019d6689c085ae165831e93',
            },
          ],
        };
      if (selector === selectSelectedAccountGroupInternalAccounts)
        return [{ address: 'bc1abcd', type: 'bip122:p2wpkh' }];
      if (selector === selectSelectedInternalAccount)
        return { address: 'bc1abcd', metadata: { importTime: 0 } };
      if (selector === selectTokens) return [];
      if (selector === selectChainId)
        return 'bip122:000000000019d6689c085ae165831e93';
      if (selector === selectIsPopularNetwork) return false;
      if (selector === selectNetworkConfigurations) return {};
      if (selector === selectProviderType) return 'rpc';
      if (selector === selectRpcUrl) return 'https://rpc.example';
      if (selector === selectProviderConfig)
        return { type: 'rpc', rpcUrl: 'https://rpc.example' };
      if (selector === selectEVMEnabledNetworks) return [];
      if (selector === selectNonEVMEnabledNetworks)
        return ['bip122:000000000019d6689c085ae165831e93'];
      if (selector === selectCurrentCurrency) return 'USD';
      return undefined;
    });

    render(<UnifiedTransactionsView />);

    expect(mockMultichainTransactionsFooter).toHaveBeenCalledTimes(1);
    const footerProps = mockMultichainTransactionsFooter.mock.calls[0][0] as {
      showExplorerLink?: boolean;
      url?: string;
    };
    expect(footerProps.showExplorerLink).toBe(false);
    expect(footerProps.url).toBe('');
  });

  describe('nonEvmExplorerChainId resolution', () => {
    it('uses prop chainId when no non-EVM networks are enabled and chainId is CAIP', () => {
      mockUseSelector.mockImplementation((selector: unknown) => {
        if (selector === selectSortedEVMTransactionsForSelectedAccountGroup)
          return [];
        if (selector === selectNonEvmTransactionsForSelectedAccountGroup)
          return { transactions: [] };
        if (selector === selectSelectedAccountGroupInternalAccounts)
          return [
            { address: '0xabc', type: 'eip155:eoa' },
            {
              address: 'SoLAddreSS11111111111111111111111',
              type: 'solana:data-account',
            },
          ];
        if (selector === selectSelectedInternalAccount)
          return { address: '0xabc', metadata: { importTime: 0 } };
        if (selector === selectTokens) return [];
        if (selector === selectChainId) return '0x1';
        if (selector === selectIsPopularNetwork) return false;
        if (selector === selectProviderConfig)
          return { type: 'rpc', rpcUrl: 'https://rpc.example' };
        if (selector === selectEVMEnabledNetworks) return [];
        if (selector === selectNonEVMEnabledNetworks) return [];
        if (selector === selectCurrentCurrency) return 'USD';
        return undefined;
      });

      render(<UnifiedTransactionsView chainId="solana:mainnet" />);

      // nonEvmExplorerUrl should be computed using getAddressUrl with the CAIP chain id
      expect(mockGetAddressUrl).toHaveBeenCalledWith(
        'SoLAddreSS11111111111111111111111',
        'solana:mainnet',
      );
    });

    it('returns undefined (no address URL) when no non-EVM networks and prop chainId is not CAIP', () => {
      mockUseSelector.mockImplementation((selector: unknown) => {
        if (selector === selectSortedEVMTransactionsForSelectedAccountGroup)
          return [];
        if (selector === selectNonEvmTransactionsForSelectedAccountGroup)
          return { transactions: [] };
        if (selector === selectSelectedAccountGroupInternalAccounts)
          return [
            { address: '0xabc', type: 'eip155:eoa' },
            {
              address: 'SoLAddreSS11111111111111111111111',
              type: 'solana:data-account',
            },
          ];
        if (selector === selectSelectedInternalAccount)
          return { address: '0xabc', metadata: { importTime: 0 } };
        if (selector === selectTokens) return [];
        if (selector === selectChainId) return '0x1';
        if (selector === selectIsPopularNetwork) return false;
        if (selector === selectProviderConfig)
          return { type: 'rpc', rpcUrl: 'https://rpc.example' };
        if (selector === selectEVMEnabledNetworks) return [];
        if (selector === selectNonEVMEnabledNetworks) return [];
        if (selector === selectCurrentCurrency) return 'USD';
        return undefined;
      });

      render(<UnifiedTransactionsView chainId="0x1" />);

      // Since the chainId is not CAIP and there are no enabled non-EVM networks,
      // nonEvmExplorerChainId is undefined and getAddressUrl should not be called
      expect(mockGetAddressUrl).not.toHaveBeenCalled();
    });
  });

  describe('non-TransactionMeta EVM transactions (smart tx) status handling', () => {
    it.each([
      'submitted',
      'signed',
      'unapproved',
      'approved',
      'pending',
    ] as const)(
      'includes non-meta EVM tx with status %s as submitted (renders in list)',
      (status) => {
        // Arrange: a non-TransactionMeta-like tx (no chainId string) that should be treated as submitted
        mockUseSelector.mockImplementation((selector: unknown) => {
          if (selector === selectSortedEVMTransactionsForSelectedAccountGroup)
            return [
              {
                id: 'smart-1',
                status,
                // Intentionally omit chainId to ensure !isTransactionMetaLike(tx)
                txParams: { from: '0xabc', nonce: '0x1' },
                time: 10,
              },
            ];
          if (selector === selectNonEvmTransactionsForSelectedAccountGroup)
            return { transactions: [] };
          if (selector === selectSelectedAccountGroupInternalAccounts)
            return [{ address: '0xabc', type: 'eip155:eoa' }];
          if (selector === selectSelectedInternalAccount)
            return { address: '0xabc', metadata: { importTime: 0 } };
          if (selector === selectTokens) return [];
          if (selector === selectChainId) return '0x1';
          if (selector === selectIsPopularNetwork) return false;
          if (selector === selectEVMEnabledNetworks) return ['0x1'];
          if (selector === selectNonEVMEnabledNetworks)
            return ['solana:mainnet'];
          if (selector === selectCurrentCurrency) return 'USD';
          return undefined;
        });

        // Act
        const { queryAllByTestId } = render(<UnifiedTransactionsView />);

        // Assert: one EVM list item rendered (pending/submitted bucket)
        expect(queryAllByTestId(/evm-transaction-item-/).length).toBe(1);
      },
    );

    it('excludes non-meta EVM tx when status is not allowlisted (e.g., failed)', () => {
      // Arrange: a non-TransactionMeta-like tx with a status not in the allowlist
      mockUseSelector.mockImplementation((selector: unknown) => {
        if (selector === selectSortedEVMTransactionsForSelectedAccountGroup)
          return [
            {
              id: 'smart-2',
              status: 'failed',
              // Intentionally omit chainId to ensure !isTransactionMetaLike(tx)
              txParams: { from: '0xabc', nonce: '0x1' },
              time: 10,
            },
          ];
        if (selector === selectNonEvmTransactionsForSelectedAccountGroup)
          return { transactions: [] };
        if (selector === selectSelectedAccountGroupInternalAccounts)
          return [{ address: '0xabc', type: 'eip155:eoa' }];
        if (selector === selectSelectedInternalAccount)
          return { address: '0xabc', metadata: { importTime: 0 } };
        if (selector === selectTokens) return [];
        if (selector === selectChainId) return '0x1';
        if (selector === selectIsPopularNetwork) return false;
        if (selector === selectEVMEnabledNetworks) return ['0x1'];
        if (selector === selectNonEVMEnabledNetworks) return ['solana:mainnet'];
        if (selector === selectCurrentCurrency) return 'USD';
        return undefined;
      });

      // Act
      const { queryAllByTestId } = render(<UnifiedTransactionsView />);

      // Assert: no EVM list items rendered (tx excluded entirely)
      expect(queryAllByTestId(/evm-transaction-item-/).length).toBe(0);
    });
  });

  it('renders bridge non-EVM item when bridge history exists', () => {
    (global as { __bridgeMap?: Record<string, unknown> }).__bridgeMap = {
      n1: { some: 'bridge' },
    };
    mockUseSelector.mockImplementation((selector: unknown) => {
      if (selector === selectSortedEVMTransactionsForSelectedAccountGroup)
        return [];
      if (selector === selectNonEvmTransactionsForSelectedAccountGroup)
        return {
          transactions: [
            { id: 'n1', timestamp: 1000, chain: 'solana:mainnet' },
            { id: 'n2', timestamp: 2000, chain: 'solana:mainnet' },
          ],
        };
      if (selector === selectSelectedAccountGroupInternalAccounts)
        return [{ address: '0xabc', type: 'eip155:eoa' }];
      if (selector === selectSelectedInternalAccount)
        return { address: '0xabc', metadata: { importTime: 0 } };
      if (selector === selectTokens) return [];
      if (selector === selectChainId) return '0x1';
      if (selector === selectIsPopularNetwork) return false;
      if (selector === selectEVMEnabledNetworks) return ['0x1'];
      if (selector === selectNonEVMEnabledNetworks) return ['solana:mainnet'];
      if (selector === selectCurrentCurrency) return 'USD';
      return undefined;
    });

    const { queryAllByTestId } = render(<UnifiedTransactionsView />);
    expect(queryAllByTestId(/bridge-item-/).length).toBe(1);
    expect(queryAllByTestId(/non-evm-item-/).length).toBe(1);
    (global as { __bridgeMap?: Record<string, unknown> }).__bridgeMap = {};
  });

  it('shows legacy speedup and cancel modals when open', () => {
    (
      global as {
        __actionsState?: { speedUpIsOpen?: boolean; cancelIsOpen?: boolean };
      }
    ).__actionsState = {
      speedUpIsOpen: true,
      cancelIsOpen: true,
    };
    const { getByTestId } = render(<UnifiedTransactionsView />);
    expect(getByTestId('speedup-modal')).toBeTruthy();
    expect(getByTestId('cancel-modal')).toBeTruthy();
    (global as { __actionsState?: unknown }).__actionsState = undefined;
  });

  it('shows EIP-1559 modal when speedUp1559IsOpen or cancel1559IsOpen is true', () => {
    (
      global as { __actionsState?: { speedUp1559IsOpen?: boolean } }
    ).__actionsState = { speedUp1559IsOpen: true };
    const { getByTestId, rerender } = render(<UnifiedTransactionsView />);
    expect(getByTestId('eip1559-modal')).toBeTruthy();

    (
      global as { __actionsState?: { cancel1559IsOpen?: boolean } }
    ).__actionsState = { cancel1559IsOpen: true };
    rerender(<UnifiedTransactionsView />);
    expect(getByTestId('eip1559-modal')).toBeTruthy();
    (global as { __actionsState?: unknown }).__actionsState = undefined;
  });
});<|MERGE_RESOLUTION|>--- conflicted
+++ resolved
@@ -517,7 +517,7 @@
   });
 
   describe('block explorer url', () => {
-    it('uses selected chain block explorer when global selector is enabled with a single chain', () => {
+    it('uses selected chain block explorer when a single chain is enabled', () => {
       mockUseSelector.mockImplementation((selector: unknown) => {
         if (selector === selectSortedEVMTransactionsForSelectedAccountGroup)
           return [];
@@ -567,11 +567,7 @@
       expect(networksMock.getBlockExplorerAddressUrl).toHaveBeenCalledTimes(1);
     });
 
-    it('omits block explorer when multiple EVM chains are selected with global selector enabled', () => {
-      networksMock.getBlockExplorerAddressUrl.mockImplementationOnce(() => ({
-        url: undefined,
-        title: 'explorer.example',
-      }));
+    it('omits block explorer when multiple EVM chains are selected', () => {
       mockUseSelector.mockImplementation((selector: unknown) => {
         if (selector === selectSortedEVMTransactionsForSelectedAccountGroup)
           return [];
@@ -613,22 +609,12 @@
         rpcBlockExplorer?: string;
         onViewBlockExplorer?: () => void;
       };
+
+      // When multiple chains are selected, block explorer should be omitted
       expect(footerProps.rpcBlockExplorer).toBeUndefined();
 
-      footerProps.onViewBlockExplorer?.();
-<<<<<<< HEAD
-      expect(networksMock.getBlockExplorerAddressUrl).toHaveBeenCalledWith(
-        'rpc',
-        '0xabc',
-        undefined,
-      );
-      expect(networksMock.getBlockExplorerAddressUrl).toHaveBeenCalledTimes(1);
-=======
-      // When configBlockExplorerUrl is undefined (multiple chains case),
-      // the component uses blockExplorerUrl directly without calling getBlockExplorerAddressUrl
+      // Block explorer address URL should not be called since no single chain is selected
       expect(networksMock.getBlockExplorerAddressUrl).not.toHaveBeenCalled();
-      isRemoveGlobalNetworkSelectorEnabled.mockReturnValue(false);
->>>>>>> 6ab8653c
     });
   });
 
