import { Transaction as NonEvmTransaction } from '@metamask/keyring-api';
import { SupportedCaipChainId } from '@metamask/multichain-network-controller';
import { SmartTransaction } from '@metamask/smart-transactions-controller';
import { TransactionMeta } from '@metamask/transaction-controller';
import { NavigationProp, useNavigation } from '@react-navigation/native';
import { FlashList, FlashListRef } from '@shopify/flash-list';
import React, { useCallback, useMemo, useRef, useState } from 'react';
import { RefreshControl, View } from 'react-native';
import { KeyboardAwareScrollView } from 'react-native-keyboard-aware-scroll-view';
import Modal from 'react-native-modal';
import { useSelector } from 'react-redux';
import { strings } from '../../../../locales/i18n';
import Text from '../../../component-library/components/Texts/Text';
import ExtendedKeyringTypes from '../../../constants/keyringTypes';
import { selectSelectedInternalAccount } from '../../../selectors/accountsController';
import { selectCurrentCurrency } from '../../../selectors/currencyRateController';
import { selectNonEvmTransactionsForSelectedAccountGroup } from '../../../selectors/multichain/multichain';
import { selectSelectedAccountGroupInternalAccounts } from '../../../selectors/multichainAccounts/accountTreeController';
import {
  selectEvmNetworkConfigurationsByChainId,
  selectProviderType,
} from '../../../selectors/networkController';
import {
  selectEVMEnabledNetworks,
  selectNonEVMEnabledNetworks,
} from '../../../selectors/networkEnablementController';
import { selectTokens } from '../../../selectors/tokensController';
import { selectSortedEVMTransactionsForSelectedAccountGroup } from '../../../selectors/transactionController';
import { baseStyles } from '../../../styles/common';
import {
  filterByAddress,
  isTransactionOnChains,
  sortTransactions,
} from '../../../util/activity';
import { areAddressesEqual, isHardwareAccount } from '../../../util/address';
import { getBlockExplorerAddressUrl } from '../../../util/networks';
import { useTheme } from '../../../util/theme';
import { updateIncomingTransactions } from '../../../util/transaction-controller';
import { addAccountTimeFlagFilter } from '../../../util/transactions';
import { useStyles } from '../../hooks/useStyles';
import PriceChartContext, {
  PriceChartProvider,
} from '../../UI/AssetOverview/PriceChart/PriceChart.context';
import { useBridgeHistoryItemBySrcTxHash } from '../../UI/Bridge/hooks/useBridgeHistoryItemBySrcTxHash';
import MultichainBridgeTransactionListItem from '../../UI/MultichainBridgeTransactionListItem';
import MultichainTransactionListItem from '../../UI/MultichainTransactionListItem';
import TransactionActionModal from '../../UI/TransactionActionModal';
import TransactionElement from '../../UI/TransactionElement';
import RetryModal from '../../UI/Transactions/RetryModal';
import { filterDuplicateOutgoingTransactions } from '../../UI/Transactions/utils';
import TransactionsFooter from '../../UI/Transactions/TransactionsFooter';
import MultichainTransactionsFooter from '../MultichainTransactionsView/MultichainTransactionsFooter';
import { getAddressUrl } from '../../../core/Multichain/utils';
import UpdateEIP1559Tx from '../confirmations/legacy/components/UpdateEIP1559Tx';
import styleSheet from './UnifiedTransactionsView.styles';
import { useUnifiedTxActions } from './useUnifiedTxActions';
import useBlockExplorer from '../../hooks/useBlockExplorer';
import { selectBridgeHistoryForAccount } from '../../../selectors/bridgeStatusController';

type SmartTransactionWithId = SmartTransaction & { id: string };
type EvmTransaction = TransactionMeta | SmartTransactionWithId;
type TransactionMetaWithImport = TransactionMeta & {
  insertImportTime?: boolean;
};

const getTransactionId = (tx: EvmTransaction) => tx.id;

const isTransactionMetaLike = (tx: EvmTransaction): tx is TransactionMeta =>
  'chainId' in tx && typeof tx.chainId === 'string';

const getEvmTransactionTime = (tx: EvmTransaction) => tx.time ?? 0;

const getEvmChainId = (tx: EvmTransaction) => tx.chainId;

enum TransactionKind {
  Evm = 'evm',
  NonEvm = 'nonEvm',
}

type UnifiedItem =
  | { kind: TransactionKind.Evm; tx: TransactionMeta | SmartTransactionWithId }
  | { kind: TransactionKind.NonEvm; tx: NonEvmTransaction };

interface UnifiedTransactionsViewProps {
  header?: React.ReactElement;
  tabLabel?: string;
  chainId?: string; // used by non-EVM list items for explorer links
}

const UnifiedTransactionsView = ({
  header,
  chainId,
}: UnifiedTransactionsViewProps) => {
  const navigation =
    useNavigation<NavigationProp<Record<string, object | undefined>>>();
  const { colors } = useTheme();
  const { styles } = useStyles(styleSheet, {});
  const { bridgeHistoryItemsBySrcTxHash } = useBridgeHistoryItemBySrcTxHash();

  const evmTransactions = useSelector(
    selectSortedEVMTransactionsForSelectedAccountGroup,
  );
  const nonEvmState = useSelector(
    selectNonEvmTransactionsForSelectedAccountGroup,
  );
  const nonEvmTransactions = useMemo(
    () => nonEvmState?.transactions ?? [],
    [nonEvmState?.transactions],
  );

  const currentCurrency = useSelector(selectCurrentCurrency);

  // Inputs required to reproduce EVM filtering pipeline
  const selectedInternalAccount = useSelector(selectSelectedInternalAccount);
  const tokens = useSelector(selectTokens);
  const selectedAccountGroupInternalAccounts = useSelector(
    selectSelectedAccountGroupInternalAccounts,
  );
  const selectedAccountGroupInternalAccountsAddresses =
    selectedAccountGroupInternalAccounts.map((account) => account.address);
  const selectedAccountGroupEvmAddress = useMemo(() => {
    const evmAccount = selectedAccountGroupInternalAccounts.find(
      (account) =>
        account.type === 'eip155:eoa' || account.type === 'eip155:erc4337',
    );
    return evmAccount?.address ?? '';
  }, [selectedAccountGroupInternalAccounts]);

  const selectedAccountGroupSolanaAddress = useMemo(() => {
    const solanaAccount = selectedAccountGroupInternalAccounts.find(
      (account) => account.type === 'solana:data-account',
    );
    return solanaAccount?.address ?? '';
  }, [selectedAccountGroupInternalAccounts]);

  const enabledEVMNetworks = useSelector(selectEVMEnabledNetworks);
  const enabledEVMChainIds = useMemo(
    () => enabledEVMNetworks ?? [],
    [enabledEVMNetworks],
  );
  const enabledNonEVMNetworks = useSelector(selectNonEVMEnabledNetworks);
  const enabledNonEVMChainIds = useMemo(
    () => enabledNonEVMNetworks ?? [],
    [enabledNonEVMNetworks],
  );
  const providerType = useSelector(selectProviderType);
  const evmNetworkConfigurationsByChainId = useSelector(
    selectEvmNetworkConfigurationsByChainId,
  );

  const bridgeHistory = useSelector(selectBridgeHistoryForAccount);

  const { data, nonEvmTransactionsForSelectedChain } = useMemo<{
    data: UnifiedItem[];
    nonEvmTransactionsForSelectedChain: NonEvmTransaction[];
  }>(() => {
    // Build EVM submitted/confirmed with full filtering pipeline
    let accountAddedTimeInsertPointFound = false;
    const addedAccountTime = selectedInternalAccount?.metadata?.importTime;
    const submittedTxs: EvmTransaction[] = [];

    const sortedTransactions = sortTransactions(
      evmTransactions ?? [],
    ) as EvmTransaction[];

    const allTransactionsSorted = sortedTransactions.filter(
      (tx, index, self) => {
        const key = getTransactionId(tx);
        return self.findIndex((_tx) => getTransactionId(_tx) === key) === index;
      },
    );

    const transactionMetaPool = allTransactionsSorted.filter(
      isTransactionMetaLike,
    ) as TransactionMeta[];

    const allConfirmed = allTransactionsSorted.filter((tx) => {
      if (!isTransactionMetaLike(tx)) {
        const status = tx.status;
        if (
          status === 'submitted' ||
          status === 'signed' ||
          status === 'unapproved' ||
          status === 'approved' ||
          status === 'pending'
        ) {
          submittedTxs.push(tx as SmartTransactionWithId);
        }
        return false;
      }

      const isReceivedOrSentTransaction =
        selectedAccountGroupInternalAccountsAddresses.some((addr) =>
          filterByAddress(tx, tokens, addr, transactionMetaPool, bridgeHistory),
        );
      if (!isReceivedOrSentTransaction) return false;

      const insertImportTime = addAccountTimeFlagFilter(
        tx as unknown as object,
        addedAccountTime as unknown as object,
        accountAddedTimeInsertPointFound as unknown as object,
      );
      const updatedTx = { ...tx, insertImportTime };
      if (updatedTx.insertImportTime) accountAddedTimeInsertPointFound = true;

      // not sure if pending is a valid status for EVM transactions, but keeping
      // it for now to avoid breaking changes
      const status = tx.status as TransactionMeta['status'] | 'pending';
      switch (status) {
        case 'submitted':
        case 'signed':
        case 'unapproved':
        case 'approved':
        case 'pending':
          submittedTxs.push(updatedTx);
          return false;
        case 'confirmed':
          break;
      }
      return isReceivedOrSentTransaction;
    }) as TransactionMetaWithImport[];

    // Network filtering for confirmed EVM txs
<<<<<<< HEAD
    const allConfirmedFiltered: TransactionMetaWithImport[] =
      allConfirmed.filter((tx) =>
        isTransactionOnChains(tx, enabledEVMChainIds, allConfirmed),
      );
=======
    let allConfirmedFiltered: TransactionMetaWithImport[] = [];
    if (isRemoveGlobalNetworkSelectorEnabled()) {
      allConfirmedFiltered = allConfirmed.filter((tx) =>
        isTransactionOnChains(tx, enabledEVMChainIds, transactionMetaPool),
      );
    } else if (isPopularNetwork) {
      const popularChainIds: Hex[] = [
        CHAIN_IDS.MAINNET as Hex,
        CHAIN_IDS.LINEA_MAINNET as Hex,
        ...PopularList.map((n) => n.chainId as Hex),
      ];
      allConfirmedFiltered = allConfirmed.filter((tx) =>
        isTransactionOnChains(tx, popularChainIds, transactionMetaPool),
      );
    } else {
      allConfirmedFiltered = allConfirmed.filter((tx) =>
        isTransactionOnChains(
          tx,
          currentEvmChainId ? [currentEvmChainId as Hex] : [],
          transactionMetaPool,
        ),
      );
    }
>>>>>>> 7232666e
    // Deduplicate submitted by (address + chain + nonce) and drop if already confirmed
    const seenSubmittedNonces = new Set<string>();
    const submittedTxsFiltered = submittedTxs.filter(
      ({ chainId: _chainId, txParams }) => {
        const { from, nonce } = txParams || {};
        if (
          !selectedAccountGroupInternalAccountsAddresses.some((addr) =>
            areAddressesEqual(from, addr),
          )
        ) {
          return false;
        }

        const dedupeKey = `${_chainId}-${String(from).toLowerCase()}-${nonce}`;
        if (seenSubmittedNonces.has(dedupeKey)) {
          return false;
        }

        const alreadyConfirmed = allConfirmedFiltered.find(
          (confirmedTx) =>
            selectedAccountGroupInternalAccountsAddresses.some((addr) =>
              areAddressesEqual(confirmedTx.txParams?.from, addr),
            ) &&
            confirmedTx.chainId === _chainId &&
            confirmedTx.txParams?.nonce === nonce,
        );

        if (alreadyConfirmed) {
          return false;
        }

        seenSubmittedNonces.add(dedupeKey);
        return true;
      },
    );
    // Ensure insertImportTime appears at least once if applicable
    if (!accountAddedTimeInsertPointFound && allConfirmedFiltered?.length) {
      const lastIndex = allConfirmedFiltered.length - 1;
      allConfirmedFiltered[lastIndex] = {
        ...allConfirmedFiltered[lastIndex],
        insertImportTime: true,
      };
    }

    // EVM: pending/submitted first (desc), then confirmed (dedup outgoing)
    const evmPendingFirst = [...submittedTxsFiltered].sort(
      (a, b) => getEvmTransactionTime(b) - getEvmTransactionTime(a),
    );
    const evmConfirmedDeduped =
      filterDuplicateOutgoingTransactions(allConfirmedFiltered);

    // Non-EVM: filter by enabled chains
    const filteredNonEvmTransactionsForSelectedChain = nonEvmTransactions
      .filter((tx) => enabledNonEVMChainIds.includes(tx.chain))
      // deduplicate by id
      .filter(
        (tx, index, self) => index === self.findIndex((t) => t.id === tx.id),
      );

    const evmPendingItems: UnifiedItem[] = evmPendingFirst.map((tx) => ({
      kind: TransactionKind.Evm,
      tx,
    }));
    const evmConfirmedItems: UnifiedItem[] = evmConfirmedDeduped.map((tx) => ({
      kind: TransactionKind.Evm,
      tx,
    }));
    const nonEvmItems: UnifiedItem[] = (
      filteredNonEvmTransactionsForSelectedChain ?? []
    ).map((tx) => ({
      kind: TransactionKind.NonEvm,
      tx,
    }));

    // Merge confirmed by time across EVM confirmed and non-EVM
    const confirmedUnified = [...evmConfirmedItems, ...nonEvmItems].sort(
      (a, b) => {
        const ta =
          a.kind === TransactionKind.Evm
            ? getEvmTransactionTime(a.tx)
            : (a.tx.timestamp ?? 0) * 1000;
        const tb =
          b.kind === TransactionKind.Evm
            ? getEvmTransactionTime(b.tx)
            : (b.tx.timestamp ?? 0) * 1000;
        return tb - ta;
      },
    );

    return {
      data: [...evmPendingItems, ...confirmedUnified],
      nonEvmTransactionsForSelectedChain:
        filteredNonEvmTransactionsForSelectedChain,
    };
  }, [
    evmTransactions,
    nonEvmTransactions,
    selectedAccountGroupInternalAccountsAddresses,
    enabledEVMChainIds,
    enabledNonEVMChainIds,
    selectedInternalAccount,
    tokens,
    bridgeHistory,
  ]);

  const hasEvmChainsEnabled = enabledEVMChainIds.length > 0;
  const popularListBlockExplorer = useBlockExplorer(
    hasEvmChainsEnabled ? enabledEVMChainIds[0] : undefined,
  );

  const configBlockExplorerUrl = useMemo(() => {
    // When using the per-dapp/multiselect network selector, only return a block
    // explorer if exactly one EVM chain is selected. Otherwise, undefined.
    if (!enabledEVMChainIds?.length || enabledEVMChainIds.length !== 1) {
      return undefined;
    }
    const selectedChainId = enabledEVMChainIds[0];
    const config = evmNetworkConfigurationsByChainId?.[selectedChainId];
    if (!config) return undefined;
    const index = config.defaultBlockExplorerUrlIndex ?? 0;
    return config.blockExplorerUrls?.[index];
  }, [enabledEVMChainIds, evmNetworkConfigurationsByChainId]);

  const blockExplorerUrl = useMemo(() => {
    // configBlockExplorerUrl contains block explorer urls only for networks added by default after fresh install
    // other networks should use PopularList, which is used by useBlockExplorer hook
    if (configBlockExplorerUrl) {
      return configBlockExplorerUrl;
    }
    return hasEvmChainsEnabled
      ? popularListBlockExplorer.getBlockExplorerUrl(
          selectedAccountGroupEvmAddress,
        ) || undefined
      : undefined;
  }, [
    configBlockExplorerUrl,
    popularListBlockExplorer,
    selectedAccountGroupEvmAddress,
    hasEvmChainsEnabled,
  ]);

  const hasNonEvmChainsEnabled = enabledNonEVMChainIds.length > 0;

  const showEvmFooter = hasEvmChainsEnabled && !hasNonEvmChainsEnabled;
  const showNonEvmFooter = hasNonEvmChainsEnabled && !hasEvmChainsEnabled;

  const onViewBlockExplorer = useCallback(() => {
    if (!selectedAccountGroupEvmAddress) {
      return;
    }

    let url;
    let title;
    if (configBlockExplorerUrl) {
      const result = getBlockExplorerAddressUrl(
        providerType,
        selectedAccountGroupEvmAddress,
        blockExplorerUrl,
      );
      url = result.url;
      title = result.title;

      if (!url) {
        return;
      }
    } else {
      url = blockExplorerUrl;
      title = hasEvmChainsEnabled
        ? popularListBlockExplorer.getBlockExplorerName(enabledEVMChainIds[0])
        : undefined;
    }

    navigation.navigate('Webview', {
      screen: 'SimpleWebview',
      params: {
        url,
        title,
      },
    });
  }, [
    navigation,
    providerType,
    blockExplorerUrl,
    selectedAccountGroupEvmAddress,
    popularListBlockExplorer,
    enabledEVMChainIds,
    configBlockExplorerUrl,
    hasEvmChainsEnabled,
  ]);

  const allNonEvmChainsAreSolana = useMemo(
    () =>
      enabledNonEVMChainIds.every((chain) =>
        chain.toLowerCase().startsWith('solana:'),
      ),
    [enabledNonEVMChainIds],
  );

  const nonEvmExplorerChainId = useMemo(() => {
    if (enabledNonEVMChainIds.length) {
      return enabledNonEVMChainIds[0];
    }
    if (chainId?.includes(':')) {
      return chainId;
    }
    return undefined;
  }, [enabledNonEVMChainIds, chainId]);

  const nonEvmExplorerUrl = useMemo(() => {
    if (!selectedAccountGroupSolanaAddress || !nonEvmExplorerChainId) {
      return '';
    }
    return getAddressUrl(
      selectedAccountGroupSolanaAddress,
      nonEvmExplorerChainId as SupportedCaipChainId,
    );
  }, [nonEvmExplorerChainId, selectedAccountGroupSolanaAddress]);

  const showNonEvmExplorerLink =
    showNonEvmFooter && allNonEvmChainsAreSolana && Boolean(nonEvmExplorerUrl);

  const onViewNonEvmExplorer = useCallback(() => {
    if (!nonEvmExplorerUrl) {
      return;
    }

    navigation.navigate('Webview', {
      screen: 'SimpleWebview',
      params: {
        url: nonEvmExplorerUrl,
      },
    });
  }, [navigation, nonEvmExplorerUrl]);

  const footerComponent = useMemo(() => {
    if (showEvmFooter) {
      return (
        <TransactionsFooter
          chainId={enabledEVMChainIds[0]}
          providerType={configBlockExplorerUrl ? providerType : undefined}
          rpcBlockExplorer={blockExplorerUrl}
          onViewBlockExplorer={onViewBlockExplorer}
        />
      );
    }

    if (showNonEvmFooter) {
      return (
        <MultichainTransactionsFooter
          url={nonEvmExplorerUrl}
          hasTransactions={
            (nonEvmTransactionsForSelectedChain?.length ?? 0) > 0
          }
          showDisclaimer
          showExplorerLink={showNonEvmExplorerLink}
          onViewMore={onViewNonEvmExplorer}
        />
      );
    }

    return null;
  }, [
    enabledEVMChainIds,
    nonEvmTransactionsForSelectedChain?.length,
    onViewBlockExplorer,
    onViewNonEvmExplorer,
    providerType,
    blockExplorerUrl,
    nonEvmExplorerUrl,
    showEvmFooter,
    showNonEvmExplorerLink,
    showNonEvmFooter,
    configBlockExplorerUrl,
  ]);

  const [refreshing, setRefreshing] = useState(false);
  const {
    retryIsOpen,
    retryErrorMsg,
    speedUpIsOpen,
    cancelIsOpen,
    speedUp1559IsOpen,
    cancel1559IsOpen,
    speedUpConfirmDisabled,
    cancelConfirmDisabled,
    existingGas,
    existingTx,
    speedUpTxId,
    cancelTxId,
    toggleRetry,
    onSpeedUpAction,
    onCancelAction,
    onSpeedUpCompleted,
    onCancelCompleted,
    speedUpTransaction,
    cancelTransaction,
    signQRTransaction,
    signLedgerTransaction,
    cancelUnsignedQRTransaction,
  } = useUnifiedTxActions();
  const onRefresh = useCallback(async () => {
    setRefreshing(true);
    try {
      await updateIncomingTransactions();
    } finally {
      setRefreshing(false);
    }
  }, []);

  const listRef = useRef<FlashListRef<UnifiedItem>>(null);

  const renderEmptyList = () => (
    <View style={styles.emptyList}>
      <Text style={styles.emptyListText}>
        {strings('wallet.no_transactions')}
      </Text>
    </View>
  );

  const renderItem = ({
    item,
    index,
  }: {
    item: UnifiedItem;
    index: number;
  }) => {
    if (item.kind === TransactionKind.Evm) {
      // Reuse existing EVM TransactionElement via the Transactions list item renderer
      return (
        <TransactionElement
          tx={item.tx}
          i={index}
          navigation={navigation}
          txChainId={getEvmChainId(item.tx)}
          selectedAddress={selectedInternalAccount?.address}
          onSpeedUpAction={onSpeedUpAction}
          onCancelAction={onCancelAction}
          signQRTransaction={signQRTransaction}
          cancelUnsignedQRTransaction={cancelUnsignedQRTransaction}
          isQRHardwareAccount={isHardwareAccount(
            selectedInternalAccount?.address ?? '',
            [ExtendedKeyringTypes.qr],
          )}
          isLedgerAccount={isHardwareAccount(
            selectedInternalAccount?.address ?? '',
            [ExtendedKeyringTypes.ledger],
          )}
          signLedgerTransaction={signLedgerTransaction}
          currentCurrency={currentCurrency}
          showBottomBorder
        />
      );
    }

    // Render non-EVM transactions
    const srcTxHash = item.tx.id; // id is unique for multichain tx
    const bridgeHistoryItem = bridgeHistoryItemsBySrcTxHash[srcTxHash];
    return bridgeHistoryItem ? (
      <MultichainBridgeTransactionListItem
        transaction={item.tx}
        bridgeHistoryItem={bridgeHistoryItem}
        navigation={navigation}
        index={index}
      />
    ) : (
      <MultichainTransactionListItem
        transaction={item.tx}
        navigation={navigation}
        index={index}
        // Use the transaction's chain property for non-EVM transactions (contains CAIP chainId)
        chainId={item.tx.chain as unknown as SupportedCaipChainId}
      />
    );
  };

  return (
    <PriceChartProvider>
      <View style={styles.container}>
        <PriceChartContext.Consumer>
          {({ isChartBeingTouched }) => (
            <FlashList
              ref={listRef}
              data={data}
              renderItem={renderItem}
              keyExtractor={(listItem) =>
                listItem.kind === TransactionKind.Evm
                  ? getTransactionId(listItem.tx)
                  : String(
                      listItem.tx.id ??
                        `${listItem.tx.chain}-${listItem.tx.timestamp ?? '0'}`,
                    )
              }
              ListHeaderComponent={header}
              ListEmptyComponent={renderEmptyList}
              ListFooterComponent={footerComponent}
              style={baseStyles.flexGrow}
              refreshControl={
                <RefreshControl
                  refreshing={refreshing}
                  onRefresh={onRefresh}
                  colors={[colors.primary.default]}
                  tintColor={colors.icon.default}
                />
              }
              scrollEnabled={!isChartBeingTouched}
            />
          )}
        </PriceChartContext.Consumer>
        {/* Action modals for EVM Transactions */}
        {(speedUp1559IsOpen || cancel1559IsOpen) && (
          <Modal
            isVisible
            animationIn="slideInUp"
            animationOut="slideOutDown"
            style={styles.modal}
            backdropColor={colors.overlay.default}
            backdropOpacity={1}
            animationInTiming={600}
            animationOutTiming={600}
            onBackdropPress={
              cancel1559IsOpen ? onCancelCompleted : onSpeedUpCompleted
            }
            onBackButtonPress={
              cancel1559IsOpen ? onCancelCompleted : onSpeedUpCompleted
            }
            onSwipeComplete={
              cancel1559IsOpen ? onCancelCompleted : onSpeedUpCompleted
            }
            swipeDirection={'down'}
            propagateSwipe
          >
            <KeyboardAwareScrollView
              contentContainerStyle={styles.scrollViewContent}
            >
              <UpdateEIP1559Tx
                gas={existingTx?.txParams?.gas}
                onSave={
                  cancel1559IsOpen ? cancelTransaction : speedUpTransaction
                }
                onCancel={
                  cancel1559IsOpen ? onCancelCompleted : onSpeedUpCompleted
                }
                existingGas={existingGas}
                isCancel={cancel1559IsOpen}
              />
            </KeyboardAwareScrollView>
          </Modal>
        )}
        {cancelIsOpen && (
          <TransactionActionModal
            isVisible={cancelIsOpen}
            confirmDisabled={cancelConfirmDisabled}
            onCancelPress={onCancelCompleted}
            onConfirmPress={cancelTransaction}
            confirmText={strings('transaction.lets_try')}
            confirmButtonMode={'confirm'}
            cancelText={strings('transaction.nevermind')}
            feeText={undefined}
            titleText={strings('transaction.cancel_tx_title')}
            gasTitleText={strings('transaction.gas_cancel_fee')}
            descriptionText={strings('transaction.cancel_tx_message')}
          />
        )}
        {speedUpIsOpen && (
          <TransactionActionModal
            isVisible={speedUpIsOpen}
            confirmDisabled={speedUpConfirmDisabled}
            onCancelPress={onSpeedUpCompleted}
            onConfirmPress={speedUpTransaction}
            confirmText={strings('transaction.lets_try')}
            confirmButtonMode={'confirm'}
            cancelText={strings('transaction.nevermind')}
            feeText={undefined}
            titleText={strings('transaction.speedup_tx_title')}
            gasTitleText={strings('transaction.gas_speedup_fee')}
            descriptionText={strings('transaction.speedup_tx_message')}
          />
        )}
        <RetryModal
          onCancelPress={() => toggleRetry(undefined)}
          onConfirmPress={() => {
            toggleRetry(undefined);
            if (speedUpTxId)
              onSpeedUpAction(
                true,
                existingGas ?? undefined,
                existingTx ?? undefined,
              );
            if (cancelTxId)
              onCancelAction(
                true,
                existingGas ?? undefined,
                existingTx ?? undefined,
              );
          }}
          retryIsOpen={retryIsOpen}
          errorMsg={retryErrorMsg}
        />
      </View>
    </PriceChartProvider>
  );
};

export default UnifiedTransactionsView;<|MERGE_RESOLUTION|>--- conflicted
+++ resolved
@@ -221,36 +221,10 @@
     }) as TransactionMetaWithImport[];
 
     // Network filtering for confirmed EVM txs
-<<<<<<< HEAD
     const allConfirmedFiltered: TransactionMetaWithImport[] =
       allConfirmed.filter((tx) =>
-        isTransactionOnChains(tx, enabledEVMChainIds, allConfirmed),
-      );
-=======
-    let allConfirmedFiltered: TransactionMetaWithImport[] = [];
-    if (isRemoveGlobalNetworkSelectorEnabled()) {
-      allConfirmedFiltered = allConfirmed.filter((tx) =>
         isTransactionOnChains(tx, enabledEVMChainIds, transactionMetaPool),
       );
-    } else if (isPopularNetwork) {
-      const popularChainIds: Hex[] = [
-        CHAIN_IDS.MAINNET as Hex,
-        CHAIN_IDS.LINEA_MAINNET as Hex,
-        ...PopularList.map((n) => n.chainId as Hex),
-      ];
-      allConfirmedFiltered = allConfirmed.filter((tx) =>
-        isTransactionOnChains(tx, popularChainIds, transactionMetaPool),
-      );
-    } else {
-      allConfirmedFiltered = allConfirmed.filter((tx) =>
-        isTransactionOnChains(
-          tx,
-          currentEvmChainId ? [currentEvmChainId as Hex] : [],
-          transactionMetaPool,
-        ),
-      );
-    }
->>>>>>> 7232666e
     // Deduplicate submitted by (address + chain + nonce) and drop if already confirmed
     const seenSubmittedNonces = new Set<string>();
     const submittedTxsFiltered = submittedTxs.filter(
