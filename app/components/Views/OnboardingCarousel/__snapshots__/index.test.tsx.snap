--- conflicted
+++ resolved
@@ -41,15 +41,9 @@
             {
               "flex": 1,
               "flexDirection": "column",
-<<<<<<< HEAD
-              "justifyContent": "space-around",
-              "paddingVertical": 24,
-              "rowGap": 24,
-=======
               "justifyContent": "space-between",
               "paddingBottom": 16,
               "paddingTop": 0,
->>>>>>> 05d3e30f
             }
           }
           testID="welcome-screen-carousel-container-id"
@@ -326,130 +320,6 @@
                     [
                       {},
                       {
-<<<<<<< HEAD
-                        "flex": 1,
-                      }
-                    }
-                  >
-                    <View
-                      style={
-                        {
-                          "marginHorizontal": 16,
-                        }
-                      }
-                      testID="**/XCUIElementTypeOther[\`label == "Welcome to MetaMask Trusted by millions, MetaMask is a secure wallet making the world of web3 accessible to all."\`]"
-                    >
-                      <Text
-                        accessibilityRole="text"
-                        style={
-                          {
-                            "color": "#686e7d",
-                            "fontFamily": "CentraNo1-Book",
-                            "fontSize": 14,
-                            "fontWeight": "400",
-                            "letterSpacing": 0,
-                            "lineHeight": 22,
-                            "textAlign": "center",
-                          }
-                        }
-                        testID="app-start-time-id"
-                      />
-                    </View>
-                    <View
-                      style={
-                        {
-                          "alignItems": "center",
-                          "flex": 1,
-                          "flexDirection": "row",
-                          "justifyContent": "center",
-                        }
-                      }
-                    >
-                      <Image
-                        resizeMethod="auto"
-                        source={1}
-                        style={
-                          [
-                            {},
-                            {
-                              "height": 750,
-                              "width": 600,
-                            },
-                          ]
-                        }
-                        testID="carousel-one-image"
-                      />
-                    </View>
-                    <View
-                      style={
-                        {
-                          "alignItems": "center",
-                          "flex": 1,
-                          "flexDirection": "column",
-                          "justifyContent": "center",
-                          "rowGap": 24,
-                        }
-                      }
-                    >
-                      <Text
-                        accessibilityRole="text"
-                        style={
-                          {
-                            "color": "#190066",
-                            "fontFamily": "MMSans-Regular",
-                            "fontSize": 40,
-                            "fontWeight": "400",
-                            "justifyContent": "center",
-                            "letterSpacing": 0,
-                            "lineHeight": 40,
-                            "paddingHorizontal": 40,
-                            "textAlign": "center",
-                          }
-                        }
-                      >
-                        Welcome to MetaMask
-                      </Text>
-                      <Text
-                        accessibilityRole="text"
-                        style={
-                          {
-                            "color": "#190066",
-                            "fontFamily": "CentraNo1-Book",
-                            "fontSize": 16,
-                            "fontWeight": "400",
-                            "letterSpacing": 0,
-                            "lineHeight": 24,
-                            "paddingHorizontal": 16,
-                            "textAlign": "center",
-                          }
-                        }
-                      >
-                        Trusted by millions, MetaMask is a secure wallet making the world of web3 accessible to all.
-                      </Text>
-                    </View>
-                  </View>
-                </View>
-                <View
-                  style={
-                    {
-                      "width": 750,
-                    }
-                  }
-                >
-                  <View />
-                </View>
-                <View
-                  style={
-                    {
-                      "width": 750,
-                    }
-                  }
-                >
-                  <View />
-                </View>
-              </View>
-            </RCTScrollView>
-=======
                         "height": 750,
                         "resizeMode": "contain",
                         "width": 600,
@@ -506,17 +376,13 @@
                 </Text>
               </View>
             </View>
->>>>>>> 05d3e30f
           </View>
           <View
             style={
               {
                 "alignSelf": "center",
                 "flexDirection": "row",
-<<<<<<< HEAD
-=======
                 "paddingTop": 16,
->>>>>>> 05d3e30f
               }
             }
           >
@@ -574,10 +440,7 @@
           "flexDirection": "column",
           "paddingBottom": 20,
           "paddingHorizontal": 16,
-<<<<<<< HEAD
-=======
           "paddingTop": 16,
->>>>>>> 05d3e30f
         }
       }
     >
@@ -592,21 +455,12 @@
           {
             "alignItems": "center",
             "alignSelf": "stretch",
-<<<<<<< HEAD
-            "backgroundColor": "#1C1E21",
-            "borderRadius": 12,
-            "color": "rgba(255, 255, 255, 0.7)",
-            "flexDirection": "row",
-            "height": 48,
-            "justifyContent": "center",
-=======
             "backgroundColor": "#121314",
             "borderRadius": 12,
             "flexDirection": "row",
             "height": 48,
             "justifyContent": "center",
             "overflow": "hidden",
->>>>>>> 05d3e30f
             "paddingHorizontal": 16,
           }
         }
@@ -617,2461 +471,13 @@
           style={
             {
               "color": "#ffffff",
-<<<<<<< HEAD
-              "fontFamily": "CentraNo1-Medium",
+              "fontFamily": "Geist Medium",
               "fontSize": 16,
-              "fontWeight": "500",
               "letterSpacing": 0,
               "lineHeight": 24,
             }
           }
         >
-          Get started
-        </Text>
-      </TouchableOpacity>
-    </View>
-  </View>
-  <View
-    collapsable={false}
-    style={
-      {
-        "backgroundColor": "#ffffff",
-        "bottom": 0,
-        "left": 0,
-        "opacity": 1,
-        "position": "absolute",
-        "right": 0,
-        "top": 0,
-      }
-    }
-  />
-</View>
-`;
-
-exports[`OnboardingCarousel Image Padding should call getStarted button and show terms of use 1`] = `
-<View
-  style={
-    {
-      "flex": 1,
-    }
-  }
-  testID="onboarding-carousel-screen"
->
-  <View
-    style={
-      [
-        {
-          "backgroundColor": "#ffffff",
-          "flex": 1,
-        },
-        {
-          "backgroundColor": "#E5FFC3",
-        },
-      ]
-    }
-  >
-    <RCTScrollView
-      contentContainerStyle={
-        {
-          "flexGrow": 1,
-        }
-      }
-      style={
-        {
-          "flex": 1,
-        }
-      }
-    >
-      <View>
-        <View
-          style={
-            {
-              "flex": 1,
-              "flexDirection": "column",
-              "justifyContent": "space-around",
-              "paddingVertical": 24,
-              "rowGap": 24,
-            }
-=======
-              "fontFamily": "Geist Medium",
-              "fontSize": 16,
-              "letterSpacing": 0,
-              "lineHeight": 24,
-            }
->>>>>>> 05d3e30f
-          }
-          testID="welcome-screen-carousel-container-id"
-        >
-<<<<<<< HEAD
-          <View
-            onLayout={[Function]}
-            style={
-              [
-                {
-                  "flex": 1,
-                },
-                undefined,
-              ]
-            }
-          >
-            <View
-              activeTab={0}
-              containerWidth={750}
-              goToPage={[Function]}
-              scrollValue={0}
-              tabs={
-                [
-                  undefined,
-                  undefined,
-                  undefined,
-                ]
-              }
-            />
-            <RCTScrollView
-              alwaysBounceVertical={false}
-              automaticallyAdjustContentInsets={false}
-              collapsable={false}
-              contentOffset={
-                {
-                  "x": 0,
-                }
-              }
-              directionalLockEnabled={true}
-              horizontal={true}
-              keyboardDismissMode="on-drag"
-              onMomentumScrollBegin={[Function]}
-              onMomentumScrollEnd={[Function]}
-              onScroll={[Function]}
-              pagingEnabled={true}
-              scrollEnabled={true}
-              scrollEventThrottle={16}
-              scrollsToTop={false}
-              showsHorizontalScrollIndicator={false}
-            >
-              <View>
-                <View
-                  style={
-                    {
-                      "width": 750,
-                    }
-                  }
-                >
-                  <View
-                    style={
-                      {
-                        "flex": 1,
-                      }
-                    }
-                  >
-                    <View
-                      style={
-                        {
-                          "marginHorizontal": 16,
-                        }
-                      }
-                      testID="**/XCUIElementTypeOther[\`label == "Welcome to MetaMask Trusted by millions, MetaMask is a secure wallet making the world of web3 accessible to all."\`]"
-                    >
-                      <Text
-                        accessibilityRole="text"
-                        style={
-                          {
-                            "color": "#686e7d",
-                            "fontFamily": "CentraNo1-Book",
-                            "fontSize": 14,
-                            "fontWeight": "400",
-                            "letterSpacing": 0,
-                            "lineHeight": 22,
-                            "textAlign": "center",
-                          }
-                        }
-                        testID="app-start-time-id"
-                      />
-                    </View>
-                    <View
-                      style={
-                        {
-                          "alignItems": "center",
-                          "flex": 1,
-                          "flexDirection": "row",
-                          "justifyContent": "center",
-                        }
-                      }
-                    >
-                      <Image
-                        resizeMethod="auto"
-                        source={1}
-                        style={
-                          [
-                            {},
-                            {
-                              "height": 750,
-                              "width": 600,
-                            },
-                          ]
-                        }
-                        testID="carousel-one-image"
-                      />
-                    </View>
-                    <View
-                      style={
-                        {
-                          "alignItems": "center",
-                          "flex": 1,
-                          "flexDirection": "column",
-                          "justifyContent": "center",
-                          "rowGap": 24,
-                        }
-                      }
-                    >
-                      <Text
-                        accessibilityRole="text"
-                        style={
-                          {
-                            "color": "#190066",
-                            "fontFamily": "MMSans-Regular",
-                            "fontSize": 40,
-                            "fontWeight": "400",
-                            "justifyContent": "center",
-                            "letterSpacing": 0,
-                            "lineHeight": 40,
-                            "paddingHorizontal": 40,
-                            "textAlign": "center",
-                          }
-                        }
-                      >
-                        Welcome to MetaMask
-                      </Text>
-                      <Text
-                        accessibilityRole="text"
-                        style={
-                          {
-                            "color": "#190066",
-                            "fontFamily": "CentraNo1-Book",
-                            "fontSize": 16,
-                            "fontWeight": "400",
-                            "letterSpacing": 0,
-                            "lineHeight": 24,
-                            "paddingHorizontal": 16,
-                            "textAlign": "center",
-                          }
-                        }
-                      >
-                        Trusted by millions, MetaMask is a secure wallet making the world of web3 accessible to all.
-                      </Text>
-                    </View>
-                  </View>
-                </View>
-                <View
-                  style={
-                    {
-                      "width": 750,
-                    }
-                  }
-                >
-                  <View />
-                </View>
-                <View
-                  style={
-                    {
-                      "width": 750,
-                    }
-                  }
-                >
-                  <View />
-                </View>
-              </View>
-            </RCTScrollView>
-          </View>
-          <View
-            style={
-              {
-                "alignSelf": "center",
-                "flexDirection": "row",
-              }
-            }
-          >
-            <View
-              style={
-                [
-                  {
-                    "backgroundColor": "#1C1E21",
-                    "height": 2,
-                    "marginHorizontal": 2,
-                    "opacity": 0.4,
-                    "width": 10,
-                  },
-                  {
-                    "opacity": 1,
-                  },
-                ]
-              }
-            />
-            <View
-              style={
-                [
-                  {
-                    "backgroundColor": "#1C1E21",
-                    "height": 2,
-                    "marginHorizontal": 2,
-                    "opacity": 0.4,
-                    "width": 10,
-                  },
-                  {},
-                ]
-              }
-            />
-            <View
-              style={
-                [
-                  {
-                    "backgroundColor": "#1C1E21",
-                    "height": 2,
-                    "marginHorizontal": 2,
-                    "opacity": 0.4,
-                    "width": 10,
-                  },
-                  {},
-                ]
-              }
-            />
-          </View>
-        </View>
-      </View>
-    </RCTScrollView>
-    <View
-      style={
-        {
-          "flexDirection": "column",
-          "paddingBottom": 20,
-          "paddingHorizontal": 16,
-        }
-      }
-    >
-      <TouchableOpacity
-        accessibilityRole="button"
-        accessible={true}
-        activeOpacity={1}
-        onPress={[Function]}
-        onPressIn={[Function]}
-        onPressOut={[Function]}
-        style={
-          {
-            "alignItems": "center",
-            "alignSelf": "stretch",
-            "backgroundColor": "#1C1E21",
-            "borderRadius": 12,
-            "color": "rgba(255, 255, 255, 0.7)",
-            "flexDirection": "row",
-            "height": 48,
-            "justifyContent": "center",
-            "paddingHorizontal": 16,
-          }
-        }
-        testID="welcome-screen-get-started-button-id"
-      >
-        <Text
-          accessibilityRole="text"
-          style={
-            {
-              "color": "#ffffff",
-              "fontFamily": "CentraNo1-Medium",
-              "fontSize": 16,
-              "fontWeight": "500",
-              "letterSpacing": 0,
-              "lineHeight": 24,
-            }
-          }
-        >
-          Get started
-        </Text>
-      </TouchableOpacity>
-    </View>
-  </View>
-  <View
-    collapsable={false}
-    style={
-      {
-        "backgroundColor": "#ffffff",
-        "bottom": 0,
-        "left": 0,
-        "opacity": 1,
-        "position": "absolute",
-        "right": 0,
-        "top": 0,
-      }
-    }
-  />
-</View>
-`;
-
-exports[`OnboardingCarousel Image Padding should change the carousel when the user swipes 1`] = `
-<View
-  style={
-    {
-      "flex": 1,
-    }
-  }
-  testID="onboarding-carousel-screen"
->
-  <View
-    style={
-      [
-        {
-          "backgroundColor": "#ffffff",
-          "flex": 1,
-        },
-        {
-          "backgroundColor": "#E5FFC3",
-        },
-      ]
-    }
-  >
-    <RCTScrollView
-      contentContainerStyle={
-        {
-          "flexGrow": 1,
-        }
-      }
-      style={
-        {
-          "flex": 1,
-        }
-      }
-    >
-      <View>
-        <View
-          style={
-            {
-              "flex": 1,
-              "flexDirection": "column",
-              "justifyContent": "space-around",
-              "paddingVertical": 24,
-              "rowGap": 24,
-            }
-          }
-          testID="welcome-screen-carousel-container-id"
-        >
-          <View
-            onLayout={[Function]}
-            style={
-              [
-                {
-                  "flex": 1,
-                },
-                undefined,
-              ]
-            }
-          >
-            <View
-              activeTab={0}
-              containerWidth={750}
-              goToPage={[Function]}
-              scrollValue={0}
-              tabs={
-                [
-                  undefined,
-                  undefined,
-                  undefined,
-                ]
-              }
-            />
-            <RCTScrollView
-              alwaysBounceVertical={false}
-              automaticallyAdjustContentInsets={false}
-              collapsable={false}
-              contentOffset={
-                {
-                  "x": 0,
-                }
-              }
-              directionalLockEnabled={true}
-              horizontal={true}
-              keyboardDismissMode="on-drag"
-              onMomentumScrollBegin={[Function]}
-              onMomentumScrollEnd={[Function]}
-              onScroll={[Function]}
-              pagingEnabled={true}
-              scrollEnabled={true}
-              scrollEventThrottle={16}
-              scrollsToTop={false}
-              showsHorizontalScrollIndicator={false}
-            >
-              <View>
-                <View
-                  style={
-                    {
-                      "width": 750,
-                    }
-                  }
-                >
-                  <View
-                    style={
-                      {
-                        "flex": 1,
-                      }
-                    }
-                  >
-                    <View
-                      style={
-                        {
-                          "marginHorizontal": 16,
-                        }
-                      }
-                      testID="**/XCUIElementTypeOther[\`label == "Welcome to MetaMask Trusted by millions, MetaMask is a secure wallet making the world of web3 accessible to all."\`]"
-                    >
-                      <Text
-                        accessibilityRole="text"
-                        style={
-                          {
-                            "color": "#686e7d",
-                            "fontFamily": "CentraNo1-Book",
-                            "fontSize": 14,
-                            "fontWeight": "400",
-                            "letterSpacing": 0,
-                            "lineHeight": 22,
-                            "textAlign": "center",
-                          }
-                        }
-                        testID="app-start-time-id"
-                      />
-                    </View>
-                    <View
-                      style={
-                        {
-                          "alignItems": "center",
-                          "flex": 1,
-                          "flexDirection": "row",
-                          "justifyContent": "center",
-                        }
-                      }
-                    >
-                      <Image
-                        resizeMethod="auto"
-                        source={1}
-                        style={
-                          [
-                            {},
-                            {
-                              "height": 750,
-                              "width": 600,
-                            },
-                          ]
-                        }
-                        testID="carousel-one-image"
-                      />
-                    </View>
-                    <View
-                      style={
-                        {
-                          "alignItems": "center",
-                          "flex": 1,
-                          "flexDirection": "column",
-                          "justifyContent": "center",
-                          "rowGap": 24,
-                        }
-                      }
-                    >
-                      <Text
-                        accessibilityRole="text"
-                        style={
-                          {
-                            "color": "#190066",
-                            "fontFamily": "MMSans-Regular",
-                            "fontSize": 40,
-                            "fontWeight": "400",
-                            "justifyContent": "center",
-                            "letterSpacing": 0,
-                            "lineHeight": 40,
-                            "paddingHorizontal": 40,
-                            "textAlign": "center",
-                          }
-                        }
-                      >
-                        Welcome to MetaMask
-                      </Text>
-                      <Text
-                        accessibilityRole="text"
-                        style={
-                          {
-                            "color": "#190066",
-                            "fontFamily": "CentraNo1-Book",
-                            "fontSize": 16,
-                            "fontWeight": "400",
-                            "letterSpacing": 0,
-                            "lineHeight": 24,
-                            "paddingHorizontal": 16,
-                            "textAlign": "center",
-                          }
-                        }
-                      >
-                        Trusted by millions, MetaMask is a secure wallet making the world of web3 accessible to all.
-                      </Text>
-                    </View>
-                  </View>
-                </View>
-                <View
-                  style={
-                    {
-                      "width": 750,
-                    }
-                  }
-                >
-                  <View />
-                </View>
-                <View
-                  style={
-                    {
-                      "width": 750,
-                    }
-                  }
-                >
-                  <View />
-                </View>
-              </View>
-            </RCTScrollView>
-          </View>
-          <View
-            style={
-              {
-                "alignSelf": "center",
-                "flexDirection": "row",
-              }
-            }
-          >
-            <View
-              style={
-                [
-                  {
-                    "backgroundColor": "#1C1E21",
-                    "height": 2,
-                    "marginHorizontal": 2,
-                    "opacity": 0.4,
-                    "width": 10,
-                  },
-                  {
-                    "opacity": 1,
-                  },
-                ]
-              }
-            />
-            <View
-              style={
-                [
-                  {
-                    "backgroundColor": "#1C1E21",
-                    "height": 2,
-                    "marginHorizontal": 2,
-                    "opacity": 0.4,
-                    "width": 10,
-                  },
-                  {},
-                ]
-              }
-            />
-            <View
-              style={
-                [
-                  {
-                    "backgroundColor": "#1C1E21",
-                    "height": 2,
-                    "marginHorizontal": 2,
-                    "opacity": 0.4,
-                    "width": 10,
-                  },
-                  {},
-                ]
-              }
-            />
-          </View>
-        </View>
-      </View>
-    </RCTScrollView>
-    <View
-      style={
-        {
-          "flexDirection": "column",
-          "paddingBottom": 20,
-          "paddingHorizontal": 16,
-        }
-      }
-    >
-      <TouchableOpacity
-        accessibilityRole="button"
-        accessible={true}
-        activeOpacity={1}
-        onPress={[Function]}
-        onPressIn={[Function]}
-        onPressOut={[Function]}
-        style={
-          {
-            "alignItems": "center",
-            "alignSelf": "stretch",
-            "backgroundColor": "#1C1E21",
-            "borderRadius": 12,
-            "color": "rgba(255, 255, 255, 0.7)",
-            "flexDirection": "row",
-            "height": 48,
-            "justifyContent": "center",
-            "paddingHorizontal": 16,
-          }
-        }
-        testID="welcome-screen-get-started-button-id"
-      >
-        <Text
-          accessibilityRole="text"
-          style={
-            {
-              "color": "#ffffff",
-              "fontFamily": "CentraNo1-Medium",
-              "fontSize": 16,
-              "fontWeight": "500",
-              "letterSpacing": 0,
-              "lineHeight": 24,
-            }
-          }
-        >
-          Get started
-        </Text>
-      </TouchableOpacity>
-    </View>
-  </View>
-  <View
-    collapsable={false}
-    style={
-      {
-        "backgroundColor": "#ffffff",
-        "bottom": 0,
-        "left": 0,
-        "opacity": 1,
-        "position": "absolute",
-        "right": 0,
-        "top": 0,
-      }
-    }
-  />
-</View>
-`;
-
-exports[`OnboardingCarousel Image Padding should use android padding 1`] = `
-<View
-  style={
-    {
-      "flex": 1,
-    }
-  }
-  testID="onboarding-carousel-screen"
->
-  <View
-    style={
-      [
-        {
-          "backgroundColor": "#ffffff",
-          "flex": 1,
-        },
-        {
-          "backgroundColor": "#E5FFC3",
-        },
-      ]
-    }
-  >
-    <RCTScrollView
-      contentContainerStyle={
-        {
-          "flexGrow": 1,
-        }
-      }
-      style={
-        {
-          "flex": 1,
-        }
-      }
-    >
-      <View>
-        <View
-          style={
-            {
-              "flex": 1,
-              "flexDirection": "column",
-              "justifyContent": "space-around",
-              "paddingVertical": 24,
-              "rowGap": 24,
-            }
-          }
-          testID="welcome-screen-carousel-container-id"
-        >
-          <View
-            onLayout={[Function]}
-            style={
-              [
-                {
-                  "flex": 1,
-                },
-                undefined,
-              ]
-            }
-          >
-            <View
-              activeTab={0}
-              containerWidth={750}
-              goToPage={[Function]}
-              scrollValue={0}
-              tabs={
-                [
-                  undefined,
-                  undefined,
-                  undefined,
-                ]
-              }
-            />
-            <RCTScrollView
-              alwaysBounceVertical={false}
-              automaticallyAdjustContentInsets={false}
-              collapsable={false}
-              contentOffset={
-                {
-                  "x": 0,
-                }
-              }
-              directionalLockEnabled={true}
-              horizontal={true}
-              keyboardDismissMode="on-drag"
-              onMomentumScrollBegin={[Function]}
-              onMomentumScrollEnd={[Function]}
-              onScroll={[Function]}
-              pagingEnabled={true}
-              scrollEnabled={true}
-              scrollEventThrottle={16}
-              scrollsToTop={false}
-              showsHorizontalScrollIndicator={false}
-            >
-              <View>
-                <View
-                  style={
-                    {
-                      "width": 750,
-                    }
-                  }
-                >
-                  <View
-                    style={
-                      {
-                        "flex": 1,
-                      }
-                    }
-                  >
-                    <View
-                      style={
-                        {
-                          "marginHorizontal": 16,
-                        }
-                      }
-                      testID="**/XCUIElementTypeOther[\`label == "Welcome to MetaMask Trusted by millions, MetaMask is a secure wallet making the world of web3 accessible to all."\`]"
-                    >
-                      <Text
-                        accessibilityRole="text"
-                        style={
-                          {
-                            "color": "#686e7d",
-                            "fontFamily": "CentraNo1-Book",
-                            "fontSize": 14,
-                            "fontWeight": "400",
-                            "letterSpacing": 0,
-                            "lineHeight": 22,
-                            "textAlign": "center",
-                          }
-                        }
-                        testID="app-start-time-id"
-                      />
-                    </View>
-                    <View
-                      style={
-                        {
-                          "alignItems": "center",
-                          "flex": 1,
-                          "flexDirection": "row",
-                          "justifyContent": "center",
-                        }
-                      }
-                    >
-                      <Image
-                        resizeMethod="auto"
-                        source={1}
-                        style={
-                          [
-                            {},
-                            {
-                              "height": 750,
-                              "width": 600,
-                            },
-                          ]
-                        }
-                        testID="carousel-one-image"
-                      />
-                    </View>
-                    <View
-                      style={
-                        {
-                          "alignItems": "center",
-                          "flex": 1,
-                          "flexDirection": "column",
-                          "justifyContent": "center",
-                          "rowGap": 24,
-                        }
-                      }
-                    >
-                      <Text
-                        accessibilityRole="text"
-                        style={
-                          {
-                            "color": "#190066",
-                            "fontFamily": "MMSans-Regular",
-                            "fontSize": 40,
-                            "fontWeight": "400",
-                            "justifyContent": "center",
-                            "letterSpacing": 0,
-                            "lineHeight": 40,
-                            "paddingHorizontal": 40,
-                            "textAlign": "center",
-                          }
-                        }
-                      >
-                        Welcome to MetaMask
-                      </Text>
-                      <Text
-                        accessibilityRole="text"
-                        style={
-                          {
-                            "color": "#190066",
-                            "fontFamily": "CentraNo1-Book",
-                            "fontSize": 16,
-                            "fontWeight": "400",
-                            "letterSpacing": 0,
-                            "lineHeight": 24,
-                            "paddingHorizontal": 16,
-                            "textAlign": "center",
-                          }
-                        }
-                      >
-                        Trusted by millions, MetaMask is a secure wallet making the world of web3 accessible to all.
-                      </Text>
-                    </View>
-                  </View>
-                </View>
-                <View
-                  style={
-                    {
-                      "width": 750,
-                    }
-                  }
-                >
-                  <View />
-                </View>
-                <View
-                  style={
-                    {
-                      "width": 750,
-                    }
-                  }
-                >
-                  <View />
-                </View>
-              </View>
-            </RCTScrollView>
-          </View>
-          <View
-            style={
-              {
-                "alignSelf": "center",
-                "flexDirection": "row",
-              }
-            }
-          >
-            <View
-              style={
-                [
-                  {
-                    "backgroundColor": "#1C1E21",
-                    "height": 2,
-                    "marginHorizontal": 2,
-                    "opacity": 0.4,
-                    "width": 10,
-                  },
-                  {
-                    "opacity": 1,
-                  },
-                ]
-              }
-            />
-            <View
-              style={
-                [
-                  {
-                    "backgroundColor": "#1C1E21",
-                    "height": 2,
-                    "marginHorizontal": 2,
-                    "opacity": 0.4,
-                    "width": 10,
-                  },
-                  {},
-                ]
-              }
-            />
-            <View
-              style={
-                [
-                  {
-                    "backgroundColor": "#1C1E21",
-                    "height": 2,
-                    "marginHorizontal": 2,
-                    "opacity": 0.4,
-                    "width": 10,
-                  },
-                  {},
-                ]
-              }
-            />
-          </View>
-        </View>
-      </View>
-    </RCTScrollView>
-    <View
-      style={
-        {
-          "flexDirection": "column",
-          "paddingBottom": 20,
-          "paddingHorizontal": 16,
-        }
-      }
-    >
-      <TouchableOpacity
-        accessibilityRole="button"
-        accessible={true}
-        activeOpacity={1}
-        onPress={[Function]}
-        onPressIn={[Function]}
-        onPressOut={[Function]}
-        style={
-          {
-            "alignItems": "center",
-            "alignSelf": "stretch",
-            "backgroundColor": "#1C1E21",
-            "borderRadius": 12,
-            "color": "rgba(255, 255, 255, 0.7)",
-            "flexDirection": "row",
-            "height": 48,
-            "justifyContent": "center",
-            "paddingHorizontal": 16,
-          }
-        }
-        testID="welcome-screen-get-started-button-id"
-      >
-        <Text
-          accessibilityRole="text"
-          style={
-            {
-              "color": "#ffffff",
-              "fontFamily": "CentraNo1-Medium",
-              "fontSize": 16,
-              "fontWeight": "500",
-              "letterSpacing": 0,
-              "lineHeight": 24,
-            }
-          }
-        >
-          Get started
-        </Text>
-      </TouchableOpacity>
-    </View>
-  </View>
-  <View
-    collapsable={false}
-    style={
-      {
-        "backgroundColor": "#ffffff",
-        "bottom": 0,
-        "left": 0,
-        "opacity": 1,
-        "position": "absolute",
-        "right": 0,
-        "top": 0,
-      }
-    }
-  />
-</View>
-`;
-
-exports[`OnboardingCarousel Image Padding should use android padding for large screens 1`] = `
-<View
-  style={
-    {
-      "flex": 1,
-    }
-  }
-  testID="onboarding-carousel-screen"
->
-  <View
-    style={
-      [
-        {
-          "backgroundColor": "#ffffff",
-          "flex": 1,
-        },
-        {
-          "backgroundColor": "#E5FFC3",
-        },
-      ]
-    }
-  >
-    <RCTScrollView
-      contentContainerStyle={
-        {
-          "flexGrow": 1,
-        }
-      }
-      style={
-        {
-          "flex": 1,
-        }
-      }
-    >
-      <View>
-        <View
-          style={
-            {
-              "flex": 1,
-              "flexDirection": "column",
-              "justifyContent": "space-around",
-              "paddingVertical": 24,
-              "rowGap": 24,
-            }
-          }
-          testID="welcome-screen-carousel-container-id"
-        >
-          <View
-            onLayout={[Function]}
-            style={
-              [
-                {
-                  "flex": 1,
-                },
-                undefined,
-              ]
-            }
-          >
-            <View
-              activeTab={0}
-              containerWidth={750}
-              goToPage={[Function]}
-              scrollValue={0}
-              tabs={
-                [
-                  undefined,
-                  undefined,
-                  undefined,
-                ]
-              }
-            />
-            <RCTScrollView
-              alwaysBounceVertical={false}
-              automaticallyAdjustContentInsets={false}
-              collapsable={false}
-              contentOffset={
-                {
-                  "x": 0,
-                }
-              }
-              directionalLockEnabled={true}
-              horizontal={true}
-              keyboardDismissMode="on-drag"
-              onMomentumScrollBegin={[Function]}
-              onMomentumScrollEnd={[Function]}
-              onScroll={[Function]}
-              pagingEnabled={true}
-              scrollEnabled={true}
-              scrollEventThrottle={16}
-              scrollsToTop={false}
-              showsHorizontalScrollIndicator={false}
-            >
-              <View>
-                <View
-                  style={
-                    {
-                      "width": 750,
-                    }
-                  }
-                >
-                  <View
-                    style={
-                      {
-                        "flex": 1,
-                      }
-                    }
-                  >
-                    <View
-                      style={
-                        {
-                          "marginHorizontal": 16,
-                        }
-                      }
-                      testID="**/XCUIElementTypeOther[\`label == "Welcome to MetaMask Trusted by millions, MetaMask is a secure wallet making the world of web3 accessible to all."\`]"
-                    >
-                      <Text
-                        accessibilityRole="text"
-                        style={
-                          {
-                            "color": "#686e7d",
-                            "fontFamily": "CentraNo1-Book",
-                            "fontSize": 14,
-                            "fontWeight": "400",
-                            "letterSpacing": 0,
-                            "lineHeight": 22,
-                            "textAlign": "center",
-                          }
-                        }
-                        testID="app-start-time-id"
-                      />
-                    </View>
-                    <View
-                      style={
-                        {
-                          "alignItems": "center",
-                          "flex": 1,
-                          "flexDirection": "row",
-                          "justifyContent": "center",
-                        }
-                      }
-                    >
-                      <Image
-                        resizeMethod="auto"
-                        source={1}
-                        style={
-                          [
-                            {},
-                            {
-                              "height": 750,
-                              "width": 600,
-                            },
-                          ]
-                        }
-                        testID="carousel-one-image"
-                      />
-                    </View>
-                    <View
-                      style={
-                        {
-                          "alignItems": "center",
-                          "flex": 1,
-                          "flexDirection": "column",
-                          "justifyContent": "center",
-                          "rowGap": 24,
-                        }
-                      }
-                    >
-                      <Text
-                        accessibilityRole="text"
-                        style={
-                          {
-                            "color": "#190066",
-                            "fontFamily": "MMSans-Regular",
-                            "fontSize": 40,
-                            "fontWeight": "400",
-                            "justifyContent": "center",
-                            "letterSpacing": 0,
-                            "lineHeight": 40,
-                            "paddingHorizontal": 40,
-                            "textAlign": "center",
-                          }
-                        }
-                      >
-                        Welcome to MetaMask
-                      </Text>
-                      <Text
-                        accessibilityRole="text"
-                        style={
-                          {
-                            "color": "#190066",
-                            "fontFamily": "CentraNo1-Book",
-                            "fontSize": 16,
-                            "fontWeight": "400",
-                            "letterSpacing": 0,
-                            "lineHeight": 24,
-                            "paddingHorizontal": 16,
-                            "textAlign": "center",
-                          }
-                        }
-                      >
-                        Trusted by millions, MetaMask is a secure wallet making the world of web3 accessible to all.
-                      </Text>
-                    </View>
-                  </View>
-                </View>
-                <View
-                  style={
-                    {
-                      "width": 750,
-                    }
-                  }
-                >
-                  <View />
-                </View>
-                <View
-                  style={
-                    {
-                      "width": 750,
-                    }
-                  }
-                >
-                  <View />
-                </View>
-              </View>
-            </RCTScrollView>
-          </View>
-          <View
-            style={
-              {
-                "alignSelf": "center",
-                "flexDirection": "row",
-              }
-            }
-          >
-            <View
-              style={
-                [
-                  {
-                    "backgroundColor": "#1C1E21",
-                    "height": 2,
-                    "marginHorizontal": 2,
-                    "opacity": 0.4,
-                    "width": 10,
-                  },
-                  {
-                    "opacity": 1,
-                  },
-                ]
-              }
-            />
-            <View
-              style={
-                [
-                  {
-                    "backgroundColor": "#1C1E21",
-                    "height": 2,
-                    "marginHorizontal": 2,
-                    "opacity": 0.4,
-                    "width": 10,
-                  },
-                  {},
-                ]
-              }
-            />
-            <View
-              style={
-                [
-                  {
-                    "backgroundColor": "#1C1E21",
-                    "height": 2,
-                    "marginHorizontal": 2,
-                    "opacity": 0.4,
-                    "width": 10,
-                  },
-                  {},
-                ]
-              }
-            />
-          </View>
-        </View>
-      </View>
-    </RCTScrollView>
-    <View
-      style={
-        {
-          "flexDirection": "column",
-          "paddingBottom": 20,
-          "paddingHorizontal": 16,
-        }
-      }
-    >
-      <TouchableOpacity
-        accessibilityRole="button"
-        accessible={true}
-        activeOpacity={1}
-        onPress={[Function]}
-        onPressIn={[Function]}
-        onPressOut={[Function]}
-        style={
-          {
-            "alignItems": "center",
-            "alignSelf": "stretch",
-            "backgroundColor": "#1C1E21",
-            "borderRadius": 12,
-            "color": "rgba(255, 255, 255, 0.7)",
-            "flexDirection": "row",
-            "height": 48,
-            "justifyContent": "center",
-            "paddingHorizontal": 16,
-          }
-        }
-        testID="welcome-screen-get-started-button-id"
-      >
-        <Text
-          accessibilityRole="text"
-          style={
-            {
-              "color": "#ffffff",
-              "fontFamily": "CentraNo1-Medium",
-              "fontSize": 16,
-              "fontWeight": "500",
-              "letterSpacing": 0,
-              "lineHeight": 24,
-            }
-          }
-        >
-          Get started
-        </Text>
-      </TouchableOpacity>
-    </View>
-  </View>
-  <View
-    collapsable={false}
-    style={
-      {
-        "backgroundColor": "#ffffff",
-        "bottom": 0,
-        "left": 0,
-        "opacity": 1,
-        "position": "absolute",
-        "right": 0,
-        "top": 0,
-      }
-    }
-  />
-</View>
-`;
-
-exports[`OnboardingCarousel Image Padding should use android padding for small screens 1`] = `
-<View
-  style={
-    {
-      "flex": 1,
-    }
-  }
-  testID="onboarding-carousel-screen"
->
-  <View
-    style={
-      [
-        {
-          "backgroundColor": "#ffffff",
-          "flex": 1,
-        },
-        {
-          "backgroundColor": "#E5FFC3",
-        },
-      ]
-    }
-  >
-    <RCTScrollView
-      contentContainerStyle={
-        {
-          "flexGrow": 1,
-        }
-      }
-      style={
-        {
-          "flex": 1,
-        }
-      }
-    >
-      <View>
-        <View
-          style={
-            {
-              "flex": 1,
-              "flexDirection": "column",
-              "justifyContent": "space-around",
-              "paddingVertical": 24,
-              "rowGap": 24,
-            }
-          }
-          testID="welcome-screen-carousel-container-id"
-        >
-          <View
-            onLayout={[Function]}
-            style={
-              [
-                {
-                  "flex": 1,
-                },
-                undefined,
-              ]
-            }
-          >
-            <View
-              activeTab={0}
-              containerWidth={750}
-              goToPage={[Function]}
-              scrollValue={0}
-              tabs={
-                [
-                  undefined,
-                  undefined,
-                  undefined,
-                ]
-              }
-            />
-            <RCTScrollView
-              alwaysBounceVertical={false}
-              automaticallyAdjustContentInsets={false}
-              collapsable={false}
-              contentOffset={
-                {
-                  "x": 0,
-                }
-              }
-              directionalLockEnabled={true}
-              horizontal={true}
-              keyboardDismissMode="on-drag"
-              onMomentumScrollBegin={[Function]}
-              onMomentumScrollEnd={[Function]}
-              onScroll={[Function]}
-              pagingEnabled={true}
-              scrollEnabled={true}
-              scrollEventThrottle={16}
-              scrollsToTop={false}
-              showsHorizontalScrollIndicator={false}
-            >
-              <View>
-                <View
-                  style={
-                    {
-                      "width": 750,
-                    }
-                  }
-                >
-                  <View
-                    style={
-                      {
-                        "flex": 1,
-                      }
-                    }
-                  >
-                    <View
-                      style={
-                        {
-                          "marginHorizontal": 16,
-                        }
-                      }
-                      testID="**/XCUIElementTypeOther[\`label == "Welcome to MetaMask Trusted by millions, MetaMask is a secure wallet making the world of web3 accessible to all."\`]"
-                    >
-                      <Text
-                        accessibilityRole="text"
-                        style={
-                          {
-                            "color": "#686e7d",
-                            "fontFamily": "CentraNo1-Book",
-                            "fontSize": 14,
-                            "fontWeight": "400",
-                            "letterSpacing": 0,
-                            "lineHeight": 22,
-                            "textAlign": "center",
-                          }
-                        }
-                        testID="app-start-time-id"
-                      />
-                    </View>
-                    <View
-                      style={
-                        {
-                          "alignItems": "center",
-                          "flex": 1,
-                          "flexDirection": "row",
-                          "justifyContent": "center",
-                        }
-                      }
-                    >
-                      <Image
-                        resizeMethod="auto"
-                        source={1}
-                        style={
-                          [
-                            {},
-                            {
-                              "height": 750,
-                              "width": 600,
-                            },
-                          ]
-                        }
-                        testID="carousel-one-image"
-                      />
-                    </View>
-                    <View
-                      style={
-                        {
-                          "alignItems": "center",
-                          "flex": 1,
-                          "flexDirection": "column",
-                          "justifyContent": "center",
-                          "rowGap": 24,
-                        }
-                      }
-                    >
-                      <Text
-                        accessibilityRole="text"
-                        style={
-                          {
-                            "color": "#190066",
-                            "fontFamily": "MMSans-Regular",
-                            "fontSize": 40,
-                            "fontWeight": "400",
-                            "justifyContent": "center",
-                            "letterSpacing": 0,
-                            "lineHeight": 40,
-                            "paddingHorizontal": 40,
-                            "textAlign": "center",
-                          }
-                        }
-                      >
-                        Welcome to MetaMask
-                      </Text>
-                      <Text
-                        accessibilityRole="text"
-                        style={
-                          {
-                            "color": "#190066",
-                            "fontFamily": "CentraNo1-Book",
-                            "fontSize": 16,
-                            "fontWeight": "400",
-                            "letterSpacing": 0,
-                            "lineHeight": 24,
-                            "paddingHorizontal": 16,
-                            "textAlign": "center",
-                          }
-                        }
-                      >
-                        Trusted by millions, MetaMask is a secure wallet making the world of web3 accessible to all.
-                      </Text>
-                    </View>
-                  </View>
-                </View>
-                <View
-                  style={
-                    {
-                      "width": 750,
-                    }
-                  }
-                >
-                  <View />
-                </View>
-                <View
-                  style={
-                    {
-                      "width": 750,
-                    }
-                  }
-                >
-                  <View />
-                </View>
-              </View>
-            </RCTScrollView>
-          </View>
-          <View
-            style={
-              {
-                "alignSelf": "center",
-                "flexDirection": "row",
-              }
-            }
-          >
-            <View
-              style={
-                [
-                  {
-                    "backgroundColor": "#1C1E21",
-                    "height": 2,
-                    "marginHorizontal": 2,
-                    "opacity": 0.4,
-                    "width": 10,
-                  },
-                  {
-                    "opacity": 1,
-                  },
-                ]
-              }
-            />
-            <View
-              style={
-                [
-                  {
-                    "backgroundColor": "#1C1E21",
-                    "height": 2,
-                    "marginHorizontal": 2,
-                    "opacity": 0.4,
-                    "width": 10,
-                  },
-                  {},
-                ]
-              }
-            />
-            <View
-              style={
-                [
-                  {
-                    "backgroundColor": "#1C1E21",
-                    "height": 2,
-                    "marginHorizontal": 2,
-                    "opacity": 0.4,
-                    "width": 10,
-                  },
-                  {},
-                ]
-              }
-            />
-          </View>
-        </View>
-      </View>
-    </RCTScrollView>
-    <View
-      style={
-        {
-          "flexDirection": "column",
-          "paddingBottom": 20,
-          "paddingHorizontal": 16,
-        }
-      }
-    >
-      <TouchableOpacity
-        accessibilityRole="button"
-        accessible={true}
-        activeOpacity={1}
-        onPress={[Function]}
-        onPressIn={[Function]}
-        onPressOut={[Function]}
-        style={
-          {
-            "alignItems": "center",
-            "alignSelf": "stretch",
-            "backgroundColor": "#1C1E21",
-            "borderRadius": 12,
-            "color": "rgba(255, 255, 255, 0.7)",
-            "flexDirection": "row",
-            "height": 48,
-            "justifyContent": "center",
-            "paddingHorizontal": 16,
-          }
-        }
-        testID="welcome-screen-get-started-button-id"
-      >
-        <Text
-          accessibilityRole="text"
-          style={
-            {
-              "color": "#ffffff",
-              "fontFamily": "CentraNo1-Medium",
-              "fontSize": 16,
-              "fontWeight": "500",
-              "letterSpacing": 0,
-              "lineHeight": 24,
-            }
-          }
-        >
-          Get started
-        </Text>
-      </TouchableOpacity>
-    </View>
-  </View>
-  <View
-    collapsable={false}
-    style={
-      {
-        "backgroundColor": "#ffffff",
-        "bottom": 0,
-        "left": 0,
-        "opacity": 1,
-        "position": "absolute",
-        "right": 0,
-        "top": 0,
-      }
-    }
-  />
-</View>
-`;
-
-exports[`OnboardingCarousel Image Padding should use iPhone 5S padding 1`] = `
-<View
-  style={
-    {
-      "flex": 1,
-    }
-  }
-  testID="onboarding-carousel-screen"
->
-  <View
-    style={
-      [
-        {
-          "backgroundColor": "#ffffff",
-          "flex": 1,
-        },
-        {
-          "backgroundColor": "#E5FFC3",
-        },
-      ]
-    }
-  >
-    <RCTScrollView
-      contentContainerStyle={
-        {
-          "flexGrow": 1,
-        }
-      }
-      style={
-        {
-          "flex": 1,
-        }
-      }
-    >
-      <View>
-        <View
-          style={
-            {
-              "flex": 1,
-              "flexDirection": "column",
-              "justifyContent": "space-around",
-              "paddingVertical": 24,
-              "rowGap": 24,
-            }
-          }
-          testID="welcome-screen-carousel-container-id"
-        >
-          <View
-            onLayout={[Function]}
-            style={
-              [
-                {
-                  "flex": 1,
-                },
-                undefined,
-              ]
-            }
-          >
-            <View
-              activeTab={0}
-              containerWidth={750}
-              goToPage={[Function]}
-              scrollValue={0}
-              tabs={
-                [
-                  undefined,
-                  undefined,
-                  undefined,
-                ]
-              }
-            />
-            <RCTScrollView
-              alwaysBounceVertical={false}
-              automaticallyAdjustContentInsets={false}
-              collapsable={false}
-              contentOffset={
-                {
-                  "x": 0,
-                }
-              }
-              directionalLockEnabled={true}
-              horizontal={true}
-              keyboardDismissMode="on-drag"
-              onMomentumScrollBegin={[Function]}
-              onMomentumScrollEnd={[Function]}
-              onScroll={[Function]}
-              pagingEnabled={true}
-              scrollEnabled={true}
-              scrollEventThrottle={16}
-              scrollsToTop={false}
-              showsHorizontalScrollIndicator={false}
-            >
-              <View>
-                <View
-                  style={
-                    {
-                      "width": 750,
-                    }
-                  }
-                >
-                  <View
-                    style={
-                      {
-                        "flex": 1,
-                      }
-                    }
-                  >
-                    <View
-                      style={
-                        {
-                          "marginHorizontal": 16,
-                        }
-                      }
-                      testID="**/XCUIElementTypeOther[\`label == "Welcome to MetaMask Trusted by millions, MetaMask is a secure wallet making the world of web3 accessible to all."\`]"
-                    >
-                      <Text
-                        accessibilityRole="text"
-                        style={
-                          {
-                            "color": "#686e7d",
-                            "fontFamily": "CentraNo1-Book",
-                            "fontSize": 14,
-                            "fontWeight": "400",
-                            "letterSpacing": 0,
-                            "lineHeight": 22,
-                            "textAlign": "center",
-                          }
-                        }
-                        testID="app-start-time-id"
-                      />
-                    </View>
-                    <View
-                      style={
-                        {
-                          "alignItems": "center",
-                          "flex": 1,
-                          "flexDirection": "row",
-                          "justifyContent": "center",
-                        }
-                      }
-                    >
-                      <Image
-                        resizeMethod="auto"
-                        source={1}
-                        style={
-                          [
-                            {},
-                            {
-                              "height": 750,
-                              "width": 600,
-                            },
-                          ]
-                        }
-                        testID="carousel-one-image"
-                      />
-                    </View>
-                    <View
-                      style={
-                        {
-                          "alignItems": "center",
-                          "flex": 1,
-                          "flexDirection": "column",
-                          "justifyContent": "center",
-                          "rowGap": 24,
-                        }
-                      }
-                    >
-                      <Text
-                        accessibilityRole="text"
-                        style={
-                          {
-                            "color": "#190066",
-                            "fontFamily": "MMSans-Regular",
-                            "fontSize": 40,
-                            "fontWeight": "400",
-                            "justifyContent": "center",
-                            "letterSpacing": 0,
-                            "lineHeight": 40,
-                            "paddingHorizontal": 40,
-                            "textAlign": "center",
-                          }
-                        }
-                      >
-                        Welcome to MetaMask
-                      </Text>
-                      <Text
-                        accessibilityRole="text"
-                        style={
-                          {
-                            "color": "#190066",
-                            "fontFamily": "CentraNo1-Book",
-                            "fontSize": 16,
-                            "fontWeight": "400",
-                            "letterSpacing": 0,
-                            "lineHeight": 24,
-                            "paddingHorizontal": 16,
-                            "textAlign": "center",
-                          }
-                        }
-                      >
-                        Trusted by millions, MetaMask is a secure wallet making the world of web3 accessible to all.
-                      </Text>
-                    </View>
-                  </View>
-                </View>
-                <View
-                  style={
-                    {
-                      "width": 750,
-                    }
-                  }
-                >
-                  <View />
-                </View>
-                <View
-                  style={
-                    {
-                      "width": 750,
-                    }
-                  }
-                >
-                  <View />
-                </View>
-              </View>
-            </RCTScrollView>
-          </View>
-          <View
-            style={
-              {
-                "alignSelf": "center",
-                "flexDirection": "row",
-              }
-            }
-          >
-            <View
-              style={
-                [
-                  {
-                    "backgroundColor": "#1C1E21",
-                    "height": 2,
-                    "marginHorizontal": 2,
-                    "opacity": 0.4,
-                    "width": 10,
-                  },
-                  {
-                    "opacity": 1,
-                  },
-                ]
-              }
-            />
-            <View
-              style={
-                [
-                  {
-                    "backgroundColor": "#1C1E21",
-                    "height": 2,
-                    "marginHorizontal": 2,
-                    "opacity": 0.4,
-                    "width": 10,
-                  },
-                  {},
-                ]
-              }
-            />
-            <View
-              style={
-                [
-                  {
-                    "backgroundColor": "#1C1E21",
-                    "height": 2,
-                    "marginHorizontal": 2,
-                    "opacity": 0.4,
-                    "width": 10,
-                  },
-                  {},
-                ]
-              }
-            />
-          </View>
-        </View>
-      </View>
-    </RCTScrollView>
-    <View
-      style={
-        {
-          "flexDirection": "column",
-          "paddingBottom": 20,
-          "paddingHorizontal": 16,
-        }
-      }
-    >
-      <TouchableOpacity
-        accessibilityRole="button"
-        accessible={true}
-        activeOpacity={1}
-        onPress={[Function]}
-        onPressIn={[Function]}
-        onPressOut={[Function]}
-        style={
-          {
-            "alignItems": "center",
-            "alignSelf": "stretch",
-            "backgroundColor": "#1C1E21",
-            "borderRadius": 12,
-            "color": "rgba(255, 255, 255, 0.7)",
-            "flexDirection": "row",
-            "height": 48,
-            "justifyContent": "center",
-            "paddingHorizontal": 16,
-          }
-        }
-        testID="welcome-screen-get-started-button-id"
-      >
-        <Text
-          accessibilityRole="text"
-          style={
-            {
-              "color": "#ffffff",
-              "fontFamily": "CentraNo1-Medium",
-              "fontSize": 16,
-              "fontWeight": "500",
-              "letterSpacing": 0,
-              "lineHeight": 24,
-            }
-          }
-        >
-          Get started
-        </Text>
-      </TouchableOpacity>
-    </View>
-  </View>
-  <View
-    collapsable={false}
-    style={
-      {
-        "backgroundColor": "#ffffff",
-        "bottom": 0,
-        "left": 0,
-        "opacity": 1,
-        "position": "absolute",
-        "right": 0,
-        "top": 0,
-      }
-    }
-  />
-</View>
-`;
-
-exports[`OnboardingCarousel Image Padding should use iPhone 5s padding 1`] = `
-<View
-  style={
-    {
-      "flex": 1,
-    }
-  }
-  testID="onboarding-carousel-screen"
->
-  <View
-    style={
-      [
-        {
-          "backgroundColor": "#ffffff",
-          "flex": 1,
-        },
-        {
-          "backgroundColor": "#E5FFC3",
-        },
-      ]
-    }
-  >
-    <RCTScrollView
-      contentContainerStyle={
-        {
-          "flexGrow": 1,
-        }
-      }
-      style={
-        {
-          "flex": 1,
-        }
-      }
-    >
-      <View>
-        <View
-          style={
-            {
-              "flex": 1,
-              "flexDirection": "column",
-              "justifyContent": "space-around",
-              "paddingVertical": 24,
-              "rowGap": 24,
-            }
-          }
-          testID="welcome-screen-carousel-container-id"
-        >
-          <View
-            onLayout={[Function]}
-            style={
-              [
-                {
-                  "flex": 1,
-                },
-                undefined,
-              ]
-            }
-          >
-            <View
-              activeTab={0}
-              containerWidth={750}
-              goToPage={[Function]}
-              scrollValue={0}
-              tabs={
-                [
-                  undefined,
-                  undefined,
-                  undefined,
-                ]
-              }
-            />
-            <RCTScrollView
-              alwaysBounceVertical={false}
-              automaticallyAdjustContentInsets={false}
-              collapsable={false}
-              contentOffset={
-                {
-                  "x": 0,
-                }
-              }
-              directionalLockEnabled={true}
-              horizontal={true}
-              keyboardDismissMode="on-drag"
-              onMomentumScrollBegin={[Function]}
-              onMomentumScrollEnd={[Function]}
-              onScroll={[Function]}
-              pagingEnabled={true}
-              scrollEnabled={true}
-              scrollEventThrottle={16}
-              scrollsToTop={false}
-              showsHorizontalScrollIndicator={false}
-            >
-              <View>
-                <View
-                  style={
-                    {
-                      "width": 750,
-                    }
-                  }
-                >
-                  <View
-                    style={
-                      {
-                        "flex": 1,
-                      }
-                    }
-                  >
-                    <View
-                      style={
-                        {
-                          "marginHorizontal": 16,
-                        }
-                      }
-                      testID="**/XCUIElementTypeOther[\`label == "Welcome to MetaMask Trusted by millions, MetaMask is a secure wallet making the world of web3 accessible to all."\`]"
-                    >
-                      <Text
-                        accessibilityRole="text"
-                        style={
-                          {
-                            "color": "#686e7d",
-                            "fontFamily": "CentraNo1-Book",
-                            "fontSize": 14,
-                            "fontWeight": "400",
-                            "letterSpacing": 0,
-                            "lineHeight": 22,
-                            "textAlign": "center",
-                          }
-                        }
-                        testID="app-start-time-id"
-                      />
-                    </View>
-                    <View
-                      style={
-                        {
-                          "alignItems": "center",
-                          "flex": 1,
-                          "flexDirection": "row",
-                          "justifyContent": "center",
-                        }
-                      }
-                    >
-                      <Image
-                        resizeMethod="auto"
-                        source={1}
-                        style={
-                          [
-                            {},
-                            {
-                              "height": 750,
-                              "width": 600,
-                            },
-                          ]
-                        }
-                        testID="carousel-one-image"
-                      />
-                    </View>
-                    <View
-                      style={
-                        {
-                          "alignItems": "center",
-                          "flex": 1,
-                          "flexDirection": "column",
-                          "justifyContent": "center",
-                          "rowGap": 24,
-                        }
-                      }
-                    >
-                      <Text
-                        accessibilityRole="text"
-                        style={
-                          {
-                            "color": "#190066",
-                            "fontFamily": "MMSans-Regular",
-                            "fontSize": 40,
-                            "fontWeight": "400",
-                            "justifyContent": "center",
-                            "letterSpacing": 0,
-                            "lineHeight": 40,
-                            "paddingHorizontal": 40,
-                            "textAlign": "center",
-                          }
-                        }
-                      >
-                        Welcome to MetaMask
-                      </Text>
-                      <Text
-                        accessibilityRole="text"
-                        style={
-                          {
-                            "color": "#190066",
-                            "fontFamily": "CentraNo1-Book",
-                            "fontSize": 16,
-                            "fontWeight": "400",
-                            "letterSpacing": 0,
-                            "lineHeight": 24,
-                            "paddingHorizontal": 16,
-                            "textAlign": "center",
-                          }
-                        }
-                      >
-                        Trusted by millions, MetaMask is a secure wallet making the world of web3 accessible to all.
-                      </Text>
-                    </View>
-                  </View>
-                </View>
-                <View
-                  style={
-                    {
-                      "width": 750,
-                    }
-                  }
-                >
-                  <View />
-                </View>
-                <View
-                  style={
-                    {
-                      "width": 750,
-                    }
-                  }
-                >
-                  <View />
-                </View>
-              </View>
-            </RCTScrollView>
-          </View>
-          <View
-            style={
-              {
-                "alignSelf": "center",
-                "flexDirection": "row",
-              }
-            }
-          >
-            <View
-              style={
-                [
-                  {
-                    "backgroundColor": "#1C1E21",
-                    "height": 2,
-                    "marginHorizontal": 2,
-                    "opacity": 0.4,
-                    "width": 10,
-                  },
-                  {
-                    "opacity": 1,
-                  },
-                ]
-              }
-            />
-            <View
-              style={
-                [
-                  {
-                    "backgroundColor": "#1C1E21",
-                    "height": 2,
-                    "marginHorizontal": 2,
-                    "opacity": 0.4,
-                    "width": 10,
-                  },
-                  {},
-                ]
-              }
-            />
-            <View
-              style={
-                [
-                  {
-                    "backgroundColor": "#1C1E21",
-                    "height": 2,
-                    "marginHorizontal": 2,
-                    "opacity": 0.4,
-                    "width": 10,
-                  },
-                  {},
-                ]
-              }
-            />
-          </View>
-        </View>
-      </View>
-    </RCTScrollView>
-    <View
-      style={
-        {
-          "flexDirection": "column",
-          "paddingBottom": 20,
-          "paddingHorizontal": 16,
-        }
-      }
-    >
-      <TouchableOpacity
-        accessibilityRole="button"
-        accessible={true}
-        activeOpacity={1}
-        onPress={[Function]}
-        onPressIn={[Function]}
-        onPressOut={[Function]}
-        style={
-          {
-            "alignItems": "center",
-            "alignSelf": "stretch",
-            "backgroundColor": "#1C1E21",
-            "borderRadius": 12,
-            "color": "rgba(255, 255, 255, 0.7)",
-            "flexDirection": "row",
-            "height": 48,
-            "justifyContent": "center",
-            "paddingHorizontal": 16,
-          }
-        }
-        testID="welcome-screen-get-started-button-id"
-      >
-        <Text
-          accessibilityRole="text"
-          style={
-            {
-              "color": "#ffffff",
-              "fontFamily": "CentraNo1-Medium",
-              "fontSize": 16,
-              "fontWeight": "500",
-              "letterSpacing": 0,
-              "lineHeight": 24,
-            }
-          }
-        >
-=======
->>>>>>> 05d3e30f
           Get started
         </Text>
       </TouchableOpacity>
@@ -3135,15 +541,9 @@
             {
               "flex": 1,
               "flexDirection": "column",
-<<<<<<< HEAD
-              "justifyContent": "space-around",
-              "paddingVertical": 24,
-              "rowGap": 24,
-=======
               "justifyContent": "space-between",
               "paddingBottom": 16,
               "paddingTop": 0,
->>>>>>> 05d3e30f
             }
           }
           testID="welcome-screen-carousel-container-id"
@@ -3420,130 +820,6 @@
                     [
                       {},
                       {
-<<<<<<< HEAD
-                        "flex": 1,
-                      }
-                    }
-                  >
-                    <View
-                      style={
-                        {
-                          "marginHorizontal": 16,
-                        }
-                      }
-                      testID="**/XCUIElementTypeOther[\`label == "Welcome to MetaMask Trusted by millions, MetaMask is a secure wallet making the world of web3 accessible to all."\`]"
-                    >
-                      <Text
-                        accessibilityRole="text"
-                        style={
-                          {
-                            "color": "#686e7d",
-                            "fontFamily": "CentraNo1-Book",
-                            "fontSize": 14,
-                            "fontWeight": "400",
-                            "letterSpacing": 0,
-                            "lineHeight": 22,
-                            "textAlign": "center",
-                          }
-                        }
-                        testID="app-start-time-id"
-                      />
-                    </View>
-                    <View
-                      style={
-                        {
-                          "alignItems": "center",
-                          "flex": 1,
-                          "flexDirection": "row",
-                          "justifyContent": "center",
-                        }
-                      }
-                    >
-                      <Image
-                        resizeMethod="auto"
-                        source={1}
-                        style={
-                          [
-                            {},
-                            {
-                              "height": 750,
-                              "width": 600,
-                            },
-                          ]
-                        }
-                        testID="carousel-one-image"
-                      />
-                    </View>
-                    <View
-                      style={
-                        {
-                          "alignItems": "center",
-                          "flex": 1,
-                          "flexDirection": "column",
-                          "justifyContent": "center",
-                          "rowGap": 24,
-                        }
-                      }
-                    >
-                      <Text
-                        accessibilityRole="text"
-                        style={
-                          {
-                            "color": "#190066",
-                            "fontFamily": "MMSans-Regular",
-                            "fontSize": 40,
-                            "fontWeight": "400",
-                            "justifyContent": "center",
-                            "letterSpacing": 0,
-                            "lineHeight": 40,
-                            "paddingHorizontal": 40,
-                            "textAlign": "center",
-                          }
-                        }
-                      >
-                        Welcome to MetaMask
-                      </Text>
-                      <Text
-                        accessibilityRole="text"
-                        style={
-                          {
-                            "color": "#190066",
-                            "fontFamily": "CentraNo1-Book",
-                            "fontSize": 16,
-                            "fontWeight": "400",
-                            "letterSpacing": 0,
-                            "lineHeight": 24,
-                            "paddingHorizontal": 16,
-                            "textAlign": "center",
-                          }
-                        }
-                      >
-                        Trusted by millions, MetaMask is a secure wallet making the world of web3 accessible to all.
-                      </Text>
-                    </View>
-                  </View>
-                </View>
-                <View
-                  style={
-                    {
-                      "width": 750,
-                    }
-                  }
-                >
-                  <View />
-                </View>
-                <View
-                  style={
-                    {
-                      "width": 750,
-                    }
-                  }
-                >
-                  <View />
-                </View>
-              </View>
-            </RCTScrollView>
-=======
                         "height": 750,
                         "resizeMode": "contain",
                         "width": 600,
@@ -3600,17 +876,13 @@
                 </Text>
               </View>
             </View>
->>>>>>> 05d3e30f
           </View>
           <View
             style={
               {
                 "alignSelf": "center",
                 "flexDirection": "row",
-<<<<<<< HEAD
-=======
                 "paddingTop": 16,
->>>>>>> 05d3e30f
               }
             }
           >
@@ -3666,14 +938,9 @@
       style={
         {
           "flexDirection": "column",
-<<<<<<< HEAD
-          "paddingBottom": 40,
-          "paddingHorizontal": 16,
-=======
           "paddingBottom": 20,
           "paddingHorizontal": 16,
           "paddingTop": 16,
->>>>>>> 05d3e30f
         }
       }
     >
@@ -3688,21 +955,12 @@
           {
             "alignItems": "center",
             "alignSelf": "stretch",
-<<<<<<< HEAD
-            "backgroundColor": "#1C1E21",
-            "borderRadius": 12,
-            "color": "rgba(255, 255, 255, 0.7)",
-            "flexDirection": "row",
-            "height": 48,
-            "justifyContent": "center",
-=======
             "backgroundColor": "#121314",
             "borderRadius": 12,
             "flexDirection": "row",
             "height": 48,
             "justifyContent": "center",
             "overflow": "hidden",
->>>>>>> 05d3e30f
             "paddingHorizontal": 16,
           }
         }
@@ -3713,14 +971,8 @@
           style={
             {
               "color": "#ffffff",
-<<<<<<< HEAD
-              "fontFamily": "CentraNo1-Medium",
-              "fontSize": 16,
-              "fontWeight": "500",
-=======
               "fontFamily": "Geist Medium",
               "fontSize": 16,
->>>>>>> 05d3e30f
               "letterSpacing": 0,
               "lineHeight": 24,
             }
@@ -3768,8 +1020,6 @@
           "backgroundColor": "#E5FFC3",
         },
       ]
-<<<<<<< HEAD
-=======
     }
   >
     <RCTScrollView
@@ -7280,7 +4530,6 @@
           "backgroundColor": "#E5FFC3",
         },
       ]
->>>>>>> 05d3e30f
     }
   >
     <RCTScrollView
@@ -7302,15 +4551,9 @@
             {
               "flex": 1,
               "flexDirection": "column",
-<<<<<<< HEAD
-              "justifyContent": "space-around",
-              "paddingVertical": 24,
-              "rowGap": 24,
-=======
               "justifyContent": "space-between",
               "paddingBottom": 16,
               "paddingTop": 0,
->>>>>>> 05d3e30f
             }
           }
           testID="welcome-screen-carousel-container-id"
@@ -7587,130 +4830,6 @@
                     [
                       {},
                       {
-<<<<<<< HEAD
-                        "flex": 1,
-                      }
-                    }
-                  >
-                    <View
-                      style={
-                        {
-                          "marginHorizontal": 16,
-                        }
-                      }
-                      testID="**/XCUIElementTypeOther[\`label == "Welcome to MetaMask Trusted by millions, MetaMask is a secure wallet making the world of web3 accessible to all."\`]"
-                    >
-                      <Text
-                        accessibilityRole="text"
-                        style={
-                          {
-                            "color": "#686e7d",
-                            "fontFamily": "CentraNo1-Book",
-                            "fontSize": 14,
-                            "fontWeight": "400",
-                            "letterSpacing": 0,
-                            "lineHeight": 22,
-                            "textAlign": "center",
-                          }
-                        }
-                        testID="app-start-time-id"
-                      />
-                    </View>
-                    <View
-                      style={
-                        {
-                          "alignItems": "center",
-                          "flex": 1,
-                          "flexDirection": "row",
-                          "justifyContent": "center",
-                        }
-                      }
-                    >
-                      <Image
-                        resizeMethod="auto"
-                        source={1}
-                        style={
-                          [
-                            {},
-                            {
-                              "height": 750,
-                              "width": 600,
-                            },
-                          ]
-                        }
-                        testID="carousel-one-image"
-                      />
-                    </View>
-                    <View
-                      style={
-                        {
-                          "alignItems": "center",
-                          "flex": 1,
-                          "flexDirection": "column",
-                          "justifyContent": "center",
-                          "rowGap": 24,
-                        }
-                      }
-                    >
-                      <Text
-                        accessibilityRole="text"
-                        style={
-                          {
-                            "color": "#190066",
-                            "fontFamily": "MMSans-Regular",
-                            "fontSize": 40,
-                            "fontWeight": "400",
-                            "justifyContent": "center",
-                            "letterSpacing": 0,
-                            "lineHeight": 40,
-                            "paddingHorizontal": 40,
-                            "textAlign": "center",
-                          }
-                        }
-                      >
-                        Welcome to MetaMask
-                      </Text>
-                      <Text
-                        accessibilityRole="text"
-                        style={
-                          {
-                            "color": "#190066",
-                            "fontFamily": "CentraNo1-Book",
-                            "fontSize": 16,
-                            "fontWeight": "400",
-                            "letterSpacing": 0,
-                            "lineHeight": 24,
-                            "paddingHorizontal": 16,
-                            "textAlign": "center",
-                          }
-                        }
-                      >
-                        Trusted by millions, MetaMask is a secure wallet making the world of web3 accessible to all.
-                      </Text>
-                    </View>
-                  </View>
-                </View>
-                <View
-                  style={
-                    {
-                      "width": 750,
-                    }
-                  }
-                >
-                  <View />
-                </View>
-                <View
-                  style={
-                    {
-                      "width": 750,
-                    }
-                  }
-                >
-                  <View />
-                </View>
-              </View>
-            </RCTScrollView>
-=======
                         "height": 750,
                         "resizeMode": "contain",
                         "width": 600,
@@ -7767,17 +4886,13 @@
                 </Text>
               </View>
             </View>
->>>>>>> 05d3e30f
           </View>
           <View
             style={
               {
                 "alignSelf": "center",
                 "flexDirection": "row",
-<<<<<<< HEAD
-=======
                 "paddingTop": 16,
->>>>>>> 05d3e30f
               }
             }
           >
@@ -7835,10 +4950,7 @@
           "flexDirection": "column",
           "paddingBottom": 20,
           "paddingHorizontal": 16,
-<<<<<<< HEAD
-=======
           "paddingTop": 16,
->>>>>>> 05d3e30f
         }
       }
     >
@@ -7853,21 +4965,12 @@
           {
             "alignItems": "center",
             "alignSelf": "stretch",
-<<<<<<< HEAD
-            "backgroundColor": "#1C1E21",
-            "borderRadius": 12,
-            "color": "rgba(255, 255, 255, 0.7)",
-            "flexDirection": "row",
-            "height": 48,
-            "justifyContent": "center",
-=======
             "backgroundColor": "#121314",
             "borderRadius": 12,
             "flexDirection": "row",
             "height": 48,
             "justifyContent": "center",
             "overflow": "hidden",
->>>>>>> 05d3e30f
             "paddingHorizontal": 16,
           }
         }
@@ -7878,14 +4981,8 @@
           style={
             {
               "color": "#ffffff",
-<<<<<<< HEAD
-              "fontFamily": "CentraNo1-Medium",
-              "fontSize": 16,
-              "fontWeight": "500",
-=======
               "fontFamily": "Geist Medium",
               "fontSize": 16,
->>>>>>> 05d3e30f
               "letterSpacing": 0,
               "lineHeight": 24,
             }
@@ -7954,15 +5051,9 @@
             {
               "flex": 1,
               "flexDirection": "column",
-<<<<<<< HEAD
-              "justifyContent": "space-around",
-              "paddingVertical": 24,
-              "rowGap": 24,
-=======
               "justifyContent": "space-between",
               "paddingBottom": 16,
               "paddingTop": 0,
->>>>>>> 05d3e30f
             }
           }
           testID="welcome-screen-carousel-container-id"
@@ -8239,130 +5330,6 @@
                     [
                       {},
                       {
-<<<<<<< HEAD
-                        "flex": 1,
-                      }
-                    }
-                  >
-                    <View
-                      style={
-                        {
-                          "marginHorizontal": 16,
-                        }
-                      }
-                      testID="**/XCUIElementTypeOther[\`label == "Welcome to MetaMask Trusted by millions, MetaMask is a secure wallet making the world of web3 accessible to all."\`]"
-                    >
-                      <Text
-                        accessibilityRole="text"
-                        style={
-                          {
-                            "color": "#686e7d",
-                            "fontFamily": "CentraNo1-Book",
-                            "fontSize": 14,
-                            "fontWeight": "400",
-                            "letterSpacing": 0,
-                            "lineHeight": 22,
-                            "textAlign": "center",
-                          }
-                        }
-                        testID="app-start-time-id"
-                      />
-                    </View>
-                    <View
-                      style={
-                        {
-                          "alignItems": "center",
-                          "flex": 1,
-                          "flexDirection": "row",
-                          "justifyContent": "center",
-                        }
-                      }
-                    >
-                      <Image
-                        resizeMethod="auto"
-                        source={1}
-                        style={
-                          [
-                            {},
-                            {
-                              "height": 750,
-                              "width": 600,
-                            },
-                          ]
-                        }
-                        testID="carousel-one-image"
-                      />
-                    </View>
-                    <View
-                      style={
-                        {
-                          "alignItems": "center",
-                          "flex": 1,
-                          "flexDirection": "column",
-                          "justifyContent": "center",
-                          "rowGap": 24,
-                        }
-                      }
-                    >
-                      <Text
-                        accessibilityRole="text"
-                        style={
-                          {
-                            "color": "#190066",
-                            "fontFamily": "MMSans-Regular",
-                            "fontSize": 40,
-                            "fontWeight": "400",
-                            "justifyContent": "center",
-                            "letterSpacing": 0,
-                            "lineHeight": 40,
-                            "paddingHorizontal": 40,
-                            "textAlign": "center",
-                          }
-                        }
-                      >
-                        Welcome to MetaMask
-                      </Text>
-                      <Text
-                        accessibilityRole="text"
-                        style={
-                          {
-                            "color": "#190066",
-                            "fontFamily": "CentraNo1-Book",
-                            "fontSize": 16,
-                            "fontWeight": "400",
-                            "letterSpacing": 0,
-                            "lineHeight": 24,
-                            "paddingHorizontal": 16,
-                            "textAlign": "center",
-                          }
-                        }
-                      >
-                        Trusted by millions, MetaMask is a secure wallet making the world of web3 accessible to all.
-                      </Text>
-                    </View>
-                  </View>
-                </View>
-                <View
-                  style={
-                    {
-                      "width": 750,
-                    }
-                  }
-                >
-                  <View />
-                </View>
-                <View
-                  style={
-                    {
-                      "width": 750,
-                    }
-                  }
-                >
-                  <View />
-                </View>
-              </View>
-            </RCTScrollView>
-=======
                         "height": 750,
                         "resizeMode": "contain",
                         "width": 600,
@@ -8419,17 +5386,13 @@
                 </Text>
               </View>
             </View>
->>>>>>> 05d3e30f
           </View>
           <View
             style={
               {
                 "alignSelf": "center",
                 "flexDirection": "row",
-<<<<<<< HEAD
-=======
                 "paddingTop": 16,
->>>>>>> 05d3e30f
               }
             }
           >
@@ -8487,10 +5450,7 @@
           "flexDirection": "column",
           "paddingBottom": 20,
           "paddingHorizontal": 16,
-<<<<<<< HEAD
-=======
           "paddingTop": 16,
->>>>>>> 05d3e30f
         }
       }
     >
@@ -8505,21 +5465,12 @@
           {
             "alignItems": "center",
             "alignSelf": "stretch",
-<<<<<<< HEAD
-            "backgroundColor": "#1C1E21",
-            "borderRadius": 12,
-            "color": "rgba(255, 255, 255, 0.7)",
-            "flexDirection": "row",
-            "height": 48,
-            "justifyContent": "center",
-=======
             "backgroundColor": "#121314",
             "borderRadius": 12,
             "flexDirection": "row",
             "height": 48,
             "justifyContent": "center",
             "overflow": "hidden",
->>>>>>> 05d3e30f
             "paddingHorizontal": 16,
           }
         }
@@ -8530,14 +5481,8 @@
           style={
             {
               "color": "#ffffff",
-<<<<<<< HEAD
-              "fontFamily": "CentraNo1-Medium",
-              "fontSize": 16,
-              "fontWeight": "500",
-=======
               "fontFamily": "Geist Medium",
               "fontSize": 16,
->>>>>>> 05d3e30f
               "letterSpacing": 0,
               "lineHeight": 24,
             }
