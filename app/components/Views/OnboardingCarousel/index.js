--- conflicted
+++ resolved
@@ -55,21 +55,12 @@
 	carouselImage: {},
 	carouselImage1: {
 		marginTop: 30,
-<<<<<<< HEAD
-		width: DEVICE_WIDTH - 180,
-		height: (DEVICE_WIDTH - 180) * IMAGE_1_RATIO
-	},
-	carouselImage2: {
-		width: DEVICE_WIDTH - 150,
-		height: (DEVICE_WIDTH - 150) * IMAGE_2_RATIO
-=======
 		width: DEVICE_WIDTH - IMG_PADDING,
 		height: (DEVICE_WIDTH - IMG_PADDING) * IMAGE_1_RATIO
 	},
 	carouselImage2: {
 		width: DEVICE_WIDTH - IMG_PADDING,
 		height: (DEVICE_WIDTH - IMG_PADDING) * IMAGE_2_RATIO
->>>>>>> e1a585e6
 	},
 	carouselImage3: {
 		width: DEVICE_WIDTH - 60,
