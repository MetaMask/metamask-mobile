import React, { PureComponent } from 'react';
import PropTypes from 'prop-types';
import { Text, View, ScrollView, StyleSheet, Image, Dimensions } from 'react-native';
import StyledButton from '../../UI/StyledButton';
import { colors, fontStyles, baseStyles } from '../../../styles/common';
import { strings } from '../../../../locales/i18n';
import FadeOutOverlay from '../../UI/FadeOutOverlay';
import ScrollableTabView from 'react-native-scrollable-tab-view';
import { getTransparentOnboardingNavbarOptions } from '../../UI/Navbar';
import OnboardingScreenWithBg from '../../UI/OnboardingScreenWithBg';
import Device from '../../../util/device';
import { saveOnboardingEvent } from '../../../actions/onboarding';
import { connect } from 'react-redux';
import AnalyticsV2, { ANALYTICS_EVENTS_V2 } from '../../../util/analyticsV2';
import DefaultPreference from 'react-native-default-preference';
import { METRICS_OPT_IN } from '../../../constants/storage';

const IMAGE_3_RATIO = 215 / 315;
const IMAGE_2_RATIO = 222 / 239;
const IMAGE_1_RATIO = 285 / 203;
const DEVICE_WIDTH = Dimensions.get('window').width;

const IMG_PADDING = Device.isIphoneX() ? 100 : Device.isIphone5S() ? 180 : 220;

const styles = StyleSheet.create({
	scroll: {
		flexGrow: 1,
	},
	wrapper: {
		paddingVertical: 30,
		flex: 1,
	},
	title: {
		fontSize: 24,
		marginBottom: 12,
		color: colors.fontPrimary,
		justifyContent: 'center',
		textAlign: 'center',
		...fontStyles.bold,
	},
	subtitle: {
		fontSize: 14,
		lineHeight: 19,
		marginTop: 12,
		marginBottom: 25,
		color: colors.grey500,
		justifyContent: 'center',
		textAlign: 'center',
		...fontStyles.normal,
	},
	ctas: {
		paddingHorizontal: 40,
		paddingBottom: Device.isIphoneX() ? 40 : 20,
		flexDirection: 'column',
	},
	ctaWrapper: {
		justifyContent: 'flex-end',
	},
	carouselImage: {},
	// eslint-disable-next-line react-native/no-unused-styles
	carouselImage1: {
		marginTop: 30,
		width: DEVICE_WIDTH - IMG_PADDING,
		height: (DEVICE_WIDTH - IMG_PADDING) * IMAGE_1_RATIO,
	},
	// eslint-disable-next-line react-native/no-unused-styles
	carouselImage2: {
		width: DEVICE_WIDTH - IMG_PADDING,
		height: (DEVICE_WIDTH - IMG_PADDING) * IMAGE_2_RATIO,
	},
	// eslint-disable-next-line react-native/no-unused-styles
	carouselImage3: {
		width: DEVICE_WIDTH - 60,
		height: (DEVICE_WIDTH - 60) * IMAGE_3_RATIO,
	},
	carouselImageWrapper: {
		flex: 1,
		flexDirection: 'row',
		alignItems: 'center',
		justifyContent: 'center',
	},
	circle: {
		width: 8,
		height: 8,
		borderRadius: 8 / 2,
		backgroundColor: colors.grey500,
		opacity: 0.4,
		marginHorizontal: 8,
	},
	solidCircle: {
		opacity: 1,
	},
	progessContainer: {
		flexDirection: 'row',
		alignSelf: 'center',
		marginVertical: 36,
	},
	tab: {
		marginHorizontal: 30,
	},
});

const onboarding_carousel_1 = require('../../../images/onboarding-carousel-1.png'); // eslint-disable-line
const onboarding_carousel_2 = require('../../../images/onboarding-carousel-2.png'); // eslint-disable-line
const onboarding_carousel_3 = require('../../../images/onboarding-carousel-3.png'); // eslint-disable-line
const explain_backup_seedphrase = require('../../../images/explain-backup-seedphrase.png'); // eslint-disable-line

const carousel_images = [onboarding_carousel_1, onboarding_carousel_2, onboarding_carousel_3];

/**
 * View that is displayed to first time (new) users
 */
class OnboardingCarousel extends PureComponent {
	static navigationOptions = ({ navigation }) => getTransparentOnboardingNavbarOptions(navigation);

	static propTypes = {
		/**
		 * The navigator object
		 */
		navigation: PropTypes.object,
<<<<<<< HEAD
		/**
		 * Save onboarding event to state
		 */
		saveOnboardingEvent: PropTypes.func
=======
>>>>>>> 57afe4ca
	};

	state = {
		currentTab: 1,
	};

	trackEvent = async (...eventArgs) => {
		const metricsOptIn = await DefaultPreference.get(METRICS_OPT_IN);
		if (metricsOptIn) {
			AnalyticsV2.trackEvent(...eventArgs);
		} else {
			this.props.saveOnboardingEvent(eventArgs);
		}
	};

	onPresGetStarted = () => {
		this.props.navigation.navigate('Onboarding');
		this.trackEvent(ANALYTICS_EVENTS_V2.ONBOARDING_STARTED);
	};

	renderTabBar = () => <View />;

	onChangeTab = (obj) => {
		this.setState({ currentTab: obj.i + 1 });
		this.trackEvent(ANALYTICS_EVENTS_V2.ONBOARDING_WELCOME_SCREEN_ENGAGEMENT, {
			message_title: strings(`onboarding_carousel.title${[obj.i + 1]}`, { locale: 'en' })
		});
	};

	componentDidMount = () => {
		this.trackEvent(ANALYTICS_EVENTS_V2.ONBOARDING_WELCOME_MESSAGE_VIEWED);
	};

	render() {
		const { currentTab } = this.state;
		return (
			<View style={baseStyles.flexGrow} testID={'onboarding-carousel-screen'}>
				<OnboardingScreenWithBg screen={'carousel'}>
					<ScrollView style={baseStyles.flexGrow} contentContainerStyle={styles.scroll}>
						<View style={styles.wrapper}>
							<ScrollableTabView
								style={styles.scrollTabs}
								renderTabBar={this.renderTabBar}
								onChangeTab={this.onChangeTab}
							>
								{['one', 'two', 'three'].map((value, index) => {
									const key = index + 1;
									const imgStyleKey = `carouselImage${key}`;
									return (
										<View key={key} style={baseStyles.flexGrow}>
											<View style={styles.tab}>
												<Text style={styles.title} testID={`carousel-screen-${value}`}>
													{strings(`onboarding_carousel.title${key}`)}
												</Text>
												<Text style={styles.subtitle}>
													{strings(`onboarding_carousel.subtitle${key}`)}
												</Text>
											</View>
											<View style={styles.carouselImageWrapper}>
												<Image
													source={carousel_images[index]}
													style={[styles.carouselImage, styles[imgStyleKey]]}
													resizeMethod={'auto'}
													testID={`carousel-${value}-image`}
												/>
											</View>
										</View>
									);
								})}
							</ScrollableTabView>

							<View style={styles.progessContainer}>
								{[1, 2, 3].map((i) => (
									<View key={i} style={[styles.circle, currentTab === i ? styles.solidCircle : {}]} />
								))}
							</View>
						</View>
					</ScrollView>
					<View style={styles.ctas}>
						<View style={styles.ctaWrapper}>
							<StyledButton
								type={'normal'}
								onPress={this.onPresGetStarted}
								testID={'onboarding-get-started-button'}
							>
								{strings('onboarding_carousel.get_started')}
							</StyledButton>
						</View>
					</View>
				</OnboardingScreenWithBg>
				<FadeOutOverlay />
			</View>
		);
	}
}

const mapDispatchToProps = dispatch => ({
	saveOnboardingEvent: (...eventArgs) => dispatch(saveOnboardingEvent(eventArgs))
});

export default connect(
	null,
	mapDispatchToProps
)(OnboardingCarousel);<|MERGE_RESOLUTION|>--- conflicted
+++ resolved
@@ -118,13 +118,10 @@
 		 * The navigator object
 		 */
 		navigation: PropTypes.object,
-<<<<<<< HEAD
 		/**
 		 * Save onboarding event to state
 		 */
-		saveOnboardingEvent: PropTypes.func
-=======
->>>>>>> 57afe4ca
+		saveOnboardingEvent: PropTypes.func,
 	};
 
 	state = {
@@ -150,7 +147,7 @@
 	onChangeTab = (obj) => {
 		this.setState({ currentTab: obj.i + 1 });
 		this.trackEvent(ANALYTICS_EVENTS_V2.ONBOARDING_WELCOME_SCREEN_ENGAGEMENT, {
-			message_title: strings(`onboarding_carousel.title${[obj.i + 1]}`, { locale: 'en' })
+			message_title: strings(`onboarding_carousel.title${[obj.i + 1]}`, { locale: 'en' }),
 		});
 	};
 
@@ -221,11 +218,8 @@
 	}
 }
 
-const mapDispatchToProps = dispatch => ({
-	saveOnboardingEvent: (...eventArgs) => dispatch(saveOnboardingEvent(eventArgs))
+const mapDispatchToProps = (dispatch) => ({
+	saveOnboardingEvent: (...eventArgs) => dispatch(saveOnboardingEvent(eventArgs)),
 });
 
-export default connect(
-	null,
-	mapDispatchToProps
-)(OnboardingCarousel);+export default connect(null, mapDispatchToProps)(OnboardingCarousel);