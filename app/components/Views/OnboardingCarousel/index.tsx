import React, {
  useState,
  useEffect,
  useContext,
  useCallback,
  useMemo,
} from 'react';
import {
  View,
  ScrollView,
  StyleSheet,
  Image,
  Dimensions,
  Platform,
} from 'react-native';
import { NavigationProp, ParamListBase } from '@react-navigation/native';
import { MetaMetricsEvents } from '../../../core/Analytics';
import { ITrackingEvent } from '../../../core/Analytics/MetaMetrics.types';
import { MetricsEventBuilder } from '../../../core/Analytics/MetricsEventBuilder';
import Button, {
  ButtonVariants,
  ButtonWidthTypes,
  ButtonSize,
} from '../../../component-library/components/Buttons/Button';
import {
  baseStyles,
  onboardingCarouselColors,
  colors as constColors,
} from '../../../styles/common';
import { strings } from '../../../../locales/i18n';
import FadeOutOverlay from '../../UI/FadeOutOverlay';
import ScrollableTabView from 'react-native-scrollable-tab-view';
import { getOnboardingCarouselNavbarOptions } from '../../UI/Navbar';
import OnboardingScreenWithBg from '../../UI/OnboardingScreenWithBg';
import Device from '../../../util/device';
import { connect } from 'react-redux';
import { ThemeContext, mockTheme } from '../../../util/theme';
import { WELCOME_SCREEN_CAROUSEL_TITLE_ID } from '../../../../wdio/screen-objects/testIDs/Screens/WelcomeScreen.testIds';
import { OnboardingCarouselSelectorIDs } from '../../../../e2e/selectors/Onboarding/OnboardingCarousel.selectors';
import generateTestId from '../../../../wdio/utils/generateTestId';
import trackOnboarding from '../../../util/metrics/TrackOnboarding/trackOnboarding';
import { isTest } from '../../../util/test/utils';
import StorageWrapper from '../../../store/storage-wrapper';
import { Dispatch } from 'redux';
import {
  saveOnboardingEvent as SaveEvent,
  OnboardingActionTypes,
} from '../../../actions/onboarding';
import navigateTermsOfUse from '../../../util/termsOfUse/termsOfUse';
import { USE_TERMS } from '../../../constants/storage';
import Text, {
  TextColor,
  TextVariant,
} from '../../../component-library/components/Texts/Text';

const IMAGE_RATIO = 250 / 200;
const DEVICE_WIDTH = Dimensions.get('window').width;
const DEVICE_HEIGHT = Dimensions.get('window').height;
const ANDROID_PADDING = DEVICE_HEIGHT > 800 ? 80 : 150;
const IOS_PADDING = Device.isIphoneX() ? 80 : Device.isIphone5S() ? 160 : 150;
const IMG_PADDING = Device.isAndroid() ? ANDROID_PADDING : IOS_PADDING;

const carouselSize = {
  width: DEVICE_WIDTH - IMG_PADDING,
  height: (DEVICE_WIDTH - IMG_PADDING) * IMAGE_RATIO,
};
const createStyles = () =>
  StyleSheet.create({
    scroll: {
      flexGrow: 1,
    },
    wrapper: {
      flex: 1,
      flexDirection: 'column',
      justifyContent: 'space-around',
      paddingVertical: 24,
      rowGap: 24,
    },
    title: {
      fontSize: 40,
      lineHeight: 40,
      justifyContent: 'center',
      textAlign: 'center',
      paddingHorizontal: 40,
      fontFamily: 'MMSans-Regular',
    },
    subtitle: {
      textAlign: 'center',
      paddingHorizontal: 16,
    },
    ctas: {
      paddingHorizontal: 16,
      paddingBottom: Device.isIphoneX() ? 40 : 20,
      flexDirection: 'column',
    },
    carouselImage: {},
    carouselImage1: {
      ...carouselSize,
    },
    carouselImage2: {
      ...carouselSize,
    },
    carouselImage3: {
      ...carouselSize,
    },
    carouselImageWrapper: {
      flex: 1,
      flexDirection: 'row',
      alignItems: 'center',
      justifyContent: 'center',
    },
    carouselTextWrapper: {
      flex: 1,
      flexDirection: 'column',
      alignItems: 'center',
      justifyContent: 'center',
      rowGap: 24,
    },
    bar: {
      width: 10,
      height: 2,
      backgroundColor: constColors.btnBlack,
      opacity: 0.4,
      marginHorizontal: 2,
    },
    solidBar: {
      opacity: 1,
    },
    progressContainer: {
      flexDirection: 'row',
      alignSelf: 'center',
    },
    tab: {
      marginHorizontal: 16,
    },
    metricsData: {
      textAlign: 'center',
    },
    gettingStartedButton: {
      borderRadius: 12,
      color: constColors.whiteTransparent,
      backgroundColor: constColors.btnBlack,
    },
  });

const onboarding_carousel_1 = require('../../../images/onboarding-carousel-1.png'); // eslint-disable-line
const onboarding_carousel_2 = require('../../../images/onboarding-carousel-2.png'); // eslint-disable-line
const onboarding_carousel_3 = require('../../../images/onboarding-carousel-3.png'); // eslint-disable-line

const carousel_images = [
  onboarding_carousel_1,
  onboarding_carousel_2,
  onboarding_carousel_3,
];

interface OnboardingCarouselProps {
  navigation: NavigationProp<ParamListBase>;
  saveOnboardingEvent: (...eventArgs: [ITrackingEvent]) => void;
}
/**
 * View that is displayed to first time (new) users
 */
export const OnboardingCarousel: React.FC<OnboardingCarouselProps> = ({
  navigation,
  saveOnboardingEvent,
}) => {
  const [currentTab, setCurrentTab] = useState(1);
  const [appStartTime, setAppStartTime] = useState<string | undefined>(
    undefined,
  );
  const themeContext = useContext(ThemeContext);
  const colors = themeContext.colors || mockTheme.colors;

  const styles = createStyles();

  const track = useCallback(
    (event: ITrackingEvent) => {
      trackOnboarding(event, saveOnboardingEvent);
    },
    [saveOnboardingEvent],
  );

  const navigateToOnboarding = () => {
    navigation.navigate('Onboarding');
    track(
      MetricsEventBuilder.createEventBuilder(
        MetaMetricsEvents.ONBOARDING_STARTED,
      ).build(),
    );
  };

  const termsOfUse = async () => {
    if (navigation) {
      await navigateTermsOfUse(navigation.navigate, navigateToOnboarding);
    }
  };

  const onPressGetStarted = async () => {
    const isTermsAccepted = await StorageWrapper.getItem(USE_TERMS);
    if (!isTermsAccepted) {
      await termsOfUse();
    } else {
      navigateToOnboarding();
    }
  };

  const renderTabBar = () => <View />;

  const onChangeTab = (obj: { i: number }) => {
    setCurrentTab(obj.i + 1);
    track(
      MetricsEventBuilder.createEventBuilder(
        MetaMetricsEvents.ONBOARDING_WELCOME_SCREEN_ENGAGEMENT,
      )
        .addProperties({
          message_title: strings(`onboarding_carousel.title${[obj.i + 1]}`, {
            locale: 'en',
          }),
        })
        .build(),
    );
  };

  const currentTabKey = useMemo(() => {
    switch (currentTab) {
      case 1:
        return 'one';
      case 2:
        return 'two';
      default:
        return 'three';
    }
  }, [currentTab]);

  const updateNavBar = useCallback(() => {
    navigation.setOptions(
      getOnboardingCarouselNavbarOptions(
        onboardingCarouselColors[currentTabKey].background,
      ),
    );
  }, [navigation, currentTabKey]);

  const initialize = useCallback(async () => {
    updateNavBar();
    track(
      MetricsEventBuilder.createEventBuilder(
        MetaMetricsEvents.ONBOARDING_WELCOME_MESSAGE_VIEWED,
      ).build(),
    );
    const newAppStartTime = await StorageWrapper.getItem('appStartTime');
    setAppStartTime(newAppStartTime);
  }, [updateNavBar, track]);

  useEffect(() => {
    initialize();
  }, [initialize]);

  useEffect(() => {
    updateNavBar();
  }, [colors, updateNavBar]);

  const backgroundColor = useMemo(
    () => onboardingCarouselColors[currentTabKey].background,
    [currentTabKey],
  );

  return (
    <View
      style={baseStyles.flexGrow}
      testID={OnboardingCarouselSelectorIDs.CONTAINER_ID}
    >
      <OnboardingScreenWithBg
        screen={'carousel'}
        backgroundColor={backgroundColor}
      >
        <ScrollView
          style={baseStyles.flexGrow}
          contentContainerStyle={styles.scroll}
        >
          <View
            style={styles.wrapper}
            testID={OnboardingCarouselSelectorIDs.CAROUSEL_CONTAINER_ID}
          >
            <ScrollableTabView
              renderTabBar={renderTabBar}
              onChangeTab={onChangeTab}
            >
              {['one', 'two', 'three'].map((value, index) => {
                const key = index + 1;
                const imgStyleKey =
                  `carouselImage${key}` as keyof typeof styles;
                return (
                  <View key={key} style={baseStyles.flexGrow}>
                    <View
                      style={styles.tab}
                      {...generateTestId(
                        Platform,
                        WELCOME_SCREEN_CAROUSEL_TITLE_ID(key),
                      )}
                    >
                      {isTest && (
                        // This Text component is used to grab the App Start Time for our E2E test
                        // ColdStartToOnboardingScreen.feature
                        <Text
                          variant={TextVariant.BodySM}
                          color={TextColor.Alternative}
                          style={styles.metricsData}
                          testID={
                            OnboardingCarouselSelectorIDs.APP_START_TIME_ID
                          }
                        >
                          {appStartTime}
                        </Text>
                      )}
                    </View>
                    <View style={styles.carouselImageWrapper}>
                      <Image
                        source={carousel_images[index]}
                        style={[styles.carouselImage, styles[imgStyleKey]]}
                        resizeMethod={'auto'}
                        testID={`carousel-${value}-image`}
                      />
                    </View>
<<<<<<< HEAD
                    <Text
                      variant={TextVariant.BodyMD}
                      style={styles.title}
                      color={onboardingCarouselColors[value].color}
                    >
                      {strings(`onboarding_carousel.title${key}`)}
                    </Text>
                    <Text
                      variant={TextVariant.BodyMD}
                      color={onboardingCarouselColors[value].color}
                      style={styles.subtitle}
                    >
                      {strings(`onboarding_carousel.subtitle${key}`)}
                    </Text>
=======
                    <View style={styles.carouselTextWrapper}>
                      <Text
                        variant={TextVariant.HeadingSMRegular}
                        style={styles.title}
                        color={onboardingCarouselColors[value].color}
                      >
                        {strings(`onboarding_carousel.title${key}`)}
                      </Text>
                      <Text
                        variant={TextVariant.BodyMD}
                        color={onboardingCarouselColors[value].color}
                        style={styles.subtitle}
                      >
                        {strings(`onboarding_carousel.subtitle${key}`)}
                      </Text>
                    </View>
>>>>>>> a00f641f
                  </View>
                );
              })}
            </ScrollableTabView>
            <View style={styles.progressContainer}>
              {[1, 2, 3].map((i) => (
                <View
                  key={i}
                  style={[styles.bar, currentTab === i ? styles.solidBar : {}]}
                />
              ))}
            </View>
          </View>
        </ScrollView>
        <View style={styles.ctas}>
          <Button
            variant={ButtonVariants.Primary}
            label={strings('onboarding_carousel.get_started')}
            onPress={onPressGetStarted}
            style={styles.gettingStartedButton}
            width={ButtonWidthTypes.Full}
            size={ButtonSize.Lg}
            testID={OnboardingCarouselSelectorIDs.GET_STARTED_BUTTON_ID}
          />
        </View>
      </OnboardingScreenWithBg>
      <FadeOutOverlay />
    </View>
  );
};

const mapDispatchToProps = (dispatch: Dispatch<OnboardingActionTypes>) => ({
  saveOnboardingEvent: (...eventArgs: [ITrackingEvent]) =>
    dispatch(SaveEvent(eventArgs)),
});

export default connect(null, mapDispatchToProps)(OnboardingCarousel);<|MERGE_RESOLUTION|>--- conflicted
+++ resolved
@@ -321,25 +321,9 @@
                         testID={`carousel-${value}-image`}
                       />
                     </View>
-<<<<<<< HEAD
-                    <Text
-                      variant={TextVariant.BodyMD}
-                      style={styles.title}
-                      color={onboardingCarouselColors[value].color}
-                    >
-                      {strings(`onboarding_carousel.title${key}`)}
-                    </Text>
-                    <Text
-                      variant={TextVariant.BodyMD}
-                      color={onboardingCarouselColors[value].color}
-                      style={styles.subtitle}
-                    >
-                      {strings(`onboarding_carousel.subtitle${key}`)}
-                    </Text>
-=======
                     <View style={styles.carouselTextWrapper}>
                       <Text
-                        variant={TextVariant.HeadingSMRegular}
+                        variant={TextVariant.BodyMD}
                         style={styles.title}
                         color={onboardingCarouselColors[value].color}
                       >
@@ -353,7 +337,6 @@
                         {strings(`onboarding_carousel.subtitle${key}`)}
                       </Text>
                     </View>
->>>>>>> a00f641f
                   </View>
                 );
               })}
