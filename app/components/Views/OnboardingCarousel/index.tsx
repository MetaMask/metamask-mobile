import React, {
  useState,
  useEffect,
  useContext,
  useCallback,
  useMemo,
} from 'react';
import {
  View,
  ScrollView,
  StyleSheet,
  Image,
  Dimensions,
  Platform,
} from 'react-native';
<<<<<<< HEAD
import { type ThemeColors } from '@metamask/design-tokens';
=======
>>>>>>> bb73b247
import { NavigationProp, ParamListBase } from '@react-navigation/native';
import { MetaMetricsEvents } from '../../../core/Analytics';
import { ITrackingEvent } from '../../../core/Analytics/MetaMetrics.types';
import { MetricsEventBuilder } from '../../../core/Analytics/MetricsEventBuilder';
import Button, {
  ButtonVariants,
  ButtonWidthTypes,
  ButtonSize,
} from '../../../component-library/components/Buttons/Button';
import {
  baseStyles,
  onboardingCarouselColors,
  colors as constColors,
} from '../../../styles/common';
import { strings } from '../../../../locales/i18n';
import FadeOutOverlay from '../../UI/FadeOutOverlay';
import ScrollableTabView from 'react-native-scrollable-tab-view';
import { getOnboardingCarouselNavbarOptions } from '../../UI/Navbar';
import OnboardingScreenWithBg from '../../UI/OnboardingScreenWithBg';
import Device from '../../../util/device';
import { connect } from 'react-redux';
import { ThemeContext, mockTheme } from '../../../util/theme';
import { WELCOME_SCREEN_CAROUSEL_TITLE_ID } from '../../../../wdio/screen-objects/testIDs/Screens/WelcomeScreen.testIds';
import { OnboardingCarouselSelectorIDs } from '../../../../e2e/selectors/Onboarding/OnboardingCarousel.selectors';
import generateTestId from '../../../../wdio/utils/generateTestId';
import trackOnboarding from '../../../util/metrics/TrackOnboarding/trackOnboarding';
import { isTest } from '../../../util/test/utils';
import StorageWrapper from '../../../store/storage-wrapper';
import { Dispatch } from 'redux';
import {
  saveOnboardingEvent as SaveEvent,
  OnboardingActionTypes,
} from '../../../actions/onboarding';
import navigateTermsOfUse from '../../../util/termsOfUse/termsOfUse';
import { USE_TERMS } from '../../../constants/storage';
import Text, {
  TextColor,
  TextVariant,
} from '../../../component-library/components/Texts/Text';

const IMAGE_RATIO = 250 / 200;
const DEVICE_WIDTH = Dimensions.get('window').width;
const DEVICE_HEIGHT = Dimensions.get('window').height;
const ANDROID_PADDING = DEVICE_HEIGHT > 800 ? 80 : 150;
const IOS_PADDING = Device.isIphoneX() ? 80 : Device.isIphone5S() ? 160 : 150;
const IMG_PADDING = Device.isAndroid() ? ANDROID_PADDING : IOS_PADDING;

const carouselSize = {
  width: DEVICE_WIDTH - IMG_PADDING,
  height: (DEVICE_WIDTH - IMG_PADDING) * IMAGE_RATIO,
};
const createStyles = () =>
  StyleSheet.create({
    scroll: {
      flexGrow: 1,
    },
    wrapper: {
      paddingTop: 30,
      paddingBottom: 24,
      flex: 1,
    },
    title: {
      fontSize: 40,
      lineHeight: 40,
      marginBottom: 28,
      justifyContent: 'center',
      textAlign: 'center',
      paddingHorizontal: Device.isAndroid() ? 40 : 60,
      fontFamily: 'MMSans-Regular',
    },
    subtitle: {
      textAlign: 'center',
      paddingHorizontal: 16,
    },
    ctas: {
      paddingHorizontal: 16,
      paddingBottom: Device.isIphoneX() ? 40 : 20,
      flexDirection: 'column',
    },
    carouselImage: {},
    carouselImage1: {
      ...carouselSize,
    },
    carouselImage2: {
      ...carouselSize,
    },
    carouselImage3: {
      ...carouselSize,
    },
    carouselImageWrapper: {
      flex: 1,
      flexDirection: 'row',
      alignItems: 'center',
      justifyContent: 'center',
    },
    bar: {
      width: 10,
      height: 2,
      backgroundColor: constColors.btnBlack,
      opacity: 0.4,
      marginHorizontal: 2,
    },
    solidBar: {
      opacity: 1,
    },
    progressContainer: {
      flexDirection: 'row',
      alignSelf: 'center',
      marginTop: 47,
      padding: 10,
    },
    tab: {
      marginHorizontal: 30,
    },
    metricsData: {
      textAlign: 'center',
    },
    gettingStartedButton: {
      borderRadius: 12,
      color: constColors.whiteTransparent,
      backgroundColor: constColors.btnBlack,
    },
  });

const onboarding_carousel_1 = require('../../../images/onboarding-carousel-1.png'); // eslint-disable-line
const onboarding_carousel_2 = require('../../../images/onboarding-carousel-2.png'); // eslint-disable-line
const onboarding_carousel_3 = require('../../../images/onboarding-carousel-3.png'); // eslint-disable-line

const carousel_images = [
  onboarding_carousel_1,
  onboarding_carousel_2,
  onboarding_carousel_3,
];

interface OnboardingCarouselProps {
  navigation: NavigationProp<ParamListBase>;
  saveOnboardingEvent: (...eventArgs: [ITrackingEvent]) => void;
}
/**
 * View that is displayed to first time (new) users
 */
export const OnboardingCarousel: React.FC<OnboardingCarouselProps> = ({
  navigation,
  saveOnboardingEvent,
}) => {
  const [currentTab, setCurrentTab] = useState(1);
  const [appStartTime, setAppStartTime] = useState<string | undefined>(
    undefined,
  );
  const themeContext = useContext(ThemeContext);
  const colors = themeContext.colors || mockTheme.colors;

  const styles = createStyles();

  const track = useCallback(
    (event: ITrackingEvent) => {
      trackOnboarding(event, saveOnboardingEvent);
    },
    [saveOnboardingEvent],
  );

  const navigateToOnboarding = () => {
    navigation.navigate('Onboarding');
    track(
      MetricsEventBuilder.createEventBuilder(
        MetaMetricsEvents.ONBOARDING_STARTED,
      ).build(),
    );
  };

  const termsOfUse = async () => {
    if (navigation) {
      await navigateTermsOfUse(navigation.navigate, navigateToOnboarding);
    }
  };

  const onPressGetStarted = async () => {
    const isTermsAccepted = await StorageWrapper.getItem(USE_TERMS);
    if (!isTermsAccepted) {
      await termsOfUse();
    } else {
      navigateToOnboarding();
    }
  };

  const renderTabBar = () => <View />;

  const onChangeTab = (obj: { i: number }) => {
    setCurrentTab(obj.i + 1);
    track(
      MetricsEventBuilder.createEventBuilder(
        MetaMetricsEvents.ONBOARDING_WELCOME_SCREEN_ENGAGEMENT,
      )
        .addProperties({
          message_title: strings(`onboarding_carousel.title${[obj.i + 1]}`, {
            locale: 'en',
          }),
        })
        .build(),
    );
  };

<<<<<<< HEAD
  const getCurrentTabKey = useCallback(
=======
  const currentTabKey = useMemo(
>>>>>>> bb73b247
    () => (currentTab === 1 ? 'one' : currentTab === 2 ? 'two' : 'three'),
    [currentTab],
  );

  const updateNavBar = useCallback(() => {
    navigation.setOptions(
      getOnboardingCarouselNavbarOptions(
<<<<<<< HEAD
        colors,
        onboardingCarouselColors[getCurrentTabKey()].background,
      ),
    );
  }, [navigation, colors, getCurrentTabKey]);
=======
        onboardingCarouselColors[currentTabKey].background,
      ),
    );
  }, [navigation, currentTabKey]);
>>>>>>> bb73b247

  const initialize = useCallback(async () => {
    updateNavBar();
    track(
      MetricsEventBuilder.createEventBuilder(
        MetaMetricsEvents.ONBOARDING_WELCOME_MESSAGE_VIEWED,
      ).build(),
    );
    const newAppStartTime = await StorageWrapper.getItem('appStartTime');
    setAppStartTime(newAppStartTime);
  }, [updateNavBar, track]);

  useEffect(() => {
    initialize();
  }, [initialize]);

  useEffect(() => {
    updateNavBar();
  }, [colors, updateNavBar]);

<<<<<<< HEAD
  const getBackgroundColor = () => {
    const key = currentTab === 1 ? 'one' : currentTab === 2 ? 'two' : 'three';
    return onboardingCarouselColors[key].background;
  };
=======
  const backgroundColor = useMemo(() => {
    const key = currentTab === 1 ? 'one' : currentTab === 2 ? 'two' : 'three';
    return onboardingCarouselColors[key].background;
  }, [currentTab]);
>>>>>>> bb73b247

  return (
    <View
      style={baseStyles.flexGrow}
      testID={OnboardingCarouselSelectorIDs.CONTAINER_ID}
    >
      <OnboardingScreenWithBg
        screen={'carousel'}
<<<<<<< HEAD
        backgroundColor={getBackgroundColor()}
=======
        backgroundColor={backgroundColor}
>>>>>>> bb73b247
      >
        <ScrollView
          style={baseStyles.flexGrow}
          contentContainerStyle={styles.scroll}
        >
          <View
            style={styles.wrapper}
            testID={OnboardingCarouselSelectorIDs.CAROUSEL_CONTAINER_ID}
          >
            <ScrollableTabView
              renderTabBar={renderTabBar}
              onChangeTab={onChangeTab}
            >
              {['one', 'two', 'three'].map((value, index) => {
                const key = index + 1;
                const imgStyleKey =
                  `carouselImage${key}` as keyof typeof styles;
                return (
                  <View key={key} style={baseStyles.flexGrow}>
                    <View
                      style={styles.tab}
                      {...generateTestId(
                        Platform,
                        WELCOME_SCREEN_CAROUSEL_TITLE_ID(key),
                      )}
                    >
                      {isTest && (
                        // This Text component is used to grab the App Start Time for our E2E test
                        // ColdStartToOnboardingScreen.feature
                        <Text
                          variant={TextVariant.BodySM}
                          color={TextColor.Alternative}
                          style={styles.metricsData}
                          testID={
                            OnboardingCarouselSelectorIDs.APP_START_TIME_ID
                          }
                        >
                          {appStartTime}
                        </Text>
                      )}
                    </View>
                    <View style={styles.carouselImageWrapper}>
                      <Image
                        source={carousel_images[index]}
                        style={[styles.carouselImage, styles[imgStyleKey]]}
                        resizeMethod={'auto'}
                        testID={`carousel-${value}-image`}
                      />
                    </View>
                    <Text
                      variant={TextVariant.HeadingSMRegular}
                      style={styles.title}
                      color={onboardingCarouselColors[value].color}
                    >
                      {strings(`onboarding_carousel.title${key}`)}
                    </Text>
                    <Text
                      variant={TextVariant.BodyMD}
                      color={onboardingCarouselColors[value].color}
                      style={styles.subtitle}
                    >
                      {strings(`onboarding_carousel.subtitle${key}`)}
                    </Text>
                  </View>
                );
              })}
            </ScrollableTabView>
            <View style={styles.progressContainer}>
              {[1, 2, 3].map((i) => (
                <View
                  key={i}
                  style={[styles.bar, currentTab === i ? styles.solidBar : {}]}
                />
              ))}
            </View>
          </View>
        </ScrollView>
<<<<<<< HEAD
        <View
          style={styles.ctas}
          testID={OnboardingCarouselSelectorIDs.GET_STARTED_BUTTON_ID}
        >
=======
        <View style={styles.ctas}>
>>>>>>> bb73b247
          <Button
            variant={ButtonVariants.Primary}
            label={strings('onboarding_carousel.get_started')}
            onPress={onPressGetStarted}
            style={styles.gettingStartedButton}
            width={ButtonWidthTypes.Full}
            size={ButtonSize.Lg}
<<<<<<< HEAD
=======
            testID={OnboardingCarouselSelectorIDs.GET_STARTED_BUTTON_ID}
>>>>>>> bb73b247
          />
        </View>
      </OnboardingScreenWithBg>
      <FadeOutOverlay />
    </View>
  );
};

const mapDispatchToProps = (dispatch: Dispatch<OnboardingActionTypes>) => ({
  saveOnboardingEvent: (...eventArgs: [ITrackingEvent]) =>
    dispatch(SaveEvent(eventArgs)),
});

export default connect(null, mapDispatchToProps)(OnboardingCarousel);<|MERGE_RESOLUTION|>--- conflicted
+++ resolved
@@ -13,10 +13,6 @@
   Dimensions,
   Platform,
 } from 'react-native';
-<<<<<<< HEAD
-import { type ThemeColors } from '@metamask/design-tokens';
-=======
->>>>>>> bb73b247
 import { NavigationProp, ParamListBase } from '@react-navigation/native';
 import { MetaMetricsEvents } from '../../../core/Analytics';
 import { ITrackingEvent } from '../../../core/Analytics/MetaMetrics.types';
@@ -219,11 +215,7 @@
     );
   };
 
-<<<<<<< HEAD
-  const getCurrentTabKey = useCallback(
-=======
   const currentTabKey = useMemo(
->>>>>>> bb73b247
     () => (currentTab === 1 ? 'one' : currentTab === 2 ? 'two' : 'three'),
     [currentTab],
   );
@@ -231,18 +223,10 @@
   const updateNavBar = useCallback(() => {
     navigation.setOptions(
       getOnboardingCarouselNavbarOptions(
-<<<<<<< HEAD
-        colors,
-        onboardingCarouselColors[getCurrentTabKey()].background,
-      ),
-    );
-  }, [navigation, colors, getCurrentTabKey]);
-=======
         onboardingCarouselColors[currentTabKey].background,
       ),
     );
   }, [navigation, currentTabKey]);
->>>>>>> bb73b247
 
   const initialize = useCallback(async () => {
     updateNavBar();
@@ -263,17 +247,10 @@
     updateNavBar();
   }, [colors, updateNavBar]);
 
-<<<<<<< HEAD
-  const getBackgroundColor = () => {
-    const key = currentTab === 1 ? 'one' : currentTab === 2 ? 'two' : 'three';
-    return onboardingCarouselColors[key].background;
-  };
-=======
   const backgroundColor = useMemo(() => {
     const key = currentTab === 1 ? 'one' : currentTab === 2 ? 'two' : 'three';
     return onboardingCarouselColors[key].background;
   }, [currentTab]);
->>>>>>> bb73b247
 
   return (
     <View
@@ -282,11 +259,7 @@
     >
       <OnboardingScreenWithBg
         screen={'carousel'}
-<<<<<<< HEAD
-        backgroundColor={getBackgroundColor()}
-=======
         backgroundColor={backgroundColor}
->>>>>>> bb73b247
       >
         <ScrollView
           style={baseStyles.flexGrow}
@@ -364,14 +337,7 @@
             </View>
           </View>
         </ScrollView>
-<<<<<<< HEAD
-        <View
-          style={styles.ctas}
-          testID={OnboardingCarouselSelectorIDs.GET_STARTED_BUTTON_ID}
-        >
-=======
         <View style={styles.ctas}>
->>>>>>> bb73b247
           <Button
             variant={ButtonVariants.Primary}
             label={strings('onboarding_carousel.get_started')}
@@ -379,10 +345,7 @@
             style={styles.gettingStartedButton}
             width={ButtonWidthTypes.Full}
             size={ButtonSize.Lg}
-<<<<<<< HEAD
-=======
             testID={OnboardingCarouselSelectorIDs.GET_STARTED_BUTTON_ID}
->>>>>>> bb73b247
           />
         </View>
       </OnboardingScreenWithBg>
