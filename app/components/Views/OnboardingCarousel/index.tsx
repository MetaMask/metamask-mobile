--- conflicted
+++ resolved
@@ -75,11 +75,7 @@
       marginBottom: 28,
       justifyContent: 'center',
       textAlign: 'center',
-<<<<<<< HEAD
-      paddingHorizontal: 60,
-=======
       paddingHorizontal: Device.isAndroid() ? 40 : 60,
->>>>>>> 0db38337
       fontFamily: 'MMSans-Regular',
     },
     subtitle: {
