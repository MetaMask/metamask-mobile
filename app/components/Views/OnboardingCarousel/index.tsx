import React, {
  useState,
  useEffect,
  useContext,
  useCallback,
  useMemo,
} from 'react';
import {
  View,
  ScrollView,
  StyleSheet,
  Image,
  Dimensions,
  Platform,
} from 'react-native';
import { NavigationProp, ParamListBase } from '@react-navigation/native';
import { useSafeAreaInsets } from 'react-native-safe-area-context';
import { MetaMetricsEvents } from '../../../core/Analytics';
import { ITrackingEvent } from '../../../core/Analytics/MetaMetrics.types';
import { MetricsEventBuilder } from '../../../core/Analytics/MetricsEventBuilder';
import Button, {
  ButtonVariants,
  ButtonWidthTypes,
  ButtonSize,
} from '../../../component-library/components/Buttons/Button';
import {
  baseStyles,
  onboardingCarouselColors,
  colors as constColors,
} from '../../../styles/common';
import { strings } from '../../../../locales/i18n';
import FadeOutOverlay from '../../UI/FadeOutOverlay';
import ScrollableTabView from 'react-native-scrollable-tab-view';
import { getOnboardingCarouselNavbarOptions } from '../../UI/Navbar';
import OnboardingScreenWithBg from '../../UI/OnboardingScreenWithBg';
import Device from '../../../util/device';
import { connect } from 'react-redux';
import { ThemeContext, mockTheme } from '../../../util/theme';
import { WELCOME_SCREEN_CAROUSEL_TITLE_ID } from '../../../../wdio/screen-objects/testIDs/Screens/WelcomeScreen.testIds';
import { OnboardingCarouselSelectorIDs } from '../../../../e2e/selectors/Onboarding/OnboardingCarousel.selectors';
import generateTestId from '../../../../wdio/utils/generateTestId';
import trackOnboarding from '../../../util/metrics/TrackOnboarding/trackOnboarding';
import { isTest } from '../../../util/test/utils';
import StorageWrapper from '../../../store/storage-wrapper';
import { Dispatch } from 'redux';
import {
  saveOnboardingEvent as saveEvent,
  OnboardingActionTypes,
} from '../../../actions/onboarding';
import navigateTermsOfUse from '../../../util/termsOfUse/termsOfUse';
import { USE_TERMS } from '../../../constants/storage';
import Text, {
  TextColor,
  TextVariant,
} from '../../../component-library/components/Texts/Text';

const IMAGE_RATIO = 250 / 200;
const DEVICE_WIDTH = Dimensions.get('window').width;
const DEVICE_HEIGHT = Dimensions.get('window').height;
const ANDROID_PADDING = DEVICE_HEIGHT > 800 ? 80 : 150;
const IOS_PADDING = Device.isIphoneX() ? 80 : Device.isIphone5S() ? 160 : 150;
const IMG_PADDING = Device.isAndroid() ? ANDROID_PADDING : IOS_PADDING;

const carouselSize = {
  width: DEVICE_WIDTH - IMG_PADDING,
  height: (DEVICE_WIDTH - IMG_PADDING) * IMAGE_RATIO,
};
<<<<<<< HEAD
const createStyles = () =>
=======

const ctaIosPaddingBottom = Device.isIphoneX() ? 40 : 20;
const createStyles = (safeAreaInsets: { top: number; bottom: number }) =>
>>>>>>> 05d3e30f
  StyleSheet.create({
    scroll: {
      flexGrow: 1,
      justifyContent: 'space-between',
    },
    wrapper: {
      flex: 1,
      flexDirection: 'column',
<<<<<<< HEAD
      justifyContent: 'space-around',
      paddingVertical: 24,
      rowGap: 24,
=======
      justifyContent: 'space-between',
      paddingBottom: 16,
      paddingTop:
        Platform.OS === 'android' ? Math.max(safeAreaInsets.top + 8, 32) : 0,
>>>>>>> 05d3e30f
    },
    title: {
      fontSize: 40,
      lineHeight: 40,
      justifyContent: 'center',
      textAlign: 'center',
<<<<<<< HEAD
      paddingHorizontal: 40,
      fontFamily: 'MMSans-Regular',
    },
    subtitle: {
      textAlign: 'center',
      paddingHorizontal: 16,
    },
    ctas: {
      paddingHorizontal: 16,
      paddingBottom: Device.isIphoneX() ? 40 : 20,
=======
      paddingHorizontal: 24,
      fontFamily:
        Platform.OS === 'android' ? 'MM Sans Regular' : 'MMSans-Regular',
    },
    subtitle: {
      textAlign: 'center',
    },
    ctas: {
      paddingHorizontal: 16,
      paddingTop: 16,
      paddingBottom:
        Platform.OS === 'android'
          ? Math.max(safeAreaInsets.bottom + 16, 24)
          : ctaIosPaddingBottom,
>>>>>>> 05d3e30f
      flexDirection: 'column',
    },
    carouselImage: {},
    carouselImage1: {
      ...carouselSize,
      resizeMode: 'contain',
    },
    carouselImage2: {
      ...carouselSize,
      resizeMode: 'contain',
    },
    carouselImage3: {
      ...carouselSize,
      resizeMode: 'contain',
    },
    carouselImageWrapper: {
      flex: 1,
      flexDirection: 'row',
      alignItems: 'center',
      justifyContent: 'center',
      minHeight: 200,
      paddingHorizontal: 16,
    },
    carouselTextWrapper: {
      flex: 2,
      flexDirection: 'column',
      alignItems: 'center',
      justifyContent: 'center',
      paddingHorizontal: 16,
      paddingVertical: 16,
      gap: 16,
    },
<<<<<<< HEAD
    carouselTextWrapper: {
      flex: 1,
      flexDirection: 'column',
      alignItems: 'center',
      justifyContent: 'center',
      rowGap: 24,
    },
=======
>>>>>>> 05d3e30f
    bar: {
      width: 10,
      height: 2,
      backgroundColor: constColors.btnBlack,
      opacity: 0.4,
      marginHorizontal: 2,
    },
    solidBar: {
      opacity: 1,
    },
    progressContainer: {
      flexDirection: 'row',
      alignSelf: 'center',
<<<<<<< HEAD
    },
    tab: {
      marginHorizontal: 16,
=======
      paddingTop: 16,
    },
    tab: {
      marginHorizontal: 16,
      position: 'relative',
      minHeight: 30,
>>>>>>> 05d3e30f
    },
    metricsData: {
      textAlign: 'center',
      paddingVertical: 16,
    },
    gettingStartedButton: {
      borderRadius: 12,
      color: constColors.whiteTransparent,
      backgroundColor: constColors.btnBlack,
    },
  });

const onboarding_carousel_1 = require('../../../images/onboarding-carousel-1.png'); // eslint-disable-line
const onboarding_carousel_2 = require('../../../images/onboarding-carousel-2.png'); // eslint-disable-line
const onboarding_carousel_3 = require('../../../images/onboarding-carousel-3.png'); // eslint-disable-line

const carousel_images = [
  onboarding_carousel_1,
  onboarding_carousel_2,
  onboarding_carousel_3,
];

interface OnboardingCarouselProps {
  navigation: NavigationProp<ParamListBase>;
  saveOnboardingEvent: (...eventArgs: [ITrackingEvent]) => void;
}
/**
 * View that is displayed to first time (new) users
 */
export const OnboardingCarousel: React.FC<OnboardingCarouselProps> = ({
  navigation,
  saveOnboardingEvent,
}) => {
  const [currentTab, setCurrentTab] = useState(1);
  const [appStartTime, setAppStartTime] = useState<string | undefined>(
    undefined,
  );
  const themeContext = useContext(ThemeContext);
  const colors = themeContext.colors || mockTheme.colors;
<<<<<<< HEAD

  const styles = createStyles();
=======
  const safeAreaInsets = useSafeAreaInsets();

  const styles = createStyles(safeAreaInsets);
>>>>>>> 05d3e30f

  const track = useCallback(
    (event: ITrackingEvent) => {
      trackOnboarding(event, saveOnboardingEvent);
    },
    [saveOnboardingEvent],
  );

  const navigateToOnboarding = () => {
    navigation.navigate('Onboarding');
    track(
      MetricsEventBuilder.createEventBuilder(
        MetaMetricsEvents.ONBOARDING_STARTED,
      ).build(),
    );
  };

  const termsOfUse = async () => {
    if (navigation) {
      await navigateTermsOfUse(navigation.navigate, navigateToOnboarding);
    }
  };

  const onPressGetStarted = async () => {
    const isTermsAccepted = await StorageWrapper.getItem(USE_TERMS);
    if (!isTermsAccepted) {
      await termsOfUse();
    } else {
      navigateToOnboarding();
    }
  };

  const renderTabBar = () => <View />;

  const onChangeTab = (obj: { i: number }) => {
    setCurrentTab(obj.i + 1);
    track(
      MetricsEventBuilder.createEventBuilder(
        MetaMetricsEvents.ONBOARDING_WELCOME_SCREEN_ENGAGEMENT,
      )
        .addProperties({
          message_title: strings(`onboarding_carousel.title${[obj.i + 1]}`, {
            locale: 'en',
          }),
        })
        .build(),
    );
  };

  const currentTabKey = useMemo(() => {
    switch (currentTab) {
      case 1:
        return 'one';
      case 2:
        return 'two';
      default:
        return 'three';
    }
  }, [currentTab]);

  const updateNavBar = useCallback(() => {
    navigation.setOptions(
      getOnboardingCarouselNavbarOptions(
        onboardingCarouselColors[currentTabKey].background,
      ),
    );
  }, [navigation, currentTabKey]);

  const initialize = useCallback(async () => {
    updateNavBar();
    track(
      MetricsEventBuilder.createEventBuilder(
        MetaMetricsEvents.ONBOARDING_WELCOME_MESSAGE_VIEWED,
      ).build(),
    );
    const newAppStartTime = await StorageWrapper.getItem('appStartTime');
    setAppStartTime(newAppStartTime);
  }, [updateNavBar, track]);

  useEffect(() => {
    initialize();
  }, [initialize]);

  useEffect(() => {
    updateNavBar();
  }, [colors, updateNavBar]);

  const backgroundColor = useMemo(
    () => onboardingCarouselColors[currentTabKey].background,
    [currentTabKey],
  );

  return (
    <View
      style={baseStyles.flexGrow}
      testID={OnboardingCarouselSelectorIDs.CONTAINER_ID}
    >
      <OnboardingScreenWithBg
        screen={'carousel'}
        backgroundColor={backgroundColor}
      >
        <ScrollView
          style={baseStyles.flexGrow}
          contentContainerStyle={styles.scroll}
        >
          <View
            style={styles.wrapper}
            testID={OnboardingCarouselSelectorIDs.CAROUSEL_CONTAINER_ID}
          >
            <ScrollableTabView
              renderTabBar={renderTabBar}
              onChangeTab={onChangeTab}
            >
              {['one', 'two', 'three'].map((value, index) => {
                const key = index + 1;
                const imgStyleKey =
                  `carouselImage${key}` as keyof typeof styles;
                return (
                  <View key={key} style={baseStyles.flexGrow}>
                    <View
                      style={styles.tab}
                      {...generateTestId(
                        Platform,
                        WELCOME_SCREEN_CAROUSEL_TITLE_ID(key),
                      )}
                    >
                      {isTest && (
                        // This Text component is used to grab the App Start Time for our E2E test
                        // ColdStartToOnboardingScreen.feature
                        <Text
                          variant={TextVariant.BodySM}
                          color={TextColor.Alternative}
                          style={styles.metricsData}
                          testID={
                            OnboardingCarouselSelectorIDs.APP_START_TIME_ID
                          }
                        >
                          {appStartTime}
                        </Text>
                      )}
                    </View>
                    <View style={styles.carouselImageWrapper}>
                      <Image
                        source={carousel_images[index]}
                        style={[styles.carouselImage, styles[imgStyleKey]]}
                        resizeMethod={'auto'}
                        testID={`carousel-${value}-image`}
                      />
                    </View>
                    <View style={styles.carouselTextWrapper}>
                      <Text
<<<<<<< HEAD
                        variant={TextVariant.HeadingSMRegular}
=======
                        variant={TextVariant.BodyMD}
>>>>>>> 05d3e30f
                        style={styles.title}
                        color={onboardingCarouselColors[value].color}
                      >
                        {strings(`onboarding_carousel.title${key}`)}
                      </Text>
                      <Text
                        variant={TextVariant.BodyMD}
                        color={onboardingCarouselColors[value].color}
                        style={styles.subtitle}
                      >
                        {strings(`onboarding_carousel.subtitle${key}`)}
                      </Text>
                    </View>
                  </View>
                );
              })}
            </ScrollableTabView>
            <View style={styles.progressContainer}>
              {[1, 2, 3].map((i) => (
                <View
                  key={i}
                  style={[styles.bar, currentTab === i ? styles.solidBar : {}]}
                />
              ))}
            </View>
          </View>
        </ScrollView>
        <View style={styles.ctas}>
          <Button
            variant={ButtonVariants.Primary}
            label={strings('onboarding_carousel.get_started')}
            onPress={onPressGetStarted}
<<<<<<< HEAD
            style={styles.gettingStartedButton}
=======
>>>>>>> 05d3e30f
            width={ButtonWidthTypes.Full}
            size={ButtonSize.Lg}
            testID={OnboardingCarouselSelectorIDs.GET_STARTED_BUTTON_ID}
          />
        </View>
      </OnboardingScreenWithBg>
      <FadeOutOverlay />
    </View>
  );
};

const mapDispatchToProps = (dispatch: Dispatch<OnboardingActionTypes>) => ({
  saveOnboardingEvent: (...eventArgs: [ITrackingEvent]) =>
    dispatch(saveEvent(eventArgs)),
});

export default connect(null, mapDispatchToProps)(OnboardingCarousel);<|MERGE_RESOLUTION|>--- conflicted
+++ resolved
@@ -65,13 +65,9 @@
   width: DEVICE_WIDTH - IMG_PADDING,
   height: (DEVICE_WIDTH - IMG_PADDING) * IMAGE_RATIO,
 };
-<<<<<<< HEAD
-const createStyles = () =>
-=======
 
 const ctaIosPaddingBottom = Device.isIphoneX() ? 40 : 20;
 const createStyles = (safeAreaInsets: { top: number; bottom: number }) =>
->>>>>>> 05d3e30f
   StyleSheet.create({
     scroll: {
       flexGrow: 1,
@@ -80,34 +76,16 @@
     wrapper: {
       flex: 1,
       flexDirection: 'column',
-<<<<<<< HEAD
-      justifyContent: 'space-around',
-      paddingVertical: 24,
-      rowGap: 24,
-=======
       justifyContent: 'space-between',
       paddingBottom: 16,
       paddingTop:
         Platform.OS === 'android' ? Math.max(safeAreaInsets.top + 8, 32) : 0,
->>>>>>> 05d3e30f
     },
     title: {
       fontSize: 40,
       lineHeight: 40,
       justifyContent: 'center',
       textAlign: 'center',
-<<<<<<< HEAD
-      paddingHorizontal: 40,
-      fontFamily: 'MMSans-Regular',
-    },
-    subtitle: {
-      textAlign: 'center',
-      paddingHorizontal: 16,
-    },
-    ctas: {
-      paddingHorizontal: 16,
-      paddingBottom: Device.isIphoneX() ? 40 : 20,
-=======
       paddingHorizontal: 24,
       fontFamily:
         Platform.OS === 'android' ? 'MM Sans Regular' : 'MMSans-Regular',
@@ -122,7 +100,6 @@
         Platform.OS === 'android'
           ? Math.max(safeAreaInsets.bottom + 16, 24)
           : ctaIosPaddingBottom,
->>>>>>> 05d3e30f
       flexDirection: 'column',
     },
     carouselImage: {},
@@ -155,16 +132,6 @@
       paddingVertical: 16,
       gap: 16,
     },
-<<<<<<< HEAD
-    carouselTextWrapper: {
-      flex: 1,
-      flexDirection: 'column',
-      alignItems: 'center',
-      justifyContent: 'center',
-      rowGap: 24,
-    },
-=======
->>>>>>> 05d3e30f
     bar: {
       width: 10,
       height: 2,
@@ -178,27 +145,16 @@
     progressContainer: {
       flexDirection: 'row',
       alignSelf: 'center',
-<<<<<<< HEAD
-    },
-    tab: {
-      marginHorizontal: 16,
-=======
       paddingTop: 16,
     },
     tab: {
       marginHorizontal: 16,
       position: 'relative',
       minHeight: 30,
->>>>>>> 05d3e30f
     },
     metricsData: {
       textAlign: 'center',
       paddingVertical: 16,
-    },
-    gettingStartedButton: {
-      borderRadius: 12,
-      color: constColors.whiteTransparent,
-      backgroundColor: constColors.btnBlack,
     },
   });
 
@@ -229,14 +185,9 @@
   );
   const themeContext = useContext(ThemeContext);
   const colors = themeContext.colors || mockTheme.colors;
-<<<<<<< HEAD
-
-  const styles = createStyles();
-=======
   const safeAreaInsets = useSafeAreaInsets();
 
   const styles = createStyles(safeAreaInsets);
->>>>>>> 05d3e30f
 
   const track = useCallback(
     (event: ITrackingEvent) => {
@@ -388,11 +339,7 @@
                     </View>
                     <View style={styles.carouselTextWrapper}>
                       <Text
-<<<<<<< HEAD
-                        variant={TextVariant.HeadingSMRegular}
-=======
                         variant={TextVariant.BodyMD}
->>>>>>> 05d3e30f
                         style={styles.title}
                         color={onboardingCarouselColors[value].color}
                       >
@@ -425,10 +372,6 @@
             variant={ButtonVariants.Primary}
             label={strings('onboarding_carousel.get_started')}
             onPress={onPressGetStarted}
-<<<<<<< HEAD
-            style={styles.gettingStartedButton}
-=======
->>>>>>> 05d3e30f
             width={ButtonWidthTypes.Full}
             size={ButtonSize.Lg}
             testID={OnboardingCarouselSelectorIDs.GET_STARTED_BUTTON_ID}
