import React from 'react';
import { fireEvent, waitFor } from '@testing-library/react-native';
<<<<<<< HEAD
=======
import { Platform } from 'react-native';
>>>>>>> 05d3e30f
import OnboardingCarousel from './';
import { NavigationProp, ParamListBase } from '@react-navigation/native';
import { OnboardingCarouselSelectorIDs } from '../../../../e2e/selectors/Onboarding/OnboardingCarousel.selectors';
import renderWithProvider from '../../../util/test/renderWithProvider';
import Device from '../../../util/device';
import StorageWrapper from '../../../store/storage-wrapper';

jest.mock('../../../util/metrics/TrackOnboarding/trackOnboarding', () => ({
  __esModule: true,
  default: jest.fn(),
}));

jest.mock('../../../actions/onboarding', () => ({
  saveOnboardingEvent: jest.fn(),
}));

jest.mock('../../../util/test/utils', () => ({
  isTest: true,
}));

jest.mock('../../../util/device', () => ({
  isAndroid: jest.fn(),
  isIphoneX: jest.fn(),
  isIphone5S: jest.fn(),
  isIos: jest.fn(),
}));

jest.mock('react-native-scrollable-tab-view', () => {
  const MockScrollableTabView = (props: {
    children?: unknown;
    [key: string]: unknown;
  }) => {
    const ReactLib = jest.requireActual('react');
    const { View } = jest.requireActual('react-native');
    return ReactLib.createElement(View, props, props.children);
  };
  return MockScrollableTabView;
});

jest.mock('react-native', () => {
  const actualRN = jest.requireActual('react-native');
  return {
    ...actualRN,
    Platform: {
      ...actualRN.Platform,
      OS: 'ios',
    },
  };
});

const mockNavigate: jest.Mock = jest.fn();
const mockSetOptions: jest.Mock = jest.fn();
const mockNavigation = {
  navigate: mockNavigate,
  setOptions: mockSetOptions,
} as unknown as NavigationProp<ParamListBase>;

describe('OnboardingCarousel', () => {
  beforeEach(() => {
    (Device.isAndroid as jest.Mock).mockReset();
    (Device.isIphoneX as jest.Mock).mockReset();
    (Device.isIphone5S as jest.Mock).mockReset();
    (Device.isIos as jest.Mock).mockReset();

    (Device.isAndroid as jest.Mock).mockReturnValue(false);
    (Device.isIphoneX as jest.Mock).mockReturnValue(false);
    (Device.isIphone5S as jest.Mock).mockReturnValue(false);
    (Device.isIos as jest.Mock).mockReturnValue(true);

    Platform.OS = 'ios';
  });

  it('should render correctly', () => {
    const { toJSON } = renderWithProvider(
      <OnboardingCarousel navigation={mockNavigation} />,
    );
    expect(toJSON()).toMatchSnapshot();
  });

  it('should render the App Start Time text when isTest is true', async () => {
    const { toJSON, getAllByTestId } = renderWithProvider(
      <OnboardingCarousel navigation={mockNavigation} />,
    );
    expect(toJSON()).toMatchSnapshot();

    await waitFor(() => {
      const appStartTimeElements = getAllByTestId(
        OnboardingCarouselSelectorIDs.APP_START_TIME_ID,
      );
      expect(appStartTimeElements).toHaveLength(3); // One for each carousel tab
      expect(appStartTimeElements[0]).toBeOnTheScreen();
    });
  });

  describe('Image Padding', () => {
    it('should use iPhone X padding', () => {
      (Device.isAndroid as jest.Mock).mockReturnValue(false);
      (Device.isIphoneX as jest.Mock).mockReturnValue(true);
      (Device.isIos as jest.Mock).mockReturnValue(true);

      const { toJSON } = renderWithProvider(
        <OnboardingCarousel navigation={mockNavigation} />,
      );
      expect(toJSON()).toMatchSnapshot();
    });

    it('should use iPhone 5s padding', () => {
      (Device.isAndroid as jest.Mock).mockReturnValue(false);
      (Device.isIphoneX as jest.Mock).mockReturnValue(false);
      (Device.isIos as jest.Mock).mockReturnValue(true);
      (Device.isIphone5S as jest.Mock).mockReturnValue(true);

      const { toJSON } = renderWithProvider(
        <OnboardingCarousel navigation={mockNavigation} />,
      );
      expect(toJSON()).toMatchSnapshot();
    });

    it('should use iPhone 5S padding', () => {
      (Device.isAndroid as jest.Mock).mockReturnValue(false);
      (Device.isIphoneX as jest.Mock).mockReturnValue(false);
      (Device.isIphone5S as jest.Mock).mockReturnValue(true);
      (Device.isIos as jest.Mock).mockReturnValue(true);

      const { toJSON } = renderWithProvider(
        <OnboardingCarousel navigation={mockNavigation} />,
      );
      expect(toJSON()).toMatchSnapshot();
    });

    it('should use android padding', () => {
      (Device.isAndroid as jest.Mock).mockReturnValue(true);
      (Device.isIphoneX as jest.Mock).mockReturnValue(false);
      (Device.isIos as jest.Mock).mockReturnValue(false);

      const { toJSON } = renderWithProvider(
        <OnboardingCarousel navigation={mockNavigation} />,
      );
      expect(toJSON()).toMatchSnapshot();
    });

    it('should use android padding for large screens', () => {
      (Device.isAndroid as jest.Mock).mockReturnValue(true);
      (Device.isIphoneX as jest.Mock).mockReturnValue(false);
      (Device.isIos as jest.Mock).mockReturnValue(false);

<<<<<<< HEAD
=======
      Platform.OS = 'android';

>>>>>>> 05d3e30f
      // Mock window height to be greater than 800
      const originalHeight = global.window.innerHeight;
      Object.defineProperty(global.window, 'innerHeight', {
        value: 900,
        writable: true,
      });

      const { toJSON } = renderWithProvider(
        <OnboardingCarousel navigation={mockNavigation} />,
      );
      expect(toJSON()).toMatchSnapshot();

      // Restore original height
      Object.defineProperty(global.window, 'innerHeight', {
        value: originalHeight,
        writable: true,
      });
    });

    it('should use android padding for small screens', () => {
      (Device.isAndroid as jest.Mock).mockReturnValue(true);
      (Device.isIphoneX as jest.Mock).mockReturnValue(false);
      (Device.isIos as jest.Mock).mockReturnValue(false);

      // Mock window height to be less than 800
      const originalHeight = global.window.innerHeight;
      Object.defineProperty(global.window, 'innerHeight', {
        value: 700,
        writable: true,
      });

      const { toJSON } = renderWithProvider(
        <OnboardingCarousel navigation={mockNavigation} />,
      );
      expect(toJSON()).toMatchSnapshot();

      // Restore original height
      Object.defineProperty(global.window, 'innerHeight', {
        value: originalHeight,
        writable: true,
      });
    });

    it('should call getStarted button', async () => {
      jest.spyOn(StorageWrapper, 'getItem').mockResolvedValue(true);

      const navigation = {
        navigate: mockNavigate,
        setOptions: mockSetOptions,
      } as unknown as NavigationProp<ParamListBase>;

      const { toJSON, getByTestId } = renderWithProvider(
        <OnboardingCarousel navigation={navigation} />,
      );

      const getStartedButton = getByTestId(
        OnboardingCarouselSelectorIDs.GET_STARTED_BUTTON_ID,
      );

      expect(getStartedButton).toBeOnTheScreen();
      fireEvent.press(getStartedButton);

      await waitFor(() => {
        expect(mockNavigate).toHaveBeenCalledWith('Onboarding');
      });

      expect(toJSON()).toMatchSnapshot();
    });

    it('should call getStarted button and show terms of use', async () => {
      jest.spyOn(StorageWrapper, 'getItem').mockResolvedValue(false);

      const navigation = {
        navigate: mockNavigate,
        setOptions: mockSetOptions,
      } as unknown as NavigationProp<ParamListBase>;

      const { toJSON, getByTestId } = renderWithProvider(
        <OnboardingCarousel navigation={navigation} />,
      );

      const getStartedButton = getByTestId(
        OnboardingCarouselSelectorIDs.GET_STARTED_BUTTON_ID,
      );

      expect(getStartedButton).toBeOnTheScreen();
      fireEvent.press(getStartedButton);

      await waitFor(() => {
        expect(mockNavigate).toHaveBeenCalledWith('Onboarding');
      });

      expect(toJSON()).toMatchSnapshot();
    });

    it('should change the carousel when the user swipes', async () => {
      const mockOnChangeTab = jest.fn();

      const navigation = {
        navigate: mockNavigate,
        setOptions: mockSetOptions,
      } as unknown as NavigationProp<ParamListBase>;

      const { toJSON } = renderWithProvider(
        <OnboardingCarousel navigation={navigation} />,
      );

      // Simulate the tab change event
      const tabChangeEvent = { i: 0 };
      mockOnChangeTab(tabChangeEvent);

      const tabChangeEvent2 = { i: 1 };
      mockOnChangeTab(tabChangeEvent2);

      const tabChangeEvent3 = { i: 2 };
      mockOnChangeTab(tabChangeEvent3);

      expect(toJSON()).toMatchSnapshot();
    });
  });
});<|MERGE_RESOLUTION|>--- conflicted
+++ resolved
@@ -1,9 +1,6 @@
 import React from 'react';
 import { fireEvent, waitFor } from '@testing-library/react-native';
-<<<<<<< HEAD
-=======
 import { Platform } from 'react-native';
->>>>>>> 05d3e30f
 import OnboardingCarousel from './';
 import { NavigationProp, ParamListBase } from '@react-navigation/native';
 import { OnboardingCarouselSelectorIDs } from '../../../../e2e/selectors/Onboarding/OnboardingCarousel.selectors';
@@ -150,11 +147,8 @@
       (Device.isIphoneX as jest.Mock).mockReturnValue(false);
       (Device.isIos as jest.Mock).mockReturnValue(false);
 
-<<<<<<< HEAD
-=======
       Platform.OS = 'android';
 
->>>>>>> 05d3e30f
       // Mock window height to be greater than 800
       const originalHeight = global.window.innerHeight;
       Object.defineProperty(global.window, 'innerHeight', {
