--- conflicted
+++ resolved
@@ -1,77 +1,10 @@
 // Jest Snapshot v1, https://goo.gl/fbAQLP
 
 exports[`InfoNetworkModal renders correctly 1`] = `
-<<<<<<< HEAD
+
 <View>
   <Modal
     animationType="none"
-=======
-<Modal
-  animationType="none"
-  deviceHeight={null}
-  deviceWidth={null}
-  hardwareAccelerated={false}
-  hideModalContentWhileAnimating={false}
-  onBackdropPress={[Function]}
-  onModalHide={[Function]}
-  onModalWillHide={[Function]}
-  onModalWillShow={[Function]}
-  onRequestClose={[Function]}
-  onSwipeComplete={[Function]}
-  panResponderThreshold={4}
-  scrollHorizontal={false}
-  scrollOffset={0}
-  scrollOffsetMax={0}
-  scrollTo={null}
-  statusBarTranslucent={false}
-  supportedOrientations={
-    [
-      "portrait",
-      "landscape",
-    ]
-  }
-  swipeDirection="down"
-  swipeThreshold={100}
-  transparent={true}
-  visible={true}
->
-  <View
-    accessibilityState={
-      {
-        "busy": undefined,
-        "checked": undefined,
-        "disabled": undefined,
-        "expanded": undefined,
-        "selected": undefined,
-      }
-    }
-    accessible={true}
-    collapsable={false}
-    focusable={true}
-    onClick={[Function]}
-    onResponderGrant={[Function]}
-    onResponderMove={[Function]}
-    onResponderRelease={[Function]}
-    onResponderTerminate={[Function]}
-    onResponderTerminationRequest={[Function]}
-    onStartShouldSetResponder={[Function]}
-    style={
-      {
-        "backgroundColor": "#00000066",
-        "bottom": 0,
-        "height": 1334,
-        "left": 0,
-        "opacity": 0,
-        "position": "absolute",
-        "right": 0,
-        "top": 0,
-        "width": 750,
-      }
-    }
-  />
-  <View
-    collapsable={false}
->>>>>>> 8e6c0617
     deviceHeight={null}
     deviceWidth={null}
     hardwareAccelerated={false}
@@ -80,22 +13,7 @@
     onModalHide={[Function]}
     onModalWillHide={[Function]}
     onModalWillShow={[Function]}
-<<<<<<< HEAD
     onRequestClose={[Function]}
-=======
-    onMoveShouldSetResponder={[Function]}
-    onMoveShouldSetResponderCapture={[Function]}
-    onResponderEnd={[Function]}
-    onResponderGrant={[Function]}
-    onResponderMove={[Function]}
-    onResponderReject={[Function]}
-    onResponderRelease={[Function]}
-    onResponderStart={[Function]}
-    onResponderTerminate={[Function]}
-    onResponderTerminationRequest={[Function]}
-    onStartShouldSetResponder={[Function]}
-    onStartShouldSetResponderCapture={[Function]}
->>>>>>> 8e6c0617
     onSwipeComplete={[Function]}
     panResponderThreshold={4}
     scrollHorizontal={false}
