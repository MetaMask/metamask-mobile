--- conflicted
+++ resolved
@@ -4,12 +4,8 @@
 'use strict';
 import { useNavigation } from '@react-navigation/native';
 import { parse } from 'eth-url-parser';
-<<<<<<< HEAD
-import React, { useCallback, useRef } from 'react';
-=======
 import { isValidAddress } from 'ethereumjs-util';
 import React, { useCallback, useRef, useEffect } from 'react';
->>>>>>> 961a5281
 import { Alert, Image, InteractionManager, View, Linking } from 'react-native';
 import Text, {
   TextVariant,
@@ -30,7 +26,7 @@
 import SharedDeeplinkManager from '../../../core/DeeplinkManager/SharedDeeplinkManager';
 import Engine from '../../../core/Engine';
 import { selectChainId } from '../../../selectors/networkController';
-import { isValidAddressInputViaQRCode, isValidHexAddress } from '../../../util/address';
+import { isValidAddressInputViaQRCode } from '../../../util/address';
 import { getURLProtocol } from '../../../util/general';
 import {
   failedSeedPhraseRequirements,
@@ -116,14 +112,10 @@
   );
 
   const onBarCodeRead = useCallback(
-<<<<<<< HEAD
-    async (response: { data: string }) => {
-=======
     async (codes: Code[]) => {
       if (!codes.length) return;
 
       const response = { data: codes[0].value };
->>>>>>> 961a5281
       let content = response.data;
       /**
        * Barcode read triggers multiple times
@@ -209,7 +201,7 @@
         if (
           (content.split(`${PROTOCOLS.ETHEREUM}:`).length > 1 &&
             !parse(content).function_name) ||
-          (content.startsWith('0x') && isValidHexAddress(content))
+          (content.startsWith('0x') && isValidAddress(content))
         ) {
           const handledContent = content.startsWith('0x')
             ? `${PROTOCOLS.ETHEREUM}:${content}@${currentChainId}`
@@ -306,17 +298,6 @@
     [onScanError, navigation],
   );
 
-<<<<<<< HEAD
-  const onStatusChange = useCallback(
-    (event: { cameraStatus: string }) => {
-      if (event.cameraStatus === 'NOT_AUTHORIZED') {
-        showCameraNotAuthorizedAlert();
-        navigation.goBack();
-      }
-    },
-    [navigation],
-  );
-=======
   if (!hasPermission) {
     showCameraNotAuthorizedAlert();
     return null;
@@ -331,7 +312,6 @@
       </View>
     );
   }
->>>>>>> 961a5281
 
   return (
     <View style={styles.container}>
