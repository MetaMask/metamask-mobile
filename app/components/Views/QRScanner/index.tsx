--- conflicted
+++ resolved
@@ -519,12 +519,7 @@
           return;
         }
 
-<<<<<<< HEAD
         const handledByDeeplink = await SharedDeeplinkManager.getInstance().parse(content, {
-=======
-        // Checking if it can be handled like deeplinks
-        const handledByDeeplink = await SharedDeeplinkManager.parse(content, {
->>>>>>> 16ee0cd2
           origin: AppConstants.DEEPLINKS.ORIGIN_QR_CODE,
           onHandled: () => {
             const stackNavigation = navigation as {
