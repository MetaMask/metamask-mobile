/* eslint @typescript-eslint/no-var-requires: "off" */
/* eslint @typescript-eslint/no-require-imports: "off" */

'use strict';
import { useNavigation } from '@react-navigation/native';
import { parse } from 'eth-url-parser';
import { isValidAddress } from 'ethereumjs-util';
import React, { useCallback, useRef } from 'react';
import {
  Alert,
  Image,
  InteractionManager,
  SafeAreaView,
  TouchableOpacity,
  View,
} from 'react-native';
import Text, {
  TextVariant,
} from '../../../component-library/components/Texts/Text';
import { RNCamera } from 'react-native-camera';
import Icon from 'react-native-vector-icons/Ionicons';
import { useSelector } from 'react-redux';
import { strings } from '../../../../locales/i18n';
import { PROTOCOLS } from '../../../constants/deeplinks';
import Routes from '../../../constants/navigation/Routes';
import { MM_SDK_DEEPLINK } from '../../../constants/urls';
import AppConstants from '../../../core/AppConstants';
import SharedDeeplinkManager from '../../../core/DeeplinkManager/SharedDeeplinkManager';
import Engine from '../../../core/Engine';
import { selectChainId } from '../../../selectors/networkController';
import { isValidAddressInputViaQRCode } from '../../../util/address';
import { getURLProtocol } from '../../../util/general';
import {
  failedSeedPhraseRequirements,
  isValidMnemonic,
} from '../../../util/validators';
import createStyles from './styles';
import { useTheme } from '../../../util/theme';

const frameImage = require('../../../images/frame.png'); // eslint-disable-line import/no-commonjs

<<<<<<< HEAD
/**
 * View that wraps the QR code scanner screen
 */
const QRScanner = ({
  onScanSuccess,
  onScanError,
  onStartScan,
  origin,
}: {
=======
export interface QRScannerParams {
  // TODO: Replace "any" with type
  // eslint-disable-next-line @typescript-eslint/no-explicit-any
>>>>>>> a6fa898d
  onScanSuccess: (data: any, content?: string) => void;
  onScanError?: (error: string) => void;
  // TODO: Replace "any" with type
  // eslint-disable-next-line @typescript-eslint/no-explicit-any
  onStartScan?: (data: any) => Promise<void>;
  origin?: string;
}) => {
  const navigation = useNavigation();

  const mountedRef = useRef<boolean>(true);
  const shouldReadBarCodeRef = useRef<boolean>(true);

  const currentChainId = useSelector(selectChainId);
  const theme = useTheme();
  const styles = createStyles(theme);

<<<<<<< HEAD
=======
  const goBack = useCallback(() => {
    navigation.goBack();
    try {
      onScanError?.('USER_CANCELLED');
      // TODO: Replace "any" with type
      // eslint-disable-next-line @typescript-eslint/no-explicit-any
    } catch (error: any) {
      console.warn(`Error setting onScanError: ${error.message}`);
    }
  }, [onScanError, navigation]);

>>>>>>> a6fa898d
  const end = useCallback(() => {
    mountedRef.current = false;
    navigation.goBack();
  }, [mountedRef, navigation]);

  const showAlertForInvalidAddress = () => {
    Alert.alert(
      strings('qr_scanner.unrecognized_address_qr_code_title'),
      strings('qr_scanner.unrecognized_address_qr_code_desc'),
      [
        {
          text: strings('qr_scanner.ok'),
          onPress: () => null,
          style: 'default',
        },
      ],
    );
  };

  const showAlertForURLRedirection = useCallback(
    (url: string): Promise<boolean> =>
      new Promise((resolve) => {
        mountedRef.current = false;
        navigation.navigate(Routes.MODAL.ROOT_MODAL_FLOW, {
          screen: Routes.MODAL.MODAL_CONFIRMATION,
          params: {
            onConfirm: () => resolve(true),
            onCancel: () => resolve(false),
            cancelLabel: strings('qr_scanner.cancel'),
            confirmLabel: strings('qr_scanner.continue'),
            isDanger: false,
            title: strings('qr_scanner.url_redirection_alert_title'),
            description: `${url}\n${strings(
              'qr_scanner.url_redirection_alert_desc',
            )}`,
          },
        });
      }),
    [navigation],
  );

  const onBarCodeRead = useCallback(
    async (response) => {
      const content = response.data;
      /**
       * Barcode read triggers multiple times
       * shouldReadBarCodeRef controls how often the logic below runs
       * Think of this as a allow or disallow bar code reading
       */
      if (!shouldReadBarCodeRef.current || !mountedRef.current || !content) {
        return;
      }

      if (
        origin === Routes.SEND_FLOW.SEND_TO ||
        origin === Routes.SETTINGS.CONTACT_FORM
      ) {
        if (!isValidAddressInputViaQRCode(content)) {
          showAlertForInvalidAddress();
          end();
          return;
        }
      }

      const contentProtocol = getURLProtocol(content);
      if (
        (contentProtocol === PROTOCOLS.HTTP ||
          contentProtocol === PROTOCOLS.HTTPS) &&
        !content.startsWith(MM_SDK_DEEPLINK)
      ) {
        const redirect = await showAlertForURLRedirection(content);

        if (!redirect) {
          navigation.goBack();
          return;
        }
      }

      let data = {};

      if (content.split('metamask-sync:').length > 1) {
        shouldReadBarCodeRef.current = false;
        data = { content };
        if (onStartScan) {
          onStartScan(data).then(() => {
            onScanSuccess(data);
          });
          mountedRef.current = false;
        } else {
          Alert.alert(
            strings('qr_scanner.error'),
            strings('qr_scanner.attempting_sync_from_wallet_error'),
          );
          mountedRef.current = false;
        }
      } else {
        if (
          !failedSeedPhraseRequirements(content) &&
          isValidMnemonic(content)
        ) {
          shouldReadBarCodeRef.current = false;
          data = { seed: content };
          end();
          onScanSuccess(data, content);
          return;
        }
        // TODO: Replace "any" with type
        // eslint-disable-next-line @typescript-eslint/no-explicit-any
        const { KeyringController } = Engine.context as any;
        const isUnlocked = KeyringController.isUnlocked();

        if (!isUnlocked) {
          navigation.goBack();
          Alert.alert(
            strings('qr_scanner.error'),
            strings('qr_scanner.attempting_to_scan_with_wallet_locked'),
          );
          mountedRef.current = false;
          return;
        }
        // Let ethereum:address and address go forward
        if (
          (content.split(`${PROTOCOLS.ETHEREUM}:`).length > 1 &&
            !parse(content).function_name) ||
          (content.startsWith('0x') && isValidAddress(content))
        ) {
          const handledContent = content.startsWith('0x')
            ? `${PROTOCOLS.ETHEREUM}:${content}@${currentChainId}`
            : content;
          shouldReadBarCodeRef.current = false;
          data = parse(handledContent);
          const action = 'send-eth';
          data = { ...data, action };
          end();
          onScanSuccess(data, handledContent);
          return;
        }

        // Checking if it can be handled like deeplinks
        const handledByDeeplink = SharedDeeplinkManager.parse(content, {
          origin: AppConstants.DEEPLINKS.ORIGIN_QR_CODE,
          // TODO: Check is pop is still valid.
          // TODO: Replace "any" with type
          // eslint-disable-next-line @typescript-eslint/no-explicit-any
          onHandled: () => (navigation as any).pop(2),
        });

        if (handledByDeeplink) {
          mountedRef.current = false;
          return;
        }

        // I can't be handled by deeplinks, checking other options
        if (
          content.length === 64 ||
          (content.substring(0, 2).toLowerCase() === '0x' &&
            content.length === 66)
        ) {
          shouldReadBarCodeRef.current = false;
          data = {
            private_key: content.length === 64 ? content : content.substr(2),
          };
        } else if (content.substring(0, 2).toLowerCase() === '0x') {
          shouldReadBarCodeRef.current = false;
          data = { target_address: content, action: 'send-eth' };
        } else if (content.split('wc:').length > 1) {
          shouldReadBarCodeRef.current = false;
          data = { walletConnectURI: content };
        } else {
          // EIP-945 allows scanning arbitrary data
          data = content;
        }
        onScanSuccess(data, content);
      }

      end();
    },
    [
      origin,
      end,
      showAlertForURLRedirection,
      navigation,
      onStartScan,
      onScanSuccess,
      currentChainId,
    ],
  );

  const showCameraNotAuthorizedAlert = () =>
    Alert.alert(
      strings('qr_scanner.not_allowed_error_title'),
      strings('qr_scanner.not_allowed_error_desc'),
      [
        {
          text: strings('qr_scanner.ok'),
        },
      ],
    );

  const onError = useCallback(
    (error) => {
      navigation.goBack();
      InteractionManager.runAfterInteractions(() => {
        if (onScanError && error) {
          onScanError(error.message);
        }
      });
    },
    [onScanError, navigation],
  );

  const onStatusChange = useCallback(
    (event) => {
      if (event.cameraStatus === 'NOT_AUTHORIZED') {
        showCameraNotAuthorizedAlert();
        navigation.goBack();
      }
    },
    [navigation],
  );

  return (
    <View style={styles.container}>
      {/* <RNCamera
        onMountError={onError}
        captureAudio={false}
        style={styles.preview}
        type={RNCamera.Constants.Type.back}
        onBarCodeRead={onBarCodeRead}
        flashMode={RNCamera.Constants.FlashMode.auto}
        androidCameraPermissionOptions={{
          title: strings('qr_scanner.allow_camera_dialog_title'),
          message: strings('qr_scanner.allow_camera_dialog_message'),
          buttonPositive: strings('qr_scanner.ok'),
          buttonNegative: strings('qr_scanner.cancel'),
        }}
        onStatusChange={onStatusChange}
      /> */}
      <SafeAreaView style={styles.overlayContainerColumn}>
        <View style={styles.overlay}>
          <Text variant={TextVariant.BodyLGMedium} style={styles.overlayText}>
            {strings('qr_scanner.label')}
          </Text>
        </View>
        <View style={styles.overlayContainerRow}>
          <View style={styles.overlay} />
          <Image source={frameImage} style={styles.frame} />
          <View style={styles.overlay} />
        </View>
        <View style={styles.overlay} />
      </SafeAreaView>
    </View>
  );
};

export default QRScanner;<|MERGE_RESOLUTION|>--- conflicted
+++ resolved
@@ -39,7 +39,6 @@
 
 const frameImage = require('../../../images/frame.png'); // eslint-disable-line import/no-commonjs
 
-<<<<<<< HEAD
 /**
  * View that wraps the QR code scanner screen
  */
@@ -49,11 +48,6 @@
   onStartScan,
   origin,
 }: {
-=======
-export interface QRScannerParams {
-  // TODO: Replace "any" with type
-  // eslint-disable-next-line @typescript-eslint/no-explicit-any
->>>>>>> a6fa898d
   onScanSuccess: (data: any, content?: string) => void;
   onScanError?: (error: string) => void;
   // TODO: Replace "any" with type
@@ -70,20 +64,6 @@
   const theme = useTheme();
   const styles = createStyles(theme);
 
-<<<<<<< HEAD
-=======
-  const goBack = useCallback(() => {
-    navigation.goBack();
-    try {
-      onScanError?.('USER_CANCELLED');
-      // TODO: Replace "any" with type
-      // eslint-disable-next-line @typescript-eslint/no-explicit-any
-    } catch (error: any) {
-      console.warn(`Error setting onScanError: ${error.message}`);
-    }
-  }, [onScanError, navigation]);
-
->>>>>>> a6fa898d
   const end = useCallback(() => {
     mountedRef.current = false;
     navigation.goBack();
