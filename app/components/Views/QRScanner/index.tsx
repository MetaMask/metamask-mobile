/* eslint @typescript-eslint/no-var-requires: "off" */
/* eslint @typescript-eslint/no-require-imports: "off" */

'use strict';
import { useNavigation } from '@react-navigation/native';
import { parse } from 'eth-url-parser';
import { isValidAddress } from 'ethereumjs-util';
import { isAddress as isSolanaAddress } from '@solana/addresses';
import { CaipChainId } from '@metamask/utils';
import React, { useCallback, useRef, useEffect, useState } from 'react';
import { Alert, Image, InteractionManager, View, Linking } from 'react-native';
import Text, {
  TextVariant,
} from '../../../component-library/components/Texts/Text';
import {
  Camera,
  useCameraDevice,
  useCameraPermission,
  useCodeScanner,
  Code,
} from 'react-native-vision-camera';
import { useDispatch, useSelector } from 'react-redux';
import { strings } from '../../../../locales/i18n';
import { PROTOCOLS } from '../../../constants/deeplinks';
import Routes from '../../../constants/navigation/Routes';
import {
  MM_SDK_DEEPLINK,
  MM_WALLETCONNECT_DEEPLINK,
} from '../../../constants/urls';
import AppConstants from '../../../core/AppConstants';
import SharedDeeplinkManager from '../../../core/DeeplinkManager/SharedDeeplinkManager';
import Engine from '../../../core/Engine';
<<<<<<< HEAD
import {
  selectChainId,
  selectNativeCurrencyByChainId,
} from '../../../selectors/networkController';
import { useSendNavigation } from '../confirmations/hooks/useSendNavigation';
import { InitSendLocation } from '../confirmations/constants/send';
import { newAssetTransaction } from '../../../actions/transaction';
import { getEther } from '../../../util/transactions';
import { RootState } from '../../../reducers';
=======
import type { EngineContext } from '../../../core/Engine/types';
import { selectChainId } from '../../../selectors/networkController';
>>>>>>> 13b410ee
import { isValidAddressInputViaQRCode } from '../../../util/address';
import { getURLProtocol } from '../../../util/general';
import {
  failedSeedPhraseRequirements,
  isValidMnemonic,
} from '../../../util/validators';
import createStyles from './styles';
import { useTheme } from '../../../util/theme';
import { ScanSuccess, StartScan } from '../QRTabSwitcher';
import SDKConnectV2 from '../../../core/SDKConnectV2';
<<<<<<< HEAD
///: BEGIN:ONLY_INCLUDE_IF(keyring-snaps)
import { useSendNonEvmAsset } from '../../hooks/useSendNonEvmAsset';
///: END:ONLY_INCLUDE_IF
=======
import useMetrics from '../../../components/hooks/useMetrics/useMetrics';
import { MetaMetricsEvents } from '../../../core/Analytics/MetaMetrics.events';
import { QRType, QRScannerEventProperties, ScanResult } from './constants';
import { getQRType } from './utils';
>>>>>>> 13b410ee

const frameImage = require('../../../images/frame.png'); // eslint-disable-line import/no-commonjs

/**
 * View that wraps the QR code scanner screen
 */
const QRScanner = ({
  onScanSuccess,
  onScanError,
  onStartScan,
  origin,
}: {
  onScanSuccess: (data: ScanSuccess, content?: string) => void;
  onStartScan?: (data: StartScan) => Promise<void>;
  onScanError?: (error: string) => void;
  origin?: string;
}) => {
  const navigation = useNavigation();

  const mountedRef = useRef<boolean>(true);
  const shouldReadBarCodeRef = useRef<boolean>(true);
  const [permissionCheckCompleted, setPermissionCheckCompleted] =
    useState(false);
  const [isCameraActive, setIsCameraActive] = useState(true);

  const cameraDevice = useCameraDevice('back');
  const { hasPermission, requestPermission } = useCameraPermission();

  const currentChainId = useSelector(selectChainId);
  const nativeCurrency = useSelector((state: RootState) =>
    selectNativeCurrencyByChainId(state, currentChainId),
  );
  const dispatch = useDispatch();
  const { navigateToSendPage } = useSendNavigation();

  ///: BEGIN:ONLY_INCLUDE_IF(keyring-snaps)
  // Hook for handling non-EVM asset sending (Solana, Bitcoin, etc.)
  const {
    sendNonEvmAsset,
  }: { sendNonEvmAsset: (location: string) => Promise<boolean> } =
    useSendNonEvmAsset({
      asset: {
        chainId: currentChainId as CaipChainId,
        address: undefined,
      },
    });
  ///: END:ONLY_INCLUDE_IF

  const theme = useTheme();
  const styles = createStyles(theme);
  const { trackEvent, createEventBuilder } = useMetrics();

  const hasTrackedScannerOpened = useRef(false);

  useEffect(() => {
    const checkPermission = async () => {
      if (!hasPermission && !permissionCheckCompleted) {
        try {
          await requestPermission();
        } finally {
          setPermissionCheckCompleted(true);
        }
      } else {
        setPermissionCheckCompleted(true);
      }
    };

    checkPermission();
  }, [hasPermission, requestPermission, permissionCheckCompleted]);

  // Track QR Scanner Opened when permission is granted and camera is available
  useEffect(() => {
    if (
      permissionCheckCompleted &&
      hasPermission &&
      cameraDevice &&
      !hasTrackedScannerOpened.current
    ) {
      trackEvent(
        createEventBuilder(MetaMetricsEvents.QR_SCANNER_OPENED).build(),
      );
      hasTrackedScannerOpened.current = true;
    }
  }, [
    permissionCheckCompleted,
    hasPermission,
    cameraDevice,
    trackEvent,
    createEventBuilder,
  ]);

  const end = useCallback(() => {
    mountedRef.current = false;
    navigation.goBack();
  }, [mountedRef, navigation]);

  const showAlertForInvalidAddress = () => {
    Alert.alert(
      strings('qr_scanner.unrecognized_address_qr_code_title'),
      strings('qr_scanner.unrecognized_address_qr_code_desc'),
      [
        {
          text: strings('qr_scanner.ok'),
          onPress: () => null,
          style: 'default',
        },
      ],
    );
  };

  const showAlertForURLRedirection = useCallback(
    (url: string): Promise<boolean> =>
      new Promise((resolve) => {
        mountedRef.current = false;
        navigation.navigate(Routes.MODAL.ROOT_MODAL_FLOW, {
          screen: Routes.MODAL.MODAL_CONFIRMATION,
          params: {
            onConfirm: () => resolve(true),
            onCancel: () => resolve(false),
            cancelLabel: strings('qr_scanner.cancel'),
            confirmLabel: strings('qr_scanner.continue'),
            isDanger: false,
            title: strings('qr_scanner.url_redirection_alert_title'),
            description: `${url}\n${strings(
              'qr_scanner.url_redirection_alert_desc',
            )}`,
          },
        });
      }),
    [navigation],
  );

  const onBarCodeRead = useCallback(
    async (codes: Code[]) => {
      // Early exit if no codes detected
      if (!codes.length) return;

      /**
       * Barcode read triggers multiple times
       * shouldReadBarCodeRef controls how often the logic below runs
       * Think of this as a allow or disallow bar code reading
       */
      if (!shouldReadBarCodeRef.current || !mountedRef.current) {
        return;
      }

      const response = { data: codes[0].value };
      let content = response.data;

      if (!content) {
        return;
      }

      if (
        origin === Routes.SEND_FLOW.SEND_TO ||
        origin === Routes.SETTINGS.CONTACT_FORM
      ) {
        if (!isValidAddressInputViaQRCode(content)) {
          trackEvent(
            createEventBuilder(MetaMetricsEvents.QR_SCANNED)
              .addProperties({
                [QRScannerEventProperties.SCAN_SUCCESS]: false,
                [QRScannerEventProperties.QR_TYPE]: QRType.SEND_FLOW,
                [QRScannerEventProperties.SCAN_RESULT]:
                  ScanResult.INVALID_ADDRESS_FORMAT,
              })
              .build(),
          );
          showAlertForInvalidAddress();
          end();
          return;
        }
      }
      if (SDKConnectV2.isConnectDeeplink(response.data)) {
        // SDKConnectV2 handles the connection entirely internally (establishes WebSocket, etc.)
        // and bypasses the standard deeplink saga flow. We don't call onScanSuccess here because
        // parent components don't need to be notified.
        // See: app/core/DeeplinkManager/handleDeeplink.ts for details.
        shouldReadBarCodeRef.current = false;
        trackEvent(
          createEventBuilder(MetaMetricsEvents.QR_SCANNED)
            .addProperties({
              [QRScannerEventProperties.SCAN_SUCCESS]: true,
              [QRScannerEventProperties.QR_TYPE]: QRType.DEEPLINK,
              [QRScannerEventProperties.SCAN_RESULT]:
                ScanResult.DEEPLINK_HANDLED,
            })
            .build(),
        );
        SDKConnectV2.handleConnectDeeplink(response.data);
        end();
        return;
      }

      const contentProtocol = getURLProtocol(content);
      const isWalletConnect = content.startsWith(MM_WALLETCONNECT_DEEPLINK);
      const isSDK = content.startsWith(MM_SDK_DEEPLINK);
      if (
        (contentProtocol === PROTOCOLS.HTTP ||
          contentProtocol === PROTOCOLS.HTTPS ||
          contentProtocol === PROTOCOLS.DAPP) &&
        !isWalletConnect &&
        !isSDK
      ) {
        // Convert dapp:// protocol to https://
        if (contentProtocol === PROTOCOLS.DAPP) {
          content = content.replace(PROTOCOLS.DAPP, PROTOCOLS.HTTPS);
        }
        const redirect = await showAlertForURLRedirection(content);

        if (!redirect) {
          trackEvent(
            createEventBuilder(MetaMetricsEvents.QR_SCANNED)
              .addProperties({
                [QRScannerEventProperties.SCAN_SUCCESS]: false,
                [QRScannerEventProperties.QR_TYPE]: QRType.URL,
                [QRScannerEventProperties.SCAN_RESULT]:
                  ScanResult.URL_NAVIGATION_CANCELLED,
              })
              .build(),
          );
          navigation.goBack();
          return;
        }
        // User confirmed URL redirection - track as successful URL scan
        trackEvent(
          createEventBuilder(MetaMetricsEvents.QR_SCANNED)
            .addProperties({
              [QRScannerEventProperties.SCAN_SUCCESS]: true,
              [QRScannerEventProperties.QR_TYPE]: QRType.URL,
              [QRScannerEventProperties.SCAN_RESULT]:
                ScanResult.URL_NAVIGATION_CONFIRMED,
            })
            .build(),
        );
        // Open the URL and end the scanner
        await Linking.openURL(content);
        end();
        return;
      }

      let data = {};

      if (content.split('metamask-sync:').length > 1) {
        shouldReadBarCodeRef.current = false;
        data = { content };
        if (onStartScan) {
          trackEvent(
            createEventBuilder(MetaMetricsEvents.QR_SCANNED)
              .addProperties({
                [QRScannerEventProperties.SCAN_SUCCESS]: true,
                [QRScannerEventProperties.QR_TYPE]: QRType.DEEPLINK,
                [QRScannerEventProperties.SCAN_RESULT]:
                  ScanResult.DEEPLINK_HANDLED,
              })
              .build(),
          );
          onStartScan(data).then(() => {
            onScanSuccess(data);
          });
          mountedRef.current = false;
        } else {
          trackEvent(
            createEventBuilder(MetaMetricsEvents.QR_SCANNED)
              .addProperties({
                [QRScannerEventProperties.SCAN_SUCCESS]: false,
                [QRScannerEventProperties.QR_TYPE]: QRType.DEEPLINK,
                [QRScannerEventProperties.SCAN_RESULT]:
                  ScanResult.UNRECOGNIZED_QR_CODE,
              })
              .build(),
          );
          Alert.alert(
            strings('qr_scanner.error'),
            strings('qr_scanner.attempting_sync_from_wallet_error'),
          );
          mountedRef.current = false;
        }
      } else {
        if (
          !failedSeedPhraseRequirements(content) &&
          isValidMnemonic(content)
        ) {
          shouldReadBarCodeRef.current = false;
          data = { seed: content };
          trackEvent(
            createEventBuilder(MetaMetricsEvents.QR_SCANNED)
              .addProperties({
                [QRScannerEventProperties.SCAN_SUCCESS]: true,
                [QRScannerEventProperties.QR_TYPE]: QRType.SEED_PHRASE,
                [QRScannerEventProperties.SCAN_RESULT]: ScanResult.COMPLETED,
              })
              .build(),
          );
          end();
          onScanSuccess(data, content);
          return;
        }

        // Check if wallet is unlocked before processing other scan types
        const { KeyringController } = Engine.context as EngineContext;
        const isUnlocked = KeyringController.isUnlocked();

        if (!isUnlocked) {
          const qrType = getQRType(content, origin);
          trackEvent(
            createEventBuilder(MetaMetricsEvents.QR_SCANNED)
              .addProperties({
                [QRScannerEventProperties.SCAN_SUCCESS]: false,
                [QRScannerEventProperties.QR_TYPE]: qrType,
                [QRScannerEventProperties.SCAN_RESULT]:
                  ScanResult.WALLET_LOCKED,
              })
              .build(),
          );
          navigation.goBack();
          Alert.alert(
            strings('qr_scanner.error'),
            strings('qr_scanner.attempting_to_scan_with_wallet_locked'),
          );
          mountedRef.current = false;
          return;
        }
<<<<<<< HEAD
        // Handle plain addresses and ethereum: URLs by using home screen send flow
        // Also handle non-EVM addresses like Solana
=======

>>>>>>> 13b410ee
        if (
          (content.split(`${PROTOCOLS.ETHEREUM}:`).length > 1 &&
            !parse(content).function_name) ||
          (content.startsWith('0x') && isValidAddress(content)) ||
          isSolanaAddress(content)
        ) {
          // Immediately stop barcode scanning to prevent multiple triggers
          shouldReadBarCodeRef.current = false;
<<<<<<< HEAD
          setIsCameraActive(false);

          ///: BEGIN:ONLY_INCLUDE_IF(keyring-snaps)
          // Try non-EVM first (Solana, Bitcoin, etc.), if handled, return early
          if (isSolanaAddress(content)) {
            const wasHandledAsNonEvm = await sendNonEvmAsset(
              InitSendLocation.QRScanner,
            );

            if (wasHandledAsNonEvm) {
              // Close QR scanner modal first
              end();

              // Navigate to send flow after modal closes
              InteractionManager.runAfterInteractions(() => {
                navigateToSendPage(InitSendLocation.QRScanner, undefined, {
                  recipientAddress: content,
                });
              });

              return;
            }

            // Solana address was not handled by sendNonEvmAsset, show error
            showAlertForInvalidAddress();
            end();
            return;
          }
          ///: END:ONLY_INCLUDE_IF

          // Skip Ethereum processing for Solana addresses when keyring-snaps is disabled
          if (isSolanaAddress(content)) {
            // Show error for unsupported Solana addresses when keyring-snaps is disabled
            showAlertForInvalidAddress();
            end();
            return;
          }

          // Extract recipient address from QR code
          const recipientAddress = content.startsWith('0x')
            ? content
            : parse(content).target_address;

          // Initialize transaction with native currency (same as home screen send button)
          if (nativeCurrency) {
            dispatch(newAssetTransaction(getEther(nativeCurrency)));
          } else {
            // Fallback to ETH if native currency not available
            dispatch(newAssetTransaction(getEther('ETH')));
          }

          // Close QR scanner modal first
=======
          data = parse(handledContent);
          const action = 'send-eth';
          data = { ...data, action };
          trackEvent(
            createEventBuilder(MetaMetricsEvents.QR_SCANNED)
              .addProperties({
                [QRScannerEventProperties.SCAN_SUCCESS]: true,
                [QRScannerEventProperties.QR_TYPE]: QRType.SEND_FLOW,
                [QRScannerEventProperties.SCAN_RESULT]: ScanResult.COMPLETED,
              })
              .build(),
          );
>>>>>>> 13b410ee
          end();

          // Navigate to send flow after modal closes
          InteractionManager.runAfterInteractions(() => {
            navigateToSendPage(InitSendLocation.QRScanner, undefined, {
              recipientAddress,
            });
          });

          return;
        }

        const handledByDeeplink = await SharedDeeplinkManager.parse(content, {
          origin: AppConstants.DEEPLINKS.ORIGIN_QR_CODE,
          onHandled: () => {
            const stackNavigation = navigation as {
              pop?: (count: number) => void;
            };
            stackNavigation.pop?.(2);
          },
        });

        if (handledByDeeplink) {
          trackEvent(
            createEventBuilder(MetaMetricsEvents.QR_SCANNED)
              .addProperties({
                [QRScannerEventProperties.SCAN_SUCCESS]: true,
                [QRScannerEventProperties.QR_TYPE]: QRType.DEEPLINK,
                [QRScannerEventProperties.SCAN_RESULT]:
                  ScanResult.DEEPLINK_HANDLED,
              })
              .build(),
          );
          mountedRef.current = false;
          return;
        }

        if (
          content.length === 64 ||
          (content.substring(0, 2).toLowerCase() === '0x' &&
            content.length === 66)
        ) {
          shouldReadBarCodeRef.current = false;
          data = {
            private_key: content.length === 64 ? content : content.substr(2),
          };
          trackEvent(
            createEventBuilder(MetaMetricsEvents.QR_SCANNED)
              .addProperties({
                [QRScannerEventProperties.SCAN_SUCCESS]: true,
                [QRScannerEventProperties.QR_TYPE]: QRType.PRIVATE_KEY,
                [QRScannerEventProperties.SCAN_RESULT]: ScanResult.COMPLETED,
              })
              .build(),
          );
        } else if (content.substring(0, 2).toLowerCase() === '0x') {
          shouldReadBarCodeRef.current = false;
          data = { target_address: content, action: 'send-eth' };
          trackEvent(
            createEventBuilder(MetaMetricsEvents.QR_SCANNED)
              .addProperties({
                [QRScannerEventProperties.SCAN_SUCCESS]: true,
                [QRScannerEventProperties.QR_TYPE]: QRType.SEND_FLOW,
                [QRScannerEventProperties.SCAN_RESULT]: ScanResult.COMPLETED,
              })
              .build(),
          );
        } else if (content.split('wc:').length > 1) {
          shouldReadBarCodeRef.current = false;
          data = { walletConnectURI: content };
          trackEvent(
            createEventBuilder(MetaMetricsEvents.QR_SCANNED)
              .addProperties({
                [QRScannerEventProperties.SCAN_SUCCESS]: true,
                [QRScannerEventProperties.QR_TYPE]: QRType.WALLET_CONNECT,
                [QRScannerEventProperties.SCAN_RESULT]: ScanResult.COMPLETED,
              })
              .build(),
          );
        } else {
          data = content;
          const qrType = getQRType(content, origin, data as ScanSuccess);
          trackEvent(
            createEventBuilder(MetaMetricsEvents.QR_SCANNED)
              .addProperties({
                [QRScannerEventProperties.SCAN_SUCCESS]: false,
                [QRScannerEventProperties.QR_TYPE]: qrType,
                [QRScannerEventProperties.SCAN_RESULT]:
                  ScanResult.UNRECOGNIZED_QR_CODE,
              })
              .build(),
          );
        }
        onScanSuccess(data, content);
      }

      end();
    },
    [
      origin,
      end,
      showAlertForURLRedirection,
      navigation,
      onStartScan,
      onScanSuccess,
<<<<<<< HEAD
      dispatch,
      navigateToSendPage,
      nativeCurrency,
      ///: BEGIN:ONLY_INCLUDE_IF(keyring-snaps)
      sendNonEvmAsset,
      ///: END:ONLY_INCLUDE_IF
=======
      currentChainId,
      trackEvent,
      createEventBuilder,
>>>>>>> 13b410ee
    ],
  );

  const codeScanner = useCodeScanner({
    codeTypes: ['qr'],
    onCodeScanned: onBarCodeRead,
  });

  const showCameraNotAuthorizedAlert = useCallback(() => {
    Alert.alert(
      strings('qr_scanner.not_allowed_error_title'),
      strings('qr_scanner.not_allowed_error_desc'),
      [
        {
          text: strings('qr_scanner.open_settings'),
          onPress: () => Linking.openSettings(),
        },
        {
          text: strings('qr_scanner.cancel'),
          style: 'cancel',
        },
      ],
    );
  }, []);

  const onError = useCallback(
    (error: Error) => {
      navigation.goBack();
      InteractionManager.runAfterInteractions(() => {
        if (onScanError && error) {
          onScanError(error.message);
        }
      });
    },
    [onScanError, navigation],
  );

  // Only show the camera permission alert if:
  // 1. Permission check has been completed
  // 2. Permission is not granted
  if (permissionCheckCompleted && !hasPermission) {
    showCameraNotAuthorizedAlert();
    return null;
  }

  // Don't render anything if permission check is not completed yet
  if (!permissionCheckCompleted) {
    return null;
  }

  if (!cameraDevice) {
    return (
      <View style={styles.container}>
        <Text variant={TextVariant.BodyLGMedium} style={styles.overlayText}>
          {strings('qr_scanner.camera_not_available')}
        </Text>
      </View>
    );
  }

  return (
    <View style={styles.container}>
      <Camera
        style={styles.preview}
        device={cameraDevice}
        isActive={mountedRef.current && isCameraActive}
        codeScanner={codeScanner}
        torch="off"
        onError={onError}
      />
      <View style={styles.overlayContainerColumn}>
        <View style={styles.overlay} />

        <View style={styles.overlayContainerRow}>
          <Text variant={TextVariant.BodyLGMedium} style={styles.overlayText}>
            {strings('qr_scanner.label')}
          </Text>
          <View style={styles.overlay} />
          <Image source={frameImage} style={styles.frame} />
          <View style={styles.overlay} />
        </View>
        <View style={styles.overlay} />
      </View>
    </View>
  );
};

export default QRScanner;<|MERGE_RESOLUTION|>--- conflicted
+++ resolved
@@ -30,7 +30,6 @@
 import AppConstants from '../../../core/AppConstants';
 import SharedDeeplinkManager from '../../../core/DeeplinkManager/SharedDeeplinkManager';
 import Engine from '../../../core/Engine';
-<<<<<<< HEAD
 import {
   selectChainId,
   selectNativeCurrencyByChainId,
@@ -40,10 +39,6 @@
 import { newAssetTransaction } from '../../../actions/transaction';
 import { getEther } from '../../../util/transactions';
 import { RootState } from '../../../reducers';
-=======
-import type { EngineContext } from '../../../core/Engine/types';
-import { selectChainId } from '../../../selectors/networkController';
->>>>>>> 13b410ee
 import { isValidAddressInputViaQRCode } from '../../../util/address';
 import { getURLProtocol } from '../../../util/general';
 import {
@@ -54,16 +49,10 @@
 import { useTheme } from '../../../util/theme';
 import { ScanSuccess, StartScan } from '../QRTabSwitcher';
 import SDKConnectV2 from '../../../core/SDKConnectV2';
-<<<<<<< HEAD
 ///: BEGIN:ONLY_INCLUDE_IF(keyring-snaps)
 import { useSendNonEvmAsset } from '../../hooks/useSendNonEvmAsset';
+import { ChainType } from '../confirmations/utils/send';
 ///: END:ONLY_INCLUDE_IF
-=======
-import useMetrics from '../../../components/hooks/useMetrics/useMetrics';
-import { MetaMetricsEvents } from '../../../core/Analytics/MetaMetrics.events';
-import { QRType, QRScannerEventProperties, ScanResult } from './constants';
-import { getQRType } from './utils';
->>>>>>> 13b410ee
 
 const frameImage = require('../../../images/frame.png'); // eslint-disable-line import/no-commonjs
 
@@ -114,9 +103,6 @@
 
   const theme = useTheme();
   const styles = createStyles(theme);
-  const { trackEvent, createEventBuilder } = useMetrics();
-
-  const hasTrackedScannerOpened = useRef(false);
 
   useEffect(() => {
     const checkPermission = async () => {
@@ -133,27 +119,6 @@
 
     checkPermission();
   }, [hasPermission, requestPermission, permissionCheckCompleted]);
-
-  // Track QR Scanner Opened when permission is granted and camera is available
-  useEffect(() => {
-    if (
-      permissionCheckCompleted &&
-      hasPermission &&
-      cameraDevice &&
-      !hasTrackedScannerOpened.current
-    ) {
-      trackEvent(
-        createEventBuilder(MetaMetricsEvents.QR_SCANNER_OPENED).build(),
-      );
-      hasTrackedScannerOpened.current = true;
-    }
-  }, [
-    permissionCheckCompleted,
-    hasPermission,
-    cameraDevice,
-    trackEvent,
-    createEventBuilder,
-  ]);
 
   const end = useCallback(() => {
     mountedRef.current = false;
@@ -198,7 +163,6 @@
 
   const onBarCodeRead = useCallback(
     async (codes: Code[]) => {
-      // Early exit if no codes detected
       if (!codes.length) return;
 
       /**
@@ -222,37 +186,18 @@
         origin === Routes.SETTINGS.CONTACT_FORM
       ) {
         if (!isValidAddressInputViaQRCode(content)) {
-          trackEvent(
-            createEventBuilder(MetaMetricsEvents.QR_SCANNED)
-              .addProperties({
-                [QRScannerEventProperties.SCAN_SUCCESS]: false,
-                [QRScannerEventProperties.QR_TYPE]: QRType.SEND_FLOW,
-                [QRScannerEventProperties.SCAN_RESULT]:
-                  ScanResult.INVALID_ADDRESS_FORMAT,
-              })
-              .build(),
-          );
           showAlertForInvalidAddress();
           end();
           return;
         }
       }
+
       if (SDKConnectV2.isConnectDeeplink(response.data)) {
         // SDKConnectV2 handles the connection entirely internally (establishes WebSocket, etc.)
         // and bypasses the standard deeplink saga flow. We don't call onScanSuccess here because
         // parent components don't need to be notified.
-        // See: app/core/DeeplinkManager/handleDeeplink.ts for details.
+        // See: app/core/DeeplinkManager/Handlers/handleDeeplink.ts for details.
         shouldReadBarCodeRef.current = false;
-        trackEvent(
-          createEventBuilder(MetaMetricsEvents.QR_SCANNED)
-            .addProperties({
-              [QRScannerEventProperties.SCAN_SUCCESS]: true,
-              [QRScannerEventProperties.QR_TYPE]: QRType.DEEPLINK,
-              [QRScannerEventProperties.SCAN_RESULT]:
-                ScanResult.DEEPLINK_HANDLED,
-            })
-            .build(),
-        );
         SDKConnectV2.handleConnectDeeplink(response.data);
         end();
         return;
@@ -268,41 +213,15 @@
         !isWalletConnect &&
         !isSDK
       ) {
-        // Convert dapp:// protocol to https://
         if (contentProtocol === PROTOCOLS.DAPP) {
           content = content.replace(PROTOCOLS.DAPP, PROTOCOLS.HTTPS);
         }
         const redirect = await showAlertForURLRedirection(content);
 
         if (!redirect) {
-          trackEvent(
-            createEventBuilder(MetaMetricsEvents.QR_SCANNED)
-              .addProperties({
-                [QRScannerEventProperties.SCAN_SUCCESS]: false,
-                [QRScannerEventProperties.QR_TYPE]: QRType.URL,
-                [QRScannerEventProperties.SCAN_RESULT]:
-                  ScanResult.URL_NAVIGATION_CANCELLED,
-              })
-              .build(),
-          );
           navigation.goBack();
           return;
         }
-        // User confirmed URL redirection - track as successful URL scan
-        trackEvent(
-          createEventBuilder(MetaMetricsEvents.QR_SCANNED)
-            .addProperties({
-              [QRScannerEventProperties.SCAN_SUCCESS]: true,
-              [QRScannerEventProperties.QR_TYPE]: QRType.URL,
-              [QRScannerEventProperties.SCAN_RESULT]:
-                ScanResult.URL_NAVIGATION_CONFIRMED,
-            })
-            .build(),
-        );
-        // Open the URL and end the scanner
-        await Linking.openURL(content);
-        end();
-        return;
       }
 
       let data = {};
@@ -311,31 +230,11 @@
         shouldReadBarCodeRef.current = false;
         data = { content };
         if (onStartScan) {
-          trackEvent(
-            createEventBuilder(MetaMetricsEvents.QR_SCANNED)
-              .addProperties({
-                [QRScannerEventProperties.SCAN_SUCCESS]: true,
-                [QRScannerEventProperties.QR_TYPE]: QRType.DEEPLINK,
-                [QRScannerEventProperties.SCAN_RESULT]:
-                  ScanResult.DEEPLINK_HANDLED,
-              })
-              .build(),
-          );
           onStartScan(data).then(() => {
             onScanSuccess(data);
           });
           mountedRef.current = false;
         } else {
-          trackEvent(
-            createEventBuilder(MetaMetricsEvents.QR_SCANNED)
-              .addProperties({
-                [QRScannerEventProperties.SCAN_SUCCESS]: false,
-                [QRScannerEventProperties.QR_TYPE]: QRType.DEEPLINK,
-                [QRScannerEventProperties.SCAN_RESULT]:
-                  ScanResult.UNRECOGNIZED_QR_CODE,
-              })
-              .build(),
-          );
           Alert.alert(
             strings('qr_scanner.error'),
             strings('qr_scanner.attempting_sync_from_wallet_error'),
@@ -349,36 +248,16 @@
         ) {
           shouldReadBarCodeRef.current = false;
           data = { seed: content };
-          trackEvent(
-            createEventBuilder(MetaMetricsEvents.QR_SCANNED)
-              .addProperties({
-                [QRScannerEventProperties.SCAN_SUCCESS]: true,
-                [QRScannerEventProperties.QR_TYPE]: QRType.SEED_PHRASE,
-                [QRScannerEventProperties.SCAN_RESULT]: ScanResult.COMPLETED,
-              })
-              .build(),
-          );
           end();
           onScanSuccess(data, content);
           return;
         }
-
-        // Check if wallet is unlocked before processing other scan types
-        const { KeyringController } = Engine.context as EngineContext;
+        // TODO: Replace "any" with type
+        // eslint-disable-next-line @typescript-eslint/no-explicit-any
+        const { KeyringController } = Engine.context as any;
         const isUnlocked = KeyringController.isUnlocked();
 
         if (!isUnlocked) {
-          const qrType = getQRType(content, origin);
-          trackEvent(
-            createEventBuilder(MetaMetricsEvents.QR_SCANNED)
-              .addProperties({
-                [QRScannerEventProperties.SCAN_SUCCESS]: false,
-                [QRScannerEventProperties.QR_TYPE]: qrType,
-                [QRScannerEventProperties.SCAN_RESULT]:
-                  ScanResult.WALLET_LOCKED,
-              })
-              .build(),
-          );
           navigation.goBack();
           Alert.alert(
             strings('qr_scanner.error'),
@@ -387,12 +266,8 @@
           mountedRef.current = false;
           return;
         }
-<<<<<<< HEAD
         // Handle plain addresses and ethereum: URLs by using home screen send flow
         // Also handle non-EVM addresses like Solana
-=======
-
->>>>>>> 13b410ee
         if (
           (content.split(`${PROTOCOLS.ETHEREUM}:`).length > 1 &&
             !parse(content).function_name) ||
@@ -401,7 +276,6 @@
         ) {
           // Immediately stop barcode scanning to prevent multiple triggers
           shouldReadBarCodeRef.current = false;
-<<<<<<< HEAD
           setIsCameraActive(false);
 
           ///: BEGIN:ONLY_INCLUDE_IF(keyring-snaps)
@@ -417,8 +291,12 @@
 
               // Navigate to send flow after modal closes
               InteractionManager.runAfterInteractions(() => {
-                navigateToSendPage(InitSendLocation.QRScanner, undefined, {
-                  recipientAddress: content,
+                navigateToSendPage({
+                  location: InitSendLocation.QRScanner,
+                  predefinedRecipient: {
+                    address: content,
+                    chainType: ChainType.SOLANA,
+                  },
                 });
               });
 
@@ -454,57 +332,37 @@
           }
 
           // Close QR scanner modal first
-=======
-          data = parse(handledContent);
-          const action = 'send-eth';
-          data = { ...data, action };
-          trackEvent(
-            createEventBuilder(MetaMetricsEvents.QR_SCANNED)
-              .addProperties({
-                [QRScannerEventProperties.SCAN_SUCCESS]: true,
-                [QRScannerEventProperties.QR_TYPE]: QRType.SEND_FLOW,
-                [QRScannerEventProperties.SCAN_RESULT]: ScanResult.COMPLETED,
-              })
-              .build(),
-          );
->>>>>>> 13b410ee
           end();
 
           // Navigate to send flow after modal closes
           InteractionManager.runAfterInteractions(() => {
-            navigateToSendPage(InitSendLocation.QRScanner, undefined, {
-              recipientAddress,
+            navigateToSendPage({
+              location: InitSendLocation.QRScanner,
+              predefinedRecipient: {
+                address: recipientAddress,
+                chainType: ChainType.EVM,
+              },
             });
           });
 
           return;
         }
 
+        // Checking if it can be handled like deeplinks
         const handledByDeeplink = await SharedDeeplinkManager.parse(content, {
           origin: AppConstants.DEEPLINKS.ORIGIN_QR_CODE,
-          onHandled: () => {
-            const stackNavigation = navigation as {
-              pop?: (count: number) => void;
-            };
-            stackNavigation.pop?.(2);
-          },
+          // TODO: Check is pop is still valid.
+          // TODO: Replace "any" with type
+          // eslint-disable-next-line @typescript-eslint/no-explicit-any
+          onHandled: () => (navigation as any).pop(2),
         });
 
         if (handledByDeeplink) {
-          trackEvent(
-            createEventBuilder(MetaMetricsEvents.QR_SCANNED)
-              .addProperties({
-                [QRScannerEventProperties.SCAN_SUCCESS]: true,
-                [QRScannerEventProperties.QR_TYPE]: QRType.DEEPLINK,
-                [QRScannerEventProperties.SCAN_RESULT]:
-                  ScanResult.DEEPLINK_HANDLED,
-              })
-              .build(),
-          );
           mountedRef.current = false;
           return;
         }
 
+        // I can't be handled by deeplinks, checking other options
         if (
           content.length === 64 ||
           (content.substring(0, 2).toLowerCase() === '0x' &&
@@ -514,52 +372,15 @@
           data = {
             private_key: content.length === 64 ? content : content.substr(2),
           };
-          trackEvent(
-            createEventBuilder(MetaMetricsEvents.QR_SCANNED)
-              .addProperties({
-                [QRScannerEventProperties.SCAN_SUCCESS]: true,
-                [QRScannerEventProperties.QR_TYPE]: QRType.PRIVATE_KEY,
-                [QRScannerEventProperties.SCAN_RESULT]: ScanResult.COMPLETED,
-              })
-              .build(),
-          );
         } else if (content.substring(0, 2).toLowerCase() === '0x') {
           shouldReadBarCodeRef.current = false;
           data = { target_address: content, action: 'send-eth' };
-          trackEvent(
-            createEventBuilder(MetaMetricsEvents.QR_SCANNED)
-              .addProperties({
-                [QRScannerEventProperties.SCAN_SUCCESS]: true,
-                [QRScannerEventProperties.QR_TYPE]: QRType.SEND_FLOW,
-                [QRScannerEventProperties.SCAN_RESULT]: ScanResult.COMPLETED,
-              })
-              .build(),
-          );
         } else if (content.split('wc:').length > 1) {
           shouldReadBarCodeRef.current = false;
           data = { walletConnectURI: content };
-          trackEvent(
-            createEventBuilder(MetaMetricsEvents.QR_SCANNED)
-              .addProperties({
-                [QRScannerEventProperties.SCAN_SUCCESS]: true,
-                [QRScannerEventProperties.QR_TYPE]: QRType.WALLET_CONNECT,
-                [QRScannerEventProperties.SCAN_RESULT]: ScanResult.COMPLETED,
-              })
-              .build(),
-          );
         } else {
+          // EIP-945 allows scanning arbitrary data
           data = content;
-          const qrType = getQRType(content, origin, data as ScanSuccess);
-          trackEvent(
-            createEventBuilder(MetaMetricsEvents.QR_SCANNED)
-              .addProperties({
-                [QRScannerEventProperties.SCAN_SUCCESS]: false,
-                [QRScannerEventProperties.QR_TYPE]: qrType,
-                [QRScannerEventProperties.SCAN_RESULT]:
-                  ScanResult.UNRECOGNIZED_QR_CODE,
-              })
-              .build(),
-          );
         }
         onScanSuccess(data, content);
       }
@@ -573,18 +394,12 @@
       navigation,
       onStartScan,
       onScanSuccess,
-<<<<<<< HEAD
       dispatch,
       navigateToSendPage,
       nativeCurrency,
       ///: BEGIN:ONLY_INCLUDE_IF(keyring-snaps)
       sendNonEvmAsset,
       ///: END:ONLY_INCLUDE_IF
-=======
-      currentChainId,
-      trackEvent,
-      createEventBuilder,
->>>>>>> 13b410ee
     ],
   );
 
