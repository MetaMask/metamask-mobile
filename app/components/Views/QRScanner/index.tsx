--- conflicted
+++ resolved
@@ -215,12 +215,8 @@
           return;
         }
       }
-<<<<<<< HEAD
+
       if (SDKConnectV2.isMwpDeeplink(response.data)) {
-=======
-
-      if (SDKConnectV2.isConnectDeeplink(response.data)) {
->>>>>>> 8257b59a
         // SDKConnectV2 handles the connection entirely internally (establishes WebSocket, etc.)
         // and bypasses the standard deeplink saga flow. We don't call onScanSuccess here because
         // parent components don't need to be notified.
@@ -236,12 +232,8 @@
             })
             .build(),
         );
-<<<<<<< HEAD
+
         SDKConnectV2.handleMwpDeeplink(response.data);
-=======
-
-        SDKConnectV2.handleConnectDeeplink(response.data);
->>>>>>> 8257b59a
         end();
         return;
       }
