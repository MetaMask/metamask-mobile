import { StyleSheet } from 'react-native';
import { Theme } from '../../../util/theme/models';
import { colors } from '../../../styles/common';

const createStyles = (theme: Theme) =>
  StyleSheet.create({
    container: {
      flex: 1,
      backgroundColor: theme.brandColors.black,
    },
    preview: {
      flex: 1,
      width: '100%',
      height: '100%',
      position: 'absolute',
      zIndex: 0,
    },
    innerView: {
      flex: 1,
    },
    closeIcon: {
      marginTop: 20,
      marginRight: 20,
      width: 40,
      alignSelf: 'flex-end',
<<<<<<< HEAD
      position: 'absolute',
      color: theme.brandColors.white['000'],
=======
      color: theme.brandColors.white,
>>>>>>> a6fa898d
    },
    overlayContainerColumn: {
      display: 'flex',
      width: '100%',
      height: '100%',
      flexDirection: 'column',
      position: 'absolute',
      zIndex: 1,
    },
    overlayContainerRow: {
      display: 'flex',
      flexDirection: 'row',
    },
    overlay: {
      flex: 1,
      flexBasis: 0,
      backgroundColor: colors.overlay,
    },
    frame: {
      width: 250,
      height: 250,
      alignSelf: 'center',
      justifyContent: 'center',
      margin: -4,
    },
<<<<<<< HEAD
    overlayText: {
      color: colors.overlayText,
      fontFamily: 'EuclidCircularB-Regular',
=======
    text: {
      flex: 1,
      fontSize: 17,
      color: theme.brandColors.white,
>>>>>>> a6fa898d
      textAlign: 'center',
      textAlignVertical: 'bottom',
      paddingBottom: 28,
      height: '100%',
    },
  });

export default createStyles;<|MERGE_RESOLUTION|>--- conflicted
+++ resolved
@@ -23,12 +23,8 @@
       marginRight: 20,
       width: 40,
       alignSelf: 'flex-end',
-<<<<<<< HEAD
       position: 'absolute',
       color: theme.brandColors.white['000'],
-=======
-      color: theme.brandColors.white,
->>>>>>> a6fa898d
     },
     overlayContainerColumn: {
       display: 'flex',
@@ -54,16 +50,9 @@
       justifyContent: 'center',
       margin: -4,
     },
-<<<<<<< HEAD
     overlayText: {
       color: colors.overlayText,
       fontFamily: 'EuclidCircularB-Regular',
-=======
-    text: {
-      flex: 1,
-      fontSize: 17,
-      color: theme.brandColors.white,
->>>>>>> a6fa898d
       textAlign: 'center',
       textAlignVertical: 'bottom',
       paddingBottom: 28,
