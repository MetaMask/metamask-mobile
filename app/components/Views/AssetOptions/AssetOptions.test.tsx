import React from 'react';
import { render, fireEvent, waitFor } from '@testing-library/react-native';
import { useNavigation } from '@react-navigation/native';
import { useSelector } from 'react-redux';
import AssetOptions from './AssetOptions';

import {
  createProviderConfig,
  selectEvmNetworkConfigurationsByChainId,
} from '../../../selectors/networkController';
import { TokenI } from '../../UI/Tokens/types';
import InAppBrowser from 'react-native-inappbrowser-reborn';
import Engine from '../../../core/Engine';
import NotificationManager from '../../../core/NotificationManager';
import { selectSelectedInternalAccountByScope } from '../../../selectors/multichainAccounts/accounts';
import { selectAssetsBySelectedAccountGroup } from '../../../selectors/assets/assets-list';
import Logger from '../../../util/Logger';
import { removeNonEvmToken } from '../../UI/Tokens/util';

jest.mock('../../../selectors/networkController', () => ({
  selectEvmChainId: jest.fn(() => '1'),
  selectProviderConfig: jest.fn(() => ({})),
  selectEvmNetworkConfigurationsByChainId: jest.fn(() => ({
    '0x1': {
      chainId: '0x1',
      rpcEndpoints: [{ url: 'https://mainnet.example.com' }],
      defaultRpcEndpointIndex: 0,
    },
    '0x89': {
      chainId: '0x89',
      rpcEndpoints: [{ url: 'https://polygon.example.com' }],
      defaultRpcEndpointIndex: 0,
    },
  })),
  createProviderConfig: jest.fn((networkConfig, rpcEndpoint) => ({
    chainId: networkConfig.chainId,
    rpcUrl: rpcEndpoint.url,
    chainName: 'Example Chain',
    nativeCurrency: {
      name: 'Example Token',
      symbol: 'EXAMPLE',
      decimals: 18,
    },
  })),
}));

// Mock dependencies
jest.mock('@react-navigation/native', () => ({
  useNavigation: jest.fn(),
}));

jest.mock('react-redux', () => ({
  useSelector: jest.fn(),
}));

jest.mock('react-native-safe-area-context', () => ({
  useSafeAreaInsets: jest.fn(() => ({ bottom: 10 })),
}));

// Mock InteractionManager.runAfterInteractions to execute callbacks immediately
const mockRunAfterInteractions = jest.fn((callback) => {
  // Execute the callback immediately for testing
  const result = callback();
  const promise =
    result && typeof result.then === 'function' ? result : Promise.resolve();

  return {
    then: (onfulfilled?: (value: unknown) => unknown) =>
      promise.then(onfulfilled),
    done: (
      onfulfilled?: (value: unknown) => unknown,
      onrejected?: (reason: unknown) => unknown,
    ) => promise.then(onfulfilled, onrejected),
    cancel: jest.fn(),
  };
});

jest.mock('react-native', () => {
  const RN = jest.requireActual('react-native');
  return {
    ...RN,
    InteractionManager: {
      runAfterInteractions: mockRunAfterInteractions,
    },
  };
});

jest.mock('../../../component-library/hooks', () => ({
  useStyles: () => ({ styles: {} }),
}));

const mockTrackEvent = jest.fn();
const mockCreateEventBuilder = jest.fn(() => ({
  addProperties: jest.fn().mockReturnThis(),
  build: jest.fn().mockReturnValue('mockEvent'),
}));

jest.mock('../../../components/hooks/useMetrics', () => ({
  useMetrics: () => ({
    trackEvent: mockTrackEvent,
    isEnabled: jest.fn(() => true),
    createEventBuilder: mockCreateEventBuilder,
  }),
}));

jest.mock('../../../components/UI/Swaps/utils/useBlockExplorer', () =>
  jest.fn(() => ({
    baseUrl: 'https://example-explorer.com',
    token: (address: string) => `https://example-explorer.com/token/${address}`,
  })),
);

const mockSelectInternalAccountByScope = jest.fn();
jest.mock('../../../selectors/multichainAccounts/accounts', () => ({
  selectSelectedInternalAccountByScope: jest.fn(
    () => mockSelectInternalAccountByScope,
  ),
}));

const mockIsNonEvmChainId = jest.fn();
jest.mock('../../../core/Multichain/utils', () => ({
  ...jest.requireActual('../../../core/Multichain/utils'),
  isNonEvmChainId: (chainId: string) => mockIsNonEvmChainId(chainId),
}));

jest.mock('../../../core/Engine', () => ({
  context: {
    TokensController: {
      ignoreTokens: jest.fn(() => Promise.resolve()),
    },
    MultichainAssetsController: {
      ignoreAssets: jest.fn(() => Promise.resolve()),
      state: {
        assetsMetadata: {},
      },
    },
    NetworkController: {
      findNetworkClientIdByChainId: jest.fn(() => 'test-network'),
      state: {
        networkConfigurationsByChainId: {},
      },
    },
  },
  getTotalEvmFiatAccountBalance: jest.fn(),
}));

jest.mock('../../../core/NotificationManager', () => ({
  showSimpleNotification: jest.fn(),
}));

jest.mock('../../../util/Logger', () => ({
  log: jest.fn(),
}));

jest.mock('../../../constants/navigation/Routes', () => ({
  MODAL: {
    ROOT_MODAL_FLOW: 'RootModalFlow',
  },
  BROWSER: {
    HOME: 'BrowserHome',
    VIEW: 'BrowserView',
  },
}));

jest.mock('../../../selectors/networkController', () => ({
  selectEvmChainId: jest.fn(() => '1'),
  selectProviderConfig: jest.fn(() => ({})),
  selectEvmNetworkConfigurationsByChainId: jest.fn(() => ({})),
  createProviderConfig: jest.fn(() => ({
    chainId: '1',
    rpcUrl: 'https://example.com',
    chainName: 'Example Chain',
    nativeCurrency: {
      name: 'Example Token',
      symbol: 'EXAMPLE',
      decimals: 18,
    },
  })),
}));

jest.mock('../../../selectors/tokenListController', () => ({
  selectTokenList: jest.fn(() => ({})),
}));

jest.mock('../../../selectors/assets/assets-list', () => ({
  selectAssetsBySelectedAccountGroup: jest.fn(() => ({})),
}));

jest.mock('react-native-inappbrowser-reborn', () => ({
  isAvailable: jest.fn(),
  open: jest.fn(),
}));

jest.mock('../../../util/url', () => ({
  isPortfolioUrl: jest.fn((url: string) =>
    url.includes('portfolio.metamask.io'),
  ),
}));

jest.mock('../../../util/browser', () => ({
  appendURLParams: jest.fn(
    (baseUrl: string, params: Record<string, string | boolean>) => {
      const url = new URL(baseUrl);
      Object.entries(params).forEach(([key, value]) => {
        url.searchParams.set(key, String(value));
      });
      return url;
    },
  ),
}));

jest.mock('../../../util/networks', () => ({
  findBlockExplorerForNonEvmChainId: jest.fn(
    () => 'https://solana-explorer.com',
  ),
  getDecimalChainId: jest.fn((chainId: string) => chainId),
}));

jest.mock('../../../core/AppConstants', () => ({
  PORTFOLIO: {
    URL: 'https://portfolio.metamask.io',
  },
}));

let mockRemoveNonEvmToken: jest.Mock;

jest.mock('../../UI/Tokens/util', () => ({
  removeNonEvmToken: jest.fn(),
}));

const mockAsset = {
  address: '0x750e4C4984a9e0f12978eA6742Bc1c5D248f40ed',
  balanceFiat: '$11.89',
  chainId: '0x89',
  decimals: 6,
  image:
    'https://static.cx.metamask.io/api/v1/tokenIcons/137/0x750e4c4984a9e0f12978ea6742bc1c5d248f40ed.png',
  isETH: false,
  isNative: false,
};

describe('AssetOptions Component', () => {
  const mockNavigation = {
    navigate: jest.fn(),
    goBack: jest.fn(),
  };

  beforeEach(() => {
    // Get reference to the mocked function
    mockRemoveNonEvmToken = removeNonEvmToken as jest.Mock;

    (useNavigation as jest.Mock).mockReturnValue(mockNavigation);
    mockIsNonEvmChainId.mockReturnValue(false);
    mockSelectInternalAccountByScope.mockImplementation(() => null);
    (useSelector as jest.Mock).mockImplementation((selector) => {
      const selectorStr = selector.toString();
      const selectorName = selector.name || '';
      if (
        selectorStr.includes('selectSelectedInternalAccountByScope') ||
        selectorName === 'selectSelectedInternalAccountByScope' ||
        selectorStr.includes('selectedInternalAccountByScope')
      ) {
        return mockSelectInternalAccountByScope;
      }
      if (selector === selectAssetsBySelectedAccountGroup)
        return {
          '0x1': [
            {
              assetId: '0x123',
              chainId: '0x1',
              symbol: 'ABC',
              decimals: 18,
              name: 'Test Token',
            },
          ],
        };
      if (selector.name === 'selectEvmChainId') return '1';
      if (selector.name === 'selectProviderConfig') return {};
      if (selector.name === 'selectTokenList')
        return { '0x123': { symbol: 'ABC' } };
      if (selector.name === 'selectIsAllNetworks') return false;
      if (selector.name === 'selectIsPopularNetwork') return false;
      return {};
    });
    mockNavigation.navigate.mockClear();
    mockNavigation.goBack.mockClear();
    (
      Engine.context.MultichainAssetsController.ignoreAssets as jest.Mock
    ).mockClear();
    (Engine.context.TokensController.ignoreTokens as jest.Mock).mockClear();
    (NotificationManager.showSimpleNotification as jest.Mock).mockClear();
    (InAppBrowser.isAvailable as jest.Mock).mockClear();
    (InAppBrowser.open as jest.Mock).mockClear();
    mockTrackEvent.mockClear();
    if (mockRemoveNonEvmToken) {
      mockRemoveNonEvmToken.mockClear();
      mockRemoveNonEvmToken.mockResolvedValue(undefined);
    }
    jest.useFakeTimers({ legacyFakeTimers: true });
    jest.useFakeTimers();
  });

  afterEach(() => {
    jest.runAllTimers();
    jest.clearAllTimers();
    jest.clearAllMocks();
    jest.clearAllTimers();
  });

  afterAll(() => {
    jest.clearAllMocks();
    jest.clearAllTimers();
  });

<<<<<<< HEAD
  it('matches the snapshot', () => {
    const { toJSON } = render(
      <AssetOptions
        route={{
          params: {
            address: '0x123',
            chainId: '0x1',
            isNativeCurrency: false,
            asset: mockAsset as unknown as TokenI,
          },
        }}
      />,
    );

    expect(toJSON()).toMatchSnapshot();
  });

  it('should match the snapshot', () => {
    const { toJSON } = render(
      <AssetOptions
        route={{
          params: {
            address: '0x123',
            chainId: '0x1',
            isNativeCurrency: false,
            asset: mockAsset as unknown as TokenI,
          },
        }}
      />,
    );

    expect(toJSON()).toMatchSnapshot();
  });

=======
>>>>>>> f4e8f8d0
  it('renders correctly and displays options', () => {
    const { getByText } = render(
      <AssetOptions
        route={{
          params: {
            address: '0x123',
            chainId: '0x1',
            isNativeCurrency: false,
            asset: mockAsset as unknown as TokenI,
          },
        }}
      />,
    );

    expect(getByText('View on Portfolio')).toBeTruthy();
    expect(getByText('View on block explorer')).toBeTruthy();
    expect(getByText('Token details')).toBeTruthy();
    expect(getByText('Remove token')).toBeTruthy();
  });

  it('when reborn is unavailable, handles "View on Block Explorer" press with navigation to SimpleWebView', async () => {
    const { getByText } = render(
      <AssetOptions
        route={{
          params: {
            address: '0x123',
            chainId: '0x1',
            isNativeCurrency: false,
            asset: mockAsset as unknown as TokenI,
          },
        }}
      />,
    );

    (InAppBrowser.isAvailable as jest.Mock).mockResolvedValue(false);

    fireEvent.press(getByText('View on block explorer'));
    jest.runAllTimers();
    await waitFor(() => {
      expect(mockNavigation.navigate).toHaveBeenCalledWith('Webview', {
        screen: 'SimpleWebview',
        params: {
          url: 'https://example-explorer.com/token/0x123',
          title: 'example-explorer.com',
        },
      });
    });
  });

  it('when reborn is available, handles "View on Block Explorer" press with navigation to reborn', async () => {
    const { getByText } = render(
      <AssetOptions
        route={{
          params: {
            address: '0x123',
            chainId: '0x1',
            isNativeCurrency: false,
            asset: mockAsset as unknown as TokenI,
          },
        }}
      />,
    );

    (InAppBrowser.isAvailable as jest.Mock).mockResolvedValue(true);

    fireEvent.press(getByText('View on block explorer'));
    jest.runAllTimers();
    await waitFor(() => {
      expect(InAppBrowser.open).toHaveBeenCalledWith(
        'https://example-explorer.com/token/0x123',
      );
    });
  });

  it('handles "Remove Token" press', () => {
    const { getByText } = render(
      <AssetOptions
        route={{
          params: {
            address: '0x123',
            chainId: '0x1',
            isNativeCurrency: false,
            asset: mockAsset as unknown as TokenI,
          },
        }}
      />,
    );

    fireEvent.press(getByText('Remove token'));
    jest.runAllTimers();
    expect(mockNavigation.navigate).toHaveBeenCalledWith('RootModalFlow', {
      screen: 'AssetHideConfirmation',
      params: expect.anything(),
    });
  });

  it('handles "Token Details" press', () => {
    const mockParams = {
      params: {
        address: '0x123',
        chainId: '0x1',
        isNativeCurrency: false,
        asset: mockAsset as unknown as TokenI,
      },
    };
    const { getByText } = render(<AssetOptions route={mockParams} />);

    fireEvent.press(getByText('Token details'));
    jest.runAllTimers();
    expect(mockNavigation.navigate).toHaveBeenCalledWith(
      'AssetDetails',
      expect.anything(),
    );
  });

  describe('Portfolio and Network Configuration', () => {
    const mockNetworkConfigurations = {
      '0x1': {
        chainId: '0x1',
        rpcEndpoints: [{ url: 'https://mainnet.example.com' }],
        defaultRpcEndpointIndex: 0,
      },
      '0x89': {
        chainId: '0x89',
        rpcEndpoints: [{ url: 'https://polygon.example.com' }],
        defaultRpcEndpointIndex: 0,
      },
    };

    beforeEach(() => {
      (useSelector as jest.Mock).mockImplementation((selector) => {
        if (selector === selectEvmNetworkConfigurationsByChainId)
          return mockNetworkConfigurations;
        if (selector === selectAssetsBySelectedAccountGroup) return {};
        if (selector.name === 'selectIsAllNetworks') return false;
        if (selector.name === 'selectIsPopularNetwork') return false;
        return {};
      });
    });

    it('should use correct provider config', () => {
      render(
        <AssetOptions
          route={{
            params: {
              address: '0x123',
              chainId: '0x1',
              isNativeCurrency: false,
              asset: mockAsset as unknown as TokenI,
            },
          }}
        />,
      );

      expect(createProviderConfig).toHaveBeenCalledWith(
        mockNetworkConfigurations['0x1'],
        mockNetworkConfigurations['0x1'].rpcEndpoints[0],
      );
    });
  });

  describe('Non-EVM chain support', () => {
    const mockNonEvmChainId = 'solana:5eykt4UsFv8P8NJdTREpY1vzqKqZKvdp';
    const mockNonEvmTokenAddress =
      'solana:5eykt4UsFv8P8NJdTREpY1vzqKqZKvdp/token:EPjFWdd5AufqSSqeM2qN1xzybapC8G4wEGGkZwyTDt1v';
    const mockWrappedSolAddress =
      'solana:5eykt4UsFv8P8NJdTREpY1vzqKqZKvdp/token:So11111111111111111111111111111111111111111';

    it('hides Remove token option for wrapped SOL (native token)', () => {
      mockIsNonEvmChainId.mockReturnValue(true);

      const { queryByText } = render(
        <AssetOptions
          route={{
            params: {
              address: mockWrappedSolAddress,
              chainId: mockNonEvmChainId,
              isNativeCurrency: false,
              asset: mockAsset as unknown as TokenI,
            },
          }}
        />,
      );

      expect(queryByText('Remove token')).not.toBeOnTheScreen();
    });

    it('extracts token address from CAIP format for block explorer', async () => {
      mockIsNonEvmChainId.mockReturnValue(true);
      (InAppBrowser.isAvailable as jest.Mock).mockResolvedValue(true);

      const { getByText } = render(
        <AssetOptions
          route={{
            params: {
              address: mockNonEvmTokenAddress,
              chainId: mockNonEvmChainId,
              isNativeCurrency: false,
              asset: mockAsset as unknown as TokenI,
            },
          }}
        />,
      );

      fireEvent.press(getByText('View on block explorer'));
      jest.runAllTimers();

      await waitFor(() => {
        expect(InAppBrowser.open).toHaveBeenCalledWith(
          'https://solana-explorer.com/token/EPjFWdd5AufqSSqeM2qN1xzybapC8G4wEGGkZwyTDt1v',
        );
      });
    });

    it('navigates to base URL for wrapped SOL on block explorer', async () => {
      mockIsNonEvmChainId.mockReturnValue(true);
      (InAppBrowser.isAvailable as jest.Mock).mockResolvedValue(true);

      const { getByText } = render(
        <AssetOptions
          route={{
            params: {
              address: mockWrappedSolAddress,
              chainId: mockNonEvmChainId,
              isNativeCurrency: false,
              asset: mockAsset as unknown as TokenI,
            },
          }}
        />,
      );

      fireEvent.press(getByText('View on block explorer'));
      jest.runAllTimers();

      await waitFor(() => {
        expect(InAppBrowser.open).toHaveBeenCalledWith(
          'https://solana-explorer.com',
        );
      });
    });
  });

  describe('Token removal', () => {
    it('removes non-EVM token and shows notification', async () => {
      mockIsNonEvmChainId.mockReturnValue(true);
      mockRemoveNonEvmToken.mockResolvedValue(undefined);

      const mockNonEvmChainId = 'solana:5eykt4UsFv8P8NJdTREpY1vzqKqZKvdp';
      const mockNonEvmTokenAddress =
        'solana:5eykt4UsFv8P8NJdTREpY1vzqKqZKvdp/token:EPjFWdd5AufqSSqeM2qN1xzybapC8G4wEGGkZwyTDt1v';

      const mockAccount = { id: 'account-123' };
      const mockAccountSelector = jest.fn(() => mockAccount);

      Engine.context.MultichainAssetsController.state.assetsMetadata = {
        [mockNonEvmTokenAddress]: {
          fungible: true as const,
          iconUrl: 'https://example.com/usdc.png',
          name: 'USD Coin',
          symbol: 'USDC',
          units: [
            {
              decimals: 6,
              name: 'USD Coin',
              symbol: 'USDC',
            },
          ],
        },
      };

      (useSelector as jest.Mock).mockImplementation((selector) => {
        if (selector === selectSelectedInternalAccountByScope) {
          return mockAccountSelector;
        }
        if (selector === selectAssetsBySelectedAccountGroup)
          return {
            [mockNonEvmChainId]: [
              {
                assetId: mockNonEvmTokenAddress,
                chainId: mockNonEvmChainId,
                symbol: 'USDC',
                decimals: 6,
                name: 'USD Coin',
              },
            ],
          };
        if (selector.name === 'selectEvmChainId') return '1';
        if (selector.name === 'selectTokenList') return {};
        if (selector.name === 'selectIsAllNetworks') return false;
        if (selector.name === 'selectIsPopularNetwork') return false;
        return {};
      });

      const { getByText } = render(
        <AssetOptions
          route={{
            params: {
              address: mockNonEvmTokenAddress,
              chainId: mockNonEvmChainId,
              isNativeCurrency: false,
              asset: mockAsset as unknown as TokenI,
            },
          }}
        />,
      );

      fireEvent.press(getByText('Remove token'));
      jest.runAllTimers();

      const navigateCall = mockNavigation.navigate.mock.calls.find(
        (call) => call[0] === 'RootModalFlow',
      );
      const onConfirm = navigateCall?.[1]?.params?.onConfirm;

      expect(onConfirm).toBeDefined();

      await onConfirm();

      expect(mockRemoveNonEvmToken).toHaveBeenCalledWith({
        tokenAddress: mockNonEvmTokenAddress,
        tokenChainId: mockNonEvmChainId,
        selectInternalAccountByScope: expect.any(Function),
      });

      expect(mockNavigation.navigate).toHaveBeenCalledWith('WalletView');

      expect(NotificationManager.showSimpleNotification).toHaveBeenCalledWith({
        status: 'simple_notification',
        duration: 5000,
        title: expect.any(String),
        description: expect.any(String),
      });

      expect(mockTrackEvent).toHaveBeenCalled();
    });

    it('removes EVM token and shows notification', async () => {
      mockIsNonEvmChainId.mockReturnValue(false);

      (useSelector as jest.Mock).mockImplementation((selector) => {
        const selectorStr = selector.toString();
        const selectorName = selector.name || '';
        if (
          selectorStr.includes('selectSelectedInternalAccountByScope') ||
          selectorName === 'selectSelectedInternalAccountByScope' ||
          selectorStr.includes('selectedInternalAccountByScope')
        ) {
          return mockSelectInternalAccountByScope;
        }
        if (selector === selectAssetsBySelectedAccountGroup)
          return {
            '0x1': [
              {
                assetId: '0x123',
                chainId: '0x1',
                symbol: 'TEST',
                decimals: 18,
                name: 'Test Token',
              },
            ],
          };
        if (selector.name === 'selectEvmChainId') return '0x1';
        if (selector.name === 'selectTokenList')
          return { '0x123': { symbol: 'TEST' } };
        if (selector.name === 'selectIsAllNetworks') return false;
        if (selector.name === 'selectIsPopularNetwork') return false;
        return {};
      });

      const { getByText } = render(
        <AssetOptions
          route={{
            params: {
              address: '0x123',
              chainId: '0x1',
              isNativeCurrency: false,
              asset: mockAsset as unknown as TokenI,
            },
          }}
        />,
      );

      fireEvent.press(getByText('Remove token'));
      jest.runAllTimers();

      const navigateCall = mockNavigation.navigate.mock.calls.find(
        (call) => call[0] === 'RootModalFlow',
      );
      const onConfirm = navigateCall?.[1]?.params?.onConfirm;

      expect(onConfirm).toBeDefined();

      await onConfirm();

      expect(Engine.context.TokensController.ignoreTokens).toHaveBeenCalledWith(
        ['0x123'],
        'test-network',
      );

      expect(mockNavigation.navigate).toHaveBeenCalledWith('WalletView');

      expect(NotificationManager.showSimpleNotification).toHaveBeenCalledWith({
        status: 'simple_notification',
        duration: 5000,
        title: expect.any(String),
        description: expect.any(String),
      });

      expect(mockTrackEvent).toHaveBeenCalled();
    });

    it('logs error when non-EVM token removal fails', async () => {
      const mockError = new Error('Failed to remove token');

      mockIsNonEvmChainId.mockReturnValue(true);
      mockRemoveNonEvmToken.mockClear();
      mockRemoveNonEvmToken.mockRejectedValue(mockError);

      const mockNonEvmChainId = 'solana:5eykt4UsFv8P8NJdTREpY1vzqKqZKvdp';
      const mockNonEvmTokenAddress =
        'solana:5eykt4UsFv8P8NJdTREpY1vzqKqZKvdp/token:EPjFWdd5AufqSSqeM2qN1xzybapC8G4wEGGkZwyTDt1v';

      const mockAccount = { id: 'account-123' };
      const mockAccountSelector = jest.fn(() => mockAccount);

      (useSelector as jest.Mock).mockImplementation((selector) => {
        if (selector === selectSelectedInternalAccountByScope) {
          return mockAccountSelector;
        }
        if (selector === selectAssetsBySelectedAccountGroup)
          return {
            [mockNonEvmChainId]: [
              {
                assetId: mockNonEvmTokenAddress,
                chainId: mockNonEvmChainId,
                symbol: 'USDC',
                decimals: 6,
                name: 'USD Coin',
              },
            ],
          };
        if (selector.name === 'selectEvmChainId') return '1';
        if (selector.name === 'selectTokenList') return {};
        if (selector.name === 'selectIsAllNetworks') return false;
        if (selector.name === 'selectIsPopularNetwork') return false;
        return {};
      });

      const mockLoggerLog = jest.spyOn(Logger, 'log');

      const { getByText } = render(
        <AssetOptions
          route={{
            params: {
              address: mockNonEvmTokenAddress,
              chainId: mockNonEvmChainId,
              isNativeCurrency: false,
              asset: mockAsset as unknown as TokenI,
            },
          }}
        />,
      );

      fireEvent.press(getByText('Remove token'));
      jest.runAllTimers();

      const navigateCall = mockNavigation.navigate.mock.calls.find(
        (call) => call[0] === 'RootModalFlow',
      );
      const onConfirm = navigateCall?.[1]?.params?.onConfirm;

      await onConfirm();

      expect(mockLoggerLog).toHaveBeenCalledWith(
        mockError,
        'AssetDetails: Failed to hide token!',
      );
    });

    it('logs error when EVM token removal fails', async () => {
      mockIsNonEvmChainId.mockReturnValue(false);
      const mockError = new Error('Failed to ignore token');
      (
        Engine.context.TokensController.ignoreTokens as jest.Mock
      ).mockRejectedValue(mockError);

      (useSelector as jest.Mock).mockImplementation((selector) => {
        const selectorStr = selector.toString();
        const selectorName = selector.name || '';
        if (
          selectorStr.includes('selectSelectedInternalAccountByScope') ||
          selectorName === 'selectSelectedInternalAccountByScope' ||
          selectorStr.includes('selectedInternalAccountByScope')
        ) {
          return mockSelectInternalAccountByScope;
        }
        if (selector === selectAssetsBySelectedAccountGroup)
          return {
            '0x1': [
              {
                assetId: '0x123',
                chainId: '0x1',
                symbol: 'TEST',
                decimals: 18,
                name: 'Test Token',
              },
            ],
          };
        if (selector.name === 'selectEvmChainId') return '0x1';
        if (selector.name === 'selectTokenList')
          return { '0x123': { symbol: 'TEST' } };
        if (selector.name === 'selectIsAllNetworks') return false;
        if (selector.name === 'selectIsPopularNetwork') return false;
        return {};
      });

      const mockLoggerLog = jest.spyOn(Logger, 'log');

      const { getByText } = render(
        <AssetOptions
          route={{
            params: {
              address: '0x123',
              chainId: '0x1',
              isNativeCurrency: false,
              asset: mockAsset as unknown as TokenI,
            },
          }}
        />,
      );

      fireEvent.press(getByText('Remove token'));
      jest.runAllTimers();

      const navigateCall = mockNavigation.navigate.mock.calls.find(
        (call) => call[0] === 'RootModalFlow',
      );
      const onConfirm = navigateCall?.[1]?.params?.onConfirm;

      await onConfirm();

      expect(mockLoggerLog).toHaveBeenCalledWith(
        mockError,
        'AssetDetails: Failed to hide token!',
      );
    });
  });
});<|MERGE_RESOLUTION|>--- conflicted
+++ resolved
@@ -312,43 +312,6 @@
     jest.clearAllTimers();
   });
 
-<<<<<<< HEAD
-  it('matches the snapshot', () => {
-    const { toJSON } = render(
-      <AssetOptions
-        route={{
-          params: {
-            address: '0x123',
-            chainId: '0x1',
-            isNativeCurrency: false,
-            asset: mockAsset as unknown as TokenI,
-          },
-        }}
-      />,
-    );
-
-    expect(toJSON()).toMatchSnapshot();
-  });
-
-  it('should match the snapshot', () => {
-    const { toJSON } = render(
-      <AssetOptions
-        route={{
-          params: {
-            address: '0x123',
-            chainId: '0x1',
-            isNativeCurrency: false,
-            asset: mockAsset as unknown as TokenI,
-          },
-        }}
-      />,
-    );
-
-    expect(toJSON()).toMatchSnapshot();
-  });
-
-=======
->>>>>>> f4e8f8d0
   it('renders correctly and displays options', () => {
     const { getByText } = render(
       <AssetOptions
