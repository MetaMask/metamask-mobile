--- conflicted
+++ resolved
@@ -21,7 +21,6 @@
 import ReusableModal, { ReusableModalRef } from '../../UI/ReusableModal';
 import styleSheet from './AssetOptions.styles';
 import { selectTokenList } from '../../../selectors/tokenListController';
-import { selectAllTokens } from '../../../selectors/tokensController';
 import Logger from '../../../util/Logger';
 import { MetaMetricsEvents } from '../../../core/Analytics';
 import AppConstants from '../../../core/AppConstants';
@@ -32,20 +31,14 @@
 import { isPortfolioUrl } from '../../../util/url';
 import { BrowserTab, TokenI } from '../../../components/UI/Tokens/types';
 import { RootState } from '../../../reducers';
-import { CaipAssetType, CaipChainId, Hex } from '@metamask/utils';
+import { CaipAssetType, Hex } from '@metamask/utils';
 import { appendURLParams } from '../../../util/browser';
 import InAppBrowser from 'react-native-inappbrowser-reborn';
 import { isNonEvmChainId } from '../../../core/Multichain/utils';
 import { selectSelectedInternalAccountByScope } from '../../../selectors/multichainAccounts/accounts';
 import { removeNonEvmToken } from '../../UI/Tokens/util';
-<<<<<<< HEAD
-import { selectLastSelectedEvmAccount } from '../../../selectors/accountsController';
-import { areAddressesEqual } from '../../../util/address';
-import { selectMultichainAssets } from '../../../selectors/multichain/multichain';
-=======
 import { toChecksumAddress, areAddressesEqual } from '../../../util/address';
 import { selectAssetsBySelectedAccountGroup } from '../../../selectors/assets/assets-list';
->>>>>>> ba52e169
 
 // Wrapped SOL token address on Solana
 const WRAPPED_SOL_ADDRESS = 'So11111111111111111111111111111111111111111';
@@ -123,42 +116,6 @@
   const selectInternalAccountByScope = useSelector(
     selectSelectedInternalAccountByScope,
   );
-<<<<<<< HEAD
-  const allTokens = useSelector(selectAllTokens);
-  const selectedAccountAddressEvm = useSelector(selectLastSelectedEvmAccount);
-  const selectedAccountAddress = selectedAccountAddressEvm?.address;
-  const multichainAssets = useSelector(selectMultichainAssets);
-
-  // Check if the token exists in the user's token list
-  const isTokenInList = useMemo(() => {
-    if (isNonEvmChainId(networkId)) {
-      // For non-EVM chains, check MultichainAssetsController
-      const selectedNonEvmAccount = selectInternalAccountByScope(
-        networkId as CaipChainId,
-      );
-      if (!selectedNonEvmAccount?.id) {
-        return false;
-      }
-      const accountAssets = multichainAssets?.[selectedNonEvmAccount.id] || [];
-      // Check if the address (which may be in CAIP format) exists in the account's assets
-      return accountAssets.some(
-        (assetAddress: string) => assetAddress === address,
-      );
-    }
-    const tokensByChain =
-      allTokens?.[networkId as Hex]?.[selectedAccountAddress as Hex] ?? [];
-    return tokensByChain.some((token) =>
-      areAddressesEqual(token.address, address),
-    );
-  }, [
-    allTokens,
-    networkId,
-    selectedAccountAddress,
-    address,
-    multichainAssets,
-    selectInternalAccountByScope,
-  ]);
-=======
   const assets = useSelector(selectAssetsBySelectedAccountGroup);
 
   // Check if token exists in state
@@ -180,7 +137,6 @@
       assetItem.assetId ? areAddressesEqual(assetItem.assetId, address) : false,
     );
   }, [assets, networkId, address]);
->>>>>>> ba52e169
 
   // Memoize the provider config for the token explorer
   const { providerConfigTokenExplorer } = useMemo(() => {
@@ -409,11 +365,7 @@
         icon: IconName.DocumentCode,
       });
     !isNativeToken &&
-<<<<<<< HEAD
-      isTokenInList &&
-=======
       tokenExistsInState &&
->>>>>>> ba52e169
       options.push({
         label: strings('asset_details.options.remove_token'),
         onPress: removeToken,
