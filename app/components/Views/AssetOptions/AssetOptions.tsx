--- conflicted
+++ resolved
@@ -279,22 +279,11 @@
                     address as CaipAssetType
                   ]?.symbol || null;
               } else {
-<<<<<<< HEAD
-                const chainIdToUse = isPortfolioViewEnabled()
-                  ? networkId
-                  : chainId;
-
-=======
->>>>>>> 3421c014
                 const { TokensController, NetworkController } = Engine.context;
 
                 const networkClientId =
                   NetworkController.findNetworkClientIdByChainId(
-<<<<<<< HEAD
-                    chainIdToUse as Hex,
-=======
                     networkId as Hex,
->>>>>>> 3421c014
                   );
                 await TokensController.ignoreTokens([address], networkClientId);
                 tokenSymbol = tokenList[address.toLowerCase()]?.symbol || null;
