--- conflicted
+++ resolved
@@ -91,25 +91,13 @@
 	async componentDidMount() {
 		DeeplinkManager.init(this.props.navigation);
 		this.unsubscribeFromBranch = Branch.subscribe(this.handleDeeplinks);
-<<<<<<< HEAD
-
-		setTimeout(async () => {
-			SplashScreen.hide();
-			const existingUser = await AsyncStorage.getItem('@MetaMask:existingUser');
-			if (existingUser !== null) {
-				await this.unlockKeychain();
-			} else {
-				this.animateAndGoTo('OnboardingRootNav');
-			}
-		}, 100);
-=======
+		SplashScreen.hide();
 		const existingUser = await AsyncStorage.getItem('@MetaMask:existingUser');
 		if (existingUser !== null) {
 			await this.unlockKeychain();
 		} else {
 			this.animateAndGoTo('OnboardingRootNav');
 		}
->>>>>>> a0fff81b
 	}
 
 	handleDeeplinks = async ({ error, params }) => {
