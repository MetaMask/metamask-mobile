import React, { PureComponent } from 'react';
import PropTypes from 'prop-types';
import { Animated, Dimensions, StyleSheet, View } from 'react-native';
import AsyncStorage from '@react-native-community/async-storage';
import Branch from 'react-native-branch';
import Engine from '../../../core/Engine';
import LottieView from 'lottie-react-native';
import SecureKeychain from '../../../core/SecureKeychain';
import setOnboardingWizardStep from '../../../actions/wizard';
import { NavigationActions } from 'react-navigation';
import { connect } from 'react-redux';
import { colors } from '../../../styles/common';
import DeeplinkManager from '../../../core/DeeplinkManager';
import Logger from '../../../util/Logger';
import Device from '../../../util/Device';
import SplashScreen from 'react-native-splash-screen';

/**
 * Entry Screen that decides which screen to show
 * depending on the state of the user
 * new, existing , logged in or not
 * while showing the fox
 */
const LOGO_SIZE = 175;
const LOGO_PADDING = 25;
const styles = StyleSheet.create({
	main: {
		flex: 1,
		backgroundColor: colors.white
	},
	metamaskName: {
		marginTop: 10,
		height: 25,
		width: 170,
		alignSelf: 'center',
		alignItems: 'center',
		justifyContent: 'center'
	},
	logoWrapper: {
		backgroundColor: colors.white,
		paddingTop: 50,
		marginTop: Dimensions.get('window').height / 2 - LOGO_SIZE / 2 - LOGO_PADDING,
		height: LOGO_SIZE + LOGO_PADDING * 2
	},
	foxAndName: {
		alignSelf: 'center',
		alignItems: 'center',
		justifyContent: 'center'
	},
	animation: {
		width: 110,
		height: 110,
		alignSelf: 'center',
		alignItems: 'center',
		justifyContent: 'center'
	},
	fox: {
		width: 110,
		height: 110,
		alignSelf: 'center',
		alignItems: 'center',
		justifyContent: 'center'
	}
});

class Entry extends PureComponent {
	static propTypes = {
		/**
		 * The navigator object
		 */
		navigation: PropTypes.object,
		/**
		 * Boolean flag that determines if password has been set
		 */
		passwordSet: PropTypes.bool,
		/**
		 * Action to set onboarding wizard step
		 */
		setOnboardingWizardStep: PropTypes.func
	};

	state = {
		viewToGo: null
	};

	animation = React.createRef();
	animationName = React.createRef();
	opacity = new Animated.Value(1);

	async componentDidMount() {
		DeeplinkManager.init(this.props.navigation);
		this.unsubscribeFromBranch = Branch.subscribe(this.handleDeeplinks);
		SplashScreen.hide();
		const existingUser = await AsyncStorage.getItem('@MetaMask:existingUser');
		if (existingUser !== null) {
			await this.unlockKeychain();
		} else {
			this.animateAndGoTo('OnboardingRootNav');
		}
	}

<<<<<<< HEAD
	handleDeeplinks = a => {
		const { error, params, uri } = a;
		console.log('HANDLEDEEEPPPLINKSSS', a);
=======
	handleDeeplinks = ({ error, params, uri }) => {
>>>>>>> d13c8308
		if (error) {
			Logger.error(error, 'Error from Branch');
			return;
		}
		if (params['+non_branch_link']) {
			DeeplinkManager.parse(params['+non_branch_link']);
		} else if (uri) {
			DeeplinkManager.parse(uri);
		}
	};

	componentWillUnmount() {
		if (this.unsubscribeFromBranch) {
			this.unsubscribeFromBranch();
			this.unsubscribeFromBranch = null;
		}
	}

	animateAndGoTo(view) {
		this.setState({ viewToGo: view }, () => {
			if (Device.isAndroid()) {
				this.animation ? this.animation.play(0, 25) : this.onAnimationFinished();
				this.animationName && this.animationName.play();
			} else {
				this.animation.play();
				this.animationName.play();
			}
		});
	}

	onAnimationFinished = () => {
		const { viewToGo } = this.state;
		Animated.timing(this.opacity, {
			toValue: 0,
			duration: 300,
			useNativeDriver: true,
			isInteraction: false
		}).start(() => {
			if (viewToGo !== 'WalletView' || viewToGo !== 'Onboarding') {
				this.props.navigation.navigate(viewToGo);
			} else if (viewToGo === 'Onboarding') {
				this.props.navigation.navigate(
					'OnboardingRootNav',
					{},
					NavigationActions.navigate({ routeName: 'Oboarding' })
				);
			} else {
				this.props.navigation.navigate('HomeNav', {}, NavigationActions.navigate({ routeName: 'WalletView' }));
			}
		});
	};

	async unlockKeychain() {
		try {
			// Retreive the credentials
			const credentials = await SecureKeychain.getGenericPassword();
			if (credentials) {
				// Restore vault with existing credentials
				const { KeyringController } = Engine.context;
				await KeyringController.submitPassword(credentials.password);
				// Get onboarding wizard state
				const onboardingWizard = await AsyncStorage.getItem('@MetaMask:onboardingWizard');
				// Check if user passed through metrics opt-in screen
				const metricsOptIn = await AsyncStorage.getItem('@MetaMask:metricsOptIn');
				if (!metricsOptIn) {
					this.animateAndGoTo('OptinMetrics');
				} else if (onboardingWizard) {
					this.animateAndGoTo('HomeNav');
				} else {
					this.props.setOnboardingWizardStep(1);
					this.animateAndGoTo('WalletView');
				}
			} else if (this.props.passwordSet) {
				this.animateAndGoTo('Login');
			} else {
				this.animateAndGoTo('Onboarding');
			}
		} catch (error) {
			console.log(`Keychain couldn't be accessed`, error); // eslint-disable-line
			this.animateAndGoTo('Login');
		}
	}

	renderAnimations() {
		if (!this.state.viewToGo) {
			return <LottieView style={styles.animation} autoPlay source={require('../../../animations/bounce.json')} />;
		}

		return (
			<View style={styles.foxAndName}>
				<LottieView
					// eslint-disable-next-line react/jsx-no-bind
					ref={animation => {
						this.animation = animation;
					}}
					style={styles.animation}
					loop={false}
					source={require('../../../animations/fox-in.json')}
					onAnimationFinish={this.onAnimationFinished}
				/>
				<LottieView
					// eslint-disable-next-line react/jsx-no-bind
					ref={animation => {
						this.animationName = animation;
					}}
					style={styles.metamaskName}
					loop={false}
					source={require('../../../animations/wordmark.json')}
				/>
			</View>
		);
	}

	render() {
		return (
			<View style={styles.main}>
				<Animated.View style={[styles.logoWrapper, { opacity: this.opacity }]}>
					<View style={styles.fox}>{this.renderAnimations()}</View>
				</Animated.View>
			</View>
		);
	}
}

const mapDispatchToProps = dispatch => ({
	setOnboardingWizardStep: step => dispatch(setOnboardingWizardStep(step))
});

const mapStateToProps = state => ({
	passwordSet: state.user.passwordSet
});

export default connect(
	mapStateToProps,
	mapDispatchToProps
)(Entry);<|MERGE_RESOLUTION|>--- conflicted
+++ resolved
@@ -99,13 +99,7 @@
 		}
 	}
 
-<<<<<<< HEAD
-	handleDeeplinks = a => {
-		const { error, params, uri } = a;
-		console.log('HANDLEDEEEPPPLINKSSS', a);
-=======
 	handleDeeplinks = ({ error, params, uri }) => {
->>>>>>> d13c8308
 		if (error) {
 			Logger.error(error, 'Error from Branch');
 			return;
