--- conflicted
+++ resolved
@@ -1,7 +1,6 @@
 import React, { PureComponent } from 'react';
 import { Alert, InteractionManager, AppState, View } from 'react-native';
 import PropTypes from 'prop-types';
-<<<<<<< HEAD
 import { KeyringTypes } from '@metamask/keyring-controller';
 import { getApproveNavbar } from '../../../UI/Navbar';
 import { connect } from 'react-redux';
@@ -9,14 +8,9 @@
   safeToChecksumAddress,
   isHardwareAccount,
 } from '../../../../util/address';
-=======
-import { connect } from 'react-redux';
 import { GAS_ESTIMATE_TYPES } from '@metamask/gas-fee-controller';
 import { KeyboardAwareScrollView } from 'react-native-keyboard-aware-scroll-view';
 import { MetaMetricsEvents } from '../../../../core/Analytics';
-import { getApproveNavbar } from '../../../UI/Navbar';
-import { safeToChecksumAddress } from '../../../../util/address';
->>>>>>> 1474d44e
 import Engine from '../../../../core/Engine';
 import AnimatedTransactionModal from '../../../UI/AnimatedTransactionModal';
 import ApproveTransactionReview from '../../../UI/ApproveTransactionReview';
@@ -463,7 +457,6 @@
       const updatedTx = { ...fullTx, transaction };
       await TransactionController.updateTransaction(updatedTx);
       await KeyringController.resetQRKeyringState();
-<<<<<<< HEAD
 
       // For Ledger Accounts we handover the signing to the confirmation flow
       if (isLedgerAccount) {
@@ -484,13 +477,10 @@
         await TransactionController.approveTransaction(transaction.id);
         finalizeConfirmation(true);
       }
-=======
-      await TransactionController.approveTransaction(transaction.id);
       trackEvent(
         MetaMetricsEvents.APPROVAL_COMPLETED,
         this.getAnalyticsParams(),
       );
->>>>>>> 1474d44e
     } catch (error) {
       if (!error?.message.startsWith(KEYSTONE_TX_CANCELED)) {
         Alert.alert(
