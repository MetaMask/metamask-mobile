--- conflicted
+++ resolved
@@ -147,12 +147,7 @@
     /**
      * The current network of the app
      */
-<<<<<<< HEAD
-    network: PropTypes.string,
-    navigation: PropTypes.object,
-=======
     networkId: PropTypes.string,
->>>>>>> 9cf645e3
     networkConfigurations: PropTypes.object,
     providerRpcTarget: PropTypes.string,
     /**
@@ -167,6 +162,10 @@
      * Indicates whether custom nonce should be shown in transaction editor
      */
     showCustomNonce: PropTypes.bool,
+    /**
+     * Set network
+     */
+    navigation: PropTypes.string,
   };
 
   state = {
