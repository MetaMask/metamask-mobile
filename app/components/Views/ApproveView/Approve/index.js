--- conflicted
+++ resolved
@@ -17,11 +17,6 @@
 import AddNickname from '../../../UI/ApproveTransactionReview/AddNickname';
 import Modal from 'react-native-modal';
 import { strings } from '../../../../../locales/i18n';
-<<<<<<< HEAD
-import { setTransactionObject } from '../../../../actions/transaction';
-import { BNToHex, hexToBN } from '@metamask/controller-utils';
-import { addHexPrefix, fromWei, renderFromWei } from '../../../../util/number';
-=======
 import { getNetworkNonce } from '../../../../util/networks';
 import Analytics from '../../../../core/Analytics/Analytics';
 import {
@@ -29,7 +24,6 @@
   setNonce,
   setProposedNonce,
 } from '../../../../actions/transaction';
-import { GAS_ESTIMATE_TYPES } from '@metamask/gas-fee-controller';
 import { BNToHex } from '@metamask/controller-utils';
 import {
   addHexPrefix,
@@ -37,15 +31,9 @@
   renderFromWei,
   hexToBN,
 } from '../../../../util/number';
->>>>>>> 2c22d460
 import { getNormalizedTxState, getTicker } from '../../../../util/transactions';
 import { getGasLimit } from '../../../../util/custom-gas';
 import NotificationManager from '../../../../core/NotificationManager';
-<<<<<<< HEAD
-import Analytics from '../../../../core/Analytics/Analytics';
-=======
-import { MetaMetricsEvents } from '../../../../core/Analytics';
->>>>>>> 2c22d460
 import Logger from '../../../../util/Logger';
 import EditGasFee1559 from '../../../UI/EditGasFee1559Update';
 import EditGasFeeLegacy from '../../../UI/EditGasFeeLegacyUpdate';
@@ -154,9 +142,7 @@
      * The current network of the app
      */
     network: PropTypes.string,
-<<<<<<< HEAD
     navigation: PropTypes.object,
-=======
     frequentRpcList: PropTypes.array,
     providerRpcTarget: PropTypes.string,
     /**
@@ -171,7 +157,6 @@
      * Indicates whether custom nonce should be shown in transaction editor
      */
     showCustomNonce: PropTypes.bool,
->>>>>>> 2c22d460
   };
 
   state = {
@@ -323,7 +308,6 @@
     const { transaction } = this.props;
 
     await stopGasPolling(this.state.pollToken);
-<<<<<<< HEAD
     AppState.removeEventListener('change', this.handleAppStateChange);
 
     const isLedgerAccount = isHardwareAccount(transaction.from, [
@@ -338,7 +322,7 @@
         `${transaction.id}:finished`,
       );
     }
-=======
+
     this.appStateListener?.remove();
     Engine.context.TransactionController.hub.removeAllListeners(
       `${transaction.id}:finished`,
@@ -348,7 +332,6 @@
         transaction.id,
         ethErrors.provider.userRejectedRequest(),
       );
->>>>>>> 2c22d460
   };
 
   handleAppStateChange = (appState) => {
@@ -515,15 +498,10 @@
         `${transaction.id}:finished`,
         (transactionMeta) => {
           if (transactionMeta.status === 'submitted') {
-<<<<<<< HEAD
             if (!isLedgerAccount) {
               this.setState({ approved: true });
-              this.props.toggleApproveModal();
+              this.props.hideModal();
             }
-=======
-            this.setState({ approved: true });
-            this.props.hideModal();
->>>>>>> 2c22d460
             NotificationManager.watchSubmittedTransaction({
               ...transactionMeta,
               assetType: 'ETH',
@@ -563,7 +541,6 @@
       const updatedTx = { ...fullTx, transaction };
       await TransactionController.updateTransaction(updatedTx);
       await KeyringController.resetQRKeyringState();
-<<<<<<< HEAD
 
       // For Ledger Accounts we handover the signing to the confirmation flow
       if (isLedgerAccount) {
@@ -579,16 +556,12 @@
           }),
         );
 
-        this.props.toggleApproveModal();
+        this.props.hideModal();
       } else {
-        await TransactionController.approveTransaction(transaction.id);
-        finalizeConfirmation(true);
+        await ApprovalController.accept(transaction.id, undefined, {
+          waitForResult: true,
+        });
       }
-=======
-      await ApprovalController.accept(transaction.id, undefined, {
-        waitForResult: true,
-      });
->>>>>>> 2c22d460
       AnalyticsV2.trackEvent(
         MetaMetricsEvents.APPROVAL_COMPLETED,
         this.getAnalyticsParams(),
