import React, { PureComponent } from 'react';
import { Alert, InteractionManager, AppState, View } from 'react-native';
import PropTypes from 'prop-types';
import { getApproveNavbar } from '../../../UI/Navbar';
import { connect } from 'react-redux';
import { safeToChecksumAddress } from '../../../../util/address';
import Engine from '../../../../core/Engine';
import AnimatedTransactionModal from '../../../UI/AnimatedTransactionModal';
import ApproveTransactionReview from '../../../UI/ApproveTransactionReview';
import AddNickname from '../../../UI/ApproveTransactionReview/AddNickname';
import Modal from 'react-native-modal';
import { strings } from '../../../../../locales/i18n';
import { getNetworkNonce } from '../../../../util/networks';
import Analytics from '../../../../core/Analytics/Analytics';
import {
  setTransactionObject,
  setNonce,
  setProposedNonce,
} from '../../../../actions/transaction';
import { GAS_ESTIMATE_TYPES } from '@metamask/gas-fee-controller';
import { BNToHex } from '@metamask/controller-utils';
import {
  addHexPrefix,
  fromWei,
  renderFromWei,
  hexToBN,
} from '../../../../util/number';
import { getNormalizedTxState, getTicker } from '../../../../util/transactions';
import { getGasLimit } from '../../../../util/custom-gas';
import { KeyboardAwareScrollView } from 'react-native-keyboard-aware-scroll-view';
import NotificationManager from '../../../../core/NotificationManager';
import { MetaMetricsEvents } from '../../../../core/Analytics';
import Logger from '../../../../util/Logger';
import EditGasFee1559 from '../../../UI/EditGasFee1559Update';
import EditGasFeeLegacy from '../../../UI/EditGasFeeLegacyUpdate';
import AnalyticsV2 from '../../../../util/analyticsV2';
import AppConstants from '../../../../core/AppConstants';
import { shallowEqual } from '../../../../util/general';
import { KEYSTONE_TX_CANCELED } from '../../../../constants/error';
import GlobalAlert from '../../../UI/GlobalAlert';
import checkIfAddressIsSaved from '../../../../util/checkAddress';
import { ThemeContext, mockTheme } from '../../../../util/theme';
import {
  startGasPolling,
  stopGasPolling,
} from '../../../../core/GasPolling/GasPolling';
import {
  selectChainId,
  selectProviderType,
  selectTicker,
  selectRpcTarget,
  selectNetworkConfigurations,
} from '../../../../selectors/networkController';
import {
  selectConversionRate,
  selectCurrentCurrency,
  selectNativeCurrency,
} from '../../../../selectors/currencyRateController';
import { selectTokensLength } from '../../../../selectors/tokensController';
import {
  selectAccounts,
  selectAccountsLength,
} from '../../../../selectors/accountTrackerController';
import ShowBlockExplorer from '../../../UI/ApproveTransactionReview/ShowBlockExplorer';
import createStyles from './styles';
import { ethErrors } from 'eth-rpc-errors';

const EDIT = 'edit';
const REVIEW = 'review';

/**
 * PureComponent that manages ERC20 approve from the dapp browser
 */
class Approve extends PureComponent {
<<<<<<< HEAD
  appStateListener;

  static navigationOptions = ({ navigation }) =>
    getApproveNavbar('approve.title', navigation);

  static propTypes = {
    /**
     * List of accounts from the AccountTrackerController
     */
    accounts: PropTypes.object,
    /**
     * Transaction state
     */
    transaction: PropTypes.object.isRequired,
    /**
     * Action that sets transaction attributes from object to a transaction
     */
    setTransactionObject: PropTypes.func.isRequired,
    /**
     * List of transactions
     */
    transactions: PropTypes.array,
    /**
     * Number of tokens
     */
    tokensLength: PropTypes.number,
    /**
     * Number of accounts
     */
    accountsLength: PropTypes.number,
    /**
     * A string representing the network name
     */
    providerType: PropTypes.string,
    /**
     * Whether the modal is visible
     */
    modalVisible: PropTypes.bool,
    /**
    /* Hide modal visible or not
    */
    hideModal: PropTypes.func,
    /**
     * Current selected ticker
     */
    ticker: PropTypes.string,
    /**
     * Gas fee estimates returned by the gas fee controller
     */
    gasFeeEstimates: PropTypes.object,
    /**
     * Estimate type returned by the gas fee controller, can be market-fee, legacy or eth_gasPrice
     */
    gasEstimateType: PropTypes.string,
    /**
     * ETH or fiat, depending on user setting
     */
    primaryCurrency: PropTypes.string,
    /**
     * A string representing the network chainId
     */
    chainId: PropTypes.string,
    /**
     * An object of all saved addresses
     */
    addressBook: PropTypes.object,
    networkConfigurations: PropTypes.object,
    providerRpcTarget: PropTypes.string,
    /**
     * Set transaction nonce
     */
    setNonce: PropTypes.func,
    /**
     * Set proposed nonce (from network)
     */
    setProposedNonce: PropTypes.func,
    /**
     * Indicates whether custom nonce should be shown in transaction editor
     */
    showCustomNonce: PropTypes.bool,
  };

  state = {
    approved: false,
    gasError: undefined,
    ready: false,
    mode: REVIEW,
    over: false,
    analyticsParams: {},
    gasSelected: AppConstants.GAS_OPTIONS.MEDIUM,
    gasSelectedTemp: AppConstants.GAS_OPTIONS.MEDIUM,
    transactionConfirmed: false,
    shouldAddNickname: false,
    shouldVerifyContractDetails: false,
    suggestedGasLimit: undefined,
    eip1559GasObject: {},
    eip1559GasTransaction: {},
    legacyGasObject: {},
    legacyGasTransaction: {},
    isBlockExplorerVisible: false,
    address: '',
    tokenAllowanceState: undefined,
    isGasEstimateStatusIn: false,
  };

  computeGasEstimates = (overrideGasLimit, gasEstimateTypeChanged) => {
    const { transaction, gasEstimateType } = this.props;

    const gasSelected = gasEstimateTypeChanged
      ? AppConstants.GAS_OPTIONS.MEDIUM
      : this.state.gasSelected;
    const gasSelectedTemp = gasEstimateTypeChanged
      ? AppConstants.GAS_OPTIONS.MEDIUM
      : this.state.gasSelectedTemp;

    if (gasEstimateType === GAS_ESTIMATE_TYPES.FEE_MARKET) {
      const suggestedGasLimit = fromWei(
        overrideGasLimit || transaction.gas,
        'wei',
      );

      // eslint-disable-next-line react/no-did-update-set-state
      this.setState(
        {
          ready: true,
          animateOnChange: true,
          gasSelected,
          gasSelectedTemp,
          suggestedGasLimit,
        },
        () => {
          this.setState({ animateOnChange: false });
        },
      );
    } else {
      const suggestedGasLimit = fromWei(
        overrideGasLimit || transaction.gas,
        'wei',
      );

      // eslint-disable-next-line react/no-did-update-set-state
      this.setState(
        {
          ready: true,
          animateOnChange: true,
          gasSelected,
          gasSelectedTemp,
          suggestedGasLimit,
        },
        () => {
          this.setState({ animateOnChange: false });
        },
      );
    }
  };

  showVerifyContractDetails = () =>
    this.setState({ shouldVerifyContractDetails: true });
  closeVerifyContractDetails = () =>
    this.setState({ shouldVerifyContractDetails: false });

  toggleModal = (val) => {
    this.setState({
      shouldAddNickname: !this.state.shouldAddNickname,
      address: val,
    });
  };

  startPolling = async () => {
    const pollToken = await startGasPolling(this.state.pollToken);
    this.setState({ pollToken });
  };

  setNetworkNonce = async () => {
    const { setNonce, setProposedNonce, transaction } = this.props;
    const proposedNonce = await getNetworkNonce(transaction);
    setNonce(proposedNonce);
    setProposedNonce(proposedNonce);
  };

  componentDidMount = async () => {
    const { showCustomNonce } = this.props;
    if (!this.props?.transaction?.id) {
      this.props.hideModal();
      return null;
    }
    if (!this.props?.transaction?.gas) this.handleGetGasLimit();

    this.startPolling();

    if (showCustomNonce) {
      await this.setNetworkNonce();
    }
    this.appStateListener = AppState.addEventListener(
      'change',
      this.handleAppStateChange,
    );
  };

  handleGetGasLimit = async () => {
    const { setTransactionObject, transaction } = this.props;
    const estimation = await getGasLimit({ ...transaction, gas: undefined });
    setTransactionObject({ gas: estimation.gas });
  };

  componentDidUpdate = (prevProps) => {
    const { transaction } = this.props;

    const gasEstimateTypeChanged =
      prevProps.gasEstimateType !== this.props.gasEstimateType;

    if (
      (!this.state.stopUpdateGas && !this.state.advancedGasInserted) ||
      gasEstimateTypeChanged
    ) {
      if (
        this.props.gasFeeEstimates &&
        transaction.gas &&
        (!shallowEqual(prevProps.gasFeeEstimates, this.props.gasFeeEstimates) ||
          !transaction.gas.eq(prevProps?.transaction?.gas))
      ) {
        this.computeGasEstimates(null, null, gasEstimateTypeChanged);
      }
    }
  };

  componentWillUnmount = async () => {
    const { TransactionController } = Engine.context;
    const { approved } = this.state;
    const { transaction } = this.props;

    await stopGasPolling(this.state.pollToken);
    this.appStateListener?.remove();
    TransactionController.hub.removeAllListeners(`${transaction.id}:finished`);
    if (!approved)
      Engine.rejectPendingApproval(
        transaction.id,
        ethErrors.provider.userRejectedRequest(),
        {
          ignoreMissing: true,
          logErrors: false,
        },
      );
  };

  handleAppStateChange = (appState) => {
    if (appState !== 'active') {
      const { transaction } = this.props;
      Engine.rejectPendingApproval(
        transaction?.id,
        ethErrors.provider.userRejectedRequest(),
        {
          ignoreMissing: true,
          logErrors: false,
        },
      );

      this.props.hideModal();
    }
  };

  trackApproveEvent = (event) => {
    const { transaction, tokensLength, accountsLength, providerType } =
      this.props;
    InteractionManager.runAfterInteractions(() => {
      Analytics.trackEventWithParameters(event, {
        view: transaction.origin,
        numberOfTokens: tokensLength,
        numberOfAccounts: accountsLength,
        network: providerType,
      });
    });
  };

  cancelGasEdition = () => {
    this.setState({
      stopUpdateGas: false,
    });
    this.review();
  };

  saveGasEditionLegacy = (legacyGasTransaction, legacyGasObject) => {
    legacyGasTransaction.error = this.validateGas(
      legacyGasTransaction.totalHex,
    );
    this.setState({
      stopUpdateGas: false,
      legacyGasTransaction,
      legacyGasObject,
    });
    this.review();
  };

  saveGasEdition = (eip1559GasTransaction, eip1559GasObject) => {
    this.setState({ eip1559GasTransaction, eip1559GasObject });
    this.review();
  };

  validateGas = (total) => {
    let error;
    const {
      ticker,
      transaction: { from },
      accounts,
    } = this.props;

    const fromAccount = accounts[safeToChecksumAddress(from)];

    const weiBalance = hexToBN(fromAccount.balance);
    const totalTransactionValue = hexToBN(total);
    if (!weiBalance.gte(totalTransactionValue)) {
      const amount = renderFromWei(totalTransactionValue.sub(weiBalance));
      const tokenSymbol = getTicker(ticker);
      error = strings('transaction.insufficient_amount', {
        amount,
        tokenSymbol,
      });
    }

    return error;
  };

  prepareTransaction = (transaction) => {
    const { gasEstimateType, showCustomNonce } = this.props;
    const { legacyGasTransaction, eip1559GasTransaction } = this.state;
    const transactionToSend = {
      ...transaction,
      value: BNToHex(transaction.value),
      to: safeToChecksumAddress(transaction.to),
      from: safeToChecksumAddress(transaction.from),
    };

    if (gasEstimateType === GAS_ESTIMATE_TYPES.FEE_MARKET) {
      transactionToSend.gas = eip1559GasTransaction.gasLimitHex;
      transactionToSend.maxFeePerGas = addHexPrefix(
        eip1559GasTransaction.suggestedMaxFeePerGasHex,
      ); //'0x2540be400'
      transactionToSend.maxPriorityFeePerGas = addHexPrefix(
        eip1559GasTransaction.suggestedMaxPriorityFeePerGasHex,
      ); //'0x3b9aca00';
      delete transactionToSend.gasPrice;
    } else {
      transactionToSend.gas = legacyGasTransaction.suggestedGasLimitHex;
      transactionToSend.gasPrice = addHexPrefix(
        legacyGasTransaction.suggestedGasPriceHex,
      );
    }

    if (showCustomNonce && transactionToSend.nonce) {
      transactionToSend.nonce = BNToHex(transactionToSend.nonce);
    }

    return transactionToSend;
  };

  getAnalyticsParams = () => {
    try {
      const { gasEstimateType } = this.props;
      const { analyticsParams, gasSelected } = this.state;
      return {
        ...analyticsParams,
        gas_estimate_type: gasEstimateType,
        gas_mode: gasSelected ? 'Basic' : 'Advanced',
        speed_set: gasSelected || undefined,
      };
    } catch (error) {
      return {};
    }
  };

  onConfirm = async () => {
    const { TransactionController, KeyringController, ApprovalController } =
      Engine.context;
    const { transactions, gasEstimateType } = this.props;
    const {
      legacyGasTransaction,
      transactionConfirmed,
      eip1559GasTransaction,
    } = this.state;

    if (gasEstimateType === GAS_ESTIMATE_TYPES.FEE_MARKET) {
      if (this.validateGas(eip1559GasTransaction.totalMaxHex)) return;
    } else if (this.validateGas(legacyGasTransaction.totalHex)) return;
    if (transactionConfirmed) return;
    this.setState({ transactionConfirmed: true });
    try {
      const transaction = this.prepareTransaction(this.props.transaction);
      TransactionController.hub.once(
        `${transaction.id}:finished`,
        (transactionMeta) => {
          if (transactionMeta.status === 'submitted') {
            this.setState({ approved: true });
            this.props.hideModal();
            NotificationManager.watchSubmittedTransaction({
              ...transactionMeta,
              assetType: 'ETH',
            });
          } else {
            throw transactionMeta.error;
          }
        },
      );

      const fullTx = transactions.find(({ id }) => id === transaction.id);
      const updatedTx = { ...fullTx, transaction };
      await TransactionController.updateTransaction(updatedTx);
      await KeyringController.resetQRKeyringState();
      await ApprovalController.accept(transaction.id, undefined, {
        waitForResult: true,
      });
      AnalyticsV2.trackEvent(
        MetaMetricsEvents.APPROVAL_COMPLETED,
        this.getAnalyticsParams(),
      );
    } catch (error) {
      if (!error?.message.startsWith(KEYSTONE_TX_CANCELED)) {
        Alert.alert(
          strings('transactions.transaction_error'),
          error && error.message,
          [{ text: 'OK' }],
        );
        Logger.error(error, 'error while trying to send transaction (Approve)');
      } else {
        AnalyticsV2.trackEvent(
          MetaMetricsEvents.QR_HARDWARE_TRANSACTION_CANCELED,
        );
      }
      this.setState({ transactionHandled: false });
    }
    this.setState({ transactionConfirmed: true });
  };

  onCancel = () => {
    Engine.rejectPendingApproval(
      this.props.transaction.id,
      ethErrors.provider.userRejectedRequest(),
      {
        ignoreMissing: true,
        logErrors: false,
      },
    );
    AnalyticsV2.trackEvent(
      MetaMetricsEvents.APPROVAL_CANCELLED,
      this.getAnalyticsParams(),
    );
    this.props.hideModal();

    NotificationManager.showSimpleNotification({
      status: `simple_notification_rejected`,
      duration: 5000,
      title: strings('notifications.approved_tx_rejected_title'),
      description: strings('notifications.wc_description'),
    });
  };

  review = () => {
    this.onModeChange(REVIEW);
  };

  onModeChange = (mode) => {
    this.setState({ mode });
    if (mode === EDIT) {
      InteractionManager.runAfterInteractions(() => {
        Analytics.trackEvent(
          MetaMetricsEvents.SEND_FLOW_ADJUSTS_TRANSACTION_FEE,
        );
      });
    }
  };

  setAnalyticsParams = (analyticsParams) => {
    this.setState({ analyticsParams });
  };

  getGasAnalyticsParams = () => {
    try {
      const { analyticsParams } = this.state;
      const { gasEstimateType } = this.props;
      return {
        dapp_host_name: analyticsParams?.dapp_host_name,
        active_currency: {
          value: analyticsParams?.active_currency,
          anonymous: true,
        },
        gas_estimate_type: gasEstimateType,
      };
    } catch (error) {
      return {};
    }
  };

  updateGasSelected = (selected) => {
    this.setState({
      stopUpdateGas: !selected,
      gasSelectedTemp: selected,
      gasSelected: selected,
    });
  };

  onUpdatingValuesStart = () => {
    this.setState({ isAnimating: true });
  };
  onUpdatingValuesEnd = () => {
    this.setState({ isAnimating: false });
  };

  updateTransactionState = (gas) => {
    const gasError = this.validateGas(gas.totalMaxHex || gas.totalHex);

    this.setState({
      eip1559GasTransaction: gas,
      legacyGasTransaction: gas,
      isGasEstimateStatusIn: true,
      gasError,
    });
  };

  setIsBlockExplorerVisible = () => {
    this.setState({
      isBlockExplorerVisible: !this.state.isBlockExplorerVisible,
    });
  };

  updateTokenAllowanceState = (value) => {
    this.setState({ tokenAllowanceState: value });
  };

  render = () => {
    const colors = this.context.colors || mockTheme.colors;
    const styles = createStyles(colors);

    const {
      mode,
      ready,
      over,
      gasSelected,
      animateOnChange,
      isAnimating,
      transactionConfirmed,
      eip1559GasObject,
      eip1559GasTransaction,
      legacyGasObject,
      gasError,
      address,
      shouldAddNickname,
      tokenAllowanceState,
      isGasEstimateStatusIn,
      legacyGasTransaction,
    } = this.state;

    const {
      transaction,
      addressBook,
      gasEstimateType,
      gasFeeEstimates,
      primaryCurrency,
      chainId,
      providerType,
      providerRpcTarget,
      networkConfigurations,
    } = this.props;

    const selectedGasObject = {
      suggestedMaxFeePerGas:
        eip1559GasObject.suggestedMaxFeePerGas ||
        gasFeeEstimates[gasSelected]?.suggestedMaxFeePerGas,
      suggestedMaxPriorityFeePerGas:
        eip1559GasObject.suggestedMaxPriorityFeePerGas ||
        gasFeeEstimates[gasSelected]?.suggestedMaxPriorityFeePerGas,
      suggestedGasLimit:
        eip1559GasObject.suggestedGasLimit ||
        eip1559GasTransaction.suggestedGasLimit,
    };

    const selectedLegacyGasObject = {
      legacyGasLimit: legacyGasObject?.legacyGasLimit,
      suggestedGasPrice: legacyGasObject?.suggestedGasPrice,
    };

    const savedContactList = checkIfAddressIsSaved(
      addressBook,
      chainId,
      transaction,
    );

    const savedContactListToArray = Object.values(addressBook).flatMap(
      (value) => Object.values(value),
    );

    let addressNickname = '';

    const filteredSavedContactList = savedContactListToArray.filter(
      (contact) => contact.address === safeToChecksumAddress(address),
    );

    if (filteredSavedContactList.length > 0) {
      addressNickname = filteredSavedContactList[0].name;
    }

    if (!transaction.id) return null;
    return (
      <Modal
        isVisible={this.props.modalVisible}
        animationIn="slideInUp"
        animationOut="slideOutDown"
        style={
          this.state.shouldAddNickname
            ? styles.updateNickView
            : styles.bottomModal
        }
        backdropColor={colors.overlay.default}
        backdropOpacity={1}
        animationInTiming={600}
        animationOutTiming={600}
        onBackdropPress={this.onCancel}
        onBackButtonPress={this.onCancel}
        onSwipeComplete={this.onCancel}
        swipeDirection={'down'}
        propagateSwipe
      >
        {shouldAddNickname ? (
          <AddNickname
            closeModal={this.toggleModal}
            address={address}
            savedContactListToArray={savedContactListToArray}
            addressNickname={addressNickname}
          />
        ) : this.state.isBlockExplorerVisible ? (
          <ShowBlockExplorer
            setIsBlockExplorerVisible={this.setIsBlockExplorerVisible}
            type={providerType}
            address={transaction.to}
            headerWrapperStyle={styles.headerWrapper}
            headerTextStyle={styles.headerText}
            iconStyle={styles.icon}
            providerRpcTarget={providerRpcTarget}
            networkConfigurations={networkConfigurations}
          />
        ) : (
          <KeyboardAwareScrollView
            contentContainerStyle={styles.keyboardAwareWrapper}
          >
            {mode === 'review' && (
              <AnimatedTransactionModal
                onModeChange={this.onModeChange}
                ready={ready}
                review={this.review}
              >
                <ApproveTransactionReview
                  gasError={gasError}
                  onCancel={this.onCancel}
                  onConfirm={this.onConfirm}
                  over={over}
                  gasSelected={gasSelected}
                  onSetAnalyticsParams={this.setAnalyticsParams}
                  gasEstimateType={gasEstimateType}
                  onUpdatingValuesStart={this.onUpdatingValuesStart}
                  onUpdatingValuesEnd={this.onUpdatingValuesEnd}
                  animateOnChange={animateOnChange}
                  isAnimating={isAnimating}
                  gasEstimationReady={ready}
                  savedContactListToArray={savedContactListToArray}
                  transactionConfirmed={transactionConfirmed}
                  showBlockExplorer={this.setIsBlockExplorerVisible}
                  toggleModal={this.toggleModal}
                  showVerifyContractDetails={this.showVerifyContractDetails}
                  shouldVerifyContractDetails={
                    this.state.shouldVerifyContractDetails
                  }
                  closeVerifyContractDetails={this.closeVerifyContractDetails}
                  nicknameExists={savedContactList && !!savedContactList.length}
                  nickname={
                    savedContactList && savedContactList.length > 0
                      ? savedContactList[0].nickname
                      : ''
                  }
                  chainId={chainId}
                  updateTokenAllowanceState={this.updateTokenAllowanceState}
                  tokenAllowanceState={tokenAllowanceState}
                  updateTransactionState={this.updateTransactionState}
                  legacyGasObject={this.state.legacyGasObject}
                  eip1559GasObject={this.state.eip1559GasObject}
                  isGasEstimateStatusIn={isGasEstimateStatusIn}
                />
                {/** View fixes layout issue after removing <CustomGas/> */}
                <View />
              </AnimatedTransactionModal>
            )}

            {mode !== 'review' &&
              (gasEstimateType === GAS_ESTIMATE_TYPES.FEE_MARKET ? (
                <EditGasFee1559
                  selectedGasValue={gasSelected}
                  initialSuggestedGasLimit={this.state.suggestedGasLimit}
                  gasOptions={gasFeeEstimates}
                  onChange={this.updateGasSelected}
                  primaryCurrency={primaryCurrency}
                  chainId={chainId}
                  onCancel={this.cancelGasEdition}
                  onSave={this.saveGasEdition}
                  animateOnChange={animateOnChange}
                  isAnimating={isAnimating}
                  view={'Approve'}
                  analyticsParams={this.getGasAnalyticsParams()}
                  onlyGas
                  selectedGasObject={selectedGasObject}
                />
              ) : (
                <EditGasFeeLegacy
                  onCancel={this.cancelGasEdition}
                  onSave={this.saveGasEditionLegacy}
                  animateOnChange={animateOnChange}
                  isAnimating={isAnimating}
                  view={'Approve'}
                  analyticsParams={this.getGasAnalyticsParams()}
                  onlyGas
                  selectedGasObject={selectedLegacyGasObject}
                  error={legacyGasTransaction.error}
                  onUpdatingValuesStart={this.onUpdatingValuesStart}
                  onUpdatingValuesEnd={this.onUpdatingValuesEnd}
                />
              ))}
          </KeyboardAwareScrollView>
        )}
        <GlobalAlert />
      </Modal>
    );
  };
=======
	static navigationOptions = ({ navigation }) => getApproveNavbar('approve.title', navigation);

	static propTypes = {
		/**
		 * List of accounts from the AccountTrackerController
		 */
		accounts: PropTypes.object,
		/**
		 * Object that represents the navigator
		 */
		navigation: PropTypes.object,
		/**
		 * ETH to current currency conversion rate
		 */
		conversionRate: PropTypes.number,
		/**
		 * An object containing token balances for current account and network in the format address => balance
		 */
		contractBalances: PropTypes.object,
		/**
		 * Currency code of the currently-active currency
		 */
		currentCurrency: PropTypes.string,
		/**
		/* Identities object required to get account name
		*/
		identities: PropTypes.object,
		/**
		 * Transaction state
		 */
		transaction: PropTypes.object.isRequired,
		/**
		 * Action that sets transaction attributes from object to a transaction
		 */
		setTransactionObject: PropTypes.func.isRequired,
		/**
		 * Action that shows the global alert
		 */
		showAlert: PropTypes.func,
		/**
		 * Current provider ticker
		 */
		ticker: PropTypes.string,
		/**
		 * List of transactions
		 */
		transactions: PropTypes.array
	};

	state = {
		approved: false,
		currentCustomGasSelected: 'average',
		customGasSelected: 'average',
		customGas: undefined,
		customGasPrice: undefined,
		customGasModalVisible: false,
		editPermissionModalVisible: false,
		gasError: undefined,
		host: undefined,
		originalApproveAmount: undefined,
		originalTransactionData: this.props.transaction.data,
		totalGas: undefined,
		totalGasFiat: undefined,
		tokenSymbol: undefined,
		tokenDecimals: undefined,
		spendLimitUnlimitedSelected: true,
		spendLimitCustomValue: undefined,
		ticker: getTicker(this.props.ticker),
		validSpendLimitCustomValue: true,
		viewDetails: false
	};

	customSpendLimitInput = React.createRef();

	componentDidMount = async () => {
		const {
			transaction: { origin, to, gas, gasPrice, data },
			conversionRate
		} = this.props;
		const { AssetsContractController } = Engine.context;
		const host = getHost(origin);
		let tokenSymbol, tokenDecimals;
		const contract = contractMap[safeToChecksumAddress(to)];
		if (!contract) {
			tokenSymbol = await AssetsContractController.getAssetSymbol(to);
			tokenDecimals = await AssetsContractController.getTokenDecimals(to);
		} else {
			tokenSymbol = contract.symbol;
			tokenDecimals = contract.decimals;
		}
		const originalApproveAmount = decodeTransferData('transfer', data)[1];
		const totalGas = gas.mul(gasPrice);
		this.setState({
			host,
			originalApproveAmount,
			tokenDecimals,
			tokenSymbol,
			totalGas: renderFromWei(totalGas),
			totalGasFiat: weiToFiatNumber(totalGas, conversionRate)
		});
	};

	componentWillUnmount = () => {
		const { approved } = this.state;
		const { transaction } = this.props;
		if (!approved) Engine.context.TransactionController.cancelTransaction(transaction.id);
	};

	onViewDetails = () => {
		const { viewDetails } = this.state;
		this.setState({ viewDetails: !viewDetails });
	};

	toggleCustomGasModal = () => {
		const { customGasModalVisible } = this.state;
		this.setState({ customGasModalVisible: !customGasModalVisible, gasError: undefined });
	};

	toggleEditPermissionModal = () => {
		const { editPermissionModalVisible } = this.state;
		this.setState({ editPermissionModalVisible: !editPermissionModalVisible });
	};

	handleSetGasFee = () => {
		const { customGas, customGasPrice, customGasSelected } = this.state;
		const { setTransactionObject, conversionRate } = this.props;

		if (!customGas || !customGasPrice) {
			this.toggleCustomGasModal();
			return;
		}
		this.setState({ gasEstimationReady: false });

		setTransactionObject({ gas: customGas, gasPrice: customGasPrice });
		const totalGas = customGas.mul(customGasPrice);

		setTimeout(() => {
			this.setState({
				customGas: undefined,
				customGasPrice: undefined,
				gasEstimationReady: true,
				currentCustomGasSelected: customGasSelected,
				errorMessage: undefined,
				totalGas: renderFromWei(totalGas),
				totalGasFiat: weiToFiatNumber(totalGas, conversionRate)
			});
		}, 100);
		this.toggleCustomGasModal();
	};

	handleGasFeeSelection = ({ gas, gasPrice, customGasSelected, error }) => {
		this.setState({ customGas: gas, customGasPrice: gasPrice, customGasSelected, gasError: error });
	};

	renderCustomGasModal = () => {
		const { customGasModalVisible, currentCustomGasSelected, gasError } = this.state;
		const { gas, gasPrice } = this.props.transaction;
		return (
			<ActionModal
				modalVisible={customGasModalVisible}
				confirmText={strings('transaction.set_gas')}
				cancelText={strings('transaction.cancel_gas')}
				confirmDisabled={!!gasError}
				onCancelPress={this.toggleCustomGasModal}
				onRequestClose={this.toggleCustomGasModal}
				onConfirmPress={this.handleSetGasFee}
				cancelButtonMode={'neutral'}
				confirmButtonMode={'confirm'}
			>
				<View style={baseStyles.flexGrow}>
					<View style={styles.customGasModalTitle}>
						<Text style={styles.customGasModalTitleText}>{strings('transaction.transaction_fee')}</Text>
					</View>
					<CustomGas
						selected={currentCustomGasSelected}
						handleGasFeeSelection={this.handleGasFeeSelection}
						gas={gas}
						gasPrice={gasPrice}
					/>
				</View>
			</ActionModal>
		);
	};

	onPressSpendLimitUnlimitedSelected = () => {
		this.setState({ spendLimitUnlimitedSelected: true, spendLimitCustomValue: undefined });
	};

	onPressSpendLimitCustomSelected = () => {
		this.setState({ spendLimitUnlimitedSelected: false });
		setTimeout(
			() =>
				this.customSpendLimitInput &&
				this.customSpendLimitInput.current &&
				this.customSpendLimitInput.current.focus(),
			100
		);
	};

	onSpendLimitCustomValueChange = value => {
		let validSpendLimitCustomValue = true;
		if (value && isDecimal(value)) {
			const floatValue = parseFloat(value);
			if (floatValue < 1) validSpendLimitCustomValue = false;
		} else {
			validSpendLimitCustomValue = false;
		}
		this.setState({ spendLimitCustomValue: value, validSpendLimitCustomValue });
	};

	handleSetSpendLimit = () => {
		const {
			transaction: { data },
			setTransactionObject
		} = this.props;
		const { spendLimitCustomValue, originalTransactionData, spendLimitUnlimitedSelected } = this.state;
		let newData;
		if (spendLimitUnlimitedSelected) {
			newData = originalTransactionData;
		} else {
			const spender = decodeTransferData('transfer', data)[0];
			newData = generateApproveData({ spender, value: parseInt(spendLimitCustomValue).toString(16) });
		}

		setTransactionObject({ data: newData });
		this.toggleEditPermissionModal();
	};

	renderEditPermissionModal = () => {
		const {
			editPermissionModalVisible,
			host,
			spendLimitUnlimitedSelected,
			tokenDecimals,
			tokenSymbol,
			spendLimitCustomValue,
			validSpendLimitCustomValue,
			originalApproveAmount
		} = this.state;
		const {
			identities,
			transaction: { from, to },
			contractBalances
		} = this.props;
		const checksummedTo = safeToChecksumAddress(to);
		const tokenBalance =
			checksummedTo in contractBalances
				? renderFromTokenMinimalUnit(contractBalances[checksummedTo], tokenDecimals)
				: 0;
		return (
			<ActionModal
				modalVisible={editPermissionModalVisible}
				confirmText={strings('spend_limit_edition.save')}
				onCancelPress={this.toggleEditPermissionModal}
				onRequestClose={this.toggleEditPermissionModal}
				onConfirmPress={this.handleSetSpendLimit}
				cancelButtonMode={'neutral'}
				confirmButtonMode={'confirm'}
				confirmDisabled={!spendLimitUnlimitedSelected && !validSpendLimitCustomValue}
				displayCancelButton={false}
			>
				<View style={baseStyles.flexGrow}>
					<View style={styles.customGasModalTitle}>
						<Text style={styles.customGasModalTitleText}>{strings('spend_limit_edition.title')}</Text>
					</View>

					<KeyboardAwareScrollView extraScrollHeight={-140}>
						<View style={styles.fromGraphic}>
							<Identicon address={from} diameter={18} />
							<Text style={styles.addressText} numberOfLines={1}>
								{renderAccountName(from, identities)}
							</Text>
							<View style={styles.tokenBalanceWrapper}>
								<Text
									style={styles.tokenBalanceText}
									numberOfLines={1}
								>{`${tokenBalance} ${tokenSymbol}`}</Text>
							</View>
						</View>

						<View style={styles.spendLimitWrapper}>
							<Text style={styles.spendLimitTitle}>{strings('spend_limit_edition.spend_limit')}</Text>
							<Text style={styles.spendLimitSubtitle}>
								{strings('spend_limit_edition.allow')}
								<Text style={fontStyles.bold}>{` ${host} `}</Text>
								{strings('spend_limit_edition.allow_explanation')}
							</Text>

							<View style={styles.option}>
								<TouchableOpacity
									onPress={this.onPressSpendLimitUnlimitedSelected}
									style={styles.touchableOption}
								>
									{spendLimitUnlimitedSelected ? (
										<View style={styles.outSelectedCircle}>
											<View style={styles.selectedCircle} />
										</View>
									) : (
										<View style={styles.circle} />
									)}
								</TouchableOpacity>
								<View style={styles.spendLimitContent}>
									<Text
										style={[
											styles.optionText,
											spendLimitUnlimitedSelected ? styles.textBlue : styles.textBlack
										]}
									>
										{strings('spend_limit_edition.unlimited')}
									</Text>
									<Text style={styles.sectionExplanationText}>
										{strings('spend_limit_edition.requested_by')}
										<Text style={fontStyles.bold}>{` ${host}`}</Text>
									</Text>
									<Text
										style={[styles.optionText, styles.textBlack]}
									>{`${originalApproveAmount} ${tokenSymbol}`}</Text>
								</View>
							</View>

							<View style={styles.option}>
								<TouchableOpacity
									onPress={this.onPressSpendLimitCustomSelected}
									style={styles.touchableOption}
								>
									{spendLimitUnlimitedSelected ? (
										<View style={styles.circle} />
									) : (
										<View style={styles.outSelectedCircle}>
											<View style={styles.selectedCircle} />
										</View>
									)}
								</TouchableOpacity>
								<View style={styles.spendLimitContent}>
									<Text
										style={[
											styles.optionText,
											!spendLimitUnlimitedSelected ? styles.textBlue : styles.textBlack
										]}
									>
										{strings('spend_limit_edition.custom_spend_limit')}
									</Text>
									<Text style={styles.sectionExplanationText}>
										{strings('spend_limit_edition.max_spend_limit')}
									</Text>
									<TextInput
										ref={this.customSpendLimitInput}
										autoCapitalize="none"
										keyboardType="numeric"
										autoCorrect={false}
										onChangeText={this.onSpendLimitCustomValueChange}
										placeholder={`100 ${tokenSymbol}`}
										placeholderTextColor={colors.grey100}
										spellCheck={false}
										style={styles.input}
										value={spendLimitCustomValue}
										numberOfLines={1}
										onFocus={this.onPressSpendLimitCustomSelected}
										returnKeyType={'done'}
									/>
									<Text style={styles.sectionExplanationText}>
										{strings('spend_limit_edition.minimum', { tokenSymbol })}
									</Text>
								</View>
							</View>
						</View>
					</KeyboardAwareScrollView>
				</View>
			</ActionModal>
		);
	};

	validateGas = () => {
		let error;
		const {
			transaction: { gas, gasPrice, from },
			accounts
		} = this.props;
		const fromAccount = accounts[safeToChecksumAddress(from)];
		if (!gas) error = strings('transaction.invalid_gas');
		else if (!gasPrice) error = strings('transaction.invalid_gas_price');
		else if (fromAccount && isBN(gas) && isBN(gasPrice) && hexToBN(fromAccount.balance).lt(gas.mul(gasPrice))) {
			error = strings('transaction.insufficient');
		}
		this.setState({ gasError: error });
		return error;
	};

	prepareTransaction = transaction => ({
		...transaction,
		gas: BNToHex(transaction.gas),
		gasPrice: BNToHex(transaction.gasPrice),
		value: BNToHex(transaction.value),
		to: safeToChecksumAddress(transaction.to),
		from: safeToChecksumAddress(transaction.from)
	});

	onConfirm = async () => {
		if (this.validateGas()) return;
		const { TransactionController } = Engine.context;
		const { transactions } = this.props;
		try {
			const transaction = this.prepareTransaction(this.props.transaction);

			TransactionController.hub.once(`${transaction.id}:finished`, transactionMeta => {
				if (transactionMeta.status === 'submitted') {
					this.setState({ approved: true });
					this.props.navigation.pop();
					TransactionsNotificationManager.watchSubmittedTransaction({
						...transactionMeta,
						assetType: 'ETH'
					});
				} else {
					throw transactionMeta.error;
				}
			});

			const fullTx = transactions.find(({ id }) => id === transaction.id);
			const updatedTx = { ...fullTx, transaction };
			await TransactionController.updateTransaction(updatedTx);
			await TransactionController.approveTransaction(transaction.id);
		} catch (error) {
			Alert.alert(strings('transactions.transaction_error'), error && error.message, [{ text: 'OK' }]);
			this.setState({ transactionHandled: false });
		}
	};

	onCancel = () => {
		this.props.navigation.pop();
	};

	copyContractAddress = async () => {
		const { transaction } = this.props;
		await Clipboard.setString(transaction.to);
		this.props.showAlert({
			isVisible: true,
			autodismiss: 1500,
			content: 'clipboard-alert',
			data: { msg: strings('transactions.address_copied_to_clipboard') }
		});
	};

	render = () => {
		const {
			transaction,
			transaction: { data },
			currentCurrency
		} = this.props;
		const { host, tokenSymbol, viewDetails, totalGas, totalGasFiat, ticker, gasError } = this.state;
		const amount = decodeTransferData('transfer', data)[1];
		return (
			<SafeAreaView style={styles.wrapper}>
				<TransactionDirection />
				<ActionView
					cancelText={strings('spend_limit_edition.cancel')}
					confirmText={strings('spend_limit_edition.approve')}
					onCancelPress={this.onCancel}
					onConfirmPress={this.onConfirm}
					confirmButtonMode={'confirm'}
				>
					<View>
						<View style={styles.section} testID={'approve-screen'}>
							<View style={styles.websiteIconWrapper}>
								<WebsiteIcon style={styles.icon} url={transaction.origin} title={host} />
							</View>
							<Text style={styles.title} testID={'allow-access'}>
								{strings('spend_limit_edition.allow_to_access', { host, tokenSymbol })}
							</Text>
							<Text style={styles.explanation}>
								{strings('spend_limit_edition.you_trust_this_site_1')}
								<Text style={fontStyles.bold}> {host} </Text>
								{strings('spend_limit_edition.you_trust_this_site_2', { tokenSymbol })}
							</Text>
							<TouchableOpacity style={styles.actionTouchable} onPress={this.toggleEditPermissionModal}>
								<Text style={styles.editPermissionText}>
									{strings('spend_limit_edition.edit_permission')}
								</Text>
							</TouchableOpacity>
						</View>
						<View style={styles.section}>
							<View style={styles.sectionTitleRow}>
								<FontAwesome5 name={'tag'} size={20} color={colors.grey500} />
								<Text style={[styles.sectionTitleText, styles.sectionLeft]}>
									{strings('transaction.transaction_fee')}
								</Text>
								<TouchableOpacity style={styles.sectionRight} onPress={this.toggleCustomGasModal}>
									<Text style={styles.editText}>{strings('transaction.edit')}</Text>
								</TouchableOpacity>
							</View>
							<View style={styles.row}>
								<View style={styles.sectionLeft}>
									<Text style={styles.sectionExplanationText}>
										{strings('spend_limit_edition.transaction_fee_explanation')}
									</Text>
								</View>
								<View style={[styles.column, styles.sectionRight]}>
									<Text style={styles.fiatFeeText}>{`${totalGasFiat} ${currentCurrency}`}</Text>
									<Text style={styles.feeText}>{`${totalGas} ${ticker}`}</Text>
								</View>
							</View>
							<TouchableOpacity style={styles.actionTouchable} onPress={this.onViewDetails}>
								<View style={styles.viewDetailsWrapper}>
									<Text style={styles.viewDetailsText}>
										{strings('spend_limit_edition.view_details')}
									</Text>
									<IonicIcon
										name={`ios-arrow-${viewDetails ? 'up' : 'down'}`}
										size={16}
										color={colors.blue}
										style={styles.copyIcon}
									/>
								</View>
							</TouchableOpacity>
							{gasError && (
								<View style={styles.errorMessageWrapper}>
									<ErrorMessage errorMessage={gasError} />
								</View>
							)}
						</View>

						{viewDetails && (
							<View style={styles.section}>
								<View style={styles.sectionTitleRow}>
									<FontAwesome5
										name={'user-check'}
										size={20}
										color={colors.grey500}
										onPress={this.toggleEditPermissionModal}
									/>
									<Text style={[styles.sectionTitleText, styles.sectionLeft]}>
										{strings('spend_limit_edition.permission_request')}
									</Text>
									<TouchableOpacity
										style={styles.sectionRight}
										onPress={this.toggleEditPermissionModal}
									>
										<Text style={styles.editText}>{strings('spend_limit_edition.edit')}</Text>
									</TouchableOpacity>
								</View>
								<View style={styles.row}>
									<Text style={styles.sectionExplanationText}>
										{strings('spend_limit_edition.details_explanation', { host })}
									</Text>
								</View>
								<Text style={styles.permissionDetails}>
									<Text style={fontStyles.bold}>{strings('spend_limit_edition.amount')}</Text>{' '}
									{`${amount} ${tokenSymbol}`}
								</Text>
								<View style={styles.row}>
									<Text style={styles.permissionDetails}>
										<Text style={fontStyles.bold}>{strings('spend_limit_edition.to')}</Text>{' '}
										{strings('spend_limit_edition.contract', {
											address: renderShortAddress(transaction.to)
										})}
									</Text>
									<Feather
										name="copy"
										size={16}
										color={colors.blue}
										style={styles.copyIcon}
										onPress={this.copyContractAddress}
									/>
								</View>
							</View>
						)}

						{viewDetails && (
							<View style={styles.section}>
								<View style={styles.sectionTitleRow}>
									<FontAwesome5 solid name={'file-alt'} size={20} color={colors.grey500} />
									<Text style={[styles.sectionTitleText, styles.sectionLeft]}>
										{strings('spend_limit_edition.data')}
									</Text>
								</View>
								<View style={styles.row}>
									<Text style={styles.sectionExplanationText}>
										{strings('spend_limit_edition.function_approve')}
									</Text>
								</View>
								<Text style={styles.sectionExplanationText}>{transaction.data}</Text>
							</View>
						)}
						{this.renderCustomGasModal()}
						{this.renderEditPermissionModal()}
					</View>
				</ActionView>
			</SafeAreaView>
		);
	};
>>>>>>> b8eb5e23
}

const mapStateToProps = (state) => ({
  accounts: selectAccounts(state),
  ticker: selectTicker(state),
  transaction: getNormalizedTxState(state),
  transactions: state.engine.backgroundState.TransactionController.transactions,
  tokensLength: selectTokensLength(state),
  accountsLength: selectAccountsLength(state),
  primaryCurrency: state.settings.primaryCurrency,
  chainId: selectChainId(state),
  gasFeeEstimates:
    state.engine.backgroundState.GasFeeController.gasFeeEstimates,
  gasEstimateType:
    state.engine.backgroundState.GasFeeController.gasEstimateType,
  conversionRate: selectConversionRate(state),
  currentCurrency: selectCurrentCurrency(state),
  nativeCurrency: selectNativeCurrency(state),
  showCustomNonce: state.settings.showCustomNonce,
  addressBook: state.engine.backgroundState.AddressBookController.addressBook,
  providerType: selectProviderType(state),
  providerRpcTarget: selectRpcTarget(state),
  networkConfigurations: selectNetworkConfigurations(state),
});

const mapDispatchToProps = (dispatch) => ({
  setTransactionObject: (transaction) =>
    dispatch(setTransactionObject(transaction)),
  setNonce: (nonce) => dispatch(setNonce(nonce)),
  setProposedNonce: (nonce) => dispatch(setProposedNonce(nonce)),
});

Approve.contextType = ThemeContext;

export default connect(mapStateToProps, mapDispatchToProps)(Approve);<|MERGE_RESOLUTION|>--- conflicted
+++ resolved
@@ -1,807 +1,260 @@
 import React, { PureComponent } from 'react';
-import { Alert, InteractionManager, AppState, View } from 'react-native';
+import { SafeAreaView, StyleSheet, Text, View, TouchableOpacity, TextInput, Clipboard, Alert } from 'react-native';
 import PropTypes from 'prop-types';
 import { getApproveNavbar } from '../../../UI/Navbar';
+import { colors, fontStyles, baseStyles } from '../../../../styles/common';
 import { connect } from 'react-redux';
-import { safeToChecksumAddress } from '../../../../util/address';
+import WebsiteIcon from '../../../UI/WebsiteIcon';
+import { getHost } from '../../../../util/browser';
+import TransactionDirection from '../../TransactionDirection';
+import contractMap from 'eth-contract-metadata';
+import { safeToChecksumAddress, renderShortAddress, renderAccountName } from '../../../../util/address';
 import Engine from '../../../../core/Engine';
-import AnimatedTransactionModal from '../../../UI/AnimatedTransactionModal';
-import ApproveTransactionReview from '../../../UI/ApproveTransactionReview';
-import AddNickname from '../../../UI/ApproveTransactionReview/AddNickname';
-import Modal from 'react-native-modal';
+import ActionView from '../../../UI/ActionView';
+import FontAwesome5 from 'react-native-vector-icons/FontAwesome5';
+import IonicIcon from 'react-native-vector-icons/Ionicons';
+import CustomGas from '../../SendFlow/CustomGas';
+import ActionModal from '../../../UI/ActionModal';
 import { strings } from '../../../../../locales/i18n';
-import { getNetworkNonce } from '../../../../util/networks';
-import Analytics from '../../../../core/Analytics/Analytics';
-import {
-  setTransactionObject,
-  setNonce,
-  setProposedNonce,
-} from '../../../../actions/transaction';
-import { GAS_ESTIMATE_TYPES } from '@metamask/gas-fee-controller';
-import { BNToHex } from '@metamask/controller-utils';
-import {
-  addHexPrefix,
-  fromWei,
-  renderFromWei,
-  hexToBN,
-} from '../../../../util/number';
-import { getNormalizedTxState, getTicker } from '../../../../util/transactions';
-import { getGasLimit } from '../../../../util/custom-gas';
+import { setTransactionObject } from '../../../../actions/transaction';
+import { BNToHex, hexToBN } from 'gaba/dist/util';
+import { renderFromWei, weiToFiatNumber, isBN, renderFromTokenMinimalUnit, isDecimal } from '../../../../util/number';
+import { getTicker, decodeTransferData, generateApproveData } from '../../../../util/transactions';
 import { KeyboardAwareScrollView } from 'react-native-keyboard-aware-scroll-view';
-import NotificationManager from '../../../../core/NotificationManager';
-import { MetaMetricsEvents } from '../../../../core/Analytics';
-import Logger from '../../../../util/Logger';
-import EditGasFee1559 from '../../../UI/EditGasFee1559Update';
-import EditGasFeeLegacy from '../../../UI/EditGasFeeLegacyUpdate';
-import AnalyticsV2 from '../../../../util/analyticsV2';
-import AppConstants from '../../../../core/AppConstants';
-import { shallowEqual } from '../../../../util/general';
-import { KEYSTONE_TX_CANCELED } from '../../../../constants/error';
-import GlobalAlert from '../../../UI/GlobalAlert';
-import checkIfAddressIsSaved from '../../../../util/checkAddress';
-import { ThemeContext, mockTheme } from '../../../../util/theme';
-import {
-  startGasPolling,
-  stopGasPolling,
-} from '../../../../core/GasPolling/GasPolling';
-import {
-  selectChainId,
-  selectProviderType,
-  selectTicker,
-  selectRpcTarget,
-  selectNetworkConfigurations,
-} from '../../../../selectors/networkController';
-import {
-  selectConversionRate,
-  selectCurrentCurrency,
-  selectNativeCurrency,
-} from '../../../../selectors/currencyRateController';
-import { selectTokensLength } from '../../../../selectors/tokensController';
-import {
-  selectAccounts,
-  selectAccountsLength,
-} from '../../../../selectors/accountTrackerController';
-import ShowBlockExplorer from '../../../UI/ApproveTransactionReview/ShowBlockExplorer';
-import createStyles from './styles';
-import { ethErrors } from 'eth-rpc-errors';
-
-const EDIT = 'edit';
-const REVIEW = 'review';
+import ErrorMessage from '../../SendFlow/ErrorMessage';
+import { showAlert } from '../../../../actions/alert';
+import Feather from 'react-native-vector-icons/Feather';
+import TransactionsNotificationManager from '../../../../core/TransactionsNotificationManager';
+import Identicon from '../../../UI/Identicon';
+
+const styles = StyleSheet.create({
+	wrapper: {
+		backgroundColor: colors.white,
+		flex: 1
+	},
+	icon: {
+		borderRadius: 32,
+		height: 64,
+		width: 64
+	},
+	section: {
+		flexDirection: 'column',
+		paddingHorizontal: 24,
+		borderBottomWidth: 1,
+		borderBottomColor: colors.grey200,
+		paddingVertical: 20
+	},
+	title: {
+		...fontStyles.normal,
+		fontSize: 24,
+		textAlign: 'center',
+		color: colors.black,
+		lineHeight: 34,
+		marginVertical: 16
+	},
+	explanation: {
+		...fontStyles.normal,
+		fontSize: 14,
+		textAlign: 'center',
+		color: colors.grey500,
+		lineHeight: 20
+	},
+	editPermissionText: {
+		...fontStyles.bold,
+		color: colors.blue,
+		fontSize: 14,
+		lineHeight: 20,
+		textAlign: 'center',
+		marginVertical: 20
+	},
+	viewDetailsText: {
+		...fontStyles.normal,
+		color: colors.blue,
+		fontSize: 12,
+		lineHeight: 16,
+		textAlign: 'center'
+	},
+	actionTouchable: {
+		flexDirection: 'column',
+		alignItems: 'center'
+	},
+	websiteIconWrapper: {
+		flexDirection: 'column',
+		alignItems: 'center'
+	},
+	sectionTitleText: {
+		...fontStyles.bold,
+		color: colors.black,
+		fontSize: 14,
+		marginLeft: 8
+	},
+	sectionTitleRow: {
+		flexDirection: 'row',
+		alignItems: 'center',
+		marginBottom: 12
+	},
+	sectionExplanationText: {
+		...fontStyles.normal,
+		fontSize: 12,
+		color: colors.grey500,
+		marginVertical: 6
+	},
+	editText: {
+		...fontStyles.normal,
+		color: colors.blue,
+		fontSize: 12
+	},
+	fiatFeeText: {
+		...fontStyles.bold,
+		fontSize: 18,
+		color: colors.black,
+		textTransform: 'uppercase'
+	},
+	feeText: {
+		...fontStyles.normal,
+		fontSize: 14,
+		color: colors.grey500
+	},
+	row: {
+		flexDirection: 'row',
+		alignItems: 'center'
+	},
+	column: {
+		flexDirection: 'column'
+	},
+	sectionLeft: {
+		flex: 0.6,
+		flexDirection: 'row',
+		alignItems: 'center'
+	},
+	sectionRight: {
+		flex: 0.4,
+		alignItems: 'flex-end'
+	},
+	permissionDetails: {
+		...fontStyles.normal,
+		fontSize: 14,
+		color: colors.black,
+		marginVertical: 8
+	},
+	viewDetailsWrapper: {
+		flexDirection: 'row',
+		marginTop: 20
+	},
+	copyIcon: {
+		marginLeft: 8
+	},
+	customGasModalTitle: {
+		borderBottomColor: colors.grey100,
+		borderBottomWidth: 1
+	},
+	customGasModalTitleText: {
+		...fontStyles.bold,
+		color: colors.black,
+		fontSize: 18,
+		alignSelf: 'center',
+		margin: 16
+	},
+	option: {
+		flexDirection: 'row',
+		marginVertical: 8
+	},
+	optionText: {
+		...fontStyles.normal,
+		fontSize: 14,
+		lineHeight: 20
+	},
+	touchableOption: {
+		flexDirection: 'row'
+	},
+	selectedCircle: {
+		width: 8,
+		height: 8,
+		borderRadius: 8 / 2,
+		margin: 3,
+		backgroundColor: colors.blue
+	},
+	outSelectedCircle: {
+		width: 18,
+		height: 18,
+		borderRadius: 18 / 2,
+		borderWidth: 2,
+		borderColor: colors.blue
+	},
+	circle: {
+		width: 18,
+		height: 18,
+		borderRadius: 18 / 2,
+		backgroundColor: colors.white,
+		opacity: 1,
+		borderWidth: 2,
+		borderColor: colors.grey200
+	},
+	input: {
+		padding: 12,
+		borderColor: colors.grey200,
+		borderRadius: 10,
+		borderWidth: 2
+	},
+	spendLimitContent: {
+		marginLeft: 8,
+		flex: 1
+	},
+	spendLimitWrapper: {
+		padding: 16
+	},
+	spendLimitTitle: {
+		...fontStyles.bold,
+		color: colors.black,
+		fontSize: 14,
+		lineHeight: 20,
+		marginBottom: 8
+	},
+	spendLimitSubtitle: {
+		...fontStyles.normal,
+		fontSize: 12,
+		lineHeight: 18,
+		color: colors.grey500
+	},
+	textBlue: {
+		color: colors.blue
+	},
+	textBlack: {
+		color: colors.black
+	},
+	errorMessageWrapper: {
+		marginTop: 16
+	},
+	fromGraphic: {
+		flex: 1,
+		borderColor: colors.grey100,
+		borderBottomWidth: 1,
+		alignItems: 'center',
+		flexDirection: 'row',
+		minHeight: 42,
+		paddingHorizontal: 16
+	},
+	addressText: {
+		...fontStyles.normal,
+		color: colors.black,
+		marginLeft: 8
+	},
+	tokenBalanceWrapper: {
+		flex: 1,
+		alignItems: 'flex-end'
+	},
+	tokenBalanceText: {
+		...fontStyles.normal,
+		color: colors.grey500,
+		fontSize: 14,
+		lineHeight: 20
+	}
+});
 
 /**
  * PureComponent that manages ERC20 approve from the dapp browser
  */
 class Approve extends PureComponent {
-<<<<<<< HEAD
-  appStateListener;
-
-  static navigationOptions = ({ navigation }) =>
-    getApproveNavbar('approve.title', navigation);
-
-  static propTypes = {
-    /**
-     * List of accounts from the AccountTrackerController
-     */
-    accounts: PropTypes.object,
-    /**
-     * Transaction state
-     */
-    transaction: PropTypes.object.isRequired,
-    /**
-     * Action that sets transaction attributes from object to a transaction
-     */
-    setTransactionObject: PropTypes.func.isRequired,
-    /**
-     * List of transactions
-     */
-    transactions: PropTypes.array,
-    /**
-     * Number of tokens
-     */
-    tokensLength: PropTypes.number,
-    /**
-     * Number of accounts
-     */
-    accountsLength: PropTypes.number,
-    /**
-     * A string representing the network name
-     */
-    providerType: PropTypes.string,
-    /**
-     * Whether the modal is visible
-     */
-    modalVisible: PropTypes.bool,
-    /**
-    /* Hide modal visible or not
-    */
-    hideModal: PropTypes.func,
-    /**
-     * Current selected ticker
-     */
-    ticker: PropTypes.string,
-    /**
-     * Gas fee estimates returned by the gas fee controller
-     */
-    gasFeeEstimates: PropTypes.object,
-    /**
-     * Estimate type returned by the gas fee controller, can be market-fee, legacy or eth_gasPrice
-     */
-    gasEstimateType: PropTypes.string,
-    /**
-     * ETH or fiat, depending on user setting
-     */
-    primaryCurrency: PropTypes.string,
-    /**
-     * A string representing the network chainId
-     */
-    chainId: PropTypes.string,
-    /**
-     * An object of all saved addresses
-     */
-    addressBook: PropTypes.object,
-    networkConfigurations: PropTypes.object,
-    providerRpcTarget: PropTypes.string,
-    /**
-     * Set transaction nonce
-     */
-    setNonce: PropTypes.func,
-    /**
-     * Set proposed nonce (from network)
-     */
-    setProposedNonce: PropTypes.func,
-    /**
-     * Indicates whether custom nonce should be shown in transaction editor
-     */
-    showCustomNonce: PropTypes.bool,
-  };
-
-  state = {
-    approved: false,
-    gasError: undefined,
-    ready: false,
-    mode: REVIEW,
-    over: false,
-    analyticsParams: {},
-    gasSelected: AppConstants.GAS_OPTIONS.MEDIUM,
-    gasSelectedTemp: AppConstants.GAS_OPTIONS.MEDIUM,
-    transactionConfirmed: false,
-    shouldAddNickname: false,
-    shouldVerifyContractDetails: false,
-    suggestedGasLimit: undefined,
-    eip1559GasObject: {},
-    eip1559GasTransaction: {},
-    legacyGasObject: {},
-    legacyGasTransaction: {},
-    isBlockExplorerVisible: false,
-    address: '',
-    tokenAllowanceState: undefined,
-    isGasEstimateStatusIn: false,
-  };
-
-  computeGasEstimates = (overrideGasLimit, gasEstimateTypeChanged) => {
-    const { transaction, gasEstimateType } = this.props;
-
-    const gasSelected = gasEstimateTypeChanged
-      ? AppConstants.GAS_OPTIONS.MEDIUM
-      : this.state.gasSelected;
-    const gasSelectedTemp = gasEstimateTypeChanged
-      ? AppConstants.GAS_OPTIONS.MEDIUM
-      : this.state.gasSelectedTemp;
-
-    if (gasEstimateType === GAS_ESTIMATE_TYPES.FEE_MARKET) {
-      const suggestedGasLimit = fromWei(
-        overrideGasLimit || transaction.gas,
-        'wei',
-      );
-
-      // eslint-disable-next-line react/no-did-update-set-state
-      this.setState(
-        {
-          ready: true,
-          animateOnChange: true,
-          gasSelected,
-          gasSelectedTemp,
-          suggestedGasLimit,
-        },
-        () => {
-          this.setState({ animateOnChange: false });
-        },
-      );
-    } else {
-      const suggestedGasLimit = fromWei(
-        overrideGasLimit || transaction.gas,
-        'wei',
-      );
-
-      // eslint-disable-next-line react/no-did-update-set-state
-      this.setState(
-        {
-          ready: true,
-          animateOnChange: true,
-          gasSelected,
-          gasSelectedTemp,
-          suggestedGasLimit,
-        },
-        () => {
-          this.setState({ animateOnChange: false });
-        },
-      );
-    }
-  };
-
-  showVerifyContractDetails = () =>
-    this.setState({ shouldVerifyContractDetails: true });
-  closeVerifyContractDetails = () =>
-    this.setState({ shouldVerifyContractDetails: false });
-
-  toggleModal = (val) => {
-    this.setState({
-      shouldAddNickname: !this.state.shouldAddNickname,
-      address: val,
-    });
-  };
-
-  startPolling = async () => {
-    const pollToken = await startGasPolling(this.state.pollToken);
-    this.setState({ pollToken });
-  };
-
-  setNetworkNonce = async () => {
-    const { setNonce, setProposedNonce, transaction } = this.props;
-    const proposedNonce = await getNetworkNonce(transaction);
-    setNonce(proposedNonce);
-    setProposedNonce(proposedNonce);
-  };
-
-  componentDidMount = async () => {
-    const { showCustomNonce } = this.props;
-    if (!this.props?.transaction?.id) {
-      this.props.hideModal();
-      return null;
-    }
-    if (!this.props?.transaction?.gas) this.handleGetGasLimit();
-
-    this.startPolling();
-
-    if (showCustomNonce) {
-      await this.setNetworkNonce();
-    }
-    this.appStateListener = AppState.addEventListener(
-      'change',
-      this.handleAppStateChange,
-    );
-  };
-
-  handleGetGasLimit = async () => {
-    const { setTransactionObject, transaction } = this.props;
-    const estimation = await getGasLimit({ ...transaction, gas: undefined });
-    setTransactionObject({ gas: estimation.gas });
-  };
-
-  componentDidUpdate = (prevProps) => {
-    const { transaction } = this.props;
-
-    const gasEstimateTypeChanged =
-      prevProps.gasEstimateType !== this.props.gasEstimateType;
-
-    if (
-      (!this.state.stopUpdateGas && !this.state.advancedGasInserted) ||
-      gasEstimateTypeChanged
-    ) {
-      if (
-        this.props.gasFeeEstimates &&
-        transaction.gas &&
-        (!shallowEqual(prevProps.gasFeeEstimates, this.props.gasFeeEstimates) ||
-          !transaction.gas.eq(prevProps?.transaction?.gas))
-      ) {
-        this.computeGasEstimates(null, null, gasEstimateTypeChanged);
-      }
-    }
-  };
-
-  componentWillUnmount = async () => {
-    const { TransactionController } = Engine.context;
-    const { approved } = this.state;
-    const { transaction } = this.props;
-
-    await stopGasPolling(this.state.pollToken);
-    this.appStateListener?.remove();
-    TransactionController.hub.removeAllListeners(`${transaction.id}:finished`);
-    if (!approved)
-      Engine.rejectPendingApproval(
-        transaction.id,
-        ethErrors.provider.userRejectedRequest(),
-        {
-          ignoreMissing: true,
-          logErrors: false,
-        },
-      );
-  };
-
-  handleAppStateChange = (appState) => {
-    if (appState !== 'active') {
-      const { transaction } = this.props;
-      Engine.rejectPendingApproval(
-        transaction?.id,
-        ethErrors.provider.userRejectedRequest(),
-        {
-          ignoreMissing: true,
-          logErrors: false,
-        },
-      );
-
-      this.props.hideModal();
-    }
-  };
-
-  trackApproveEvent = (event) => {
-    const { transaction, tokensLength, accountsLength, providerType } =
-      this.props;
-    InteractionManager.runAfterInteractions(() => {
-      Analytics.trackEventWithParameters(event, {
-        view: transaction.origin,
-        numberOfTokens: tokensLength,
-        numberOfAccounts: accountsLength,
-        network: providerType,
-      });
-    });
-  };
-
-  cancelGasEdition = () => {
-    this.setState({
-      stopUpdateGas: false,
-    });
-    this.review();
-  };
-
-  saveGasEditionLegacy = (legacyGasTransaction, legacyGasObject) => {
-    legacyGasTransaction.error = this.validateGas(
-      legacyGasTransaction.totalHex,
-    );
-    this.setState({
-      stopUpdateGas: false,
-      legacyGasTransaction,
-      legacyGasObject,
-    });
-    this.review();
-  };
-
-  saveGasEdition = (eip1559GasTransaction, eip1559GasObject) => {
-    this.setState({ eip1559GasTransaction, eip1559GasObject });
-    this.review();
-  };
-
-  validateGas = (total) => {
-    let error;
-    const {
-      ticker,
-      transaction: { from },
-      accounts,
-    } = this.props;
-
-    const fromAccount = accounts[safeToChecksumAddress(from)];
-
-    const weiBalance = hexToBN(fromAccount.balance);
-    const totalTransactionValue = hexToBN(total);
-    if (!weiBalance.gte(totalTransactionValue)) {
-      const amount = renderFromWei(totalTransactionValue.sub(weiBalance));
-      const tokenSymbol = getTicker(ticker);
-      error = strings('transaction.insufficient_amount', {
-        amount,
-        tokenSymbol,
-      });
-    }
-
-    return error;
-  };
-
-  prepareTransaction = (transaction) => {
-    const { gasEstimateType, showCustomNonce } = this.props;
-    const { legacyGasTransaction, eip1559GasTransaction } = this.state;
-    const transactionToSend = {
-      ...transaction,
-      value: BNToHex(transaction.value),
-      to: safeToChecksumAddress(transaction.to),
-      from: safeToChecksumAddress(transaction.from),
-    };
-
-    if (gasEstimateType === GAS_ESTIMATE_TYPES.FEE_MARKET) {
-      transactionToSend.gas = eip1559GasTransaction.gasLimitHex;
-      transactionToSend.maxFeePerGas = addHexPrefix(
-        eip1559GasTransaction.suggestedMaxFeePerGasHex,
-      ); //'0x2540be400'
-      transactionToSend.maxPriorityFeePerGas = addHexPrefix(
-        eip1559GasTransaction.suggestedMaxPriorityFeePerGasHex,
-      ); //'0x3b9aca00';
-      delete transactionToSend.gasPrice;
-    } else {
-      transactionToSend.gas = legacyGasTransaction.suggestedGasLimitHex;
-      transactionToSend.gasPrice = addHexPrefix(
-        legacyGasTransaction.suggestedGasPriceHex,
-      );
-    }
-
-    if (showCustomNonce && transactionToSend.nonce) {
-      transactionToSend.nonce = BNToHex(transactionToSend.nonce);
-    }
-
-    return transactionToSend;
-  };
-
-  getAnalyticsParams = () => {
-    try {
-      const { gasEstimateType } = this.props;
-      const { analyticsParams, gasSelected } = this.state;
-      return {
-        ...analyticsParams,
-        gas_estimate_type: gasEstimateType,
-        gas_mode: gasSelected ? 'Basic' : 'Advanced',
-        speed_set: gasSelected || undefined,
-      };
-    } catch (error) {
-      return {};
-    }
-  };
-
-  onConfirm = async () => {
-    const { TransactionController, KeyringController, ApprovalController } =
-      Engine.context;
-    const { transactions, gasEstimateType } = this.props;
-    const {
-      legacyGasTransaction,
-      transactionConfirmed,
-      eip1559GasTransaction,
-    } = this.state;
-
-    if (gasEstimateType === GAS_ESTIMATE_TYPES.FEE_MARKET) {
-      if (this.validateGas(eip1559GasTransaction.totalMaxHex)) return;
-    } else if (this.validateGas(legacyGasTransaction.totalHex)) return;
-    if (transactionConfirmed) return;
-    this.setState({ transactionConfirmed: true });
-    try {
-      const transaction = this.prepareTransaction(this.props.transaction);
-      TransactionController.hub.once(
-        `${transaction.id}:finished`,
-        (transactionMeta) => {
-          if (transactionMeta.status === 'submitted') {
-            this.setState({ approved: true });
-            this.props.hideModal();
-            NotificationManager.watchSubmittedTransaction({
-              ...transactionMeta,
-              assetType: 'ETH',
-            });
-          } else {
-            throw transactionMeta.error;
-          }
-        },
-      );
-
-      const fullTx = transactions.find(({ id }) => id === transaction.id);
-      const updatedTx = { ...fullTx, transaction };
-      await TransactionController.updateTransaction(updatedTx);
-      await KeyringController.resetQRKeyringState();
-      await ApprovalController.accept(transaction.id, undefined, {
-        waitForResult: true,
-      });
-      AnalyticsV2.trackEvent(
-        MetaMetricsEvents.APPROVAL_COMPLETED,
-        this.getAnalyticsParams(),
-      );
-    } catch (error) {
-      if (!error?.message.startsWith(KEYSTONE_TX_CANCELED)) {
-        Alert.alert(
-          strings('transactions.transaction_error'),
-          error && error.message,
-          [{ text: 'OK' }],
-        );
-        Logger.error(error, 'error while trying to send transaction (Approve)');
-      } else {
-        AnalyticsV2.trackEvent(
-          MetaMetricsEvents.QR_HARDWARE_TRANSACTION_CANCELED,
-        );
-      }
-      this.setState({ transactionHandled: false });
-    }
-    this.setState({ transactionConfirmed: true });
-  };
-
-  onCancel = () => {
-    Engine.rejectPendingApproval(
-      this.props.transaction.id,
-      ethErrors.provider.userRejectedRequest(),
-      {
-        ignoreMissing: true,
-        logErrors: false,
-      },
-    );
-    AnalyticsV2.trackEvent(
-      MetaMetricsEvents.APPROVAL_CANCELLED,
-      this.getAnalyticsParams(),
-    );
-    this.props.hideModal();
-
-    NotificationManager.showSimpleNotification({
-      status: `simple_notification_rejected`,
-      duration: 5000,
-      title: strings('notifications.approved_tx_rejected_title'),
-      description: strings('notifications.wc_description'),
-    });
-  };
-
-  review = () => {
-    this.onModeChange(REVIEW);
-  };
-
-  onModeChange = (mode) => {
-    this.setState({ mode });
-    if (mode === EDIT) {
-      InteractionManager.runAfterInteractions(() => {
-        Analytics.trackEvent(
-          MetaMetricsEvents.SEND_FLOW_ADJUSTS_TRANSACTION_FEE,
-        );
-      });
-    }
-  };
-
-  setAnalyticsParams = (analyticsParams) => {
-    this.setState({ analyticsParams });
-  };
-
-  getGasAnalyticsParams = () => {
-    try {
-      const { analyticsParams } = this.state;
-      const { gasEstimateType } = this.props;
-      return {
-        dapp_host_name: analyticsParams?.dapp_host_name,
-        active_currency: {
-          value: analyticsParams?.active_currency,
-          anonymous: true,
-        },
-        gas_estimate_type: gasEstimateType,
-      };
-    } catch (error) {
-      return {};
-    }
-  };
-
-  updateGasSelected = (selected) => {
-    this.setState({
-      stopUpdateGas: !selected,
-      gasSelectedTemp: selected,
-      gasSelected: selected,
-    });
-  };
-
-  onUpdatingValuesStart = () => {
-    this.setState({ isAnimating: true });
-  };
-  onUpdatingValuesEnd = () => {
-    this.setState({ isAnimating: false });
-  };
-
-  updateTransactionState = (gas) => {
-    const gasError = this.validateGas(gas.totalMaxHex || gas.totalHex);
-
-    this.setState({
-      eip1559GasTransaction: gas,
-      legacyGasTransaction: gas,
-      isGasEstimateStatusIn: true,
-      gasError,
-    });
-  };
-
-  setIsBlockExplorerVisible = () => {
-    this.setState({
-      isBlockExplorerVisible: !this.state.isBlockExplorerVisible,
-    });
-  };
-
-  updateTokenAllowanceState = (value) => {
-    this.setState({ tokenAllowanceState: value });
-  };
-
-  render = () => {
-    const colors = this.context.colors || mockTheme.colors;
-    const styles = createStyles(colors);
-
-    const {
-      mode,
-      ready,
-      over,
-      gasSelected,
-      animateOnChange,
-      isAnimating,
-      transactionConfirmed,
-      eip1559GasObject,
-      eip1559GasTransaction,
-      legacyGasObject,
-      gasError,
-      address,
-      shouldAddNickname,
-      tokenAllowanceState,
-      isGasEstimateStatusIn,
-      legacyGasTransaction,
-    } = this.state;
-
-    const {
-      transaction,
-      addressBook,
-      gasEstimateType,
-      gasFeeEstimates,
-      primaryCurrency,
-      chainId,
-      providerType,
-      providerRpcTarget,
-      networkConfigurations,
-    } = this.props;
-
-    const selectedGasObject = {
-      suggestedMaxFeePerGas:
-        eip1559GasObject.suggestedMaxFeePerGas ||
-        gasFeeEstimates[gasSelected]?.suggestedMaxFeePerGas,
-      suggestedMaxPriorityFeePerGas:
-        eip1559GasObject.suggestedMaxPriorityFeePerGas ||
-        gasFeeEstimates[gasSelected]?.suggestedMaxPriorityFeePerGas,
-      suggestedGasLimit:
-        eip1559GasObject.suggestedGasLimit ||
-        eip1559GasTransaction.suggestedGasLimit,
-    };
-
-    const selectedLegacyGasObject = {
-      legacyGasLimit: legacyGasObject?.legacyGasLimit,
-      suggestedGasPrice: legacyGasObject?.suggestedGasPrice,
-    };
-
-    const savedContactList = checkIfAddressIsSaved(
-      addressBook,
-      chainId,
-      transaction,
-    );
-
-    const savedContactListToArray = Object.values(addressBook).flatMap(
-      (value) => Object.values(value),
-    );
-
-    let addressNickname = '';
-
-    const filteredSavedContactList = savedContactListToArray.filter(
-      (contact) => contact.address === safeToChecksumAddress(address),
-    );
-
-    if (filteredSavedContactList.length > 0) {
-      addressNickname = filteredSavedContactList[0].name;
-    }
-
-    if (!transaction.id) return null;
-    return (
-      <Modal
-        isVisible={this.props.modalVisible}
-        animationIn="slideInUp"
-        animationOut="slideOutDown"
-        style={
-          this.state.shouldAddNickname
-            ? styles.updateNickView
-            : styles.bottomModal
-        }
-        backdropColor={colors.overlay.default}
-        backdropOpacity={1}
-        animationInTiming={600}
-        animationOutTiming={600}
-        onBackdropPress={this.onCancel}
-        onBackButtonPress={this.onCancel}
-        onSwipeComplete={this.onCancel}
-        swipeDirection={'down'}
-        propagateSwipe
-      >
-        {shouldAddNickname ? (
-          <AddNickname
-            closeModal={this.toggleModal}
-            address={address}
-            savedContactListToArray={savedContactListToArray}
-            addressNickname={addressNickname}
-          />
-        ) : this.state.isBlockExplorerVisible ? (
-          <ShowBlockExplorer
-            setIsBlockExplorerVisible={this.setIsBlockExplorerVisible}
-            type={providerType}
-            address={transaction.to}
-            headerWrapperStyle={styles.headerWrapper}
-            headerTextStyle={styles.headerText}
-            iconStyle={styles.icon}
-            providerRpcTarget={providerRpcTarget}
-            networkConfigurations={networkConfigurations}
-          />
-        ) : (
-          <KeyboardAwareScrollView
-            contentContainerStyle={styles.keyboardAwareWrapper}
-          >
-            {mode === 'review' && (
-              <AnimatedTransactionModal
-                onModeChange={this.onModeChange}
-                ready={ready}
-                review={this.review}
-              >
-                <ApproveTransactionReview
-                  gasError={gasError}
-                  onCancel={this.onCancel}
-                  onConfirm={this.onConfirm}
-                  over={over}
-                  gasSelected={gasSelected}
-                  onSetAnalyticsParams={this.setAnalyticsParams}
-                  gasEstimateType={gasEstimateType}
-                  onUpdatingValuesStart={this.onUpdatingValuesStart}
-                  onUpdatingValuesEnd={this.onUpdatingValuesEnd}
-                  animateOnChange={animateOnChange}
-                  isAnimating={isAnimating}
-                  gasEstimationReady={ready}
-                  savedContactListToArray={savedContactListToArray}
-                  transactionConfirmed={transactionConfirmed}
-                  showBlockExplorer={this.setIsBlockExplorerVisible}
-                  toggleModal={this.toggleModal}
-                  showVerifyContractDetails={this.showVerifyContractDetails}
-                  shouldVerifyContractDetails={
-                    this.state.shouldVerifyContractDetails
-                  }
-                  closeVerifyContractDetails={this.closeVerifyContractDetails}
-                  nicknameExists={savedContactList && !!savedContactList.length}
-                  nickname={
-                    savedContactList && savedContactList.length > 0
-                      ? savedContactList[0].nickname
-                      : ''
-                  }
-                  chainId={chainId}
-                  updateTokenAllowanceState={this.updateTokenAllowanceState}
-                  tokenAllowanceState={tokenAllowanceState}
-                  updateTransactionState={this.updateTransactionState}
-                  legacyGasObject={this.state.legacyGasObject}
-                  eip1559GasObject={this.state.eip1559GasObject}
-                  isGasEstimateStatusIn={isGasEstimateStatusIn}
-                />
-                {/** View fixes layout issue after removing <CustomGas/> */}
-                <View />
-              </AnimatedTransactionModal>
-            )}
-
-            {mode !== 'review' &&
-              (gasEstimateType === GAS_ESTIMATE_TYPES.FEE_MARKET ? (
-                <EditGasFee1559
-                  selectedGasValue={gasSelected}
-                  initialSuggestedGasLimit={this.state.suggestedGasLimit}
-                  gasOptions={gasFeeEstimates}
-                  onChange={this.updateGasSelected}
-                  primaryCurrency={primaryCurrency}
-                  chainId={chainId}
-                  onCancel={this.cancelGasEdition}
-                  onSave={this.saveGasEdition}
-                  animateOnChange={animateOnChange}
-                  isAnimating={isAnimating}
-                  view={'Approve'}
-                  analyticsParams={this.getGasAnalyticsParams()}
-                  onlyGas
-                  selectedGasObject={selectedGasObject}
-                />
-              ) : (
-                <EditGasFeeLegacy
-                  onCancel={this.cancelGasEdition}
-                  onSave={this.saveGasEditionLegacy}
-                  animateOnChange={animateOnChange}
-                  isAnimating={isAnimating}
-                  view={'Approve'}
-                  analyticsParams={this.getGasAnalyticsParams()}
-                  onlyGas
-                  selectedGasObject={selectedLegacyGasObject}
-                  error={legacyGasTransaction.error}
-                  onUpdatingValuesStart={this.onUpdatingValuesStart}
-                  onUpdatingValuesEnd={this.onUpdatingValuesEnd}
-                />
-              ))}
-          </KeyboardAwareScrollView>
-        )}
-        <GlobalAlert />
-      </Modal>
-    );
-  };
-=======
 	static navigationOptions = ({ navigation }) => getApproveNavbar('approve.title', navigation);
 
 	static propTypes = {
@@ -1391,39 +844,25 @@
 			</SafeAreaView>
 		);
 	};
->>>>>>> b8eb5e23
 }
 
-const mapStateToProps = (state) => ({
-  accounts: selectAccounts(state),
-  ticker: selectTicker(state),
-  transaction: getNormalizedTxState(state),
-  transactions: state.engine.backgroundState.TransactionController.transactions,
-  tokensLength: selectTokensLength(state),
-  accountsLength: selectAccountsLength(state),
-  primaryCurrency: state.settings.primaryCurrency,
-  chainId: selectChainId(state),
-  gasFeeEstimates:
-    state.engine.backgroundState.GasFeeController.gasFeeEstimates,
-  gasEstimateType:
-    state.engine.backgroundState.GasFeeController.gasEstimateType,
-  conversionRate: selectConversionRate(state),
-  currentCurrency: selectCurrentCurrency(state),
-  nativeCurrency: selectNativeCurrency(state),
-  showCustomNonce: state.settings.showCustomNonce,
-  addressBook: state.engine.backgroundState.AddressBookController.addressBook,
-  providerType: selectProviderType(state),
-  providerRpcTarget: selectRpcTarget(state),
-  networkConfigurations: selectNetworkConfigurations(state),
+const mapStateToProps = state => ({
+	accounts: state.engine.backgroundState.AccountTrackerController.accounts,
+	conversionRate: state.engine.backgroundState.CurrencyRateController.conversionRate,
+	contractBalances: state.engine.backgroundState.TokenBalancesController.contractBalances,
+	currentCurrency: state.engine.backgroundState.CurrencyRateController.currentCurrency,
+	identities: state.engine.backgroundState.PreferencesController.identities,
+	ticker: state.engine.backgroundState.NetworkController.provider.ticker,
+	transaction: state.transaction,
+	transactions: state.engine.backgroundState.TransactionController.transactions
 });
 
-const mapDispatchToProps = (dispatch) => ({
-  setTransactionObject: (transaction) =>
-    dispatch(setTransactionObject(transaction)),
-  setNonce: (nonce) => dispatch(setNonce(nonce)),
-  setProposedNonce: (nonce) => dispatch(setProposedNonce(nonce)),
+const mapDispatchToProps = dispatch => ({
+	setTransactionObject: transaction => dispatch(setTransactionObject(transaction)),
+	showAlert: config => dispatch(showAlert(config))
 });
 
-Approve.contextType = ThemeContext;
-
-export default connect(mapStateToProps, mapDispatchToProps)(Approve);+export default connect(
+	mapStateToProps,
+	mapDispatchToProps
+)(Approve);