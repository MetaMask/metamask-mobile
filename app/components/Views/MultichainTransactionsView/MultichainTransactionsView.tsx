import React, { useMemo } from 'react';
import {
  View,
  RefreshControl,
  NativeSyntheticEvent,
  NativeScrollEvent,
} from 'react-native';
import { useSelector } from 'react-redux';
import { useNavigation, NavigationProp } from '@react-navigation/native';
import { FlashList } from '@shopify/flash-list';
import { CaipChainId, Transaction } from '@metamask/keyring-api';
import { useTheme } from '../../../util/theme';
import { strings } from '../../../../locales/i18n';
import Text from '../../../component-library/components/Texts/Text';
import { baseStyles } from '../../../styles/common';
import { getAddressUrl } from '../../../core/Multichain/utils';
import { selectNonEvmTransactions } from '../../../selectors/multichain/multichain';
import { selectSelectedInternalAccountFormattedAddress } from '../../../selectors/accountsController';
import MultichainTransactionListItem from '../../UI/MultichainTransactionListItem';
import styles from './MultichainTransactionsView.styles';
import { useBridgeHistoryItemBySrcTxHash } from '../../UI/Bridge/hooks/useBridgeHistoryItemBySrcTxHash';
import { updateIncomingTransactions } from '../../../util/transaction-controller';
import MultichainTransactionsFooter from './MultichainTransactionsFooter';
import PriceChartContext, {
  PriceChartProvider,
} from '../../UI/AssetOverview/PriceChart/PriceChart.context';
import MultichainBridgeTransactionListItem from '../../../components/UI/MultichainBridgeTransactionListItem';
import { KnownCaipNamespace, parseCaipChainId } from '@metamask/utils';
import { SupportedCaipChainId } from '@metamask/multichain-network-controller';

interface MultichainTransactionsViewProps {
  /**
   * Override transactions instead of using selector
   */
  transactions?: Transaction[];
  /**
   * Optional header component
   */
  header?: React.ReactElement;
  /**
   * Override navigation instance
   */
  navigation?: NavigationProp<Record<string, object | undefined>>;
  /**
   * Override selected address
   */
  selectedAddress?: string;
  /**
   * Chain ID for block explorer links
   */
  chainId: SupportedCaipChainId;
  /**
   * Enable refresh functionality
   */
  enableRefresh?: boolean;
  /**
   * Custom empty message
   */
  emptyMessage?: string;
  /**
   * Show disclaimer footer
   */
  showDisclaimer?: boolean;
  /**
   * Scroll event handler
   */
  onScroll?: (event: NativeSyntheticEvent<NativeScrollEvent>) => void;
}

const MultichainTransactionsView = ({
  transactions,
  header,
  navigation,
  selectedAddress,
  chainId,
  enableRefresh = false,
  emptyMessage,
  showDisclaimer = false,
  onScroll,
}: MultichainTransactionsViewProps) => {
  const { colors } = useTheme();
  const style = styles(colors);
  const defaultNavigation = useNavigation();
  const nav = navigation ?? defaultNavigation;
  const { namespace } = parseCaipChainId(chainId as CaipChainId);
  const isBitcoinNetwork = namespace === KnownCaipNamespace.Bip122;

  const defaultSelectedAddress = useSelector(
    selectSelectedInternalAccountFormattedAddress,
  );
  const address = selectedAddress ?? defaultSelectedAddress;

  const nonEvmTransactions = useSelector(selectNonEvmTransactions);

  const txList = useMemo(
    () => transactions ?? nonEvmTransactions?.transactions,
    [transactions, nonEvmTransactions],
  );

  const { bridgeHistoryItemsBySrcTxHash } = useBridgeHistoryItemBySrcTxHash();

  const [refreshing, setRefreshing] = React.useState(false);

  const onRefresh = React.useCallback(async () => {
    if (!enableRefresh) return;

    setRefreshing(true);
    try {
      await updateIncomingTransactions();
    } catch (error) {
      console.warn('Error refreshing transactions:', error);
    } finally {
      setRefreshing(false);
    }
  }, [enableRefresh]);

  const renderEmptyList = () => (
    <View style={style.emptyContainer}>
      <Text style={[style.emptyText, { color: colors.text.default }]}>
        {emptyMessage ?? strings('wallet.no_transactions')}
      </Text>
    </View>
  );

  const url = getAddressUrl(address ?? '', chainId as CaipChainId);

  const footer = (
    <MultichainTransactionsFooter
      url={url}
      hasTransactions={(txList?.length ?? 0) > 0}
      showDisclaimer={showDisclaimer}
      showExplorerLink={!isBitcoinNetwork}
      onViewMore={() => {
        nav.navigate('Webview', {
          screen: 'SimpleWebview',
          params: { url },
        });
      }}
    />
  );

  const renderTransactionItem = ({
    item,
    index,
  }: {
    item: Transaction;
    index: number;
  }) => {
    const srcTxHash = item.id;
    const bridgeHistoryItem = bridgeHistoryItemsBySrcTxHash[srcTxHash];

<<<<<<< HEAD
    if (bridgeHistoryItem) {
      return (
        <MultichainBridgeTransactionListItem
          transaction={item}
          bridgeHistoryItem={bridgeHistoryItem}
          navigation={nav}
          index={index}
        />
      );
    }

    return (
      <MultichainTransactionListItem
        transaction={item}
=======
    return bridgeHistoryItem ? (
      <MultichainBridgeTransactionListItem
        transaction={item}
        bridgeHistoryItem={bridgeHistoryItem}
>>>>>>> 550b68d3
        navigation={nav}
        index={index}
        chainId={chainId}
      />
    ) : (
      <MultichainTransactionListItem
        transaction={item}
        navigation={nav}
        index={index}
        chainId={chainId}
      />
    );
  };

  return (
    <PriceChartProvider>
      <View style={style.wrapper}>
        <PriceChartContext.Consumer>
          {({ isChartBeingTouched }) => (
            <FlashList
              data={txList}
              renderItem={renderTransactionItem}
              keyExtractor={(item) => item.id}
              ListHeaderComponent={header}
              ListEmptyComponent={renderEmptyList}
              ListFooterComponent={footer}
              style={baseStyles.flexGrow}
              estimatedItemSize={200}
              refreshControl={
                enableRefresh ? (
                  <RefreshControl
                    refreshing={refreshing}
                    onRefresh={onRefresh}
                    colors={[colors.primary.default]}
                    tintColor={colors.icon.default}
                  />
                ) : undefined
              }
              onScroll={onScroll}
              scrollEnabled={!isChartBeingTouched}
            />
          )}
        </PriceChartContext.Consumer>
      </View>
    </PriceChartProvider>
  );
};

export default MultichainTransactionsView;<|MERGE_RESOLUTION|>--- conflicted
+++ resolved
@@ -149,30 +149,12 @@
     const srcTxHash = item.id;
     const bridgeHistoryItem = bridgeHistoryItemsBySrcTxHash[srcTxHash];
 
-<<<<<<< HEAD
-    if (bridgeHistoryItem) {
-      return (
-        <MultichainBridgeTransactionListItem
-          transaction={item}
-          bridgeHistoryItem={bridgeHistoryItem}
-          navigation={nav}
-          index={index}
-        />
-      );
-    }
-
-    return (
-      <MultichainTransactionListItem
-        transaction={item}
-=======
     return bridgeHistoryItem ? (
       <MultichainBridgeTransactionListItem
         transaction={item}
         bridgeHistoryItem={bridgeHistoryItem}
->>>>>>> 550b68d3
         navigation={nav}
         index={index}
-        chainId={chainId}
       />
     ) : (
       <MultichainTransactionListItem
