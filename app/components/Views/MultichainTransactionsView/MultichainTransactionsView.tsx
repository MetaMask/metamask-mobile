import React, { useMemo } from 'react';
import {
  View,
  RefreshControl,
  NativeSyntheticEvent,
  NativeScrollEvent,
} from 'react-native';
import { useSelector } from 'react-redux';
import { useNavigation, NavigationProp } from '@react-navigation/native';
import { FlashList } from '@shopify/flash-list';
import { CaipChainId, Transaction } from '@metamask/keyring-api';
import { useTheme } from '../../../util/theme';
import { strings } from '../../../../locales/i18n';
import { baseStyles } from '../../../styles/common';
import { getAddressUrl } from '../../../core/Multichain/utils';
import { selectNonEvmTransactions } from '../../../selectors/multichain/multichain';
import { selectSelectedInternalAccountFormattedAddress } from '../../../selectors/accountsController';
import MultichainTransactionListItem from '../../UI/MultichainTransactionListItem';
import styles from './MultichainTransactionsView.styles';
import { useBridgeHistoryItemBySrcTxHash } from '../../UI/Bridge/hooks/useBridgeHistoryItemBySrcTxHash';
import { updateIncomingTransactions } from '../../../util/transaction-controller';
import MultichainTransactionsFooter from './MultichainTransactionsFooter';
import PriceChartContext, {
  PriceChartProvider,
} from '../../UI/AssetOverview/PriceChart/PriceChart.context';
import MultichainBridgeTransactionListItem from '../../../components/UI/MultichainBridgeTransactionListItem';
import { KnownCaipNamespace, parseCaipChainId } from '@metamask/utils';
import { SupportedCaipChainId } from '@metamask/multichain-network-controller';
import { TabEmptyState } from '../../../component-library/components-temp/TabEmptyState';
<<<<<<< HEAD

=======
>>>>>>> 80d03cf3
interface MultichainTransactionsViewProps {
  /**
   * Override transactions instead of using selector
   */
  transactions?: Transaction[];
  /**
   * Optional header component
   */
  header?: React.ReactElement;
  /**
   * Override navigation instance
   */
  navigation?: NavigationProp<Record<string, object | undefined>>;
  /**
   * Override selected address
   */
  selectedAddress?: string;
  /**
   * Chain ID for block explorer links
   */
  chainId: SupportedCaipChainId;
  /**
   * Enable refresh functionality
   */
  enableRefresh?: boolean;
  /**
   * Custom empty message
   */
  emptyMessage?: string;
  /**
   * Show disclaimer footer
   */
  showDisclaimer?: boolean;
  /**
   * Scroll event handler
   */
  onScroll?: (event: NativeSyntheticEvent<NativeScrollEvent>) => void;
}

const MultichainTransactionsView = ({
  transactions,
  header,
  navigation,
  selectedAddress,
  chainId,
  enableRefresh = false,
  emptyMessage,
  showDisclaimer = false,
  onScroll,
}: MultichainTransactionsViewProps) => {
  const { colors } = useTheme();
  const style = styles();
  const defaultNavigation = useNavigation();
  const nav = navigation ?? defaultNavigation;
  const { namespace } = parseCaipChainId(chainId as CaipChainId);
  const isBitcoinNetwork = namespace === KnownCaipNamespace.Bip122;

  const defaultSelectedAddress = useSelector(
    selectSelectedInternalAccountFormattedAddress,
  );
  const address = selectedAddress ?? defaultSelectedAddress;

  const nonEvmTransactions = useSelector(selectNonEvmTransactions);

  const txList = useMemo(
    () => transactions ?? nonEvmTransactions?.transactions,
    [transactions, nonEvmTransactions],
  );

  const { bridgeHistoryItemsBySrcTxHash } = useBridgeHistoryItemBySrcTxHash();

  const [refreshing, setRefreshing] = React.useState(false);

  const onRefresh = React.useCallback(async () => {
    if (!enableRefresh) return;

    setRefreshing(true);
    try {
      await updateIncomingTransactions();
    } catch (error) {
      console.warn('Error refreshing transactions:', error);
    } finally {
      setRefreshing(false);
    }
  }, [enableRefresh]);

  const renderEmptyList = () => (
    <View style={style.emptyContainer}>
      <TabEmptyState
        description={emptyMessage ?? strings('wallet.no_transactions')}
      />
    </View>
  );

  const url = getAddressUrl(address ?? '', chainId as CaipChainId);

  const footer = (
    <MultichainTransactionsFooter
      url={url}
      hasTransactions={(txList?.length ?? 0) > 0}
      showDisclaimer={showDisclaimer}
      showExplorerLink={!isBitcoinNetwork}
      onViewMore={() => {
        nav.navigate('Webview', {
          screen: 'SimpleWebview',
          params: { url },
        });
      }}
    />
  );

  const renderTransactionItem = ({
    item,
    index,
  }: {
    item: Transaction;
    index: number;
  }) => {
    const srcTxHash = item.id;
    const bridgeHistoryItem = bridgeHistoryItemsBySrcTxHash[srcTxHash];

    return bridgeHistoryItem ? (
      <MultichainBridgeTransactionListItem
        transaction={item}
        bridgeHistoryItem={bridgeHistoryItem}
        navigation={nav}
        index={index}
      />
    ) : (
      <MultichainTransactionListItem
        transaction={item}
        navigation={nav}
        index={index}
        chainId={chainId}
      />
    );
  };

  return (
    <PriceChartProvider>
      <View style={style.wrapper}>
        <PriceChartContext.Consumer>
          {({ isChartBeingTouched }) => (
            <FlashList
              data={txList}
              renderItem={renderTransactionItem}
              keyExtractor={(item) => item.id}
              ListHeaderComponent={header}
              ListEmptyComponent={renderEmptyList}
              ListFooterComponent={footer}
              style={baseStyles.flexGrow}
              contentContainerStyle={style.listContentContainer}
              refreshControl={
                enableRefresh ? (
                  <RefreshControl
                    refreshing={refreshing}
                    onRefresh={onRefresh}
                    colors={[colors.primary.default]}
                    tintColor={colors.icon.default}
                  />
                ) : undefined
              }
              onScroll={onScroll}
              scrollEnabled={!isChartBeingTouched}
            />
          )}
        </PriceChartContext.Consumer>
      </View>
    </PriceChartProvider>
  );
};

export default MultichainTransactionsView;<|MERGE_RESOLUTION|>--- conflicted
+++ resolved
@@ -27,10 +27,6 @@
 import { KnownCaipNamespace, parseCaipChainId } from '@metamask/utils';
 import { SupportedCaipChainId } from '@metamask/multichain-network-controller';
 import { TabEmptyState } from '../../../component-library/components-temp/TabEmptyState';
-<<<<<<< HEAD
-
-=======
->>>>>>> 80d03cf3
 interface MultichainTransactionsViewProps {
   /**
    * Override transactions instead of using selector
