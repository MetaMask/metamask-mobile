import React, { useMemo } from 'react';
import { View } from 'react-native';
import { useSelector } from 'react-redux';
import { useNavigation } from '@react-navigation/native';
import { FlashList } from '@shopify/flash-list';
import { CaipChainId, Transaction } from '@metamask/keyring-api';
import { useTheme } from '../../../util/theme';
import { strings } from '../../../../locales/i18n';
import Button, {
  ButtonSize,
  ButtonVariants,
} from '../../../component-library/components/Buttons/Button';
import Text from '../../../component-library/components/Texts/Text';
import { baseStyles } from '../../../styles/common';
import {
  getAddressUrl,
  nonEvmNetworkChainIdByAccountAddress,
} from '../../../core/Multichain/utils';
import { selectSolanaAccountTransactions } from '../../../selectors/multichain/multichain';
import { selectSelectedInternalAccountFormattedAddress } from '../../../selectors/accountsController';
import MultichainTransactionListItem from '../../UI/MultichainTransactionListItem';
import { getBlockExplorerName } from '../../../util/networks';
import styles from './MultichainTransactionsView.styles';
import { useBridgeHistoryItemBySrcTxHash } from '../../UI/Bridge/hooks/useBridgeHistoryItemBySrcTxHash';

const MultichainTransactionsView = () => {
  const { colors } = useTheme();
  const style = styles(colors);
  const navigation = useNavigation();
  const selectedAddress = useSelector(
    selectSelectedInternalAccountFormattedAddress,
  );

  const solanaAccountTransactions = useSelector(
    selectSolanaAccountTransactions,
  );

  const transactions = useMemo(
    () => solanaAccountTransactions?.transactions,
    [solanaAccountTransactions],
  );
<<<<<<< HEAD
=======

  const { bridgeHistoryItemsBySrcTxHash } = useBridgeHistoryItemBySrcTxHash();
>>>>>>> 733bad1a

  const renderEmptyList = () => (
    <View style={style.emptyContainer}>
      <Text style={[style.emptyText, { color: colors.text.default }]}>
        {strings('wallet.no_transactions')}
      </Text>
    </View>
  );

  const renderViewMore = () => {
    const chainId = nonEvmNetworkChainIdByAccountAddress(selectedAddress || '');
    const url = getAddressUrl(selectedAddress || '', chainId as CaipChainId);

    return (
      <View style={style.viewMoreWrapper}>
        <Button
          variant={ButtonVariants.Link}
          size={ButtonSize.Lg}
          label={`${strings(
            'transactions.view_full_history_on',
          )} ${getBlockExplorerName(url)}`}
          style={style.viewMoreButton}
          onPress={() => {
            navigation.navigate('Webview', {
              screen: 'SimpleWebview',
              params: { url },
            });
          }}
        />
      </View>
    );
  };

  const renderTransactionItem = ({ item }: { item: Transaction }) => {
    const srcTxHash = item.id;
    const bridgeHistoryItem = bridgeHistoryItemsBySrcTxHash[srcTxHash];

<<<<<<< HEAD
=======
    return (
      <MultichainTransactionListItem
        transaction={item}
        bridgeHistoryItem={bridgeHistoryItem}
        selectedAddress={selectedAddress || ''}
        navigation={navigation}
      />
    );
  };

>>>>>>> 733bad1a
  return (
    <View style={style.wrapper}>
      <FlashList
        data={transactions}
        renderItem={renderTransactionItem}
        keyExtractor={(item) => item.id}
        ListEmptyComponent={renderEmptyList}
        style={baseStyles.flexGrow}
        ListFooterComponent={transactions?.length > 0 ? renderViewMore() : null}
        estimatedItemSize={200}
      />
    </View>
  );
};

export default MultichainTransactionsView;<|MERGE_RESOLUTION|>--- conflicted
+++ resolved
@@ -39,11 +39,8 @@
     () => solanaAccountTransactions?.transactions,
     [solanaAccountTransactions],
   );
-<<<<<<< HEAD
-=======
 
   const { bridgeHistoryItemsBySrcTxHash } = useBridgeHistoryItemBySrcTxHash();
->>>>>>> 733bad1a
 
   const renderEmptyList = () => (
     <View style={style.emptyContainer}>
@@ -81,8 +78,6 @@
     const srcTxHash = item.id;
     const bridgeHistoryItem = bridgeHistoryItemsBySrcTxHash[srcTxHash];
 
-<<<<<<< HEAD
-=======
     return (
       <MultichainTransactionListItem
         transaction={item}
@@ -93,7 +88,6 @@
     );
   };
 
->>>>>>> 733bad1a
   return (
     <View style={style.wrapper}>
       <FlashList
