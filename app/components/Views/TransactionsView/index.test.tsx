/* eslint-disable @typescript-eslint/no-explicit-any */
import React from 'react';
import { act, render } from '@testing-library/react-native';
import configureMockStore from 'redux-mock-store';
import { Provider } from 'react-redux';
import { NavigationContainer } from '@react-navigation/native';
import { createStackNavigator } from '@react-navigation/stack';
import {
  EthMethod,
  SolAccountType,
  isEvmAccountType,
} from '@metamask/keyring-api';

jest.mock('../../../util/test/initial-root-state', () => ({
  __esModule: true,
  default: {
    engine: {
      backgroundState: {
        AccountsController: {
          internalAccounts: {
            selectedAccount: null,
            accounts: {},
          },
        },
        TokensController: {
          allTokens: {},
        },
        NetworkController: {
          selectedNetworkClientId: 'selectedNetworkClientId',
        },
      },
    },
    transaction: {},
    settings: {},
    alert: {},
  },
}));

jest.mock('@metamask/transaction-controller', () => ({
  CHAIN_IDS: {
    MAINNET: '0x1',
    LINEA_MAINNET: '0xe708',
    POLYGON: '0x89',
    ARBITRUM: '0xa4b1',
  },
}));

jest.mock('@metamask/controller-utils', () => ({
  toChecksumHexAddress: jest.fn((address) => address?.toUpperCase()),
  NetworkType: {
    mainnet: 'mainnet',
    rpc: 'rpc',
    goerli: 'goerli',
    sepolia: 'sepolia',
  },
}));

jest.mock('../../../constants/network', () => ({
  RPC: 'rpc',
  MAINNET: 'mainnet',
  GOERLI: 'goerli',
  SEPOLIA: 'sepolia',
}));

jest.mock('../../../util/activity', () => ({
  sortTransactions: jest.fn((txs) => txs || []),
  filterByAddressAndNetwork: jest.fn(() => true),
}));

jest.mock('../../../util/transactions', () => ({
  addAccountTimeFlagFilter: jest.fn(() => false),
}));

jest.mock('../../../util/address', () => ({
  areAddressesEqual: jest.fn((a, b) => a?.toLowerCase() === b?.toLowerCase()),
}));

jest.mock('../../../selectors/multichain', () => ({
  selectSolanaAccountTransactions: jest.fn(() => ({
    transactions: [],
    next: null,
    lastUpdated: 0,
  })),
}));

jest.mock('../../../selectors/networkController', () => ({
  selectChainId: jest.fn(() => '0x1'),
  selectIsPopularNetwork: jest.fn(() => false),
  selectProviderType: jest.fn(() => 'mainnet'),
  selectSelectedNetworkClientId: jest.fn(() => 'selectedNetworkClientId'),
}));

jest.mock('../../../selectors/currencyRateController', () => ({
  selectConversionRate: jest.fn(() => 1),
  selectCurrentCurrency: jest.fn(() => 'USD'),
}));

jest.mock('../../../selectors/tokensController', () => ({
  selectTokens: jest.fn(() => []),
}));

jest.mock('../../../selectors/accountsController', () => ({
  selectSelectedInternalAccount: jest.fn(() => null),
}));

jest.mock('../../../selectors/preferencesController', () => ({
  selectTokenNetworkFilter: jest.fn(() => ({})),
}));

jest.mock('../../../selectors/transactionController', () => ({
  selectSortedTransactions: jest.fn(() => []),
}));

jest.mock('@metamask/keyring-api', () => ({
  EthMethod: {
    PersonalSign: 'personal_sign',
    SignTransaction: 'eth_signTransaction',
    SignTypedDataV4: 'eth_signTypedData_v4',
  },
  EthScope: {
    Eoa: 'eip155:eoa',
  },
  SolAccountType: {
    DataAccount: 'solana:dataAccount',
  },
  isEvmAccountType: jest.fn(() => true),
}));

jest.mock('../../../util/networks/customNetworks', () => ({
  PopularList: [
    { chainId: '0x89' }, // Polygon
    { chainId: '0xa4b1' }, // Arbitrum
  ],
}));

jest.mock('../../UI/Transactions', () => () => null);

jest.mock('../../../core/Engine', () => ({
  context: {
    KeyringController: {
      getOrAddQRKeyring: jest.fn(),
      cancelQRSignRequest: jest.fn().mockResolvedValue(undefined),
      state: {
        keyrings: [],
      },
    },
  },
  controllerMessenger: {
    subscribe: jest.fn(),
    unsubscribe: jest.fn(),
  },
  rejectPendingApproval: jest.fn(),
}));

import TransactionsView from './index';
import initialRootState from '../../../util/test/initial-root-state';
import { TX_SUBMITTED, TX_CONFIRMED } from '../../../constants/transaction';
import {
  sortTransactions,
  filterByAddressAndNetwork,
} from '../../../util/activity';
import { addAccountTimeFlagFilter } from '../../../util/transactions';
import { areAddressesEqual } from '../../../util/address';
import { selectSolanaAccountTransactions } from '../../../selectors/multichain';
import { selectSelectedInternalAccount } from '../../../selectors/accountsController';
import { selectSortedTransactions } from '../../../selectors/transactionController';

const TRANSACTION_ID_MOCK = '123';
const Stack = createStackNavigator();
const mockStore = configureMockStore();

interface MockTransaction {
  id: string;
  status: string;
  chainId: string;
  uuid: string;
  txParams: {
    id: string;
    time: number;
    from: string;
    to: string;
    value: string;
    status: string;
    type: string;
    networkId: string;
    hash: string;
    txChainId: string;
    nonce: number;
  };
  time: number;
}

interface MockAccount {
  id: string;
  type:
    | 'eip155:eoa'
    | 'eip155:erc4337'
    | 'bip122:p2pkh'
    | 'bip122:p2sh'
    | 'bip122:p2wpkh'
    | 'bip122:p2tr'
    | 'solana:data-account';
  address: string;
  options: Record<string, never>;
  metadata: {
    name: string;
    keyring: { type: string };
    importTime: number;
  };
  methods: string[];
  scopes: `${string}:${string}`[];
}

describe('TransactionsView', () => {
  const mockAddress = '0xC4966c0D659D99699BFD7EB54D8fafEE40e4a756';
  const mockSolanaAddress = '8A4AptCThfbuknsbteHgGKXczfJpfjuVA9SLTSGaaLGC';

  const createMockAccount = (
    type:
      | 'eip155:eoa'
      | 'eip155:erc4337'
      | 'bip122:p2pkh'
      | 'bip122:p2sh'
      | 'bip122:p2wpkh'
      | 'bip122:p2tr'
      | 'solana:data-account' = 'eip155:eoa',
    address = mockAddress,
  ): MockAccount => ({
    id: '30786334-3935-4563-b064-363339643939',
    type,
    address,
    options: {},
    metadata: {
      name: 'Account 1',
      keyring: { type: 'HD Key Tree' },
      importTime: Date.now(),
    },
    methods: [
      EthMethod.PersonalSign,
      EthMethod.SignTransaction,
      EthMethod.SignTypedDataV4,
    ],
    scopes: [type === 'solana:data-account' ? 'solana:mainnet' : 'eip155:1'],
  });

  const createMockTransaction = (overrides = {}): MockTransaction => ({
    id: 'tx-1',
    status: TX_CONFIRMED,
    chainId: '0x1',
    uuid: 'uuid-tx-1',
    txParams: {
      id: 'tx-1',
      time: 1000000,
      from: mockAddress,
      to: '0x456',
      value: '100',
      status: 'confirmed',
      type: 'send',
      networkId: '1',
      hash: '0x123',
      txChainId: '0x1',
      nonce: 1,
    },
    time: 1000000,
    ...overrides,
  });

  const renderTransactionsView = (storeOverrides = {}) => {
    const testStore = mockStore({
      ...initialRootState,
      transaction: {
        id: TRANSACTION_ID_MOCK,
      },
      settings: {
        primaryCurrency: 'Fiat',
      },
      alert: {
        isVisible: false,
      },
      engine: {
        backgroundState: {
          ...initialRootState.engine.backgroundState,
          AccountsController: {
            internalAccounts: {
              selectedAccount: '30786334-3935-4563-b064-363339643939',
              accounts: {
                '30786334-3935-4563-b064-363339643939': createMockAccount(),
              },
            },
          },
          TokensController: {
            ...initialRootState.engine.backgroundState.TokensController,
            allTokens: {
              ...initialRootState.engine.backgroundState.TokensController
                .allTokens,
              '0x1': {
                '0xc4955c0d639d99699bfd7ec54d9fafee40e4d272': [],
              },
            },
          },
        },
      },
      ...storeOverrides,
    });

<<<<<<< HEAD
  afterEach(() => {
    jest.runOnlyPendingTimers();
    jest.useFakeTimers({ legacyFakeTimers: true });
  });

  it('renders correctly and matches snapshot', async () => {
    const component = render(
      <Provider store={store}>
=======
    return render(
      <Provider store={testStore}>
>>>>>>> 961a5281
        <NavigationContainer>
          <Stack.Navigator>
            <Stack.Screen
              name="TransactionsView"
              // @ts-expect-error-next-line
              component={TransactionsView}
            />
          </Stack.Navigator>
        </NavigationContainer>
      </Provider>,
    );
  };

  beforeEach(() => {
    jest.clearAllMocks();
    jest.useRealTimers();

    (
      sortTransactions as jest.MockedFunction<typeof sortTransactions>
    ).mockImplementation((txs) => txs || []);
    (
      filterByAddressAndNetwork as jest.MockedFunction<
        typeof filterByAddressAndNetwork
      >
    ).mockReturnValue(true);
    (
      addAccountTimeFlagFilter as jest.MockedFunction<
        typeof addAccountTimeFlagFilter
      >
    ).mockReturnValue(false);
    (
      areAddressesEqual as jest.MockedFunction<typeof areAddressesEqual>
    ).mockImplementation((a, b) => a?.toLowerCase() === b?.toLowerCase());
    (
      selectSortedTransactions as jest.MockedFunction<
        typeof selectSortedTransactions
      >
    )
      // eslint-disable-next-line @typescript-eslint/no-explicit-any
      .mockReturnValue([createMockTransaction()] as any);
    (
      selectSolanaAccountTransactions as jest.MockedFunction<
        typeof selectSolanaAccountTransactions
      >
    ).mockReturnValue({
      transactions: [],
      next: null,
      lastUpdated: 0,
    });
    (
      selectSelectedInternalAccount as jest.MockedFunction<
        typeof selectSelectedInternalAccount
      >
    )
      // eslint-disable-next-line @typescript-eslint/no-explicit-any
      .mockReturnValue(createMockAccount() as any);
    (
      isEvmAccountType as jest.MockedFunction<typeof isEvmAccountType>
    ).mockReturnValue(true);
  });

  afterEach(() => {
    jest.clearAllTimers();
    jest.runOnlyPendingTimers();
    jest.useRealTimers();

    jest.clearAllMocks();
  });

  describe('Basic Rendering', () => {
    it('renders correctly and matches snapshot', async () => {
      (
        selectSelectedInternalAccount as jest.MockedFunction<
          typeof selectSelectedInternalAccount
        >
      ).mockReturnValue(createMockAccount() as any);

      const component = renderTransactionsView();

      act(() => {
        jest.runAllTimers();
      });

      expect(component.toJSON()).toMatchSnapshot();
    });

    it('renders with loading state initially', () => {
      (
        selectSelectedInternalAccount as jest.MockedFunction<
          typeof selectSelectedInternalAccount
        >
      ).mockReturnValue(createMockAccount() as any);

      const component = renderTransactionsView();

      expect(component).toBeDefined();
      expect(component.toJSON()).toBeTruthy();
    });
  });

  describe('Transaction Filtering Logic', () => {
    it('calls sortTransactions with provided transactions', async () => {
      const mockTransactions = [
        createMockTransaction({ id: 'tx-1', time: 1000 }),
        createMockTransaction({ id: 'tx-2', time: 2000 }),
      ];

      (
        selectSortedTransactions as jest.MockedFunction<
          typeof selectSortedTransactions
        >
      ).mockReturnValue(mockTransactions);
      (
        selectSelectedInternalAccount as jest.MockedFunction<
          typeof selectSelectedInternalAccount
        >
      ).mockReturnValue(createMockAccount());

      renderTransactionsView();

      act(() => {
        jest.runAllTimers();
      });

      expect(sortTransactions).toHaveBeenCalledWith(mockTransactions);
    });

    it('calls filterByAddressAndNetwork for each transaction', async () => {
      const mockTransactions = [
        createMockTransaction({ id: 'tx-1' }),
        createMockTransaction({ id: 'tx-2' }),
      ];

      (
        selectSortedTransactions as jest.MockedFunction<
          typeof selectSortedTransactions
        >
      ).mockReturnValue(mockTransactions);
      (
        selectSelectedInternalAccount as jest.MockedFunction<
          typeof selectSelectedInternalAccount
        >
      ).mockReturnValue(createMockAccount());

      renderTransactionsView();

      act(() => {
        jest.runAllTimers();
      });

      expect(filterByAddressAndNetwork).toHaveBeenCalledTimes(2);
    });

    it('filters transactions by popular networks when enabled', async () => {
      const mockTransactions = [
        createMockTransaction({ id: 'tx-1', chainId: '0x1' }), // Mainnet
        createMockTransaction({ id: 'tx-2', chainId: '0xe708' }), // Linea
        createMockTransaction({ id: 'tx-3', chainId: '0x89' }), // Polygon
        createMockTransaction({ id: 'tx-4', chainId: '0x999' }), // Unknown chain
      ];

      (
        selectSortedTransactions as jest.MockedFunction<
          typeof selectSortedTransactions
        >
      ).mockReturnValue(mockTransactions);
      (
        selectSelectedInternalAccount as jest.MockedFunction<
          typeof selectSelectedInternalAccount
        >
      ).mockReturnValue(createMockAccount());

      renderTransactionsView();

      act(() => {
        jest.runAllTimers();
      });

      expect(sortTransactions).toHaveBeenCalledWith(mockTransactions);
    });

    it('handles submitted transactions filtering', async () => {
      const mockTransactions = [
        createMockTransaction({
          id: 'tx-1',
          status: TX_SUBMITTED,
          txParams: {
            ...createMockTransaction().txParams,
            from: mockAddress,
            nonce: 1,
          },
        }),
        createMockTransaction({
          id: 'tx-2',
          status: TX_CONFIRMED,
          txParams: {
            ...createMockTransaction().txParams,
            from: mockAddress,
            nonce: 2,
          },
        }),
      ];

      (
        selectSortedTransactions as jest.MockedFunction<
          typeof selectSortedTransactions
        >
      ).mockReturnValue(mockTransactions);
      (
        selectSelectedInternalAccount as jest.MockedFunction<
          typeof selectSelectedInternalAccount
        >
      ).mockReturnValue(createMockAccount());

      renderTransactionsView();

      act(() => {
        jest.runAllTimers();
      });

      expect(sortTransactions).toHaveBeenCalledWith(mockTransactions);
    });
  });

  describe('Multichain Functionality', () => {
    it('handles EVM account transactions', async () => {
      (
        selectSelectedInternalAccount as jest.MockedFunction<
          typeof selectSelectedInternalAccount
        >
      ).mockReturnValue(createMockAccount('eip155:eoa', mockAddress));
      (
        isEvmAccountType as jest.MockedFunction<typeof isEvmAccountType>
      ).mockReturnValue(true);

      renderTransactionsView();

      act(() => {
        jest.runAllTimers();
      });

      expect(selectSortedTransactions).toHaveBeenCalled();
    });

    it('handles non-EVM account with Solana transactions', async () => {
      const solanaAccount = createMockAccount(
        SolAccountType.DataAccount,
        mockSolanaAddress,
      );

      (
        selectSelectedInternalAccount as jest.MockedFunction<
          typeof selectSelectedInternalAccount
        >
      ).mockReturnValue(solanaAccount);
      (
        isEvmAccountType as jest.MockedFunction<typeof isEvmAccountType>
      ).mockReturnValue(false);
      (
        selectSolanaAccountTransactions as jest.MockedFunction<
          typeof selectSolanaAccountTransactions
        >
      ).mockReturnValue({
        transactions: [
          {
            type: 'send',
            id: 'sol-tx-1',
            from: [
              {
                address: mockSolanaAddress,
                asset: {
                  unit: 'SOL',
                  type: 'solana:mainnet/slip44:501',
                  amount: '1000000',
                  fungible: true,
                },
              },
            ],
            to: [
              {
                address: '9A4AptCThfbuknsbteHgGKXczfJpfjuVA9SLTSGaaLGC',
                asset: {
                  unit: 'SOL',
                  type: 'solana:mainnet/slip44:501',
                  amount: '1000000',
                  fungible: true,
                },
              },
            ],
            events: [],
            chain: 'solana:mainnet',
            status: 'confirmed',
            fees: [],
            account: mockSolanaAddress,
            timestamp: 1000000,
          },
        ],
        next: null,
        lastUpdated: Date.now(),
      });

      renderTransactionsView();

      act(() => {
        jest.runAllTimers();
      });

      expect(selectSolanaAccountTransactions).toHaveBeenCalled();
    });

    it('merges EVM and Solana transactions for non-EVM accounts', async () => {
      const solanaAccount = createMockAccount(
        SolAccountType.DataAccount,
        mockSolanaAddress,
      );

      const evmTransactions = [createMockTransaction({ time: 2000000 })];
      const solanaTransactions = [
        {
          type: 'send' as const,
          id: 'sol-tx-1',
          from: [
            {
              address: mockSolanaAddress,
              asset: {
                unit: 'SOL',
                type: 'solana:mainnet/slip44:501' as const,
                amount: '1000000',
                fungible: true as const,
              },
            },
          ],
          to: [
            {
              address: '9A4AptCThfbuknsbteHgGKXczfJpfjuVA9SLTSGaaLGC',
              asset: {
                unit: 'SOL',
                type: 'solana:mainnet/slip44:501' as const,
                amount: '1000000',
                fungible: true as const,
              },
            },
          ],
          events: [],
          chain: 'solana:mainnet' as const,
          status: 'confirmed' as const,
          fees: [],
          account: mockSolanaAddress,
          timestamp: 1000000,
        },
      ];

      (
        selectSelectedInternalAccount as jest.MockedFunction<
          typeof selectSelectedInternalAccount
        >
      ).mockReturnValue(solanaAccount);
      (
        isEvmAccountType as jest.MockedFunction<typeof isEvmAccountType>
      ).mockReturnValue(false);
      (
        selectSortedTransactions as jest.MockedFunction<
          typeof selectSortedTransactions
        >
      ).mockReturnValue(evmTransactions);
      (
        selectSolanaAccountTransactions as jest.MockedFunction<
          typeof selectSolanaAccountTransactions
        >
      ).mockReturnValue({
        transactions: solanaTransactions,
        next: null,
        lastUpdated: Date.now(),
      });

      const component = renderTransactionsView();

      act(() => {
        jest.runAllTimers();
      });

      expect(selectSolanaAccountTransactions).toHaveBeenCalled();
      expect(component).toBeDefined();
    });
  });

  describe('Edge Cases', () => {
    it('handles empty transaction list', async () => {
      (
        selectSortedTransactions as jest.MockedFunction<
          typeof selectSortedTransactions
        >
      ).mockReturnValue([]);
      (
        selectSelectedInternalAccount as jest.MockedFunction<
          typeof selectSelectedInternalAccount
        >
      ).mockReturnValue(createMockAccount());

      renderTransactionsView();

      act(() => {
        jest.runAllTimers();
      });

      expect(sortTransactions).toHaveBeenCalledWith([]);
    });

    it('handles missing selected account gracefully', async () => {
      (
        selectSelectedInternalAccount as jest.MockedFunction<
          typeof selectSelectedInternalAccount
        >
      ).mockReturnValue(undefined);

      const component = renderTransactionsView();

      act(() => {
        jest.runAllTimers();
      });

      expect(component).toBeDefined();
    });

    it('handles transactions with invalid structures', async () => {
      const invalidTransactions = [
        { id: 'invalid-1' }, // Missing required fields
        createMockTransaction({ txParams: null }), // Invalid txParams
      ];

      (
        selectSortedTransactions as jest.MockedFunction<
          typeof selectSortedTransactions
        >
      ).mockReturnValue(invalidTransactions as any);
      (
        selectSelectedInternalAccount as jest.MockedFunction<
          typeof selectSelectedInternalAccount
        >
      ).mockReturnValue(createMockAccount());
      (
        filterByAddressAndNetwork as jest.MockedFunction<
          typeof filterByAddressAndNetwork
        >
      ).mockReturnValue(false); // Filter out invalid transactions

      renderTransactionsView();

      act(() => {
        jest.runAllTimers();
      });

      expect(sortTransactions).toHaveBeenCalledWith(invalidTransactions);
    });

    it('handles duplicate transactions', async () => {
      const duplicateTransactions = [
        createMockTransaction({ id: 'tx-1' }),
        createMockTransaction({ id: 'tx-1' }), // Duplicate
        createMockTransaction({ id: 'tx-2' }),
      ];

      (
        selectSortedTransactions as jest.MockedFunction<
          typeof selectSortedTransactions
        >
      ).mockReturnValue(duplicateTransactions);
      (
        selectSelectedInternalAccount as jest.MockedFunction<
          typeof selectSelectedInternalAccount
        >
      ).mockReturnValue(createMockAccount());

      renderTransactionsView();

      act(() => {
        jest.runAllTimers();
      });

      expect(sortTransactions).toHaveBeenCalledWith(duplicateTransactions);
    });
  });
});<|MERGE_RESOLUTION|>--- conflicted
+++ resolved
@@ -303,19 +303,8 @@
       ...storeOverrides,
     });
 
-<<<<<<< HEAD
-  afterEach(() => {
-    jest.runOnlyPendingTimers();
-    jest.useFakeTimers({ legacyFakeTimers: true });
-  });
-
-  it('renders correctly and matches snapshot', async () => {
-    const component = render(
-      <Provider store={store}>
-=======
     return render(
       <Provider store={testStore}>
->>>>>>> 961a5281
         <NavigationContainer>
           <Stack.Navigator>
             <Stack.Screen
