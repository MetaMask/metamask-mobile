import React, { useState, useEffect, useCallback } from 'react';
import { StyleSheet, View, InteractionManager } from 'react-native';
import PropTypes from 'prop-types';
import { connect } from 'react-redux';
import { withNavigation } from 'react-navigation';
import Engine from '../../../core/Engine';
import { showAlert } from '../../../actions/alert';
import Transactions from '../../UI/Transactions';
import { safeToChecksumAddress } from '../../../util/address';

const styles = StyleSheet.create({
	wrapper: {
		flex: 1
	}
});

const TransactionsView = ({
	navigation,
	conversionRate,
	selectedAddress,
	networkType,
	currentCurrency,
	transactions,
	chainId,
	tokens
}) => {
	const [allTransactions, setAllTransactions] = useState([]);
	const [submittedTxs, setSubmittedTxs] = useState([]);
	const [confirmedTxs, setConfirmedTxs] = useState([]);
	const [loading, setLoading] = useState();

	const filterTransactions = useCallback(() => {
		const network = Engine.context.NetworkController.state.network;
		if (network === 'loading') return;
		const ethFilter = tx => {
			const {
				transaction: { from, to },
				isTransfer,
				transferInformation
			} = tx;
			if (isTransfer)
				return tokens.find(
					({ address }) => address.toLowerCase() === transferInformation.contractAddress.toLowerCase()
				);
			return (
				(safeToChecksumAddress(from) === selectedAddress || safeToChecksumAddress(to) === selectedAddress) &&
				(chainId === tx.chainId || (!tx.chainId && network === tx.networkID)) &&
				tx.status !== 'unapproved'
			);
		};

		const submittedTxs = [];
		const newPendingTxs = [];
		const confirmedTxs = [];
<<<<<<< HEAD

		const allTransactionsSorted = transactions.sort((a, b) => (a.time > b.time ? -1 : b.time > a.time ? 1 : 0));

		const allTransactions = allTransactionsSorted.filter(tx => {
			const filter = ethFilter(tx);
			if (!filter) return false;
			switch (tx.status) {
				case 'submitted':
				case 'signed':
				case 'unapproved':
					submittedTxs.push(tx);
					break;
				case 'pending':
					newPendingTxs.push(tx);
					break;
				case 'confirmed':
					confirmedTxs.push(tx);
					break;
			}
			return filter;
		});

		const currentAccountConfirmedTxs = confirmedTxs.filter(
			tx => tx.transaction.from === selectedAddress.toLowerCase()
		);
		const submittedNonces = [];
		const submittedTxsFiltered = submittedTxs.filter(transaction => {
			const alreadyConfirmed = currentAccountConfirmedTxs.find(
				tx => tx.transaction.nonce === transaction.transaction.nonce
			);
			if (alreadyConfirmed) {
				InteractionManager.runAfterInteractions(() => {
					Engine.context.TransactionController.cancelTransaction(transaction.id);
				});
				return false;
			}
			const alreadySubmitted = submittedNonces.includes(transaction.transaction.nonce);
			submittedNonces.push(transaction.transaction.nonce);
			return !alreadySubmitted;
		});

		setAllTransactions(allTransactions);
		setSubmittedTxs(submittedTxsFiltered);
		setConfirmedTxs(confirmedTxs);
		setLoading(false);
	}, [transactions, selectedAddress, tokens, chainId]);

	useEffect(() => {
		setLoading(true);

=======

		const allTransactionsSorted = transactions.sort((a, b) => (a.time > b.time ? -1 : b.time > a.time ? 1 : 0));

		const allTransactions = allTransactionsSorted.filter(tx => {
			const filter = ethFilter(tx);
			if (!filter) return false;
			switch (tx.status) {
				case 'submitted':
				case 'signed':
				case 'unapproved':
					submittedTxs.push(tx);
					break;
				case 'pending':
					newPendingTxs.push(tx);
					break;
				case 'confirmed':
					confirmedTxs.push(tx);
					break;
			}
			return filter;
		});

		const submittedNonces = [];
		const submittedTxsFiltered = submittedTxs.filter(transaction => {
			const alreadySubmitted = submittedNonces.includes(transaction.transaction.nonce);
			submittedNonces.push(transaction.transaction.nonce);
			return !alreadySubmitted;
		});

		setAllTransactions(allTransactions);
		setSubmittedTxs(submittedTxsFiltered);
		setConfirmedTxs(confirmedTxs);
		setLoading(false);
	}, [transactions, selectedAddress, tokens, chainId]);

	useEffect(() => {
		setLoading(true);

>>>>>>> 19a83760
		/*
		Since this screen is always mounted and computations happen on this screen everytime the user changes network
		using the InteractionManager will help by giving enough time for any animations/screen transactions before it starts
		computing the transactions which will make the app feel more responsive. Also this takes usually less than 1 seconds
		so the effect will not be noticeable if the user is in this screen.
		*/
		InteractionManager.runAfterInteractions(() => {
			filterTransactions();
		});
	}, [filterTransactions]);

	return (
		<View style={styles.wrapper} testID={'wallet-screen'}>
			<Transactions
				navigation={navigation}
				transactions={allTransactions}
				submittedTransactions={submittedTxs}
				confirmedTransactions={confirmedTxs}
				conversionRate={conversionRate}
				currentCurrency={currentCurrency}
				selectedAddress={selectedAddress}
				networkType={networkType}
				loading={loading}
			/>
		</View>
	);
};

TransactionsView.propTypes = {
	/**
	 * ETH to current currency conversion rate
	 */
	conversionRate: PropTypes.number,
	/**
	 * Currency code of the currently-active currency
	 */
	currentCurrency: PropTypes.string,
	/**
		/* navigation object required to push new views
		*/
	navigation: PropTypes.object,
	/**
	 * A string that represents the selected address
	 */
	selectedAddress: PropTypes.string,
	/**
	 * An array that represents the user transactions
	 */
	transactions: PropTypes.array,
	/**
	 * A string represeting the network name
	 */
	networkType: PropTypes.string,
	/**
	 * Array of ERC20 assets
	 */
	tokens: PropTypes.array,
	/**
	 * Current chainId
	 */
	chainId: PropTypes.string
};

const mapStateToProps = state => ({
	conversionRate: state.engine.backgroundState.CurrencyRateController.conversionRate,
	currentCurrency: state.engine.backgroundState.CurrencyRateController.currentCurrency,
	selectedAddress: state.engine.backgroundState.PreferencesController.selectedAddress,
	tokens: state.engine.backgroundState.AssetsController.tokens,
	transactions: state.engine.backgroundState.TransactionController.transactions,
	networkType: state.engine.backgroundState.NetworkController.provider.type,
	chainId: state.engine.backgroundState.NetworkController.provider.chainId
});

const mapDispatchToProps = dispatch => ({
	showAlert: config => dispatch(showAlert(config))
});

export default connect(
	mapStateToProps,
	mapDispatchToProps
)(withNavigation(TransactionsView));<|MERGE_RESOLUTION|>--- conflicted
+++ resolved
@@ -52,58 +52,6 @@
 		const submittedTxs = [];
 		const newPendingTxs = [];
 		const confirmedTxs = [];
-<<<<<<< HEAD
-
-		const allTransactionsSorted = transactions.sort((a, b) => (a.time > b.time ? -1 : b.time > a.time ? 1 : 0));
-
-		const allTransactions = allTransactionsSorted.filter(tx => {
-			const filter = ethFilter(tx);
-			if (!filter) return false;
-			switch (tx.status) {
-				case 'submitted':
-				case 'signed':
-				case 'unapproved':
-					submittedTxs.push(tx);
-					break;
-				case 'pending':
-					newPendingTxs.push(tx);
-					break;
-				case 'confirmed':
-					confirmedTxs.push(tx);
-					break;
-			}
-			return filter;
-		});
-
-		const currentAccountConfirmedTxs = confirmedTxs.filter(
-			tx => tx.transaction.from === selectedAddress.toLowerCase()
-		);
-		const submittedNonces = [];
-		const submittedTxsFiltered = submittedTxs.filter(transaction => {
-			const alreadyConfirmed = currentAccountConfirmedTxs.find(
-				tx => tx.transaction.nonce === transaction.transaction.nonce
-			);
-			if (alreadyConfirmed) {
-				InteractionManager.runAfterInteractions(() => {
-					Engine.context.TransactionController.cancelTransaction(transaction.id);
-				});
-				return false;
-			}
-			const alreadySubmitted = submittedNonces.includes(transaction.transaction.nonce);
-			submittedNonces.push(transaction.transaction.nonce);
-			return !alreadySubmitted;
-		});
-
-		setAllTransactions(allTransactions);
-		setSubmittedTxs(submittedTxsFiltered);
-		setConfirmedTxs(confirmedTxs);
-		setLoading(false);
-	}, [transactions, selectedAddress, tokens, chainId]);
-
-	useEffect(() => {
-		setLoading(true);
-
-=======
 
 		const allTransactionsSorted = transactions.sort((a, b) => (a.time > b.time ? -1 : b.time > a.time ? 1 : 0));
 
@@ -142,7 +90,6 @@
 	useEffect(() => {
 		setLoading(true);
 
->>>>>>> 19a83760
 		/*
 		Since this screen is always mounted and computations happen on this screen everytime the user changes network
 		using the InteractionManager will help by giving enough time for any animations/screen transactions before it starts
