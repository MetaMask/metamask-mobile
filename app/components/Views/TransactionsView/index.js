--- conflicted
+++ resolved
@@ -28,26 +28,11 @@
   selectConversionRate,
   selectCurrentCurrency,
 } from '../../../selectors/currencyRateController';
-<<<<<<< HEAD
-import {
-  selectAllTokensFlat,
-  selectTokens,
-} from '../../../selectors/tokensController';
-import { selectSelectedInternalAccount } from '../../../selectors/accountsController';
-import { store } from '../../../store';
-import { NETWORK_ID_LOADING } from '../../../core/redux/slices/inpageProvider';
-import { selectPendingSmartTransactionsBySender } from '../../../selectors/smartTransactionsController';
-import {
-  selectNonReplacedTransactions,
-  selectSortedTransactions,
-} from '../../../selectors/transactionController';
-=======
 import { selectTokens } from '../../../selectors/tokensController';
 import { selectSelectedInternalAccount } from '../../../selectors/accountsController';
 import { store } from '../../../store';
 import { NETWORK_ID_LOADING } from '../../../core/redux/slices/inpageProvider';
 import { selectSortedTransactions } from '../../../selectors/transactionController';
->>>>>>> 92b17719
 import { toChecksumHexAddress } from '@metamask/controller-utils';
 import { selectTokenNetworkFilter } from '../../../selectors/preferencesController';
 import { CHAIN_IDS } from '@metamask/transaction-controller';
@@ -130,7 +115,6 @@
 
         return filter;
       });
-<<<<<<< HEAD
 
       let allTransactionsFiltered = allTransactions;
 
@@ -147,8 +131,6 @@
         );
       }
 
-=======
->>>>>>> 92b17719
       const submittedTxsFiltered = submittedTxs.filter(({ txParams }) => {
         const { from, nonce } = txParams;
         if (!toLowerCaseEquals(from, selectedAddress)) {
