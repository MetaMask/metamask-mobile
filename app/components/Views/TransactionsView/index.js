import React, { useState, useEffect, useCallback } from 'react';
import { StyleSheet, View } from 'react-native';
import PropTypes from 'prop-types';
import { connect, useSelector } from 'react-redux';
import { KnownCaipNamespace } from '@metamask/utils';
import { withNavigation } from '@react-navigation/compat';
import { showAlert } from '../../../actions/alert';
import Transactions from '../../UI/Transactions';
import {
  TX_UNAPPROVED,
  TX_SUBMITTED,
  TX_SIGNED,
  TX_PENDING,
  TX_CONFIRMED,
} from '../../../constants/transaction';
import {
  sortTransactions,
  filterByAddressAndNetwork,
} from '../../../util/activity';
import { areAddressesEqual } from '../../../util/address';
import { addAccountTimeFlagFilter } from '../../../util/transactions';
import {
  selectChainId,
  selectIsPopularNetwork,
  selectProviderType,
  selectSelectedNetworkClientId,
} from '../../../selectors/networkController';
import {
  selectConversionRate,
  selectCurrentCurrency,
} from '../../../selectors/currencyRateController';
import { selectTokens } from '../../../selectors/tokensController';
import { selectSelectedInternalAccount } from '../../../selectors/accountsController';
import { selectSortedTransactions } from '../../../selectors/transactionController';
import {
  selectEnabledNetworksByNamespace,
  selectEVMEnabledNetworks,
} from '../../../selectors/networkEnablementController';
///: BEGIN:ONLY_INCLUDE_IF(keyring-snaps)
import { selectNonEvmTransactions } from '../../../selectors/multichain';
import { isEvmAccountType } from '@metamask/keyring-api';
///: END:ONLY_INCLUDE_IF
import { toChecksumHexAddress } from '@metamask/controller-utils';
import { CHAIN_IDS } from '@metamask/transaction-controller';
import { PopularList } from '../../../util/networks/customNetworks';
import { isRemoveGlobalNetworkSelectorEnabled } from '../../../util/networks';
import useCurrencyRatePolling from '../../hooks/AssetPolling/useCurrencyRatePolling';
import useTokenRatesPolling from '../../hooks/AssetPolling/useTokenRatesPolling';

const styles = StyleSheet.create({
  wrapper: {
    flex: 1,
  },
});

const TransactionsView = ({
  navigation,
  conversionRate,
  selectedInternalAccount,
  networkType,
  currentCurrency,
  transactions,
  chainId,
  tokens,
  tokenNetworkFilter,
}) => {
  const [allTransactions, setAllTransactions] = useState([]);
  const [submittedTxs, setSubmittedTxs] = useState([]);
  const [confirmedTxs, setConfirmedTxs] = useState([]);
  const [loading, setLoading] = useState();
  const selectedNetworkClientId = useSelector(selectSelectedNetworkClientId);
  const enabledNetworksByNamespace = useSelector(
    selectEnabledNetworksByNamespace,
  );

  useCurrencyRatePolling();
  useTokenRatesPolling();

  const selectedAddress = toChecksumHexAddress(
    selectedInternalAccount?.address,
  );

  const isPopularNetwork = useSelector(selectIsPopularNetwork);

  const filterTransactions = useCallback(
    (networkId) => {
      let accountAddedTimeInsertPointFound = false;
      const addedAccountTime = selectedInternalAccount?.metadata.importTime;

      const submittedTxs = [];
      const confirmedTxs = [];
      const submittedNonces = [];

      const allTransactionsSorted = sortTransactions(transactions).filter(
        (tx, index, self) =>
          self.findIndex((_tx) => _tx.id === tx.id) === index,
      );

      const allTransactions = allTransactionsSorted.filter((tx) => {
        const filter = filterByAddressAndNetwork(
          tx,
          tokens,
          selectedAddress,
          tokenNetworkFilter,
        );

        if (!filter) return false;

        const insertImportTime = addAccountTimeFlagFilter(
          tx,
          addedAccountTime,
          accountAddedTimeInsertPointFound,
        );

        // Create a new transaction object with the insertImportTime property
        const updatedTx = {
          ...tx,
          insertImportTime,
        };

        if (updatedTx.insertImportTime) accountAddedTimeInsertPointFound = true;

        switch (tx.status) {
          case TX_SUBMITTED:
          case TX_SIGNED:
          case TX_UNAPPROVED:
          case TX_PENDING:
            submittedTxs.push(updatedTx);
            return false;
          case TX_CONFIRMED:
            confirmedTxs.push(updatedTx);
            break;
        }

        return filter;
      });

      let allTransactionsFiltered;
      if (isRemoveGlobalNetworkSelectorEnabled()) {
        // TODO: Make sure to come back and check on how Solana transactions are handled
        allTransactionsFiltered = allTransactions.filter((tx) => {
          const chainId = tx.chainId;
          return enabledNetworksByNamespace[KnownCaipNamespace.Eip155]?.[
            chainId
          ];
        });
      } else {
        allTransactionsFiltered = isPopularNetwork
          ? allTransactions.filter(
              (tx) =>
                tx.chainId === CHAIN_IDS.MAINNET ||
                tx.chainId === CHAIN_IDS.LINEA_MAINNET ||
                PopularList.some((network) => network.chainId === tx.chainId),
            )
          : allTransactions.filter((tx) => tx.chainId === chainId);
      }

      const submittedTxsFiltered = submittedTxs.filter(({ txParams }) => {
        const { from, nonce } = txParams;
        if (!areAddressesEqual(from, selectedAddress)) {
          return false;
        }
        const alreadySubmitted = submittedNonces.includes(nonce);
        const alreadyConfirmed = confirmedTxs.find(
          (tx) =>
            areAddressesEqual(tx.txParams.from, selectedAddress) &&
            tx.txParams.nonce === nonce,
        );
        if (alreadyConfirmed) {
          return false;
        }
        submittedNonces.push(nonce);
        return !alreadySubmitted;
      });

      // If the account added insert point is not found, add it to the last transaction
      if (
        !accountAddedTimeInsertPointFound &&
        allTransactionsFiltered &&
        allTransactionsFiltered.length
      ) {
        const lastIndex = allTransactionsFiltered.length - 1;
        allTransactionsFiltered[lastIndex] = {
          ...allTransactionsFiltered[lastIndex],
          insertImportTime: true,
        };
      }

      setAllTransactions(allTransactionsFiltered);
      setSubmittedTxs(submittedTxsFiltered);
      setConfirmedTxs(confirmedTxs);
      setLoading(false);
    },
    [
      transactions,
      selectedInternalAccount,
      selectedAddress,
      tokens,
      chainId,
      tokenNetworkFilter,
      isPopularNetwork,
      enabledNetworksByNamespace,
    ],
  );

  useEffect(() => {
    setLoading(true);

    if (selectedNetworkClientId) {
      filterTransactions(selectedNetworkClientId);
    }
  }, [filterTransactions, selectedNetworkClientId]);

  return (
    <View style={styles.wrapper}>
      <Transactions
        navigation={navigation}
        transactions={allTransactions}
        submittedTransactions={submittedTxs}
        confirmedTransactions={confirmedTxs}
        conversionRate={conversionRate}
        currentCurrency={currentCurrency}
        selectedAddress={selectedAddress}
        networkType={networkType}
        loading={loading}
      />
    </View>
  );
};

TransactionsView.propTypes = {
  /**
   * ETH to current currency conversion rate
   */
  conversionRate: PropTypes.number,
  /**
   * Currency code of the currently-active currency
   */
  currentCurrency: PropTypes.string,
  /**
   * InternalAccount object required to get account name, address and import time
   */
  selectedInternalAccount: PropTypes.object,
  /**
   * navigation object required to push new views
   */
  navigation: PropTypes.object,
  /**
   * An array that represents the user transactions
   */
  transactions: PropTypes.array,
  /**
   * A string represeting the network name
   */
  networkType: PropTypes.string,
  /**
   * Array of ERC20 assets
   */
  tokens: PropTypes.array,
  /**
   * Current chainId
   */
  chainId: PropTypes.string,
  /**
   * Array of network tokens filter
   */
  tokenNetworkFilter: PropTypes.object,
};

const mapStateToProps = (state) => {
  const chainId = selectChainId(state);
  const selectedInternalAccount = selectSelectedInternalAccount(state);
  const evmTransactions = selectSortedTransactions(state);

  ///: BEGIN:ONLY_INCLUDE_IF(keyring-snaps)
  let allTransactions = evmTransactions;
  if (
    selectedInternalAccount &&
    !isEvmAccountType(selectedInternalAccount.type)
  ) {
    const nonEVMTransactions = selectNonEvmTransactions(state);
    const txs = nonEVMTransactions?.transactions || [];

    allTransactions = [...evmTransactions, ...txs].sort(
      (a, b) => (b?.time ?? 0) - (a?.time ?? 0),
    );
  }
  ///: END:ONLY_INCLUDE_IF

  return {
    conversionRate: selectConversionRate(state),
    currentCurrency: selectCurrentCurrency(state),
    tokens: selectTokens(state),
    selectedInternalAccount,
    transactions: allTransactions,
    networkType: selectProviderType(state),
    chainId,
<<<<<<< HEAD
    tokenNetworkFilter: isRemoveGlobalNetworkSelectorEnabled()
      ? selectEVMEnabledNetworks(state).reduce(
          (acc, network) => ({ ...acc, [network]: true }),
          {},
        )
      : selectTokenNetworkFilter(state),
=======
    tokenNetworkFilter: selectEnabledNetworksByNamespace(state),
>>>>>>> 3caeb6c0
  };
};

const mapDispatchToProps = (dispatch) => ({
  showAlert: (config) => dispatch(showAlert(config)),
});

export default connect(
  mapStateToProps,
  mapDispatchToProps,
)(withNavigation(TransactionsView));<|MERGE_RESOLUTION|>--- conflicted
+++ resolved
@@ -295,16 +295,7 @@
     transactions: allTransactions,
     networkType: selectProviderType(state),
     chainId,
-<<<<<<< HEAD
-    tokenNetworkFilter: isRemoveGlobalNetworkSelectorEnabled()
-      ? selectEVMEnabledNetworks(state).reduce(
-          (acc, network) => ({ ...acc, [network]: true }),
-          {},
-        )
-      : selectTokenNetworkFilter(state),
-=======
     tokenNetworkFilter: selectEnabledNetworksByNamespace(state),
->>>>>>> 3caeb6c0
   };
 };
 
