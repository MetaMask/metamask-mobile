// Jest Snapshot v1, https://goo.gl/fbAQLP

exports[`TransactionsView renders correctly and matches snapshot 1`] = `
<View
  style={
    {
      "flex": 1,
    }
  }
>
  <RNCSafeAreaProvider
    onInsetsChange={[Function]}
    style={
      [
        {
          "flex": 1,
        },
        undefined,
      ]
    }
  >
    <View
      collapsable={false}
      pointerEvents="box-none"
      style={
        {
          "zIndex": 1,
        }
      }
    >
      <View
        accessibilityElementsHidden={false}
        importantForAccessibility="auto"
        onLayout={[Function]}
        pointerEvents="box-none"
        style={null}
      >
        <View
          collapsable={false}
          pointerEvents="box-none"
          style={
            {
              "bottom": 0,
              "left": 0,
              "opacity": 1,
              "position": "absolute",
              "right": 0,
              "top": 0,
              "zIndex": 0,
            }
          }
        >
          <View
            collapsable={false}
            style={
              {
                "backgroundColor": "rgb(255, 255, 255)",
                "borderBottomColor": "rgb(216, 216, 216)",
                "flex": 1,
                "shadowColor": "rgb(216, 216, 216)",
                "shadowOffset": {
                  "height": 0.5,
                  "width": 0,
                },
                "shadowOpacity": 0.85,
                "shadowRadius": 0,
              }
            }
          />
        </View>
        <View
          collapsable={false}
          pointerEvents="box-none"
          style={
            {
              "height": 64,
              "maxHeight": undefined,
              "minHeight": undefined,
              "opacity": undefined,
              "transform": undefined,
            }
          }
        >
          <View
            pointerEvents="none"
            style={
              {
                "height": 20,
              }
            }
          />
          <View
            pointerEvents="box-none"
            style={
              {
                "alignItems": "center",
                "flex": 1,
                "flexDirection": "row",
                "justifyContent": "center",
              }
            }
          >
            <View
              collapsable={false}
              pointerEvents="box-none"
              style={
                {
                  "marginHorizontal": 16,
                  "opacity": 1,
                }
              }
            >
              <Text
                accessibilityRole="header"
                aria-level="1"
                collapsable={false}
                numberOfLines={1}
                onLayout={[Function]}
                style={
                  {
                    "color": "rgb(28, 28, 30)",
                    "fontSize": 17,
                    "fontWeight": "600",
                  }
                }
              >
                TransactionsView
              </Text>
            </View>
          </View>
        </View>
      </View>
    </View>
    <RNSScreenContainer
      onLayout={[Function]}
      style={
        {
          "flex": 1,
        }
      }
    >
      <RNSScreen
        activityState={2}
        collapsable={false}
        gestureResponseDistance={
          {
            "bottom": -1,
            "end": -1,
            "start": -1,
            "top": -1,
          }
        }
        onGestureCancel={[Function]}
        pointerEvents="box-none"
        sheetAllowedDetents="large"
        sheetCornerRadius={-1}
        sheetExpandsWhenScrolledToEdge={true}
        sheetGrabberVisible={false}
        sheetLargestUndimmedDetent="all"
        style={
          {
            "bottom": 0,
            "left": 0,
            "position": "absolute",
            "right": 0,
            "top": 0,
            "zIndex": undefined,
          }
        }
      >
        <View
          collapsable={false}
          style={
            {
              "opacity": 1,
            }
          }
        />
        <View
          accessibilityElementsHidden={false}
          closing={false}
          gestureVelocityImpact={0.3}
          importantForAccessibility="auto"
          onClose={[Function]}
          onGestureBegin={[Function]}
          onGestureCanceled={[Function]}
          onGestureEnd={[Function]}
          onOpen={[Function]}
          onTransition={[Function]}
          pointerEvents="box-none"
          style={
            [
              {
                "overflow": undefined,
              },
              {
                "bottom": 0,
                "left": 0,
                "position": "absolute",
                "right": 0,
                "top": 0,
              },
            ]
          }
          transitionSpec={
            {
              "close": {
                "animation": "spring",
                "config": {
                  "damping": 500,
                  "mass": 3,
                  "overshootClamping": true,
                  "restDisplacementThreshold": 10,
                  "restSpeedThreshold": 10,
                  "stiffness": 1000,
                },
              },
              "open": {
                "animation": "spring",
                "config": {
                  "damping": 500,
                  "mass": 3,
                  "overshootClamping": true,
                  "restDisplacementThreshold": 10,
                  "restSpeedThreshold": 10,
                  "stiffness": 1000,
                },
              },
            }
          }
        >
          <View
            collapsable={false}
            needsOffscreenAlphaCompositing={false}
            pointerEvents="box-none"
            style={
              {
                "flex": 1,
              }
            }
          >
            <View
              collapsable={false}
              onGestureHandlerEvent={[Function]}
              onGestureHandlerStateChange={[Function]}
              style={
                {
                  "flex": 1,
                  "transform": [
                    {
                      "translateX": 0,
                    },
                    {
                      "translateX": 0,
                    },
                  ],
                }
              }
            >
              <View
                collapsable={false}
                pointerEvents="none"
                style={
                  {
                    "backgroundColor": "rgb(242, 242, 242)",
                    "bottom": 0,
                    "left": 0,
                    "position": "absolute",
                    "shadowColor": "#000",
                    "shadowOffset": {
                      "height": 1,
                      "width": -1,
                    },
                    "shadowOpacity": 0.3,
                    "shadowRadius": 5,
                    "top": 0,
                    "width": 3,
                  }
                }
              />
              <View
                style={
                  [
                    {
                      "flex": 1,
                      "overflow": "hidden",
                    },
                    [
                      {
                        "backgroundColor": "rgb(242, 242, 242)",
                      },
                      undefined,
                    ],
                  ]
                }
              >
                <View
                  style={
                    {
                      "flex": 1,
                      "flexDirection": "column-reverse",
                    }
                  }
                >
                  <View
                    style={
                      {
                        "flex": 1,
                      }
                    }
                  >
                    <View
                      style={
                        {
                          "flex": 1,
                        }
                      }
                    >
                      <View
                        style={
                          {
                            "backgroundColor": "#ffffff",
                            "flex": 1,
                          }
                        }
                      >
                        <View
                          style={
                            {
                              "backgroundColor": "#ffffff",
                              "flex": 1,
                            }
                          }
                        >
                          <RCTScrollView
                            ListFooterComponent={
                              <View
                                style={
                                  {
                                    "alignItems": "center",
                                    "justifyContent": "center",
                                    "paddingBottom": 24,
                                  }
                                }
                              >
                                <Text
                                  style={
                                    {
                                      "color": "#9ca1af",
                                      "fontFamily": "CentraNo1-Book",
                                      "fontSize": 20,
                                      "fontWeight": "400",
<<<<<<< HEAD
=======
                                      "marginLeft": 6,
                                      "marginRight": 6,
>>>>>>> 733bad1a
                                      "textAlign": "center",
                                    }
                                  }
                                >
                                  Please switch network to view transactions
                                </Text>
                              </View>
                            }
                            data={[]}
                            extraData={
                              {
                                "cancel1559IsOpen": false,
                                "cancelConfirmDisabled": false,
                                "cancelIsOpen": false,
                                "errorMsg": undefined,
                                "isLedgerAccount": undefined,
                                "isQRHardwareAccount": undefined,
                                "ready": true,
                                "refreshing": false,
                                "retryIsOpen": false,
                                "rpcBlockExplorer": undefined,
                                "selectedTx": Map {},
                                "speedUp1559IsOpen": false,
                                "speedUpConfirmDisabled": false,
                                "speedUpIsOpen": false,
                              }
                            }
                            getItem={[Function]}
                            getItemCount={[Function]}
                            getItemLayout={[Function]}
                            initialNumToRender={10}
                            keyExtractor={[Function]}
                            maxToRenderPerBatch={2}
                            onContentSizeChange={[Function]}
                            onEndReachedThreshold={0.5}
                            onLayout={[Function]}
                            onMomentumScrollBegin={[Function]}
                            onMomentumScrollEnd={[Function]}
                            onScroll={[Function]}
                            onScrollBeginDrag={[Function]}
                            onScrollEndDrag={[Function]}
                            refreshControl={
                              <RefreshControlMock
                                colors={
                                  [
                                    "#4459ff",
                                  ]
                                }
                                onRefresh={[Function]}
                                refreshing={false}
                                tintColor="#121314"
                              />
                            }
                            removeClippedSubviews={false}
                            renderItem={[Function]}
                            scrollEnabled={true}
<<<<<<< HEAD
                            scrollEventThrottle={50}
=======
                            scrollEventThrottle={0.0001}
>>>>>>> 733bad1a
                            scrollIndicatorInsets={
                              {
                                "right": 1,
                              }
                            }
                            stickyHeaderIndices={[]}
                            style={
                              {
                                "flex": 1,
                              }
                            }
                            testID="transactions-container"
                            viewabilityConfigCallbackPairs={[]}
                          >
                            <RCTRefreshControl />
                            <View>
                              <View
                                onLayout={[Function]}
                              >
                                <View
                                  style={
                                    {
                                      "alignItems": "center",
                                      "justifyContent": "center",
                                      "paddingBottom": 24,
                                    }
                                  }
                                >
                                  <Text
                                    style={
                                      {
                                        "color": "#9ca1af",
                                        "fontFamily": "CentraNo1-Book",
                                        "fontSize": 20,
                                        "fontWeight": "400",
<<<<<<< HEAD
=======
                                        "marginLeft": 6,
                                        "marginRight": 6,
>>>>>>> 733bad1a
                                        "textAlign": "center",
                                      }
                                    }
                                  >
                                    Please switch network to view transactions
                                  </Text>
                                </View>
                              </View>
                            </View>
                          </RCTScrollView>
                        </View>
                      </View>
                    </View>
                  </View>
                </View>
              </View>
            </View>
          </View>
        </View>
      </RNSScreen>
    </RNSScreenContainer>
  </RNCSafeAreaProvider>
</View>
`;<|MERGE_RESOLUTION|>--- conflicted
+++ resolved
@@ -350,11 +350,8 @@
                                       "fontFamily": "CentraNo1-Book",
                                       "fontSize": 20,
                                       "fontWeight": "400",
-<<<<<<< HEAD
-=======
                                       "marginLeft": 6,
                                       "marginRight": 6,
->>>>>>> 733bad1a
                                       "textAlign": "center",
                                     }
                                   }
@@ -411,11 +408,7 @@
                             removeClippedSubviews={false}
                             renderItem={[Function]}
                             scrollEnabled={true}
-<<<<<<< HEAD
-                            scrollEventThrottle={50}
-=======
                             scrollEventThrottle={0.0001}
->>>>>>> 733bad1a
                             scrollIndicatorInsets={
                               {
                                 "right": 1,
@@ -451,11 +444,8 @@
                                         "fontFamily": "CentraNo1-Book",
                                         "fontSize": 20,
                                         "fontWeight": "400",
-<<<<<<< HEAD
-=======
                                         "marginLeft": 6,
                                         "marginRight": 6,
->>>>>>> 733bad1a
                                         "textAlign": "center",
                                       }
                                     }
