--- conflicted
+++ resolved
@@ -28,7 +28,13 @@
 import { GAS_ESTIMATE_TYPES } from '@metamask/controllers';
 import { KEYSTONE_TX_CANCELED } from '../../../constants/error';
 import { ThemeContext, mockTheme } from '../../../util/theme';
-import { TX_CANCELLED, TX_CONFIRMED, TX_FAILED, TX_SUBMITTED, TX_REJECTED } from '../../../constants/transaction';
+import {
+  TX_CANCELLED,
+  TX_CONFIRMED,
+  TX_FAILED,
+  TX_SUBMITTED,
+  TX_REJECTED,
+} from '../../../constants/transaction';
 
 const REVIEW = 'review';
 const EDIT = 'edit';
@@ -45,400 +51,6 @@
  * PureComponent that manages transaction approval from the dapp browser
  */
 class Approval extends PureComponent {
-<<<<<<< HEAD
-	static propTypes = {
-		/**
-		 * A string that represents the selected address
-		 */
-		selectedAddress: PropTypes.string,
-		/**
-		 * react-navigation object used for switching between screens
-		 */
-		navigation: PropTypes.object.isRequired,
-		/**
-		 * Action that cleans transaction state
-		 */
-		resetTransaction: PropTypes.func.isRequired,
-		/**
-		 * Transaction state
-		 */
-		transaction: PropTypes.object.isRequired,
-		/**
-		 * List of transactions
-		 */
-		transactions: PropTypes.array,
-		/**
-		 * A string representing the network name
-		 */
-		networkType: PropTypes.string,
-		/**
-		 * Hides or shows the dApp transaction modal
-		 */
-		toggleDappTransactionModal: PropTypes.func,
-		/**
-		 * Tells whether or not dApp transaction modal is visible
-		 */
-		dappTransactionModalVisible: PropTypes.bool,
-		/**
-		 * Indicates whether custom nonce should be shown in transaction editor
-		 */
-		showCustomNonce: PropTypes.bool,
-		nonce: PropTypes.number,
-		/**
-		 * Active tab URL, the currently active tab url
-		 */
-		activeTabUrl: PropTypes.string,
-		/**
-		 * A string representing the network chainId
-		 */
-		chainId: PropTypes.string,
-	};
-
-	state = {
-		mode: REVIEW,
-		transactionHandled: false,
-		transactionConfirmed: false,
-	};
-
-	updateNavBar = () => {
-		const colors = this.context.colors || mockTheme.colors;
-		const { navigation } = this.props;
-		navigation.setOptions(getTransactionOptionsTitle('approval.title', navigation, {}, colors));
-	};
-
-	componentDidUpdate = () => {
-		this.updateNavBar();
-	};
-
-	componentWillUnmount = () => {
-		try {
-			const { transactionHandled } = this.state;
-			const { transaction, selectedAddress } = this.props;
-			const { KeyringController } = Engine.context;
-			if (!transactionHandled) {
-				if (isQRHardwareAccount(selectedAddress)) {
-					KeyringController.cancelQRSignRequest();
-				} else {
-					Engine.context.TransactionController.cancelTransaction(transaction.id);
-				}
-				Engine.context.TransactionController.hub.removeAllListeners(`${transaction.id}:finished`);
-				AppState.removeEventListener('change', this.handleAppStateChange);
-				this.clear();
-			}
-		} catch (e) {
-			if (e) {
-				throw e;
-			}
-		}
-	};
-
-	isTxStatusCancellable = (transaction) => {
-		if (
-			transaction.status === TX_SUBMITTED ||
-			transaction.status === TX_REJECTED ||
-			transaction.status === TX_CONFIRMED ||
-			transaction.status === TX_CANCELLED ||
-			transaction.status === TX_FAILED
-		) {
-			return false;
-		}
-		return true;
-	};
-
-	handleAppStateChange = (appState) => {
-		try {
-			if (appState !== 'active') {
-				const { transaction, transactions } = this.props;
-				const currentTransaction = transactions.find((tx) => tx.id === transaction.id);
-
-				transaction &&
-					transaction.id &&
-					this.isTxStatusCancellable(currentTransaction) &&
-					Engine.context.TransactionController.cancelTransaction(transaction.id);
-				this.props.toggleDappTransactionModal(false);
-			}
-		} catch (e) {
-			if (e) {
-				throw e;
-			}
-		}
-	};
-
-	componentDidMount = () => {
-		const { navigation } = this.props;
-		this.updateNavBar();
-		AppState.addEventListener('change', this.handleAppStateChange);
-		navigation && navigation.setParams({ mode: REVIEW, dispatch: this.onModeChange });
-
-		AnalyticsV2.trackEvent(AnalyticsV2.ANALYTICS_EVENTS.DAPP_TRANSACTION_STARTED, this.getAnalyticsParams());
-	};
-
-	/**
-	 * Call Analytics to track confirm started event for approval screen
-	 */
-	trackConfirmScreen = () => {
-		Analytics.trackEventWithParameters(ANALYTICS_EVENT_OPTS.TRANSACTIONS_CONFIRM_STARTED, this.getTrackingParams());
-	};
-
-	/**
-	 * Call Analytics to track confirm started event for approval screen
-	 */
-	trackEditScreen = async () => {
-		const { transaction } = this.props;
-		const actionKey = await getTransactionReviewActionKey(transaction);
-		Analytics.trackEventWithParameters(ANALYTICS_EVENT_OPTS.TRANSACTIONS_EDIT_TRANSACTION, {
-			...this.getTrackingParams(),
-			actionKey,
-		});
-	};
-
-	/**
-	 * Call Analytics to track cancel pressed
-	 */
-	trackOnCancel = () => {
-		Analytics.trackEventWithParameters(
-			ANALYTICS_EVENT_OPTS.TRANSACTIONS_CANCEL_TRANSACTION,
-			this.getTrackingParams()
-		);
-	};
-
-	/**
-	 * Returns corresponding tracking params to send
-	 *
-	 * @return {object} - Object containing view, network, activeCurrency and assetType
-	 */
-	getTrackingParams = () => {
-		const {
-			networkType,
-			transaction: { selectedAsset, assetType },
-		} = this.props;
-		return {
-			view: APPROVAL,
-			network: networkType,
-			activeCurrency: selectedAsset.symbol || selectedAsset.contractName,
-			assetType,
-		};
-	};
-
-	getAnalyticsParams = ({ gasEstimateType, gasSelected } = {}) => {
-		try {
-			const { activeTabUrl, chainId, transaction, networkType, selectedAddress } = this.props;
-			const { selectedAsset } = transaction;
-			return {
-				account_type: getAddressAccountType(selectedAddress),
-				dapp_host_name: transaction?.origin,
-				dapp_url: activeTabUrl,
-				network_name: networkType,
-				chain_id: chainId,
-				active_currency: { value: selectedAsset?.symbol, anonymous: true },
-				asset_type: { value: transaction?.assetType, anonymous: true },
-				gas_estimate_type: gasEstimateType,
-				gas_mode: gasSelected ? 'Basic' : 'Advanced',
-				speed_set: gasSelected || undefined,
-			};
-		} catch (error) {
-			return {};
-		}
-	};
-
-	/**
-	 * Transaction state is erased, ready to create a new clean transaction
-	 */
-	clear = () => {
-		this.props.resetTransaction();
-	};
-
-	showWalletConnectNotification = (confirmation = false) => {
-		const { transaction } = this.props;
-		InteractionManager.runAfterInteractions(() => {
-			transaction.origin &&
-				transaction.origin.includes(WALLET_CONNECT_ORIGIN) &&
-				NotificationManager.showSimpleNotification({
-					status: `simple_notification${!confirmation ? '_rejected' : ''}`,
-					duration: 5000,
-					title: confirmation
-						? strings('notifications.wc_sent_tx_title')
-						: strings('notifications.wc_sent_tx_rejected_title'),
-					description: strings('notifications.wc_description'),
-				});
-		});
-	};
-
-	onCancel = () => {
-		this.props.toggleDappTransactionModal();
-		this.state.mode === REVIEW && this.trackOnCancel();
-		this.showWalletConnectNotification();
-		AnalyticsV2.trackEvent(AnalyticsV2.ANALYTICS_EVENTS.DAPP_TRANSACTION_CANCELLED, this.getAnalyticsParams());
-	};
-
-	/**
-	 * Callback on confirm transaction
-	 */
-	onConfirm = async ({ gasEstimateType, EIP1559GasData, gasSelected }) => {
-		const { TransactionController, KeyringController } = Engine.context;
-		const {
-			transactions,
-			transaction: { assetType, selectedAsset },
-			showCustomNonce,
-		} = this.props;
-		let { transaction } = this.props;
-		const { nonce } = transaction;
-		const { transactionConfirmed } = this.state;
-		if (transactionConfirmed) return;
-		if (showCustomNonce && nonce) transaction.nonce = BNToHex(nonce);
-		this.setState({ transactionConfirmed: true });
-		try {
-			if (assetType === 'ETH') {
-				transaction = this.prepareTransaction({ transaction, gasEstimateType, EIP1559GasData });
-			} else {
-				transaction = this.prepareAssetTransaction({
-					transaction,
-					selectedAsset,
-					gasEstimateType,
-					EIP1559GasData,
-				});
-			}
-
-			TransactionController.hub.once(`${transaction.id}:finished`, (transactionMeta) => {
-				if (transactionMeta.status === 'submitted') {
-					this.setState({ transactionHandled: true });
-					this.props.toggleDappTransactionModal();
-					NotificationManager.watchSubmittedTransaction({
-						...transactionMeta,
-						assetType: transaction.assetType,
-					});
-				} else {
-					throw transactionMeta.error;
-				}
-			});
-
-			const fullTx = transactions.find(({ id }) => id === transaction.id);
-			const updatedTx = { ...fullTx, transaction };
-			await TransactionController.updateTransaction(updatedTx);
-			await KeyringController.resetQRKeyringState();
-			await TransactionController.approveTransaction(transaction.id);
-			this.showWalletConnectNotification(true);
-		} catch (error) {
-			if (!error?.message.startsWith(KEYSTONE_TX_CANCELED)) {
-				Alert.alert(strings('transactions.transaction_error'), error && error.message, [
-					{ text: strings('navigation.ok') },
-				]);
-				Logger.error(error, 'error while trying to send transaction (Approval)');
-			} else {
-				AnalyticsV2.trackEvent(AnalyticsV2.ANALYTICS_EVENTS.QR_HARDWARE_TRANSACTION_CANCELED);
-			}
-			this.setState({ transactionHandled: false });
-		}
-		AnalyticsV2.trackEvent(
-			AnalyticsV2.ANALYTICS_EVENTS.DAPP_TRANSACTION_COMPLETED,
-			this.getAnalyticsParams({ gasEstimateType, gasSelected })
-		);
-		this.setState({ transactionConfirmed: false });
-	};
-
-	/**
-	 * Handle approval mode change
-	 * If changed to 'review' sends an Analytics track event
-	 *
-	 * @param mode - Transaction mode, review or edit
-	 */
-	onModeChange = (mode) => {
-		const { navigation } = this.props;
-		navigation && navigation.setParams({ mode });
-		this.setState({ mode });
-		InteractionManager.runAfterInteractions(() => {
-			mode === REVIEW && this.trackConfirmScreen();
-			mode === EDIT && this.trackEditScreen();
-		});
-	};
-
-	/**
-	 * Returns transaction object with gas, gasPrice and value in hex format
-	 *
-	 * @param {object} transaction - Transaction object
-	 */
-	prepareTransaction = ({ transaction, gasEstimateType, EIP1559GasData }) => {
-		const transactionToSend = {
-			...transaction,
-			value: BNToHex(transaction.value),
-			to: safeToChecksumAddress(transaction.to),
-		};
-
-		if (gasEstimateType === GAS_ESTIMATE_TYPES.FEE_MARKET) {
-			transactionToSend.gas = EIP1559GasData.gasLimitHex;
-			transactionToSend.maxFeePerGas = addHexPrefix(EIP1559GasData.suggestedMaxFeePerGasHex); //'0x2540be400'
-			transactionToSend.maxPriorityFeePerGas = addHexPrefix(EIP1559GasData.suggestedMaxPriorityFeePerGasHex); //'0x3b9aca00';
-			transactionToSend.to = safeToChecksumAddress(transaction.to);
-			delete transactionToSend.gasPrice;
-		} else {
-			transactionToSend.gas = BNToHex(transaction.gas);
-			transactionToSend.gasPrice = BNToHex(transaction.gasPrice);
-		}
-
-		return transactionToSend;
-	};
-
-	/**
-	 * Returns transaction object with gas and gasPrice in hex format, value set to 0 in hex format
-	 * and to set to selectedAsset address
-	 *
-	 * @param {object} transaction - Transaction object
-	 * @param {object} selectedAsset - Asset object
-	 */
-	prepareAssetTransaction = ({ transaction, selectedAsset, gasEstimateType, EIP1559GasData }) => {
-		const transactionToSend = {
-			...transaction,
-			value: '0x0',
-			to: selectedAsset.address,
-		};
-
-		if (gasEstimateType === GAS_ESTIMATE_TYPES.FEE_MARKET) {
-			transactionToSend.gas = EIP1559GasData.gasLimitHex;
-			transactionToSend.maxFeePerGas = addHexPrefix(EIP1559GasData.suggestedMaxFeePerGasHex); //'0x2540be400'
-			transactionToSend.maxPriorityFeePerGas = addHexPrefix(EIP1559GasData.suggestedMaxPriorityFeePerGasHex); //'0x3b9aca00';
-			delete transactionToSend.gasPrice;
-		} else {
-			transactionToSend.gas = BNToHex(transaction.gas);
-			transactionToSend.gasPrice = BNToHex(transaction.gasPrice);
-		}
-
-		return transactionToSend;
-	};
-
-	render = () => {
-		const { dappTransactionModalVisible } = this.props;
-		const { mode, transactionConfirmed } = this.state;
-		const colors = this.context.colors || mockTheme.colors;
-
-		return (
-			<Modal
-				isVisible={dappTransactionModalVisible}
-				animationIn="slideInUp"
-				animationOut="slideOutDown"
-				style={styles.bottomModal}
-				backdropColor={colors.overlay.default}
-				backdropOpacity={1}
-				animationInTiming={600}
-				animationOutTiming={600}
-				onBackdropPress={this.onCancel}
-				onBackButtonPress={this.onCancel}
-				onSwipeComplete={this.onCancel}
-				swipeDirection={'down'}
-				propagateSwipe
-			>
-				<TransactionEditor
-					promptedFromApproval
-					mode={mode}
-					onCancel={this.onCancel}
-					onConfirm={this.onConfirm}
-					onModeChange={this.onModeChange}
-					dappTransactionModalVisible={dappTransactionModalVisible}
-					transactionConfirmed={transactionConfirmed}
-				/>
-			</Modal>
-		);
-	};
-=======
   static propTypes = {
     /**
      * A string that represents the selected address
@@ -531,12 +143,30 @@
     }
   };
 
+  isTxStatusCancellable = (transaction) => {
+    if (
+      transaction.status === TX_SUBMITTED ||
+      transaction.status === TX_REJECTED ||
+      transaction.status === TX_CONFIRMED ||
+      transaction.status === TX_CANCELLED ||
+      transaction.status === TX_FAILED
+    ) {
+      return false;
+    }
+    return true;
+  };
+
   handleAppStateChange = (appState) => {
     try {
       if (appState !== 'active') {
-        const { transaction } = this.props;
+        const { transaction, transactions } = this.props;
+        const currentTransaction = transactions.find(
+          (tx) => tx.id === transaction.id,
+        );
+
         transaction &&
           transaction.id &&
+          this.isTxStatusCancellable(currentTransaction) &&
           Engine.context.TransactionController.cancelTransaction(
             transaction.id,
           );
@@ -869,7 +499,6 @@
       </Modal>
     );
   };
->>>>>>> 10922462
 }
 
 const mapStateToProps = (state) => ({
