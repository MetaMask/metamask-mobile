--- conflicted
+++ resolved
@@ -142,7 +142,6 @@
       if (!transactionHandled) {
         if (isQRHardwareAccount(selectedAddress)) {
           KeyringController.cancelQRSignRequest();
-<<<<<<< HEAD
         } else if (ApprovalController.has({ id: transaction?.id })) {
           const isLedgerAccount = isHardwareAccount(transaction.from, [
             KeyringTypes.ledger,
@@ -150,22 +149,15 @@
 
           // We hand over execution to the ledger flow it'll take care of cancelling
           if (!isLedgerAccount) {
-            ApprovalController.reject(
+            Engine.rejectPendingApproval(
               transaction?.id,
               ethErrors.provider.userRejectedRequest(),
+              {
+                ignoreMissing: true,
+                logErrors: false,
+              },
             );
           }
-=======
-        } else {
-          Engine.rejectPendingApproval(
-            transaction?.id,
-            ethErrors.provider.userRejectedRequest(),
-            {
-              ignoreMissing: true,
-              logErrors: false,
-            },
-          );
->>>>>>> 1585519a
         }
         Engine.context.TransactionController.hub.removeAllListeners(
           `${transaction.id}:finished`,
