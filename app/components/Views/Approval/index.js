--- conflicted
+++ resolved
@@ -142,23 +142,9 @@
       if (!transactionHandled) {
         if (isQRHardwareAccount(selectedAddress)) {
           KeyringController.cancelQRSignRequest();
-<<<<<<< HEAD
         } else if (ApprovalController.has({ id: transaction?.id })) {
           ApprovalController.reject(
             transaction?.id,
-=======
-        } else {
-          const isLedgerAccount = isHardwareAccount(transaction.from, [
-            KeyringTypes.ledger,
-          ]);
-
-          // We hand over execution to the ledger flow it'll take care of cancelling
-          if (!isLedgerAccount) {
-            this.cancelTransactionAndRemoveListeners(transaction.id);
-          }
-          Engine.context.ApprovalController.reject(
-            transaction.id,
->>>>>>> d8c6ff79
             ethErrors.provider.userRejectedRequest(),
           );
         }
