import React, { PureComponent } from 'react';
import { StyleSheet, AppState, Alert, InteractionManager } from 'react-native';
import PropTypes from 'prop-types';
import { connect } from 'react-redux';
import { GAS_ESTIMATE_TYPES } from '@metamask/gas-fee-controller';
import Modal from 'react-native-modal';
import Engine from '../../../core/Engine';
import { MetaMetricsEvents } from '../../../core/Analytics';
import TransactionEditor from '../../UI/TransactionEditor';
import { addHexPrefix, BNToHex } from '../../../util/number';
import { getTransactionOptionsTitle } from '../../UI/Navbar';
import { resetTransaction } from '../../../actions/transaction';
import NotificationManager from '../../../core/NotificationManager';
import {
  getTransactionReviewActionKey,
  getNormalizedTxState,
  getActiveTabUrl,
} from '../../../util/transactions';
import { strings } from '../../../../locales/i18n';
import {
  getAddressAccountType,
  isQRHardwareAccount,
  safeToChecksumAddress,
  isHardwareAccount,
} from '../../../util/address';
import { WALLET_CONNECT_ORIGIN } from '../../../util/walletconnect';
import Logger from '../../../util/Logger';
import { trackEvent, trackLegacyEvent } from '../../../util/analyticsV2';
import { KEYSTONE_TX_CANCELED } from '../../../constants/error';
import { ThemeContext, mockTheme } from '../../../util/theme';
import { createLedgerTransactionModalNavDetails } from '../../UI/LedgerModals/LedgerTransactionModal';
import {
  TX_CANCELLED,
  TX_CONFIRMED,
  TX_FAILED,
  TX_SUBMITTED,
  TX_REJECTED,
} from '../../../constants/transaction';
<<<<<<< HEAD
import { KeyringTypes } from '@metamask/keyring-controller';
=======
import {
  selectChainId,
  selectProviderType,
} from '../../../selectors/networkController';
>>>>>>> b1877f35

const REVIEW = 'review';
const EDIT = 'edit';
const APPROVAL = 'Approval';

const styles = StyleSheet.create({
  bottomModal: {
    justifyContent: 'flex-end',
    margin: 0,
  },
});

/**
 * PureComponent that manages transaction approval from the dapp browser
 */
class Approval extends PureComponent {
  static propTypes = {
    /**
     * A string that represents the selected address
     */
    selectedAddress: PropTypes.string,
    /**
     * react-navigation object used for switching between screens
     */
    navigation: PropTypes.object.isRequired,
    /**
     * Action that cleans transaction state
     */
    resetTransaction: PropTypes.func.isRequired,
    /**
     * Transaction state
     */
    transaction: PropTypes.object.isRequired,
    /**
     * List of transactions
     */
    transactions: PropTypes.array,
    /**
     * A string representing the network name
     */
    networkType: PropTypes.string,
    /**
     * Hides or shows the dApp transaction modal
     */
    toggleDappTransactionModal: PropTypes.func,
    /**
     * Tells whether or not dApp transaction modal is visible
     */
    dappTransactionModalVisible: PropTypes.bool,
    /**
     * Indicates whether custom nonce should be shown in transaction editor
     */
    showCustomNonce: PropTypes.bool,
    nonce: PropTypes.number,
    /**
     * Active tab URL, the currently active tab url
     */
    activeTabUrl: PropTypes.string,
    /**
     * A string representing the network chainId
     */
    chainId: PropTypes.string,
  };

  state = {
    mode: REVIEW,
    transactionHandled: false,
    transactionConfirmed: false,
  };

  updateNavBar = () => {
    const colors = this.context.colors || mockTheme.colors;
    const { navigation } = this.props;
    navigation.setOptions(
      getTransactionOptionsTitle('approval.title', navigation, {}, colors),
    );
  };

  componentDidUpdate = () => {
    this.updateNavBar();
  };

  componentWillUnmount = () => {
    try {
      const { transactionHandled } = this.state;
      const { transaction, selectedAddress } = this.props;
      const { KeyringController } = Engine.context;
      if (!transactionHandled) {
        if (isQRHardwareAccount(selectedAddress)) {
          KeyringController.cancelQRSignRequest();
        } else {
          const isLedgerAccount = isHardwareAccount(transaction.from, [
            KeyringTypes.ledger,
          ]);

          // We hand over execution to the ledger flow it'll take care of cancelling
          if (!isLedgerAccount) {
            this.cancelTransactionAndRemoveListeners(transaction.id);
          }
        }

        AppState.removeEventListener('change', this.handleAppStateChange);
        this.clear();
      }
    } catch (e) {
      if (e) {
        throw e;
      }
    }
  };

  isTxStatusCancellable = (transaction) => {
    if (
      transaction?.status === TX_SUBMITTED ||
      transaction?.status === TX_REJECTED ||
      transaction?.status === TX_CONFIRMED ||
      transaction?.status === TX_CANCELLED ||
      transaction?.status === TX_FAILED
    ) {
      return false;
    }
    return true;
  };

  cancelTransactionAndRemoveListeners = (transactionId) => {
    Engine.context.TransactionController.cancelTransaction(transactionId);

    Engine.context.TransactionController.hub.removeAllListeners(
      `${transactionId}:finished`,
    );
  };

  handleAppStateChange = (appState) => {
    try {
      if (appState !== 'active') {
        const { transaction, transactions } = this.props;
        const currentTransaction = transactions.find(
          (tx) => tx.id === transaction.id,
        );

        transaction &&
          transaction.id &&
          this.isTxStatusCancellable(currentTransaction) &&
          Engine.context.TransactionController.cancelTransaction(
            transaction.id,
          );
        this.props.toggleDappTransactionModal(false);
      }
    } catch (e) {
      if (e) {
        throw e;
      }
    }
  };

  componentDidMount = () => {
    const { navigation } = this.props;
    this.updateNavBar();
    AppState.addEventListener('change', this.handleAppStateChange);
    navigation &&
      navigation.setParams({ mode: REVIEW, dispatch: this.onModeChange });

    trackEvent(
      MetaMetricsEvents.DAPP_TRANSACTION_STARTED,
      this.getAnalyticsParams(),
    );
  };

  /**
   * Call Analytics to track confirm started event for approval screen
   */
  trackConfirmScreen = () => {
    trackLegacyEvent(
      MetaMetricsEvents.TRANSACTIONS_CONFIRM_STARTED,
      this.getTrackingParams(),
    );
  };

  /**
   * Call Analytics to track confirm started event for approval screen
   */
  trackEditScreen = async () => {
    const { transaction } = this.props;
    const actionKey = await getTransactionReviewActionKey(transaction);
    trackLegacyEvent(MetaMetricsEvents.TRANSACTIONS_EDIT_TRANSACTION, {
      ...this.getTrackingParams(),
      actionKey,
    });
  };

  /**
   * Call Analytics to track cancel pressed
   */
  trackOnCancel = () => {
    trackLegacyEvent(
      MetaMetricsEvents.TRANSACTIONS_CANCEL_TRANSACTION,
      this.getTrackingParams(),
    );
  };

  /**
   * Returns corresponding tracking params to send
   *
   * @return {object} - Object containing view, network, activeCurrency and assetType
   */
  getTrackingParams = () => {
    const {
      networkType,
      transaction: { selectedAsset, assetType },
    } = this.props;
    return {
      view: APPROVAL,
      network: networkType,
      activeCurrency: selectedAsset.symbol || selectedAsset.contractName,
      assetType,
    };
  };

  getAnalyticsParams = ({ gasEstimateType, gasSelected } = {}) => {
    try {
      const { activeTabUrl, chainId, transaction, selectedAddress } =
        this.props;
      const { selectedAsset } = transaction;
      return {
        account_type: getAddressAccountType(selectedAddress),
        dapp_host_name: transaction?.origin,
        dapp_url: activeTabUrl,
        chain_id: chainId,
        active_currency: { value: selectedAsset?.symbol, anonymous: true },
        asset_type: { value: transaction?.assetType, anonymous: true },
        gas_estimate_type: gasEstimateType,
        gas_mode: gasSelected ? 'Basic' : 'Advanced',
        speed_set: gasSelected || undefined,
      };
    } catch (error) {
      return {};
    }
  };

  /**
   * Transaction state is erased, ready to create a new clean transaction
   */
  clear = () => {
    this.props.resetTransaction();
  };

  showWalletConnectNotification = (confirmation = false) => {
    const { transaction } = this.props;
    InteractionManager.runAfterInteractions(() => {
      transaction.origin &&
        transaction.origin.startsWith(WALLET_CONNECT_ORIGIN) &&
        NotificationManager.showSimpleNotification({
          status: `simple_notification${!confirmation ? '_rejected' : ''}`,
          duration: 5000,
          title: confirmation
            ? strings('notifications.wc_sent_tx_title')
            : strings('notifications.wc_sent_tx_rejected_title'),
          description: strings('notifications.wc_description'),
        });
    });
  };

  onCancel = () => {
    this.props.toggleDappTransactionModal();
    this.state.mode === REVIEW && this.trackOnCancel();
    this.showWalletConnectNotification();
    trackEvent(
      MetaMetricsEvents.DAPP_TRANSACTION_CANCELLED,
      this.getAnalyticsParams(),
    );
  };

  /**
   * Callback on confirm transaction
   */
  onConfirm = async ({ gasEstimateType, EIP1559GasData, gasSelected }) => {
    const { TransactionController, KeyringController } = Engine.context;
    const {
      transactions,
      transaction: { assetType, selectedAsset },
      showCustomNonce,
    } = this.props;
    let { transaction } = this.props;
    const { nonce } = transaction;
    const { transactionConfirmed } = this.state;

    if (transactionConfirmed) return;
    if (showCustomNonce && nonce) transaction.nonce = BNToHex(nonce);

    const isLedgerAccount = isHardwareAccount(transaction.from, [
      KeyringTypes.ledger,
    ]);

    const finalizeConfirmation = (confirmed) => {
      if (!confirmed) {
        this.setState({ transactionConfirmed: false });

        // If a rejection happened on the ledger UI we need to cancel the transaction
        // In any other case, componentWillUnmount will take care of it
        if (isLedgerAccount) {
          this.cancelTransactionAndRemoveListeners(transaction.id);
        }

        return;
      }

      this.showWalletConnectNotification(true);
      trackEvent(
        MetaMetricsEvents.DAPP_TRANSACTION_COMPLETED,
        this.getAnalyticsParams({ gasEstimateType, gasSelected }),
      );
      this.setState({ transactionConfirmed: true });
    };

    try {
      if (assetType === 'ETH') {
        transaction = this.prepareTransaction({
          transaction,
          gasEstimateType,
          EIP1559GasData,
        });
      } else {
        transaction = this.prepareAssetTransaction({
          transaction,
          selectedAsset,
          gasEstimateType,
          EIP1559GasData,
        });
      }

      TransactionController.hub.once(
        `${transaction.id}:finished`,
        (transactionMeta) => {
          if (transactionMeta.status === 'submitted') {
            if (!isLedgerAccount) {
              this.props.toggleDappTransactionModal();
              this.setState({ transactionHandled: true });
            }
            NotificationManager.watchSubmittedTransaction({
              ...transactionMeta,
              assetType: transaction.assetType,
            });
          } else {
            throw transactionMeta.error;
          }
        },
      );

      const fullTx = transactions.find(({ id }) => id === transaction.id);
      const updatedTx = { ...fullTx, transaction };
      await TransactionController.updateTransaction(updatedTx);
      await KeyringController.resetQRKeyringState();

      // For Ledger Accounts we handover the signing to the confirmation flow
      if (isLedgerAccount) {
        const ledgerKeyring = await KeyringController.getLedgerKeyring();
        this.setState({ transactionHandled: true });

        this.props.navigation.navigate(
          ...createLedgerTransactionModalNavDetails({
            transactionId: transaction.id,
            deviceId: ledgerKeyring.deviceId,
            onConfirmationComplete: finalizeConfirmation,
            type: 'signTransaction',
          }),
        );

        this.props.toggleDappTransactionModal();
      } else {
        await TransactionController.approveTransaction(transaction.id);
        finalizeConfirmation(true);
      }
    } catch (error) {
      if (!error?.message.startsWith(KEYSTONE_TX_CANCELED)) {
        Alert.alert(
          strings('transactions.transaction_error'),
          error && error.message,
          [{ text: strings('navigation.ok') }],
        );
        Logger.error(
          error,
          'error while trying to send transaction (Approval)',
        );
      } else {
        trackEvent(MetaMetricsEvents.QR_HARDWARE_TRANSACTION_CANCELED);
      }
      this.setState({ transactionHandled: false });
    }
    trackEvent(
      MetaMetricsEvents.DAPP_TRANSACTION_COMPLETED,
      this.getAnalyticsParams({ gasEstimateType, gasSelected }),
    );
    this.setState({ transactionConfirmed: false });
  };

  /**
   * Handle approval mode change
   * If changed to 'review' sends an Analytics track event
   *
   * @param mode - Transaction mode, review or edit
   */
  onModeChange = (mode) => {
    const { navigation } = this.props;
    navigation && navigation.setParams({ mode });
    this.setState({ mode });
    InteractionManager.runAfterInteractions(() => {
      mode === REVIEW && this.trackConfirmScreen();
      mode === EDIT && this.trackEditScreen();
    });
  };

  /**
   * Returns transaction object with gas, gasPrice and value in hex format
   *
   * @param {object} transaction - Transaction object
   */
  prepareTransaction = ({ transaction, gasEstimateType, EIP1559GasData }) => {
    const transactionToSend = {
      ...transaction,
      value: BNToHex(transaction.value),
      to: safeToChecksumAddress(transaction.to),
    };

    if (gasEstimateType === GAS_ESTIMATE_TYPES.FEE_MARKET) {
      transactionToSend.gas = EIP1559GasData.gasLimitHex;
      transactionToSend.maxFeePerGas = addHexPrefix(
        EIP1559GasData.suggestedMaxFeePerGasHex,
      ); //'0x2540be400'
      transactionToSend.maxPriorityFeePerGas = addHexPrefix(
        EIP1559GasData.suggestedMaxPriorityFeePerGasHex,
      ); //'0x3b9aca00';
      transactionToSend.to = safeToChecksumAddress(transaction.to);
      delete transactionToSend.gasPrice;
    } else {
      transactionToSend.gas = BNToHex(transaction.gas);
      transactionToSend.gasPrice = BNToHex(transaction.gasPrice);
    }

    return transactionToSend;
  };

  /**
   * Returns transaction object with gas and gasPrice in hex format, value set to 0 in hex format
   * and to set to selectedAsset address
   *
   * @param {object} transaction - Transaction object
   * @param {object} selectedAsset - Asset object
   */
  prepareAssetTransaction = ({
    transaction,
    selectedAsset,
    gasEstimateType,
    EIP1559GasData,
  }) => {
    const transactionToSend = {
      ...transaction,
      value: '0x0',
      to: selectedAsset.address,
    };

    if (gasEstimateType === GAS_ESTIMATE_TYPES.FEE_MARKET) {
      transactionToSend.gas = EIP1559GasData.gasLimitHex;
      transactionToSend.maxFeePerGas = addHexPrefix(
        EIP1559GasData.suggestedMaxFeePerGasHex,
      ); //'0x2540be400'
      transactionToSend.maxPriorityFeePerGas = addHexPrefix(
        EIP1559GasData.suggestedMaxPriorityFeePerGasHex,
      ); //'0x3b9aca00';
      delete transactionToSend.gasPrice;
    } else {
      transactionToSend.gas = BNToHex(transaction.gas);
      transactionToSend.gasPrice = BNToHex(transaction.gasPrice);
    }

    return transactionToSend;
  };

  render = () => {
    const { dappTransactionModalVisible } = this.props;
    const { mode, transactionConfirmed } = this.state;
    const colors = this.context.colors || mockTheme.colors;

    return (
      <Modal
        isVisible={dappTransactionModalVisible}
        animationIn="slideInUp"
        animationOut="slideOutDown"
        style={styles.bottomModal}
        backdropColor={colors.overlay.default}
        backdropOpacity={1}
        animationInTiming={600}
        animationOutTiming={600}
        onBackdropPress={this.onCancel}
        onBackButtonPress={this.onCancel}
        onSwipeComplete={this.onCancel}
        swipeDirection={'down'}
        propagateSwipe
      >
        <TransactionEditor
          promptedFromApproval
          mode={mode}
          onCancel={this.onCancel}
          onConfirm={this.onConfirm}
          onModeChange={this.onModeChange}
          dappTransactionModalVisible={dappTransactionModalVisible}
          transactionConfirmed={transactionConfirmed}
        />
      </Modal>
    );
  };
}

const mapStateToProps = (state) => ({
  transaction: getNormalizedTxState(state),
  transactions: state.engine.backgroundState.TransactionController.transactions,
  selectedAddress:
    state.engine.backgroundState.PreferencesController.selectedAddress,
  networkType: selectProviderType(state),
  showCustomNonce: state.settings.showCustomNonce,
  chainId: selectChainId(state),
  activeTabUrl: getActiveTabUrl(state),
});

const mapDispatchToProps = (dispatch) => ({
  resetTransaction: () => dispatch(resetTransaction()),
});

Approval.contextType = ThemeContext;

export default connect(mapStateToProps, mapDispatchToProps)(Approval);<|MERGE_RESOLUTION|>--- conflicted
+++ resolved
@@ -36,14 +36,11 @@
   TX_SUBMITTED,
   TX_REJECTED,
 } from '../../../constants/transaction';
-<<<<<<< HEAD
 import { KeyringTypes } from '@metamask/keyring-controller';
-=======
 import {
   selectChainId,
   selectProviderType,
 } from '../../../selectors/networkController';
->>>>>>> b1877f35
 
 const REVIEW = 'review';
 const EDIT = 'edit';
