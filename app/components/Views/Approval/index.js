--- conflicted
+++ resolved
@@ -228,11 +228,7 @@
 		let { transaction } = this.props;
 		const { nonce } = transaction;
 		if (showCustomNonce && nonce) transaction.nonce = BNToHex(nonce);
-<<<<<<< HEAD
-		// hardcode
-=======
 		//TODO(eip1559) hardcode
->>>>>>> f68c4841
 		transaction.maxFeePerGas = '0xd875b174e000';
 		transaction.maxPriorityFeePerGas = '0x3b9aca000';
 		try {
@@ -309,11 +305,7 @@
 	prepareAssetTransaction = (transaction, selectedAsset) => ({
 		...transaction,
 		gas: BNToHex(transaction.gas),
-<<<<<<< HEAD
-		// TODO: set bellow conditionally
-=======
 		// TODO(eip1559) set bellow conditionally
->>>>>>> f68c4841
 		// gasPrice: BNToHex(transaction.gasPrice),
 		value: '0x0',
 		to: selectedAsset.address
