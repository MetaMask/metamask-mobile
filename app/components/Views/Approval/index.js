import React, { PureComponent } from 'react';
import { StyleSheet, AppState, Alert, InteractionManager } from 'react-native';
import Engine from '../../../core/Engine';
import PropTypes from 'prop-types';
import TransactionEditor from '../../UI/TransactionEditor';
import Modal from 'react-native-modal';
import { addHexPrefix, BNToHex } from '../../../util/number';
import { getTransactionOptionsTitle } from '../../UI/Navbar';
import { resetTransaction } from '../../../actions/transaction';
import { connect } from 'react-redux';
import NotificationManager from '../../../core/NotificationManager';
import Analytics from '../../../core/Analytics/Analytics';
import AppConstants from '../../../core/AppConstants';
import { MetaMetricsEvents } from '../../../core/Analytics';
import {
  getTransactionReviewActionKey,
  getNormalizedTxState,
  getActiveTabUrl,
} from '../../../util/transactions';
import { strings } from '../../../../locales/i18n';
import {
  getAddressAccountType,
  isQRHardwareAccount,
  safeToChecksumAddress,
  isHardwareAccount,
} from '../../../util/address';
import { WALLET_CONNECT_ORIGIN } from '../../../util/walletconnect';
import Logger from '../../../util/Logger';
import AnalyticsV2 from '../../../util/analyticsV2';
import { GAS_ESTIMATE_TYPES } from '@metamask/gas-fee-controller';
import { KEYSTONE_TX_CANCELED } from '../../../constants/error';
import { ThemeContext, mockTheme } from '../../../util/theme';
import { createLedgerTransactionModalNavDetails } from '../../UI/LedgerModals/LedgerTransactionModal';
import {
  TX_CANCELLED,
  TX_CONFIRMED,
  TX_FAILED,
  TX_SUBMITTED,
  TX_REJECTED,
} from '../../../constants/transaction';
import { KeyringTypes } from '@metamask/keyring-controller';
import {
  selectChainId,
  selectProviderType,
} from '../../../selectors/networkController';
import { selectSelectedAddress } from '../../../selectors/preferencesController';
import { ethErrors } from 'eth-rpc-errors';

const REVIEW = 'review';
const EDIT = 'edit';
const APPROVAL = 'Approval';

const styles = StyleSheet.create({
  bottomModal: {
    justifyContent: 'flex-end',
    margin: 0,
  },
});

/**
 * PureComponent that manages transaction approval from the dapp browser
 */
class Approval extends PureComponent {
  appStateListener;

  static propTypes = {
    /**
     * A string that represents the selected address
     */
    selectedAddress: PropTypes.string,
    /**
     * react-navigation object used for switching between screens
     */
    navigation: PropTypes.object.isRequired,
    /**
     * Action that cleans transaction state
     */
    resetTransaction: PropTypes.func.isRequired,
    /**
     * Transaction state
     */
    transaction: PropTypes.object.isRequired,
    /**
     * List of transactions
     */
    transactions: PropTypes.array,
    /**
     * A string representing the network name
     */
    networkType: PropTypes.string,
    /**
     * Hide dapp transaction modal
     */
    hideModal: PropTypes.func,
    /**
     * Tells whether or not dApp transaction modal is visible
     */
    dappTransactionModalVisible: PropTypes.bool,
    /**
     * Indicates whether custom nonce should be shown in transaction editor
     */
    showCustomNonce: PropTypes.bool,
    nonce: PropTypes.number,

    /**
     * A string representing the network chainId
     */
    chainId: PropTypes.string,
  };

  state = {
    mode: REVIEW,
    transactionHandled: false,
    transactionConfirmed: false,
  };

  originIsWalletConnect = this.props.transaction.origin?.startsWith(
    WALLET_CONNECT_ORIGIN,
  );

  originIsMMSDKRemoteConn = this.props.transaction.origin?.startsWith(
    AppConstants.MM_SDK.SDK_REMOTE_ORIGIN,
  );

  updateNavBar = () => {
    const colors = this.context.colors || mockTheme.colors;
    const { navigation } = this.props;
    navigation.setOptions(
      getTransactionOptionsTitle('approval.title', navigation, {}, colors),
    );
  };

  componentDidUpdate = () => {
    this.updateNavBar();
  };

  componentWillUnmount = () => {
    try {
      const { transactionHandled } = this.state;
      const { transaction, selectedAddress } = this.props;
      const { KeyringController, ApprovalController } = Engine.context;
      if (!transactionHandled) {
        if (isQRHardwareAccount(selectedAddress)) {
          KeyringController.cancelQRSignRequest();
<<<<<<< HEAD
        } else {
          const isLedgerAccount = isHardwareAccount(transaction.from, [
            KeyringTypes.ledger,
          ]);

          // We hand over execution to the ledger flow it'll take care of cancelling
          if (!isLedgerAccount) {
            this.cancelTransactionAndRemoveListeners(transaction.id);
          }
          Engine.context.ApprovalController.reject(
            transaction.id,
=======
        } else if (ApprovalController.has({ id: transaction?.id })) {
          ApprovalController.reject(
            transaction?.id,
>>>>>>> 2c4ab04f
            ethErrors.provider.userRejectedRequest(),
          );
        }
        Engine.context.TransactionController.hub.removeAllListeners(
          `${transaction.id}:finished`,
        );
        this.appStateListener?.remove();
        this.clear();
      }
    } catch (e) {
      if (e) {
        throw e;
      }
    }
  };

  isTxStatusCancellable = (transaction) => {
    if (
      transaction?.status === TX_SUBMITTED ||
      transaction?.status === TX_REJECTED ||
      transaction?.status === TX_CONFIRMED ||
      transaction?.status === TX_CANCELLED ||
      transaction?.status === TX_FAILED
    ) {
      return false;
    }
    return true;
  };

  cancelTransactionAndRemoveListeners = (transactionId) => {
    Engine.context.TransactionController.cancelTransaction(transactionId);

    Engine.context.TransactionController.hub.removeAllListeners(
      `${transactionId}:finished`,
    );
  };

  handleAppStateChange = (appState) => {
    try {
      if (appState !== 'active') {
        const { transaction, transactions } = this.props;
        const { ApprovalController } = Engine.context;
        const currentTransaction = transactions.find(
          (tx) => tx.id === transaction.id,
        );

        if (
          transaction?.id &&
          ApprovalController.has({ id: transaction?.id }) &&
          this.isTxStatusCancellable(currentTransaction)
        ) {
          ApprovalController.reject(
            transaction.id,
            ethErrors.provider.userRejectedRequest(),
          );
        }
        this.props.hideModal();
      }
    } catch (e) {
      if (e) {
        throw e;
      }
    }
  };

  componentDidMount = () => {
    const { navigation } = this.props;
    this.updateNavBar();
    this.appStateListener = AppState.addEventListener(
      'change',
      this.handleAppStateChange,
    );
    navigation &&
      navigation.setParams({ mode: REVIEW, dispatch: this.onModeChange });

    AnalyticsV2.trackEvent(
      MetaMetricsEvents.DAPP_TRANSACTION_STARTED,
      this.getAnalyticsParams(),
    );
  };

  /**
   * Call Analytics to track confirm started event for approval screen
   */
  trackConfirmScreen = () => {
    Analytics.trackEventWithParameters(
      MetaMetricsEvents.TRANSACTIONS_CONFIRM_STARTED,
      this.getTrackingParams(),
    );
  };

  /**
   * Call Analytics to track confirm started event for approval screen
   */
  trackEditScreen = async () => {
    const { transaction } = this.props;
    const actionKey = await getTransactionReviewActionKey(transaction);
    Analytics.trackEventWithParameters(
      MetaMetricsEvents.TRANSACTIONS_EDIT_TRANSACTION,
      {
        ...this.getTrackingParams(),
        actionKey,
      },
    );
  };

  /**
   * Call Analytics to track cancel pressed
   */
  trackOnCancel = () => {
    Analytics.trackEventWithParameters(
      MetaMetricsEvents.TRANSACTIONS_CANCEL_TRANSACTION,
      this.getTrackingParams(),
    );
  };

  /**
   * Returns corresponding tracking params to send
   *
   * @return {object} - Object containing view, network, activeCurrency and assetType
   */
  getTrackingParams = () => {
    const {
      networkType,
      transaction: { selectedAsset, assetType },
    } = this.props;
    return {
      view: APPROVAL,
      network: networkType,
      activeCurrency: selectedAsset.symbol || selectedAsset.contractName,
      assetType,
    };
  };

  getAnalyticsParams = ({ gasEstimateType, gasSelected } = {}) => {
    try {
      const { chainId, transaction, selectedAddress } = this.props;
      const { selectedAsset } = transaction;
      return {
        account_type: getAddressAccountType(selectedAddress),
        dapp_host_name: transaction?.origin,
        chain_id: chainId,
        active_currency: { value: selectedAsset?.symbol, anonymous: true },
        asset_type: { value: transaction?.assetType, anonymous: true },
        gas_estimate_type: gasEstimateType,
        gas_mode: gasSelected ? 'Basic' : 'Advanced',
        speed_set: gasSelected || undefined,
        request_source: this.originIsMMSDKRemoteConn
          ? AppConstants.REQUEST_SOURCES.SDK_REMOTE_CONN
          : this.originIsWalletConnect
          ? AppConstants.REQUEST_SOURCES.WC
          : AppConstants.REQUEST_SOURCES.IN_APP_BROWSER,
      };
    } catch (error) {
      return {};
    }
  };

  /**
   * Transaction state is erased, ready to create a new clean transaction
   */
  clear = () => {
    this.props.resetTransaction();
  };

  showWalletConnectNotification = (confirmation = false) => {
    const { transaction } = this.props;
    InteractionManager.runAfterInteractions(() => {
      transaction.origin &&
        transaction.origin.startsWith(WALLET_CONNECT_ORIGIN) &&
        NotificationManager.showSimpleNotification({
          status: `simple_notification${!confirmation ? '_rejected' : ''}`,
          duration: 5000,
          title: confirmation
            ? strings('notifications.wc_sent_tx_title')
            : strings('notifications.wc_sent_tx_rejected_title'),
          description: strings('notifications.wc_description'),
        });
    });
  };

  onCancel = () => {
    this.props.hideModal();
    this.state.mode === REVIEW && this.trackOnCancel();
    this.showWalletConnectNotification();
    AnalyticsV2.trackEvent(
      MetaMetricsEvents.DAPP_TRANSACTION_CANCELLED,
      this.getAnalyticsParams(),
    );
  };

  /**
   * Callback on confirm transaction
   */
  onConfirm = async ({ gasEstimateType, EIP1559GasData, gasSelected }) => {
    const { TransactionController, KeyringController, ApprovalController } =
      Engine.context;
    const {
      transactions,
      transaction: { assetType, selectedAsset },
      showCustomNonce,
    } = this.props;
    let { transaction } = this.props;
    const { nonce } = transaction;
    const { transactionConfirmed } = this.state;

    if (transactionConfirmed) return;

    if (showCustomNonce && nonce) {
      transaction.nonce = BNToHex(nonce);
    } else {
      // If nonce is not set in transaction, TransactionController will set it to the next nonce
      transaction.nonce = undefined;
    }

    const isLedgerAccount = isHardwareAccount(transaction.from, [
      KeyringTypes.ledger,
    ]);

    const finalizeConfirmation = (confirmed) => {
      if (!confirmed) {
        this.setState({ transactionConfirmed: false });

        // If a rejection happened on the ledger UI we need to cancel the transaction
        // In any other case, componentWillUnmount will take care of it
        if (isLedgerAccount) {
          this.cancelTransactionAndRemoveListeners(transaction.id);
        }

        return;
      }

      this.showWalletConnectNotification(true);
      AnalyticsV2.trackEvent(
        MetaMetricsEvents.DAPP_TRANSACTION_COMPLETED,
        this.getAnalyticsParams({ gasEstimateType, gasSelected }),
      );
      this.setState({ transactionConfirmed: true });
    };

    try {
      if (assetType === 'ETH') {
        transaction = this.prepareTransaction({
          transaction,
          gasEstimateType,
          EIP1559GasData,
        });
      } else {
        transaction = this.prepareAssetTransaction({
          transaction,
          selectedAsset,
          gasEstimateType,
          EIP1559GasData,
        });
      }

      TransactionController.hub.once(
        `${transaction.id}:finished`,
        (transactionMeta) => {
          if (transactionMeta.status === 'submitted') {
            if (!isLedgerAccount) {
              this.setState({ transactionHandled: true });
              this.props.hideModal();
            }
            NotificationManager.watchSubmittedTransaction({
              ...transactionMeta,
              assetType: transaction.assetType,
            });
          } else {
            throw transactionMeta.error;
          }
        },
      );

      const fullTx = transactions.find(({ id }) => id === transaction.id);
      const updatedTx = { ...fullTx, transaction };
      await TransactionController.updateTransaction(updatedTx);
      await KeyringController.resetQRKeyringState();

      // For Ledger Accounts we handover the signing to the confirmation flow
      if (isLedgerAccount) {
        const ledgerKeyring = await KeyringController.getLedgerKeyring();
        this.setState({ transactionHandled: true });

        this.props.navigation.navigate(
          ...createLedgerTransactionModalNavDetails({
            transactionId: transaction.id,
            deviceId: ledgerKeyring.deviceId,
            onConfirmationComplete: finalizeConfirmation,
            type: 'signTransaction',
          }),
        );

        this.props.hideModal();
      } else {
        await ApprovalController.accept(transaction.id, undefined, {
          waitForResult: true,
        });
        this.showWalletConnectNotification(true);
      }
    } catch (error) {
      if (!error?.message.startsWith(KEYSTONE_TX_CANCELED)) {
        Alert.alert(
          strings('transactions.transaction_error'),
          error && error.message,
          [{ text: strings('navigation.ok') }],
        );
        Logger.error(
          error,
          'error while trying to send transaction (Approval)',
        );
        this.setState({ transactionHandled: true });
        this.props.hideModal();
      } else {
        AnalyticsV2.trackEvent(
          MetaMetricsEvents.QR_HARDWARE_TRANSACTION_CANCELED,
        );
      }
      this.setState({ transactionHandled: false });
    }
    AnalyticsV2.trackEvent(
      MetaMetricsEvents.DAPP_TRANSACTION_COMPLETED,
      this.getAnalyticsParams({ gasEstimateType, gasSelected }),
    );
    this.setState({ transactionConfirmed: false });
  };

  /**
   * Handle approval mode change
   * If changed to 'review' sends an Analytics track event
   *
   * @param mode - Transaction mode, review or edit
   */
  onModeChange = (mode) => {
    const { navigation } = this.props;
    navigation && navigation.setParams({ mode });
    this.setState({ mode });
    InteractionManager.runAfterInteractions(() => {
      mode === REVIEW && this.trackConfirmScreen();
      mode === EDIT && this.trackEditScreen();
    });
  };

  /**
   * Returns transaction object with gas, gasPrice and value in hex format
   *
   * @param {object} transaction - Transaction object
   */
  prepareTransaction = ({ transaction, gasEstimateType, EIP1559GasData }) => {
    const transactionToSend = {
      ...transaction,
      value: BNToHex(transaction.value),
      to: safeToChecksumAddress(transaction.to),
    };

    if (gasEstimateType === GAS_ESTIMATE_TYPES.FEE_MARKET) {
      transactionToSend.gas = EIP1559GasData.gasLimitHex;
      transactionToSend.maxFeePerGas = addHexPrefix(
        EIP1559GasData.suggestedMaxFeePerGasHex,
      ); //'0x2540be400'
      transactionToSend.maxPriorityFeePerGas = addHexPrefix(
        EIP1559GasData.suggestedMaxPriorityFeePerGasHex,
      ); //'0x3b9aca00';
      transactionToSend.to = safeToChecksumAddress(transaction.to);
      delete transactionToSend.gasPrice;
    } else {
      transactionToSend.gas = BNToHex(transaction.gas);
      transactionToSend.gasPrice = BNToHex(transaction.gasPrice);
    }

    return transactionToSend;
  };

  /**
   * Returns transaction object with gas and gasPrice in hex format, value set to 0 in hex format
   * and to set to selectedAsset address
   *
   * @param {object} transaction - Transaction object
   * @param {object} selectedAsset - Asset object
   */
  prepareAssetTransaction = ({
    transaction,
    selectedAsset,
    gasEstimateType,
    EIP1559GasData,
  }) => {
    const transactionToSend = {
      ...transaction,
      value: '0x0',
      to: selectedAsset.address,
    };

    if (gasEstimateType === GAS_ESTIMATE_TYPES.FEE_MARKET) {
      transactionToSend.gas = EIP1559GasData.gasLimitHex;
      transactionToSend.maxFeePerGas = addHexPrefix(
        EIP1559GasData.suggestedMaxFeePerGasHex,
      ); //'0x2540be400'
      transactionToSend.maxPriorityFeePerGas = addHexPrefix(
        EIP1559GasData.suggestedMaxPriorityFeePerGasHex,
      ); //'0x3b9aca00';
      delete transactionToSend.gasPrice;
    } else {
      transactionToSend.gas = BNToHex(transaction.gas);
      transactionToSend.gasPrice = BNToHex(transaction.gasPrice);
    }

    return transactionToSend;
  };

  render = () => {
    const { dappTransactionModalVisible } = this.props;
    const { mode, transactionConfirmed } = this.state;
    const colors = this.context.colors || mockTheme.colors;

    return (
      <Modal
        isVisible={dappTransactionModalVisible}
        animationIn="slideInUp"
        animationOut="slideOutDown"
        style={styles.bottomModal}
        backdropColor={colors.overlay.default}
        backdropOpacity={1}
        animationInTiming={600}
        animationOutTiming={600}
        onBackdropPress={this.onCancel}
        onBackButtonPress={this.onCancel}
        onSwipeComplete={this.onCancel}
        swipeDirection={'down'}
        propagateSwipe
      >
        <TransactionEditor
          promptedFromApproval
          mode={mode}
          onCancel={this.onCancel}
          onConfirm={this.onConfirm}
          onModeChange={this.onModeChange}
          dappTransactionModalVisible={dappTransactionModalVisible}
          transactionConfirmed={transactionConfirmed}
        />
      </Modal>
    );
  };
}

const mapStateToProps = (state) => ({
  transaction: getNormalizedTxState(state),
  transactions: state.engine.backgroundState.TransactionController.transactions,
  selectedAddress: selectSelectedAddress(state),
  networkType: selectProviderType(state),
  showCustomNonce: state.settings.showCustomNonce,
  chainId: selectChainId(state),
  activeTabUrl: getActiveTabUrl(state),
});

const mapDispatchToProps = (dispatch) => ({
  resetTransaction: () => dispatch(resetTransaction()),
});

Approval.contextType = ThemeContext;

export default connect(mapStateToProps, mapDispatchToProps)(Approval);<|MERGE_RESOLUTION|>--- conflicted
+++ resolved
@@ -142,25 +142,23 @@
       if (!transactionHandled) {
         if (isQRHardwareAccount(selectedAddress)) {
           KeyringController.cancelQRSignRequest();
-<<<<<<< HEAD
         } else {
           const isLedgerAccount = isHardwareAccount(transaction.from, [
             KeyringTypes.ledger,
           ]);
 
+          // [REBASE_CHECK]
           // We hand over execution to the ledger flow it'll take care of cancelling
-          if (!isLedgerAccount) {
-            this.cancelTransactionAndRemoveListeners(transaction.id);
+          // if (!isLedgerAccount) {
+          //   this.cancelTransactionAndRemoveListeners(transaction?.id);
+          // }
+
+          if (ApprovalController.has({ id: transaction?.id })) {
+            ApprovalController.reject(
+              transaction?.id,
+              ethErrors.provider.userRejectedRequest(),
+            );
           }
-          Engine.context.ApprovalController.reject(
-            transaction.id,
-=======
-        } else if (ApprovalController.has({ id: transaction?.id })) {
-          ApprovalController.reject(
-            transaction?.id,
->>>>>>> 2c4ab04f
-            ethErrors.provider.userRejectedRequest(),
-          );
         }
         Engine.context.TransactionController.hub.removeAllListeners(
           `${transaction.id}:finished`,
