import React, { PureComponent } from 'react';
import { StyleSheet, AppState, Alert, InteractionManager } from 'react-native';
import Engine from '../../../core/Engine';
import PropTypes from 'prop-types';
import TransactionEditor from '../../UI/TransactionEditor';
import Modal from 'react-native-modal';
import { addHexPrefix, BNToHex } from '../../../util/number';
import { getTransactionOptionsTitle } from '../../UI/Navbar';
import { resetTransaction } from '../../../actions/transaction';
import { connect } from 'react-redux';
import NotificationManager from '../../../core/NotificationManager';
import Analytics from '../../../core/Analytics';
import { ANALYTICS_EVENT_OPTS } from '../../../util/analytics';
import { getTransactionReviewActionKey, getNormalizedTxState, getActiveTabUrl } from '../../../util/transactions';
import { strings } from '../../../../locales/i18n';
import { getAddressAccountType, safeToChecksumAddress } from '../../../util/address';
import { WALLET_CONNECT_ORIGIN } from '../../../util/walletconnect';
import Logger from '../../../util/Logger';
import AnalyticsV2 from '../../../util/analyticsV2';
import { GAS_ESTIMATE_TYPES } from '@metamask/controllers';
<<<<<<< HEAD
import { KEYSTONE_TX_CANCELED } from '../../../constants/error';
=======
import { ThemeContext, mockTheme } from '../../../util/theme';
>>>>>>> 169bf9a5

const REVIEW = 'review';
const EDIT = 'edit';
const APPROVAL = 'Approval';

const styles = StyleSheet.create({
	bottomModal: {
		justifyContent: 'flex-end',
		margin: 0,
	},
});

/**
 * PureComponent that manages transaction approval from the dapp browser
 */
class Approval extends PureComponent {
	static propTypes = {
		/**
		 * A string that represents the selected address
		 */
		selectedAddress: PropTypes.string,
		/**
		 * react-navigation object used for switching between screens
		 */
		navigation: PropTypes.object.isRequired,
		/**
		 * Action that cleans transaction state
		 */
		resetTransaction: PropTypes.func.isRequired,
		/**
		 * Transaction state
		 */
		transaction: PropTypes.object.isRequired,
		/**
		 * List of transactions
		 */
		transactions: PropTypes.array,
		/**
		 * A string representing the network name
		 */
		networkType: PropTypes.string,
		/**
		 * Hides or shows the dApp transaction modal
		 */
		toggleDappTransactionModal: PropTypes.func,
		/**
		 * Tells whether or not dApp transaction modal is visible
		 */
		dappTransactionModalVisible: PropTypes.bool,
		/**
		 * Indicates whether custom nonce should be shown in transaction editor
		 */
		showCustomNonce: PropTypes.bool,
		nonce: PropTypes.number,
		/**
		 * Active tab URL, the currently active tab url
		 */
		activeTabUrl: PropTypes.string,
		/**
		 * A string representing the network chainId
		 */
		chainId: PropTypes.string,
	};

	state = {
		mode: REVIEW,
		transactionHandled: false,
		transactionConfirmed: false,
	};

	updateNavBar = () => {
		const colors = this.context.colors || mockTheme.colors;
		const { navigation } = this.props;
		navigation.setOptions(getTransactionOptionsTitle('approval.title', navigation, {}, colors));
	};

	componentDidMount = () => {
		this.updateNavBar();
	};

	componentDidUpdate = () => {
		this.updateNavBar();
	};

	componentWillUnmount = () => {
		const { transactionHandled } = this.state;
		const { transaction } = this.props;
		if (!transactionHandled) {
			Engine.context.TransactionController.cancelTransaction(transaction.id);
		}
		Engine.context.TransactionController.hub.removeAllListeners(`${transaction.id}:finished`);
		AppState.removeEventListener('change', this.handleAppStateChange);
		this.clear();
	};

	handleAppStateChange = (appState) => {
		if (appState !== 'active') {
			const { transaction } = this.props;
			transaction && transaction.id && Engine.context.TransactionController.cancelTransaction(transaction.id);
			this.props.toggleDappTransactionModal(false);
		}
	};

	componentDidMount = () => {
		const { navigation } = this.props;
		AppState.addEventListener('change', this.handleAppStateChange);
		navigation && navigation.setParams({ mode: REVIEW, dispatch: this.onModeChange });

		AnalyticsV2.trackEvent(AnalyticsV2.ANALYTICS_EVENTS.DAPP_TRANSACTION_STARTED, this.getAnalyticsParams());
	};

	/**
	 * Call Analytics to track confirm started event for approval screen
	 */
	trackConfirmScreen = () => {
		Analytics.trackEventWithParameters(ANALYTICS_EVENT_OPTS.TRANSACTIONS_CONFIRM_STARTED, this.getTrackingParams());
	};

	/**
	 * Call Analytics to track confirm started event for approval screen
	 */
	trackEditScreen = async () => {
		const { transaction } = this.props;
		const actionKey = await getTransactionReviewActionKey(transaction);
		Analytics.trackEventWithParameters(ANALYTICS_EVENT_OPTS.TRANSACTIONS_EDIT_TRANSACTION, {
			...this.getTrackingParams(),
			actionKey,
		});
	};

	/**
	 * Call Analytics to track cancel pressed
	 */
	trackOnCancel = () => {
		Analytics.trackEventWithParameters(
			ANALYTICS_EVENT_OPTS.TRANSACTIONS_CANCEL_TRANSACTION,
			this.getTrackingParams()
		);
	};

	/**
	 * Returns corresponding tracking params to send
	 *
	 * @return {object} - Object containing view, network, activeCurrency and assetType
	 */
	getTrackingParams = () => {
		const {
			networkType,
			transaction: { selectedAsset, assetType },
		} = this.props;
		return {
			view: APPROVAL,
			network: networkType,
			activeCurrency: selectedAsset.symbol || selectedAsset.contractName,
			assetType,
		};
	};

	getAnalyticsParams = ({ gasEstimateType, gasSelected } = {}) => {
		try {
			const { activeTabUrl, chainId, transaction, networkType, selectedAddress } = this.props;
			const { selectedAsset } = transaction;
			return {
				account_type: getAddressAccountType(selectedAddress),
				dapp_host_name: transaction?.origin,
				dapp_url: activeTabUrl,
				network_name: networkType,
				chain_id: chainId,
				active_currency: { value: selectedAsset?.symbol, anonymous: true },
				asset_type: { value: transaction?.assetType, anonymous: true },
				gas_estimate_type: gasEstimateType,
				gas_mode: gasSelected ? 'Basic' : 'Advanced',
				speed_set: gasSelected || undefined,
			};
		} catch (error) {
			return {};
		}
	};

	/**
	 * Transaction state is erased, ready to create a new clean transaction
	 */
	clear = () => {
		this.props.resetTransaction();
	};

	showWalletConnectNotification = (confirmation = false) => {
		const { transaction } = this.props;
		InteractionManager.runAfterInteractions(() => {
			transaction.origin &&
				transaction.origin.includes(WALLET_CONNECT_ORIGIN) &&
				NotificationManager.showSimpleNotification({
					status: `simple_notification${!confirmation ? '_rejected' : ''}`,
					duration: 5000,
					title: confirmation
						? strings('notifications.wc_sent_tx_title')
						: strings('notifications.wc_sent_tx_rejected_title'),
					description: strings('notifications.wc_description'),
				});
		});
	};

	onCancel = () => {
		this.props.toggleDappTransactionModal();
		this.state.mode === REVIEW && this.trackOnCancel();
		this.showWalletConnectNotification();
		AnalyticsV2.trackEvent(AnalyticsV2.ANALYTICS_EVENTS.DAPP_TRANSACTION_CANCELLED, this.getAnalyticsParams());
	};

	/**
	 * Callback on confirm transaction
	 */
	onConfirm = async ({ gasEstimateType, EIP1559GasData, gasSelected }) => {
		const { TransactionController } = Engine.context;
		const {
			transactions,
			transaction: { assetType, selectedAsset },
			showCustomNonce,
		} = this.props;
		let { transaction } = this.props;
		const { nonce } = transaction;
		const { transactionConfirmed } = this.state;
		if (transactionConfirmed) return;
		if (showCustomNonce && nonce) transaction.nonce = BNToHex(nonce);
		this.setState({ transactionConfirmed: true });
		try {
			if (assetType === 'ETH') {
				transaction = this.prepareTransaction({ transaction, gasEstimateType, EIP1559GasData });
			} else {
				transaction = this.prepareAssetTransaction({
					transaction,
					selectedAsset,
					gasEstimateType,
					EIP1559GasData,
				});
			}

			TransactionController.hub.once(`${transaction.id}:finished`, (transactionMeta) => {
				if (transactionMeta.status === 'submitted') {
					this.setState({ transactionHandled: true });
					this.props.toggleDappTransactionModal();
					NotificationManager.watchSubmittedTransaction({
						...transactionMeta,
						assetType: transaction.assetType,
					});
				} else {
					throw transactionMeta.error;
				}
			});

			const fullTx = transactions.find(({ id }) => id === transaction.id);
			const updatedTx = { ...fullTx, transaction };
			await TransactionController.updateTransaction(updatedTx);
			await TransactionController.approveTransaction(transaction.id);
			this.showWalletConnectNotification(true);
		} catch (error) {
			if (!error?.message.startsWith(KEYSTONE_TX_CANCELED)) {
				Alert.alert(strings('transactions.transaction_error'), error && error.message, [
					{ text: strings('navigation.ok') },
				]);
				Logger.error(error, 'error while trying to send transaction (Approval)');
			} else {
				AnalyticsV2.trackEvent(AnalyticsV2.ANALYTICS_EVENTS.QR_HARDWARE_TRANSACTION_CANCELED);
			}
			this.setState({ transactionHandled: false });
		}
		AnalyticsV2.trackEvent(
			AnalyticsV2.ANALYTICS_EVENTS.DAPP_TRANSACTION_COMPLETED,
			this.getAnalyticsParams({ gasEstimateType, gasSelected })
		);
		this.setState({ transactionConfirmed: false });
	};

	/**
	 * Handle approval mode change
	 * If changed to 'review' sends an Analytics track event
	 *
	 * @param mode - Transaction mode, review or edit
	 */
	onModeChange = (mode) => {
		const { navigation } = this.props;
		navigation && navigation.setParams({ mode });
		this.setState({ mode });
		InteractionManager.runAfterInteractions(() => {
			mode === REVIEW && this.trackConfirmScreen();
			mode === EDIT && this.trackEditScreen();
		});
	};

	/**
	 * Returns transaction object with gas, gasPrice and value in hex format
	 *
	 * @param {object} transaction - Transaction object
	 */
	prepareTransaction = ({ transaction, gasEstimateType, EIP1559GasData }) => {
		const transactionToSend = {
			...transaction,
			value: BNToHex(transaction.value),
			to: safeToChecksumAddress(transaction.to),
		};

		if (gasEstimateType === GAS_ESTIMATE_TYPES.FEE_MARKET) {
			transactionToSend.gas = EIP1559GasData.gasLimitHex;
			transactionToSend.maxFeePerGas = addHexPrefix(EIP1559GasData.suggestedMaxFeePerGasHex); //'0x2540be400'
			transactionToSend.maxPriorityFeePerGas = addHexPrefix(EIP1559GasData.suggestedMaxPriorityFeePerGasHex); //'0x3b9aca00';
			transactionToSend.to = safeToChecksumAddress(transaction.to);
			delete transactionToSend.gasPrice;
		} else {
			transactionToSend.gas = BNToHex(transaction.gas);
			transactionToSend.gasPrice = BNToHex(transaction.gasPrice);
		}

		return transactionToSend;
	};

	/**
	 * Returns transaction object with gas and gasPrice in hex format, value set to 0 in hex format
	 * and to set to selectedAsset address
	 *
	 * @param {object} transaction - Transaction object
	 * @param {object} selectedAsset - Asset object
	 */
	prepareAssetTransaction = ({ transaction, selectedAsset, gasEstimateType, EIP1559GasData }) => {
		const transactionToSend = {
			...transaction,
			value: '0x0',
			to: selectedAsset.address,
		};

		if (gasEstimateType === GAS_ESTIMATE_TYPES.FEE_MARKET) {
			transactionToSend.gas = EIP1559GasData.gasLimitHex;
			transactionToSend.maxFeePerGas = addHexPrefix(EIP1559GasData.suggestedMaxFeePerGasHex); //'0x2540be400'
			transactionToSend.maxPriorityFeePerGas = addHexPrefix(EIP1559GasData.suggestedMaxPriorityFeePerGasHex); //'0x3b9aca00';
			delete transactionToSend.gasPrice;
		} else {
			transactionToSend.gas = BNToHex(transaction.gas);
			transactionToSend.gasPrice = BNToHex(transaction.gasPrice);
		}

		return transactionToSend;
	};

	render = () => {
		const { dappTransactionModalVisible } = this.props;
		const { mode, transactionConfirmed } = this.state;
		const colors = this.context.colors || mockTheme.colors;

		return (
			<Modal
				isVisible={dappTransactionModalVisible}
				animationIn="slideInUp"
				animationOut="slideOutDown"
				style={styles.bottomModal}
				backdropColor={colors.overlay.default}
				backdropOpacity={1}
				animationInTiming={600}
				animationOutTiming={600}
				onBackdropPress={this.onCancel}
				onBackButtonPress={this.onCancel}
				onSwipeComplete={this.onCancel}
				swipeDirection={'down'}
				propagateSwipe
			>
				<TransactionEditor
					promptedFromApproval
					mode={mode}
					onCancel={this.onCancel}
					onConfirm={this.onConfirm}
					onModeChange={this.onModeChange}
					dappTransactionModalVisible={dappTransactionModalVisible}
					transactionConfirmed={transactionConfirmed}
				/>
			</Modal>
		);
	};
}

const mapStateToProps = (state) => ({
	transaction: getNormalizedTxState(state),
	transactions: state.engine.backgroundState.TransactionController.transactions,
	selectedAddress: state.engine.backgroundState.PreferencesController.selectedAddress,
	networkType: state.engine.backgroundState.NetworkController.provider.type,
	showCustomNonce: state.settings.showCustomNonce,
	chainId: state.engine.backgroundState.NetworkController.provider.chainId,
	activeTabUrl: getActiveTabUrl(state),
});

const mapDispatchToProps = (dispatch) => ({
	resetTransaction: () => dispatch(resetTransaction()),
});

Approval.contextType = ThemeContext;

export default connect(mapStateToProps, mapDispatchToProps)(Approval);<|MERGE_RESOLUTION|>--- conflicted
+++ resolved
@@ -18,11 +18,8 @@
 import Logger from '../../../util/Logger';
 import AnalyticsV2 from '../../../util/analyticsV2';
 import { GAS_ESTIMATE_TYPES } from '@metamask/controllers';
-<<<<<<< HEAD
 import { KEYSTONE_TX_CANCELED } from '../../../constants/error';
-=======
 import { ThemeContext, mockTheme } from '../../../util/theme';
->>>>>>> 169bf9a5
 
 const REVIEW = 'review';
 const EDIT = 'edit';
