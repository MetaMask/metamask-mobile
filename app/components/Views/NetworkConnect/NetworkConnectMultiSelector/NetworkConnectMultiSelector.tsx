--- conflicted
+++ resolved
@@ -2,10 +2,6 @@
 import React, { useCallback, useState, useEffect } from 'react';
 import { SafeAreaView, View } from 'react-native';
 import { useSelector } from 'react-redux';
-<<<<<<< HEAD
-
-=======
->>>>>>> 961a5281
 // External dependencies.
 import { strings } from '../../../../../locales/i18n';
 import Button, {
@@ -25,22 +21,14 @@
 import Checkbox from '../../../../component-library/components/Checkbox';
 import NetworkSelectorList from '../../../UI/NetworkSelectorList/NetworkSelectorList';
 import {
-<<<<<<< HEAD
-  selectEvmNetworkConfigurationsByChainId,
-=======
   EvmAndMultichainNetworkConfigurationsWithCaipChainId,
   selectNetworkConfigurationsByCaipChainId,
->>>>>>> 961a5281
 } from '../../../../selectors/networkController';
 import { getNetworkImageSource } from '../../../../util/networks';
 import { ConnectedAccountsSelectorsIDs } from '../../../../../e2e/selectors/Browser/ConnectedAccountModal.selectors';
 import { NetworkConnectMultiSelectorSelectorsIDs } from '../../../../../e2e/selectors/Browser/NetworkConnectMultiSelector.selectors';
 
-<<<<<<< HEAD
-import { NetworkConfiguration } from '@metamask/network-controller';
-=======
 import { CaipChainId } from '@metamask/utils';
->>>>>>> 961a5281
 
 const NetworkConnectMultiSelector = ({
   isLoading,
@@ -51,11 +39,7 @@
   defaultSelectedChainIds,
 }: NetworkConnectMultiSelectorProps) => {
   const { styles } = useStyles(styleSheet, { isRenderedAsBottomSheet });
-<<<<<<< HEAD
-  const [selectedChainIds, setSelectedChainIds] = useState<string[]>([]);
-=======
   const [selectedChainIds, setSelectedChainIds] = useState<CaipChainId[]>([]);
->>>>>>> 961a5281
   const networkConfigurations = useSelector(
     selectNetworkConfigurationsByCaipChainId,
   );
@@ -80,15 +64,6 @@
       name: network.name,
       isSelected: false,
       imageSource: getNetworkImageSource({
-<<<<<<< HEAD
-        chainId: network.chainId,
-      }),
-      chainId: network.chainId,
-    }),
-  );
-
-  const onSelectNetwork = useCallback((chainId: string) => {
-=======
         chainId: network.caipChainId,
       }),
       caipChainId: network.caipChainId,
@@ -96,7 +71,6 @@
   );
 
   const onSelectNetwork = useCallback((chainId: CaipChainId) => {
->>>>>>> 961a5281
       if (selectedChainIds.includes(chainId)) {
         setSelectedChainIds(
           selectedChainIds.filter((_chainId) => _chainId !== chainId),
@@ -107,11 +81,7 @@
   }, [selectedChainIds, setSelectedChainIds]);
 
   const areAllNetworksSelected = networks
-<<<<<<< HEAD
-    .every(({ chainId }) => selectedChainIds.includes(chainId));
-=======
     .every(({ caipChainId }) => selectedChainIds.includes(caipChainId));
->>>>>>> 961a5281
 const areAnyNetworksSelected = selectedChainIds.length > 0;
 const areNoNetworksSelected = !areAnyNetworksSelected;
 
@@ -121,11 +91,7 @@
 
     const selectAll = () => {
       if (isLoading) return;
-<<<<<<< HEAD
-      const allSelectedChainIds = networks.map(({ chainId }) => chainId);
-=======
       const allSelectedChainIds = networks.map(({ caipChainId }) => caipChainId);
->>>>>>> 961a5281
       setSelectedChainIds(allSelectedChainIds);
     };
 
