--- conflicted
+++ resolved
@@ -24,13 +24,6 @@
 import {
   selectEvmNetworkConfigurationsByChainId,
 } from '../../../../selectors/networkController';
-<<<<<<< HEAD
-import Engine from '../../../../core/Engine';
-import { getCaveat } from '../../../../core/Permissions';
-import { PermissionKeys } from '../../../../core/Permissions/specifications';
-import { CaveatTypes } from '../../../../core/Permissions/constants';
-=======
->>>>>>> a50aca58
 import { getNetworkImageSource } from '../../../../util/networks';
 import { ConnectedAccountsSelectorsIDs } from '../../../../../e2e/selectors/Browser/ConnectedAccountModal.selectors';
 import { NetworkConnectMultiSelectorSelectorsIDs } from '../../../../../e2e/selectors/Browser/NetworkConnectMultiSelector.selectors';
@@ -52,39 +45,11 @@
   );
 
   useEffect(() => {
-<<<<<<< HEAD
-    if (!isInitializedWithPermittedChains) return;
-
-    let currentlyPermittedChains: string[] = [];
-    try {
-      const caveat = getCaveat(
-        hostname,
-        PermissionKeys.permittedChains,
-        CaveatTypes.restrictNetworkSwitching,
-      );
-      if (Array.isArray(caveat?.value)) {
-        currentlyPermittedChains = caveat.value.filter(
-          (item): item is string => typeof item === 'string',
-        );
-      }
-    } catch (e) {
-      Logger.error(e as Error, 'Error getting permitted chains caveat');
-    }
-
-    if (currentlyPermittedChains.length === 0 && initialChainId) {
-      currentlyPermittedChains = [initialChainId];
-    }
-
-    setSelectedChainIds(currentlyPermittedChains);
-    setOriginalChainIds(currentlyPermittedChains);
-  }, [hostname, isInitializedWithPermittedChains, initialChainId]);
-=======
     setSelectedChainIds(defaultSelectedChainIds);
   }, [
     setSelectedChainIds,
     defaultSelectedChainIds
   ]);
->>>>>>> a50aca58
 
   const handleUpdateNetworkPermissions = useCallback(async () => {
     onSubmit(selectedChainIds);
