--- conflicted
+++ resolved
@@ -31,9 +31,6 @@
   selectEvmNetworkConfigurationsByChainId,
 } from '../../../../selectors/networkController';
 import Engine from '../../../../core/Engine';
-<<<<<<< HEAD
-import { PermissionKeys } from '../../../../core/Permissions/specifications';
-import { CaveatTypes } from '../../../../core/Permissions/constants';
 import {
   getNetworkImageSource,
   isPerDappSelectedNetworkEnabled,
@@ -42,18 +39,12 @@
 import { NetworkConnectMultiSelectorSelectorsIDs } from '../../../../../e2e/selectors/Browser/NetworkConnectMultiSelector.selectors';
 import Logger from '../../../../util/Logger';
 import { useNetworkInfo } from '../../../../selectors/selectedNetworkController';
-=======
-import { getNetworkImageSource } from '../../../../util/networks';
-import { ConnectedAccountsSelectorsIDs } from '../../../../../e2e/selectors/Browser/ConnectedAccountModal.selectors';
-import { NetworkConnectMultiSelectorSelectorsIDs } from '../../../../../e2e/selectors/Browser/NetworkConnectMultiSelector.selectors';
-import Logger from '../../../../util/Logger';
 import {
   updatePermittedChains,
   getCaip25Caveat,
 } from '../../../../core/Permissions';
 import { getPermittedEthChainIds } from '@metamask/chain-agnostic-permission';
 import { toHex } from '@metamask/controller-utils';
->>>>>>> 7198654d
 
 const NetworkConnectMultiSelector = ({
   isLoading,
@@ -148,48 +139,9 @@
         }
       }
 
-<<<<<<< HEAD
-      // Update permissions in PermissionController
-      let hasPermittedChains = false;
-      try {
-        hasPermittedChains = Engine.context.PermissionController.hasCaveat(
-          hostname,
-          PermissionKeys.permittedChains,
-          CaveatTypes.restrictNetworkSwitching,
-        );
-      } catch (e) {
-        Logger.error(e as Error, 'Error checking for permitted chains caveat');
-      }
-
-      if (hasPermittedChains) {
-        Engine.context.PermissionController.updateCaveat(
-          hostname,
-          PermissionKeys.permittedChains,
-          CaveatTypes.restrictNetworkSwitching,
-          selectedChainIds,
-        );
-      } else {
-        Engine.context.PermissionController.grantPermissionsIncremental({
-          subject: {
-            origin: hostname,
-          },
-          approvedPermissions: {
-            [PermissionKeys.permittedChains]: {
-              caveats: [
-                {
-                  type: CaveatTypes.restrictNetworkSwitching,
-                  value: selectedChainIds,
-                },
-              ],
-            },
-          },
-        });
-      }
-=======
       const hexSelectedChainIds = selectedChainIds.map(toHex);
       const removeExistingChainPermissions = true;
       updatePermittedChains(hostname, hexSelectedChainIds, removeExistingChainPermissions);
->>>>>>> 7198654d
       onUserAction(USER_INTENT.Confirm);
     }
   }, [
