--- conflicted
+++ resolved
@@ -71,43 +71,6 @@
     }),
   );
 
-<<<<<<< HEAD
-  const onSelectNetwork = useCallback(
-    (clickedChainId: string) => {
-      const selectedAddressIndex = selectedChainIds.indexOf(clickedChainId);
-      // Reconstruct selected network ids.
-      const newNetworkList = networks.reduce((acc, { id }) => {
-        if (clickedChainId === id) {
-          selectedAddressIndex === -1 && acc.push(id);
-        } else if (selectedChainIds.includes(id)) {
-          acc.push(id);
-        }
-        return acc;
-      }, [] as string[]);
-      setSelectedChainIds(newNetworkList);
-    },
-    [networks, selectedChainIds],
-  );
-
-  const onRevokeAllHandler = useCallback(async () => {
-    await Engine.context.PermissionController.revokeAllPermissions(hostname);
-    navigate('PermissionsManager');
-  }, [hostname, navigate]);
-
-  const toggleRevokeAllNetworkPermissionsModal = useCallback(() => {
-    navigate(Routes.MODAL.ROOT_MODAL_FLOW, {
-      screen: Routes.SHEET.REVOKE_ALL_ACCOUNT_PERMISSIONS,
-      params: {
-        hostInfo: {
-          metadata: {
-            origin: urlWithProtocol && new URL(urlWithProtocol).hostname,
-          },
-        },
-        onRevokeAll: !isRenderedAsBottomSheet && onRevokeAllHandler,
-      },
-    });
-  }, [navigate, urlWithProtocol, isRenderedAsBottomSheet, onRevokeAllHandler]);
-=======
   const onSelectNetwork = useCallback((chainId: string) => {
       if (selectedChainIds.includes(chainId)) {
         setSelectedChainIds(
@@ -117,7 +80,6 @@
         setSelectedChainIds([...selectedChainIds, chainId]);
       }
   }, [selectedChainIds, setSelectedChainIds]);
->>>>>>> c3b2efdc
 
   const areAllNetworksSelected = networks
     .every(({ chainId }) => selectedChainIds.includes(chainId));
