--- conflicted
+++ resolved
@@ -24,25 +24,16 @@
   EvmAndMultichainNetworkConfigurationsWithCaipChainId,
   selectNetworkConfigurationsByCaipChainId,
 } from '../../../../selectors/networkController';
-<<<<<<< HEAD
 import Engine from '../../../../core/Engine';
 import { PermissionKeys } from '../../../../core/Permissions/specifications';
 import { CaveatTypes } from '../../../../core/Permissions/constants';
-import {
-  getNetworkImageSource,
-  isPerDappSelectedNetworkEnabled,
-} from '../../../../util/networks';
+import { getNetworkImageSource, isPerDappSelectedNetworkEnabled} from '../../../../util/networks';
+
 import { ConnectedAccountsSelectorsIDs } from '../../../../../e2e/selectors/Browser/ConnectedAccountModal.selectors';
 import { NetworkConnectMultiSelectorSelectorsIDs } from '../../../../../e2e/selectors/Browser/NetworkConnectMultiSelector.selectors';
 import Logger from '../../../../util/Logger';
+import { CaipChainId } from '@metamask/utils';
 import { useNetworkInfo } from '../../../../selectors/selectedNetworkController';
-=======
-import { getNetworkImageSource } from '../../../../util/networks';
-import { ConnectedAccountsSelectorsIDs } from '../../../../../e2e/selectors/Browser/ConnectedAccountModal.selectors';
-import { NetworkConnectMultiSelectorSelectorsIDs } from '../../../../../e2e/selectors/Browser/NetworkConnectMultiSelector.selectors';
-
-import { CaipChainId } from '@metamask/utils';
->>>>>>> a5771014
 
 const NetworkConnectMultiSelector = ({
   isLoading,
@@ -57,22 +48,12 @@
   const networkConfigurations = useSelector(
     selectNetworkConfigurationsByCaipChainId,
   );
-<<<<<<< HEAD
   const globalChainId = useSelector(selectEvmChainId);
   const networkInfo = useNetworkInfo(hostname);
 
   const { chainId: currentChainId } = isPerDappSelectedNetworkEnabled()
     ? networkInfo
     : { chainId: globalChainId };
-
-  useEffect(() => {
-    if (propSelectedChainIds && !isInitializedWithPermittedChains) {
-      setSelectedChainIds(propSelectedChainIds);
-      setOriginalChainIds(propSelectedChainIds);
-    }
-  }, [propSelectedChainIds, isInitializedWithPermittedChains]);
-=======
->>>>>>> a5771014
 
   useEffect(() => {
     setSelectedChainIds(defaultSelectedChainIds);
@@ -82,86 +63,7 @@
   ]);
 
   const handleUpdateNetworkPermissions = useCallback(async () => {
-<<<<<<< HEAD
-    if (onNetworksSelected) {
-      onNetworksSelected(selectedChainIds);
-    } else {
-      // Check if current network was originally permitted and is now being removed
-      const wasCurrentNetworkOriginallyPermitted =
-        originalChainIds.includes(currentChainId);
-      const isCurrentNetworkStillPermitted =
-        selectedChainIds.includes(currentChainId);
-
-      if (
-        wasCurrentNetworkOriginallyPermitted &&
-        !isCurrentNetworkStillPermitted
-      ) {
-        // Find the network configuration for the first permitted chain
-        const networkToSwitch = Object.entries(networkConfigurations).find(
-          ([, { chainId }]) => chainId === selectedChainIds[0],
-        );
-
-        if (networkToSwitch) {
-          const [, config] = networkToSwitch;
-          const { rpcEndpoints, defaultRpcEndpointIndex } = config;
-          const { networkClientId } = rpcEndpoints[defaultRpcEndpointIndex];
-
-          if (isPerDappSelectedNetworkEnabled()) {
-            // For per-dapp network selection, directly set the network for this domain
-            Engine.context.SelectedNetworkController.setNetworkClientIdForDomain(
-              hostname,
-              networkClientId,
-            );
-          } else {
-            // For global network selection, switch the active network
-            await Engine.context.MultichainNetworkController.setActiveNetwork(
-              networkClientId,
-            );
-          }
-        }
-      }
-
-      // Update permissions in PermissionController
-      let hasPermittedChains = false;
-      try {
-        hasPermittedChains = Engine.context.PermissionController.hasCaveat(
-          hostname,
-          PermissionKeys.permittedChains,
-          CaveatTypes.restrictNetworkSwitching,
-        );
-      } catch (e) {
-        Logger.error(e as Error, 'Error checking for permitted chains caveat');
-      }
-
-      if (hasPermittedChains) {
-        Engine.context.PermissionController.updateCaveat(
-          hostname,
-          PermissionKeys.permittedChains,
-          CaveatTypes.restrictNetworkSwitching,
-          selectedChainIds,
-        );
-      } else {
-        Engine.context.PermissionController.grantPermissionsIncremental({
-          subject: {
-            origin: hostname,
-          },
-          approvedPermissions: {
-            [PermissionKeys.permittedChains]: {
-              caveats: [
-                {
-                  type: CaveatTypes.restrictNetworkSwitching,
-                  value: selectedChainIds,
-                },
-              ],
-            },
-          },
-        });
-      }
-      onUserAction(USER_INTENT.Confirm);
-    }
-=======
     onSubmit(selectedChainIds);
->>>>>>> a5771014
   }, [
     onSubmit,
     selectedChainIds,
