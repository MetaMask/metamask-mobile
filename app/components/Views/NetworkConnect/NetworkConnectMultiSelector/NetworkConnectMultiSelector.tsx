// Third party dependencies.
import React, { useCallback, useState, useEffect } from 'react';
import { SafeAreaView, View } from 'react-native';
import { useSelector } from 'react-redux';

// External dependencies.
import { strings } from '../../../../../locales/i18n';
import Button, {
  ButtonSize,
  ButtonVariants,
} from '../../../../component-library/components/Buttons/Button';
import SheetHeader from '../../../../component-library/components/Sheet/SheetHeader';

import { useStyles } from '../../../../component-library/hooks';
import HelpText, {
  HelpTextSeverity,
} from '../../../../component-library/components/Form/HelpText';

// Internal dependencies.
import styleSheet from './NetworkConnectMultiSelector.styles';
import { NetworkConnectMultiSelectorProps } from './NetworkConnectMultiSelector.types';
import Checkbox from '../../../../component-library/components/Checkbox';
import NetworkSelectorList from '../../../UI/NetworkSelectorList/NetworkSelectorList';
import {
  selectEvmNetworkConfigurationsByChainId,
} from '../../../../selectors/networkController';
import { getNetworkImageSource } from '../../../../util/networks';
import { ConnectedAccountsSelectorsIDs } from '../../../../../e2e/selectors/Browser/ConnectedAccountModal.selectors';
import { NetworkConnectMultiSelectorSelectorsIDs } from '../../../../../e2e/selectors/Browser/NetworkConnectMultiSelector.selectors';

import { NetworkConfiguration } from '@metamask/network-controller';

const NetworkConnectMultiSelector = ({
  isLoading,
  onSubmit,
  hostname,
  onBack,
  isRenderedAsBottomSheet = true,
  defaultSelectedChainIds,
}: NetworkConnectMultiSelectorProps) => {
  const { styles } = useStyles(styleSheet, { isRenderedAsBottomSheet });
  const [selectedChainIds, setSelectedChainIds] = useState<string[]>([]);
  const networkConfigurations = useSelector(
    selectEvmNetworkConfigurationsByChainId,
  );

  useEffect(() => {
    setSelectedChainIds(defaultSelectedChainIds);
  }, [
    setSelectedChainIds,
    defaultSelectedChainIds
  ]);

  const handleUpdateNetworkPermissions = useCallback(async () => {
    onSubmit(selectedChainIds);
  }, [
    onSubmit,
    selectedChainIds,
  ]);
  // TODO: [SOLANA]  When we support non evm networks, refactor this
  const networks = Object.entries(networkConfigurations).map(
    ([key, network]: [string, NetworkConfiguration]) => ({
      id: key,
      name: network.name,
      rpcUrl: network.rpcEndpoints[network.defaultRpcEndpointIndex].url,
      isSelected: false,
      //@ts-expect-error - The utils/network file is still JS and this function expects a networkType, and should be optional
      imageSource: getNetworkImageSource({
        chainId: network.chainId,
      }),
      chainId: network.chainId,
    }),
  );

<<<<<<< HEAD
  const onSelectNetwork = useCallback((chainId) => {
      if (selectedChainIds.includes(chainId)) {
        setSelectedChainIds(
          selectedChainIds.filter((_chainId) => _chainId !== chainId),
        );
      } else {
        setSelectedChainIds([...selectedChainIds, chainId]);
      }
  }, [selectedChainIds, setSelectedChainIds]);
=======
  const onSelectNetwork = useCallback(
    (clickedChainId: string) => {
      const selectedAddressIndex = selectedChainIds.indexOf(clickedChainId);
      // Reconstruct selected network ids.
      const newNetworkList = networks.reduce((acc, { id }) => {
        if (clickedChainId === id) {
          selectedAddressIndex === -1 && acc.push(id);
        } else if (selectedChainIds.includes(id)) {
          acc.push(id);
        }
        return acc;
      }, [] as string[]);
      setSelectedChainIds(newNetworkList);
    },
    [networks, selectedChainIds],
  );

  const onRevokeAllHandler = useCallback(async () => {
    await Engine.context.PermissionController.revokeAllPermissions(hostname);
    navigate('PermissionsManager');
  }, [hostname, navigate]);

  const toggleRevokeAllNetworkPermissionsModal = useCallback(() => {
    navigate(Routes.MODAL.ROOT_MODAL_FLOW, {
      screen: Routes.SHEET.REVOKE_ALL_ACCOUNT_PERMISSIONS,
      params: {
        hostInfo: {
          metadata: {
            origin: urlWithProtocol && new URL(urlWithProtocol).hostname,
          },
        },
        onRevokeAll: !isRenderedAsBottomSheet && onRevokeAllHandler,
      },
    });
  }, [navigate, urlWithProtocol, isRenderedAsBottomSheet, onRevokeAllHandler]);
>>>>>>> f3789b7a

  const areAllNetworksSelected = networks
    .every(({ chainId }) => selectedChainIds.includes(chainId));
  const areAnyNetworksSelected = selectedChainIds.length !== 0;
  const areNoNetworksSelected = selectedChainIds.length === 0;

  const renderSelectAllCheckbox = useCallback((): React.JSX.Element | null => {
    const areSomeNetworksSelectedButNotAll =
      areAnyNetworksSelected && !areAllNetworksSelected;

    const selectAll = () => {
      if (isLoading) return;
      const allSelectedChainIds = networks.map(({ chainId }) => chainId);
      setSelectedChainIds(allSelectedChainIds);
    };

    const unselectAll = () => {
      if (isLoading) return;
      setSelectedChainIds([]);
    };

    const onPress = () => {
      areAllNetworksSelected ? unselectAll() : selectAll();
    };

    return (
      <View>
        <Checkbox
          style={styles.selectAllContainer}
          label={strings('networks.select_all')}
          testID={ConnectedAccountsSelectorsIDs.SELECT_ALL_NETWORKS_BUTTON}
          accessibilityLabel={
            ConnectedAccountsSelectorsIDs.SELECT_ALL_NETWORKS_BUTTON
          }
          isIndeterminate={areSomeNetworksSelectedButNotAll}
          isChecked={areAllNetworksSelected}
          onPress={onPress}
        ></Checkbox>
      </View>
    );
  }, [
    areAllNetworksSelected,
    areAnyNetworksSelected,
    networks,
    isLoading,
    setSelectedChainIds,
    styles.selectAllContainer,
  ]);



  const renderCtaButtons = useCallback(
    () => (
      <View style={styles.buttonsContainer}>
        <View style={styles.updateButtonContainer}>
          {areAnyNetworksSelected && (
            <Button
              variant={ButtonVariants.Primary}
              label={strings('networks.update')}
              onPress={handleUpdateNetworkPermissions}
              testID={
                NetworkConnectMultiSelectorSelectorsIDs.UPDATE_CHAIN_PERMISSIONS
              }
              size={ButtonSize.Lg}
              style={{
                ...styles.buttonPositioning,
                ...(isLoading && styles.disabledOpacity),
              }}
              disabled={isLoading}
            />
          )}
        </View>
        {areNoNetworksSelected && (
          <View style={styles.disconnectAll}>
            <View style={styles.helpText}>
              <HelpText severity={HelpTextSeverity.Error}>
                {strings('common.disconnect_you_from', {
                  dappUrl: hostname,
                })}
              </HelpText>
            </View>
            <View style={styles.disconnectAllButton}>
              <Button
                variant={ButtonVariants.Primary}
                label={strings('common.disconnect')}
                testID={
                  ConnectedAccountsSelectorsIDs.DISCONNECT_NETWORKS_BUTTON
                }
                onPress={handleUpdateNetworkPermissions}
                isDanger
                size={ButtonSize.Lg}
                style={{
                  ...styles.buttonPositioning,
                }}
              />
            </View>
          </View>
        )}
      </View>
    ),
    [
      handleUpdateNetworkPermissions,
      areAnyNetworksSelected,
      styles,
      areNoNetworksSelected,
      hostname,
      isLoading,
    ],
  );

  const renderNetworkConnectMultiSelector = useCallback(
    () => (
      <SafeAreaView>
        <View style={styles.bottomSheetContainer}>
          <SheetHeader
            title={strings('networks.edit_networks_title')}
            onBack={onBack}
          />
          <View style={styles.bodyContainer}>{renderSelectAllCheckbox()}</View>
          <NetworkSelectorList
            networks={networks}
            selectedChainIds={selectedChainIds}
            onSelectNetwork={onSelectNetwork}
          ></NetworkSelectorList>
          <View style={styles.bodyContainer}>{renderCtaButtons()}</View>
        </View>
      </SafeAreaView>
    ),
    [
      networks,
      onSelectNetwork,
      renderCtaButtons,
      selectedChainIds,
      styles.bodyContainer,
      styles.bottomSheetContainer,
      onBack,
      renderSelectAllCheckbox,
    ],
  );
  return renderNetworkConnectMultiSelector();
};

export default NetworkConnectMultiSelector;<|MERGE_RESOLUTION|>--- conflicted
+++ resolved
@@ -72,8 +72,7 @@
     }),
   );
 
-<<<<<<< HEAD
-  const onSelectNetwork = useCallback((chainId) => {
+  const onSelectNetwork = useCallback((chainId: string) => {
       if (selectedChainIds.includes(chainId)) {
         setSelectedChainIds(
           selectedChainIds.filter((_chainId) => _chainId !== chainId),
@@ -82,43 +81,6 @@
         setSelectedChainIds([...selectedChainIds, chainId]);
       }
   }, [selectedChainIds, setSelectedChainIds]);
-=======
-  const onSelectNetwork = useCallback(
-    (clickedChainId: string) => {
-      const selectedAddressIndex = selectedChainIds.indexOf(clickedChainId);
-      // Reconstruct selected network ids.
-      const newNetworkList = networks.reduce((acc, { id }) => {
-        if (clickedChainId === id) {
-          selectedAddressIndex === -1 && acc.push(id);
-        } else if (selectedChainIds.includes(id)) {
-          acc.push(id);
-        }
-        return acc;
-      }, [] as string[]);
-      setSelectedChainIds(newNetworkList);
-    },
-    [networks, selectedChainIds],
-  );
-
-  const onRevokeAllHandler = useCallback(async () => {
-    await Engine.context.PermissionController.revokeAllPermissions(hostname);
-    navigate('PermissionsManager');
-  }, [hostname, navigate]);
-
-  const toggleRevokeAllNetworkPermissionsModal = useCallback(() => {
-    navigate(Routes.MODAL.ROOT_MODAL_FLOW, {
-      screen: Routes.SHEET.REVOKE_ALL_ACCOUNT_PERMISSIONS,
-      params: {
-        hostInfo: {
-          metadata: {
-            origin: urlWithProtocol && new URL(urlWithProtocol).hostname,
-          },
-        },
-        onRevokeAll: !isRenderedAsBottomSheet && onRevokeAllHandler,
-      },
-    });
-  }, [navigate, urlWithProtocol, isRenderedAsBottomSheet, onRevokeAllHandler]);
->>>>>>> f3789b7a
 
   const areAllNetworksSelected = networks
     .every(({ chainId }) => selectedChainIds.includes(chainId));
