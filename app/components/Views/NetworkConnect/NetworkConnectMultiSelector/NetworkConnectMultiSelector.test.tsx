--- conflicted
+++ resolved
@@ -26,11 +26,7 @@
 }));
 
 const mockNetworkConfigurations = {
-<<<<<<< HEAD
-  '0x1': {
-=======
   'eip155:1': {
->>>>>>> 961a5281
     chainId: '0x1',
     name: 'Ethereum Mainnet',
     rpcEndpoints: [
@@ -42,11 +38,7 @@
     defaultRpcEndpointIndex: 0,
     caipChainId: 'eip155:1'
   },
-<<<<<<< HEAD
-  '0x89': {
-=======
   'eip155:137': {
->>>>>>> 961a5281
     chainId: '0x89',
     name: 'Polygon',
     rpcEndpoints: [
@@ -67,11 +59,7 @@
     onSubmit: jest.fn(),
     onBack: jest.fn(),
     isRenderedAsBottomSheet: true,
-<<<<<<< HEAD
-    defaultSelectedChainIds: ['0x1'],
-=======
     defaultSelectedChainIds: ['eip155:1' as CaipChainId],
->>>>>>> 961a5281
   };
 
   beforeEach(() => {
@@ -109,20 +97,12 @@
     );
     fireEvent.press(updateButton);
 
-<<<<<<< HEAD
-    expect(defaultProps.onSubmit).toHaveBeenCalledWith(['0x1']);
-=======
     expect(defaultProps.onSubmit).toHaveBeenCalledWith(['eip155:1']);
->>>>>>> 961a5281
   });
 
   it('handles the select all button when not loading', () => {
     const { getByTestId, getAllByTestId } = renderWithProvider(
-<<<<<<< HEAD
-      <NetworkConnectMultiSelector {...defaultProps} defaultSelectedChainIds={['0x1', '0x89']} />,
-=======
       <NetworkConnectMultiSelector {...defaultProps} defaultSelectedChainIds={['eip155:1', 'eip155:137']} />,
->>>>>>> 961a5281
     );
 
     const selectAllbutton = getAllByTestId(ConnectedAccountsSelectorsIDs.SELECT_ALL_NETWORKS_BUTTON);
@@ -134,11 +114,7 @@
     );
     fireEvent.press(updateButton);
 
-<<<<<<< HEAD
-    expect(defaultProps.onSubmit).toHaveBeenCalledWith(['0x1', '0x89']);
-=======
     expect(defaultProps.onSubmit).toHaveBeenCalledWith(['eip155:1', 'eip155:137']);
->>>>>>> 961a5281
   });
 
   it('handles network selection correctly', () => {
@@ -158,22 +134,14 @@
     );
     fireEvent.press(updateButton);
 
-<<<<<<< HEAD
-    expect(defaultProps.onSubmit).toHaveBeenCalledWith(['0x89']);
-=======
     expect(defaultProps.onSubmit).toHaveBeenCalledWith(['eip155:137']);
->>>>>>> 961a5281
   });
 
   it('shows update button when some networks are selected', () => {
     const { getByTestId } = renderWithProvider(
       <NetworkConnectMultiSelector
         {...defaultProps}
-<<<<<<< HEAD
-        defaultSelectedChainIds={['0x1']}
-=======
         defaultSelectedChainIds={['eip155:1']}
->>>>>>> 961a5281
       />,
     );
     const updateButton = getByTestId(
@@ -182,11 +150,7 @@
     expect(updateButton).toBeTruthy();
     fireEvent.press(updateButton);
 
-<<<<<<< HEAD
-    expect(defaultProps.onSubmit).toHaveBeenCalledWith(['0x1']);
-=======
     expect(defaultProps.onSubmit).toHaveBeenCalledWith(['eip155:1']);
->>>>>>> 961a5281
   });
 
   it('shows disconnect button when no networks are selected', () => {
