--- conflicted
+++ resolved
@@ -174,25 +174,15 @@
       data={
         [
           {
-<<<<<<< HEAD
-            "chainId": "0x1",
-            "id": "0x1",
-=======
             "caipChainId": "eip155:1",
             "id": "eip155:1",
->>>>>>> 961a5281
             "imageSource": 1,
             "isSelected": false,
             "name": "Ethereum Mainnet",
           },
           {
-<<<<<<< HEAD
-            "chainId": "0x89",
-            "id": "0x89",
-=======
             "caipChainId": "eip155:137",
             "id": "eip155:137",
->>>>>>> 961a5281
             "imageSource": 1,
             "isSelected": false,
             "name": "Polygon",
