--- conflicted
+++ resolved
@@ -88,20 +88,6 @@
     expect(getByText(strings('asset_overview.receive_button'))).toBeTruthy();
   });
 
-<<<<<<< HEAD
-  it('calls onBuy when the buy button is pressed', () => {
-    const initialState = {
-      ...initialRootState,
-      engine: {
-        ...initialRootState.engine,
-        backgroundState: {
-          ...initialRootState.engine.backgroundState,
-          AccountsController: MOCK_ACCOUNTS_CONTROLLER_STATE,
-        },
-      },
-    };
-
-=======
   it('navigates to FundActionMenu with both onBuy and asset context when both are provided', () => {
     const mockAsset = { address: '0x123', chainId: '0x1' };
     const { getByTestId } = renderWithProvider(
@@ -124,20 +110,11 @@
   });
 
   it('navigates to FundActionMenu with neither onBuy nor asset context when no props provided', () => {
->>>>>>> aa09c2f9
-    const { getByTestId } = renderWithProvider(
-      <AssetDetailsActions {...defaultProps} />,
-      { state: initialState },
-    );
-
-<<<<<<< HEAD
-    const buyButton = getByTestId(TokenOverviewSelectorsIDs.BUY_BUTTON);
-
-    fireEvent.press(buyButton);
-
-    // Then the onBuy callback should be called
-    expect(mockOnBuy).toHaveBeenCalled();
-=======
+    const { getByTestId } = renderWithProvider(
+      <AssetDetailsActions {...defaultProps} />,
+      { state: initialRootState },
+    );
+
     fireEvent.press(getByTestId(TokenOverviewSelectorsIDs.BUY_BUTTON));
     expect(mockNavigate).toHaveBeenCalledWith(Routes.MODAL.ROOT_MODAL_FLOW, {
       screen: Routes.MODAL.FUND_ACTION_MENU,
@@ -146,7 +123,6 @@
         asset: undefined,
       },
     });
->>>>>>> aa09c2f9
   });
 
   it('calls goToSwaps when the swap button is pressed', () => {
