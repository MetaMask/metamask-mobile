--- conflicted
+++ resolved
@@ -13,8 +13,6 @@
 import Routes from '../../../../constants/navigation/Routes';
 import useDepositEnabled from '../../../UI/Ramp/Deposit/hooks/useDepositEnabled';
 import { RootState } from '../../../../reducers';
-<<<<<<< HEAD
-=======
 import { useMetrics } from '../../../../components/hooks/useMetrics';
 import {
   trackActionButtonClick,
@@ -22,15 +20,10 @@
   ActionLocation,
   ActionPosition,
 } from '../../../../util/analytics/actionButtonTracking';
->>>>>>> d5ca588d
 
 export interface AssetDetailsActionsProps {
   displayBuyButton: boolean | undefined;
   displaySwapsButton: boolean | undefined;
-<<<<<<< HEAD
-  displayBridgeButton: boolean | undefined;
-=======
->>>>>>> d5ca588d
   onBuy?: () => void;
   goToSwaps: () => void;
   onSend: () => void;
@@ -51,10 +44,6 @@
 export const AssetDetailsActions: React.FC<AssetDetailsActionsProps> = ({
   displayBuyButton,
   displaySwapsButton,
-<<<<<<< HEAD
-  displayBridgeButton,
-=======
->>>>>>> d5ca588d
   onBuy,
   goToSwaps,
   onSend,
