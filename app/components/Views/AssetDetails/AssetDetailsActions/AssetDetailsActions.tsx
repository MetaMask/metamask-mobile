--- conflicted
+++ resolved
@@ -94,11 +94,7 @@
       {isEvmNetworkSelected && (
         <View style={styles.buttonWrapper}>
           <WalletAction
-<<<<<<< HEAD
-            iconName={IconName.Arrow2Upright}
-=======
             iconName={IconName.Arrow2UpRight}
->>>>>>> 9e4ff4fb
             onPress={onSend}
             iconStyle={styles.icon}
             containerStyle={styles.containerStyle}
