--- conflicted
+++ resolved
@@ -64,11 +64,7 @@
 
   // Check if FundActionMenu would be empty
   const { isDepositEnabled } = useDepositEnabled();
-<<<<<<< HEAD
-  const isFundMenuAvailable = isDepositEnabled || true;
-=======
   const isBuyMenuAvailable = isDepositEnabled || true;
->>>>>>> de227863
 
   // Button should be enabled if we have standard funding options OR a custom onBuy function
   const isBuyingAvailable = isBuyMenuAvailable || !!onBuy;
