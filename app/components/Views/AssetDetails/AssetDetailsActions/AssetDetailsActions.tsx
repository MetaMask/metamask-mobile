import React from 'react';
import { View } from 'react-native';
import { useNavigation } from '@react-navigation/native';
import styleSheet from './AssetDetailsActions.styles';
import { useStyles } from '../../../../component-library/hooks';
import MainActionButton from '../../../../component-library/components-temp/MainActionButton';
import { strings } from '../../../../../locales/i18n';
import { IconName } from '../../../../component-library/components/Icons/Icon';
import { TokenOverviewSelectorsIDs } from '../../../../../e2e/selectors/wallet/TokenOverview.selectors';
import { useSelector } from 'react-redux';
import { selectCanSignTransactions } from '../../../../selectors/accountsController';
import Routes from '../../../../constants/navigation/Routes';
import useRampNetwork from '../../../UI/Ramp/Aggregator/hooks/useRampNetwork';
import useDepositEnabled from '../../../UI/Ramp/Deposit/hooks/useDepositEnabled';

export interface AssetDetailsActionsProps {
  displayBuyButton: boolean | undefined;
  displaySwapsButton: boolean | undefined;
  displayBridgeButton: boolean | undefined;
  swapsIsLive: boolean | undefined;
  onBuy?: () => void;
  goToSwaps: () => void;
  goToBridge: () => void;
  onSend: () => void;
  onReceive: () => void;
  // Asset context for buy flow
  asset?: {
    address?: string;
    chainId?: string;
  };
  // Optional custom action IDs to avoid test ID conflicts
  buyButtonActionID?: string;
  swapButtonActionID?: string;
  bridgeButtonActionID?: string;
  sendButtonActionID?: string;
  receiveButtonActionID?: string;
}

export const AssetDetailsActions: React.FC<AssetDetailsActionsProps> = ({
  displayBuyButton,
  displaySwapsButton,
  displayBridgeButton,
  swapsIsLive,
  onBuy,
  goToSwaps,
  goToBridge,
  onSend,
  onReceive,
  asset,
  buyButtonActionID = TokenOverviewSelectorsIDs.BUY_BUTTON,
  swapButtonActionID = TokenOverviewSelectorsIDs.SWAP_BUTTON,
  bridgeButtonActionID = TokenOverviewSelectorsIDs.BRIDGE_BUTTON,
  sendButtonActionID = TokenOverviewSelectorsIDs.SEND_BUTTON,
  receiveButtonActionID = TokenOverviewSelectorsIDs.RECEIVE_BUTTON,
}) => {
  const { styles } = useStyles(styleSheet, {});
  const canSignTransactions = useSelector(selectCanSignTransactions);
  const { navigate } = useNavigation();

  // Check if FundActionMenu would be empty
  const [isNetworkRampSupported] = useRampNetwork();
  const { isDepositEnabled } = useDepositEnabled();
  const isFundMenuAvailable = isDepositEnabled || isNetworkRampSupported;

  // Button should be enabled if we have standard funding options OR a custom onBuy function
  const isFundingAvailable = isFundMenuAvailable || !!onBuy;

  const handleBuyPress = () => {
    // Navigate to FundActionMenu with both custom onBuy and asset context
    // The menu will prioritize custom onBuy over standard funding options
    // This allows custom funding flows even when deposit/ramp are unavailable
    navigate(Routes.MODAL.ROOT_MODAL_FLOW, {
      screen: Routes.MODAL.FUND_ACTION_MENU,
      params: {
        onBuy, // Custom buy function (takes priority if provided)
        asset, // Asset context for standard funding flows
      },
    });
  };

  return (
    <View style={styles.activitiesButton}>
      {displayBuyButton && (
        <View style={styles.buttonContainer}>
          <MainActionButton
<<<<<<< HEAD
            iconName={IconName.Add}
            label={strings('asset_overview.buy_button')}
            onPress={onBuy}
            isDisabled={!canSignTransactions}
=======
            iconName={IconName.Money}
            label={strings('asset_overview.fund_button')}
            onPress={handleBuyPress}
            isDisabled={!canSignTransactions || !isFundingAvailable}
>>>>>>> aa09c2f9
            testID={buyButtonActionID}
          />
        </View>
      )}
      {displaySwapsButton && (
        <View style={styles.buttonContainer}>
          <MainActionButton
            iconName={IconName.SwapVertical}
            label={strings('asset_overview.swap')}
            onPress={() => goToSwaps()}
            isDisabled={!canSignTransactions || !swapsIsLive}
            testID={swapButtonActionID}
          />
        </View>
      )}
      {displayBridgeButton ? (
        <View style={styles.buttonContainer}>
          <MainActionButton
            iconName={IconName.Bridge}
            label={strings('asset_overview.bridge')}
            onPress={goToBridge}
            isDisabled={!canSignTransactions}
            testID={bridgeButtonActionID}
          />
        </View>
      ) : null}
      <View style={styles.buttonContainer}>
        <MainActionButton
          iconName={IconName.Send}
          label={strings('asset_overview.send_button')}
          onPress={onSend}
          isDisabled={!canSignTransactions}
          testID={sendButtonActionID}
        />
      </View>
      <View style={styles.buttonContainer}>
        <MainActionButton
          iconName={IconName.Received}
          label={strings('asset_overview.receive_button')}
          onPress={onReceive}
          isDisabled={false}
          testID={receiveButtonActionID}
        />
      </View>
    </View>
  );
};

export default AssetDetailsActions;<|MERGE_RESOLUTION|>--- conflicted
+++ resolved
@@ -83,17 +83,10 @@
       {displayBuyButton && (
         <View style={styles.buttonContainer}>
           <MainActionButton
-<<<<<<< HEAD
-            iconName={IconName.Add}
-            label={strings('asset_overview.buy_button')}
-            onPress={onBuy}
-            isDisabled={!canSignTransactions}
-=======
             iconName={IconName.Money}
             label={strings('asset_overview.fund_button')}
             onPress={handleBuyPress}
             isDisabled={!canSignTransactions || !isFundingAvailable}
->>>>>>> aa09c2f9
             testID={buyButtonActionID}
           />
         </View>
