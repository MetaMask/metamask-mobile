--- conflicted
+++ resolved
@@ -91,22 +91,6 @@
           </Text>
         </View>
       ) : null}
-<<<<<<< HEAD
-      <View style={styles.buttonWrapper}>
-        <WalletAction
-          iconName={IconName.Arrow2Upright}
-          onPress={onSend}
-          iconStyle={styles.icon}
-          containerStyle={styles.containerStyle}
-          iconSize={AvatarSize.Lg}
-          disabled={!canSignTransactions}
-          actionID={TokenOverviewSelectorsIDs.SEND_BUTTON}
-        />
-        <Text variant={TextVariant.BodyMD}>
-          {strings('asset_overview.send_button')}
-        </Text>
-      </View>
-=======
       {isEvmNetworkSelected && (
         <View style={styles.buttonWrapper}>
           <WalletAction
@@ -123,7 +107,6 @@
           </Text>
         </View>
       )}
->>>>>>> c3b2efdc
       <View style={styles.buttonWrapper}>
         <WalletAction
           iconName={IconName.QrCode}
