import React from 'react';
import { View } from 'react-native';
import styleSheet from './AssetDetailsActions.styles';
import { useStyles } from '../../../../component-library/hooks';
import WalletAction from '../../../../components/UI/WalletAction';
import { strings } from '../../../../../locales/i18n';
import { IconName } from '../../../../component-library/components/Icons/Icon';
import { AvatarSize } from '../../../../component-library/components/Avatars/Avatar';
import Text, {
  TextVariant,
} from '../../../../component-library/components/Texts/Text';
import { TokenOverviewSelectorsIDs } from '../../../../../e2e/selectors/wallet/TokenOverview.selectors';
import { useSelector } from 'react-redux';
import { selectCanSignTransactions } from '../../../../selectors/accountsController';
import { selectIsEvmNetworkSelected } from '../../../../selectors/multichainNetworkController';

export interface AssetDetailsActionsProps {
  displayBuyButton: boolean | undefined;
  displaySwapsButton: boolean | undefined;
  displayBridgeButton: boolean | undefined;
  swapsIsLive: boolean | undefined;
  onBuy: () => void;
  goToSwaps: () => void;
  goToBridge: () => void;
  onSend: () => void;
  onReceive: () => void;
}

export const AssetDetailsActions: React.FC<AssetDetailsActionsProps> = ({
  displayBuyButton,
  displaySwapsButton,
  displayBridgeButton,
  swapsIsLive,
  onBuy,
  goToSwaps,
  goToBridge,
  onSend,
  onReceive,
}) => {
  const isEvmNetworkSelected = useSelector(selectIsEvmNetworkSelected);
  const { styles } = useStyles(styleSheet, {});
  const canSignTransactions = useSelector(selectCanSignTransactions);

  return (
    <View style={styles.activitiesButton}>
      {displayBuyButton && (
        <View style={styles.buttonWrapper}>
          <WalletAction
            iconName={IconName.Add}
            onPress={onBuy}
            iconStyle={styles.icon}
            containerStyle={styles.containerStyle}
            iconSize={AvatarSize.Lg}
            disabled={!canSignTransactions}
            actionID={TokenOverviewSelectorsIDs.BUY_BUTTON}
          />
          <Text variant={TextVariant.BodyMD}>
            {strings('asset_overview.buy_button')}
          </Text>
        </View>
      )}
      {displaySwapsButton && (
        <View style={styles.buttonWrapper}>
          <WalletAction
            iconName={IconName.SwapHorizontal}
            onPress={() => goToSwaps()}
            iconStyle={styles.icon}
            containerStyle={styles.containerStyle}
            iconSize={AvatarSize.Lg}
            disabled={!canSignTransactions || !swapsIsLive}
            actionID={TokenOverviewSelectorsIDs.SWAP_BUTTON}
          />
          <Text variant={TextVariant.BodyMD}>
            {strings('asset_overview.swap')}
          </Text>
        </View>
      )}
      {displayBridgeButton ? (
        <View style={styles.buttonWrapper}>
          <WalletAction
            iconName={IconName.Bridge}
            onPress={goToBridge}
            iconStyle={styles.icon}
            containerStyle={styles.containerStyle}
            iconSize={AvatarSize.Lg}
            disabled={!canSignTransactions}
            actionID={TokenOverviewSelectorsIDs.BRIDGE_BUTTON}
          />
          <Text variant={TextVariant.BodyMD}>
            {strings('asset_overview.bridge')}
          </Text>
        </View>
      ) : null}
<<<<<<< HEAD
      <View style={styles.buttonWrapper}>
        <WalletAction
          iconName={IconName.Arrow2UpRight}
          onPress={onSend}
          iconStyle={styles.icon}
          containerStyle={styles.containerStyle}
          iconSize={AvatarSize.Lg}
          disabled={!canSignTransactions}
          actionID={TokenOverviewSelectorsIDs.SEND_BUTTON}
        />
        <Text variant={TextVariant.BodyMD}>
          {strings('asset_overview.send_button')}
        </Text>
      </View>
=======
      {isEvmNetworkSelected && (
        <View style={styles.buttonWrapper}>
          <WalletAction
            iconName={IconName.Arrow2Upright}
            onPress={onSend}
            iconStyle={styles.icon}
            containerStyle={styles.containerStyle}
            iconSize={AvatarSize.Lg}
            disabled={!canSignTransactions}
            actionID={TokenOverviewSelectorsIDs.SEND_BUTTON}
          />
          <Text variant={TextVariant.BodyMD}>
            {strings('asset_overview.send_button')}
          </Text>
        </View>
      )}
>>>>>>> c92d8f9f
      <View style={styles.buttonWrapper}>
        <WalletAction
          iconName={IconName.QrCode}
          onPress={onReceive}
          iconStyle={styles.icon}
          containerStyle={styles.containerStyle}
          iconSize={AvatarSize.Lg}
          disabled={false}
          actionID={TokenOverviewSelectorsIDs.RECEIVE_BUTTON}
        />
        <Text variant={TextVariant.BodyMD}>
          {strings('asset_overview.receive_button')}
        </Text>
      </View>
    </View>
  );
};

export default AssetDetailsActions;<|MERGE_RESOLUTION|>--- conflicted
+++ resolved
@@ -91,26 +91,10 @@
           </Text>
         </View>
       ) : null}
-<<<<<<< HEAD
-      <View style={styles.buttonWrapper}>
-        <WalletAction
-          iconName={IconName.Arrow2UpRight}
-          onPress={onSend}
-          iconStyle={styles.icon}
-          containerStyle={styles.containerStyle}
-          iconSize={AvatarSize.Lg}
-          disabled={!canSignTransactions}
-          actionID={TokenOverviewSelectorsIDs.SEND_BUTTON}
-        />
-        <Text variant={TextVariant.BodyMD}>
-          {strings('asset_overview.send_button')}
-        </Text>
-      </View>
-=======
       {isEvmNetworkSelected && (
         <View style={styles.buttonWrapper}>
           <WalletAction
-            iconName={IconName.Arrow2Upright}
+            iconName={IconName.Arrow2UpRight}
             onPress={onSend}
             iconStyle={styles.icon}
             containerStyle={styles.containerStyle}
@@ -123,7 +107,6 @@
           </Text>
         </View>
       )}
->>>>>>> c92d8f9f
       <View style={styles.buttonWrapper}>
         <WalletAction
           iconName={IconName.QrCode}
