// Jest Snapshot v1, https://goo.gl/fbAQLP

exports[`AssetDetailsActions should render correctly 1`] = `
<View
  style={
    {
      "flexDirection": "row",
      "gap": 8,
      "paddingHorizontal": 16,
      "paddingVertical": 20,
      "width": "100%",
    }
  }
>
  <View
    style={
      {
        "flex": 1,
      }
    }
  >
<<<<<<< HEAD
    <TouchableOpacity
      disabled={true}
      onPress={[Function]}
=======
    <View
      collapsable={false}
>>>>>>> a6f5e06f
      style={
        {
          "transform": [
            {
              "scale": 1,
            },
          ],
        }
      }
    >
      <View
        accessibilityState={
          {
            "busy": undefined,
            "checked": undefined,
            "disabled": true,
            "expanded": undefined,
            "selected": undefined,
          }
        }
        accessibilityValue={
          {
            "max": undefined,
            "min": undefined,
            "now": undefined,
            "text": undefined,
          }
        }
        accessible={true}
        collapsable={false}
        focusable={true}
        onBlur={[Function]}
        onClick={[Function]}
        onFocus={[Function]}
        onResponderGrant={[Function]}
        onResponderMove={[Function]}
        onResponderRelease={[Function]}
        onResponderTerminate={[Function]}
        onResponderTerminationRequest={[Function]}
        onStartShouldSetResponder={[Function]}
        style={
          [
            {
              "alignItems": "center",
              "backgroundColor": "#3c4d9d0f",
              "borderRadius": 12,
              "justifyContent": "center",
              "opacity": 0.5,
              "paddingHorizontal": 8,
              "paddingVertical": 16,
            },
            false,
          ]
        }
        testID="token-buy-button"
      >
<<<<<<< HEAD
        <SvgMock
          color="#ffffff"
          fill="currentColor"
          height={24}
          name="Money"
=======
        <View
>>>>>>> a6f5e06f
          style={
            {
              "alignItems": "center",
              "justifyContent": "center",
            }
          }
        >
          <SvgMock
            color="#686e7d"
            fill="currentColor"
            height={20}
            name="Add"
            style={
              {
                "height": 20,
                "width": 20,
              }
            }
            width={20}
          />
          <Text
            accessibilityRole="text"
            style={
              {
                "color": "#121314",
                "fontFamily": "Geist Medium",
                "fontSize": 14,
                "letterSpacing": 0,
                "lineHeight": 22,
                "marginTop": 2,
                "textAlign": "center",
              }
            }
          >
            Buy
          </Text>
        </View>
      </View>
<<<<<<< HEAD
    </TouchableOpacity>
    <Text
      accessibilityRole="text"
      style={
        {
          "color": "#121314",
          "fontFamily": "Geist Regular",
          "fontSize": 16,
          "letterSpacing": 0,
          "lineHeight": 24,
        }
      }
    >
      Fund
    </Text>
=======
    </View>
>>>>>>> a6f5e06f
  </View>
  <View
    style={
      {
        "flex": 1,
      }
    }
  >
    <View
      collapsable={false}
      style={
        {
          "transform": [
            {
              "scale": 1,
            },
          ],
        }
      }
    >
      <View
        accessibilityState={
          {
            "busy": undefined,
            "checked": undefined,
            "disabled": true,
            "expanded": undefined,
            "selected": undefined,
          }
        }
        accessibilityValue={
          {
            "max": undefined,
            "min": undefined,
            "now": undefined,
            "text": undefined,
          }
        }
        accessible={true}
        collapsable={false}
        focusable={true}
        onBlur={[Function]}
        onClick={[Function]}
        onFocus={[Function]}
        onResponderGrant={[Function]}
        onResponderMove={[Function]}
        onResponderRelease={[Function]}
        onResponderTerminate={[Function]}
        onResponderTerminationRequest={[Function]}
        onStartShouldSetResponder={[Function]}
        style={
          [
            {
              "alignItems": "center",
              "backgroundColor": "#3c4d9d0f",
              "borderRadius": 12,
              "justifyContent": "center",
              "opacity": 0.5,
              "paddingHorizontal": 8,
              "paddingVertical": 16,
            },
            false,
          ]
        }
        testID="token-swap-button"
      >
        <View
          style={
            {
              "alignItems": "center",
              "justifyContent": "center",
            }
          }
        >
          <SvgMock
            color="#686e7d"
            fill="currentColor"
            height={20}
            name="SwapVertical"
            style={
              {
                "height": 20,
                "width": 20,
              }
            }
            width={20}
          />
          <Text
            accessibilityRole="text"
            style={
              {
                "color": "#121314",
                "fontFamily": "Geist Medium",
                "fontSize": 14,
                "letterSpacing": 0,
                "lineHeight": 22,
                "marginTop": 2,
                "textAlign": "center",
              }
            }
          >
            Swap
          </Text>
        </View>
      </View>
    </View>
  </View>
  <View
    style={
      {
        "flex": 1,
      }
    }
  >
    <View
      collapsable={false}
      style={
        {
          "transform": [
            {
              "scale": 1,
            },
          ],
        }
      }
    >
      <View
        accessibilityState={
          {
            "busy": undefined,
            "checked": undefined,
            "disabled": true,
            "expanded": undefined,
            "selected": undefined,
          }
        }
        accessibilityValue={
          {
            "max": undefined,
            "min": undefined,
            "now": undefined,
            "text": undefined,
          }
        }
        accessible={true}
        collapsable={false}
        focusable={true}
        onBlur={[Function]}
        onClick={[Function]}
        onFocus={[Function]}
        onResponderGrant={[Function]}
        onResponderMove={[Function]}
        onResponderRelease={[Function]}
        onResponderTerminate={[Function]}
        onResponderTerminationRequest={[Function]}
        onStartShouldSetResponder={[Function]}
        style={
          [
            {
              "alignItems": "center",
              "backgroundColor": "#3c4d9d0f",
              "borderRadius": 12,
              "justifyContent": "center",
              "opacity": 0.5,
              "paddingHorizontal": 8,
              "paddingVertical": 16,
            },
            false,
          ]
        }
        testID="token-bridge-button"
      >
        <View
          style={
            {
              "alignItems": "center",
              "justifyContent": "center",
            }
          }
        >
          <SvgMock
            color="#686e7d"
            fill="currentColor"
            height={20}
            name="Bridge"
            style={
              {
                "height": 20,
                "width": 20,
              }
            }
            width={20}
          />
          <Text
            accessibilityRole="text"
            style={
              {
                "color": "#121314",
                "fontFamily": "Geist Medium",
                "fontSize": 14,
                "letterSpacing": 0,
                "lineHeight": 22,
                "marginTop": 2,
                "textAlign": "center",
              }
            }
          >
            Bridge
          </Text>
        </View>
      </View>
    </View>
  </View>
  <View
    style={
      {
        "flex": 1,
      }
    }
  >
    <View
      collapsable={false}
      style={
        {
          "transform": [
            {
              "scale": 1,
            },
          ],
        }
      }
    >
      <View
        accessibilityState={
          {
            "busy": undefined,
            "checked": undefined,
            "disabled": true,
            "expanded": undefined,
            "selected": undefined,
          }
        }
        accessibilityValue={
          {
            "max": undefined,
            "min": undefined,
            "now": undefined,
            "text": undefined,
          }
        }
        accessible={true}
        collapsable={false}
        focusable={true}
        onBlur={[Function]}
        onClick={[Function]}
        onFocus={[Function]}
        onResponderGrant={[Function]}
        onResponderMove={[Function]}
        onResponderRelease={[Function]}
        onResponderTerminate={[Function]}
        onResponderTerminationRequest={[Function]}
        onStartShouldSetResponder={[Function]}
        style={
          [
            {
              "alignItems": "center",
              "backgroundColor": "#3c4d9d0f",
              "borderRadius": 12,
              "justifyContent": "center",
              "opacity": 0.5,
              "paddingHorizontal": 8,
              "paddingVertical": 16,
            },
            false,
          ]
        }
        testID="token-send-button"
      >
        <View
          style={
            {
              "alignItems": "center",
              "justifyContent": "center",
            }
          }
        >
          <SvgMock
            color="#686e7d"
            fill="currentColor"
            height={20}
            name="Send"
            style={
              {
                "height": 20,
                "width": 20,
              }
            }
            width={20}
          />
          <Text
            accessibilityRole="text"
            style={
              {
                "color": "#121314",
                "fontFamily": "Geist Medium",
                "fontSize": 14,
                "letterSpacing": 0,
                "lineHeight": 22,
                "marginTop": 2,
                "textAlign": "center",
              }
            }
          >
            Send
          </Text>
        </View>
      </View>
    </View>
  </View>
  <View
    style={
      {
        "flex": 1,
      }
    }
  >
    <View
      collapsable={false}
      style={
        {
          "transform": [
            {
              "scale": 1,
            },
          ],
        }
      }
    >
      <View
        accessibilityState={
          {
            "busy": undefined,
            "checked": undefined,
            "disabled": false,
            "expanded": undefined,
            "selected": undefined,
          }
        }
        accessibilityValue={
          {
            "max": undefined,
            "min": undefined,
            "now": undefined,
            "text": undefined,
          }
        }
        accessible={true}
        collapsable={false}
        focusable={true}
        onBlur={[Function]}
        onClick={[Function]}
        onFocus={[Function]}
        onResponderGrant={[Function]}
        onResponderMove={[Function]}
        onResponderRelease={[Function]}
        onResponderTerminate={[Function]}
        onResponderTerminationRequest={[Function]}
        onStartShouldSetResponder={[Function]}
        style={
          [
            {
              "alignItems": "center",
              "backgroundColor": "#3c4d9d0f",
              "borderRadius": 12,
              "justifyContent": "center",
              "opacity": 1,
              "paddingHorizontal": 8,
              "paddingVertical": 16,
            },
            false,
          ]
        }
        testID="token-receive-button"
      >
        <View
          style={
            {
              "alignItems": "center",
              "justifyContent": "center",
            }
          }
        >
          <SvgMock
            color="#686e7d"
            fill="currentColor"
            height={20}
            name="Received"
            style={
              {
                "height": 20,
                "width": 20,
              }
            }
            width={20}
          />
          <Text
            accessibilityRole="text"
            style={
              {
                "color": "#121314",
                "fontFamily": "Geist Medium",
                "fontSize": 14,
                "letterSpacing": 0,
                "lineHeight": 22,
                "marginTop": 2,
                "textAlign": "center",
              }
            }
          >
            Receive
          </Text>
        </View>
      </View>
    </View>
  </View>
</View>
`;<|MERGE_RESOLUTION|>--- conflicted
+++ resolved
@@ -19,14 +19,8 @@
       }
     }
   >
-<<<<<<< HEAD
-    <TouchableOpacity
-      disabled={true}
-      onPress={[Function]}
-=======
     <View
       collapsable={false}
->>>>>>> a6f5e06f
       style={
         {
           "transform": [
@@ -83,15 +77,7 @@
         }
         testID="token-buy-button"
       >
-<<<<<<< HEAD
-        <SvgMock
-          color="#ffffff"
-          fill="currentColor"
-          height={24}
-          name="Money"
-=======
         <View
->>>>>>> a6f5e06f
           style={
             {
               "alignItems": "center",
@@ -130,25 +116,7 @@
           </Text>
         </View>
       </View>
-<<<<<<< HEAD
-    </TouchableOpacity>
-    <Text
-      accessibilityRole="text"
-      style={
-        {
-          "color": "#121314",
-          "fontFamily": "Geist Regular",
-          "fontSize": 16,
-          "letterSpacing": 0,
-          "lineHeight": 24,
-        }
-      }
-    >
-      Fund
-    </Text>
-=======
     </View>
->>>>>>> a6f5e06f
   </View>
   <View
     style={
