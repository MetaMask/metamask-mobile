import React from 'react';
import { Provider } from 'react-redux';
import { createStore } from 'redux';
import AssetDetailsActions, {
  AssetDetailsActionsProps,
} from './AssetDetailsActions';
import initialBackgroundState from '../../../../util/test/initial-background-state.json';

const mockInitialState = {
  engine: {
    backgroundState: initialBackgroundState,
  },
};

const rootReducer = (state = mockInitialState) => state;
const store = createStore(rootReducer);

export default {
  title: 'Component Library / AssetDetailsActions',
  component: AssetDetailsActions,
  decorators: [
    (Story: typeof React.Component) => (
      <Provider store={store}>
        <Story />
      </Provider>
    ),
  ],
};

const Template = (args: AssetDetailsActionsProps) => (
  <AssetDetailsActions {...args} />
);

export const Default = Template.bind(
  {},
  {
    displayBuyButton: true,
    displaySwapsButton: true,
<<<<<<< HEAD
    displayBridgeButton: true,
=======
>>>>>>> d5ca588d
    onBuy: () => null,
    goToSwaps: () => null,
    onSend: () => null,
    onReceive: () => null,
  },
);

export const NoBuyButton = Template.bind(
  {},
  {
    displayBuyButton: false,
    displaySwapsButton: true,
<<<<<<< HEAD
    displayBridgeButton: true,
=======
>>>>>>> d5ca588d
    onBuy: () => null,
    goToSwaps: () => null,
    onSend: () => null,
    onReceive: () => null,
  },
);

export const NoSwapsButton = Template.bind(
  {},
  {
    displayBuyButton: true,
    displaySwapsButton: false,
<<<<<<< HEAD
    displayBridgeButton: true,
    onBuy: () => null,
    goToSwaps: () => null,
    goToBridge: () => null,
    onSend: () => null,
    onReceive: () => null,
  },
);

export const NoBridgeButton = Template.bind(
  {},
  {
    displayBuyButton: true,
    displaySwapsButton: true,
    displayBridgeButton: false,
    onBuy: () => null,
    goToSwaps: () => null,
    goToBridge: () => null,
=======
    onBuy: () => null,
    goToSwaps: () => null,
>>>>>>> d5ca588d
    onSend: () => null,
    onReceive: () => null,
  },
);

export const NoButtons = Template.bind(
  {},
  {
    displayBuyButton: false,
    displaySwapsButton: false,
<<<<<<< HEAD
    displayBridgeButton: false,
=======
>>>>>>> d5ca588d
    onBuy: () => null,
    goToSwaps: () => null,
    onSend: () => null,
    onReceive: () => null,
  },
);

export const FundActionMenuNavigation = Template.bind(
  {},
  {
    displayBuyButton: true,
    displaySwapsButton: true,
<<<<<<< HEAD
    displayBridgeButton: true,
=======
>>>>>>> d5ca588d
    // No onBuy prop - will navigate to FundActionMenu
    goToSwaps: () => null,
    onSend: () => null,
    onReceive: () => null,
  },
);<|MERGE_RESOLUTION|>--- conflicted
+++ resolved
@@ -36,10 +36,6 @@
   {
     displayBuyButton: true,
     displaySwapsButton: true,
-<<<<<<< HEAD
-    displayBridgeButton: true,
-=======
->>>>>>> d5ca588d
     onBuy: () => null,
     goToSwaps: () => null,
     onSend: () => null,
@@ -52,10 +48,6 @@
   {
     displayBuyButton: false,
     displaySwapsButton: true,
-<<<<<<< HEAD
-    displayBridgeButton: true,
-=======
->>>>>>> d5ca588d
     onBuy: () => null,
     goToSwaps: () => null,
     onSend: () => null,
@@ -68,29 +60,8 @@
   {
     displayBuyButton: true,
     displaySwapsButton: false,
-<<<<<<< HEAD
-    displayBridgeButton: true,
     onBuy: () => null,
     goToSwaps: () => null,
-    goToBridge: () => null,
-    onSend: () => null,
-    onReceive: () => null,
-  },
-);
-
-export const NoBridgeButton = Template.bind(
-  {},
-  {
-    displayBuyButton: true,
-    displaySwapsButton: true,
-    displayBridgeButton: false,
-    onBuy: () => null,
-    goToSwaps: () => null,
-    goToBridge: () => null,
-=======
-    onBuy: () => null,
-    goToSwaps: () => null,
->>>>>>> d5ca588d
     onSend: () => null,
     onReceive: () => null,
   },
@@ -101,10 +72,6 @@
   {
     displayBuyButton: false,
     displaySwapsButton: false,
-<<<<<<< HEAD
-    displayBridgeButton: false,
-=======
->>>>>>> d5ca588d
     onBuy: () => null,
     goToSwaps: () => null,
     onSend: () => null,
@@ -117,10 +84,6 @@
   {
     displayBuyButton: true,
     displaySwapsButton: true,
-<<<<<<< HEAD
-    displayBridgeButton: true,
-=======
->>>>>>> d5ca588d
     // No onBuy prop - will navigate to FundActionMenu
     goToSwaps: () => null,
     onSend: () => null,
