--- conflicted
+++ resolved
@@ -36,10 +36,6 @@
   {
     displayBuyButton: true,
     displaySwapsButton: true,
-<<<<<<< HEAD
-    displayBridgeButton: true,
-=======
->>>>>>> 338177c4
     onBuy: () => null,
     goToSwaps: () => null,
     onSend: () => null,
@@ -52,10 +48,6 @@
   {
     displayBuyButton: false,
     displaySwapsButton: true,
-<<<<<<< HEAD
-    displayBridgeButton: true,
-=======
->>>>>>> 338177c4
     onBuy: () => null,
     goToSwaps: () => null,
     onSend: () => null,
@@ -68,29 +60,8 @@
   {
     displayBuyButton: true,
     displaySwapsButton: false,
-<<<<<<< HEAD
-    displayBridgeButton: true,
     onBuy: () => null,
     goToSwaps: () => null,
-    goToBridge: () => null,
-    onSend: () => null,
-    onReceive: () => null,
-  },
-);
-
-export const NoBridgeButton = Template.bind(
-  {},
-  {
-    displayBuyButton: true,
-    displaySwapsButton: true,
-    displayBridgeButton: false,
-    onBuy: () => null,
-    goToSwaps: () => null,
-    goToBridge: () => null,
-=======
-    onBuy: () => null,
-    goToSwaps: () => null,
->>>>>>> 338177c4
     onSend: () => null,
     onReceive: () => null,
   },
@@ -101,10 +72,6 @@
   {
     displayBuyButton: false,
     displaySwapsButton: false,
-<<<<<<< HEAD
-    displayBridgeButton: false,
-=======
->>>>>>> 338177c4
     onBuy: () => null,
     goToSwaps: () => null,
     onSend: () => null,
@@ -117,10 +84,6 @@
   {
     displayBuyButton: true,
     displaySwapsButton: true,
-<<<<<<< HEAD
-    displayBridgeButton: true,
-=======
->>>>>>> 338177c4
     // No onBuy prop - will navigate to FundActionMenu
     goToSwaps: () => null,
     onSend: () => null,
