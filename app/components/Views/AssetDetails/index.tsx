--- conflicted
+++ resolved
@@ -394,11 +394,7 @@
 };
 
 const AssetDetailsContainer = (props: Props) => {
-<<<<<<< HEAD
-  const { address, chainId: networkId } = props.route.params;
-=======
   const { address, chainId: networkId, asset } = props.route.params;
->>>>>>> f4e8f8d0
 
   const allTokens = useSelector(selectAllTokens);
   const selectedAccountAddressEvm = useSelector(selectLastSelectedEvmAccount);
@@ -418,9 +414,6 @@
     [tokensByChain, address],
   );
 
-<<<<<<< HEAD
-  const token: TokenType | undefined = portfolioToken;
-=======
   // If token not found in portfolio, create a token object from the asset prop
   // This handles cases where the token is viewed from trending/search but not in user's list
   const token: TokenType | undefined = useMemo(() => {
@@ -444,7 +437,6 @@
 
     return undefined;
   }, [portfolioToken, asset]);
->>>>>>> f4e8f8d0
 
   if (!token) {
     return null;
