import React, { useEffect, useMemo } from 'react';
import {
  View,
  StyleSheet,
  ScrollView,
  Text,
  TouchableOpacity,
  InteractionManager,
} from 'react-native';
import { useNavigation } from '@react-navigation/native';
import { MetaMetricsEvents } from '../../../core/Analytics';
import { getNetworkNavbarOptions } from '../../UI/Navbar';
import { fontStyles } from '../../../styles/common';
import ClipboardManager from '../../../core/ClipboardManager';
import { showAlert } from '../../../actions/alert';
import { strings } from '../../../../locales/i18n';
import { useDispatch, useSelector } from 'react-redux';
import EthereumAddress from '../../UI/EthereumAddress';
import Icon from 'react-native-vector-icons/Feather';
import TokenImage from '../../UI/TokenImage';
import Networks, { getDecimalChainId } from '../../../util/networks';
import Engine from '../../../core/Engine';
import Logger from '../../../util/Logger';
import NotificationManager from '../../../core/NotificationManager';
import AppConstants from '../../../core/AppConstants';
import { Token as TokenType } from '@metamask/assets-controllers';
import {
  balanceToFiat,
  renderFromTokenMinimalUnit,
} from '../../../util/number';
import WarningMessage from '../SendFlow/WarningMessage';
import { useTheme } from '../../../util/theme';
<<<<<<< HEAD
import { trackEvent } from '../../../util/analyticsV2';
=======
import { MetaMetricsEvents } from '../../../core/Analytics';
import AnalyticsV2 from '../../../util/analyticsV2';
import Routes from '../../../constants/navigation/Routes';
>>>>>>> 264a509a

const createStyles = (colors: any) =>
  StyleSheet.create({
    container: {
      padding: 16,
      backgroundColor: colors.background.default,
      alignItems: 'flex-start',
    },
    descriptionContainer: {
      marginTop: 4,
      flexDirection: 'row',
      alignItems: 'center',
    },
    tokenImage: { height: 36, width: 36, marginRight: 8 },
    sectionTitleLabel: {
      ...(fontStyles.bold as any),
      fontSize: 16,
      color: colors.text.default,
      marginTop: 32,
    },
    firstSectionTitle: {
      marginTop: 8,
    },
    descriptionLabel: {
      ...(fontStyles.normal as any),
      fontSize: 16,
      color: colors.text.default,
    },
    hideButton: {
      marginTop: 48,
    },
    hideButtonLabel: {
      ...(fontStyles.normal as any),
      fontSize: 16,
      color: colors.error.default,
    },
    addressLinkLabel: {
      ...(fontStyles.normal as any),
      fontSize: 16,
      color: colors.primary.default,
    },
    copyIcon: {
      marginLeft: 4,
      color: colors.primary.default,
    },
    warningBanner: { marginTop: 8 },
    warningBannerDesc: { color: colors.text.default },
    warningBannerLink: { color: colors.primary.default },
  });

interface Props {
  route: {
    params: {
      address: string;
    };
  };
}

const AssetDetails = (props: Props) => {
  const { address } = props.route.params;
  const { colors } = useTheme();
  const styles = createStyles(colors);
  const navigation = useNavigation();
  const dispatch = useDispatch();
  const network = useSelector(
    (state: any) => state.engine.backgroundState.NetworkController,
  );
  const tokens = useSelector(
    (state: any) =>
      state.engine.backgroundState.TokensController.tokens as TokenType[],
  );
  const conversionRate = useSelector(
    (state: any) =>
      state.engine.backgroundState.CurrencyRateController.conversionRate,
  );
  const currentCurrency = useSelector(
    (state: any) =>
      state.engine.backgroundState.CurrencyRateController.currentCurrency,
  );
  const primaryCurrency = useSelector(
    (state: any) => state.settings.primaryCurrency,
  );
  const tokenBalances = useSelector(
    (state: any) =>
      state.engine.backgroundState.TokenBalancesController.contractBalances,
  );
  const tokenExchangeRates = useSelector(
    (state: any) =>
      state.engine.backgroundState.TokenRatesController.contractExchangeRates,
  );
  const token = useMemo(
    () => tokens.find((rawToken) => rawToken.address === address),
    [tokens, address],
  );
  const { symbol, decimals, aggregators = [] } = token as TokenType;

  const getNetworkName = () => {
    let name = '';
    if (network.provider.nickname) {
      name = network.provider.nickname;
    } else {
      name =
        (Networks as any)[network.provider.type]?.name ||
        { ...Networks.rpc, color: null }.name;
    }
    return name;
  };

  useEffect(() => {
    navigation.setOptions(
      getNetworkNavbarOptions(
        'Token Details',
        false,
        navigation,
        colors,
        undefined,
        true,
      ),
    );
  }, [navigation, colors]);

  const copyAddressToClipboard = async () => {
    await ClipboardManager.setString(address);
    dispatch(
      showAlert({
        isVisible: true,
        autodismiss: 1500,
        content: 'clipboard-alert',
        data: { msg: strings('detected_tokens.address_copied_to_clipboard') },
      }),
    );
  };

  const triggerHideToken = () => {
    const { TokensController, NetworkController } = Engine.context as any;
<<<<<<< HEAD
    navigation.navigate('AssetHideConfirmation', {
      onConfirm: () => {
        navigation.navigate('WalletView');
        InteractionManager.runAfterInteractions(async () => {
          try {
            await TokensController.ignoreTokens([address]);
            NotificationManager.showSimpleNotification({
              status: `simple_notification`,
              duration: 5000,
              title: strings('wallet.token_toast.token_hidden_title'),
              description: strings('wallet.token_toast.token_hidden_desc', {
                tokenSymbol: symbol,
              }),
            });
            trackEvent(MetaMetricsEvents.TOKENS_HIDDEN, {
              location: 'token_details',
              token_standard: 'ERC20',
              asset_type: 'token',
              tokens: [`${symbol} - ${address}`],
              chain_id: getDecimalChainId(
                NetworkController?.state?.provider?.chainId,
              ),
            });
          } catch (err) {
            Logger.log(err, 'AssetDetails: Failed to hide token!');
          }
        });
=======
    navigation.navigate(Routes.MODAL.ROOT_MODAL_FLOW, {
      screen: 'AssetHideConfirmation',
      params: {
        onConfirm: () => {
          navigation.navigate('WalletView');
          InteractionManager.runAfterInteractions(async () => {
            try {
              await TokensController.ignoreTokens([address]);
              NotificationManager.showSimpleNotification({
                status: `simple_notification`,
                duration: 5000,
                title: strings('wallet.token_toast.token_hidden_title'),
                description: strings('wallet.token_toast.token_hidden_desc', {
                  tokenSymbol: symbol,
                }),
              });
              AnalyticsV2.trackEvent(MetaMetricsEvents.TOKENS_HIDDEN, {
                location: 'token_details',
                token_standard: 'ERC20',
                asset_type: 'token',
                tokens: [`${symbol} - ${address}`],
                chain_id: getDecimalChainId(
                  NetworkController?.state?.provider?.chainId,
                ),
              });
            } catch (err) {
              Logger.log(err, 'AssetDetails: Failed to hide token!');
            }
          });
        },
>>>>>>> 264a509a
      },
    });
  };

  const renderWarningBanner = () => (
    <WarningMessage
      style={styles.warningBanner}
      warningMessage={
        <>
          <Text style={styles.warningBannerDesc}>
            {strings('asset_overview.were_unable')} {symbol}{' '}
            {strings('asset_overview.balance')}{' '}
            <Text
              suppressHighlighting
              onPress={() => {
                navigation.navigate('Webview', {
                  screen: 'SimpleWebview',
                  params: {
                    url: AppConstants.URLS.TOKEN_BALANCE,
                    title: strings('asset_overview.troubleshoot'),
                  },
                });
              }}
              style={styles.warningBannerLink}
            >
              {strings('asset_overview.troubleshooting_missing')}{' '}
            </Text>
            {strings('asset_overview.for_help')}
          </Text>
        </>
      }
    />
  );

  const renderSectionTitle = (title: string, isFirst?: boolean) => (
    <Text
      style={[styles.sectionTitleLabel, isFirst && styles.firstSectionTitle]}
    >
      {title}
    </Text>
  );

  const renderSectionDescription = (description: string) => (
    <Text style={[styles.descriptionLabel, styles.descriptionContainer]}>
      {description}
    </Text>
  );

  const renderTokenSymbol = () => (
    <View style={styles.descriptionContainer}>
      <TokenImage
        asset={{ address }}
        containerStyle={styles.tokenImage}
        iconStyle={styles.tokenImage}
      />
      <Text style={styles.descriptionLabel}>{symbol}</Text>
    </View>
  );

  const renderTokenBalance = () => {
    let balanceDisplay = '';
    const exchangeRate =
      address in tokenExchangeRates ? tokenExchangeRates[address] : undefined;
    const balance =
      address in tokenBalances
        ? renderFromTokenMinimalUnit(tokenBalances[address], decimals)
        : undefined;
    const balanceFiat = balance
      ? balanceToFiat(balance, conversionRate, exchangeRate, currentCurrency)
      : undefined;

    if (balance === undefined && balanceFiat === undefined) {
      // Couldn't load balance
      return renderWarningBanner();
    }

    if (primaryCurrency === 'ETH') {
      balanceDisplay = balanceFiat
        ? `${balance} (${balanceFiat})`
        : `${balance}`;
    } else {
      balanceDisplay = balanceFiat
        ? `${balanceFiat} (${balance})`
        : `${balance}`;
    }

    return (
      <View style={styles.descriptionContainer}>
        <Text style={styles.descriptionLabel}>{balanceDisplay}</Text>
      </View>
    );
  };

  const renderHideButton = () => (
    <TouchableOpacity
      onPress={triggerHideToken}
      hitSlop={{ top: 24, bottom: 24, left: 24, right: 24 }}
      style={styles.hideButton}
    >
      <Text style={styles.hideButtonLabel}>
        {strings('asset_details.hide_cta')}
      </Text>
    </TouchableOpacity>
  );

  const renderTokenAddressLink = () => (
    <TouchableOpacity
      hitSlop={{ top: 24, bottom: 24, left: 24, right: 24 }}
      onPress={copyAddressToClipboard}
      style={styles.descriptionContainer}
    >
      <EthereumAddress
        style={styles.addressLinkLabel}
        address={address}
        type={'short'}
      />
      <Icon style={styles.copyIcon} name={'copy'} size={16} />
    </TouchableOpacity>
  );

  return (
    <ScrollView contentContainerStyle={styles.container}>
      {renderSectionTitle(strings('asset_details.token'), true)}
      {renderTokenSymbol()}
      {renderSectionTitle(strings('asset_details.amount'))}
      {renderTokenBalance()}
      {renderSectionTitle(strings('asset_details.address'))}
      {renderTokenAddressLink()}
      {renderSectionTitle(strings('asset_details.decimal'))}
      {renderSectionDescription(String(decimals))}
      {renderSectionTitle(strings('asset_details.network'))}
      {renderSectionDescription(getNetworkName())}
      {renderSectionTitle(strings('asset_details.lists'))}
      {renderSectionDescription(aggregators.join(', '))}
      {renderHideButton()}
    </ScrollView>
  );
};

export default AssetDetails;<|MERGE_RESOLUTION|>--- conflicted
+++ resolved
@@ -8,7 +8,6 @@
   InteractionManager,
 } from 'react-native';
 import { useNavigation } from '@react-navigation/native';
-import { MetaMetricsEvents } from '../../../core/Analytics';
 import { getNetworkNavbarOptions } from '../../UI/Navbar';
 import { fontStyles } from '../../../styles/common';
 import ClipboardManager from '../../../core/ClipboardManager';
@@ -30,13 +29,9 @@
 } from '../../../util/number';
 import WarningMessage from '../SendFlow/WarningMessage';
 import { useTheme } from '../../../util/theme';
-<<<<<<< HEAD
+import { MetaMetricsEvents } from '../../../core/Analytics';
 import { trackEvent } from '../../../util/analyticsV2';
-=======
-import { MetaMetricsEvents } from '../../../core/Analytics';
-import AnalyticsV2 from '../../../util/analyticsV2';
 import Routes from '../../../constants/navigation/Routes';
->>>>>>> 264a509a
 
 const createStyles = (colors: any) =>
   StyleSheet.create({
@@ -172,35 +167,6 @@
 
   const triggerHideToken = () => {
     const { TokensController, NetworkController } = Engine.context as any;
-<<<<<<< HEAD
-    navigation.navigate('AssetHideConfirmation', {
-      onConfirm: () => {
-        navigation.navigate('WalletView');
-        InteractionManager.runAfterInteractions(async () => {
-          try {
-            await TokensController.ignoreTokens([address]);
-            NotificationManager.showSimpleNotification({
-              status: `simple_notification`,
-              duration: 5000,
-              title: strings('wallet.token_toast.token_hidden_title'),
-              description: strings('wallet.token_toast.token_hidden_desc', {
-                tokenSymbol: symbol,
-              }),
-            });
-            trackEvent(MetaMetricsEvents.TOKENS_HIDDEN, {
-              location: 'token_details',
-              token_standard: 'ERC20',
-              asset_type: 'token',
-              tokens: [`${symbol} - ${address}`],
-              chain_id: getDecimalChainId(
-                NetworkController?.state?.provider?.chainId,
-              ),
-            });
-          } catch (err) {
-            Logger.log(err, 'AssetDetails: Failed to hide token!');
-          }
-        });
-=======
     navigation.navigate(Routes.MODAL.ROOT_MODAL_FLOW, {
       screen: 'AssetHideConfirmation',
       params: {
@@ -217,7 +183,7 @@
                   tokenSymbol: symbol,
                 }),
               });
-              AnalyticsV2.trackEvent(MetaMetricsEvents.TOKENS_HIDDEN, {
+              trackEvent(MetaMetricsEvents.TOKENS_HIDDEN, {
                 location: 'token_details',
                 token_standard: 'ERC20',
                 asset_type: 'token',
@@ -231,7 +197,6 @@
             }
           });
         },
->>>>>>> 264a509a
       },
     });
   };
