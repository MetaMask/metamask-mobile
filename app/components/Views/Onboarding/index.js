import React, { PureComponent } from 'react';
import PropTypes from 'prop-types';
import { Text, View, ScrollView, StyleSheet, Alert, InteractionManager } from 'react-native';
import AsyncStorage from '@react-native-community/async-storage';
import StyledButton from '../../UI/StyledButton';
import { colors, fontStyles, baseStyles } from '../../../styles/common';
import OnboardingScreenWithBg from '../../UI/OnboardingScreenWithBg';
import { strings } from '../../../../locales/i18n';
import Button from 'react-native-button';
import { connect } from 'react-redux';
import SecureKeychain from '../../../core/SecureKeychain';
import Engine from '../../../core/Engine';
import FadeOutOverlay from '../../UI/FadeOutOverlay';
import TermsAndConditions from '../TermsAndConditions';
import Analytics from '../../../core/Analytics';
import { ANALYTICS_EVENT_OPTS } from '../../../util/analytics';
import { saveOnboardingEvent } from '../../../actions/onboarding';
import { getTransparentBackOnboardingNavbarOptions } from '../../UI/Navbar';
<<<<<<< HEAD
import OnboardingProgress from '../../UI/OnboardingProgress';
=======
import PubNubWrapper from '../../../util/syncWithExtension';

const PUB_KEY = process.env.MM_PUBNUB_PUB_KEY;
>>>>>>> 77c853c8

const styles = StyleSheet.create({
	scroll: {
		flexGrow: 1
	},
	wrapper: {
		paddingHorizontal: 40,
		paddingVertical: 30,
		flex: 1
	},
	termsAndConditions: {
		paddingVertical: 30
	},
	title: {
		fontSize: 24,
		color: colors.fontPrimary,
		...fontStyles.bold,
		textAlign: 'center'
	},
	ctas: {
		flex: 1,
		position: 'relative'
	},
	footer: {
		marginTop: -20,
		marginBottom: 20
	},
	login: {
		fontSize: 18,
		color: colors.blue,
		...fontStyles.normal
	},
	buttonDescription: {
		...fontStyles.normal,
		fontSize: 14,
		textAlign: 'center',
		marginBottom: 16,
		color: colors.fontPrimary,
		lineHeight: 20
	},
	importWrapper: {
		marginVertical: 24
	},
	createWrapper: {
		position: 'absolute',
		width: '100%',
		bottom: 0
	},
	buttonWrapper: {
		flexGrow: 1,
		marginBottom: 16
	}
});

/**
 * View that is displayed to first time (new) users
 */
class Onboarding extends PureComponent {
	static navigationOptions = ({ navigation }) => getTransparentBackOnboardingNavbarOptions(navigation);

	static propTypes = {
		/**
		 * The navigator object
		 */
		navigation: PropTypes.object,
		/**
		 * redux flag that indicates if the user set a password
		 */
		passwordSet: PropTypes.bool,
		/**
		 * Save onboarding event to state
		 */
		saveOnboardingEvent: PropTypes.func,
		/**
		 * Selected address
		 */
		selectedAddress: PropTypes.string
	};

	state = {
		existingUser: false,
		currentStep: 1
<<<<<<< HEAD
=======
	};

	safeSync = () => {
		const { existingUser } = this.state;
		const action = () => this.onPressSync();
		if (existingUser) {
			this.alertExistingUser(action);
		} else {
			action();
		}
	};

	onPressSync = () => {
		if (!PUB_KEY) {
			// Dev message
			Alert.alert(
				'This feature has been disabled',
				`Because you did not set the .js.env file. Look at .js.env.example for more information`
			);
			return false;
		}
		this.track(ANALYTICS_EVENT_OPTS.ONBOARDING_SELECTED_SYNC_WITH_EXTENSION);
		this.showQrCode();
	};

	showQrCode = () => {
		this.props.navigation.push('QRScanner', {
			onStartScan: async data => {
				if (data.content && data.content.search('metamask-sync:') !== -1) {
					const [channelName, cipherKey] = data.content.replace('metamask-sync:', '').split('|@|');
					this.pubnubWrapper = new PubNubWrapper(channelName, cipherKey);
					await this.pubnubWrapper.establishConnection(this.props.selectedAddress);
				} else {
					Alert.alert(
						strings('sync_with_extension.invalid_qr_code'),
						strings('sync_with_extension.invalid_qr_code_desc')
					);
				}
			},
			onScanSuccess: async data => {
				if (data.content && data.content.search('metamask-sync:') !== -1) {
					(await this.startSync(true)) || (await this.startSync(false));
				} else {
					Alert.alert(
						strings('sync_with_extension.invalid_qr_code'),
						strings('sync_with_extension.invalid_qr_code_desc')
					);
				}
			}
		});
>>>>>>> 77c853c8
	};

	componentDidMount() {
		this.checkIfExistingUser();
	}

	async checkIfExistingUser() {
		const existingUser = await AsyncStorage.getItem('@MetaMask:existingUser');
		if (existingUser !== null) {
			this.setState({ existingUser: true });
		}
	}

	onLogin = async () => {
		const { passwordSet } = this.props;
		if (!passwordSet) {
			const { KeyringController } = Engine.context;
			// Restore vault with empty password
			await KeyringController.submitPassword('');
			await SecureKeychain.resetGenericPassword();
			this.props.navigation.navigate('HomeNav');
		} else {
			this.props.navigation.navigate('Login');
		}
	};

	track = key => {
		InteractionManager.runAfterInteractions(async () => {
			if (Analytics.getEnabled()) {
				Analytics.trackEvent(key);
				return;
			}
			const metricsOptIn = await AsyncStorage.getItem('@MetaMask:metricsOptIn');
			if (!metricsOptIn) {
				this.props.saveOnboardingEvent(key);
			}
		});
	};

	onPressCreate = () => {
		this.props.navigation.navigate('ChoosePassword');
		this.track(ANALYTICS_EVENT_OPTS.ONBOARDING_SELECTED_CREATE_NEW_PASSWORD);
	};

	onPressImport = () => {
		this.props.navigation.push('ImportFromSeed');
		this.track(ANALYTICS_EVENT_OPTS.ONBOARDING_SELECTED_IMPORT_WALLET);
	};

	alertExistingUser = callback => {
		Alert.alert(
			strings('sync_with_extension.warning_title'),
			strings('sync_with_extension.warning_message'),
			[
				{ text: strings('sync_with_extension.warning_cancel_button'), onPress: () => false, style: 'cancel' },
				{ text: strings('sync_with_extension.warning_ok_button'), onPress: () => callback() }
			],
			{ cancelable: false }
		);
	};

	render() {
		return (
			<View style={baseStyles.flexGrow} testID={'onboarding-screen'}>
				<OnboardingScreenWithBg screen={'c'}>
					<ScrollView style={baseStyles.flexGrow} contentContainerStyle={styles.scroll}>
						<View style={styles.wrapper}>
							<View style={styles.ctas}>
								<OnboardingProgress currentStep={this.state.currentStep} />
								<Text style={styles.title} testID={'onboarding-screen-title'}>
									{strings('onboarding.title')}
								</Text>
								<View style={styles.importWrapper}>
									<Text style={styles.buttonDescription}>{strings('onboarding.import')}</Text>
								</View>
								<View style={styles.createWrapper}>
									<View style={styles.buttonWrapper}>
										<StyledButton
											type={'normal'}
											onPress={this.onPressImport}
											testID={'import-wallet-import-from-seed-button'}
										>
											{strings('import_wallet.import_from_seed_button')}
										</StyledButton>
									</View>
									<View style={styles.buttonWrapper}>
										<StyledButton
											style={styles.button}
											type={'normal'}
											onPress={this.safeSync}
											testID={'onboarding-import-button'}
										>
											{strings('import_wallet.sync_from_browser_extension_button')}
										</StyledButton>
									</View>
									<View style={styles.buttonWrapper}>
										<StyledButton
											style={styles.button}
											type={'blue'}
											onPress={this.onPressCreate}
											testID={'start-exploring-button'}
										>
											{strings('onboarding.start_exploring_now')}
										</StyledButton>
									</View>
								</View>
							</View>
						</View>

						{this.state.existingUser && (
							<View style={styles.footer}>
								<Button style={styles.login} onPress={this.onLogin}>
									{strings('onboarding.login')}
								</Button>
							</View>
						)}
					</ScrollView>
					<View style={styles.termsAndConditions}>
						<TermsAndConditions navigation={this.props.navigation} />
					</View>
				</OnboardingScreenWithBg>
				<FadeOutOverlay />
			</View>
		);
	}
}

const mapStateToProps = state => ({
	selectedAddress: state.engine.backgroundState.PreferencesController.selectedAddress,
	passwordSet: state.user.passwordSet
});

const mapDispatchToProps = dispatch => ({
	saveOnboardingEvent: event => dispatch(saveOnboardingEvent(event))
});

export default connect(
	mapStateToProps,
	mapDispatchToProps
)(Onboarding);<|MERGE_RESOLUTION|>--- conflicted
+++ resolved
@@ -16,13 +16,9 @@
 import { ANALYTICS_EVENT_OPTS } from '../../../util/analytics';
 import { saveOnboardingEvent } from '../../../actions/onboarding';
 import { getTransparentBackOnboardingNavbarOptions } from '../../UI/Navbar';
-<<<<<<< HEAD
-import OnboardingProgress from '../../UI/OnboardingProgress';
-=======
 import PubNubWrapper from '../../../util/syncWithExtension';
 
 const PUB_KEY = process.env.MM_PUBNUB_PUB_KEY;
->>>>>>> 77c853c8
 
 const styles = StyleSheet.create({
 	scroll: {
@@ -105,8 +101,6 @@
 	state = {
 		existingUser: false,
 		currentStep: 1
-<<<<<<< HEAD
-=======
 	};
 
 	safeSync = () => {
@@ -157,7 +151,6 @@
 				}
 			}
 		});
->>>>>>> 77c853c8
 	};
 
 	componentDidMount() {
@@ -226,7 +219,6 @@
 					<ScrollView style={baseStyles.flexGrow} contentContainerStyle={styles.scroll}>
 						<View style={styles.wrapper}>
 							<View style={styles.ctas}>
-								<OnboardingProgress currentStep={this.state.currentStep} />
 								<Text style={styles.title} testID={'onboarding-screen-title'}>
 									{strings('onboarding.title')}
 								</Text>
