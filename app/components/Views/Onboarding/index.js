--- conflicted
+++ resolved
@@ -48,27 +48,15 @@
 import { selectAccounts } from '../../../selectors/accountTrackerController';
 import trackOnboarding from '../../../util/metrics/TrackOnboarding/trackOnboarding';
 import LottieView from 'lottie-react-native';
-<<<<<<< HEAD
 import { trace, TraceName, TraceOperation, endTrace } from '../../../util/trace';
 import { getTraceTags } from '../../../util/sentry/tags';
 import { store } from '../../../store';
-=======
->>>>>>> 0db38337
 import { MetricsEventBuilder } from '../../../core/Analytics/MetricsEventBuilder';
 import Button, {
   ButtonVariants,
   ButtonWidthTypes,
   ButtonSize,
 } from '../../../component-library/components/Buttons/Button';
-<<<<<<< HEAD
-import OAuthLoginService from '../../../core/OAuthService/OAuthService';
-import { OAuthError, OAuthErrorType } from '../../../core/OAuthService/error';
-
-import fox from '../../../animations/Searching_Fox.json';
-
-const pageBackgroundColor = '#EAC2FF';
-const brandColor = '#3D065F';
-=======
 import fox from '../../../animations/Searching_Fox.json';
 
 ///: BEGIN:ONLY_INCLUDE_IF(seedless-onboarding)
@@ -76,7 +64,6 @@
 import { OAuthError, OAuthErrorType } from '../../../core/OAuthService/error';
 import { createLoginHandler } from '../../../core/OAuthService/OAuthLoginHandlers';
 ///: END:ONLY_INCLUDE_IF(seedless-onboarding)
->>>>>>> 0db38337
 
 const createStyles = (colors) =>
   StyleSheet.create({
@@ -116,11 +103,7 @@
       textAlign: 'center',
       paddingHorizontal: 60,
       fontFamily: 'MMSans-Regular',
-<<<<<<< HEAD
-      color: brandColor,
-=======
       color: importedColors.gettingStartedTextColor,
->>>>>>> 0db38337
     },
     ctas: {
       flex: 1,
@@ -316,33 +299,22 @@
         ? getTransparentOnboardingNavbarOptions(
             colors,
             true,
-<<<<<<< HEAD
-            pageBackgroundColor,
-          )
-        : getTransparentBackOnboardingNavbarOptions(
-            colors,
-            pageBackgroundColor,
-=======
             importedColors.gettingStartedPageBackgroundColor,
           )
         : getTransparentBackOnboardingNavbarOptions(
             colors,
             importedColors.gettingStartedPageBackgroundColor,
->>>>>>> 0db38337
           ),
     );
   };
 
   componentDidMount() {
-<<<<<<< HEAD
     this.onboardingTraceCtx = trace({
       name: TraceName.OnboardingJourneyOverall,
       op: TraceOperation.OnboardingUserJourney,
       tags: getTraceTags(store.getState()),
     });
 
-=======
->>>>>>> 0db38337
     this.props.unsetLoading();
     this.updateNavBar();
     this.mounted = true;
@@ -401,15 +373,12 @@
     this.setState({ bottomSheetVisible: false });
     OAuthLoginService.resetOauthState();
     const action = () => {
-<<<<<<< HEAD
       trace({
         name: TraceName.OnboardingNewSrpCreateWallet,
         op: TraceOperation.OnboardingUserJourney,
         tags: getTraceTags(store.getState()),
         parentContext: this.onboardingTraceCtx,
       });
-=======
->>>>>>> 0db38337
       this.props.navigation.navigate('ChoosePassword', {
         [PREVIOUS_SCREEN]: ONBOARDING,
       });
@@ -423,15 +392,12 @@
     this.setState({ bottomSheetVisible: false });
     OAuthLoginService.resetOauthState();
     const action = async () => {
-<<<<<<< HEAD
       trace({
         name: TraceName.OnboardingExistingSrpImport,
         op: TraceOperation.OnboardingUserJourney,
         tags: getTraceTags(store.getState()),
         parentContext: this.onboardingTraceCtx,
       });
-=======
->>>>>>> 0db38337
       this.props.navigation.navigate(
         Routes.ONBOARDING.IMPORT_FROM_SECRET_RECOVERY_PHRASE,
       );
@@ -442,7 +408,6 @@
 
   ///: BEGIN:ONLY_INCLUDE_IF(seedless-onboarding)
   handlePostSocialLogin = (result, createWallet) => {
-<<<<<<< HEAD
     if (this.socialLoginTraceCtx) {
       endTrace({ name: TraceName.OnboardingSocialLoginAttempt });
       this.socialLoginTraceCtx = null;
@@ -469,16 +434,6 @@
             tags: getTraceTags(store.getState()),
             parentContext: this.onboardingTraceCtx,
           });
-=======
-    if (result.type === 'success') {
-      if (createWallet) {
-        if (result.existingUser) {
-          this.props.navigation.navigate('AccountAlreadyExists', {
-            accountName: result.accountName,
-            oauthLoginSuccess: true,
-          });
-        } else {
->>>>>>> 0db38337
           this.props.navigation.push('ChoosePassword', {
             [PREVIOUS_SCREEN]: ONBOARDING,
             oauthLoginSuccess: true,
@@ -487,22 +442,18 @@
         }
       } else if (!createWallet) {
         if (result.existingUser) {
-<<<<<<< HEAD
           trace({
             name: TraceName.OnboardingExistingSocialLogin,
             op: TraceOperation.OnboardingUserJourney,
             tags: getTraceTags(store.getState()),
             parentContext: this.onboardingTraceCtx,
           });
-=======
->>>>>>> 0db38337
           this.props.navigation.push('Login', {
             [PREVIOUS_SCREEN]: ONBOARDING,
             oauthLoginSuccess: true,
           });
           this.track(MetaMetricsEvents.WALLET_IMPORT_STARTED);
         } else {
-<<<<<<< HEAD
           trace({
             name: TraceName.OnboardingExistingSocialAccountNotFound,
             op: TraceOperation.OnboardingUserJourney,
@@ -513,11 +464,6 @@
             accountName: result.accountName,
             oauthLoginSuccess: true,
             onboardingTraceCtx: this.onboardingTraceCtx,
-=======
-          this.props.navigation.navigate('AccountNotFound', {
-            accountName: result.accountName,
-            oauthLoginSuccess: true,
->>>>>>> 0db38337
           });
         }
       }
@@ -528,21 +474,12 @@
 
   onPressContinueWithApple = async (createWallet) => {
     this.props.navigation.navigate('Onboarding');
-<<<<<<< HEAD
     this.socialLoginTraceCtx = trace({
       name: TraceName.OnboardingSocialLoginAttempt,
       op: TraceOperation.OnboardingUserJourney,
       tags: { ...getTraceTags(store.getState()), provider: 'apple' },
       parentContext: this.onboardingTraceCtx,
     });
-    const action = async () => {
-      const result = await OAuthLoginService.handleOAuthLogin('apple').catch(
-        (e) => {
-          this.handleLoginError(e);
-          return { type: 'error', error: e, existingUser: false };
-        },
-      );
-=======
     const action = async () => {
       const loginHandler = createLoginHandler(Platform.OS, 'apple');
       const result = await OAuthLoginService.handleOAuthLogin(
@@ -551,7 +488,6 @@
         this.handleLoginError(e);
         return { type: 'error', error: e, existingUser: false };
       });
->>>>>>> 0db38337
       this.handlePostSocialLogin(result, createWallet);
     };
     this.handleExistingUser(action);
@@ -559,21 +495,12 @@
 
   onPressContinueWithGoogle = async (createWallet) => {
     this.props.navigation.navigate('Onboarding');
-<<<<<<< HEAD
     this.socialLoginTraceCtx = trace({
       name: TraceName.OnboardingSocialLoginAttempt,
       op: TraceOperation.OnboardingUserJourney,
       tags: { ...getTraceTags(store.getState()), provider: 'google' },
       parentContext: this.onboardingTraceCtx,
     });
-    const action = async () => {
-      const result = await OAuthLoginService.handleOAuthLogin('google').catch(
-        (error) => {
-          this.handleLoginError(error);
-          return { type: 'error', error, existingUser: false };
-        },
-      );
-=======
     const action = async () => {
       const loginHandler = createLoginHandler(Platform.OS, 'google');
       const result = await OAuthLoginService.handleOAuthLogin(
@@ -582,7 +509,6 @@
         this.handleLoginError(error);
         return { type: 'error', error, existingUser: false };
       });
->>>>>>> 0db38337
       this.handlePostSocialLogin(result, createWallet);
     };
     this.handleExistingUser(action);
@@ -603,10 +529,7 @@
       params: {
         title: strings(`error_sheet.${errorMessage}_title`),
         description: strings(`error_sheet.${errorMessage}_description`),
-<<<<<<< HEAD
-=======
         descriptionAlign: 'center',
->>>>>>> 0db38337
         buttonLabel: strings(`error_sheet.${errorMessage}_button`),
         type: 'error',
       },
@@ -758,14 +681,10 @@
 
     return (
       <View
-<<<<<<< HEAD
-        style={[baseStyles.flexGrow, { backgroundColor: pageBackgroundColor }]}
-=======
         style={[
           baseStyles.flexGrow,
           { backgroundColor: importedColors.gettingStartedPageBackgroundColor },
         ]}
->>>>>>> 0db38337
         testID={OnboardingSelectorIDs.CONTAINER_ID}
       >
         <ScrollView
@@ -803,123 +722,6 @@
         <FadeOutOverlay />
 
         <View>{this.handleSimpleNotification()}</View>
-<<<<<<< HEAD
-
-        {/* <WarningExistingUserModal
-          warningModalVisible={this.state.warningModalVisible}
-          onCancelPress={this.warningCallback}
-          onRequestClose={this.toggleWarningModal}
-          onConfirmPress={this.toggleWarningModal}
-        /> */}
-
-        {/* {this.state.bottomSheetVisible && (
-          <BottomSheet
-            shouldNavigateBack={false}
-            onClose={() =>
-              this.setState({
-                bottomSheetVisible: false,
-                existingWallet: false,
-                createWallet: false,
-              })
-            }
-          >
-            <View style={styles.bottomSheetContainer}>
-              <Text variant={TextVariant.HeadingMD} color={TextColor.Default}>
-                {strings('onboarding.bottom_sheet_title')}
-              </Text>
-              <View style={styles.buttonWrapper}>
-                <Button
-                  variant={ButtonVariants.Secondary}
-                  onPress={this.onPressContinueWithGoogle}
-                  testID={OnboardingSelectorIDs.NEW_WALLET_BUTTON}
-                  label={
-                    <View style={styles.buttonLabel}>
-                      <Icon
-                        name={IconName.Google}
-                        size={IconSize.Lg}
-                        color={TextColor.Default}
-                      />
-                      <Text
-                        variant={TextVariant.BodyMDMedium}
-                        color={TextColor.Default}
-                      >
-                        {this.state.createWallet
-                          ? strings('onboarding.continue_with_google')
-                          : strings('onboarding.sign_in_with_google')}
-                      </Text>
-                    </View>
-                  }
-                  width={ButtonWidthTypes.Full}
-                  size={ButtonSize.Lg}
-                  style={styles.socialBtn}
-                />
-                <Button
-                  variant={ButtonVariants.Secondary}
-                  onPress={this.onPressContinueWithApple}
-                  testID={OnboardingSelectorIDs.IMPORT_SEED_BUTTON}
-                  label={
-                    <View style={styles.buttonLabel}>
-                      <Icon
-                        name={IconName.Apple}
-                        size={IconSize.Lg}
-                        color={TextColor.Default}
-                      />
-                      <Text
-                        variant={TextVariant.BodyMDMedium}
-                        color={TextColor.Default}
-                      >
-                        {this.state.createWallet
-                          ? strings('onboarding.continue_with_apple')
-                          : strings('onboarding.sign_in_with_apple')}
-                      </Text>
-                    </View>
-                  }
-                  width={ButtonWidthTypes.Full}
-                  size={ButtonSize.Lg}
-                  style={styles.socialBtn}
-                />
-              </View>
-              <View style={styles.divider}>
-                <View style={styles.dividerLine} />
-                <Text
-                  variant={TextVariant.BodyLGMedium}
-                  color={TextColor.Muted}
-                >
-                  {strings('onboarding.or')}
-                </Text>
-                <View style={styles.dividerLine} />
-              </View>
-              <View style={styles.buttonWrapper}>
-                <Button
-                  variant={ButtonVariants.Secondary}
-                  onPress={
-                    this.state.createWallet
-                      ? this.onPressCreate
-                      : this.onPressImport
-                  }
-                  testID={OnboardingSelectorIDs.IMPORT_SEED_BUTTON}
-                  label={
-                    this.state.createWallet
-                      ? strings('onboarding.continue_with_srp')
-                      : strings('onboarding.import_srp')
-                  }
-                  width={ButtonWidthTypes.Full}
-                  size={ButtonSize.Lg}
-                />
-              </View>
-            </View>
-          </BottomSheet>
-        )} */}
-
-        {/* <ErrorSheet
-          open={this.state.errorSheetVisible}
-          onClose={() => this.setState({ errorSheetVisible: false })}
-          onNext={() => this.setState({ errorSheetVisible: false })}
-          errorTitle={strings('error_sheet.still_there_title')}
-          errorDescription={strings('error_sheet.still_there_description')}
-        /> */}
-=======
->>>>>>> 0db38337
       </View>
     );
   }
