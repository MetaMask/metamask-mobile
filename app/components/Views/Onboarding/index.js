--- conflicted
+++ resolved
@@ -65,14 +65,10 @@
 import ErrorBoundary from '../ErrorBoundary';
 import { SafeAreaView } from 'react-native-safe-area-context';
 
-<<<<<<< HEAD
 import FoxAnimation from './FoxAnimation';
 import OnboardingAnimation from './OnboardingAnimation';
 
 const createStyles = (colors) =>
-=======
-const createStyles = () =>
->>>>>>> cc34ce5a
   StyleSheet.create({
     scroll: {
       flex: 1,
@@ -159,7 +155,6 @@
     createWrapper: {
       flexDirection: 'column',
       rowGap: Device.isMediumDevice() ? 12 : 16,
-<<<<<<< HEAD
       marginBottom: 16,
       position: 'absolute',
       top: '50%',
@@ -172,8 +167,6 @@
       flexDirection: 'column',
       justifyContent: 'flex-end',
       gap: Device.isMediumDevice() ? 12 : 16,
-=======
->>>>>>> cc34ce5a
       width: '100%',
     },
     buttonLabel: {
@@ -188,6 +181,7 @@
     loadingText: {
       marginTop: 30,
       textAlign: 'center',
+      color: colors.text.default,
     },
     modalTypeView: {
       position: 'absolute',
@@ -313,21 +307,9 @@
 
   updateNavBar = () => {
     const { navigation } = this.props;
-<<<<<<< HEAD
     navigation.setOptions({
       headerShown: false,
     });
-=======
-    const colors = this.context.colors || mockTheme.colors;
-    navigation.setOptions(
-      getTransparentOnboardingNavbarOptions(
-        colors,
-        importedColors.gettingStartedPageBackgroundColor,
-        true,
-        importedColors.btnBlack,
-      ),
-    );
->>>>>>> cc34ce5a
   };
 
   componentDidMount() {
@@ -720,22 +702,22 @@
   };
 
   renderLoader = () => {
-    const styles = createStyles();
+    const colors = this.context.colors || mockTheme.colors;
+    const styles = createStyles(colors);
 
     return (
       <View style={styles.loaderWrapper}>
         <View style={styles.loader}>
           <ActivityIndicator size="small" />
-          <Text style={styles.loadingText} color={colors.text.default}>
-            {this.props.loadingMsg}
-          </Text>
+          <Text style={styles.loadingText}>{this.props.loadingMsg}</Text>
         </View>
       </View>
     );
   };
 
   renderContent() {
-    const styles = createStyles();
+    const colors = this.context.colors || mockTheme.colors;
+    const styles = createStyles(colors);
 
     return (
       <View style={styles.ctas}>
@@ -783,7 +765,8 @@
   }
 
   handleSimpleNotification = () => {
-    const styles = createStyles();
+    const colors = this.context.colors || mockTheme.colors;
+    const styles = createStyles(colors);
 
     if (!this.props.route.params?.delete) return;
     return (
@@ -809,15 +792,10 @@
 
   render() {
     const { loading } = this.props;
-<<<<<<< HEAD
     const { existingUser, errorToThrow, startFoxAnimation } = this.state;
     const colors = this.context.colors || mockTheme.colors;
     const styles = createStyles(colors);
     const hasFooter = existingUser && !loading;
-=======
-    const { existingUser, errorToThrow } = this.state;
-    const styles = createStyles();
->>>>>>> cc34ce5a
 
     // Component that throws error if needed (to be caught by ErrorBoundary)
     const ThrowErrorIfNeeded = () => {
