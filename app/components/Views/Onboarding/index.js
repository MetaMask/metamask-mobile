--- conflicted
+++ resolved
@@ -226,13 +226,6 @@
      * Object that represents the current route info like params passed to it
      */
     route: PropTypes.object,
-<<<<<<< HEAD
-    /**
-     * Function to save onboarding event prior to metrics being enabled
-     */
-    dispatchSaveOnboardingEvent: PropTypes.func,
-=======
->>>>>>> e47d97f0
   };
   notificationAnimated = new Animated.Value(100);
   detailsYAnimated = new Animated.Value(0);
@@ -357,13 +350,9 @@
       this.props.navigation.navigate('ChoosePassword', {
         [PREVIOUS_SCREEN]: ONBOARDING,
       });
-<<<<<<< HEAD
-      this.track(MetaMetricsEvents.WALLET_SETUP_STARTED);
-=======
       this.track(MetaMetricsEvents.WALLET_SETUP_STARTED, {
         account_type: 'metamask',
       });
->>>>>>> e47d97f0
     };
 
     this.handleExistingUser(action);
@@ -378,13 +367,9 @@
           [PREVIOUS_SCREEN]: ONBOARDING,
         },
       );
-<<<<<<< HEAD
-      this.track(MetaMetricsEvents.WALLET_SETUP_STARTED);
-=======
       this.track(MetaMetricsEvents.WALLET_IMPORT_STARTED, {
         account_type: 'imported',
       });
->>>>>>> e47d97f0
     };
     this.handleExistingUser(action);
   };
@@ -574,12 +559,7 @@
   unsetLoading: () => dispatch(loadingUnset()),
   disableNewPrivacyPolicyToast: () =>
     dispatch(storePrivacyPolicyClickedOrClosedAction()),
-<<<<<<< HEAD
-  dispatchSaveOnboardingEvent: (...eventArgs) =>
-    dispatch(saveOnboardingEvent(eventArgs)),
-=======
   saveOnboardingEvent: (...eventArgs) => dispatch(saveEvent(eventArgs)),
->>>>>>> e47d97f0
 });
 
 export default connect(mapStateToProps, mapDispatchToProps)(Onboarding);