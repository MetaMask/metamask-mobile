--- conflicted
+++ resolved
@@ -26,12 +26,12 @@
 import Device from '../../../util/device';
 import BaseNotification from '../../UI/Notification/BaseNotification';
 import ElevatedView from 'react-native-elevated-view';
-<<<<<<< HEAD
-import { loadingSet, loadingUnset, setExistingUser } from '../../../actions/user';
-=======
-import { loadingSet, loadingUnset } from '../../../actions/user';
+import {
+  loadingSet,
+  loadingUnset,
+  setExistingUser,
+} from '../../../actions/user';
 import { saveOnboardingEvent as saveEvent } from '../../../actions/onboarding';
->>>>>>> 0c260cc7
 import { storePrivacyPolicyClickedOrClosed as storePrivacyPolicyClickedOrClosedAction } from '../../../reducers/legalNotices';
 import PreventScreenshot from '../../../core/PreventScreenshot';
 import { PREVIOUS_SCREEN, ONBOARDING } from '../../../constants/navigation';
@@ -224,15 +224,13 @@
      */
     unsetLoading: PropTypes.func,
     /**
-<<<<<<< HEAD
      * set existing user flag
      */
     setExistingUser: PropTypes.func,
-=======
+    /**
      * Action to save onboarding event
      */
     saveOnboardingEvent: PropTypes.func,
->>>>>>> 0c260cc7
     /**
      * loadings msg
      */
@@ -561,7 +559,7 @@
     if (this.props.existingUser) {
       return;
     }
-    
+
     try {
       // Fallback: check MMKV storage for existing user flag
       const existingUserInStorage = await StorageWrapper.getItem(EXISTING_USER);
@@ -593,13 +591,10 @@
   unsetLoading: () => dispatch(loadingUnset()),
   disableNewPrivacyPolicyToast: () =>
     dispatch(storePrivacyPolicyClickedOrClosedAction()),
-<<<<<<< HEAD
   setExistingUser: (existingUser) => dispatch(setExistingUser(existingUser)),
   dispatchSaveOnboardingEvent: (...eventArgs) =>
     dispatch(saveOnboardingEvent(eventArgs)),
-=======
   saveOnboardingEvent: (...eventArgs) => dispatch(saveEvent(eventArgs)),
->>>>>>> 0c260cc7
 });
 
 export default connect(mapStateToProps, mapDispatchToProps)(Onboarding);