import React, { PureComponent } from 'react';
import PropTypes from 'prop-types';
import {
  ActivityIndicator,
  BackHandler,
  View,
  ScrollView,
  StyleSheet,
  Image,
  InteractionManager,
  Animated,
  Easing,
} from 'react-native';
import Text, {
  TextVariant,
  TextColor,
} from '../../../component-library/components/Texts/Text';
import StorageWrapper from '../../../store/storage-wrapper';
import {
  fontStyles,
  baseStyles,
  colors as importedColors,
} from '../../../styles/common';
import { strings } from '../../../../locales/i18n';
import { connect } from 'react-redux';
import FadeOutOverlay from '../../UI/FadeOutOverlay';
import {
  getTransparentBackOnboardingNavbarOptions,
  getTransparentOnboardingNavbarOptions,
} from '../../UI/Navbar';
import Device from '../../../util/device';
import BaseNotification from '../../UI/Notification/BaseNotification';
import ElevatedView from 'react-native-elevated-view';
import { loadingSet, loadingUnset, UserActionType } from '../../../actions/user';
import { storePrivacyPolicyClickedOrClosed as storePrivacyPolicyClickedOrClosedAction } from '../../../reducers/legalNotices';
import PreventScreenshot from '../../../core/PreventScreenshot';
import WarningExistingUserModal from '../../UI/WarningExistingUserModal';
import { PREVIOUS_SCREEN, ONBOARDING } from '../../../constants/navigation';
import { EXISTING_USER } from '../../../constants/storage';
import { MetaMetricsEvents } from '../../../core/Analytics';
import { withMetricsAwareness } from '../../hooks/useMetrics';
import { Authentication } from '../../../core';
import { ThemeContext, mockTheme } from '../../../util/theme';
import { OnboardingSelectorIDs } from '../../../../e2e/selectors/Onboarding/Onboarding.selectors';
import Routes from '../../../constants/navigation/Routes';
import { selectAccounts } from '../../../selectors/accountTrackerController';
import trackOnboarding from '../../../util/metrics/TrackOnboarding/trackOnboarding';
// import { trace, TraceName, TraceOperation } from '../../../util/trace';
import { MetricsEventBuilder } from '../../../core/Analytics/MetricsEventBuilder';
import Button, {
  ButtonVariants,
  ButtonWidthTypes,
  ButtonSize,
} from '../../../component-library/components/Buttons/Button';
<<<<<<< HEAD
import Oauth2loginService from '../../../core/Oauth2Login/Oauth2loginService';
import BottomSheet from '../../../component-library/components/BottomSheets/BottomSheet';
import ErrorSheet from '../ErrorSheet';
import DevLogger from '../../../core/SDKConnect/utils/DevLogger';
=======
>>>>>>> fe8f9081

const createStyles = (colors) =>
  StyleSheet.create({
    scroll: {
      flex: 1,
      // marginTop: 100,
    },
    wrapper: {
      flex: 1,
      alignItems: 'center',
      paddingVertical: 30,
    },
    foxWrapper: {
      width: Device.isIos() ? 90 : 45,
      height: Device.isIos() ? 90 : 45,
      marginVertical: 20,
    },
    image: {
      alignSelf: 'center',
      width: Device.isIos() ? 90 : 45,
      height: Device.isIos() ? 90 : 45,
    },
    largeFoxWrapper: {
      alignItems: 'center',
      marginVertical: 60,
    },
    foxImage: {
      width: 145,
      height: 145,
      resizeMode: 'contain',
    },
    title: {
      textAlign: 'center',
    },
    ctas: {
      flex: 1,
      position: 'relative',
      width: '100%',
      paddingHorizontal: 20,
    },
    footer: {
      marginTop: -40,
      marginBottom: 40,
    },
    login: {
      fontSize: 18,
      color: colors.primary.default,
      ...fontStyles.normal,
    },
    buttonDescription: {
      textAlign: 'center',
      marginBottom: 16,
    },
    importWrapper: {
      marginVertical: 16,
    },
    createWrapper: {
      flex: 1,
      flexDirection: 'column',
      justifyContent: 'flex-end',
      rowGap: 16,
      marginBottom: 16,
    },
    buttonWrapper: {
      flexDirection: 'column',
      justifyContent: 'flex-end',
      gap: 16,
      width: '100%',
    },
    buttonLabel: {
      flexDirection: 'row',
      alignItems: 'center',
      columnGap: 8,
    },
    loader: {
      marginTop: 180,
      justifyContent: 'center',
      textAlign: 'center',
    },
    loadingText: {
      marginTop: 30,
      textAlign: 'center',
    },
    modalTypeView: {
      position: 'absolute',
      bottom: 0,
      paddingBottom: Device.isIphoneX() ? 20 : 10,
      left: 0,
      right: 0,
      backgroundColor: importedColors.transparent,
    },
    notificationContainer: {
      flex: 0.1,
      flexDirection: 'row',
      alignItems: 'flex-end',
    },
    divider: {
      flexDirection: 'row',
      alignItems: 'center',
      justifyContent: 'center',
      gap: 10,
    },
    dividerLine: {
      flex: 1,
      height: 1,
      backgroundColor: colors.border.muted,
    },
    bottomSheetContainer: {
      padding: 16,
      flexDirection: 'column',
      rowGap: 16,
      alignItems: 'center',
      justifyContent: 'center',
    },
    socialBtn: {
      borderColor: colors.border.muted,
      borderWidth: 1,
      color: colors.text.default,
    },
  });

/**
 * View that is displayed to first time (new) users
 */
class Onboarding extends PureComponent {
  static propTypes = {
    disableNewPrivacyPolicyToast: PropTypes.func,
    /**
     * The navigator object
     */
    navigation: PropTypes.object,
    /**
     * redux flag that indicates if the user set a password
     */
    passwordSet: PropTypes.bool,
    /**
     * loading status
     */
    loading: PropTypes.bool,
    /**
     * set loading status
     */
    setLoading: PropTypes.func,
    /**
     * unset loading status
     */
    unsetLoading: PropTypes.func,
    /**
     * oauth2LoginReset
     */
    oauth2LoginReset: PropTypes.func,
    /**
     * loadings msg
     */
    loadingMsg: PropTypes.string,
    /**
     * Object that represents the current route info like params passed to it
     */
    route: PropTypes.object,
  };
  notificationAnimated = new Animated.Value(100);
  detailsYAnimated = new Animated.Value(0);
  actionXAnimated = new Animated.Value(0);
  detailsAnimated = new Animated.Value(0);

  animatedTimingStart = (animatedRef, toValue) => {
    Animated.timing(animatedRef, {
      toValue,
      duration: 500,
      easing: Easing.linear,
      useNativeDriver: true,
    }).start();
  };

  state = {
    warningModalVisible: false,
    loading: false,
    existingUser: false,
    createWallet: false,
    existingWallet: false,
    bottomSheetVisible: false,
    errorSheetVisible: false,
  };

  seedwords = null;
  importedAccounts = null;
  channelName = null;
  incomingDataStr = '';
  dataToSync = null;
  mounted = false;

  warningCallback = () => true;

  showNotification = () => {
    // show notification
    this.animatedTimingStart(this.notificationAnimated, 0);
    // hide notification
    setTimeout(() => {
      this.animatedTimingStart(this.notificationAnimated, 200);
    }, 4000);
    this.disableBackPress();
  };

  disableBackPress = () => {
    // Disable back press
    const hardwareBackPress = () => true;
    BackHandler.addEventListener('hardwareBackPress', hardwareBackPress);
  };

  updateNavBar = () => {
    const { route, navigation } = this.props;
    const colors = this.context.colors || mockTheme.colors;
    navigation.setOptions(
      route.params?.delete
        ? getTransparentOnboardingNavbarOptions(colors)
        : getTransparentBackOnboardingNavbarOptions(colors),
    );
  };

  componentDidMount() {
    this.props.unsetLoading();
    this.updateNavBar();
    this.mounted = true;
    this.checkIfExistingUser();
    this.props.disableNewPrivacyPolicyToast();

    InteractionManager.runAfterInteractions(() => {
      PreventScreenshot.forbid();
      if (this.props.route.params?.delete) {
        this.props.setLoading(strings('onboarding.delete_current'));
        setTimeout(() => {
          this.showNotification();
          this.props.unsetLoading();
        }, 2000);
      }
    });
  }

  componentWillUnmount() {
    this.mounted = false;
    this.props.unsetLoading();
    InteractionManager.runAfterInteractions(PreventScreenshot.allow);
  }

  componentDidUpdate = () => {
    this.updateNavBar();
  };

  async checkIfExistingUser() {
    const existingUser = await StorageWrapper.getItem(EXISTING_USER);
    if (existingUser !== null) {
      this.setState({ existingUser: true });
    }
  }

  onLogin = async () => {
    const { passwordSet } = this.props;
    if (!passwordSet) {
      await Authentication.resetVault();
      this.props.navigation.replace(Routes.ONBOARDING.HOME_NAV);
    } else {
      await Authentication.lockApp();
      this.props.navigation.replace(Routes.ONBOARDING.LOGIN);
    }
  };

  handleExistingUser = (action) => {
    if (this.state.existingUser) {
      this.alertExistingUser(action);
    } else {
      action();
    }
  };

  onPressCreate = () => {
    this.setState({ bottomSheetVisible: false });
    this.props.oauth2LoginReset();
    const action = () => {
      this.props.navigation.navigate('ChoosePassword', {
        [PREVIOUS_SCREEN]: ONBOARDING,
      });
      this.track(MetaMetricsEvents.WALLET_SETUP_STARTED);
    };

    this.handleExistingUser(action);
  };

  onPressImport = () => {
    this.setState({ bottomSheetVisible: false });
    this.props.oauth2LoginReset();
    const action = async () => {
      this.props.navigation.navigate(
        Routes.ONBOARDING.IMPORT_FROM_SECRET_RECOVERY_PHRASE,
      );
      this.track(MetaMetricsEvents.WALLET_IMPORT_STARTED);
    };
    this.handleExistingUser(action);
  };

  handlePostSocialLogin = (result) => {
    if (result.type === 'success') {
      if (this.state.createWallet) {
        if (result.existingUser) {
          this.props.navigation.navigate('AccountAlreadyExists', {
            accountName: result.accountName,
          });
        } else {
          this.props.navigation.push('ChoosePassword', {
            [PREVIOUS_SCREEN]: ONBOARDING,
          });
          this.track(MetaMetricsEvents.WALLET_SETUP_STARTED)
        }
      } else if (!this.state.createWallet) {
        if (result.existingUser) {
          this.props.navigation.push('Login', {
            [PREVIOUS_SCREEN]: ONBOARDING,
          });
          this.track(MetaMetricsEvents.WALLET_IMPORT_STARTED)
        } else {
          this.props.navigation.navigate('AccountNotFound', {
            accountName: result.accountName,
          });
        }
      }
    } else {
      // handle error: show error message in the UI
    }
  };

  onPressContinueWithApple = async () => {
    const action = async () => {
      const result = await Oauth2loginService.handleOauth2Login('apple').catch((e) => {
        DevLogger.log(e);
        return {type: 'error', error: e, existingUser: false};
      });

      this.handlePostSocialLogin(result);
    };
    this.handleExistingUser(action);
  };

  onPressContinueWithGoogle = async () => {
    const action = async () => {
      const result = await Oauth2loginService.handleOauth2Login('google').catch((e) => {
        DevLogger.log(e);
        return {type: 'error', error: e, existingUser: false};
      });

      this.handlePostSocialLogin(result);
    };
    this.handleExistingUser(action);
  };

  track = (event) => {
    trackOnboarding(MetricsEventBuilder.createEventBuilder(event).build());
  };

  alertExistingUser = (callback) => {
    this.warningCallback = () => {
      callback();
      this.toggleWarningModal();
    };
    this.toggleWarningModal();
  };

  toggleWarningModal = () => {
    const warningModalVisible = this.state.warningModalVisible;
    this.setState({ warningModalVisible: !warningModalVisible });
  };

  handleCtaActions = (actionType) => {
    this.props.navigation.navigate(Routes.MODAL.ROOT_MODAL_FLOW, {
      screen: Routes.SHEET.ONBOARDING_SHEET,
      params: {
        onPressCreate: this.onPressCreate,
        onPressImport: this.onPressImport,
        createWallet: actionType === 'create',
      },
    });
  };

  renderLoader = () => {
    const colors = this.context.colors || mockTheme.colors;
    const styles = createStyles(colors);

    return (
      <View style={styles.wrapper}>
        <View style={styles.loader}>
          <ActivityIndicator size="small" />
          <Text style={styles.loadingText}>{this.props.loadingMsg}</Text>
        </View>
      </View>
    );
  };

  renderContent() {
    const colors = this.context.colors || mockTheme.colors;
    const styles = createStyles(colors);

    return (
      <View style={styles.ctas}>
        <View style={styles.largeFoxWrapper}>
          <Image
            source={require('../../../images/branding/fox.png')}
            style={styles.foxImage}
            resizeMethod={'auto'}
          />
        </View>
        <Text
          variant={TextVariant.DisplayMD}
          color={TextColor.Default}
          testID={OnboardingSelectorIDs.SCREEN_TITLE}
          style={styles.title}
        >
          {strings('onboarding.title')}
        </Text>

        <View style={styles.createWrapper}>
          <Button
            variant={ButtonVariants.Primary}
            onPress={() => this.handleCtaActions('create')}
            testID={OnboardingSelectorIDs.NEW_WALLET_BUTTON}
            label={strings('onboarding.start_exploring_now')}
            width={ButtonWidthTypes.Full}
            size={ButtonSize.Lg}
          />
          <Button
            variant={ButtonVariants.Secondary}
            onPress={() => this.handleCtaActions('existing')}
            testID={OnboardingSelectorIDs.IMPORT_SEED_BUTTON}
            label={strings('onboarding.have_existing_wallet')}
            width={ButtonWidthTypes.Full}
            size={ButtonSize.Lg}
          />
        </View>
      </View>
    );
  }

  handleSimpleNotification = () => {
    const colors = this.context.colors || mockTheme.colors;
    const styles = createStyles(colors);

    if (!this.props.route.params?.delete) return;
    return (
      <Animated.View
        style={[
          styles.notificationContainer,
          { transform: [{ translateY: this.notificationAnimated }] },
        ]}
      >
        <ElevatedView style={styles.modalTypeView} elevation={100}>
          <BaseNotification
            closeButtonDisabled
            status="success"
            data={{
              title: strings('onboarding.success'),
              description: strings('onboarding.your_wallet'),
            }}
          />
        </ElevatedView>
      </Animated.View>
    );
  };

  render() {
    const { loading } = this.props;
    const { existingUser } = this.state;
    const colors = this.context.colors || mockTheme.colors;
    const styles = createStyles(colors);

    return (
      <View
        style={baseStyles.flexGrow}
        testID={OnboardingSelectorIDs.CONTAINER_ID}
      >
        <ScrollView
          style={baseStyles.flexGrow}
          contentContainerStyle={styles.scroll}
        >
          <View style={styles.wrapper}>
            {loading && (
              <View style={styles.foxWrapper}>
                <Image
                  source={require('../../../images/branding/fox.png')}
                  style={styles.image}
                  resizeMethod={'auto'}
                />
              </View>
            )}
            {loading ? this.renderLoader() : this.renderContent()}
          </View>

          {existingUser && !loading && (
            <View style={styles.footer}>
              <Button
                variant={ButtonVariants.Link}
                onPress={this.onLogin}
                label={strings('onboarding.unlock')}
                width={ButtonWidthTypes.Full}
                size={ButtonSize.Lg}
              />
            </View>
          )}
        </ScrollView>

        <FadeOutOverlay />

        <View>{this.handleSimpleNotification()}</View>

        {/* <WarningExistingUserModal
          warningModalVisible={this.state.warningModalVisible}
          onCancelPress={this.warningCallback}
          onRequestClose={this.toggleWarningModal}
          onConfirmPress={this.toggleWarningModal}
        /> */}

<<<<<<< HEAD
        {this.state.bottomSheetVisible && !loading && (
=======
        {/* {this.state.bottomSheetVisible && (
>>>>>>> fe8f9081
          <BottomSheet
            shouldNavigateBack={false}
            onClose={() =>
              this.setState({
                bottomSheetVisible: false,
                existingWallet: false,
                createWallet: false,
              })
            }
          >
            <View style={styles.bottomSheetContainer}>
              <Text variant={TextVariant.HeadingMD} color={TextColor.Default}>
                {strings('onboarding.bottom_sheet_title')}
              </Text>
              <View style={styles.buttonWrapper}>
                <Button
                  variant={ButtonVariants.Secondary}
                  onPress={this.onPressContinueWithGoogle}
                  testID={OnboardingSelectorIDs.NEW_WALLET_BUTTON}
                  label={
                    <View style={styles.buttonLabel}>
                      <Icon
                        name={IconName.Google}
                        size={IconSize.Lg}
                        color={TextColor.Default}
                      />
                      <Text
                        variant={TextVariant.BodyMDMedium}
                        color={TextColor.Default}
                      >
                        {this.state.createWallet
                          ? strings('onboarding.continue_with_google')
                          : strings('onboarding.sign_in_with_google')}
                      </Text>
                    </View>
                  }
                  width={ButtonWidthTypes.Full}
                  size={ButtonSize.Lg}
                  style={styles.socialBtn}
                />
                <Button
                  variant={ButtonVariants.Secondary}
                  onPress={this.onPressContinueWithApple}
                  testID={OnboardingSelectorIDs.IMPORT_SEED_BUTTON}
                  label={
                    <View style={styles.buttonLabel}>
                      <Icon
                        name={IconName.Apple}
                        size={IconSize.Lg}
                        color={TextColor.Default}
                      />
                      <Text
                        variant={TextVariant.BodyMDMedium}
                        color={TextColor.Default}
                      >
                        {this.state.createWallet
                          ? strings('onboarding.continue_with_apple')
                          : strings('onboarding.sign_in_with_apple')}
                      </Text>
                    </View>
                  }
                  width={ButtonWidthTypes.Full}
                  size={ButtonSize.Lg}
                  style={styles.socialBtn}
                />
              </View>
              <View style={styles.divider}>
                <View style={styles.dividerLine} />
                <Text
                  variant={TextVariant.BodyLGMedium}
                  color={TextColor.Muted}
                >
                  {strings('onboarding.or')}
                </Text>
                <View style={styles.dividerLine} />
              </View>
              <View style={styles.buttonWrapper}>
                <Button
                  variant={ButtonVariants.Secondary}
                  onPress={
                    this.state.createWallet
                      ? this.onPressCreate
                      : this.onPressImport
                  }
                  testID={OnboardingSelectorIDs.IMPORT_SEED_BUTTON}
                  label={
                    this.state.createWallet
                      ? strings('onboarding.continue_with_srp')
                      : strings('onboarding.import_srp')
                  }
                  width={ButtonWidthTypes.Full}
                  size={ButtonSize.Lg}
                />
              </View>
            </View>
          </BottomSheet>
        )} */}

        {/* <ErrorSheet
          open={this.state.errorSheetVisible}
          onClose={() => this.setState({ errorSheetVisible: false })}
          onNext={() => this.setState({ errorSheetVisible: false })}
          errorTitle={strings('error_sheet.still_there_title')}
          errorDescription={strings('error_sheet.still_there_description')}
        /> */}
      </View>
    );
  }
}

Onboarding.contextType = ThemeContext;

const mapStateToProps = (state) => ({
  accounts: selectAccounts(state),
  passwordSet: state.user.passwordSet,
  loading: state.user.loadingSet,
  loadingMsg: state.user.loadingMsg,

  oauth2LoginError: state.user.oauth2LoginError,
  oauth2LoginSuccess: state.user.oauth2LoginSuccess,
  oauth2LoginExistingUser: state.user.oauth2LoginExistingUser,
});

const mapDispatchToProps = (dispatch) => ({
  setLoading: (msg) => dispatch(loadingSet(msg)),
  unsetLoading: () => dispatch(loadingUnset()),
  disableNewPrivacyPolicyToast: () =>
    dispatch(storePrivacyPolicyClickedOrClosedAction()),
  oauth2LoginReset: () => dispatch({ type: UserActionType.OAUTH2_LOGIN_RESET }),
});

export default connect(
  mapStateToProps,
  mapDispatchToProps,
)(withMetricsAwareness(Onboarding));<|MERGE_RESOLUTION|>--- conflicted
+++ resolved
@@ -52,13 +52,8 @@
   ButtonWidthTypes,
   ButtonSize,
 } from '../../../component-library/components/Buttons/Button';
-<<<<<<< HEAD
 import Oauth2loginService from '../../../core/Oauth2Login/Oauth2loginService';
-import BottomSheet from '../../../component-library/components/BottomSheets/BottomSheet';
-import ErrorSheet from '../ErrorSheet';
 import DevLogger from '../../../core/SDKConnect/utils/DevLogger';
-=======
->>>>>>> fe8f9081
 
 const createStyles = (colors) =>
   StyleSheet.create({
@@ -576,11 +571,7 @@
           onConfirmPress={this.toggleWarningModal}
         /> */}
 
-<<<<<<< HEAD
-        {this.state.bottomSheetVisible && !loading && (
-=======
         {/* {this.state.bottomSheetVisible && (
->>>>>>> fe8f9081
           <BottomSheet
             shouldNavigateBack={false}
             onClose={() =>
