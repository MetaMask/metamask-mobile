import React, { PureComponent } from 'react';
import PropTypes from 'prop-types';
<<<<<<< HEAD
import { Text, View, ScrollView, StyleSheet, InteractionManager } from 'react-native';
=======
import { ActivityIndicator, Text, View, ScrollView, StyleSheet, Alert, Image, InteractionManager } from 'react-native';
>>>>>>> 74915490
import AsyncStorage from '@react-native-community/async-storage';
import StyledButton from '../../UI/StyledButton';
import { colors, fontStyles, baseStyles } from '../../../styles/common';
import OnboardingScreenWithBg from '../../UI/OnboardingScreenWithBg';
import { strings } from '../../../../locales/i18n';
import Button from 'react-native-button';
import { connect } from 'react-redux';
import SecureKeychain from '../../../core/SecureKeychain';
import Engine from '../../../core/Engine';
import FadeOutOverlay from '../../UI/FadeOutOverlay';
import TermsAndConditions from '../TermsAndConditions';
import Analytics from '../../../core/Analytics';
import { ANALYTICS_EVENT_OPTS } from '../../../util/analytics';
import { saveOnboardingEvent } from '../../../actions/onboarding';
import { getTransparentBackOnboardingNavbarOptions } from '../../UI/Navbar';
<<<<<<< HEAD
import ActionModal from '../../UI/ActionModal';
=======
import PubNubWrapper from '../../../util/syncWithExtension';
import ActionModal from '../../UI/ActionModal';
import Logger from '../../../util/Logger';
import Device from '../../../util/Device';
import { passwordSet, seedphraseBackedUp } from '../../../actions/user';
import { setLockTime } from '../../../actions/settings';
import AppConstants from '../../../core/AppConstants';
import AnimatedFox from 'react-native-animated-fox';
import PreventScreenshot from '../../../core/PreventScreenshot';

const PUB_KEY = process.env.MM_PUBNUB_PUB_KEY;
>>>>>>> 74915490

const styles = StyleSheet.create({
	scroll: {
		flex: 1
	},
	wrapper: {
		flex: 1,
		alignItems: 'center',
		paddingVertical: 30
	},
	modalWrapper: {
		flexGrow: 1,
		paddingHorizontal: 24
	},
	foxWrapper: {
		width: Device.isIos() ? 90 : 45,
		height: Device.isIos() ? 90 : 45,
		marginVertical: 20
	},
	image: {
		alignSelf: 'center',
		width: Device.isIos() ? 90 : 45,
		height: Device.isIos() ? 90 : 45
	},
	termsAndConditions: {
		paddingVertical: 30
	},
	title: {
		fontSize: 24,
		color: colors.fontPrimary,
		...fontStyles.bold,
		textAlign: 'center'
	},
	ctas: {
		flex: 1,
		position: 'relative'
	},
	footer: {
		marginTop: -20,
		marginBottom: 20
	},
	login: {
		fontSize: 18,
		color: colors.blue,
		...fontStyles.normal
	},
	buttonDescription: {
		...fontStyles.normal,
		fontSize: 14,
		textAlign: 'center',
		marginBottom: 16,
		color: colors.fontPrimary,
		lineHeight: 20
	},
	importWrapper: {
		marginVertical: 24
	},
	createWrapper: {
		flex: 1,
		justifyContent: 'flex-end',
		marginBottom: 24
	},
	buttonWrapper: {
<<<<<<< HEAD
		flexGrow: 1,
		marginHorizontal: 50
	},
	warningModalView: {
		margin: 24
	},
	warningModalTitle: {
		...fontStyles.bold,
		color: colors.red,
		textAlign: 'center',
		fontSize: 20,
		marginBottom: 16
	},
	warningModalText: {
		...fontStyles.normal,
		color: colors.black,
		textAlign: 'center',
		fontSize: 14
	},
	warningModalTextBold: {
		...fontStyles.bold
	}
=======
		marginBottom: 16
	},
	scanTitle: {
		...fontStyles.bold,
		fontSize: 18,
		color: colors.fontPrimary,
		textAlign: 'center'
	},
	steps: {},
	step: {
		...fontStyles.normal,
		fontSize: 16,
		color: colors.fontPrimary,
		lineHeight: 32
	},
	loader: {
		marginTop: 180,
		justifyContent: 'center',
		textAlign: 'center'
	},
	loadingText: {
		marginTop: 30,
		fontSize: 14,
		textAlign: 'center',
		color: colors.fontPrimary,
		...fontStyles.normal
	},
	column: {
		marginVertical: 24,
		alignItems: 'flex-start'
	},
	row: {
		flexDirection: 'row',
		alignItems: 'flex-start',
		flexWrap: 'wrap'
	},
	bullet: {
		width: 20
	},
	bulletText: {}
>>>>>>> 74915490
});

/**
 * View that is displayed to first time (new) users
 */
class Onboarding extends PureComponent {
	static navigationOptions = ({ navigation }) => getTransparentBackOnboardingNavbarOptions(navigation);

	static propTypes = {
		/**
		 * The navigator object
		 */
		navigation: PropTypes.object,
		/**
		 * redux flag that indicates if the user set a password
		 */
		passwordSet: PropTypes.bool,
		/**
		 * Save onboarding event to state
		 */
		saveOnboardingEvent: PropTypes.func,
		/**
		 * Selected address
		 */
		selectedAddress: PropTypes.string,
		/**
		 * The action to update the password set flag
		 * in the redux store
		 */
		passwordHasBeenSet: PropTypes.func,
		/**
		 * The action to update set the locktime
		 * in the redux store
		 */
		setLockTime: PropTypes.func,
		/**
		 * The action to update the seedphrase backed up flag
		 * in the redux store
		 */
		seedphraseBackedUp: PropTypes.func
	};

	state = {
<<<<<<< HEAD
		existingUser: false,
		warningModalVisible: false
=======
		loading: false,
		existingUser: false,
		qrCodeModalVisible: false,
		currentStep: 1
>>>>>>> 74915490
	};
	seedwords = null;
	importedAccounts = null;
	channelName = null;
	incomingDataStr = '';
	dataToSync = null;
	mounted = false;

<<<<<<< HEAD
	// eslint-disable-next-line no-empty-function
	warningCallback = () => {};

	componentDidMount() {
		this.checkIfExistingUser();
	}
=======
	state = {
		loading: false,
		existingUser: false
	};
>>>>>>> 74915490

	async checkIfExistingUser() {
		const existingUser = await AsyncStorage.getItem('@MetaMask:existingUser');
		if (existingUser !== null) {
			this.setState({ existingUser: true });
		}
	}

	componentDidMount() {
		this.mounted = true;
		this.checkIfExistingUser();
		InteractionManager.runAfterInteractions(() => {
			PreventScreenshot.forbid();
		});
	}

	componentWillUnmount() {
		this.mounted = false;
		this.pubnubWrapper && this.pubnubWrapper.disconnectWebsockets();
		InteractionManager.runAfterInteractions(() => {
			PreventScreenshot.allow();
		});
	}

	safeSync = () => {
		const { existingUser } = this.state;
		const action = () => this.onPressSync();
		if (existingUser) {
			this.alertExistingUser(action);
		} else {
			action();
		}
	};

	onPressSync = () => {
		if (!PUB_KEY) {
			// Dev message
			Alert.alert(
				'This feature has been disabled',
				`Because you did not set the .js.env file. Look at .js.env.example for more information`
			);
			return false;
		}
		this.track(ANALYTICS_EVENT_OPTS.ONBOARDING_SELECTED_SYNC_WITH_EXTENSION);
		this.toggleQrCodeModal();
	};

	toggleQrCodeModal = () => {
		this.setState(state => ({ qrCodeModalVisible: !state.qrCodeModalVisible }));
	};

	initWebsockets() {
		this.loading = true;
		this.mounted && this.setState({ loading: true });

		this.pubnubWrapper.addMessageListener(
			() => {
				Alert.alert(strings('sync_with_extension.error_title'), strings('sync_with_extension.error_message'));
				this.loading = false;
				this.setState({ loading: false });
				return false;
			},
			data => {
				this.incomingDataStr = null;
				const { pwd, seed, importedAccounts } = data.udata;
				this.password = pwd;
				this.seedWords = seed;
				this.importedAccounts = importedAccounts;
				delete data.udata;
				this.dataToSync = { ...data };
				this.pubnubWrapper.endSync(() => this.disconnect());
			}
		);

		this.pubnubWrapper.subscribe();
	}

	startSync = async firstAttempt => {
		try {
			this.initWebsockets();
			await this.pubnubWrapper.startSync();
			return true;
		} catch (e) {
			if (!firstAttempt) {
				this.props.navigation.goBack();
				if (e.message === 'Sync::timeout') {
					Alert.alert(
						strings('sync_with_extension.outdated_qr_code'),
						strings('sync_with_extension.outdated_qr_code_desc')
					);
				} else {
					Alert.alert(
						strings('sync_with_extension.something_wrong'),
						strings('sync_with_extension.something_wrong_desc')
					);
				}
			}
			Logger.error(e, { message: 'Sync::startSync', firstAttempt });
			return false;
		}
	};

	async disconnect() {
		let password;
		try {
			// If there's a password set, let's keep it
			if (this.props.passwordSet) {
				// This could also come from the previous step if it's a first time user
				const credentials = await SecureKeychain.getGenericPassword();
				if (credentials) {
					password = credentials.password;
				} else {
					password = this.password;
				}
				// Otherwise use the password from the extension
			} else {
				password = this.password;
			}
		} catch (e) {
			password = this.password;
		}

		if (password === this.password) {
			const biometryType = await SecureKeychain.getSupportedBiometryType();
			if (biometryType) {
				this.setState({ biometryType, biometryChoice: true });

				Alert.alert(
					strings('sync_with_extension.allow_biometrics_title', { biometrics: biometryType }),
					strings('sync_with_extension.allow_biometrics_desc', { biometrics: biometryType }),
					[
						{
							text: strings('sync_with_extension.warning_cancel_button'),
							onPress: async () => {
								await AsyncStorage.removeItem('@MetaMask:biometryChoice');
								await AsyncStorage.setItem('@MetaMask:biometryChoiceDisabled', 'true');
								this.finishSync({ biometrics: false, password });
							},
							style: 'cancel'
						},
						{
							text: strings('sync_with_extension.warning_ok_button'),
							onPress: async () => {
								await AsyncStorage.setItem('@MetaMask:biometryChoice', biometryType);
								await AsyncStorage.removeItem('@MetaMask:biometryChoiceDisabled');
								this.finishSync({ biometrics: true, biometryType, password });
							}
						}
					],
					{ cancelable: false }
				);
			} else {
				this.finishSync({ biometrics: false, password });
			}
		} else {
			this.finishSync({ biometrics: false, password });
		}
	}

	finishSync = async opts => {
		if (opts.biometrics) {
			const authOptions = {
				accessControl: SecureKeychain.ACCESS_CONTROL.BIOMETRY_CURRENT_SET_OR_DEVICE_PASSCODE
			};
			await SecureKeychain.setGenericPassword('metamask-user', opts.password, authOptions);

			// If the user enables biometrics, we're trying to read the password
			// immediately so we get the permission prompt
			try {
				if (Device.isIos()) {
					await SecureKeychain.getGenericPassword();
					await AsyncStorage.setItem('@MetaMask:biometryChoice', opts.biometryType);
				}
			} catch (e) {
				Logger.error(e, 'User cancelled biometrics permission');
				await AsyncStorage.removeItem('@MetaMask:biometryChoice');
				await AsyncStorage.setItem('@MetaMask:biometryChoiceDisabled', 'true');
				await AsyncStorage.setItem('@MetaMask:passcodeDisabled', 'true');
			}
		} else {
			await AsyncStorage.removeItem('@MetaMask:biometryChoice');
			await AsyncStorage.setItem('@MetaMask:biometryChoiceDisabled', 'true');
			await AsyncStorage.setItem('@MetaMask:passcodeDisabled', 'true');
		}

		try {
			await AsyncStorage.removeItem('@MetaMask:nextMakerReminder');
			await Engine.resetState();
			await Engine.sync({
				...this.dataToSync,
				seed: this.seedWords,
				importedAccounts: this.importedAccounts,
				pass: opts.password
			});
			await AsyncStorage.setItem('@MetaMask:existingUser', 'true');
			this.props.passwordHasBeenSet();
			this.props.setLockTime(AppConstants.DEFAULT_LOCK_TIMEOUT);
			this.props.seedphraseBackedUp();
			this.done = true;
			this.dataToSync = null;
			this.props.navigation.push('SyncWithExtensionSuccess');
		} catch (e) {
			Logger.error(e, 'Sync::disconnect');
			Alert.alert(strings('sync_with_extension.error_title'), strings('sync_with_extension.error_message'));
			this.setState({ loading: false });
			this.props.navigation.goBack();
		}
	};

	showQrCode = () => {
		this.toggleQrCodeModal();
		this.props.navigation.push('QRScanner', {
			onStartScan: async data => {
				if (data.content && data.content.search('metamask-sync:') !== -1) {
					const [channelName, cipherKey] = data.content.replace('metamask-sync:', '').split('|@|');
					this.pubnubWrapper = new PubNubWrapper(channelName, cipherKey);
					await this.pubnubWrapper.establishConnection(this.props.selectedAddress);
				} else {
					Alert.alert(
						strings('sync_with_extension.invalid_qr_code'),
						strings('sync_with_extension.invalid_qr_code_desc')
					);
				}
			},
			onScanSuccess: async data => {
				if (data.content && data.content.search('metamask-sync:') !== -1) {
					(await this.startSync(true)) || (await this.startSync(false));
				} else {
					Alert.alert(
						strings('sync_with_extension.invalid_qr_code'),
						strings('sync_with_extension.invalid_qr_code_desc')
					);
				}
			}
		});
	};

	onLogin = async () => {
		const { passwordSet } = this.props;
		if (!passwordSet) {
			const { KeyringController } = Engine.context;
			// Restore vault with empty password
			await KeyringController.submitPassword('');
			await SecureKeychain.resetGenericPassword();
			this.props.navigation.navigate('HomeNav');
		} else {
			this.props.navigation.navigate('Login');
		}
	};

<<<<<<< HEAD
	handleExistingUser = action => {
		if (this.state.existingUser) {
			this.alertExistingUser(action);
		} else {
			action();
		}
	};

	onPressCreate = () => {
		const action = () => {
			this.props.navigation.navigate('CreateWallet');
			InteractionManager.runAfterInteractions(async () => {
				if (Analytics.getEnabled()) {
					Analytics.trackEvent(ANALYTICS_EVENT_OPTS.ONBOARDING_SELECTED_CREATE_NEW_WALLET);
					return;
				}
				const metricsOptIn = await AsyncStorage.getItem('@MetaMask:metricsOptIn');
				if (!metricsOptIn) {
					this.props.saveOnboardingEvent(ANALYTICS_EVENT_OPTS.ONBOARDING_SELECTED_CREATE_NEW_WALLET);
				}
			});
		};
		this.handleExistingUser(action);
	};

	onPressImport = () => {
		const action = () => {
			this.props.navigation.push('ImportWallet');
			InteractionManager.runAfterInteractions(async () => {
				if (Analytics.getEnabled()) {
					Analytics.trackEvent(ANALYTICS_EVENT_OPTS.ONBOARDING_SELECTED_IMPORT_WALLET);
					return;
				}
				const metricsOptIn = await AsyncStorage.getItem('@MetaMask:metricsOptIn');
				if (!metricsOptIn) {
					this.props.saveOnboardingEvent(ANALYTICS_EVENT_OPTS.ONBOARDING_SELECTED_IMPORT_WALLET);
				}
			});
		};
		this.handleExistingUser(action);
=======
	track = key => {
		InteractionManager.runAfterInteractions(async () => {
			if (Analytics.getEnabled()) {
				Analytics.trackEvent(key);
				return;
			}
			const metricsOptIn = await AsyncStorage.getItem('@MetaMask:metricsOptIn');
			if (!metricsOptIn) {
				this.props.saveOnboardingEvent(key);
			}
		});
>>>>>>> 74915490
	};

	onPressCreate = () => {
		this.props.navigation.navigate('ChoosePassword', {
			[AppConstants.PREVIOUS_SCREEN]: 'onboarding'
		});
		this.track(ANALYTICS_EVENT_OPTS.ONBOARDING_SELECTED_CREATE_NEW_PASSWORD);
	};

	onPressImport = () => {
		this.props.navigation.push('ImportFromSeed');
		this.track(ANALYTICS_EVENT_OPTS.ONBOARDING_SELECTED_IMPORT_WALLET);
	};

	alertExistingUser = callback => {
		this.warningCallback = () => {
			callback();
			this.toggleWarningModal();
		};
		this.toggleWarningModal();
	};

	toggleWarningModal = () => {
		const warningModalVisible = this.state.warningModalVisible;
		this.setState({ warningModalVisible: !warningModalVisible });
	};

	renderLoader() {
		return (
			<View style={styles.wrapper}>
				<View style={styles.loader}>
					<ActivityIndicator size="small" />
					<Text style={styles.loadingText}>{strings('sync_with_extension.please_wait')}</Text>
				</View>
			</View>
		);
	}

	renderContent() {
		return (
			<View style={styles.ctas}>
				<Text style={styles.title} testID={'onboarding-screen-title'}>
					{strings('onboarding.title')}
				</Text>
				<View style={styles.importWrapper}>
					<Text style={styles.buttonDescription}>{strings('onboarding.import')}</Text>
				</View>
				<View style={styles.createWrapper}>
					<View style={styles.buttonWrapper}>
						<StyledButton
							type={'normal'}
							onPress={this.onPressImport}
							testID={'import-wallet-import-from-seed-button'}
						>
							{strings('import_wallet.import_from_seed_button')}
						</StyledButton>
					</View>
					<View style={styles.buttonWrapper}>
						<StyledButton
							style={styles.button}
							type={'normal'}
							onPress={this.safeSync}
							testID={'onboarding-import-button'}
						>
							{strings('import_wallet.sync_from_browser_extension_button')}
						</StyledButton>
					</View>
					<View style={styles.buttonWrapper}>
						<StyledButton
							style={styles.button}
							type={'blue'}
							onPress={this.onPressCreate}
							testID={'start-exploring-button'}
						>
							{strings('onboarding.start_exploring_now')}
						</StyledButton>
					</View>
				</View>
			</View>
		);
	}

	render() {
		const { qrCodeModalVisible, loading, existingUser } = this.state;

		return (
			<View style={baseStyles.flexGrow} testID={'onboarding-screen'}>
				<OnboardingScreenWithBg screen={'c'}>
					<ScrollView style={baseStyles.flexGrow} contentContainerStyle={styles.scroll}>
						<View style={styles.wrapper}>
							{loading && (
								<View style={styles.foxWrapper}>
									{Device.isAndroid() ? (
										<Image
											source={require('../../../images/fox.png')}
											style={styles.image}
											resizeMethod={'auto'}
										/>
									) : (
										<AnimatedFox />
									)}
								</View>
							)}
							{loading ? this.renderLoader() : this.renderContent()}
						</View>
						{existingUser && !loading && (
							<View style={styles.footer}>
								<Button style={styles.login} onPress={this.onLogin}>
									{strings('onboarding.login')}
								</Button>
							</View>
						)}
					</ScrollView>
					<View style={styles.termsAndConditions}>
						<TermsAndConditions navigation={this.props.navigation} />
					</View>
				</OnboardingScreenWithBg>
				<FadeOutOverlay />
				<ActionModal
<<<<<<< HEAD
					modalVisible={this.state.warningModalVisible}
					cancelText={strings('onboarding.warning_proceed')}
					confirmText={strings('onboarding.warning_cancel')}
					onCancelPress={this.warningCallback}
					onRequestClose={this.toggleWarningModal}
					onConfirmPress={this.toggleWarningModal}
					cancelButtonMode={'warning'}
					confirmButtonMode={'neutral'}
					verticalButtons
				>
					<View style={styles.warningModalView}>
						<Text style={styles.warningModalTitle}>{strings('onboarding.warning_title')}</Text>
						<Text style={styles.warningModalText}>
							{strings('onboarding.warning_text_1')}
							<Text style={styles.warningModalTextBold}>{` ${strings(
								'onboarding.warning_text_2'
							)} `}</Text>
							{strings('onboarding.warning_text_3')}
						</Text>
						<Text />
						<Text style={styles.warningModalText}>{strings('onboarding.warning_text_4')}</Text>
=======
					modalVisible={qrCodeModalVisible}
					onConfirmPress={this.showQrCode}
					onCancelPress={this.toggleQrCodeModal}
					onRequestClose={this.toggleQrCodeModal}
					confirmText={strings(`onboarding.scan`)}
					confirmButtonMode="confirm"
				>
					<View style={styles.modalWrapper}>
						<Text style={styles.scanTitle}>{strings('onboarding.scan_title')}</Text>
						<View style={styles.column}>
							{[1, 2, 3, 4].map(val => (
								<View key={val} style={[styles.row, styles.steps]}>
									<View style={styles.bullet}>
										<Text style={styles.step}>{val}.</Text>
									</View>
									<View style={styles.bulletText}>
										<Text style={styles.step}>{strings(`onboarding.scan_step_${val}`)}</Text>
									</View>
								</View>
							))}
						</View>
>>>>>>> 74915490
					</View>
				</ActionModal>
			</View>
		);
	}
}

const mapStateToProps = state => ({
	selectedAddress: state.engine.backgroundState.PreferencesController.selectedAddress,
	accounts: state.engine.backgroundState.AccountTrackerController.accounts,
	passwordSet: state.user.passwordSet
});

const mapDispatchToProps = dispatch => ({
	passwordHasBeenSet: () => dispatch(passwordSet()),
	setLockTime: time => dispatch(setLockTime(time)),
	seedphraseBackedUp: () => dispatch(seedphraseBackedUp()),
	saveOnboardingEvent: event => dispatch(saveOnboardingEvent(event))
});

export default connect(
	mapStateToProps,
	mapDispatchToProps
)(Onboarding);<|MERGE_RESOLUTION|>--- conflicted
+++ resolved
@@ -1,10 +1,6 @@
 import React, { PureComponent } from 'react';
 import PropTypes from 'prop-types';
-<<<<<<< HEAD
-import { Text, View, ScrollView, StyleSheet, InteractionManager } from 'react-native';
-=======
 import { ActivityIndicator, Text, View, ScrollView, StyleSheet, Alert, Image, InteractionManager } from 'react-native';
->>>>>>> 74915490
 import AsyncStorage from '@react-native-community/async-storage';
 import StyledButton from '../../UI/StyledButton';
 import { colors, fontStyles, baseStyles } from '../../../styles/common';
@@ -20,9 +16,6 @@
 import { ANALYTICS_EVENT_OPTS } from '../../../util/analytics';
 import { saveOnboardingEvent } from '../../../actions/onboarding';
 import { getTransparentBackOnboardingNavbarOptions } from '../../UI/Navbar';
-<<<<<<< HEAD
-import ActionModal from '../../UI/ActionModal';
-=======
 import PubNubWrapper from '../../../util/syncWithExtension';
 import ActionModal from '../../UI/ActionModal';
 import Logger from '../../../util/Logger';
@@ -34,7 +27,6 @@
 import PreventScreenshot from '../../../core/PreventScreenshot';
 
 const PUB_KEY = process.env.MM_PUBNUB_PUB_KEY;
->>>>>>> 74915490
 
 const styles = StyleSheet.create({
 	scroll: {
@@ -98,9 +90,9 @@
 		marginBottom: 24
 	},
 	buttonWrapper: {
-<<<<<<< HEAD
 		flexGrow: 1,
-		marginHorizontal: 50
+		marginHorizontal: 50,
+		marginBottom: 16
 	},
 	warningModalView: {
 		margin: 24
@@ -120,9 +112,6 @@
 	},
 	warningModalTextBold: {
 		...fontStyles.bold
-	}
-=======
-		marginBottom: 16
 	},
 	scanTitle: {
 		...fontStyles.bold,
@@ -162,7 +151,6 @@
 		width: 20
 	},
 	bulletText: {}
->>>>>>> 74915490
 });
 
 /**
@@ -206,15 +194,11 @@
 	};
 
 	state = {
-<<<<<<< HEAD
-		existingUser: false,
-		warningModalVisible: false
-=======
+		warningModalVisible: false,
 		loading: false,
 		existingUser: false,
 		qrCodeModalVisible: false,
 		currentStep: 1
->>>>>>> 74915490
 	};
 	seedwords = null;
 	importedAccounts = null;
@@ -223,19 +207,8 @@
 	dataToSync = null;
 	mounted = false;
 
-<<<<<<< HEAD
 	// eslint-disable-next-line no-empty-function
 	warningCallback = () => {};
-
-	componentDidMount() {
-		this.checkIfExistingUser();
-	}
-=======
-	state = {
-		loading: false,
-		existingUser: false
-	};
->>>>>>> 74915490
 
 	async checkIfExistingUser() {
 		const existingUser = await AsyncStorage.getItem('@MetaMask:existingUser');
@@ -486,7 +459,6 @@
 		}
 	};
 
-<<<<<<< HEAD
 	handleExistingUser = action => {
 		if (this.state.existingUser) {
 			this.alertExistingUser(action);
@@ -527,7 +499,8 @@
 			});
 		};
 		this.handleExistingUser(action);
-=======
+	};
+
 	track = key => {
 		InteractionManager.runAfterInteractions(async () => {
 			if (Analytics.getEnabled()) {
@@ -539,7 +512,6 @@
 				this.props.saveOnboardingEvent(key);
 			}
 		});
->>>>>>> 74915490
 	};
 
 	onPressCreate = () => {
@@ -659,7 +631,6 @@
 				</OnboardingScreenWithBg>
 				<FadeOutOverlay />
 				<ActionModal
-<<<<<<< HEAD
 					modalVisible={this.state.warningModalVisible}
 					cancelText={strings('onboarding.warning_proceed')}
 					confirmText={strings('onboarding.warning_cancel')}
@@ -681,7 +652,9 @@
 						</Text>
 						<Text />
 						<Text style={styles.warningModalText}>{strings('onboarding.warning_text_4')}</Text>
-=======
+					</View>
+				</ActionModal>
+				<ActionModal
 					modalVisible={qrCodeModalVisible}
 					onConfirmPress={this.showQrCode}
 					onCancelPress={this.toggleQrCodeModal}
@@ -703,7 +676,6 @@
 								</View>
 							))}
 						</View>
->>>>>>> 74915490
 					</View>
 				</ActionModal>
 			</View>
