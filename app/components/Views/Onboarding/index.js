import React, { PureComponent } from 'react';
import PropTypes from 'prop-types';
import {
  ActivityIndicator,
  BackHandler,
  View,
  ScrollView,
  StyleSheet,
  InteractionManager,
  Animated,
  Easing,
  Platform,
} from 'react-native';
import { captureException } from '@sentry/react-native';
import Text, {
  TextVariant,
} from '../../../component-library/components/Texts/Text';
import { baseStyles, colors as importedColors } from '../../../styles/common';
import { strings } from '../../../../locales/i18n';
import { connect } from 'react-redux';
import FadeOutOverlay from '../../UI/FadeOutOverlay';
import Device from '../../../util/device';
import BaseNotification from '../../UI/Notification/BaseNotification';
import ElevatedView from 'react-native-elevated-view';
import { loadingSet, loadingUnset } from '../../../actions/user';
import { saveOnboardingEvent as saveEvent } from '../../../actions/onboarding';
import { storePrivacyPolicyClickedOrClosed as storePrivacyPolicyClickedOrClosedAction } from '../../../reducers/legalNotices';
import PreventScreenshot from '../../../core/PreventScreenshot';
import { PREVIOUS_SCREEN, ONBOARDING } from '../../../constants/navigation';
import { MetaMetricsEvents } from '../../../core/Analytics';
import { Authentication } from '../../../core';
import { ThemeContext, mockTheme } from '../../../util/theme';
import { OnboardingSelectorIDs } from '../../../../e2e/selectors/Onboarding/Onboarding.selectors';
import Routes from '../../../constants/navigation/Routes';
import { selectAccounts } from '../../../selectors/accountTrackerController';
import { selectExistingUser } from '../../../reducers/user/selectors';
import trackOnboarding from '../../../util/metrics/TrackOnboarding/trackOnboarding';
import NetInfo from '@react-native-community/netinfo';
import {
  TraceName,
  TraceOperation,
  endTrace,
  trace,
  hasMetricsConsent,
  discardBufferedTraces,
} from '../../../util/trace';
import { getTraceTags } from '../../../util/sentry/tags';
import { store } from '../../../store';
import { MetricsEventBuilder } from '../../../core/Analytics/MetricsEventBuilder';
import Button, {
  ButtonVariants,
  ButtonWidthTypes,
  ButtonSize,
} from '../../../component-library/components/Buttons/Button';
import OAuthLoginService from '../../../core/OAuthService/OAuthService';
import { OAuthError, OAuthErrorType } from '../../../core/OAuthService/error';
import { createLoginHandler } from '../../../core/OAuthService/OAuthLoginHandlers';
import { SEEDLESS_ONBOARDING_ENABLED } from '../../../core/OAuthService/OAuthLoginHandlers/constants';
import { withMetricsAwareness } from '../../hooks/useMetrics';
import { setupSentry } from '../../../util/sentry/utils';
import ErrorBoundary from '../ErrorBoundary';
import FastOnboarding from './FastOnboarding';
import { SafeAreaView } from 'react-native-safe-area-context';

import FoxAnimation from './FoxAnimation';
import OnboardingAnimation from './OnboardingAnimation';

const createStyles = (colors) =>
  StyleSheet.create({
    scroll: {
      flex: 1,
    },
    wrapper: {
      flex: 1,
      alignItems: 'center',
      justifyContent: 'center',
      paddingVertical: 16,
    },
    loaderWrapper: {
      flex: 1,
      alignItems: 'center',
      justifyContent: 'center',
      rowGap: 32,
      marginBottom: 160,
    },
    loaderOverlay: {
      position: 'absolute',
      top: 0,
      left: 0,
      right: 0,
      bottom: 0,
      zIndex: 1000,
      alignItems: 'center',
      justifyContent: 'center',
    },
    image: {
      alignSelf: 'center',
      width: Device.isMediumDevice() ? 180 : 240,
      height: Device.isMediumDevice() ? 180 : 240,
    },
    largeFoxWrapper: {
      width: Device.isMediumDevice() ? 180 : 240,
      height: Device.isMediumDevice() ? 180 : 240,
      display: 'flex',
      alignItems: 'center',
      justifyContent: 'center',
      marginHorizontal: 'auto',
      padding: Device.isMediumDevice() ? 30 : 40,
      position: 'absolute',
      top: '50%',
      left: '50%',
      marginLeft: -(Device.isMediumDevice() ? 90 : 120),
      marginTop: -(Device.isMediumDevice() ? 90 : 120),
    },
    foxImage: {
      width: Device.isMediumDevice() ? 110 : 145,
      height: Device.isMediumDevice() ? 110 : 145,
      resizeMode: 'contain',
    },
    title: {
      fontSize: Device.isMediumDevice() ? 30 : 40,
      lineHeight: Device.isMediumDevice() ? 30 : 40,
      textAlign: 'center',
      paddingHorizontal: Device.isMediumDevice() ? 40 : 60,
      fontFamily:
        Platform.OS === 'android' ? 'MM Sans Regular' : 'MMSans-Regular',
      color: importedColors.gettingStartedTextColor,
      width: '100%',
      marginVertical: 16,
    },
    ctas: {
      flex: 1,
      flexDirection: 'column',
      justifyContent: 'space-between',
      alignItems: 'center',
      width: '100%',
      paddingHorizontal: 20,
      rowGap: Device.isMediumDevice() ? 16 : 24,
    },
    titleWrapper: {
      flexDirection: 'column',
      alignItems: 'center',
      justifyContent: 'center',
      width: '100%',
      flex: 1,
      rowGap: Device.isMediumDevice() ? 24 : 32,
    },
    footer: {
      marginBottom: 40,
      marginTop: -40,
    },
    createWrapper: {
      flexDirection: 'column',
      rowGap: Device.isMediumDevice() ? 12 : 16,
      marginBottom: 16,
      position: 'absolute',
      top: '50%',
      left: Device.isMediumDevice() ? 26 : 36,
      right: Device.isMediumDevice() ? 26 : 36,
      marginTop: 180,
      alignItems: 'stretch',
    },
    buttonWrapper: {
      flexDirection: 'column',
      justifyContent: 'flex-end',
      gap: Device.isMediumDevice() ? 12 : 16,
      width: '100%',
    },
    buttonLabel: {
      flexDirection: 'row',
      alignItems: 'center',
      columnGap: 8,
    },
    loader: {
      justifyContent: 'center',
      textAlign: 'center',
    },
    loadingText: {
      marginTop: 30,
      textAlign: 'center',
      color: colors.text.default,
    },
    modalTypeView: {
      position: 'absolute',
      bottom: 0,
      paddingBottom: Device.isIphoneX() ? 20 : 10,
      left: 0,
      right: 0,
      backgroundColor: importedColors.transparent,
    },
    notificationContainer: {
      flex: 0.1,
      flexDirection: 'row',
      alignItems: 'flex-end',
    },
    blackButton: {
      backgroundColor: importedColors.white,
    },
    inverseBlackButton: {
      backgroundColor: importedColors.applePayBlack,
    },
  });

/**
 * View that is displayed to first time (new) users
 */
class Onboarding extends PureComponent {
  static propTypes = {
    disableNewPrivacyPolicyToast: PropTypes.func,
    /**
     * The navigator object
     */
    navigation: PropTypes.object,
    /**
     * redux flag that indicates if the user set a password
     */
    passwordSet: PropTypes.bool,
    /**
     * loading status
     */
    loading: PropTypes.bool,
    /**
     * set loading status
     */
    setLoading: PropTypes.func,
    /**
     * unset loading status
     */
    unsetLoading: PropTypes.func,
    /**
     * redux flag that indicates if the user is existing
     */
    existingUser: PropTypes.bool,
    /**
     * Action to save onboarding event
     */
    saveOnboardingEvent: PropTypes.func,
    /**
     * loadings msg
     */
    loadingMsg: PropTypes.string,
    /**
     * Object that represents the current route info like params passed to it
     */
    route: PropTypes.object,
    /**
     * Metrics injected by withMetricsAwareness HOC
     */
    metrics: PropTypes.object,
  };
  notificationAnimated = new Animated.Value(100);
  detailsYAnimated = new Animated.Value(0);
  actionXAnimated = new Animated.Value(0);
  detailsAnimated = new Animated.Value(0);

  onboardingTraceCtx = null;
  socialLoginTraceCtx = null;

  animatedTimingStart = (animatedRef, toValue) => {
    Animated.timing(animatedRef, {
      toValue,
      duration: 500,
      easing: Easing.linear,
      useNativeDriver: true,
    }).start();
  };

  state = {
    warningModalVisible: false,
    loading: false,
    existingUser: false,
    createWallet: false,
    existingWallet: false,
    errorSheetVisible: false,
    errorToThrow: null,
    startOnboardingAnimation: false,
    startFoxAnimation: false,
  };

  seedwords = null;
  importedAccounts = null;
  channelName = null;
  incomingDataStr = '';
  dataToSync = null;
  mounted = false;

  warningCallback = () => true;

  showNotification = () => {
    // show notification
    this.animatedTimingStart(this.notificationAnimated, 0);
    // hide notification
    setTimeout(() => {
      this.animatedTimingStart(this.notificationAnimated, 200);
    }, 4000);
    this.disableBackPress();
  };

  disableBackPress = () => {
    // Disable back press
    const hardwareBackPress = () => true;
    BackHandler.addEventListener('hardwareBackPress', hardwareBackPress);
  };

  updateNavBar = () => {
    const { navigation } = this.props;
    navigation.setOptions({
      headerShown: false,
    });
  };

  componentDidMount() {
    this.onboardingTraceCtx = trace({
      name: TraceName.OnboardingJourneyOverall,
      op: TraceOperation.OnboardingUserJourney,
      tags: getTraceTags(store.getState()),
    });

    this.props.unsetLoading();
    this.updateNavBar();
    this.mounted = true;
    this.checkIfExistingUser();
    this.props.disableNewPrivacyPolicyToast();

    InteractionManager.runAfterInteractions(() => {
      PreventScreenshot.forbid();
      if (this.props.route.params?.delete) {
        this.showNotification();
      }
      this.setState({ startOnboardingAnimation: true });
    });
  }

  componentWillUnmount() {
    this.mounted = false;
    this.props.unsetLoading();
    InteractionManager.runAfterInteractions(PreventScreenshot.allow);
  }

  componentDidUpdate = () => {
    this.updateNavBar();
  };

  async checkIfExistingUser() {
    // Read from Redux state instead of MMKV storage
    const { existingUser } = this.props;
    if (existingUser) {
      this.setState({ existingUser: true });
    }
  }

  onLogin = async () => {
    const { passwordSet } = this.props;
    if (!passwordSet) {
      await Authentication.resetVault();
      this.props.navigation.replace(Routes.ONBOARDING.HOME_NAV);
    } else {
      await Authentication.lockApp();
      this.props.navigation.replace(Routes.ONBOARDING.LOGIN);
    }
  };

  handleExistingUser = (action) => {
    if (this.state.existingUser) {
      this.alertExistingUser(action);
    } else {
      action();
    }
  };

  onPressCreate = async () => {
    if (SEEDLESS_ONBOARDING_ENABLED) {
      OAuthLoginService.resetOauthState();
    }
    await this.props.metrics.enableSocialLogin(false);
    // need to call hasMetricConset to update the cached consent state
    await hasMetricsConsent();

    trace({ name: TraceName.OnboardingCreateWallet });
    const action = () => {
      trace({
        name: TraceName.OnboardingNewSrpCreateWallet,
        op: TraceOperation.OnboardingUserJourney,
        tags: getTraceTags(store.getState()),
        parentContext: this.onboardingTraceCtx,
      });
      this.props.navigation.navigate('ChoosePassword', {
        [PREVIOUS_SCREEN]: ONBOARDING,
        onboardingTraceCtx: this.onboardingTraceCtx,
      });
      this.track(MetaMetricsEvents.WALLET_SETUP_STARTED, {
        account_type: 'metamask',
      });
    };

    this.handleExistingUser(action);
    endTrace({ name: TraceName.OnboardingCreateWallet });
  };

  onPressImport = async () => {
    if (SEEDLESS_ONBOARDING_ENABLED) {
      OAuthLoginService.resetOauthState();
    }
    await this.props.metrics.enableSocialLogin(false);
    await hasMetricsConsent();

    const action = async () => {
      trace({
        name: TraceName.OnboardingExistingSrpImport,
        op: TraceOperation.OnboardingUserJourney,
        tags: getTraceTags(store.getState()),
        parentContext: this.onboardingTraceCtx,
      });
      this.props.navigation.navigate(
        Routes.ONBOARDING.IMPORT_FROM_SECRET_RECOVERY_PHRASE,
        {
          [PREVIOUS_SCREEN]: ONBOARDING,
          onboardingTraceCtx: this.onboardingTraceCtx,
        },
      );
      this.track(MetaMetricsEvents.WALLET_IMPORT_STARTED, {
        account_type: 'imported',
      });
    };
    this.handleExistingUser(action);
  };

  handlePostSocialLogin = (result, createWallet, provider) => {
    const isIOS = Platform.OS === 'ios';
    if (this.socialLoginTraceCtx) {
      endTrace({ name: TraceName.OnboardingSocialLoginAttempt });
      this.socialLoginTraceCtx = null;
    }

    if (result.type === 'success') {
      // Track social login completed
      this.track(MetaMetricsEvents.SOCIAL_LOGIN_COMPLETED, {
        account_type: provider,
      });
      if (createWallet) {
        if (result.existingUser) {
          this.props.navigation.navigate('AccountAlreadyExists', {
            accountName: result.accountName,
            oauthLoginSuccess: true,
            onboardingTraceCtx: this.onboardingTraceCtx,
          });
        } else {
          trace({
            name: TraceName.OnboardingNewSocialCreateWallet,
            op: TraceOperation.OnboardingUserJourney,
            tags: getTraceTags(store.getState()),
            parentContext: this.onboardingTraceCtx,
          });

          if (isIOS) {
            // Navigate to SocialLoginSuccess screen first, then  ChoosePassword
            this.props.navigation.navigate(
              Routes.ONBOARDING.SOCIAL_LOGIN_SUCCESS_NEW_USER,
              {
                accountName: result.accountName,
                oauthLoginSuccess: true,
                onboardingTraceCtx: this.onboardingTraceCtx,
              },
            );
          } else {
            // Direct navigation to ChoosePassword for Android
            this.props.navigation.navigate('ChoosePassword', {
              [PREVIOUS_SCREEN]: ONBOARDING,
              oauthLoginSuccess: true,
              onboardingTraceCtx: this.onboardingTraceCtx,
            });
          }
        }
      } else if (!createWallet) {
        if (result.existingUser) {
          trace({
            name: TraceName.OnboardingExistingSocialLogin,
            op: TraceOperation.OnboardingUserJourney,
            tags: getTraceTags(store.getState()),
            parentContext: this.onboardingTraceCtx,
          });
          isIOS
            ? this.props.navigation.navigate(
                Routes.ONBOARDING.SOCIAL_LOGIN_SUCCESS_EXISTING_USER,
                {
                  [PREVIOUS_SCREEN]: ONBOARDING,
                  oauthLoginSuccess: true,
                  onboardingTraceCtx: this.onboardingTraceCtx,
                },
              )
            : this.props.navigation.navigate('Rehydrate', {
                [PREVIOUS_SCREEN]: ONBOARDING,
                oauthLoginSuccess: true,
                onboardingTraceCtx: this.onboardingTraceCtx,
              });
        } else {
          this.props.navigation.navigate('AccountNotFound', {
            accountName: result.accountName,
            oauthLoginSuccess: true,
            onboardingTraceCtx: this.onboardingTraceCtx,
          });
        }
      }
    } else {
      // handle error: show error message in the UI
    }
  };

  onPressContinueWithSocialLogin = async (createWallet, provider) => {
    // check for internet connection
    try {
      const netState = await NetInfo.fetch();
      if (!netState.isConnected || netState.isInternetReachable === false) {
        this.props.navigation.replace(Routes.MODAL.ROOT_MODAL_FLOW, {
          screen: Routes.SHEET.SUCCESS_ERROR_SHEET,
          params: {
            title: strings(`error_sheet.no_internet_connection_title`),
            description: strings(
              `error_sheet.no_internet_connection_description`,
            ),
            descriptionAlign: 'left',
            buttonLabel: strings(`error_sheet.no_internet_connection_button`),
            primaryButtonLabel: strings(
              `error_sheet.no_internet_connection_button`,
            ),
            closeOnPrimaryButtonPress: true,
            type: 'error',
          },
        });
        return;
      }
    } catch (error) {
      console.warn('Network check failed:', error);
    }

    // Continue with the social login flow
    this.props.navigation.navigate('Onboarding');

    // Enable metrics for OAuth users
    await this.props.metrics.enableSocialLogin(true);
    discardBufferedTraces();
    await setupSentry();

    // use new trace instead of buffered trace for social login
    this.onboardingTraceCtx = trace({
      name: TraceName.OnboardingJourneyOverall,
      op: TraceOperation.OnboardingUserJourney,
      tags: getTraceTags(store.getState()),
    });

    if (createWallet) {
      this.track(MetaMetricsEvents.WALLET_SETUP_STARTED, {
        account_type: `metamask_${provider}`,
      });
    } else {
      this.track(MetaMetricsEvents.WALLET_IMPORT_STARTED, {
        account_type: `imported_${provider}`,
      });
    }

    this.socialLoginTraceCtx = trace({
      name: TraceName.OnboardingSocialLoginAttempt,
      op: TraceOperation.OnboardingUserJourney,
      tags: { ...getTraceTags(store.getState()), provider },
      parentContext: this.onboardingTraceCtx,
    });

    const action = async () => {
      this.props.setLoading();
      const loginHandler = createLoginHandler(Platform.OS, provider);
      const result = await OAuthLoginService.handleOAuthLogin(
        loginHandler,
      ).catch((error) => {
        this.props.unsetLoading();
        this.handleLoginError(error, provider);
        return { type: 'error', error, existingUser: false };
      });
      this.handlePostSocialLogin(result, createWallet, provider);

      // delay unset loading to avoid flash of loading state
      setTimeout(() => {
        this.props.unsetLoading();
      }, 1000);
    };
    this.handleExistingUser(action);
  };

  onPressContinueWithApple = async (createWallet) =>
    this.onPressContinueWithSocialLogin(createWallet, 'apple');

  onPressContinueWithGoogle = async (createWallet) =>
    this.onPressContinueWithSocialLogin(createWallet, 'google');

  handleLoginError = (error, socialConnectionType) => {
    if (error instanceof OAuthError) {
      // For OAuth API failures (excluding user cancellation/dismissal), handle based on analytics consent
      if (
        error.code === OAuthErrorType.UserCancelled ||
        error.code === OAuthErrorType.UserDismissed ||
        error.code === OAuthErrorType.GoogleLoginError ||
        error.code === OAuthErrorType.AppleLoginError
      ) {
        // QA: do not show error sheet if user cancelled
        return;
      } else if (
        error.code === OAuthErrorType.GoogleLoginNoCredential ||
        error.code === OAuthErrorType.GoogleLoginNoMatchingCredential
      ) {
        // de-escalate google no credential error
        const errorMessage = 'google_login_no_credential';
        this.props.navigation.navigate(Routes.MODAL.ROOT_MODAL_FLOW, {
          screen: Routes.SHEET.SUCCESS_ERROR_SHEET,
          params: {
            title: strings(`error_sheet.${errorMessage}_title`),
            description: strings(`error_sheet.${errorMessage}_description`),
            descriptionAlign: 'center',
            buttonLabel: strings(`error_sheet.${errorMessage}_button`),
            type: 'error',
          },
        });
        return;
      }
      // unexpected oauth login error
      this.handleOAuthLoginError(error);
      return;
    }

    const errorMessage = 'oauth_error';

    trace({
      name: TraceName.OnboardingSocialLoginError,
      op: TraceOperation.OnboardingError,
      tags: { provider: socialConnectionType, errorMessage },
      parentContext: this.onboardingTraceCtx,
    });
    endTrace({ name: TraceName.OnboardingSocialLoginError });

    if (this.socialLoginTraceCtx) {
      endTrace({
        name: TraceName.OnboardingSocialLoginAttempt,
        data: { success: false },
      });
      this.socialLoginTraceCtx = null;
    }

    this.props.navigation.navigate(Routes.MODAL.ROOT_MODAL_FLOW, {
      screen: Routes.SHEET.SUCCESS_ERROR_SHEET,
      params: {
        title: strings(`error_sheet.${errorMessage}_title`),
        description: strings(`error_sheet.${errorMessage}_description`),
        descriptionAlign: 'center',
        buttonLabel: strings(`error_sheet.${errorMessage}_button`),
        type: 'error',
      },
    });
  };

  handleOAuthLoginError = (error) => {
    // If user has already consented to analytics, report error using regular Sentry
    if (this.props.metrics.isEnabled()) {
      captureException(error, {
        tags: {
          view: 'Onboarding',
          context: 'OAuth login failed - user consented to analytics',
        },
      });
    } else {
      // User hasn't consented to analytics yet, use ErrorBoundary onboarding flow
      this.setState({
        loading: false,
        errorToThrow: new Error(`OAuth login failed: ${error.message}`),
      });
    }
  };
  track = (event, properties) => {
    trackOnboarding(
      MetricsEventBuilder.createEventBuilder(event)
        .addProperties(properties)
        .build(),
      this.props.saveOnboardingEvent,
    );
  };

  alertExistingUser = (callback) => {
    this.warningCallback = () => {
      callback();
      this.toggleWarningModal();
    };
    this.toggleWarningModal();
  };

  toggleWarningModal = () => {
    const warningModalVisible = this.state.warningModalVisible;
    this.setState({ warningModalVisible: !warningModalVisible });
  };

  handleCtaActions = async (actionType) => {
    if (SEEDLESS_ONBOARDING_ENABLED) {
      this.props.navigation.navigate(Routes.MODAL.ROOT_MODAL_FLOW, {
        screen: Routes.SHEET.ONBOARDING_SHEET,
        params: {
          onPressCreate: this.onPressCreate,
          onPressImport: this.onPressImport,
          onPressContinueWithGoogle: this.onPressContinueWithGoogle,
          onPressContinueWithApple: this.onPressContinueWithApple,
          createWallet: actionType === 'create',
        },
      });
      // else
    } else if (actionType === 'create') {
      await this.onPressCreate();
    } else {
      await this.onPressImport();
    }
  };

<<<<<<< HEAD
  setStartFoxAnimation = (value) => {
    this.setState({ startFoxAnimation: value });
=======
  setStartFoxAnimation = () => {
    this.setState({ startFoxAnimation: 'Start' });
>>>>>>> d67caf8b
  };

  renderLoader = () => {
    const colors = this.context.colors || mockTheme.colors;
    const styles = createStyles(colors);

    return (
      <View style={styles.loaderWrapper}>
        <View style={styles.loader}>
          <ActivityIndicator size="small" />
          <Text style={styles.loadingText}>{this.props.loadingMsg}</Text>
        </View>
      </View>
    );
  };

  renderContent() {
    const colors = this.context.colors || mockTheme.colors;
    const styles = createStyles(colors);

    return (
      <View style={styles.ctas}>
        <OnboardingAnimation
          startOnboardingAnimation={this.state.startOnboardingAnimation}
          setStartFoxAnimation={this.setStartFoxAnimation}
        >
          <Button
            variant={ButtonVariants.Primary}
            onPress={() => this.handleCtaActions('create')}
            testID={OnboardingSelectorIDs.NEW_WALLET_BUTTON}
            label={
              <Text
                variant={TextVariant.BodyMDMedium}
                color={importedColors.applePayBlack}
              >
                {strings('onboarding.start_exploring_now')}
              </Text>
            }
            width={ButtonWidthTypes.Full}
            size={Device.isMediumDevice() ? ButtonSize.Md : ButtonSize.Lg}
            style={styles.blackButton}
          />
          <Button
            variant={ButtonVariants.Secondary}
            onPress={() => this.handleCtaActions('existing')}
            testID={OnboardingSelectorIDs.EXISTING_WALLET_BUTTON}
            width={ButtonWidthTypes.Full}
            size={Device.isMediumDevice() ? ButtonSize.Md : ButtonSize.Lg}
            label={
              <Text
                variant={TextVariant.BodyMDMedium}
                color={importedColors.white}
              >
                {SEEDLESS_ONBOARDING_ENABLED
                  ? strings('onboarding.import_using_srp_social_login')
                  : strings('onboarding.import_using_srp')}
              </Text>
            }
            style={styles.inverseBlackButton}
          />
        </OnboardingAnimation>
      </View>
    );
  }

  handleSimpleNotification = () => {
    const colors = this.context.colors || mockTheme.colors;
    const styles = createStyles(colors);

    if (!this.props.route.params?.delete) return;
    return (
      <Animated.View
        style={[
          styles.notificationContainer,
          { transform: [{ translateY: this.notificationAnimated }] },
        ]}
      >
        <ElevatedView style={styles.modalTypeView} elevation={100}>
          <BaseNotification
            closeButtonDisabled
            status="success"
            data={{
              title: strings('onboarding.success'),
              description: strings('onboarding.your_wallet'),
            }}
          />
        </ElevatedView>
      </Animated.View>
    );
  };

  render() {
    const { loading } = this.props;
    const { existingUser, errorToThrow, startFoxAnimation } = this.state;
    const colors = this.context.colors || mockTheme.colors;
    const styles = createStyles(colors);
    const hasFooter = existingUser && !loading;

    // Component that throws error if needed (to be caught by ErrorBoundary)
    const ThrowErrorIfNeeded = () => {
      if (errorToThrow) {
        throw errorToThrow;
      }
      return null;
    };

    return (
      <ErrorBoundary
        navigation={this.props.navigation}
        view="Onboarding"
        useOnboardingErrorHandling={
          !!errorToThrow && !this.props.metrics.isEnabled()
        }
      >
        <ThrowErrorIfNeeded />
        <SafeAreaView
          style={[
            baseStyles.flexGrow,
            {
              backgroundColor:
                this.context.themeAppearance === 'dark'
                  ? importedColors.gettingStartedTextColor
                  : importedColors.gettingStartedPageBackgroundColorLightMode,
            },
          ]}
          testID={OnboardingSelectorIDs.CONTAINER_ID}
        >
          <ScrollView
            style={baseStyles.flexGrow}
            contentContainerStyle={styles.scroll}
          >
            <View style={styles.wrapper}>
              {this.renderContent()}

              {loading && (
                <View
                  style={[
                    styles.loaderOverlay,
                    {
                      backgroundColor:
                        this.context.themeAppearance === 'dark'
                          ? importedColors.gettingStartedTextColor
                          : importedColors.gettingStartedPageBackgroundColorLightMode,
                    },
                  ]}
                >
                  {this.renderLoader()}
                </View>
              )}
            </View>

            {existingUser && !loading && (
              <View style={styles.footer}>
                <Button
                  variant={ButtonVariants.Link}
                  onPress={this.onLogin}
                  label={strings('onboarding.unlock')}
                  width={ButtonWidthTypes.Full}
                  size={Device.isMediumDevice() ? ButtonSize.Md : ButtonSize.Lg}
                />
              </View>
            )}
          </ScrollView>

          <FadeOutOverlay />

<<<<<<< HEAD
          <FoxAnimation
            hasFooter={hasFooter}
            startFoxAnimation={startFoxAnimation}
            isLoading={loading}
          />
=======
          <FoxAnimation hasFooter={hasFooter} trigger={startFoxAnimation} />
>>>>>>> d67caf8b

          <View>{this.handleSimpleNotification()}</View>

          <FastOnboarding
            onPressContinueWithGoogle={this.onPressContinueWithGoogle}
            onPressContinueWithApple={this.onPressContinueWithApple}
            onPressImport={this.onPressImport}
            onPressCreate={this.onPressCreate}
          />
        </SafeAreaView>
      </ErrorBoundary>
    );
  }
}

Onboarding.contextType = ThemeContext;

const mapStateToProps = (state) => ({
  accounts: selectAccounts(state),
  passwordSet: state.user.passwordSet,
  existingUser: selectExistingUser(state),
  loading: state.user.loadingSet,
  loadingMsg: state.user.loadingMsg,
});

const mapDispatchToProps = (dispatch) => ({
  setLoading: (msg) => dispatch(loadingSet(msg)),
  unsetLoading: () => dispatch(loadingUnset()),
  disableNewPrivacyPolicyToast: () =>
    dispatch(storePrivacyPolicyClickedOrClosedAction()),
  saveOnboardingEvent: (...eventArgs) => dispatch(saveEvent(eventArgs)),
});

export default connect(
  mapStateToProps,
  mapDispatchToProps,
)(withMetricsAwareness(Onboarding));<|MERGE_RESOLUTION|>--- conflicted
+++ resolved
@@ -714,13 +714,8 @@
     }
   };
 
-<<<<<<< HEAD
-  setStartFoxAnimation = (value) => {
-    this.setState({ startFoxAnimation: value });
-=======
   setStartFoxAnimation = () => {
     this.setState({ startFoxAnimation: 'Start' });
->>>>>>> d67caf8b
   };
 
   renderLoader = () => {
@@ -887,15 +882,7 @@
 
           <FadeOutOverlay />
 
-<<<<<<< HEAD
-          <FoxAnimation
-            hasFooter={hasFooter}
-            startFoxAnimation={startFoxAnimation}
-            isLoading={loading}
-          />
-=======
           <FoxAnimation hasFooter={hasFooter} trigger={startFoxAnimation} />
->>>>>>> d67caf8b
 
           <View>{this.handleSimpleNotification()}</View>
 
