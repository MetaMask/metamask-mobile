import React, { PureComponent } from 'react';
import PropTypes from 'prop-types';
import {
  ActivityIndicator,
  BackHandler,
  View,
  ScrollView,
  StyleSheet,
  InteractionManager,
  Animated,
  Easing,
  Platform,
} from 'react-native';
import Text, {
  TextVariant,
} from '../../../component-library/components/Texts/Text';
import StorageWrapper from '../../../store/storage-wrapper';
import {
  fontStyles,
  baseStyles,
  colors as importedColors,
} from '../../../styles/common';
import { strings } from '../../../../locales/i18n';
import { connect } from 'react-redux';
import FadeOutOverlay from '../../UI/FadeOutOverlay';
import {
  getTransparentBackOnboardingNavbarOptions,
  getTransparentOnboardingNavbarOptions,
} from '../../UI/Navbar';
import Device from '../../../util/device';
import BaseNotification from '../../UI/Notification/BaseNotification';
import ElevatedView from 'react-native-elevated-view';
import {
  loadingSet,
  loadingUnset,
  UserActionType,
} from '../../../actions/user';
import { storePrivacyPolicyClickedOrClosed as storePrivacyPolicyClickedOrClosedAction } from '../../../reducers/legalNotices';
import PreventScreenshot from '../../../core/PreventScreenshot';
import { PREVIOUS_SCREEN, ONBOARDING } from '../../../constants/navigation';
import { EXISTING_USER } from '../../../constants/storage';
import { MetaMetricsEvents } from '../../../core/Analytics';
import { withMetricsAwareness } from '../../hooks/useMetrics';
import { Authentication } from '../../../core';
import { ThemeContext, mockTheme } from '../../../util/theme';
import { OnboardingSelectorIDs } from '../../../../e2e/selectors/Onboarding/Onboarding.selectors';
import Routes from '../../../constants/navigation/Routes';
import { selectAccounts } from '../../../selectors/accountTrackerController';
import trackOnboarding from '../../../util/metrics/TrackOnboarding/trackOnboarding';
import LottieView from 'lottie-react-native';
import { bufferedTrace, TraceName, TraceOperation, bufferedEndTrace } from '../../../util/trace';
import { getTraceTags } from '../../../util/sentry/tags';
import { store } from '../../../store';
import { MetricsEventBuilder } from '../../../core/Analytics/MetricsEventBuilder';
import Button, {
  ButtonVariants,
  ButtonWidthTypes,
  ButtonSize,
} from '../../../component-library/components/Buttons/Button';
import fox from '../../../animations/Searching_Fox.json';

///: BEGIN:ONLY_INCLUDE_IF(seedless-onboarding)
import OAuthLoginService from '../../../core/OAuthService/OAuthService';
import { OAuthError, OAuthErrorType } from '../../../core/OAuthService/error';
import { createLoginHandler } from '../../../core/OAuthService/OAuthLoginHandlers';
///: END:ONLY_INCLUDE_IF(seedless-onboarding)

const createStyles = (colors) =>
  StyleSheet.create({
    scroll: {
      flex: 1,
      // marginTop: 100,
    },
    wrapper: {
      flex: 1,
      alignItems: 'center',
      paddingVertical: 30,
    },
    foxWrapper: {
      width: Device.isLargeDevice() ? 200 : 175,
      height: Device.isLargeDevice() ? 200 : 175,
      marginVertical: 20,
    },
    image: {
      alignSelf: 'center',
      width: Device.isLargeDevice() ? 200 : 175,
      height: Device.isLargeDevice() ? 200 : 175,
    },
    largeFoxWrapper: {
      alignItems: 'center',
      paddingTop: Device.isLargeDevice() ? 60 : 40,
      paddingBottom: Device.isLargeDevice() ? 100 : 40,
    },
    foxImage: {
      width: 145,
      height: 145,
      resizeMode: 'contain',
    },
    title: {
      fontSize: 40,
      lineHeight: 40,
      justifyContent: 'center',
      textAlign: 'center',
      paddingHorizontal: 60,
      fontFamily: 'MMSans-Regular',
      color: importedColors.gettingStartedTextColor,
    },
    ctas: {
      flex: 1,
      position: 'relative',
      width: '100%',
      paddingHorizontal: 20,
    },
    footer: {
      marginTop: -40,
      marginBottom: 40,
    },
    login: {
      fontSize: 18,
      color: colors.primary.default,
      ...fontStyles.normal,
    },
    buttonDescription: {
      textAlign: 'center',
      marginBottom: 16,
    },
    importWrapper: {
      marginVertical: 16,
    },
    createWrapper: {
      flex: 1,
      flexDirection: 'column',
      justifyContent: 'flex-end',
      rowGap: 16,
      marginBottom: 16,
    },
    buttonWrapper: {
      flexDirection: 'column',
      justifyContent: 'flex-end',
      gap: 16,
      width: '100%',
    },
    buttonLabel: {
      flexDirection: 'row',
      alignItems: 'center',
      columnGap: 8,
    },
    loader: {
      marginTop: 180,
      justifyContent: 'center',
      textAlign: 'center',
    },
    loadingText: {
      marginTop: 30,
      textAlign: 'center',
    },
    modalTypeView: {
      position: 'absolute',
      bottom: 0,
      paddingBottom: Device.isIphoneX() ? 20 : 10,
      left: 0,
      right: 0,
      backgroundColor: importedColors.transparent,
    },
    notificationContainer: {
      flex: 0.1,
      flexDirection: 'row',
      alignItems: 'flex-end',
    },
    divider: {
      flexDirection: 'row',
      alignItems: 'center',
      justifyContent: 'center',
      gap: 10,
    },
    dividerLine: {
      flex: 1,
      height: 1,
      backgroundColor: colors.border.muted,
    },
    bottomSheetContainer: {
      padding: 16,
      flexDirection: 'column',
      rowGap: 16,
      alignItems: 'center',
      justifyContent: 'center',
    },
    socialBtn: {
      borderColor: colors.border.muted,
      borderWidth: 1,
      color: colors.text.default,
    },
    createWalletButton: {
      borderRadius: 12,
      color: importedColors.whiteTransparent,
      backgroundColor: importedColors.btnBlack,
    },
    existingWalletButton: {
      borderRadius: 12,
      color: importedColors.btnBlack,
      backgroundColor: colors.transparent,
      borderWidth: 1,
      borderColor: importedColors.btnBlack,
    },
  });

/**
 * View that is displayed to first time (new) users
 */
class Onboarding extends PureComponent {
  static propTypes = {
    disableNewPrivacyPolicyToast: PropTypes.func,
    /**
     * The navigator object
     */
    navigation: PropTypes.object,
    /**
     * redux flag that indicates if the user set a password
     */
    passwordSet: PropTypes.bool,
    /**
     * loading status
     */
    loading: PropTypes.bool,
    /**
     * set loading status
     */
    setLoading: PropTypes.func,
    /**
     * unset loading status
     */
    unsetLoading: PropTypes.func,
    /**
     * loadings msg
     */
    loadingMsg: PropTypes.string,
    /**
     * Object that represents the current route info like params passed to it
     */
    route: PropTypes.object,
  };
  notificationAnimated = new Animated.Value(100);
  detailsYAnimated = new Animated.Value(0);
  actionXAnimated = new Animated.Value(0);
  detailsAnimated = new Animated.Value(0);

  onboardingTraceCtx = null;
  socialLoginTraceCtx = null;

  animatedTimingStart = (animatedRef, toValue) => {
    Animated.timing(animatedRef, {
      toValue,
      duration: 500,
      easing: Easing.linear,
      useNativeDriver: true,
    }).start();
  };

  state = {
    warningModalVisible: false,
    loading: false,
    existingUser: false,
    createWallet: false,
    existingWallet: false,
    bottomSheetVisible: false,
    errorSheetVisible: false,
  };

  seedwords = null;
  importedAccounts = null;
  channelName = null;
  incomingDataStr = '';
  dataToSync = null;
  mounted = false;

  warningCallback = () => true;

  showNotification = () => {
    // show notification
    this.animatedTimingStart(this.notificationAnimated, 0);
    // hide notification
    setTimeout(() => {
      this.animatedTimingStart(this.notificationAnimated, 200);
    }, 4000);
    this.disableBackPress();
  };

  disableBackPress = () => {
    // Disable back press
    const hardwareBackPress = () => true;
    BackHandler.addEventListener('hardwareBackPress', hardwareBackPress);
  };

  updateNavBar = () => {
    const { route, navigation } = this.props;
    const colors = this.context.colors || mockTheme.colors;
    navigation.setOptions(
      route.params?.delete
        ? getTransparentOnboardingNavbarOptions(
            colors,
            true,
            importedColors.gettingStartedPageBackgroundColor,
            true,
          )
        : getTransparentBackOnboardingNavbarOptions(
            colors,
            importedColors.gettingStartedPageBackgroundColor,
          ),
    );
  };

  componentDidMount() {
    this.onboardingTraceCtx = bufferedTrace({
      name: TraceName.OnboardingJourneyOverall,
      op: TraceOperation.OnboardingUserJourney,
      tags: getTraceTags(store.getState()),
    });

    this.props.unsetLoading();
    this.updateNavBar();
    this.mounted = true;
    this.checkIfExistingUser();
    this.props.disableNewPrivacyPolicyToast();

    InteractionManager.runAfterInteractions(() => {
      PreventScreenshot.forbid();
      if (this.props.route.params?.delete) {
        this.props.setLoading(strings('onboarding.delete_current'));
        setTimeout(() => {
          this.showNotification();
          this.props.unsetLoading();
        }, 2000);
      }
    });
  }

  componentWillUnmount() {
    this.mounted = false;
    this.props.unsetLoading();
    InteractionManager.runAfterInteractions(PreventScreenshot.allow);
  }

  componentDidUpdate = () => {
    this.updateNavBar();
  };

  async checkIfExistingUser() {
    const existingUser = await StorageWrapper.getItem(EXISTING_USER);
    if (existingUser !== null) {
      this.setState({ existingUser: true });
    }
  }

  onLogin = async () => {
    const { passwordSet } = this.props;
    if (!passwordSet) {
      await Authentication.resetVault();
      this.props.navigation.replace(Routes.ONBOARDING.HOME_NAV);
    } else {
      await Authentication.lockApp();
      this.props.navigation.replace(Routes.ONBOARDING.LOGIN);
    }
  };

  handleExistingUser = (action) => {
    if (this.state.existingUser) {
      this.alertExistingUser(action);
    } else {
      action();
    }
  };

  onPressCreate = () => {
    this.setState({ bottomSheetVisible: false });
    ///: BEGIN:ONLY_INCLUDE_IF(seedless-onboarding)
    OAuthLoginService.resetOauthState();
    ///: END:ONLY_INCLUDE_IF(seedless-onboarding)
    const action = () => {
      bufferedTrace({
        name: TraceName.OnboardingNewSrpCreateWallet,
        op: TraceOperation.OnboardingUserJourney,
        tags: getTraceTags(store.getState()),
        parentContext: this.onboardingTraceCtx,
      });
      this.props.navigation.navigate('ChoosePassword', {
        [PREVIOUS_SCREEN]: ONBOARDING,
        onboardingTraceCtx: this.onboardingTraceCtx,
      });
      this.track(MetaMetricsEvents.WALLET_SETUP_STARTED);
    };

    this.handleExistingUser(action);
  };

  onPressImport = () => {
    this.setState({ bottomSheetVisible: false });
    ///: BEGIN:ONLY_INCLUDE_IF(seedless-onboarding)
    OAuthLoginService.resetOauthState();
    ///: END:ONLY_INCLUDE_IF(seedless-onboarding)
    const action = async () => {
      bufferedTrace({
        name: TraceName.OnboardingExistingSrpImport,
        op: TraceOperation.OnboardingUserJourney,
        tags: getTraceTags(store.getState()),
        parentContext: this.onboardingTraceCtx,
      });
      this.props.navigation.navigate(
        Routes.ONBOARDING.IMPORT_FROM_SECRET_RECOVERY_PHRASE,
        {
          onboardingTraceCtx: this.onboardingTraceCtx,
        },
      );
      this.track(MetaMetricsEvents.WALLET_IMPORT_STARTED);
    };
    this.handleExistingUser(action);
  };

  ///: BEGIN:ONLY_INCLUDE_IF(seedless-onboarding)
  handlePostSocialLogin = (result, createWallet) => {
    if (this.socialLoginTraceCtx) {
      bufferedEndTrace({ name: TraceName.OnboardingSocialLoginAttempt });
      this.socialLoginTraceCtx = null;
    }

    if (result.type === 'success') {
      if (createWallet) {
        if (result.existingUser) {
          bufferedTrace({
            name: TraceName.OnboardingNewSocialAccountExists,
            op: TraceOperation.OnboardingUserJourney,
            tags: getTraceTags(store.getState()),
            parentContext: this.onboardingTraceCtx,
          });
          this.props.navigation.navigate('AccountAlreadyExists', {
            accountName: result.accountName,
            oauthLoginSuccess: true,
            onboardingTraceCtx: this.onboardingTraceCtx,
          });
        } else {
<<<<<<< HEAD
          bufferedTrace({
            name: TraceName.OnboardingNewSocialCreateWallet,
            op: TraceOperation.OnboardingUserJourney,
            tags: getTraceTags(store.getState()),
            parentContext: this.onboardingTraceCtx,
          });
          this.props.navigation.push('ChoosePassword', {
=======
          this.props.navigation.navigate('ChoosePassword', {
>>>>>>> dc582a5a
            [PREVIOUS_SCREEN]: ONBOARDING,
            oauthLoginSuccess: true,
            onboardingTraceCtx: this.onboardingTraceCtx,
          });
          this.track(MetaMetricsEvents.WALLET_SETUP_STARTED);
        }
      } else if (!createWallet) {
        if (result.existingUser) {
<<<<<<< HEAD
          bufferedTrace({
            name: TraceName.OnboardingExistingSocialLogin,
            op: TraceOperation.OnboardingUserJourney,
            tags: getTraceTags(store.getState()),
            parentContext: this.onboardingTraceCtx,
          });
          this.props.navigation.push('Login', {
=======
          this.props.navigation.navigate('Rehydrate', {
>>>>>>> dc582a5a
            [PREVIOUS_SCREEN]: ONBOARDING,
            oauthLoginSuccess: true,
            onboardingTraceCtx: this.onboardingTraceCtx,
          });
          this.track(MetaMetricsEvents.WALLET_IMPORT_STARTED);
        } else {
          bufferedTrace({
            name: TraceName.OnboardingExistingSocialAccountNotFound,
            op: TraceOperation.OnboardingUserJourney,
            tags: getTraceTags(store.getState()),
            parentContext: this.onboardingTraceCtx,
          });
          this.props.navigation.navigate('AccountNotFound', {
            accountName: result.accountName,
            oauthLoginSuccess: true,
            onboardingTraceCtx: this.onboardingTraceCtx,
          });
        }
      }
    } else {
      // handle error: show error message in the UI
    }
  };

  onPressContinueWithApple = async (createWallet) => {
    this.props.navigation.navigate('Onboarding');
    this.socialLoginTraceCtx = bufferedTrace({
      name: TraceName.OnboardingSocialLoginAttempt,
      op: TraceOperation.OnboardingUserJourney,
      tags: { ...getTraceTags(store.getState()), provider: 'apple' },
      parentContext: this.onboardingTraceCtx,
    });
    const action = async () => {
      const loginHandler = createLoginHandler(Platform.OS, 'apple');
      const result = await OAuthLoginService.handleOAuthLogin(
        loginHandler,
      ).catch((e) => {
        this.handleLoginError(e);
        return { type: 'error', error: e, existingUser: false };
      });
      this.handlePostSocialLogin(result, createWallet);
    };
    this.handleExistingUser(action);
  };

  onPressContinueWithGoogle = async (createWallet) => {
    this.props.navigation.navigate('Onboarding');
    this.socialLoginTraceCtx = bufferedTrace({
      name: TraceName.OnboardingSocialLoginAttempt,
      op: TraceOperation.OnboardingUserJourney,
      tags: { ...getTraceTags(store.getState()), provider: 'google' },
      parentContext: this.onboardingTraceCtx,
    });
    const action = async () => {
      const loginHandler = createLoginHandler(Platform.OS, 'google');
      const result = await OAuthLoginService.handleOAuthLogin(
        loginHandler,
      ).catch((error) => {
        this.handleLoginError(error);
        return { type: 'error', error, existingUser: false };
      });
      this.handlePostSocialLogin(result, createWallet);
    };
    this.handleExistingUser(action);
  };

  handleLoginError = (error) => {
    let errorMessage;
    if (error instanceof OAuthError) {
      if (error.code === OAuthErrorType.UserCancelled) {
        errorMessage = 'user_cancelled';
      } else {
        errorMessage = 'oauth_error';
      }
    }

    this.props.navigation.navigate(Routes.MODAL.ROOT_MODAL_FLOW, {
      screen: Routes.SHEET.SUCCESS_ERROR_SHEET,
      params: {
        title: strings(`error_sheet.${errorMessage}_title`),
        description: strings(`error_sheet.${errorMessage}_description`),
        descriptionAlign: 'center',
        buttonLabel: strings(`error_sheet.${errorMessage}_button`),
        type: 'error',
      },
    });
  };
  ///: END:ONLY_INCLUDE_IF(seedless-onboarding)
  track = (event) => {
    trackOnboarding(MetricsEventBuilder.createEventBuilder(event).build());
  };

  alertExistingUser = (callback) => {
    this.warningCallback = () => {
      callback();
      this.toggleWarningModal();
    };
    this.toggleWarningModal();
  };

  toggleWarningModal = () => {
    const warningModalVisible = this.state.warningModalVisible;
    this.setState({ warningModalVisible: !warningModalVisible });
  };

  handleCtaActions = (actionType) => {
    let seedlessOnboarding;
    seedlessOnboarding = false;
    ///: BEGIN:ONLY_INCLUDE_IF(seedless-onboarding)
    this.props.navigation.navigate(Routes.MODAL.ROOT_MODAL_FLOW, {
      screen: Routes.SHEET.ONBOARDING_SHEET,
      params: {
        onPressCreate: this.onPressCreate,
        onPressImport: this.onPressImport,
        onPressContinueWithGoogle: this.onPressContinueWithGoogle,
        onPressContinueWithApple: this.onPressContinueWithApple,
        createWallet: actionType === 'create',
      },
    });
    seedlessOnboarding = true;
    ///: END:ONLY_INCLUDE_IF(seedless-onboarding)
    if (!seedlessOnboarding) {
      if (actionType === 'create') {
        this.onPressCreate();
      } else {
        this.onPressImport();
      }
    }
  };

  renderLoader = () => {
    const colors = this.context.colors || mockTheme.colors;
    const styles = createStyles(colors);

    return (
      <View style={styles.wrapper}>
        <View style={styles.loader}>
          <ActivityIndicator size="small" />
          <Text style={styles.loadingText}>{this.props.loadingMsg}</Text>
        </View>
      </View>
    );
  };

  renderContent() {
    const colors = this.context.colors || mockTheme.colors;
    const styles = createStyles(colors);

    return (
      <View style={styles.ctas}>
        <View style={styles.largeFoxWrapper}>
          <LottieView
            style={styles.image}
            autoPlay
            loop
            source={fox}
            resizeMode="contain"
          />
        </View>

        <Text
          variant={TextVariant.HeadingSMRegular}
          style={styles.title}
          testID={OnboardingSelectorIDs.SCREEN_TITLE}
        >
          {strings('onboarding.title')}
        </Text>

        <View style={styles.createWrapper}>
          <Button
            variant={ButtonVariants.Primary}
            onPress={() => this.handleCtaActions('create')}
            testID={OnboardingSelectorIDs.NEW_WALLET_BUTTON}
            label={strings('onboarding.start_exploring_now')}
            width={ButtonWidthTypes.Full}
            size={ButtonSize.Lg}
            style={styles.createWalletButton}
          />
          <Button
            variant={ButtonVariants.Secondary}
            onPress={() => this.handleCtaActions('existing')}
            testID={OnboardingSelectorIDs.IMPORT_SEED_BUTTON}
            width={ButtonWidthTypes.Full}
            size={ButtonSize.Lg}
            style={styles.existingWalletButton}
            label={
              <Text
                variant={TextVariant.BodyMDMedium}
                color={importedColors.btnBlack}
              >
                {strings('onboarding.have_existing_wallet')}
              </Text>
            }
          />
        </View>
      </View>
    );
  }

  handleSimpleNotification = () => {
    const colors = this.context.colors || mockTheme.colors;
    const styles = createStyles(colors);

    if (!this.props.route.params?.delete) return;
    return (
      <Animated.View
        style={[
          styles.notificationContainer,
          { transform: [{ translateY: this.notificationAnimated }] },
        ]}
      >
        <ElevatedView style={styles.modalTypeView} elevation={100}>
          <BaseNotification
            closeButtonDisabled
            status="success"
            data={{
              title: strings('onboarding.success'),
              description: strings('onboarding.your_wallet'),
            }}
          />
        </ElevatedView>
      </Animated.View>
    );
  };

  render() {
    const { loading } = this.props;
    const { existingUser } = this.state;
    const colors = this.context.colors || mockTheme.colors;
    const styles = createStyles(colors);

    return (
      <View
        style={[
          baseStyles.flexGrow,
          { backgroundColor: importedColors.gettingStartedPageBackgroundColor },
        ]}
        testID={OnboardingSelectorIDs.CONTAINER_ID}
      >
        <ScrollView
          style={baseStyles.flexGrow}
          contentContainerStyle={styles.scroll}
        >
          <View style={styles.wrapper}>
            {loading && (
              <View style={styles.largeFoxWrapper}>
                <LottieView
                  style={styles.image}
                  autoPlay
                  loop
                  source={fox}
                  resizeMode="contain"
                />
              </View>
            )}
            {loading ? this.renderLoader() : this.renderContent()}
          </View>

          {existingUser && !loading && (
            <View style={styles.footer}>
              <Button
                variant={ButtonVariants.Link}
                onPress={this.onLogin}
                label={strings('onboarding.unlock')}
                width={ButtonWidthTypes.Full}
                size={ButtonSize.Lg}
              />
            </View>
          )}
        </ScrollView>

        <FadeOutOverlay />

        <View>{this.handleSimpleNotification()}</View>
      </View>
    );
  }
}

Onboarding.contextType = ThemeContext;

const mapStateToProps = (state) => ({
  accounts: selectAccounts(state),
  passwordSet: state.user.passwordSet,
  loading: state.user.loadingSet,
  loadingMsg: state.user.loadingMsg,

  oauth2LoginError: state.user.oauth2LoginError,
  oauth2LoginSuccess: state.user.oauth2LoginSuccess,
  oauth2LoginExistingUser: state.user.oauth2LoginExistingUser,
});

const mapDispatchToProps = (dispatch) => ({
  setLoading: (msg) => dispatch(loadingSet(msg)),
  unsetLoading: () => dispatch(loadingUnset()),
  disableNewPrivacyPolicyToast: () =>
    dispatch(storePrivacyPolicyClickedOrClosedAction()),
});

export default connect(
  mapStateToProps,
  mapDispatchToProps,
)(withMetricsAwareness(Onboarding));<|MERGE_RESOLUTION|>--- conflicted
+++ resolved
@@ -437,7 +437,6 @@
             onboardingTraceCtx: this.onboardingTraceCtx,
           });
         } else {
-<<<<<<< HEAD
           bufferedTrace({
             name: TraceName.OnboardingNewSocialCreateWallet,
             op: TraceOperation.OnboardingUserJourney,
@@ -445,9 +444,6 @@
             parentContext: this.onboardingTraceCtx,
           });
           this.props.navigation.push('ChoosePassword', {
-=======
-          this.props.navigation.navigate('ChoosePassword', {
->>>>>>> dc582a5a
             [PREVIOUS_SCREEN]: ONBOARDING,
             oauthLoginSuccess: true,
             onboardingTraceCtx: this.onboardingTraceCtx,
@@ -456,17 +452,13 @@
         }
       } else if (!createWallet) {
         if (result.existingUser) {
-<<<<<<< HEAD
           bufferedTrace({
             name: TraceName.OnboardingExistingSocialLogin,
             op: TraceOperation.OnboardingUserJourney,
             tags: getTraceTags(store.getState()),
             parentContext: this.onboardingTraceCtx,
           });
-          this.props.navigation.push('Login', {
-=======
           this.props.navigation.navigate('Rehydrate', {
->>>>>>> dc582a5a
             [PREVIOUS_SCREEN]: ONBOARDING,
             oauthLoginSuccess: true,
             onboardingTraceCtx: this.onboardingTraceCtx,
