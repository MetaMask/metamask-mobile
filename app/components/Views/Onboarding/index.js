import React, { PureComponent } from 'react';
import PropTypes from 'prop-types';
import {
  ActivityIndicator,
  BackHandler,
  View,
  ScrollView,
  StyleSheet,
  InteractionManager,
  Animated,
  Easing,
  Platform,
} from 'react-native';
import Text, {
  TextVariant,
} from '../../../component-library/components/Texts/Text';
import StorageWrapper from '../../../store/storage-wrapper';
import {
  fontStyles,
  baseStyles,
  colors as importedColors,
} from '../../../styles/common';
import { strings } from '../../../../locales/i18n';
import { connect } from 'react-redux';
import FadeOutOverlay from '../../UI/FadeOutOverlay';
import { getTransparentOnboardingNavbarOptions } from '../../UI/Navbar';
import Device from '../../../util/device';
import BaseNotification from '../../UI/Notification/BaseNotification';
import ElevatedView from 'react-native-elevated-view';
import { loadingSet, loadingUnset } from '../../../actions/user';
import { saveOnboardingEvent as saveEvent } from '../../../actions/onboarding';
import { storePrivacyPolicyClickedOrClosed as storePrivacyPolicyClickedOrClosedAction } from '../../../reducers/legalNotices';
import PreventScreenshot from '../../../core/PreventScreenshot';
import { PREVIOUS_SCREEN, ONBOARDING } from '../../../constants/navigation';
import { EXISTING_USER } from '../../../constants/storage';
import { MetaMetricsEvents } from '../../../core/Analytics';
import { Authentication } from '../../../core';
import { ThemeContext, mockTheme } from '../../../util/theme';
import { OnboardingSelectorIDs } from '../../../../e2e/selectors/Onboarding/Onboarding.selectors';
import Routes from '../../../constants/navigation/Routes';
import { selectAccounts } from '../../../selectors/accountTrackerController';
import trackOnboarding from '../../../util/metrics/TrackOnboarding/trackOnboarding';
import LottieView from 'lottie-react-native';
import { MetricsEventBuilder } from '../../../core/Analytics/MetricsEventBuilder';
import Button, {
  ButtonVariants,
  ButtonWidthTypes,
  ButtonSize,
} from '../../../component-library/components/Buttons/Button';
<<<<<<< HEAD

import fox from '../../../animations/Searching_Fox.json';
import { endTrace, trace, TraceName } from '../../../util/trace';
=======
import fox from '../../../animations/Searching_Fox.json';
import { endTrace, trace, TraceName } from '../../../util/trace';

import OAuthLoginService from '../../../core/OAuthService/OAuthService';
import { OAuthError, OAuthErrorType } from '../../../core/OAuthService/error';
import { createLoginHandler } from '../../../core/OAuthService/OAuthLoginHandlers';
import { SEEDLESS_ONBOARDING_ENABLED } from '../../../core/OAuthService/OAuthLoginHandlers/constants';
>>>>>>> 05d3e30f

const createStyles = (colors) =>
  StyleSheet.create({
    scroll: {
      flex: 1,
    },
    wrapper: {
      flex: 1,
      alignItems: 'center',
      paddingVertical: 30,
    },
    image: {
      alignSelf: 'center',
      width: 240,
      height: 240,
    },
    largeFoxWrapper: {
<<<<<<< HEAD
      marginTop: 60,
      marginBottom: Device.isLargeDevice() ? 80 : 40,
=======
>>>>>>> 05d3e30f
      width: 240,
      height: 240,
      display: 'flex',
      alignItems: 'center',
      justifyContent: 'center',
      marginHorizontal: 'auto',
      padding: 40,
<<<<<<< HEAD
=======
      marginTop: 16,
>>>>>>> 05d3e30f
    },
    foxImage: {
      width: 145,
      height: 145,
      resizeMode: 'contain',
    },
    title: {
      fontSize: 40,
      lineHeight: 40,
<<<<<<< HEAD
      justifyContent: 'center',
      textAlign: 'center',
      paddingHorizontal: 60,
      fontFamily: 'MMSans-Regular',
      color: importedColors.gettingStartedTextColor,
    },
    ctas: {
      flex: 1,
      position: 'relative',
      width: '100%',
      paddingHorizontal: 20,
=======
      textAlign: 'center',
      paddingHorizontal: 60,
      fontFamily:
        Platform.OS === 'android' ? 'MM Sans Regular' : 'MMSans-Regular',
      color: importedColors.gettingStartedTextColor,
      width: '100%',
      marginVertical: 16,
    },
    ctas: {
      flex: 1,
      flexDirection: 'column',
      justifyContent: 'space-between',
      alignItems: 'center',
      width: '100%',
      paddingHorizontal: 20,
      rowGap: 24,
>>>>>>> 05d3e30f
    },
    footer: {
      marginBottom: 40,
      marginTop: -40,
    },
    login: {
      fontSize: 18,
      color: colors.primary.default,
      ...fontStyles.normal,
    },
    buttonDescription: {
      textAlign: 'center',
      marginBottom: 16,
    },
    importWrapper: {
      marginVertical: 16,
    },
    createWrapper: {
      flexDirection: 'column',
<<<<<<< HEAD
      justifyContent: 'flex-end',
      rowGap: 16,
      marginBottom: 16,
      marginTop: 'auto',
=======
      rowGap: 16,
      marginBottom: 16,
      width: '100%',
>>>>>>> 05d3e30f
    },
    buttonWrapper: {
      flexDirection: 'column',
      justifyContent: 'flex-end',
      gap: 16,
      width: '100%',
    },
    buttonLabel: {
      flexDirection: 'row',
      alignItems: 'center',
      columnGap: 8,
    },
    loader: {
      marginTop: 180,
      justifyContent: 'center',
      textAlign: 'center',
    },
    loadingText: {
      marginTop: 30,
      textAlign: 'center',
    },
    modalTypeView: {
      position: 'absolute',
      bottom: 0,
      paddingBottom: Device.isIphoneX() ? 20 : 10,
      left: 0,
      right: 0,
      backgroundColor: importedColors.transparent,
    },
    notificationContainer: {
      flex: 0.1,
      flexDirection: 'row',
      alignItems: 'flex-end',
    },
    divider: {
      flexDirection: 'row',
      alignItems: 'center',
      justifyContent: 'center',
      gap: 10,
    },
    dividerLine: {
      flex: 1,
      height: 1,
      backgroundColor: colors.border.muted,
    },
    bottomSheetContainer: {
      padding: 16,
      flexDirection: 'column',
      rowGap: 16,
      alignItems: 'center',
      justifyContent: 'center',
    },
    socialBtn: {
      borderColor: colors.border.muted,
      borderWidth: 1,
      color: colors.text.default,
    },
<<<<<<< HEAD
    createWalletButton: {
      borderRadius: 12,
      color: importedColors.whiteTransparent,
      backgroundColor: importedColors.btnBlack,
    },
    existingWalletButton: {
      borderRadius: 12,
      color: importedColors.btnBlack,
      backgroundColor: colors.transparent,
      borderWidth: 1,
      borderColor: importedColors.btnBlack,
    },
=======
>>>>>>> 05d3e30f
  });

/**
 * View that is displayed to first time (new) users
 */
class Onboarding extends PureComponent {
  static propTypes = {
    disableNewPrivacyPolicyToast: PropTypes.func,
    /**
     * The navigator object
     */
    navigation: PropTypes.object,
    /**
     * redux flag that indicates if the user set a password
     */
    passwordSet: PropTypes.bool,
    /**
     * loading status
     */
    loading: PropTypes.bool,
    /**
     * set loading status
     */
    setLoading: PropTypes.func,
    /**
     * unset loading status
     */
    unsetLoading: PropTypes.func,
    /**
     * Action to save onboarding event
     */
    saveOnboardingEvent: PropTypes.func,
    /**
     * loadings msg
     */
    loadingMsg: PropTypes.string,
    /**
     * Object that represents the current route info like params passed to it
     */
    route: PropTypes.object,
  };
  notificationAnimated = new Animated.Value(100);
  detailsYAnimated = new Animated.Value(0);
  actionXAnimated = new Animated.Value(0);
  detailsAnimated = new Animated.Value(0);

  animatedTimingStart = (animatedRef, toValue) => {
    Animated.timing(animatedRef, {
      toValue,
      duration: 500,
      easing: Easing.linear,
      useNativeDriver: true,
    }).start();
  };

  state = {
    warningModalVisible: false,
    loading: false,
    existingUser: false,
    createWallet: false,
    existingWallet: false,
<<<<<<< HEAD
    bottomSheetVisible: false,
=======
>>>>>>> 05d3e30f
    errorSheetVisible: false,
  };

  seedwords = null;
  importedAccounts = null;
  channelName = null;
  incomingDataStr = '';
  dataToSync = null;
  mounted = false;

  warningCallback = () => true;

  showNotification = () => {
    // show notification
    this.animatedTimingStart(this.notificationAnimated, 0);
    // hide notification
    setTimeout(() => {
      this.animatedTimingStart(this.notificationAnimated, 200);
    }, 4000);
    this.disableBackPress();
  };

  disableBackPress = () => {
    // Disable back press
    const hardwareBackPress = () => true;
    BackHandler.addEventListener('hardwareBackPress', hardwareBackPress);
  };

  updateNavBar = () => {
    const { route, navigation } = this.props;
    const colors = this.context.colors || mockTheme.colors;
    navigation.setOptions(
      getTransparentOnboardingNavbarOptions(
        colors,
        importedColors.gettingStartedPageBackgroundColor,
        true,
        importedColors.btnBlack,
      ),
    );
  };

  componentDidMount() {
    this.props.unsetLoading();
    this.updateNavBar();
    this.mounted = true;
    this.checkIfExistingUser();
    this.props.disableNewPrivacyPolicyToast();

    InteractionManager.runAfterInteractions(() => {
      PreventScreenshot.forbid();
      if (this.props.route.params?.delete) {
        this.props.setLoading(strings('onboarding.delete_current'));
        setTimeout(() => {
          this.showNotification();
          this.props.unsetLoading();
        }, 2000);
      }
    });
  }

  componentWillUnmount() {
    this.mounted = false;
    this.props.unsetLoading();
    InteractionManager.runAfterInteractions(PreventScreenshot.allow);
  }

  componentDidUpdate = () => {
    this.updateNavBar();
  };

  async checkIfExistingUser() {
    const existingUser = await StorageWrapper.getItem(EXISTING_USER);
    if (existingUser !== null) {
      this.setState({ existingUser: true });
    }
  }

  onLogin = async () => {
    const { passwordSet } = this.props;
    if (!passwordSet) {
      await Authentication.resetVault();
      this.props.navigation.replace(Routes.ONBOARDING.HOME_NAV);
    } else {
      await Authentication.lockApp();
      this.props.navigation.replace(Routes.ONBOARDING.LOGIN);
    }
  };

  handleExistingUser = (action) => {
    if (this.state.existingUser) {
      this.alertExistingUser(action);
    } else {
      action();
    }
  };

  onPressCreate = () => {
<<<<<<< HEAD
=======
    if (SEEDLESS_ONBOARDING_ENABLED) {
      OAuthLoginService.resetOauthState();
    }
>>>>>>> 05d3e30f
    trace({ name: TraceName.OnboardingCreateWallet });
    const action = () => {
      this.props.navigation.navigate('ChoosePassword', {
        [PREVIOUS_SCREEN]: ONBOARDING,
      });
      this.track(MetaMetricsEvents.WALLET_SETUP_STARTED, {
        account_type: 'metamask',
      });
    };

    this.handleExistingUser(action);
    endTrace({ name: TraceName.OnboardingCreateWallet });
  };

  onPressImport = () => {
    if (SEEDLESS_ONBOARDING_ENABLED) {
      OAuthLoginService.resetOauthState();
    }
    const action = async () => {
      this.props.navigation.navigate(
        Routes.ONBOARDING.IMPORT_FROM_SECRET_RECOVERY_PHRASE,
        {
          [PREVIOUS_SCREEN]: ONBOARDING,
        },
      );
      this.track(MetaMetricsEvents.WALLET_IMPORT_STARTED, {
        account_type: 'imported',
      });
<<<<<<< HEAD
=======
    };
    this.handleExistingUser(action);
  };

  handlePostSocialLogin = (result, createWallet) => {
    if (result.type === 'success') {
      if (createWallet) {
        if (result.existingUser) {
          this.props.navigation.navigate('AccountAlreadyExists', {
            accountName: result.accountName,
            oauthLoginSuccess: true,
          });
        } else {
          this.props.navigation.navigate('ChoosePassword', {
            [PREVIOUS_SCREEN]: ONBOARDING,
            oauthLoginSuccess: true,
          });
          this.track(MetaMetricsEvents.WALLET_SETUP_STARTED);
        }
      } else if (!createWallet) {
        if (result.existingUser) {
          this.props.navigation.navigate('Rehydrate', {
            [PREVIOUS_SCREEN]: ONBOARDING,
            oauthLoginSuccess: true,
          });
          this.track(MetaMetricsEvents.WALLET_IMPORT_STARTED);
        } else {
          this.props.navigation.navigate('AccountNotFound', {
            accountName: result.accountName,
            oauthLoginSuccess: true,
          });
        }
      }
    } else {
      // handle error: show error message in the UI
    }
  };

  onPressContinueWithApple = async (createWallet) => {
    this.props.navigation.navigate('Onboarding');
    const action = async () => {
      const loginHandler = createLoginHandler(Platform.OS, 'apple');
      const result = await OAuthLoginService.handleOAuthLogin(
        loginHandler,
      ).catch((e) => {
        this.handleLoginError(e);
        return { type: 'error', error: e, existingUser: false };
      });
      this.handlePostSocialLogin(result, createWallet);
>>>>>>> 05d3e30f
    };
    this.handleExistingUser(action);
  };

<<<<<<< HEAD
=======
  onPressContinueWithGoogle = async (createWallet) => {
    this.props.navigation.navigate('Onboarding');
    const action = async () => {
      const loginHandler = createLoginHandler(Platform.OS, 'google');
      const result = await OAuthLoginService.handleOAuthLogin(
        loginHandler,
      ).catch((error) => {
        this.handleLoginError(error);
        return { type: 'error', error, existingUser: false };
      });
      this.handlePostSocialLogin(result, createWallet);
    };
    this.handleExistingUser(action);
  };

  handleLoginError = (error) => {
    let errorMessage;
    if (error instanceof OAuthError) {
      if (error.code === OAuthErrorType.UserCancelled) {
        errorMessage = 'user_cancelled';
      } else {
        errorMessage = 'oauth_error';
      }
    } else {
      errorMessage = 'oauth_error';
    }

    this.props.navigation.navigate(Routes.MODAL.ROOT_MODAL_FLOW, {
      screen: Routes.SHEET.SUCCESS_ERROR_SHEET,
      params: {
        title: strings(`error_sheet.${errorMessage}_title`),
        description: strings(`error_sheet.${errorMessage}_description`),
        descriptionAlign: 'center',
        buttonLabel: strings(`error_sheet.${errorMessage}_button`),
        type: 'error',
      },
    });
  };
>>>>>>> 05d3e30f
  track = (event, properties) => {
    trackOnboarding(
      MetricsEventBuilder.createEventBuilder(event)
        .addProperties(properties)
        .build(),
      this.props.saveOnboardingEvent,
    );
  };

  alertExistingUser = (callback) => {
    this.warningCallback = () => {
      callback();
      this.toggleWarningModal();
    };
    this.toggleWarningModal();
  };

  toggleWarningModal = () => {
    const warningModalVisible = this.state.warningModalVisible;
    this.setState({ warningModalVisible: !warningModalVisible });
  };

  handleCtaActions = (actionType) => {
    if (SEEDLESS_ONBOARDING_ENABLED) {
      this.props.navigation.navigate(Routes.MODAL.ROOT_MODAL_FLOW, {
        screen: Routes.SHEET.ONBOARDING_SHEET,
        params: {
          onPressCreate: this.onPressCreate,
          onPressImport: this.onPressImport,
          onPressContinueWithGoogle: this.onPressContinueWithGoogle,
          onPressContinueWithApple: this.onPressContinueWithApple,
          createWallet: actionType === 'create',
        },
      });
      // else
    } else if (actionType === 'create') {
      this.onPressCreate();
    } else {
      this.onPressImport();
    }
  };

  renderLoader = () => {
    const colors = this.context.colors || mockTheme.colors;
    const styles = createStyles(colors);

    return (
      <View style={styles.wrapper}>
        <View style={styles.loader}>
          <ActivityIndicator size="small" />
          <Text style={styles.loadingText}>{this.props.loadingMsg}</Text>
        </View>
      </View>
    );
  };

  renderContent() {
    const colors = this.context.colors || mockTheme.colors;
    const styles = createStyles(colors);

    return (
      <View style={styles.ctas}>
        <View style={styles.largeFoxWrapper}>
          <LottieView
            style={styles.image}
            autoPlay
            loop
            source={fox}
            resizeMode="contain"
          />
        </View>

        <Text
<<<<<<< HEAD
          variant={TextVariant.HeadingSMRegular}
=======
          variant={TextVariant.BodyMD}
>>>>>>> 05d3e30f
          style={styles.title}
          testID={OnboardingSelectorIDs.SCREEN_TITLE}
        >
          {strings('onboarding.title')}
        </Text>

        <View style={styles.createWrapper}>
          <Button
            variant={ButtonVariants.Primary}
<<<<<<< HEAD
            onPress={() => this.onPressCreate()}
=======
            onPress={() => this.handleCtaActions('create')}
>>>>>>> 05d3e30f
            testID={OnboardingSelectorIDs.NEW_WALLET_BUTTON}
            label={strings('onboarding.start_exploring_now')}
            width={ButtonWidthTypes.Full}
            size={ButtonSize.Lg}
<<<<<<< HEAD
            style={styles.createWalletButton}
          />
          <Button
            variant={ButtonVariants.Secondary}
            onPress={this.onPressImport}
            testID={OnboardingSelectorIDs.IMPORT_SEED_BUTTON}
            width={ButtonWidthTypes.Full}
            size={ButtonSize.Lg}
            style={styles.existingWalletButton}
=======
          />
          <Button
            variant={ButtonVariants.Secondary}
            onPress={() => this.handleCtaActions('existing')}
            testID={OnboardingSelectorIDs.IMPORT_SEED_BUTTON}
            width={ButtonWidthTypes.Full}
            size={ButtonSize.Lg}
>>>>>>> 05d3e30f
            label={
              <Text
                variant={TextVariant.BodyMDMedium}
                color={importedColors.btnBlack}
              >
                {strings('onboarding.import_using_srp')}
              </Text>
            }
          />
        </View>
      </View>
    );
  }

  handleSimpleNotification = () => {
    const colors = this.context.colors || mockTheme.colors;
    const styles = createStyles(colors);

    if (!this.props.route.params?.delete) return;
    return (
      <Animated.View
        style={[
          styles.notificationContainer,
          { transform: [{ translateY: this.notificationAnimated }] },
        ]}
      >
        <ElevatedView style={styles.modalTypeView} elevation={100}>
          <BaseNotification
            closeButtonDisabled
            status="success"
            data={{
              title: strings('onboarding.success'),
              description: strings('onboarding.your_wallet'),
            }}
          />
        </ElevatedView>
      </Animated.View>
    );
  };

  render() {
    const { loading } = this.props;
    const { existingUser } = this.state;
    const colors = this.context.colors || mockTheme.colors;
    const styles = createStyles(colors);

    return (
      <View
        style={[
          baseStyles.flexGrow,
          { backgroundColor: importedColors.gettingStartedPageBackgroundColor },
        ]}
        testID={OnboardingSelectorIDs.CONTAINER_ID}
      >
        <ScrollView
          style={baseStyles.flexGrow}
          contentContainerStyle={styles.scroll}
        >
          <View style={styles.wrapper}>
            {loading && (
              <View style={styles.largeFoxWrapper}>
                <LottieView
                  style={styles.image}
                  autoPlay
                  loop
                  source={fox}
                  resizeMode="contain"
                />
              </View>
            )}
            {loading ? this.renderLoader() : this.renderContent()}
          </View>

          {existingUser && !loading && (
            <View style={styles.footer}>
              <Button
                variant={ButtonVariants.Link}
                onPress={this.onLogin}
                label={strings('onboarding.unlock')}
                width={ButtonWidthTypes.Full}
                size={ButtonSize.Lg}
              />
            </View>
          )}
        </ScrollView>

        <FadeOutOverlay />

        <View>{this.handleSimpleNotification()}</View>
      </View>
    );
  }
}

Onboarding.contextType = ThemeContext;

const mapStateToProps = (state) => ({
  accounts: selectAccounts(state),
  passwordSet: state.user.passwordSet,
  loading: state.user.loadingSet,
  loadingMsg: state.user.loadingMsg,
});

const mapDispatchToProps = (dispatch) => ({
  setLoading: (msg) => dispatch(loadingSet(msg)),
  unsetLoading: () => dispatch(loadingUnset()),
  disableNewPrivacyPolicyToast: () =>
    dispatch(storePrivacyPolicyClickedOrClosedAction()),
  saveOnboardingEvent: (...eventArgs) => dispatch(saveEvent(eventArgs)),
});

export default connect(mapStateToProps, mapDispatchToProps)(Onboarding);<|MERGE_RESOLUTION|>--- conflicted
+++ resolved
@@ -47,11 +47,6 @@
   ButtonWidthTypes,
   ButtonSize,
 } from '../../../component-library/components/Buttons/Button';
-<<<<<<< HEAD
-
-import fox from '../../../animations/Searching_Fox.json';
-import { endTrace, trace, TraceName } from '../../../util/trace';
-=======
 import fox from '../../../animations/Searching_Fox.json';
 import { endTrace, trace, TraceName } from '../../../util/trace';
 
@@ -59,7 +54,6 @@
 import { OAuthError, OAuthErrorType } from '../../../core/OAuthService/error';
 import { createLoginHandler } from '../../../core/OAuthService/OAuthLoginHandlers';
 import { SEEDLESS_ONBOARDING_ENABLED } from '../../../core/OAuthService/OAuthLoginHandlers/constants';
->>>>>>> 05d3e30f
 
 const createStyles = (colors) =>
   StyleSheet.create({
@@ -77,11 +71,6 @@
       height: 240,
     },
     largeFoxWrapper: {
-<<<<<<< HEAD
-      marginTop: 60,
-      marginBottom: Device.isLargeDevice() ? 80 : 40,
-=======
->>>>>>> 05d3e30f
       width: 240,
       height: 240,
       display: 'flex',
@@ -89,10 +78,7 @@
       justifyContent: 'center',
       marginHorizontal: 'auto',
       padding: 40,
-<<<<<<< HEAD
-=======
       marginTop: 16,
->>>>>>> 05d3e30f
     },
     foxImage: {
       width: 145,
@@ -102,19 +88,6 @@
     title: {
       fontSize: 40,
       lineHeight: 40,
-<<<<<<< HEAD
-      justifyContent: 'center',
-      textAlign: 'center',
-      paddingHorizontal: 60,
-      fontFamily: 'MMSans-Regular',
-      color: importedColors.gettingStartedTextColor,
-    },
-    ctas: {
-      flex: 1,
-      position: 'relative',
-      width: '100%',
-      paddingHorizontal: 20,
-=======
       textAlign: 'center',
       paddingHorizontal: 60,
       fontFamily:
@@ -131,7 +104,6 @@
       width: '100%',
       paddingHorizontal: 20,
       rowGap: 24,
->>>>>>> 05d3e30f
     },
     footer: {
       marginBottom: 40,
@@ -151,16 +123,9 @@
     },
     createWrapper: {
       flexDirection: 'column',
-<<<<<<< HEAD
-      justifyContent: 'flex-end',
-      rowGap: 16,
-      marginBottom: 16,
-      marginTop: 'auto',
-=======
       rowGap: 16,
       marginBottom: 16,
       width: '100%',
->>>>>>> 05d3e30f
     },
     buttonWrapper: {
       flexDirection: 'column',
@@ -218,21 +183,6 @@
       borderWidth: 1,
       color: colors.text.default,
     },
-<<<<<<< HEAD
-    createWalletButton: {
-      borderRadius: 12,
-      color: importedColors.whiteTransparent,
-      backgroundColor: importedColors.btnBlack,
-    },
-    existingWalletButton: {
-      borderRadius: 12,
-      color: importedColors.btnBlack,
-      backgroundColor: colors.transparent,
-      borderWidth: 1,
-      borderColor: importedColors.btnBlack,
-    },
-=======
->>>>>>> 05d3e30f
   });
 
 /**
@@ -294,10 +244,6 @@
     existingUser: false,
     createWallet: false,
     existingWallet: false,
-<<<<<<< HEAD
-    bottomSheetVisible: false,
-=======
->>>>>>> 05d3e30f
     errorSheetVisible: false,
   };
 
@@ -395,12 +341,9 @@
   };
 
   onPressCreate = () => {
-<<<<<<< HEAD
-=======
     if (SEEDLESS_ONBOARDING_ENABLED) {
       OAuthLoginService.resetOauthState();
     }
->>>>>>> 05d3e30f
     trace({ name: TraceName.OnboardingCreateWallet });
     const action = () => {
       this.props.navigation.navigate('ChoosePassword', {
@@ -429,8 +372,6 @@
       this.track(MetaMetricsEvents.WALLET_IMPORT_STARTED, {
         account_type: 'imported',
       });
-<<<<<<< HEAD
-=======
     };
     this.handleExistingUser(action);
   };
@@ -480,13 +421,10 @@
         return { type: 'error', error: e, existingUser: false };
       });
       this.handlePostSocialLogin(result, createWallet);
->>>>>>> 05d3e30f
     };
     this.handleExistingUser(action);
   };
 
-<<<<<<< HEAD
-=======
   onPressContinueWithGoogle = async (createWallet) => {
     this.props.navigation.navigate('Onboarding');
     const action = async () => {
@@ -525,7 +463,6 @@
       },
     });
   };
->>>>>>> 05d3e30f
   track = (event, properties) => {
     trackOnboarding(
       MetricsEventBuilder.createEventBuilder(event)
@@ -599,11 +536,7 @@
         </View>
 
         <Text
-<<<<<<< HEAD
-          variant={TextVariant.HeadingSMRegular}
-=======
           variant={TextVariant.BodyMD}
->>>>>>> 05d3e30f
           style={styles.title}
           testID={OnboardingSelectorIDs.SCREEN_TITLE}
         >
@@ -613,26 +546,11 @@
         <View style={styles.createWrapper}>
           <Button
             variant={ButtonVariants.Primary}
-<<<<<<< HEAD
-            onPress={() => this.onPressCreate()}
-=======
             onPress={() => this.handleCtaActions('create')}
->>>>>>> 05d3e30f
             testID={OnboardingSelectorIDs.NEW_WALLET_BUTTON}
             label={strings('onboarding.start_exploring_now')}
             width={ButtonWidthTypes.Full}
             size={ButtonSize.Lg}
-<<<<<<< HEAD
-            style={styles.createWalletButton}
-          />
-          <Button
-            variant={ButtonVariants.Secondary}
-            onPress={this.onPressImport}
-            testID={OnboardingSelectorIDs.IMPORT_SEED_BUTTON}
-            width={ButtonWidthTypes.Full}
-            size={ButtonSize.Lg}
-            style={styles.existingWalletButton}
-=======
           />
           <Button
             variant={ButtonVariants.Secondary}
@@ -640,7 +558,6 @@
             testID={OnboardingSelectorIDs.IMPORT_SEED_BUTTON}
             width={ButtonWidthTypes.Full}
             size={ButtonSize.Lg}
->>>>>>> 05d3e30f
             label={
               <Text
                 variant={TextVariant.BodyMDMedium}
