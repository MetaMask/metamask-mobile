import React, { PureComponent } from 'react';
import PropTypes from 'prop-types';
import {
  ActivityIndicator,
  BackHandler,
  View,
  ScrollView,
  StyleSheet,
  InteractionManager,
  Animated,
  Easing,
} from 'react-native';
import Text, {
  TextVariant,
} from '../../../component-library/components/Texts/Text';
import StorageWrapper from '../../../store/storage-wrapper';
import {
  fontStyles,
  baseStyles,
  colors as importedColors,
} from '../../../styles/common';
import { strings } from '../../../../locales/i18n';
import { connect } from 'react-redux';
import FadeOutOverlay from '../../UI/FadeOutOverlay';
import { getTransparentOnboardingNavbarOptions } from '../../UI/Navbar';
import Device from '../../../util/device';
import BaseNotification from '../../UI/Notification/BaseNotification';
import ElevatedView from 'react-native-elevated-view';
import { loadingSet, loadingUnset } from '../../../actions/user';
import { storePrivacyPolicyClickedOrClosed as storePrivacyPolicyClickedOrClosedAction } from '../../../reducers/legalNotices';
import PreventScreenshot from '../../../core/PreventScreenshot';
import { PREVIOUS_SCREEN, ONBOARDING } from '../../../constants/navigation';
import { EXISTING_USER } from '../../../constants/storage';
import { MetaMetricsEvents } from '../../../core/Analytics';
import { Authentication } from '../../../core';
import { ThemeContext, mockTheme } from '../../../util/theme';
import { OnboardingSelectorIDs } from '../../../../e2e/selectors/Onboarding/Onboarding.selectors';
import Routes from '../../../constants/navigation/Routes';
import { selectAccounts } from '../../../selectors/accountTrackerController';
import trackOnboarding from '../../../util/metrics/TrackOnboarding/trackOnboarding';
import LottieView from 'lottie-react-native';
import {
  bufferedTrace,
  TraceName,
  TraceOperation,
  bufferedEndTrace,
} from '../../../util/trace';
import { getTraceTags } from '../../../util/sentry/tags';
import { store } from '../../../store';
import { MetricsEventBuilder } from '../../../core/Analytics/MetricsEventBuilder';
import Button, {
  ButtonVariants,
  ButtonWidthTypes,
  ButtonSize,
} from '../../../component-library/components/Buttons/Button';

import fox from '../../../animations/Searching_Fox.json';
import { saveOnboardingEvent } from '../../../actions/onboarding';

const createStyles = (colors) =>
  StyleSheet.create({
    scroll: {
      flex: 1,
    },
    wrapper: {
      flex: 1,
      alignItems: 'center',
      paddingVertical: 30,
    },
    foxWrapper: {
      width: Device.isLargeDevice() ? 200 : 175,
      height: Device.isLargeDevice() ? 200 : 175,
      marginVertical: 20,
    },
    image: {
      alignSelf: 'center',
      width: Device.isLargeDevice() ? 200 : 175,
      height: Device.isLargeDevice() ? 200 : 175,
    },
    largeFoxWrapper: {
      alignItems: 'center',
      paddingTop: Device.isLargeDevice() ? 60 : 40,
      paddingBottom: Device.isLargeDevice() ? 100 : 40,
    },
    foxImage: {
      width: 145,
      height: 145,
      resizeMode: 'contain',
    },
    title: {
      fontSize: 40,
      lineHeight: 40,
      justifyContent: 'center',
      textAlign: 'center',
      paddingHorizontal: 60,
      fontFamily: 'MMSans-Regular',
      color: importedColors.gettingStartedTextColor,
    },
    ctas: {
      flex: 1,
      position: 'relative',
      width: '100%',
      paddingHorizontal: 20,
    },
    footer: {
      marginTop: -40,
      marginBottom: 40,
    },
    login: {
      fontSize: 18,
      color: colors.primary.default,
      ...fontStyles.normal,
    },
    buttonDescription: {
      textAlign: 'center',
      marginBottom: 16,
    },
    importWrapper: {
      marginVertical: 16,
    },
    createWrapper: {
      flex: 1,
      flexDirection: 'column',
      justifyContent: 'flex-end',
      rowGap: 16,
      marginBottom: 16,
    },
    buttonWrapper: {
      flexDirection: 'column',
      justifyContent: 'flex-end',
      gap: 16,
      width: '100%',
    },
    buttonLabel: {
      flexDirection: 'row',
      alignItems: 'center',
      columnGap: 8,
    },
    loader: {
      marginTop: 180,
      justifyContent: 'center',
      textAlign: 'center',
    },
    loadingText: {
      marginTop: 30,
      textAlign: 'center',
    },
    modalTypeView: {
      position: 'absolute',
      bottom: 0,
      paddingBottom: Device.isIphoneX() ? 20 : 10,
      left: 0,
      right: 0,
      backgroundColor: importedColors.transparent,
    },
    notificationContainer: {
      flex: 0.1,
      flexDirection: 'row',
      alignItems: 'flex-end',
    },
    divider: {
      flexDirection: 'row',
      alignItems: 'center',
      justifyContent: 'center',
      gap: 10,
    },
    dividerLine: {
      flex: 1,
      height: 1,
      backgroundColor: colors.border.muted,
    },
    bottomSheetContainer: {
      padding: 16,
      flexDirection: 'column',
      rowGap: 16,
      alignItems: 'center',
      justifyContent: 'center',
    },
    socialBtn: {
      borderColor: colors.border.muted,
      borderWidth: 1,
      color: colors.text.default,
    },
    createWalletButton: {
      borderRadius: 12,
      color: importedColors.whiteTransparent,
      backgroundColor: importedColors.btnBlack,
    },
    existingWalletButton: {
      borderRadius: 12,
      color: importedColors.btnBlack,
      backgroundColor: colors.transparent,
      borderWidth: 1,
      borderColor: importedColors.btnBlack,
    },
  });

/**
 * View that is displayed to first time (new) users
 */
class Onboarding extends PureComponent {
  static propTypes = {
    disableNewPrivacyPolicyToast: PropTypes.func,
    /**
     * The navigator object
     */
    navigation: PropTypes.object,
    /**
     * redux flag that indicates if the user set a password
     */
    passwordSet: PropTypes.bool,
    /**
     * loading status
     */
    loading: PropTypes.bool,
    /**
     * set loading status
     */
    setLoading: PropTypes.func,
    /**
     * unset loading status
     */
    unsetLoading: PropTypes.func,
    /**
     * loadings msg
     */
    loadingMsg: PropTypes.string,
    /**
     * Object that represents the current route info like params passed to it
     */
    route: PropTypes.object,
    /**
     * Function to save onboarding event prior to metrics being enabled
     */
    dispatchSaveOnboardingEvent: PropTypes.func,
  };
  notificationAnimated = new Animated.Value(100);
  detailsYAnimated = new Animated.Value(0);
  actionXAnimated = new Animated.Value(0);
  detailsAnimated = new Animated.Value(0);

  onboardingTraceCtx = null;
  socialLoginTraceCtx = null;

  animatedTimingStart = (animatedRef, toValue) => {
    Animated.timing(animatedRef, {
      toValue,
      duration: 500,
      easing: Easing.linear,
      useNativeDriver: true,
    }).start();
  };

  state = {
    warningModalVisible: false,
    loading: false,
    existingUser: false,
    createWallet: false,
    existingWallet: false,
    bottomSheetVisible: false,
    errorSheetVisible: false,
  };

  seedwords = null;
  importedAccounts = null;
  channelName = null;
  incomingDataStr = '';
  dataToSync = null;
  mounted = false;

  warningCallback = () => true;

  showNotification = () => {
    // show notification
    this.animatedTimingStart(this.notificationAnimated, 0);
    // hide notification
    setTimeout(() => {
      this.animatedTimingStart(this.notificationAnimated, 200);
    }, 4000);
    this.disableBackPress();
  };

  disableBackPress = () => {
    // Disable back press
    const hardwareBackPress = () => true;
    BackHandler.addEventListener('hardwareBackPress', hardwareBackPress);
  };

  updateNavBar = () => {
    const { route, navigation } = this.props;
    const colors = this.context.colors || mockTheme.colors;
    navigation.setOptions(
      getTransparentOnboardingNavbarOptions(
        colors,
        importedColors.gettingStartedPageBackgroundColor,
        true,
        importedColors.btnBlack,
      ),
    );
  };

  componentDidMount() {
    this.onboardingTraceCtx = bufferedTrace({
      name: TraceName.OnboardingJourneyOverall,
      op: TraceOperation.OnboardingUserJourney,
      tags: getTraceTags(store.getState()),
    });

    this.props.unsetLoading();
    this.updateNavBar();
    this.mounted = true;
    this.checkIfExistingUser();
    this.props.disableNewPrivacyPolicyToast();

    InteractionManager.runAfterInteractions(() => {
      PreventScreenshot.forbid();
      if (this.props.route.params?.delete) {
        this.props.setLoading(strings('onboarding.delete_current'));
        setTimeout(() => {
          this.showNotification();
          this.props.unsetLoading();
        }, 2000);
      }
    });
  }

  componentWillUnmount() {
    this.mounted = false;
    this.props.unsetLoading();
    InteractionManager.runAfterInteractions(PreventScreenshot.allow);
  }

  componentDidUpdate = () => {
    this.updateNavBar();
  };

  async checkIfExistingUser() {
    const existingUser = await StorageWrapper.getItem(EXISTING_USER);
    if (existingUser !== null) {
      this.setState({ existingUser: true });
    }
  }

  onLogin = async () => {
    const { passwordSet } = this.props;
    if (!passwordSet) {
      await Authentication.resetVault();
      this.props.navigation.replace(Routes.ONBOARDING.HOME_NAV);
    } else {
      await Authentication.lockApp();
      this.props.navigation.replace(Routes.ONBOARDING.LOGIN);
    }
  };

  handleExistingUser = (action) => {
    if (this.state.existingUser) {
      this.alertExistingUser(action);
    } else {
      action();
    }
  };

  onPressCreate = () => {
    const action = () => {
<<<<<<< HEAD
      bufferedTrace({
        name: TraceName.OnboardingNewSrpCreateWallet,
        op: TraceOperation.OnboardingUserJourney,
        tags: getTraceTags(store.getState()),
        parentContext: this.onboardingTraceCtx,
      });
      this.props.navigation.navigate('ChoosePassword', {
        [PREVIOUS_SCREEN]: ONBOARDING,
        onboardingTraceCtx: this.onboardingTraceCtx,
=======
      this.props.navigation.navigate('ChoosePassword', {
        [PREVIOUS_SCREEN]: ONBOARDING,
>>>>>>> d6ba2d10
      });
      this.track(MetaMetricsEvents.WALLET_SETUP_STARTED);
    };

    this.handleExistingUser(action);
  };

  onPressImport = () => {
    const action = async () => {
<<<<<<< HEAD
      bufferedTrace({
        name: TraceName.OnboardingExistingSrpImport,
        op: TraceOperation.OnboardingUserJourney,
        tags: getTraceTags(store.getState()),
        parentContext: this.onboardingTraceCtx,
      });
=======
>>>>>>> d6ba2d10
      this.props.navigation.navigate(
        Routes.ONBOARDING.IMPORT_FROM_SECRET_RECOVERY_PHRASE,
        {
          [PREVIOUS_SCREEN]: ONBOARDING,
<<<<<<< HEAD
          onboardingTraceCtx: this.onboardingTraceCtx,
        },
      );
      this.track(MetaMetricsEvents.WALLET_SETUP_STARTED);
=======
        },
      );
      this.track(MetaMetricsEvents.WALLET_IMPORT_STARTED);
>>>>>>> d6ba2d10
    };
    this.handleExistingUser(action);
  };

  track = (event) => {
    trackOnboarding(
      MetricsEventBuilder.createEventBuilder(event).build(),
      this.props.dispatchSaveOnboardingEvent,
    );
  };

  alertExistingUser = (callback) => {
    this.warningCallback = () => {
      callback();
      this.toggleWarningModal();
    };
    this.toggleWarningModal();
  };

  toggleWarningModal = () => {
    const warningModalVisible = this.state.warningModalVisible;
    this.setState({ warningModalVisible: !warningModalVisible });
  };

  renderLoader = () => {
    const colors = this.context.colors || mockTheme.colors;
    const styles = createStyles(colors);

    return (
      <View style={styles.wrapper}>
        <View style={styles.loader}>
          <ActivityIndicator size="small" />
          <Text style={styles.loadingText}>{this.props.loadingMsg}</Text>
        </View>
      </View>
    );
  };

  renderContent() {
    const colors = this.context.colors || mockTheme.colors;
    const styles = createStyles(colors);

    return (
      <View style={styles.ctas}>
        <View style={styles.largeFoxWrapper}>
          <LottieView
            style={styles.image}
            autoPlay
            loop
            source={fox}
            resizeMode="contain"
          />
        </View>

        <Text
          variant={TextVariant.HeadingSMRegular}
          style={styles.title}
          testID={OnboardingSelectorIDs.SCREEN_TITLE}
        >
          {strings('onboarding.title')}
        </Text>

        <View style={styles.createWrapper}>
          <Button
            variant={ButtonVariants.Primary}
            onPress={() => this.onPressCreate()}
            testID={OnboardingSelectorIDs.NEW_WALLET_BUTTON}
            label={strings('onboarding.start_exploring_now')}
            width={ButtonWidthTypes.Full}
            size={ButtonSize.Lg}
            style={styles.createWalletButton}
          />
          <Button
            variant={ButtonVariants.Secondary}
            onPress={this.onPressImport}
            testID={OnboardingSelectorIDs.IMPORT_SEED_BUTTON}
            width={ButtonWidthTypes.Full}
            size={ButtonSize.Lg}
            style={styles.existingWalletButton}
            label={
              <Text
                variant={TextVariant.BodyMDMedium}
                color={importedColors.btnBlack}
              >
                {strings('onboarding.have_existing_wallet')}
              </Text>
            }
          />
        </View>
      </View>
    );
  }

  handleSimpleNotification = () => {
    const colors = this.context.colors || mockTheme.colors;
    const styles = createStyles(colors);

    if (!this.props.route.params?.delete) return;
    return (
      <Animated.View
        style={[
          styles.notificationContainer,
          { transform: [{ translateY: this.notificationAnimated }] },
        ]}
      >
        <ElevatedView style={styles.modalTypeView} elevation={100}>
          <BaseNotification
            closeButtonDisabled
            status="success"
            data={{
              title: strings('onboarding.success'),
              description: strings('onboarding.your_wallet'),
            }}
          />
        </ElevatedView>
      </Animated.View>
    );
  };

  render() {
    const { loading } = this.props;
    const { existingUser } = this.state;
    const colors = this.context.colors || mockTheme.colors;
    const styles = createStyles(colors);

    return (
      <View
        style={[
          baseStyles.flexGrow,
          { backgroundColor: importedColors.gettingStartedPageBackgroundColor },
        ]}
        testID={OnboardingSelectorIDs.CONTAINER_ID}
      >
        <ScrollView
          style={baseStyles.flexGrow}
          contentContainerStyle={styles.scroll}
        >
          <View style={styles.wrapper}>
            {loading && (
              <View style={styles.largeFoxWrapper}>
                <LottieView
                  style={styles.image}
                  autoPlay
                  loop
                  source={fox}
                  resizeMode="contain"
                />
              </View>
            )}
            {loading ? this.renderLoader() : this.renderContent()}
          </View>

          {existingUser && !loading && (
            <View style={styles.footer}>
              <Button
                variant={ButtonVariants.Link}
                onPress={this.onLogin}
                label={strings('onboarding.unlock')}
                width={ButtonWidthTypes.Full}
                size={ButtonSize.Lg}
              />
            </View>
          )}
        </ScrollView>

        <FadeOutOverlay />

        <View>{this.handleSimpleNotification()}</View>
      </View>
    );
  }
}

Onboarding.contextType = ThemeContext;

const mapStateToProps = (state) => ({
  accounts: selectAccounts(state),
  passwordSet: state.user.passwordSet,
  loading: state.user.loadingSet,
  loadingMsg: state.user.loadingMsg,
});

const mapDispatchToProps = (dispatch) => ({
  setLoading: (msg) => dispatch(loadingSet(msg)),
  unsetLoading: () => dispatch(loadingUnset()),
  disableNewPrivacyPolicyToast: () =>
    dispatch(storePrivacyPolicyClickedOrClosedAction()),
  dispatchSaveOnboardingEvent: (...eventArgs) =>
    dispatch(saveOnboardingEvent(eventArgs)),
});

export default connect(mapStateToProps, mapDispatchToProps)(Onboarding);<|MERGE_RESOLUTION|>--- conflicted
+++ resolved
@@ -362,7 +362,6 @@
 
   onPressCreate = () => {
     const action = () => {
-<<<<<<< HEAD
       bufferedTrace({
         name: TraceName.OnboardingNewSrpCreateWallet,
         op: TraceOperation.OnboardingUserJourney,
@@ -372,10 +371,6 @@
       this.props.navigation.navigate('ChoosePassword', {
         [PREVIOUS_SCREEN]: ONBOARDING,
         onboardingTraceCtx: this.onboardingTraceCtx,
-=======
-      this.props.navigation.navigate('ChoosePassword', {
-        [PREVIOUS_SCREEN]: ONBOARDING,
->>>>>>> d6ba2d10
       });
       this.track(MetaMetricsEvents.WALLET_SETUP_STARTED);
     };
@@ -385,29 +380,20 @@
 
   onPressImport = () => {
     const action = async () => {
-<<<<<<< HEAD
       bufferedTrace({
         name: TraceName.OnboardingExistingSrpImport,
         op: TraceOperation.OnboardingUserJourney,
         tags: getTraceTags(store.getState()),
         parentContext: this.onboardingTraceCtx,
       });
-=======
->>>>>>> d6ba2d10
       this.props.navigation.navigate(
         Routes.ONBOARDING.IMPORT_FROM_SECRET_RECOVERY_PHRASE,
         {
           [PREVIOUS_SCREEN]: ONBOARDING,
-<<<<<<< HEAD
           onboardingTraceCtx: this.onboardingTraceCtx,
         },
       );
-      this.track(MetaMetricsEvents.WALLET_SETUP_STARTED);
-=======
-        },
-      );
       this.track(MetaMetricsEvents.WALLET_IMPORT_STARTED);
->>>>>>> d6ba2d10
     };
     this.handleExistingUser(action);
   };
