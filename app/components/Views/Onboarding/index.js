import React, { PureComponent } from 'react';
import PropTypes from 'prop-types';
import {
  ActivityIndicator,
  BackHandler,
  View,
  ScrollView,
  StyleSheet,
  InteractionManager,
  Animated,
  Easing,
  Platform,
} from 'react-native';
import Text, {
  TextVariant,
} from '../../../component-library/components/Texts/Text';
import StorageWrapper from '../../../store/storage-wrapper';
import {
  fontStyles,
  baseStyles,
  colors as importedColors,
} from '../../../styles/common';
import { strings } from '../../../../locales/i18n';
import { connect } from 'react-redux';
import FadeOutOverlay from '../../UI/FadeOutOverlay';
import { getTransparentOnboardingNavbarOptions } from '../../UI/Navbar';
import Device from '../../../util/device';
import BaseNotification from '../../UI/Notification/BaseNotification';
import ElevatedView from 'react-native-elevated-view';
import { loadingSet, loadingUnset } from '../../../actions/user';
import { saveOnboardingEvent as saveEvent } from '../../../actions/onboarding';
import { storePrivacyPolicyClickedOrClosed as storePrivacyPolicyClickedOrClosedAction } from '../../../reducers/legalNotices';
import PreventScreenshot from '../../../core/PreventScreenshot';
import { PREVIOUS_SCREEN, ONBOARDING } from '../../../constants/navigation';
import { EXISTING_USER } from '../../../constants/storage';
import { MetaMetricsEvents } from '../../../core/Analytics';
import { Authentication } from '../../../core';
import { ThemeContext, mockTheme } from '../../../util/theme';
import { OnboardingSelectorIDs } from '../../../../e2e/selectors/Onboarding/Onboarding.selectors';
import Routes from '../../../constants/navigation/Routes';
import { selectAccounts } from '../../../selectors/accountTrackerController';
import trackOnboarding from '../../../util/metrics/TrackOnboarding/trackOnboarding';
import LottieView from 'lottie-react-native';
import { MetricsEventBuilder } from '../../../core/Analytics/MetricsEventBuilder';
import Button, {
  ButtonVariants,
  ButtonWidthTypes,
  ButtonSize,
} from '../../../component-library/components/Buttons/Button';
import fox from '../../../animations/Searching_Fox.json';
import { endTrace, trace, TraceName } from '../../../util/trace';

import OAuthLoginService from '../../../core/OAuthService/OAuthService';
import { OAuthError, OAuthErrorType } from '../../../core/OAuthService/error';
import { createLoginHandler } from '../../../core/OAuthService/OAuthLoginHandlers';
import { SEEDLESS_ONBOARDING_ENABLED } from '../../../core/OAuthService/OAuthLoginHandlers/constants';

const createStyles = (colors) =>
  StyleSheet.create({
    scroll: {
      flex: 1,
    },
    wrapper: {
      flex: 1,
      alignItems: 'center',
      paddingVertical: 30,
    },
    image: {
      alignSelf: 'center',
      width: 240,
      height: 240,
    },
    largeFoxWrapper: {
      width: 240,
      height: 240,
      display: 'flex',
      alignItems: 'center',
      justifyContent: 'center',
      marginHorizontal: 'auto',
      padding: 40,
      marginTop: 16,
    },
    foxImage: {
      width: 145,
      height: 145,
      resizeMode: 'contain',
    },
    title: {
      fontSize: 40,
      lineHeight: 40,
      textAlign: 'center',
      paddingHorizontal: 60,
      fontFamily: 'MMSans-Regular',
      color: importedColors.gettingStartedTextColor,
      width: '100%',
      marginVertical: 16,
    },
    ctas: {
      flex: 1,
      flexDirection: 'column',
      justifyContent: 'space-between',
      alignItems: 'center',
      width: '100%',
      paddingHorizontal: 20,
      rowGap: 24,
    },
    footer: {
      marginBottom: 40,
      marginTop: -40,
    },
    login: {
      fontSize: 18,
      color: colors.primary.default,
      ...fontStyles.normal,
    },
    buttonDescription: {
      textAlign: 'center',
      marginBottom: 16,
    },
    importWrapper: {
      marginVertical: 16,
    },
    createWrapper: {
      flexDirection: 'column',
      rowGap: 16,
      marginBottom: 16,
      width: '100%',
    },
    buttonWrapper: {
      flexDirection: 'column',
      justifyContent: 'flex-end',
      gap: 16,
      width: '100%',
    },
    buttonLabel: {
      flexDirection: 'row',
      alignItems: 'center',
      columnGap: 8,
    },
    loader: {
      marginTop: 180,
      justifyContent: 'center',
      textAlign: 'center',
    },
    loadingText: {
      marginTop: 30,
      textAlign: 'center',
    },
    modalTypeView: {
      position: 'absolute',
      bottom: 0,
      paddingBottom: Device.isIphoneX() ? 20 : 10,
      left: 0,
      right: 0,
      backgroundColor: importedColors.transparent,
    },
    notificationContainer: {
      flex: 0.1,
      flexDirection: 'row',
      alignItems: 'flex-end',
    },
    divider: {
      flexDirection: 'row',
      alignItems: 'center',
      justifyContent: 'center',
      gap: 10,
    },
    dividerLine: {
      flex: 1,
      height: 1,
      backgroundColor: colors.border.muted,
    },
    bottomSheetContainer: {
      padding: 16,
      flexDirection: 'column',
      rowGap: 16,
      alignItems: 'center',
      justifyContent: 'center',
    },
    socialBtn: {
      borderColor: colors.border.muted,
      borderWidth: 1,
      color: colors.text.default,
    },
    createWalletButton: {
      borderRadius: 12,
      color: importedColors.whiteTransparent,
      backgroundColor: importedColors.btnBlack,
    },
    existingWalletButton: {
      borderRadius: 12,
      color: importedColors.btnBlack,
      backgroundColor: colors.transparent,
      borderWidth: 1,
      borderColor: importedColors.btnBlack,
    },
  });

/**
 * View that is displayed to first time (new) users
 */
class Onboarding extends PureComponent {
  static propTypes = {
    disableNewPrivacyPolicyToast: PropTypes.func,
    /**
     * The navigator object
     */
    navigation: PropTypes.object,
    /**
     * redux flag that indicates if the user set a password
     */
    passwordSet: PropTypes.bool,
    /**
     * loading status
     */
    loading: PropTypes.bool,
    /**
     * set loading status
     */
    setLoading: PropTypes.func,
    /**
     * unset loading status
     */
    unsetLoading: PropTypes.func,
    /**
     * Action to save onboarding event
     */
    saveOnboardingEvent: PropTypes.func,
    /**
     * loadings msg
     */
    loadingMsg: PropTypes.string,
    /**
     * Object that represents the current route info like params passed to it
     */
    route: PropTypes.object,
  };
  notificationAnimated = new Animated.Value(100);
  detailsYAnimated = new Animated.Value(0);
  actionXAnimated = new Animated.Value(0);
  detailsAnimated = new Animated.Value(0);

  animatedTimingStart = (animatedRef, toValue) => {
    Animated.timing(animatedRef, {
      toValue,
      duration: 500,
      easing: Easing.linear,
      useNativeDriver: true,
    }).start();
  };

  state = {
    warningModalVisible: false,
    loading: false,
    existingUser: false,
    createWallet: false,
    existingWallet: false,
    errorSheetVisible: false,
  };

  seedwords = null;
  importedAccounts = null;
  channelName = null;
  incomingDataStr = '';
  dataToSync = null;
  mounted = false;

  warningCallback = () => true;

  showNotification = () => {
    // show notification
    this.animatedTimingStart(this.notificationAnimated, 0);
    // hide notification
    setTimeout(() => {
      this.animatedTimingStart(this.notificationAnimated, 200);
    }, 4000);
    this.disableBackPress();
  };

  disableBackPress = () => {
    // Disable back press
    const hardwareBackPress = () => true;
    BackHandler.addEventListener('hardwareBackPress', hardwareBackPress);
  };

  updateNavBar = () => {
    const { route, navigation } = this.props;
    const colors = this.context.colors || mockTheme.colors;
    navigation.setOptions(
      getTransparentOnboardingNavbarOptions(
        colors,
        importedColors.gettingStartedPageBackgroundColor,
        true,
        importedColors.btnBlack,
      ),
    );
  };

  componentDidMount() {
    this.props.unsetLoading();
    this.updateNavBar();
    this.mounted = true;
    this.checkIfExistingUser();
    this.props.disableNewPrivacyPolicyToast();

    InteractionManager.runAfterInteractions(() => {
      PreventScreenshot.forbid();
      if (this.props.route.params?.delete) {
        this.props.setLoading(strings('onboarding.delete_current'));
        setTimeout(() => {
          this.showNotification();
          this.props.unsetLoading();
        }, 2000);
      }
    });
  }

  componentWillUnmount() {
    this.mounted = false;
    this.props.unsetLoading();
    InteractionManager.runAfterInteractions(PreventScreenshot.allow);
  }

  componentDidUpdate = () => {
    this.updateNavBar();
  };

  async checkIfExistingUser() {
    const existingUser = await StorageWrapper.getItem(EXISTING_USER);
    if (existingUser !== null) {
      this.setState({ existingUser: true });
    }
  }

  onLogin = async () => {
    const { passwordSet } = this.props;
    if (!passwordSet) {
      await Authentication.resetVault();
      this.props.navigation.replace(Routes.ONBOARDING.HOME_NAV);
    } else {
      await Authentication.lockApp();
      this.props.navigation.replace(Routes.ONBOARDING.LOGIN);
    }
  };

  handleExistingUser = (action) => {
    if (this.state.existingUser) {
      this.alertExistingUser(action);
    } else {
      action();
    }
  };

  onPressCreate = () => {
    if (SEEDLESS_ONBOARDING_ENABLED) {
      OAuthLoginService.resetOauthState();
    }
    trace({ name: TraceName.OnboardingCreateWallet });
    const action = () => {
      this.props.navigation.navigate('ChoosePassword', {
        [PREVIOUS_SCREEN]: ONBOARDING,
      });
      this.track(MetaMetricsEvents.WALLET_SETUP_STARTED, {
        account_type: 'metamask',
      });
    };

    this.handleExistingUser(action);
    endTrace({ name: TraceName.OnboardingCreateWallet });
  };

  onPressImport = () => {
    if (SEEDLESS_ONBOARDING_ENABLED) {
      OAuthLoginService.resetOauthState();
    }
    const action = async () => {
      this.props.navigation.navigate(
        Routes.ONBOARDING.IMPORT_FROM_SECRET_RECOVERY_PHRASE,
        {
          [PREVIOUS_SCREEN]: ONBOARDING,
        },
      );
      this.track(MetaMetricsEvents.WALLET_IMPORT_STARTED, {
        account_type: 'imported',
      });
    };
    this.handleExistingUser(action);
  };

  handlePostSocialLogin = (result, createWallet) => {
    if (result.type === 'success') {
      if (createWallet) {
        if (result.existingUser) {
          this.props.navigation.navigate('AccountAlreadyExists', {
            accountName: result.accountName,
            oauthLoginSuccess: true,
          });
        } else {
          this.props.navigation.navigate('ChoosePassword', {
            [PREVIOUS_SCREEN]: ONBOARDING,
            oauthLoginSuccess: true,
          });
          this.track(MetaMetricsEvents.WALLET_SETUP_STARTED);
        }
      } else if (!createWallet) {
        if (result.existingUser) {
          this.props.navigation.navigate('Rehydrate', {
            [PREVIOUS_SCREEN]: ONBOARDING,
            oauthLoginSuccess: true,
          });
          this.track(MetaMetricsEvents.WALLET_IMPORT_STARTED);
        } else {
          this.props.navigation.navigate('AccountNotFound', {
            accountName: result.accountName,
            oauthLoginSuccess: true,
          });
        }
      }
    } else {
      // handle error: show error message in the UI
    }
  };

  onPressContinueWithApple = async (createWallet) => {
    this.props.navigation.navigate('Onboarding');
    const action = async () => {
      const loginHandler = createLoginHandler(Platform.OS, 'apple');
      const result = await OAuthLoginService.handleOAuthLogin(
        loginHandler,
      ).catch((e) => {
        this.handleLoginError(e);
        return { type: 'error', error: e, existingUser: false };
      });
      this.handlePostSocialLogin(result, createWallet);
    };
    this.handleExistingUser(action);
  };

  onPressContinueWithGoogle = async (createWallet) => {
    this.props.navigation.navigate('Onboarding');
    const action = async () => {
      const loginHandler = createLoginHandler(Platform.OS, 'google');
      const result = await OAuthLoginService.handleOAuthLogin(
        loginHandler,
      ).catch((error) => {
        this.handleLoginError(error);
        return { type: 'error', error, existingUser: false };
      });
      this.handlePostSocialLogin(result, createWallet);
    };
    this.handleExistingUser(action);
  };

  handleLoginError = (error) => {
    let errorMessage;
    if (error instanceof OAuthError) {
      if (error.code === OAuthErrorType.UserCancelled) {
        errorMessage = 'user_cancelled';
      } else {
        errorMessage = 'oauth_error';
      }
<<<<<<< HEAD
=======
    } else {
      errorMessage = 'oauth_error';
>>>>>>> 6d17990b
    }

    this.props.navigation.navigate(Routes.MODAL.ROOT_MODAL_FLOW, {
      screen: Routes.SHEET.SUCCESS_ERROR_SHEET,
      params: {
        title: strings(`error_sheet.${errorMessage}_title`),
        description: strings(`error_sheet.${errorMessage}_description`),
        descriptionAlign: 'center',
        buttonLabel: strings(`error_sheet.${errorMessage}_button`),
        type: 'error',
      },
    });
  };
  track = (event, properties) => {
    trackOnboarding(
      MetricsEventBuilder.createEventBuilder(event)
        .addProperties(properties)
        .build(),
      this.props.saveOnboardingEvent,
    );
  };

  alertExistingUser = (callback) => {
    this.warningCallback = () => {
      callback();
      this.toggleWarningModal();
    };
    this.toggleWarningModal();
  };

  toggleWarningModal = () => {
    const warningModalVisible = this.state.warningModalVisible;
    this.setState({ warningModalVisible: !warningModalVisible });
  };

  handleCtaActions = (actionType) => {
    if (SEEDLESS_ONBOARDING_ENABLED) {
      this.props.navigation.navigate(Routes.MODAL.ROOT_MODAL_FLOW, {
        screen: Routes.SHEET.ONBOARDING_SHEET,
        params: {
          onPressCreate: this.onPressCreate,
          onPressImport: this.onPressImport,
          onPressContinueWithGoogle: this.onPressContinueWithGoogle,
          onPressContinueWithApple: this.onPressContinueWithApple,
          createWallet: actionType === 'create',
        },
      });
      // else
    } else if (actionType === 'create') {
      this.onPressCreate();
    } else {
      this.onPressImport();
    }
  };

  renderLoader = () => {
    const colors = this.context.colors || mockTheme.colors;
    const styles = createStyles(colors);

    return (
      <View style={styles.wrapper}>
        <View style={styles.loader}>
          <ActivityIndicator size="small" />
          <Text style={styles.loadingText}>{this.props.loadingMsg}</Text>
        </View>
      </View>
    );
  };

  renderContent() {
    const colors = this.context.colors || mockTheme.colors;
    const styles = createStyles(colors);

    return (
      <View style={styles.ctas}>
        <View style={styles.largeFoxWrapper}>
          <LottieView
            style={styles.image}
            autoPlay
            loop
            source={fox}
            resizeMode="contain"
          />
        </View>

        <Text
          variant={TextVariant.BodyMD}
          style={styles.title}
          testID={OnboardingSelectorIDs.SCREEN_TITLE}
        >
          {strings('onboarding.title')}
        </Text>

        <View style={styles.createWrapper}>
          <Button
            variant={ButtonVariants.Primary}
            onPress={() => this.handleCtaActions('create')}
            testID={OnboardingSelectorIDs.NEW_WALLET_BUTTON}
            label={strings('onboarding.start_exploring_now')}
            width={ButtonWidthTypes.Full}
            size={ButtonSize.Lg}
            style={styles.createWalletButton}
          />
          <Button
            variant={ButtonVariants.Secondary}
            onPress={() => this.handleCtaActions('existing')}
            testID={OnboardingSelectorIDs.IMPORT_SEED_BUTTON}
            width={ButtonWidthTypes.Full}
            size={ButtonSize.Lg}
            style={styles.existingWalletButton}
            label={
              <Text
                variant={TextVariant.BodyMDMedium}
                color={importedColors.btnBlack}
              >
                {strings('onboarding.import_using_srp')}
              </Text>
            }
          />
        </View>
      </View>
    );
  }

  handleSimpleNotification = () => {
    const colors = this.context.colors || mockTheme.colors;
    const styles = createStyles(colors);

    if (!this.props.route.params?.delete) return;
    return (
      <Animated.View
        style={[
          styles.notificationContainer,
          { transform: [{ translateY: this.notificationAnimated }] },
        ]}
      >
        <ElevatedView style={styles.modalTypeView} elevation={100}>
          <BaseNotification
            closeButtonDisabled
            status="success"
            data={{
              title: strings('onboarding.success'),
              description: strings('onboarding.your_wallet'),
            }}
          />
        </ElevatedView>
      </Animated.View>
    );
  };

  render() {
    const { loading } = this.props;
    const { existingUser } = this.state;
    const colors = this.context.colors || mockTheme.colors;
    const styles = createStyles(colors);

    return (
      <View
        style={[
          baseStyles.flexGrow,
          { backgroundColor: importedColors.gettingStartedPageBackgroundColor },
        ]}
        testID={OnboardingSelectorIDs.CONTAINER_ID}
      >
        <ScrollView
          style={baseStyles.flexGrow}
          contentContainerStyle={styles.scroll}
        >
          <View style={styles.wrapper}>
            {loading && (
              <View style={styles.largeFoxWrapper}>
                <LottieView
                  style={styles.image}
                  autoPlay
                  loop
                  source={fox}
                  resizeMode="contain"
                />
              </View>
            )}
            {loading ? this.renderLoader() : this.renderContent()}
          </View>

          {existingUser && !loading && (
            <View style={styles.footer}>
              <Button
                variant={ButtonVariants.Link}
                onPress={this.onLogin}
                label={strings('onboarding.unlock')}
                width={ButtonWidthTypes.Full}
                size={ButtonSize.Lg}
              />
            </View>
          )}
        </ScrollView>

        <FadeOutOverlay />

        <View>{this.handleSimpleNotification()}</View>
      </View>
    );
  }
}

Onboarding.contextType = ThemeContext;

const mapStateToProps = (state) => ({
  accounts: selectAccounts(state),
  passwordSet: state.user.passwordSet,
  loading: state.user.loadingSet,
  loadingMsg: state.user.loadingMsg,
});

const mapDispatchToProps = (dispatch) => ({
  setLoading: (msg) => dispatch(loadingSet(msg)),
  unsetLoading: () => dispatch(loadingUnset()),
  disableNewPrivacyPolicyToast: () =>
    dispatch(storePrivacyPolicyClickedOrClosedAction()),
  saveOnboardingEvent: (...eventArgs) => dispatch(saveEvent(eventArgs)),
});

export default connect(mapStateToProps, mapDispatchToProps)(Onboarding);<|MERGE_RESOLUTION|>--- conflicted
+++ resolved
@@ -459,11 +459,8 @@
       } else {
         errorMessage = 'oauth_error';
       }
-<<<<<<< HEAD
-=======
     } else {
       errorMessage = 'oauth_error';
->>>>>>> 6d17990b
     }
 
     this.props.navigation.navigate(Routes.MODAL.ROOT_MODAL_FLOW, {
