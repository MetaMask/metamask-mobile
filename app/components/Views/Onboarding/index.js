import React, { PureComponent } from 'react';
import PropTypes from 'prop-types';
import {
  ActivityIndicator,
  BackHandler,
  View,
  ScrollView,
  StyleSheet,
  InteractionManager,
  Animated,
  Easing,
  Platform,
} from 'react-native';
import { captureException } from '@sentry/react-native';
import Text, {
  TextVariant,
} from '../../../component-library/components/Texts/Text';
import {
  fontStyles,
  baseStyles,
  colors as importedColors,
} from '../../../styles/common';
import { strings } from '../../../../locales/i18n';
import { connect } from 'react-redux';
import FadeOutOverlay from '../../UI/FadeOutOverlay';
import { getTransparentOnboardingNavbarOptions } from '../../UI/Navbar';
import Device from '../../../util/device';
import BaseNotification from '../../UI/Notification/BaseNotification';
import ElevatedView from 'react-native-elevated-view';
import { loadingSet, loadingUnset } from '../../../actions/user';
import { saveOnboardingEvent as saveEvent } from '../../../actions/onboarding';
import { storePrivacyPolicyClickedOrClosed as storePrivacyPolicyClickedOrClosedAction } from '../../../reducers/legalNotices';
import PreventScreenshot from '../../../core/PreventScreenshot';
import { PREVIOUS_SCREEN, ONBOARDING } from '../../../constants/navigation';
import { MetaMetricsEvents } from '../../../core/Analytics';
import { Authentication } from '../../../core';
import { ThemeContext, mockTheme } from '../../../util/theme';
import { OnboardingSelectorIDs } from '../../../../e2e/selectors/Onboarding/Onboarding.selectors';
import Routes from '../../../constants/navigation/Routes';
import { selectAccounts } from '../../../selectors/accountTrackerController';
import { selectExistingUser } from '../../../reducers/user/selectors';
import trackOnboarding from '../../../util/metrics/TrackOnboarding/trackOnboarding';
import LottieView from 'lottie-react-native';
import {
  TraceName,
  TraceOperation,
  endTrace,
  trace,
} from '../../../util/trace';
import { getTraceTags } from '../../../util/sentry/tags';
import { store } from '../../../store';
import { MetricsEventBuilder } from '../../../core/Analytics/MetricsEventBuilder';
import Button, {
  ButtonVariants,
  ButtonWidthTypes,
  ButtonSize,
} from '../../../component-library/components/Buttons/Button';
import fox from '../../../animations/Searching_Fox.json';
import OAuthLoginService from '../../../core/OAuthService/OAuthService';
import { OAuthError, OAuthErrorType } from '../../../core/OAuthService/error';
import { createLoginHandler } from '../../../core/OAuthService/OAuthLoginHandlers';
import { SEEDLESS_ONBOARDING_ENABLED } from '../../../core/OAuthService/OAuthLoginHandlers/constants';
import { withMetricsAwareness } from '../../hooks/useMetrics';
import ErrorBoundary from '../ErrorBoundary';

const createStyles = (colors) =>
  StyleSheet.create({
    scroll: {
      flex: 1,
    },
    wrapper: {
      flex: 1,
      alignItems: 'center',
      justifyContent: 'center',
      paddingVertical: Device.isMediumDevice() ? 16 : 30,
    },
    loaderWrapper: {
      flex: 1,
      alignItems: 'center',
      justifyContent: 'center',
      rowGap: 32,
      marginBottom: 160,
    },
    image: {
      alignSelf: 'center',
      width: Device.isMediumDevice() ? 180 : 240,
      height: Device.isMediumDevice() ? 180 : 240,
    },
    largeFoxWrapper: {
      width: Device.isMediumDevice() ? 180 : 240,
      height: Device.isMediumDevice() ? 180 : 240,
      display: 'flex',
      alignItems: 'center',
      justifyContent: 'center',
      marginHorizontal: 'auto',
      padding: Device.isMediumDevice() ? 30 : 40,
      marginTop: 16,
    },
    foxImage: {
      width: Device.isMediumDevice() ? 110 : 145,
      height: Device.isMediumDevice() ? 110 : 145,
      resizeMode: 'contain',
    },
    title: {
      fontSize: Device.isMediumDevice() ? 30 : 40,
      lineHeight: Device.isMediumDevice() ? 30 : 40,
      textAlign: 'center',
      paddingHorizontal: Device.isMediumDevice() ? 40 : 60,
      fontFamily:
        Platform.OS === 'android' ? 'MM Sans Regular' : 'MMSans-Regular',
      color: importedColors.gettingStartedTextColor,
      width: '100%',
      marginVertical: 16,
    },
    ctas: {
      flex: 1,
      flexDirection: 'column',
      justifyContent: 'space-between',
      alignItems: 'center',
      width: '100%',
      paddingHorizontal: 20,
      rowGap: Device.isMediumDevice() ? 16 : 24,
    },
    titleWrapper: {
      flexDirection: 'column',
      alignItems: 'center',
      justifyContent: 'center',
      width: '100%',
      flex: 1,
      rowGap: Device.isMediumDevice() ? 24 : 32,
    },
    footer: {
      marginBottom: 40,
      marginTop: -40,
    },
    login: {
      fontSize: 18,
      color: colors.primary.default,
      ...fontStyles.normal,
    },
    buttonDescription: {
      textAlign: 'center',
      marginBottom: 16,
    },
    importWrapper: {
      marginVertical: 16,
    },
    createWrapper: {
      flexDirection: 'column',
      rowGap: Device.isMediumDevice() ? 12 : 16,
      marginBottom: 16,
      width: '100%',
    },
    buttonWrapper: {
      flexDirection: 'column',
      justifyContent: 'flex-end',
      gap: Device.isMediumDevice() ? 12 : 16,
      width: '100%',
    },
    buttonLabel: {
      flexDirection: 'row',
      alignItems: 'center',
      columnGap: 8,
    },
    loader: {
      justifyContent: 'center',
      textAlign: 'center',
    },
    loadingText: {
      marginTop: 30,
      textAlign: 'center',
    },
    modalTypeView: {
      position: 'absolute',
      bottom: 0,
      paddingBottom: Device.isIphoneX() ? 20 : 10,
      left: 0,
      right: 0,
      backgroundColor: importedColors.transparent,
    },
    notificationContainer: {
      flex: 0.1,
      flexDirection: 'row',
      alignItems: 'flex-end',
    },
    divider: {
      flexDirection: 'row',
      alignItems: 'center',
      justifyContent: 'center',
      gap: 10,
    },
    dividerLine: {
      flex: 1,
      height: 1,
      backgroundColor: colors.border.muted,
    },
    bottomSheetContainer: {
      padding: 16,
      flexDirection: 'column',
      rowGap: 16,
      alignItems: 'center',
      justifyContent: 'center',
    },
    socialBtn: {
      borderColor: colors.border.muted,
      borderWidth: 1,
      color: colors.text.default,
    },
  });

/**
 * View that is displayed to first time (new) users
 */
class Onboarding extends PureComponent {
  static propTypes = {
    disableNewPrivacyPolicyToast: PropTypes.func,
    /**
     * The navigator object
     */
    navigation: PropTypes.object,
    /**
     * redux flag that indicates if the user set a password
     */
    passwordSet: PropTypes.bool,
    /**
     * loading status
     */
    loading: PropTypes.bool,
    /**
     * set loading status
     */
    setLoading: PropTypes.func,
    /**
     * unset loading status
     */
    unsetLoading: PropTypes.func,
    /**
     * redux flag that indicates if the user is existing
     */
    existingUser: PropTypes.bool,
    /**
     * Action to save onboarding event
     */
    saveOnboardingEvent: PropTypes.func,
    /**
     * loadings msg
     */
    loadingMsg: PropTypes.string,
    /**
     * Object that represents the current route info like params passed to it
     */
    route: PropTypes.object,
    /**
     * Metrics injected by withMetricsAwareness HOC
     */
    metrics: PropTypes.object,
  };
  notificationAnimated = new Animated.Value(100);
  detailsYAnimated = new Animated.Value(0);
  actionXAnimated = new Animated.Value(0);
  detailsAnimated = new Animated.Value(0);

  onboardingTraceCtx = null;
  socialLoginTraceCtx = null;

  animatedTimingStart = (animatedRef, toValue) => {
    Animated.timing(animatedRef, {
      toValue,
      duration: 500,
      easing: Easing.linear,
      useNativeDriver: true,
    }).start();
  };

  state = {
    warningModalVisible: false,
    loading: false,
    existingUser: false,
    createWallet: false,
    existingWallet: false,
    errorSheetVisible: false,
    errorToThrow: null,
  };

  seedwords = null;
  importedAccounts = null;
  channelName = null;
  incomingDataStr = '';
  dataToSync = null;
  mounted = false;

  warningCallback = () => true;

  showNotification = () => {
    // show notification
    this.animatedTimingStart(this.notificationAnimated, 0);
    // hide notification
    setTimeout(() => {
      this.animatedTimingStart(this.notificationAnimated, 200);
    }, 4000);
    this.disableBackPress();
  };

  disableBackPress = () => {
    // Disable back press
    const hardwareBackPress = () => true;
    BackHandler.addEventListener('hardwareBackPress', hardwareBackPress);
  };

  updateNavBar = () => {
    const { route, navigation } = this.props;
    const colors = this.context.colors || mockTheme.colors;
    navigation.setOptions(
      getTransparentOnboardingNavbarOptions(
        colors,
        importedColors.gettingStartedPageBackgroundColor,
        true,
        importedColors.btnBlack,
      ),
    );
  };

  componentDidMount() {
    this.onboardingTraceCtx = trace({
      name: TraceName.OnboardingJourneyOverall,
      op: TraceOperation.OnboardingUserJourney,
      tags: getTraceTags(store.getState()),
    });

    this.props.unsetLoading();
    this.updateNavBar();
    this.mounted = true;
    this.checkIfExistingUser();
    this.props.disableNewPrivacyPolicyToast();

    InteractionManager.runAfterInteractions(() => {
      PreventScreenshot.forbid();
      if (this.props.route.params?.delete) {
        this.props.setLoading(strings('onboarding.delete_current'));
        setTimeout(() => {
          this.showNotification();
          this.props.unsetLoading();
        }, 2000);
      }
    });
  }

  componentWillUnmount() {
    this.mounted = false;
    this.props.unsetLoading();
    InteractionManager.runAfterInteractions(PreventScreenshot.allow);
  }

  componentDidUpdate = () => {
    this.updateNavBar();
  };

  async checkIfExistingUser() {
    // Read from Redux state instead of MMKV storage
    const { existingUser } = this.props;
    if (existingUser) {
      this.setState({ existingUser: true });
    }
  }

  onLogin = async () => {
    const { passwordSet } = this.props;
    if (!passwordSet) {
      await Authentication.resetVault();
      this.props.navigation.replace(Routes.ONBOARDING.HOME_NAV);
    } else {
      await Authentication.lockApp();
      this.props.navigation.replace(Routes.ONBOARDING.LOGIN);
    }
  };

  handleExistingUser = (action) => {
    if (this.state.existingUser) {
      this.alertExistingUser(action);
    } else {
      action();
    }
  };

  onPressCreate = () => {
    if (SEEDLESS_ONBOARDING_ENABLED) {
      OAuthLoginService.resetOauthState();
    }
    trace({ name: TraceName.OnboardingCreateWallet });
    const action = () => {
      trace({
        name: TraceName.OnboardingNewSrpCreateWallet,
        op: TraceOperation.OnboardingUserJourney,
        tags: getTraceTags(store.getState()),
        parentContext: this.onboardingTraceCtx,
      });
      this.props.navigation.navigate('ChoosePassword', {
        [PREVIOUS_SCREEN]: ONBOARDING,
        onboardingTraceCtx: this.onboardingTraceCtx,
      });
      this.track(MetaMetricsEvents.WALLET_SETUP_STARTED, {
        account_type: 'metamask',
      });
    };

    this.handleExistingUser(action);
    endTrace({ name: TraceName.OnboardingCreateWallet });
  };

  onPressImport = () => {
    if (SEEDLESS_ONBOARDING_ENABLED) {
      OAuthLoginService.resetOauthState();
    }
    const action = async () => {
      trace({
        name: TraceName.OnboardingExistingSrpImport,
        op: TraceOperation.OnboardingUserJourney,
        tags: getTraceTags(store.getState()),
        parentContext: this.onboardingTraceCtx,
      });
      this.props.navigation.navigate(
        Routes.ONBOARDING.IMPORT_FROM_SECRET_RECOVERY_PHRASE,
        {
          [PREVIOUS_SCREEN]: ONBOARDING,
          onboardingTraceCtx: this.onboardingTraceCtx,
        },
      );
      this.track(MetaMetricsEvents.WALLET_IMPORT_STARTED, {
        account_type: 'imported',
      });
    };
    this.handleExistingUser(action);
  };

  handlePostSocialLogin = (result, createWallet, provider) => {
    if (this.socialLoginTraceCtx) {
      endTrace({ name: TraceName.OnboardingSocialLoginAttempt });
      this.socialLoginTraceCtx = null;
    }

    if (result.type === 'success') {
      // Track social login completed
      this.track(MetaMetricsEvents.SOCIAL_LOGIN_COMPLETED, {
        account_type: provider,
      });
      if (createWallet) {
        if (result.existingUser) {
          this.props.navigation.navigate('AccountAlreadyExists', {
            accountName: result.accountName,
            oauthLoginSuccess: true,
            onboardingTraceCtx: this.onboardingTraceCtx,
          });
        } else {
          trace({
            name: TraceName.OnboardingNewSocialCreateWallet,
            op: TraceOperation.OnboardingUserJourney,
            tags: getTraceTags(store.getState()),
            parentContext: this.onboardingTraceCtx,
          });
          this.props.navigation.navigate('ChoosePassword', {
            [PREVIOUS_SCREEN]: ONBOARDING,
            oauthLoginSuccess: true,
            onboardingTraceCtx: this.onboardingTraceCtx,
          });
        }
      } else if (!createWallet) {
        if (result.existingUser) {
          trace({
            name: TraceName.OnboardingExistingSocialLogin,
            op: TraceOperation.OnboardingUserJourney,
            tags: getTraceTags(store.getState()),
            parentContext: this.onboardingTraceCtx,
          });
          this.props.navigation.navigate('Rehydrate', {
            [PREVIOUS_SCREEN]: ONBOARDING,
            oauthLoginSuccess: true,
            onboardingTraceCtx: this.onboardingTraceCtx,
          });
        } else {
          this.props.navigation.navigate('AccountNotFound', {
            accountName: result.accountName,
            oauthLoginSuccess: true,
            onboardingTraceCtx: this.onboardingTraceCtx,
          });
        }
      }
    } else {
      // handle error: show error message in the UI
    }
  };

  onPressContinueWithSocialLogin = async (createWallet, provider) => {
    this.props.navigation.navigate('Onboarding');

    if (createWallet) {
      this.track(MetaMetricsEvents.WALLET_SETUP_STARTED, {
        account_type: `metamask_${provider}`,
      });
    } else {
      this.track(MetaMetricsEvents.WALLET_IMPORT_STARTED, {
        account_type: `imported_${provider}`,
      });
    }

    this.socialLoginTraceCtx = trace({
      name: TraceName.OnboardingSocialLoginAttempt,
      op: TraceOperation.OnboardingUserJourney,
      tags: { ...getTraceTags(store.getState()), provider },
      parentContext: this.onboardingTraceCtx,
    });

    const action = async () => {
      const loginHandler = createLoginHandler(Platform.OS, provider);
      const result = await OAuthLoginService.handleOAuthLogin(
        loginHandler,
      ).catch((error) => {
        this.handleLoginError(error, 'google');
        return { type: 'error', error, existingUser: false };
      });
      this.handlePostSocialLogin(result, createWallet, provider);
    };
    this.handleExistingUser(action);
  };

  onPressContinueWithApple = async (createWallet) =>
    this.onPressContinueWithSocialLogin(createWallet, 'apple');

  onPressContinueWithGoogle = async (createWallet) =>
    this.onPressContinueWithSocialLogin(createWallet, 'google');

  handleLoginError = (error, socialConnectionType) => {
    let errorMessage = 'oauth_error';
    if (error instanceof OAuthError) {
      // For OAuth API failures (excluding user cancellation/dismissal), handle based on analytics consent
      if (
        error.code !== OAuthErrorType.UserCancelled &&
        error.code !== OAuthErrorType.UserDismissed
      ) {
        this.handleOAuthLoginError(error);
        return;
      }
      if (error.code === OAuthErrorType.UserCancelled) {
        errorMessage = 'user_cancelled';
      }
    }

    trace({
      name: TraceName.OnboardingSocialLoginError,
      op: TraceOperation.OnboardingError,
      tags: { provider: socialConnectionType, errorMessage },
      parentContext: this.onboardingTraceCtx,
    });
    endTrace({ name: TraceName.OnboardingSocialLoginError });

    if (this.socialLoginTraceCtx) {
      endTrace({
        name: TraceName.OnboardingSocialLoginAttempt,
        data: { success: false },
      });
      this.socialLoginTraceCtx = null;
    }

    this.props.navigation.navigate(Routes.MODAL.ROOT_MODAL_FLOW, {
      screen: Routes.SHEET.SUCCESS_ERROR_SHEET,
      params: {
        title: strings(`error_sheet.${errorMessage}_title`),
        description: strings(`error_sheet.${errorMessage}_description`),
        descriptionAlign: 'center',
        buttonLabel: strings(`error_sheet.${errorMessage}_button`),
        type: 'error',
      },
    });
  };

  handleOAuthLoginError = (error) => {
    // If user has already consented to analytics, report error using regular Sentry
    if (this.props.metrics.isEnabled()) {
      captureException(error, {
        tags: {
          view: 'Onboarding',
          context: 'OAuth login failed - user consented to analytics',
        },
      });
    } else {
      // User hasn't consented to analytics yet, use ErrorBoundary onboarding flow
      this.setState({
        loading: false,
        errorToThrow: new Error(`OAuth login failed: ${error.message}`),
      });
    }
  };
  track = (event, properties) => {
    trackOnboarding(
      MetricsEventBuilder.createEventBuilder(event)
        .addProperties(properties)
        .build(),
      this.props.saveOnboardingEvent,
    );
  };

  alertExistingUser = (callback) => {
    this.warningCallback = () => {
      callback();
      this.toggleWarningModal();
    };
    this.toggleWarningModal();
  };

  toggleWarningModal = () => {
    const warningModalVisible = this.state.warningModalVisible;
    this.setState({ warningModalVisible: !warningModalVisible });
  };

  handleCtaActions = (actionType) => {
    if (SEEDLESS_ONBOARDING_ENABLED) {
      this.props.navigation.navigate(Routes.MODAL.ROOT_MODAL_FLOW, {
        screen: Routes.SHEET.ONBOARDING_SHEET,
        params: {
          onPressCreate: this.onPressCreate,
          onPressImport: this.onPressImport,
          onPressContinueWithGoogle: this.onPressContinueWithGoogle,
          onPressContinueWithApple: this.onPressContinueWithApple,
          createWallet: actionType === 'create',
        },
      });
      // else
    } else if (actionType === 'create') {
      this.onPressCreate();
    } else {
      this.onPressImport();
    }
  };

  renderLoader = () => {
    const colors = this.context.colors || mockTheme.colors;
    const styles = createStyles(colors);

    return (
      <View style={styles.loaderWrapper}>
        <View style={styles.largeFoxWrapper}>
          <LottieView
            style={styles.image}
            autoPlay
            loop
            source={fox}
            resizeMode="contain"
          />
        </View>
        <View style={styles.loader}>
          <ActivityIndicator size="small" />
          <Text style={styles.loadingText}>{this.props.loadingMsg}</Text>
        </View>
      </View>
    );
  };

  renderContent() {
    const colors = this.context.colors || mockTheme.colors;
    const styles = createStyles(colors);

    return (
      <View style={styles.ctas}>
        <View style={styles.titleWrapper}>
          <View style={styles.largeFoxWrapper}>
            <LottieView
              style={styles.image}
              autoPlay
              loop
              source={fox}
              resizeMode="contain"
            />
          </View>

          <Text
            variant={TextVariant.BodyMD}
            style={styles.title}
            testID={OnboardingSelectorIDs.SCREEN_TITLE}
          >
            {strings('onboarding.title')}
          </Text>
        </View>

        <View style={styles.createWrapper}>
          <Button
            variant={ButtonVariants.Primary}
            onPress={() => this.handleCtaActions('create')}
            testID={OnboardingSelectorIDs.NEW_WALLET_BUTTON}
            label={strings('onboarding.start_exploring_now')}
            width={ButtonWidthTypes.Full}
            size={Device.isMediumDevice() ? ButtonSize.Md : ButtonSize.Lg}
          />
          <Button
            variant={ButtonVariants.Secondary}
            onPress={() => this.handleCtaActions('existing')}
            testID={OnboardingSelectorIDs.IMPORT_SEED_BUTTON}
            width={ButtonWidthTypes.Full}
            size={Device.isMediumDevice() ? ButtonSize.Md : ButtonSize.Lg}
            label={
              <Text
                variant={TextVariant.BodyMDMedium}
                color={importedColors.btnBlack}
              >
                {SEEDLESS_ONBOARDING_ENABLED
                  ? strings('onboarding.import_using_srp_social_login')
                  : strings('onboarding.import_using_srp')}
              </Text>
            }
          />
        </View>
      </View>
    );
  }

  handleSimpleNotification = () => {
    const colors = this.context.colors || mockTheme.colors;
    const styles = createStyles(colors);

    if (!this.props.route.params?.delete) return;
    return (
      <Animated.View
        style={[
          styles.notificationContainer,
          { transform: [{ translateY: this.notificationAnimated }] },
        ]}
      >
        <ElevatedView style={styles.modalTypeView} elevation={100}>
          <BaseNotification
            closeButtonDisabled
            status="success"
            data={{
              title: strings('onboarding.success'),
              description: strings('onboarding.your_wallet'),
            }}
          />
        </ElevatedView>
      </Animated.View>
    );
  };

  render() {
    const { loading } = this.props;
    const { existingUser, errorToThrow } = this.state;
    const colors = this.context.colors || mockTheme.colors;
    const styles = createStyles(colors);

    // Component that throws error if needed (to be caught by ErrorBoundary)
    const ThrowErrorIfNeeded = () => {
      if (errorToThrow) {
        throw errorToThrow;
      }
      return null;
    };

    return (
      <ErrorBoundary
        navigation={this.props.navigation}
        view="Onboarding"
        useOnboardingErrorHandling={
          !!errorToThrow && !this.props.metrics.isEnabled()
        }
      >
        <ThrowErrorIfNeeded />
        <View
          style={[
            baseStyles.flexGrow,
            {
              backgroundColor: importedColors.gettingStartedPageBackgroundColor,
            },
          ]}
          testID={OnboardingSelectorIDs.CONTAINER_ID}
        >
<<<<<<< HEAD
          <ScrollView
            style={baseStyles.flexGrow}
            contentContainerStyle={styles.scroll}
          >
            <View style={styles.wrapper}>
              {loading && (
                <View style={styles.largeFoxWrapper}>
                  <LottieView
                    style={styles.image}
                    autoPlay
                    loop
                    source={fox}
                    resizeMode="contain"
                  />
                </View>
              )}
              {loading ? this.renderLoader() : this.renderContent()}
            </View>

            {existingUser && !loading && (
              <View style={styles.footer}>
                <Button
                  variant={ButtonVariants.Link}
                  onPress={this.onLogin}
                  label={strings('onboarding.unlock')}
                  width={ButtonWidthTypes.Full}
                  size={ButtonSize.Lg}
                />
              </View>
            )}
          </ScrollView>
=======
          <View style={styles.wrapper}>
            {loading ? this.renderLoader() : this.renderContent()}
          </View>

          {existingUser && !loading && (
            <View style={styles.footer}>
              <Button
                variant={ButtonVariants.Link}
                onPress={this.onLogin}
                label={strings('onboarding.unlock')}
                width={ButtonWidthTypes.Full}
                size={Device.isMediumDevice() ? ButtonSize.Md : ButtonSize.Lg}
              />
            </View>
          )}
        </ScrollView>
>>>>>>> 039d0415

          <FadeOutOverlay />

          <View>{this.handleSimpleNotification()}</View>
        </View>
      </ErrorBoundary>
    );
  }
}

Onboarding.contextType = ThemeContext;

const mapStateToProps = (state) => ({
  accounts: selectAccounts(state),
  passwordSet: state.user.passwordSet,
  existingUser: selectExistingUser(state),
  loading: state.user.loadingSet,
  loadingMsg: state.user.loadingMsg,
});

const mapDispatchToProps = (dispatch) => ({
  setLoading: (msg) => dispatch(loadingSet(msg)),
  unsetLoading: () => dispatch(loadingUnset()),
  disableNewPrivacyPolicyToast: () =>
    dispatch(storePrivacyPolicyClickedOrClosedAction()),
  saveOnboardingEvent: (...eventArgs) => dispatch(saveEvent(eventArgs)),
});

export default connect(
  mapStateToProps,
  mapDispatchToProps,
)(withMetricsAwareness(Onboarding));<|MERGE_RESOLUTION|>--- conflicted
+++ resolved
@@ -769,23 +769,11 @@
           ]}
           testID={OnboardingSelectorIDs.CONTAINER_ID}
         >
-<<<<<<< HEAD
           <ScrollView
             style={baseStyles.flexGrow}
             contentContainerStyle={styles.scroll}
           >
             <View style={styles.wrapper}>
-              {loading && (
-                <View style={styles.largeFoxWrapper}>
-                  <LottieView
-                    style={styles.image}
-                    autoPlay
-                    loop
-                    source={fox}
-                    resizeMode="contain"
-                  />
-                </View>
-              )}
               {loading ? this.renderLoader() : this.renderContent()}
             </View>
 
@@ -796,29 +784,11 @@
                   onPress={this.onLogin}
                   label={strings('onboarding.unlock')}
                   width={ButtonWidthTypes.Full}
-                  size={ButtonSize.Lg}
+                  size={Device.isMediumDevice() ? ButtonSize.Md : ButtonSize.Lg}
                 />
               </View>
             )}
           </ScrollView>
-=======
-          <View style={styles.wrapper}>
-            {loading ? this.renderLoader() : this.renderContent()}
-          </View>
-
-          {existingUser && !loading && (
-            <View style={styles.footer}>
-              <Button
-                variant={ButtonVariants.Link}
-                onPress={this.onLogin}
-                label={strings('onboarding.unlock')}
-                width={ButtonWidthTypes.Full}
-                size={Device.isMediumDevice() ? ButtonSize.Md : ButtonSize.Lg}
-              />
-            </View>
-          )}
-        </ScrollView>
->>>>>>> 039d0415
 
           <FadeOutOverlay />
 
