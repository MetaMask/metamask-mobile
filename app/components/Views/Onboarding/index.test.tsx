import { renderScreen } from '../../../util/test/renderWithProvider';
import Onboarding from './';
import { backgroundState } from '../../../util/test/initial-root-state';
import Device from '../../../util/device';
import { fireEvent } from '@testing-library/react-native';
import { OnboardingSelectorIDs } from '../../../../e2e/selectors/Onboarding/Onboarding.selectors';

const mockInitialState = {
  engine: {
    backgroundState: {
      ...backgroundState,
    },
  },
};

<<<<<<< HEAD
// expo library are not supported in jest ( unless using jest-expo as preset ), so we need to mock them
jest.mock('../../../core/OAuthService/OAuthLoginHandlers', () => ({
  createLoginHandler: jest.fn(),
=======
jest.mock('../../../util/device', () => ({
  isLargeDevice: jest.fn(),
  isIphoneX: jest.fn(),
  isAndroid: jest.fn(),
  isIos: jest.fn(),
>>>>>>> b507dfe7
}));

describe('Onboarding', () => {
  it('should render correctly', () => {
    const { toJSON } = renderScreen(
      Onboarding,
      { name: 'Onboarding' },
      {
        state: mockInitialState,
      },
    );
    expect(toJSON()).toMatchSnapshot();
  });

  it('should render correctly with large device and iphoneX', () => {
    (Device.isLargeDevice as jest.Mock).mockReturnValue(true);
    (Device.isIphoneX as jest.Mock).mockReturnValue(true);
    (Device.isAndroid as jest.Mock).mockReturnValue(false);
    (Device.isIos as jest.Mock).mockReturnValue(true);

    const { toJSON } = renderScreen(
      Onboarding,
      { name: 'Onboarding' },
      {
        state: mockInitialState,
      },
    );
    expect(toJSON()).toMatchSnapshot();
  });

  it('should render correctly with android', () => {
    (Device.isAndroid as jest.Mock).mockReturnValue(true);
    (Device.isIos as jest.Mock).mockReturnValue(false);
    (Device.isLargeDevice as jest.Mock).mockReturnValue(false);
    (Device.isIphoneX as jest.Mock).mockReturnValue(false);

    const { toJSON } = renderScreen(
      Onboarding,
      { name: 'Onboarding' },
      {
        state: mockInitialState,
      },
    );
    expect(toJSON()).toMatchSnapshot();
  });

  it('should click on create wallet button', () => {
    (Device.isAndroid as jest.Mock).mockReturnValue(true);
    (Device.isIos as jest.Mock).mockReturnValue(false);
    (Device.isLargeDevice as jest.Mock).mockReturnValue(false);
    (Device.isIphoneX as jest.Mock).mockReturnValue(false);

    const { getByTestId } = renderScreen(
      Onboarding,
      { name: 'Onboarding' },
      {
        state: mockInitialState,
      },
    );

    const createWalletButton = getByTestId(
      OnboardingSelectorIDs.NEW_WALLET_BUTTON,
    );
    fireEvent.press(createWalletButton);
  });

  it('should click on import seed button', () => {
    (Device.isAndroid as jest.Mock).mockReturnValue(true);
    (Device.isIos as jest.Mock).mockReturnValue(false);
    (Device.isLargeDevice as jest.Mock).mockReturnValue(false);
    (Device.isIphoneX as jest.Mock).mockReturnValue(false);

    const { getByTestId } = renderScreen(
      Onboarding,
      { name: 'Onboarding' },
      {
        state: mockInitialState,
      },
    );

    const importSeedButton = getByTestId(
      OnboardingSelectorIDs.IMPORT_SEED_BUTTON,
    );
    fireEvent.press(importSeedButton);
  });
});<|MERGE_RESOLUTION|>--- conflicted
+++ resolved
@@ -13,17 +13,16 @@
   },
 };
 
-<<<<<<< HEAD
-// expo library are not supported in jest ( unless using jest-expo as preset ), so we need to mock them
-jest.mock('../../../core/OAuthService/OAuthLoginHandlers', () => ({
-  createLoginHandler: jest.fn(),
-=======
 jest.mock('../../../util/device', () => ({
   isLargeDevice: jest.fn(),
   isIphoneX: jest.fn(),
   isAndroid: jest.fn(),
   isIos: jest.fn(),
->>>>>>> b507dfe7
+}));
+
+// expo library are not supported in jest ( unless using jest-expo as preset ), so we need to mock them
+jest.mock('../../../core/OAuthService/OAuthLoginHandlers', () => ({
+  createLoginHandler: jest.fn(),
 }));
 
 describe('Onboarding', () => {
