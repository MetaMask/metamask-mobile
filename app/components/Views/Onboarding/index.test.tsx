// Mock react-native components for testing
jest.mock('react-native', () => {
  const RN = jest.requireActual('react-native');
  return { ...RN };
});

import React from 'react';
import { renderScreen } from '../../../util/test/renderWithProvider';
import Onboarding from './';
import { backgroundState } from '../../../util/test/initial-root-state';
import Device from '../../../util/device';
import { fireEvent, waitFor, act } from '@testing-library/react-native';
import { OnboardingSelectorIDs } from '../../../../e2e/selectors/Onboarding/Onboarding.selectors';
import { InteractionManager, BackHandler, Animated } from 'react-native';
import StorageWrapper from '../../../store/storage-wrapper';
import { EXISTING_USER } from '../../../constants/storage';
import { Authentication } from '../../../core';
import Routes from '../../../constants/navigation/Routes';
import { ONBOARDING, PREVIOUS_SCREEN } from '../../../constants/navigation';
import { strings } from '../../../../locales/i18n';

const mockInitialState = {
  engine: {
    backgroundState: {
      ...backgroundState,
    },
  },
  user: {
    passwordSet: false,
    loadingSet: false,
    loadingMsg: '',
  },
};

const mockInitialStateWithPassword = {
  ...mockInitialState,
  user: {
    ...mockInitialState.user,
    passwordSet: true,
  },
};

jest.mock('../../../util/device', () => ({
  isLargeDevice: jest.fn(),
  isIphoneX: jest.fn(),
  isAndroid: jest.fn(),
  isIos: jest.fn(),
}));

// expo library are not supported in jest ( unless using jest-expo as preset ), so we need to mock them
jest.mock('../../../core/OAuthService/OAuthLoginHandlers', () => ({
  createLoginHandler: jest.fn(),
}));

jest.mock('../../../core/OAuthService/OAuthService', () => ({
  handleOAuthLogin: jest.fn(),
  resetOauthState: jest.fn(),
}));

jest.mock('../../../core/OAuthService/error', () => ({
  OAuthError: class OAuthError extends Error {
    code: string;
    constructor(code: string) {
      super();
      this.code = code;
    }
  },
  OAuthErrorType: {
    UserCancelled: 'user_cancelled',
  },
}));

jest.mock('../../../store/storage-wrapper', () => ({
  getItem: jest.fn(),
}));

jest.mock('../../../core', () => ({
  Authentication: {
    resetVault: jest.fn(),
    lockApp: jest.fn(),
  },
}));

jest.mock('../../../util/trace', () => ({
  ...jest.requireActual('../../../util/trace'),
  trace: jest.fn(),
  endTrace: jest.fn(),
}));

const mockSeedlessOnboardingEnabled = jest.fn();
jest.mock('../../../core/OAuthService/OAuthLoginHandlers/constants', () => ({
  get SEEDLESS_ONBOARDING_ENABLED() {
    return mockSeedlessOnboardingEnabled();
  },
}));

const mockNavigate = jest.fn();
const mockReplace = jest.fn();
const mockNav = {
  navigate: mockNavigate,
  replace: mockReplace,
  reset: jest.fn(),
  setOptions: jest.fn(),
};
jest.mock('@react-navigation/stack', () => ({
  createStackNavigator: () => ({
    Navigator: ({ children }: { children: React.ReactNode }) => <>{children}</>,
    Screen: ({
      component: ScreenComponent,
      initialParams,
    }: {
      component: React.ComponentType<{
        navigation: Record<string, unknown>;
        route: { params: Record<string, unknown> };
      }>;
      initialParams: Record<string, unknown>;
    }) => (
      <ScreenComponent
        navigation={mockNav}
        route={{ params: initialParams || {} }}
      />
    ),
  }),
}));

const mockRunAfterInteractions = jest.fn().mockImplementation((cb) => {
  cb();
  return {
    then: (onfulfilled: () => void) => Promise.resolve(onfulfilled()),
    done: (onfulfilled: () => void, onrejected: () => void) =>
      Promise.resolve().then(onfulfilled, onrejected),
    cancel: jest.fn(),
  };
});
jest
  .spyOn(InteractionManager, 'runAfterInteractions')
  .mockImplementation(mockRunAfterInteractions);

describe('Onboarding', () => {
  beforeEach(() => {
    jest.clearAllMocks();

    jest.spyOn(BackHandler, 'addEventListener').mockImplementation(() => ({
      remove: jest.fn(),
    }));

    (StorageWrapper.getItem as jest.Mock).mockResolvedValue(null);
  });

  it('should render correctly', () => {
    const { toJSON } = renderScreen(
      Onboarding,
      { name: 'Onboarding' },
      {
        state: mockInitialState,
      },
    );
    expect(toJSON()).toMatchSnapshot();
  });

  it('should render correctly with large device and iphoneX', () => {
    (Device.isLargeDevice as jest.Mock).mockReturnValue(true);
    (Device.isIphoneX as jest.Mock).mockReturnValue(true);
    (Device.isAndroid as jest.Mock).mockReturnValue(false);
    (Device.isIos as jest.Mock).mockReturnValue(true);

    const { toJSON } = renderScreen(
      Onboarding,
      { name: 'Onboarding' },
      {
        state: mockInitialState,
      },
    );
    expect(toJSON()).toMatchSnapshot();
  });

  it('should render correctly with android', () => {
    (Device.isAndroid as jest.Mock).mockReturnValue(true);
    (Device.isIos as jest.Mock).mockReturnValue(false);
    (Device.isLargeDevice as jest.Mock).mockReturnValue(false);
    (Device.isIphoneX as jest.Mock).mockReturnValue(false);

    const { toJSON } = renderScreen(
      Onboarding,
      { name: 'Onboarding' },
      {
        state: mockInitialState,
      },
    );
    expect(toJSON()).toMatchSnapshot();
  });

  it('should click on create wallet button', () => {
    (Device.isAndroid as jest.Mock).mockReturnValue(true);
    (Device.isIos as jest.Mock).mockReturnValue(false);
    (Device.isLargeDevice as jest.Mock).mockReturnValue(false);
    (Device.isIphoneX as jest.Mock).mockReturnValue(false);

    const { getByTestId } = renderScreen(
      Onboarding,
      { name: 'Onboarding' },
      {
        state: mockInitialState,
      },
    );

    const createWalletButton = getByTestId(
      OnboardingSelectorIDs.NEW_WALLET_BUTTON,
    );
    fireEvent.press(createWalletButton);
  });

  it('should click on have an existing wallet button', () => {
    (Device.isAndroid as jest.Mock).mockReturnValue(true);
    (Device.isIos as jest.Mock).mockReturnValue(false);
    (Device.isLargeDevice as jest.Mock).mockReturnValue(false);
    (Device.isIphoneX as jest.Mock).mockReturnValue(false);

    const { getByTestId } = renderScreen(
      Onboarding,
      { name: 'Onboarding' },
      {
        state: mockInitialState,
      },
    );

    const importSeedButton = getByTestId(
      OnboardingSelectorIDs.EXISTING_WALLET_BUTTON,
    );
    fireEvent.press(importSeedButton);
  });

  describe('Create wallet flow', () => {
    afterEach(() => {
      mockSeedlessOnboardingEnabled.mockReset();
    });

    it('should navigate to onboarding sheet when create wallet is pressed for new user', async () => {
      mockSeedlessOnboardingEnabled.mockReturnValue(true);
      (StorageWrapper.getItem as jest.Mock).mockResolvedValue(null);

      const { getByTestId } = renderScreen(
        Onboarding,
        { name: 'Onboarding' },
        {
          state: mockInitialState,
        },
      );

      const createWalletButton = getByTestId(
        OnboardingSelectorIDs.NEW_WALLET_BUTTON,
      );

      await act(async () => {
        fireEvent.press(createWalletButton);
      });

      await act(async () => {
        await Promise.resolve();
      });

      expect(mockNavigate).toHaveBeenCalledWith(
        Routes.MODAL.ROOT_MODAL_FLOW,
        expect.objectContaining({
          screen: Routes.SHEET.ONBOARDING_SHEET,
          params: expect.objectContaining({
            createWallet: true,
          }),
        }),
      );
    });

    it('should navigate to ChoosePassword when create wallet is pressed with seedless disabled', async () => {
      mockSeedlessOnboardingEnabled.mockReturnValue(false);
      (StorageWrapper.getItem as jest.Mock).mockResolvedValue(null);

      const { getByTestId } = renderScreen(
          Onboarding,
          { name: 'Onboarding' },
          {
            state: mockInitialState,
          },
        );
      const createWalletButton = getByTestId(
        OnboardingSelectorIDs.NEW_WALLET_BUTTON,
      );

      await act(async () => {
        fireEvent.press(createWalletButton);
      });

      await act(async () => {
        await Promise.resolve();
      });

      expect(mockNavigate).toHaveBeenCalledWith('ChoosePassword', {
        [PREVIOUS_SCREEN]: ONBOARDING,
      });
    });
  });

  describe('Import wallet flow', () => {
<<<<<<< HEAD
    it('should navigate to onboarding sheet when have an existing wallet button is pressed for new user', async () => {
=======
    afterEach(() => {
      mockSeedlessOnboardingEnabled.mockReset();
    });

    it('should navigate to onboarding sheet when import wallet is pressed for new user', async () => {
      mockSeedlessOnboardingEnabled.mockReturnValue(true);
>>>>>>> 938221f1
      (StorageWrapper.getItem as jest.Mock).mockResolvedValue(null);

      const { getByTestId } = renderScreen(
        Onboarding,
        { name: 'Onboarding' },
        {
          state: mockInitialState,
        },
      );

      const importSeedButton = getByTestId(
        OnboardingSelectorIDs.EXISTING_WALLET_BUTTON,
      );

      await act(async () => {
        fireEvent.press(importSeedButton);
      });

      await act(async () => {
        await Promise.resolve();
      });

      expect(mockNavigate).toHaveBeenCalledWith(
        Routes.MODAL.ROOT_MODAL_FLOW,
        expect.objectContaining({
          screen: Routes.SHEET.ONBOARDING_SHEET,
          params: expect.objectContaining({
            createWallet: false,
          }),
        }),
      );
    });

    it('should navigate to import flow when import wallet is pressed with seedless disabled', async () => {
      mockSeedlessOnboardingEnabled.mockReturnValue(false);
      const { getByTestId } = renderScreen(
        Onboarding,
        { name: 'Onboarding' },
        {
          state: mockInitialState,
        },
      );

      const importSeedButton = getByTestId(
        OnboardingSelectorIDs.IMPORT_SEED_BUTTON,
      );

      await act(async () => {
        fireEvent.press(importSeedButton);
      });

      await act(async () => {
        await Promise.resolve();
      });

      expect(mockNavigate).toHaveBeenCalledWith(
        Routes.ONBOARDING.IMPORT_FROM_SECRET_RECOVERY_PHRASE,
        { [PREVIOUS_SCREEN]: ONBOARDING }
      );
    });
  });

  describe('Navigation behavior', () => {
    it('should navigate to HOME_NAV when unlock is pressed and password is not set', async () => {
      (StorageWrapper.getItem as jest.Mock).mockResolvedValue('existingUser');

      const { getByText } = renderScreen(
        Onboarding,
        { name: 'Onboarding' },
        {
          state: mockInitialState,
        },
      );

      await waitFor(() => {
        expect(getByText('Unlock')).toBeTruthy();
      });

      const unlockButton = getByText('Unlock');

      await act(async () => {
        fireEvent.press(unlockButton);
      });

      await new Promise((resolve) => setTimeout(resolve, 0));

      expect(Authentication.resetVault).toHaveBeenCalled();
      expect(mockReplace).toHaveBeenCalledWith(Routes.ONBOARDING.HOME_NAV);
    });

    it('should navigate to LOGIN when unlock is pressed and password is set', async () => {
      (StorageWrapper.getItem as jest.Mock).mockResolvedValue('existingUser');

      const { getByText } = renderScreen(
        Onboarding,
        { name: 'Onboarding' },
        {
          state: mockInitialStateWithPassword,
        },
      );

      await waitFor(() => {
        expect(getByText('Unlock')).toBeTruthy();
      });

      const unlockButton = getByText('Unlock');

      await act(async () => {
        fireEvent.press(unlockButton);
      });

      await new Promise((resolve) => setTimeout(resolve, 0));

      expect(Authentication.lockApp).toHaveBeenCalled();
      expect(mockReplace).toHaveBeenCalledWith(Routes.ONBOARDING.LOGIN);
    });
  });

  describe('componentDidMount behavior', () => {
    it('should check for existing user on mount', async () => {
      (StorageWrapper.getItem as jest.Mock).mockResolvedValue('existingUser');

      renderScreen(
        Onboarding,
        { name: 'Onboarding' },
        {
          state: mockInitialState,
        },
      );

      await waitFor(() => {
        expect(StorageWrapper.getItem).toHaveBeenCalledWith(EXISTING_USER);
      });
    });

    it('should disable back press when component mounts', () => {
      renderScreen(
        Onboarding,
        { name: 'Onboarding' },
        {
          state: mockInitialState,
        },
      );

      expect(BackHandler.addEventListener).toHaveBeenCalledWith(
        'hardwareBackPress',
        expect.any(Function),
      );
    });

    it('should trigger animatedTimingStart', async () => {
      jest.useFakeTimers();

      const animatedTimingSpy = jest.spyOn(Animated, 'timing');

      renderScreen(
        Onboarding,
        { name: 'Onboarding' },
        {
          state: mockInitialState,
        },
        { route: { params: { delete: true } } },
      );

      await waitFor(() => {
        expect(StorageWrapper.getItem).toHaveBeenCalled();
      });

      await act(async () => {
        jest.advanceTimersByTime(2000);
      });

      expect(animatedTimingSpy).toHaveBeenCalled();

      await act(async () => {
        jest.advanceTimersByTime(4000);
      });

      expect(animatedTimingSpy.mock.calls.length).toBeGreaterThan(0);

      animatedTimingSpy.mockRestore();
      jest.useRealTimers();
    });
  });

  describe('OAuth Login Methods', () => {
    const mockOAuthService = jest.requireMock('../../../core/OAuthService/OAuthService');
    const mockCreateLoginHandler = jest.requireMock('../../../core/OAuthService/OAuthLoginHandlers').createLoginHandler;
    const { OAuthError, OAuthErrorType } = jest.requireMock('../../../core/OAuthService/error');

    beforeEach(() => {
      mockSeedlessOnboardingEnabled.mockReturnValue(true);
      (StorageWrapper.getItem as jest.Mock).mockResolvedValue(null);
    });

    afterEach(() => {
      jest.clearAllMocks();
      mockSeedlessOnboardingEnabled.mockReset();
    });

    it('should call Google OAuth login for create wallet flow', async () => {
      mockCreateLoginHandler.mockReturnValue('mockGoogleHandler');
      mockOAuthService.handleOAuthLogin.mockResolvedValue({
        type: 'success',
        existingUser: false,
        accountName: 'test@example.com',
      });

      const { getByTestId } = renderScreen(
        Onboarding,
        { name: 'Onboarding' },
        {
          state: mockInitialState,
        },
      );

      const createWalletButton = getByTestId(OnboardingSelectorIDs.NEW_WALLET_BUTTON);
      await act(async () => {
        fireEvent.press(createWalletButton);
      });

      const navCall = mockNavigate.mock.calls.find(call =>
        call[0] === Routes.MODAL.ROOT_MODAL_FLOW &&
        call[1]?.screen === Routes.SHEET.ONBOARDING_SHEET
      );

      const googleOAuthFunction = navCall[1].params.onPressContinueWithGoogle;

      await act(async () => {
        await googleOAuthFunction(true);
      });

      expect(mockCreateLoginHandler).toHaveBeenCalledWith('ios', 'google');
      expect(mockOAuthService.handleOAuthLogin).toHaveBeenCalledWith('mockGoogleHandler');
      expect(mockNavigate).toHaveBeenCalledWith('ChoosePassword', {
        [PREVIOUS_SCREEN]: ONBOARDING,
        oauthLoginSuccess: true,
      });
    });

    it('should call Apple OAuth login for import wallet flow', async () => {
      mockCreateLoginHandler.mockReturnValue('mockAppleHandler');
      mockOAuthService.handleOAuthLogin.mockResolvedValue({
        type: 'success',
        existingUser: true,
        accountName: 'test@icloud.com',
      });

      const { getByTestId } = renderScreen(
        Onboarding,
        { name: 'Onboarding' },
        {
          state: mockInitialState,
        },
      );

      const importSeedButton = getByTestId(OnboardingSelectorIDs.IMPORT_SEED_BUTTON);
      await act(async () => {
        fireEvent.press(importSeedButton);
      });

      const navCall = mockNavigate.mock.calls.find(call =>
        call[0] === Routes.MODAL.ROOT_MODAL_FLOW &&
        call[1]?.screen === Routes.SHEET.ONBOARDING_SHEET
      );

      const appleOAuthFunction = navCall[1].params.onPressContinueWithApple;

      await act(async () => {
        await appleOAuthFunction(false);
      });

      expect(mockCreateLoginHandler).toHaveBeenCalledWith('ios', 'apple');
      expect(mockOAuthService.handleOAuthLogin).toHaveBeenCalledWith('mockAppleHandler');
      expect(mockNavigate).toHaveBeenCalledWith('Rehydrate', {
        [PREVIOUS_SCREEN]: ONBOARDING,
        oauthLoginSuccess: true,
      });
    });

    it('should handle OAuth login error with user cancellation', async () => {
      const cancelError = new OAuthError(OAuthErrorType.UserCancelled);
      mockCreateLoginHandler.mockReturnValue('mockGoogleHandler');
      mockOAuthService.handleOAuthLogin.mockRejectedValue(cancelError);

      const { getByTestId } = renderScreen(
        Onboarding,
        { name: 'Onboarding' },
        {
          state: mockInitialState,
        },
      );

      const createWalletButton = getByTestId(OnboardingSelectorIDs.NEW_WALLET_BUTTON);
      await act(async () => {
        fireEvent.press(createWalletButton);
      });

      const navCall = mockNavigate.mock.calls.find(call =>
        call[0] === Routes.MODAL.ROOT_MODAL_FLOW &&
        call[1]?.screen === Routes.SHEET.ONBOARDING_SHEET
      );

      const googleOAuthFunction = navCall[1].params.onPressContinueWithGoogle;

      await act(async () => {
        await googleOAuthFunction(true);
      });

      expect(mockNavigate).toHaveBeenCalledWith(
        Routes.MODAL.ROOT_MODAL_FLOW,
        expect.objectContaining({
          screen: Routes.SHEET.SUCCESS_ERROR_SHEET,
          params: expect.objectContaining({
            title: strings('error_sheet.user_cancelled_title'),
            description: strings('error_sheet.user_cancelled_description'),
            descriptionAlign: 'center',
            buttonLabel: strings('error_sheet.user_cancelled_button'),
            type: 'error',
          }),
        }),
      );
    });

    it('should handle OAuth login error with general error', async () => {
      const generalError = new OAuthError('general_error');
      mockCreateLoginHandler.mockReturnValue('mockAppleHandler');
      mockOAuthService.handleOAuthLogin.mockRejectedValue(generalError);

      const { getByTestId } = renderScreen(
        Onboarding,
        { name: 'Onboarding' },
        {
          state: mockInitialState,
        },
      );

      const importSeedButton = getByTestId(OnboardingSelectorIDs.IMPORT_SEED_BUTTON);
      await act(async () => {
        fireEvent.press(importSeedButton);
      });

      const navCall = mockNavigate.mock.calls.find(call =>
        call[0] === Routes.MODAL.ROOT_MODAL_FLOW &&
        call[1]?.screen === Routes.SHEET.ONBOARDING_SHEET
      );

      const appleOAuthFunction = navCall[1].params.onPressContinueWithApple;

      await act(async () => {
        await appleOAuthFunction(false);
      });

      expect(mockNavigate).toHaveBeenCalledWith(
        Routes.MODAL.ROOT_MODAL_FLOW,
        expect.objectContaining({
          screen: Routes.SHEET.SUCCESS_ERROR_SHEET,
          params: expect.objectContaining({
            title: strings('error_sheet.oauth_error_title'),
            description: strings('error_sheet.oauth_error_description'),
            descriptionAlign: 'center',
            buttonLabel: strings('error_sheet.oauth_error_button'),
            type: 'error',
          }),
        }),
      );
    });

    it('should navigate to AccountAlreadyExists for existing user in create wallet flow', async () => {
      mockCreateLoginHandler.mockReturnValue('mockGoogleHandler');
      mockOAuthService.handleOAuthLogin.mockResolvedValue({
        type: 'success',
        existingUser: true,
        accountName: 'existing@example.com',
      });

      const { getByTestId } = renderScreen(
        Onboarding,
        { name: 'Onboarding' },
        {
          state: mockInitialState,
        },
      );

      const createWalletButton = getByTestId(OnboardingSelectorIDs.NEW_WALLET_BUTTON);
      await act(async () => {
        fireEvent.press(createWalletButton);
      });

      const navCall = mockNavigate.mock.calls.find(call =>
        call[0] === Routes.MODAL.ROOT_MODAL_FLOW &&
        call[1]?.screen === Routes.SHEET.ONBOARDING_SHEET
      );

      const googleOAuthFunction = navCall[1].params.onPressContinueWithGoogle;

      await act(async () => {
        await googleOAuthFunction(true);
      });

      expect(mockNavigate).toHaveBeenCalledWith('AccountAlreadyExists', {
        accountName: 'existing@example.com',
        oauthLoginSuccess: true,
      });
    });

    it('should navigate to AccountNotFound for new user in import wallet flow', async () => {
      mockCreateLoginHandler.mockReturnValue('mockAppleHandler');
      mockOAuthService.handleOAuthLogin.mockResolvedValue({
        type: 'success',
        existingUser: false,
        accountName: 'newuser@icloud.com',
      });

      const { getByTestId } = renderScreen(
        Onboarding,
        { name: 'Onboarding' },
        {
          state: mockInitialState,
        },
      );

      const importSeedButton = getByTestId(OnboardingSelectorIDs.IMPORT_SEED_BUTTON);
      await act(async () => {
        fireEvent.press(importSeedButton);
      });

      const navCall = mockNavigate.mock.calls.find(call =>
        call[0] === Routes.MODAL.ROOT_MODAL_FLOW &&
        call[1]?.screen === Routes.SHEET.ONBOARDING_SHEET
      );

      const appleOAuthFunction = navCall[1].params.onPressContinueWithApple;

      await act(async () => {
        await appleOAuthFunction(false);
      });

      expect(mockNavigate).toHaveBeenCalledWith('AccountNotFound', {
        accountName: 'newuser@icloud.com',
        oauthLoginSuccess: true,
      });
    });
  });
});<|MERGE_RESOLUTION|>--- conflicted
+++ resolved
@@ -300,16 +300,11 @@
   });
 
   describe('Import wallet flow', () => {
-<<<<<<< HEAD
-    it('should navigate to onboarding sheet when have an existing wallet button is pressed for new user', async () => {
-=======
     afterEach(() => {
       mockSeedlessOnboardingEnabled.mockReset();
     });
-
-    it('should navigate to onboarding sheet when import wallet is pressed for new user', async () => {
+    it('should navigate to onboarding sheet when have an existing wallet button is pressed for new user', async () => {
       mockSeedlessOnboardingEnabled.mockReturnValue(true);
->>>>>>> 938221f1
       (StorageWrapper.getItem as jest.Mock).mockResolvedValue(null);
 
       const { getByTestId } = renderScreen(
