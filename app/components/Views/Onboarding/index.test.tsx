// Mock react-native components for testing
jest.mock('react-native', () => {
  const RN = jest.requireActual('react-native');
  return { ...RN };
});

import React from 'react';
import { renderScreen } from '../../../util/test/renderWithProvider';
import Onboarding from './';
import { backgroundState } from '../../../util/test/initial-root-state';
import Device from '../../../util/device';
import { fireEvent, waitFor, act } from '@testing-library/react-native';
import { OnboardingSelectorIDs } from '../../../../e2e/selectors/Onboarding/Onboarding.selectors';
import {
  InteractionManager,
  BackHandler,
  Animated,
  Platform,
} from 'react-native';
import StorageWrapper from '../../../store/storage-wrapper';
import { EXISTING_USER } from '../../../constants/storage';
import { Authentication } from '../../../core';
import Routes from '../../../constants/navigation/Routes';
import { ONBOARDING, PREVIOUS_SCREEN } from '../../../constants/navigation';
import { strings } from '../../../../locales/i18n';

const mockInitialState = {
  engine: {
    backgroundState: {
      ...backgroundState,
    },
  },
  user: {
    passwordSet: false,
    loadingSet: false,
    loadingMsg: '',
  },
};

const mockInitialStateWithPassword = {
  ...mockInitialState,
  user: {
    ...mockInitialState.user,
    passwordSet: true,
  },
};

jest.mock('../../../util/device', () => ({
  isLargeDevice: jest.fn(),
  isIphoneX: jest.fn(),
  isAndroid: jest.fn(),
  isIos: jest.fn(),
}));

// expo library are not supported in jest ( unless using jest-expo as preset ), so we need to mock them
jest.mock('../../../core/OAuthService/OAuthLoginHandlers', () => ({
  createLoginHandler: jest.fn(),
}));

jest.mock('../../../core/OAuthService/OAuthService', () => ({
  handleOAuthLogin: jest.fn(),
  resetOauthState: jest.fn(),
}));

jest.mock('../../../core/OAuthService/error', () => ({
  OAuthError: class OAuthError extends Error {
    code: string;
    constructor(code: string) {
      super();
      this.code = code;
    }
  },
  OAuthErrorType: {
    UserCancelled: 'user_cancelled',
  },
}));

jest.mock('../../../store/storage-wrapper', () => ({
  getItem: jest.fn(),
}));

jest.mock('../../../core', () => ({
  Authentication: {
    resetVault: jest.fn(),
    lockApp: jest.fn(),
  },
}));

jest.mock('../../../util/trace', () => ({
  ...jest.requireActual('../../../util/trace'),
  trace: jest.fn(),
  endTrace: jest.fn(),
}));

const mockSeedlessOnboardingEnabled = jest.fn();
jest.mock('../../../core/OAuthService/OAuthLoginHandlers/constants', () => ({
  get SEEDLESS_ONBOARDING_ENABLED() {
    return mockSeedlessOnboardingEnabled();
  },
}));

jest.mock('react-native', () => {
  const actualRN = jest.requireActual('react-native');
  return {
    ...actualRN,
    Platform: {
      ...actualRN.Platform,
      OS: 'ios',
    },
  };
});

const mockNavigate = jest.fn();
const mockReplace = jest.fn();
const mockNav = {
  navigate: mockNavigate,
  replace: mockReplace,
  reset: jest.fn(),
  setOptions: jest.fn(),
};
jest.mock('@react-navigation/stack', () => ({
  createStackNavigator: () => ({
    Navigator: ({ children }: { children: React.ReactNode }) => <>{children}</>,
    Screen: ({
      component: ScreenComponent,
      initialParams,
    }: {
      component: React.ComponentType<{
        navigation: Record<string, unknown>;
        route: { params: Record<string, unknown> };
      }>;
      initialParams: Record<string, unknown>;
    }) => (
      <ScreenComponent
        navigation={mockNav}
        route={{ params: initialParams || {} }}
      />
    ),
  }),
}));

const mockRunAfterInteractions = jest.fn().mockImplementation((cb) => {
  cb();
  return {
    then: (onfulfilled: () => void) => Promise.resolve(onfulfilled()),
    done: (onfulfilled: () => void, onrejected: () => void) =>
      Promise.resolve().then(onfulfilled, onrejected),
    cancel: jest.fn(),
  };
});
jest
  .spyOn(InteractionManager, 'runAfterInteractions')
  .mockImplementation(mockRunAfterInteractions);

describe('Onboarding', () => {
  beforeEach(() => {
    jest.clearAllMocks();

    jest.spyOn(BackHandler, 'addEventListener').mockImplementation(() => ({
      remove: jest.fn(),
    }));

    (StorageWrapper.getItem as jest.Mock).mockResolvedValue(null);

    Platform.OS = 'ios';
  });

  it('should render correctly', () => {
    const { toJSON } = renderScreen(
      Onboarding,
      { name: 'Onboarding' },
      {
        state: mockInitialState,
      },
    );
    expect(toJSON()).toMatchSnapshot();
  });

  it('should render correctly with large device and iphoneX', () => {
    (Device.isLargeDevice as jest.Mock).mockReturnValue(true);
    (Device.isIphoneX as jest.Mock).mockReturnValue(true);
    (Device.isAndroid as jest.Mock).mockReturnValue(false);
    (Device.isIos as jest.Mock).mockReturnValue(true);

    const { toJSON } = renderScreen(
      Onboarding,
      { name: 'Onboarding' },
      {
        state: mockInitialState,
      },
    );
    expect(toJSON()).toMatchSnapshot();
  });

  it('should render correctly with android', () => {
    (Device.isAndroid as jest.Mock).mockReturnValue(true);
    (Device.isIos as jest.Mock).mockReturnValue(false);
    (Device.isLargeDevice as jest.Mock).mockReturnValue(false);
    (Device.isIphoneX as jest.Mock).mockReturnValue(false);

    Platform.OS = 'android';

    const { toJSON } = renderScreen(
      Onboarding,
      { name: 'Onboarding' },
      {
        state: mockInitialState,
      },
    );
    expect(toJSON()).toMatchSnapshot();
  });

  it('should click on create wallet button', () => {
    (Device.isAndroid as jest.Mock).mockReturnValue(true);
    (Device.isIos as jest.Mock).mockReturnValue(false);
    (Device.isLargeDevice as jest.Mock).mockReturnValue(false);
    (Device.isIphoneX as jest.Mock).mockReturnValue(false);

    const { getByTestId } = renderScreen(
      Onboarding,
      { name: 'Onboarding' },
      {
        state: mockInitialState,
      },
    );

    const createWalletButton = getByTestId(
      OnboardingSelectorIDs.NEW_WALLET_BUTTON,
    );
    fireEvent.press(createWalletButton);
  });

  it('should click on have an existing wallet button', () => {
    (Device.isAndroid as jest.Mock).mockReturnValue(true);
    (Device.isIos as jest.Mock).mockReturnValue(false);
    (Device.isLargeDevice as jest.Mock).mockReturnValue(false);
    (Device.isIphoneX as jest.Mock).mockReturnValue(false);

    const { getByTestId } = renderScreen(
      Onboarding,
      { name: 'Onboarding' },
      {
        state: mockInitialState,
      },
    );

    const importSeedButton = getByTestId(
      OnboardingSelectorIDs.EXISTING_WALLET_BUTTON,
    );
    fireEvent.press(importSeedButton);
  });

  describe('Create wallet flow', () => {
    afterEach(() => {
      mockSeedlessOnboardingEnabled.mockReset();
    });

    it('should navigate to onboarding sheet when create wallet is pressed for new user', async () => {
      mockSeedlessOnboardingEnabled.mockReturnValue(true);
      (StorageWrapper.getItem as jest.Mock).mockResolvedValue(null);

      const { getByTestId } = renderScreen(
        Onboarding,
        { name: 'Onboarding' },
        {
          state: mockInitialState,
        },
      );

      const createWalletButton = getByTestId(
        OnboardingSelectorIDs.NEW_WALLET_BUTTON,
      );

      await act(async () => {
        fireEvent.press(createWalletButton);
      });

      await act(async () => {
        await Promise.resolve();
      });

      expect(mockNavigate).toHaveBeenCalledWith(
        Routes.MODAL.ROOT_MODAL_FLOW,
        expect.objectContaining({
          screen: Routes.SHEET.ONBOARDING_SHEET,
          params: expect.objectContaining({
            createWallet: true,
          }),
        }),
      );
    });

    it('should navigate to ChoosePassword when create wallet is pressed with seedless disabled', async () => {
      mockSeedlessOnboardingEnabled.mockReturnValue(false);
      (StorageWrapper.getItem as jest.Mock).mockResolvedValue(null);

      const { getByTestId } = renderScreen(
        Onboarding,
        { name: 'Onboarding' },
        {
          state: mockInitialState,
        },
      );
      const createWalletButton = getByTestId(
        OnboardingSelectorIDs.NEW_WALLET_BUTTON,
      );

      await act(async () => {
        fireEvent.press(createWalletButton);
      });

      await act(async () => {
        await Promise.resolve();
      });

      expect(mockNavigate).toHaveBeenCalledWith('ChoosePassword', {
        [PREVIOUS_SCREEN]: ONBOARDING,
      });
    });
  });

  describe('Import wallet flow', () => {
    afterEach(() => {
      mockSeedlessOnboardingEnabled.mockReset();
    });
    it('should navigate to onboarding sheet when have an existing wallet button is pressed for new user', async () => {
      mockSeedlessOnboardingEnabled.mockReturnValue(true);
      (StorageWrapper.getItem as jest.Mock).mockResolvedValue(null);

      const { getByTestId } = renderScreen(
        Onboarding,
        { name: 'Onboarding' },
        {
          state: mockInitialState,
        },
      );

      const importSeedButton = getByTestId(
        OnboardingSelectorIDs.EXISTING_WALLET_BUTTON,
      );

      await act(async () => {
        fireEvent.press(importSeedButton);
      });

      await act(async () => {
        await Promise.resolve();
      });

      expect(mockNavigate).toHaveBeenCalledWith(
        Routes.MODAL.ROOT_MODAL_FLOW,
        expect.objectContaining({
          screen: Routes.SHEET.ONBOARDING_SHEET,
          params: expect.objectContaining({
            createWallet: false,
          }),
        }),
      );
    });

    it('should navigate to import flow when import wallet is pressed with seedless disabled', async () => {
      mockSeedlessOnboardingEnabled.mockReturnValue(false);
      const { getByTestId } = renderScreen(
        Onboarding,
        { name: 'Onboarding' },
        {
          state: mockInitialState,
        },
      );

      const importSeedButton = getByTestId(
        OnboardingSelectorIDs.EXISTING_WALLET_BUTTON,
      );

      await act(async () => {
        fireEvent.press(importSeedButton);
      });

      await act(async () => {
        await Promise.resolve();
      });

      expect(mockNavigate).toHaveBeenCalledWith(
        Routes.ONBOARDING.IMPORT_FROM_SECRET_RECOVERY_PHRASE,
        { [PREVIOUS_SCREEN]: ONBOARDING },
      );
    });
  });

  describe('Navigation behavior', () => {
    it('should navigate to HOME_NAV when unlock is pressed and password is not set', async () => {
      (StorageWrapper.getItem as jest.Mock).mockResolvedValue('existingUser');

      const { getByText } = renderScreen(
        Onboarding,
        { name: 'Onboarding' },
        {
          state: mockInitialState,
        },
      );

      await waitFor(() => {
        expect(getByText('Unlock')).toBeTruthy();
      });

      const unlockButton = getByText('Unlock');

      await act(async () => {
        fireEvent.press(unlockButton);
      });

      await new Promise((resolve) => setTimeout(resolve, 0));

      expect(Authentication.resetVault).toHaveBeenCalled();
      expect(mockReplace).toHaveBeenCalledWith(Routes.ONBOARDING.HOME_NAV);
    });

    it('should navigate to LOGIN when unlock is pressed and password is set', async () => {
      (StorageWrapper.getItem as jest.Mock).mockResolvedValue('existingUser');

      const { getByText } = renderScreen(
        Onboarding,
        { name: 'Onboarding' },
        {
          state: mockInitialStateWithPassword,
        },
      );

      await waitFor(() => {
        expect(getByText('Unlock')).toBeTruthy();
      });

      const unlockButton = getByText('Unlock');

      await act(async () => {
        fireEvent.press(unlockButton);
      });

      await new Promise((resolve) => setTimeout(resolve, 0));

      expect(Authentication.lockApp).toHaveBeenCalled();
      expect(mockReplace).toHaveBeenCalledWith(Routes.ONBOARDING.LOGIN);
    });
  });

  describe('componentDidMount behavior', () => {
    it('should check for existing user on mount', async () => {
      (StorageWrapper.getItem as jest.Mock).mockResolvedValue('existingUser');

      renderScreen(
        Onboarding,
        { name: 'Onboarding' },
        {
          state: mockInitialState,
        },
      );

      await waitFor(() => {
        expect(StorageWrapper.getItem).toHaveBeenCalledWith(EXISTING_USER);
      });
    });

    it('should disable back press when component mounts', () => {
      renderScreen(
        Onboarding,
        { name: 'Onboarding' },
        {
          state: mockInitialState,
        },
      );

      expect(BackHandler.addEventListener).toHaveBeenCalledWith(
        'hardwareBackPress',
        expect.any(Function),
      );
    });

    it('should trigger animatedTimingStart', async () => {
      jest.useFakeTimers();

      const animatedTimingSpy = jest.spyOn(Animated, 'timing');

      renderScreen(
        Onboarding,
        { name: 'Onboarding' },
        {
          state: mockInitialState,
        },
        { route: { params: { delete: true } } },
      );

      await waitFor(() => {
        expect(StorageWrapper.getItem).toHaveBeenCalled();
      });

      await act(async () => {
        jest.advanceTimersByTime(2000);
      });

      expect(animatedTimingSpy).toHaveBeenCalled();

      await act(async () => {
        jest.advanceTimersByTime(4000);
      });

      expect(animatedTimingSpy.mock.calls.length).toBeGreaterThan(0);

      animatedTimingSpy.mockRestore();
      jest.useRealTimers();
    });
  });

  describe('OAuth Login Methods', () => {
    const mockOAuthService = jest.requireMock(
      '../../../core/OAuthService/OAuthService',
    );
    const mockCreateLoginHandler = jest.requireMock(
      '../../../core/OAuthService/OAuthLoginHandlers',
    ).createLoginHandler;
    const { OAuthError, OAuthErrorType } = jest.requireMock(
      '../../../core/OAuthService/error',
    );

    beforeEach(() => {
      mockSeedlessOnboardingEnabled.mockReturnValue(true);
      (StorageWrapper.getItem as jest.Mock).mockResolvedValue(null);
    });

    afterEach(() => {
      jest.clearAllMocks();
      mockSeedlessOnboardingEnabled.mockReset();
    });

    it('should call Google OAuth login for create wallet flow', async () => {
      mockCreateLoginHandler.mockReturnValue('mockGoogleHandler');
      mockOAuthService.handleOAuthLogin.mockResolvedValue({
        type: 'success',
        existingUser: false,
        accountName: 'test@example.com',
      });

      const { getByTestId } = renderScreen(
        Onboarding,
        { name: 'Onboarding' },
        {
          state: mockInitialState,
        },
      );

      const createWalletButton = getByTestId(
        OnboardingSelectorIDs.NEW_WALLET_BUTTON,
      );
      await act(async () => {
        fireEvent.press(createWalletButton);
      });

      const navCall = mockNavigate.mock.calls.find(
        (call) =>
          call[0] === Routes.MODAL.ROOT_MODAL_FLOW &&
          call[1]?.screen === Routes.SHEET.ONBOARDING_SHEET,
      );

      const googleOAuthFunction = navCall[1].params.onPressContinueWithGoogle;

      await act(async () => {
        await googleOAuthFunction(true);
      });

      expect(mockCreateLoginHandler).toHaveBeenCalledWith('ios', 'google');
      expect(mockOAuthService.handleOAuthLogin).toHaveBeenCalledWith(
        'mockGoogleHandler',
      );
      expect(mockNavigate).toHaveBeenCalledWith('ChoosePassword', {
        [PREVIOUS_SCREEN]: ONBOARDING,
        oauthLoginSuccess: true,
      });
    });

    it('should call Apple OAuth login for import wallet flow', async () => {
      mockCreateLoginHandler.mockReturnValue('mockAppleHandler');
      mockOAuthService.handleOAuthLogin.mockResolvedValue({
        type: 'success',
        existingUser: true,
        accountName: 'test@icloud.com',
      });

      const { getByTestId } = renderScreen(
        Onboarding,
        { name: 'Onboarding' },
        {
          state: mockInitialState,
        },
      );

<<<<<<< HEAD
      const importSeedButton = getByTestId(OnboardingSelectorIDs.EXISTING_WALLET_BUTTON);
=======
      const importSeedButton = getByTestId(
        OnboardingSelectorIDs.IMPORT_SEED_BUTTON,
      );
>>>>>>> 6ebbae54
      await act(async () => {
        fireEvent.press(importSeedButton);
      });

      const navCall = mockNavigate.mock.calls.find(
        (call) =>
          call[0] === Routes.MODAL.ROOT_MODAL_FLOW &&
          call[1]?.screen === Routes.SHEET.ONBOARDING_SHEET,
      );

      const appleOAuthFunction = navCall[1].params.onPressContinueWithApple;

      await act(async () => {
        await appleOAuthFunction(false);
      });

      expect(mockCreateLoginHandler).toHaveBeenCalledWith('ios', 'apple');
      expect(mockOAuthService.handleOAuthLogin).toHaveBeenCalledWith(
        'mockAppleHandler',
      );
      expect(mockNavigate).toHaveBeenCalledWith('Rehydrate', {
        [PREVIOUS_SCREEN]: ONBOARDING,
        oauthLoginSuccess: true,
      });
    });

    it('should handle OAuth login error with user cancellation', async () => {
      const cancelError = new OAuthError(OAuthErrorType.UserCancelled);
      mockCreateLoginHandler.mockReturnValue('mockGoogleHandler');
      mockOAuthService.handleOAuthLogin.mockRejectedValue(cancelError);

      const { getByTestId } = renderScreen(
        Onboarding,
        { name: 'Onboarding' },
        {
          state: mockInitialState,
        },
      );

      const createWalletButton = getByTestId(
        OnboardingSelectorIDs.NEW_WALLET_BUTTON,
      );
      await act(async () => {
        fireEvent.press(createWalletButton);
      });

      const navCall = mockNavigate.mock.calls.find(
        (call) =>
          call[0] === Routes.MODAL.ROOT_MODAL_FLOW &&
          call[1]?.screen === Routes.SHEET.ONBOARDING_SHEET,
      );

      const googleOAuthFunction = navCall[1].params.onPressContinueWithGoogle;

      await act(async () => {
        await googleOAuthFunction(true);
      });

      expect(mockNavigate).toHaveBeenCalledWith(
        Routes.MODAL.ROOT_MODAL_FLOW,
        expect.objectContaining({
          screen: Routes.SHEET.SUCCESS_ERROR_SHEET,
          params: expect.objectContaining({
            title: strings('error_sheet.user_cancelled_title'),
            description: strings('error_sheet.user_cancelled_description'),
            descriptionAlign: 'center',
            buttonLabel: strings('error_sheet.user_cancelled_button'),
            type: 'error',
          }),
        }),
      );
    });

    it('should handle OAuth login error with general error', async () => {
      const generalError = new OAuthError('general_error');
      mockCreateLoginHandler.mockReturnValue('mockAppleHandler');
      mockOAuthService.handleOAuthLogin.mockRejectedValue(generalError);

      const { getByTestId } = renderScreen(
        Onboarding,
        { name: 'Onboarding' },
        {
          state: mockInitialState,
        },
      );

<<<<<<< HEAD
      const importSeedButton = getByTestId(OnboardingSelectorIDs.EXISTING_WALLET_BUTTON);
=======
      const importSeedButton = getByTestId(
        OnboardingSelectorIDs.IMPORT_SEED_BUTTON,
      );
>>>>>>> 6ebbae54
      await act(async () => {
        fireEvent.press(importSeedButton);
      });

      const navCall = mockNavigate.mock.calls.find(
        (call) =>
          call[0] === Routes.MODAL.ROOT_MODAL_FLOW &&
          call[1]?.screen === Routes.SHEET.ONBOARDING_SHEET,
      );

      const appleOAuthFunction = navCall[1].params.onPressContinueWithApple;

      await act(async () => {
        await appleOAuthFunction(false);
      });

      expect(mockNavigate).toHaveBeenCalledWith(
        Routes.MODAL.ROOT_MODAL_FLOW,
        expect.objectContaining({
          screen: Routes.SHEET.SUCCESS_ERROR_SHEET,
          params: expect.objectContaining({
            title: strings('error_sheet.oauth_error_title'),
            description: strings('error_sheet.oauth_error_description'),
            descriptionAlign: 'center',
            buttonLabel: strings('error_sheet.oauth_error_button'),
            type: 'error',
          }),
        }),
      );
    });

    it('should navigate to AccountAlreadyExists for existing user in create wallet flow', async () => {
      mockCreateLoginHandler.mockReturnValue('mockGoogleHandler');
      mockOAuthService.handleOAuthLogin.mockResolvedValue({
        type: 'success',
        existingUser: true,
        accountName: 'existing@example.com',
      });

      const { getByTestId } = renderScreen(
        Onboarding,
        { name: 'Onboarding' },
        {
          state: mockInitialState,
        },
      );

      const createWalletButton = getByTestId(
        OnboardingSelectorIDs.NEW_WALLET_BUTTON,
      );
      await act(async () => {
        fireEvent.press(createWalletButton);
      });

      const navCall = mockNavigate.mock.calls.find(
        (call) =>
          call[0] === Routes.MODAL.ROOT_MODAL_FLOW &&
          call[1]?.screen === Routes.SHEET.ONBOARDING_SHEET,
      );

      const googleOAuthFunction = navCall[1].params.onPressContinueWithGoogle;

      await act(async () => {
        await googleOAuthFunction(true);
      });

      expect(mockNavigate).toHaveBeenCalledWith('AccountAlreadyExists', {
        accountName: 'existing@example.com',
        oauthLoginSuccess: true,
      });
    });

    it('should navigate to AccountNotFound for new user in import wallet flow', async () => {
      mockCreateLoginHandler.mockReturnValue('mockAppleHandler');
      mockOAuthService.handleOAuthLogin.mockResolvedValue({
        type: 'success',
        existingUser: false,
        accountName: 'newuser@icloud.com',
      });

      const { getByTestId } = renderScreen(
        Onboarding,
        { name: 'Onboarding' },
        {
          state: mockInitialState,
        },
      );

<<<<<<< HEAD
      const importSeedButton = getByTestId(OnboardingSelectorIDs.EXISTING_WALLET_BUTTON);
=======
      const importSeedButton = getByTestId(
        OnboardingSelectorIDs.IMPORT_SEED_BUTTON,
      );
>>>>>>> 6ebbae54
      await act(async () => {
        fireEvent.press(importSeedButton);
      });

      const navCall = mockNavigate.mock.calls.find(
        (call) =>
          call[0] === Routes.MODAL.ROOT_MODAL_FLOW &&
          call[1]?.screen === Routes.SHEET.ONBOARDING_SHEET,
      );

      const appleOAuthFunction = navCall[1].params.onPressContinueWithApple;

      await act(async () => {
        await appleOAuthFunction(false);
      });

      expect(mockNavigate).toHaveBeenCalledWith('AccountNotFound', {
        accountName: 'newuser@icloud.com',
        oauthLoginSuccess: true,
      });
    });
  });
});<|MERGE_RESOLUTION|>--- conflicted
+++ resolved
@@ -592,13 +592,7 @@
         },
       );
 
-<<<<<<< HEAD
       const importSeedButton = getByTestId(OnboardingSelectorIDs.EXISTING_WALLET_BUTTON);
-=======
-      const importSeedButton = getByTestId(
-        OnboardingSelectorIDs.IMPORT_SEED_BUTTON,
-      );
->>>>>>> 6ebbae54
       await act(async () => {
         fireEvent.press(importSeedButton);
       });
@@ -685,13 +679,7 @@
         },
       );
 
-<<<<<<< HEAD
       const importSeedButton = getByTestId(OnboardingSelectorIDs.EXISTING_WALLET_BUTTON);
-=======
-      const importSeedButton = getByTestId(
-        OnboardingSelectorIDs.IMPORT_SEED_BUTTON,
-      );
->>>>>>> 6ebbae54
       await act(async () => {
         fireEvent.press(importSeedButton);
       });
@@ -780,13 +768,7 @@
         },
       );
 
-<<<<<<< HEAD
       const importSeedButton = getByTestId(OnboardingSelectorIDs.EXISTING_WALLET_BUTTON);
-=======
-      const importSeedButton = getByTestId(
-        OnboardingSelectorIDs.IMPORT_SEED_BUTTON,
-      );
->>>>>>> 6ebbae54
       await act(async () => {
         fireEvent.press(importSeedButton);
       });
