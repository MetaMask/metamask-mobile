import PropTypes from 'prop-types';
import React, { useContext, useEffect, useRef } from 'react';
import { Dimensions, View } from 'react-native';
import { captureScreen } from 'react-native-view-shot';
import { connect, useSelector } from 'react-redux';
import { strings } from '../../../../locales/i18n';
import { BrowserViewSelectorsIDs } from '../../../../e2e/selectors/Browser/BrowserView.selectors';
import {
  closeAllTabs,
  closeTab,
  createNewTab,
  setActiveTab,
  updateTab,
} from '../../../actions/browser';
import { AvatarAccountType } from '../../../component-library/components/Avatars/Avatar/variants/AvatarAccount';
import {
  ToastContext,
  ToastVariants,
} from '../../../component-library/components/Toast';
import { useAccounts } from '../../../components/hooks/useAccounts';
import { MetaMetricsEvents } from '../../../core/Analytics';
import AppConstants from '../../../core/AppConstants';
import {
  getPermittedAccounts,
  getPermittedAccountsByHostname,
} from '../../../core/Permissions';
import { selectAccountsLength } from '../../../selectors/accountTrackerController';
import Logger from '../../../util/Logger';
import getAccountNameWithENS from '../../../util/accounts';
import Device from '../../../util/device';
import Tabs from '../../UI/Tabs';
import BrowserTab from '../BrowserTab/BrowserTab';
import { isEqual } from 'lodash';
import URL from 'url-parse';
import { useMetrics } from '../../../components/hooks/useMetrics';
import { selectNetworkConfigurations } from '../../../selectors/networkController';
import { selectPermissionControllerState } from '../../../selectors/snaps/permissionController';
import { useSafeAreaInsets } from 'react-native-safe-area-context';
import { appendURLParams } from '../../../util/browser';

const margin = 16;
const THUMB_WIDTH = Dimensions.get('window').width / 2 - margin * 2;
const THUMB_HEIGHT = Device.isIos() ? THUMB_WIDTH * 1.81 : THUMB_WIDTH * 1.48;

/**
 * Component that wraps all the browser
 * individual tabs and the tabs view
 */
export const Browser = (props) => {
  const {
    route,
    navigation,
    createNewTab,
    closeAllTabs: triggerCloseAllTabs,
    closeTab: triggerCloseTab,
    setActiveTab,
    updateTab,
    activeTab: activeTabId,
    tabs,
    accountsLength,
  } = props;
  const previousTabs = useRef(null);
<<<<<<< HEAD
  const { trackEvent, createEventBuilder } = useMetrics();
=======
  const { colors } = useTheme();
  const { trackEvent, createEventBuilder, isEnabled } = useMetrics();
>>>>>>> c15b2e19
  const { toastRef } = useContext(ToastContext);
  const browserUrl = props.route?.params?.url;
  const linkType = props.route?.params?.linkType;
  const prevSiteHostname = useRef(browserUrl);
  const { accounts, ensByAccountAddress } = useAccounts();
  const accountAvatarType = useSelector((state) =>
    state.settings.useBlockieIcon
      ? AvatarAccountType.Blockies
      : AvatarAccountType.JazzIcon,
  );
  const isDataCollectionForMarketingEnabled = useSelector(
    (state) => state.security.dataCollectionForMarketing,
  );

  // networkConfigurations has all the rpcs added by the user. We add 1 more to account the Ethereum Main Network
  const nonTestnetNetworks =
    Object.keys(props.networkConfigurations).length + 1;

  const activeTab = tabs.find((tab) => tab.id === activeTabId);
  const permittedAccountsList = useSelector((state) => {
    if (!activeTab) return [];

    const permissionsControllerState = selectPermissionControllerState(state);
    const hostname = new URL(activeTab.url).hostname;
    const permittedAcc = getPermittedAccountsByHostname(
      permissionsControllerState,
      hostname,
    );
    return permittedAcc;
  }, isEqual);

  const handleRightTopButtonAnalyticsEvent = () => {
    trackEvent(
      createEventBuilder(MetaMetricsEvents.OPEN_DAPP_PERMISSIONS)
        .addProperties({
          number_of_accounts: accountsLength,
          number_of_accounts_connected: permittedAccountsList.length,
          number_of_networks: nonTestnetNetworks,
        })
        .build(),
    );
  };

  const homePageUrl = () =>
    appendURLParams(AppConstants.HOMEPAGE_URL, {
      metricsEnabled: isEnabled(),
      marketingEnabled: isDataCollectionForMarketingEnabled ?? false,
    }).href;

  const newTab = (url, linkType) => {
    createNewTab(url || homePageUrl(), linkType);
  };

  const updateTabInfo = (url, tabID) =>
    updateTab(tabID, {
      url,
    });

  const hideTabsAndUpdateUrl = (url) => {
    navigation.setParams({
      ...route.params,
      showTabs: false,
      url,
      silent: false,
    });
  };

  const switchToTab = (tab) => {
    trackEvent(
      createEventBuilder(MetaMetricsEvents.BROWSER_SWITCH_TAB).build(),
    );
    setActiveTab(tab.id);
    hideTabsAndUpdateUrl(tab.url);
    updateTabInfo(tab.url, tab.id);
  };

  const hasAccounts = useRef(Boolean(accounts.length));

  useEffect(() => {
    const checkIfActiveAccountChanged = async () => {
      const hostname = new URL(browserUrl).hostname;
      const permittedAccounts = await getPermittedAccounts(hostname);
      const activeAccountAddress = permittedAccounts?.[0];

      if (activeAccountAddress) {
        const accountName = getAccountNameWithENS({
          accountAddress: activeAccountAddress,
          accounts,
          ensByAccountAddress,
        });
        // Show active account toast
        toastRef?.current?.showToast({
          variant: ToastVariants.Account,
          labelOptions: [
            {
              label: `${accountName} `,
              isBold: true,
            },
            { label: strings('toast.now_active') },
          ],
          accountAddress: activeAccountAddress,
          accountAvatarType,
        });
      }
    };

    // Handle when the Browser initially mounts and when url changes.
    if (accounts.length && browserUrl) {
      const hostname = new URL(browserUrl).hostname;
      if (prevSiteHostname.current !== hostname || !hasAccounts.current) {
        checkIfActiveAccountChanged();
      }
      hasAccounts.current = true;
      prevSiteHostname.current = hostname;
    }
  }, [browserUrl, accounts, ensByAccountAddress, accountAvatarType, toastRef]);

  // componentDidMount
  useEffect(
    () => {
      const currentUrl = route.params?.newTabUrl;
      const existingTabId = route.params?.existingTabId;
      if (!currentUrl && !existingTabId) {
        // Nothing from deeplink, carry on.
        const activeTab = tabs.find((tab) => tab.id === activeTabId);
        if (activeTab) {
          // Resume where last left off.
          switchToTab(activeTab);
        } else {
          /* eslint-disable-next-line */
          if (tabs.length) {
            // Tabs exists but no active set. Show first tab.
            switchToTab(tabs[0]);
          } else {
            // No tabs. Create a new one.
            newTab();
          }
        }
      }
      // Initialize previous tabs. This prevents the next useEffect block from running the first time.
      previousTabs.current = tabs || [];
    },
    /* eslint-disable-next-line */
    [],
  );

  // Detect when new tab is added and switch to it.
  useEffect(
    () => {
      if (previousTabs.current && tabs.length > previousTabs.current.length) {
        // New tab was added.
        const tabToSwitch = tabs[tabs.length - 1];
        switchToTab(tabToSwitch);
      }
      previousTabs.current = tabs;
    },
    /* eslint-disable-next-line */
    [tabs],
  );

  // Handle links with associated timestamp.
  useEffect(
    () => {
      const newTabUrl = route.params?.newTabUrl;
      const deeplinkTimestamp = route.params?.timestamp;
      const existingTabId = route.params?.existingTabId;
      if (newTabUrl && deeplinkTimestamp) {
        // Open url from link.
        newTab(newTabUrl, linkType);
      } else if (existingTabId) {
        const existingTab = tabs.find((tab) => tab.id === existingTabId);
        if (existingTab) {
          switchToTab(existingTab);
        }
      }
    },
    /* eslint-disable-next-line */
    [
      route.params?.timestamp,
      route.params?.newTabUrl,
      route.params?.existingTabId,
    ],
  );

  const takeScreenshot = (url, tabID) =>
    new Promise((resolve, reject) => {
      captureScreen({
        format: 'jpg',
        quality: 0.2,
        THUMB_WIDTH,
        THUMB_HEIGHT,
      }).then(
        (uri) => {
          updateTab(tabID, {
            url,
            image: uri,
          });
          resolve(true);
        },
        (error) => {
          Logger.error(error, `Error saving tab ${url}`);
          reject(error);
        },
      );
    });

  const showTabs = async () => {
    try {
      const activeTab = tabs.find((tab) => tab.id === activeTabId);
      await takeScreenshot(activeTab.url, activeTab.id);
    } catch (e) {
      Logger.error(e);
    }

    navigation.setParams({
      ...route.params,
      showTabs: true,
    });
  };

  const closeAllTabs = () => {
    if (tabs.length) {
      triggerCloseAllTabs();
      navigation.setParams({
        ...route.params,
        url: null,
        silent: true,
      });
    }
  };

  const closeTab = (tab) => {
    // If the tab was selected we have to select
    // the next one, and if there's no next one,
    // we select the previous one.
    if (tab.id === activeTabId) {
      if (tabs.length > 1) {
        tabs.forEach((t, i) => {
          if (t.id === tab.id) {
            let newTab = tabs[i - 1];
            if (tabs[i + 1]) {
              newTab = tabs[i + 1];
            }
            setActiveTab(newTab.id);
            navigation.setParams({
              ...route.params,
              url: newTab.url,
              silent: true,
            });
          }
        });
      } else {
        navigation.setParams({
          ...route.params,
          url: null,
          silent: true,
        });
      }
    }

    triggerCloseTab(tab.id);
  };

  const closeTabsView = () => {
    if (tabs.length) {
      navigation.setParams({
        ...route.params,
        showTabs: false,
        silent: true,
      });
    }
  };

  const renderTabsView = () => {
    const showTabs = route.params?.showTabs;
    if (showTabs) {
      return (
        <Tabs
          tabs={tabs}
          activeTab={activeTabId}
          switchToTab={switchToTab}
          newTab={newTab}
          closeTab={closeTab}
          closeTabsView={closeTabsView}
          closeAllTabs={closeAllTabs}
        />
      );
    }
    return null;
  };

  const renderBrowserTabs = () =>
    tabs.map((tab) => (
      <BrowserTab
        id={tab.id}
        key={`tab_${tab.id}`}
        initialUrl={tab.url || homePageUrl()}
        linkType={tab.linkType}
        updateTabInfo={updateTabInfo}
        showTabs={showTabs}
        newTab={newTab}
        isInTabsView={route.params?.showTabs}
      />
    ));

  const { top: topInset } = useSafeAreaInsets();

  return (
    <View
      style={{ flex: 1, paddingTop: topInset }}
      testID={BrowserViewSelectorsIDs.BROWSER_SCREEN_ID}
    >
      {renderBrowserTabs()}
      {renderTabsView()}
    </View>
  );
};

const mapStateToProps = (state) => ({
  accountsLength: selectAccountsLength(state),
  networkConfigurations: selectNetworkConfigurations(state),
  tabs: state.browser.tabs,
  activeTab: state.browser.activeTab,
});

const mapDispatchToProps = (dispatch) => ({
  createNewTab: (url, linkType) => dispatch(createNewTab(url, linkType)),
  closeAllTabs: () => dispatch(closeAllTabs()),
  closeTab: (id) => dispatch(closeTab(id)),
  setActiveTab: (id) => dispatch(setActiveTab(id)),
  updateTab: (id, url) => dispatch(updateTab(id, url)),
});

Browser.propTypes = {
  /**
   * react-navigation object used to switch between screens
   */
  navigation: PropTypes.object,
  /**
   * Function to create a new tab
   */
  createNewTab: PropTypes.func,
  /**
   * Function to close all the existing tabs
   */
  closeAllTabs: PropTypes.func,
  /**
   * Function to close a specific tab
   */
  closeTab: PropTypes.func,
  /**
   * Function to set the active tab
   */
  setActiveTab: PropTypes.func,
  /**
   * Function to set the update the url of a tab
   */
  updateTab: PropTypes.func,
  /**
   * Array of tabs
   */
  tabs: PropTypes.array,
  /**
   * ID of the active tab
   */
  activeTab: PropTypes.number,
  /**
   * Object that represents the current route info like params passed to it
   */
  route: PropTypes.object,
  accountsLength: PropTypes.number,
  networkConfigurations: PropTypes.object,
};

export { default as createBrowserNavDetails } from './Browser.types';

export default connect(mapStateToProps, mapDispatchToProps)(Browser);<|MERGE_RESOLUTION|>--- conflicted
+++ resolved
@@ -60,12 +60,7 @@
     accountsLength,
   } = props;
   const previousTabs = useRef(null);
-<<<<<<< HEAD
-  const { trackEvent, createEventBuilder } = useMetrics();
-=======
-  const { colors } = useTheme();
   const { trackEvent, createEventBuilder, isEnabled } = useMetrics();
->>>>>>> c15b2e19
   const { toastRef } = useContext(ToastContext);
   const browserUrl = props.route?.params?.url;
   const linkType = props.route?.params?.linkType;
