--- conflicted
+++ resolved
@@ -18,16 +18,12 @@
 import AppConstants from '../../../core/AppConstants';
 import { baseStyles } from '../../../styles/common';
 import { useTheme } from '../../../util/theme';
-<<<<<<< HEAD
-import { getPermittedAccounts } from '../../../core/Permissions';
-=======
 import AnalyticsV2 from '../../../util/analyticsV2';
 import { MetaMetricsEvents } from '../../../core/Analytics';
 import {
   getPermittedAccounts,
   getPermittedAccountsByHostname,
 } from '../../../core/Permissions';
->>>>>>> d0eb4d7c
 import getAccountNameWithENS from '../../../util/accounts';
 import { useAccounts } from '../../../components/hooks/useAccounts';
 import {
@@ -70,11 +66,6 @@
       ? AvatarAccountType.Blockies
       : AvatarAccountType.JazzIcon,
   );
-<<<<<<< HEAD
-
-  useEffect(
-    () => navigation.setOptions(getBrowserViewNavbarOptions(route, colors)),
-=======
 
   //frequentRpcList has all the rpcs added by the user. We add 1 more to account the Ethereum Main Network
   const nonTestnetNetworks = props.frequentRpcList.length + 1;
@@ -110,7 +101,6 @@
           handleRightTopButtonAnalyticsEvent,
         ),
       ),
->>>>>>> d0eb4d7c
     /* eslint-disable-next-line */
     [navigation, route, colors],
   );
