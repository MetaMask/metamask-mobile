--- conflicted
+++ resolved
@@ -160,53 +160,20 @@
 		});
 	};
 
-<<<<<<< HEAD
-	hideTabsAndUpdateUrl = (url) => {
-		this.props.navigation.setParams({
-			...this.props.route.params,
-			showTabs: false,
-			url,
-			silent: false,
-		});
-	};
-
-	closeAllTabs = () => {
-		if (this.props.tabs.length) {
-			LayoutAnimation.configureNext(LayoutAnimation.Presets.easeInEaseOut);
-
-			this.props.closeAllTabs();
-			this.props.navigation.setParams({
-				...this.props.route.params,
-=======
 	const closeAllTabs = () => {
 		if (tabs.length) {
+			LayoutAnimation.configureNext(LayoutAnimation.Presets.easeInEaseOut);
 			triggerCloseAllTabs();
 			navigation.setParams({
 				...route.params,
->>>>>>> 360b39f2
 				url: null,
 				silent: true,
 			});
 		}
 	};
 
-<<<<<<< HEAD
-	newTab = (url) => {
-		this.props.createNewTab(url || AppConstants.HOMEPAGE_URL);
-		setTimeout(() => {
-			const { tabs } = this.props;
-			this.switchToTab(tabs[tabs.length - 1]);
-		}, 100);
-	};
-
-	closeTab = (tab) => {
+	const closeTab = (tab) => {
 		LayoutAnimation.configureNext(LayoutAnimation.Presets.easeInEaseOut);
-
-		const { activeTab, tabs } = this.props;
-
-=======
-	const closeTab = (tab) => {
->>>>>>> 360b39f2
 		// If the tab was selected we have to select
 		// the next one, and if there's no next one,
 		// we select the previous one.
