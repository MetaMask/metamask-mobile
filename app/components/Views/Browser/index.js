--- conflicted
+++ resolved
@@ -207,18 +207,9 @@
   }, [tabs, activeTabId, updateTab]);
 
   useEffect(() => {
-<<<<<<< HEAD
-    // Note: the concept of a currently selected network doesn't quite exist for the Multichain API
-    // The following code will work for detecting changes in the selected EVM account though
-    const checkIfActiveAccountChanged = () => {
-      const hostname = new URL(browserUrl).hostname;
-      const permittedEvmAccounts = getPermittedAccounts(hostname);
+    const checkIfActiveAccountChanged = (hostnameForToastCheck) => {
+      const permittedEvmAccounts = getPermittedAccounts(hostnameForToastCheck);
       const activeAccountAddress = permittedEvmAccounts?.[0];
-=======
-    const checkIfActiveAccountChanged = (hostnameForToastCheck) => {
-      const permittedAccounts = getPermittedAccounts(hostnameForToastCheck);
-      const activeAccountAddress = permittedAccounts?.[0];
->>>>>>> 2d416bca
 
       if (activeAccountAddress) {
         const accountName = getAccountNameWithENS({
