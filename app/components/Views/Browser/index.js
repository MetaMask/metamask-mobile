--- conflicted
+++ resolved
@@ -35,7 +35,10 @@
 import { useMetrics } from '../../hooks/useMetrics';
 import { useSafeAreaInsets } from 'react-native-safe-area-context';
 
-import { appendURLParams, isTokenDiscoveryBrowserEnabled } from '../../../util/browser';
+import {
+  appendURLParams,
+  isTokenDiscoveryBrowserEnabled,
+} from '../../../util/browser';
 import {
   THUMB_WIDTH,
   THUMB_HEIGHT,
@@ -45,15 +48,9 @@
 import { useStyles } from '../../hooks/useStyles';
 import styleSheet from './styles';
 import Routes from '../../../constants/navigation/Routes';
-<<<<<<< HEAD
-=======
 ///: BEGIN:ONLY_INCLUDE_IF(keyring-snaps)
-import { selectSelectedInternalAccount } from '../../../selectors/accountsController';
-import { isSolanaAccount } from '../../../core/Multichain/utils';
-import { useFocusEffect } from '@react-navigation/native';
 import DiscoveryTab from '../DiscoveryTab/DiscoveryTab';
 ///: END:ONLY_INCLUDE_IF
->>>>>>> 82834ef9
 
 const MAX_BROWSER_TABS = 5;
 
@@ -102,60 +99,23 @@
     [isEnabled, isDataCollectionForMarketingEnabled],
   );
 
-  const newTab = useCallback((url, linkType) => {
-    // if tabs.length > MAX_BROWSER_TABS, show the max browser tabs modal
-    if (tabs.length >= MAX_BROWSER_TABS) {
-      navigation.navigate(Routes.MODAL.MAX_BROWSER_TABS_MODAL);
-    } else {
-      const newTabUrl = isTokenDiscoveryBrowserEnabled() ? undefined : url || homePageUrl();
-      // When a new tab is created, a new tab is rendered, which automatically sets the url source on the webview
-      createNewTab(newTabUrl, linkType);
-    }
-  }, [tabs, navigation, createNewTab, homePageUrl]);
-
-  const [currentUrl, setCurrentUrl] = useState(browserUrl || homePageUrl());
-
-<<<<<<< HEAD
   const newTab = useCallback(
     (url, linkType) => {
       // if tabs.length > MAX_BROWSER_TABS, show the max browser tabs modal
       if (tabs.length >= MAX_BROWSER_TABS) {
         navigation.navigate(Routes.MODAL.MAX_BROWSER_TABS_MODAL);
       } else {
+        const newTabUrl = isTokenDiscoveryBrowserEnabled()
+          ? undefined
+          : url || homePageUrl();
         // When a new tab is created, a new tab is rendered, which automatically sets the url source on the webview
-        createNewTab(url || homePageUrl(), linkType);
+        createNewTab(newTabUrl, linkType);
       }
     },
-    [tabs, navigation, homePageUrl, createNewTab],
-  );
-=======
-  ///: BEGIN:ONLY_INCLUDE_IF(keyring-snaps)
-  // TODO remove after we release Solana dapp connectivity
-  useFocusEffect(
-    useCallback(() => {
-      if (isSolanaAccount(currentSelectedAccount)) {
-        toastRef?.current?.showToast({
-          variant: ToastVariants.Network,
-          networkImageSource: require('../../../images/solana-logo.png'),
-          labelOptions: [
-            {
-              label: `${strings(
-                'browser.toast.solana_dapp_connection_coming_soon.title',
-              )} \n`,
-              isBold: true,
-            },
-            {
-              label: `${strings(
-                'browser.toast.solana_dapp_connection_coming_soon.message',
-              )}`,
-            },
-          ],
-        });
-      }
-    }, [toastRef, currentSelectedAccount]),
-  );
-  ///: END:ONLY_INCLUDE_IF
->>>>>>> 82834ef9
+    [tabs, navigation, createNewTab, homePageUrl],
+  );
+
+  const [currentUrl, setCurrentUrl] = useState(browserUrl || homePageUrl());
 
   const updateTabInfo = useCallback(
     (tabID, info) => {
@@ -427,19 +387,20 @@
     () =>
       tabs
         .filter((tab) => !tab.isArchived)
-        .map((tab) => (
-          (tab.url || !isTokenDiscoveryBrowserEnabled()) ? (
-          <BrowserTab
-            key={`tab_${tab.id}`}
-            id={tab.id}
-            initialUrl={tab.url}
-            linkType={tab.linkType}
-            updateTabInfo={updateTabInfo}
-            showTabs={showTabsView}
-            newTab={newTab}
-            isInTabsView={shouldShowTabs}
-            homePageUrl={homePageUrl()}
-          />) : (
+        .map((tab) =>
+          tab.url || !isTokenDiscoveryBrowserEnabled() ? (
+            <BrowserTab
+              key={`tab_${tab.id}`}
+              id={tab.id}
+              initialUrl={tab.url}
+              linkType={tab.linkType}
+              updateTabInfo={updateTabInfo}
+              showTabs={showTabsView}
+              newTab={newTab}
+              isInTabsView={shouldShowTabs}
+              homePageUrl={homePageUrl()}
+            />
+          ) : (
             <DiscoveryTab
               key={`tab_${tab.id}`}
               id={tab.id}
@@ -447,8 +408,8 @@
               newTab={newTab}
               updateTabInfo={updateTabInfo}
             />
-          )
-        )),
+          ),
+        ),
     [tabs, shouldShowTabs, newTab, homePageUrl, updateTabInfo, showTabsView],
   );
 
