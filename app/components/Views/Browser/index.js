--- conflicted
+++ resolved
@@ -433,11 +433,7 @@
               newTab={newTab}
               updateTabInfo={updateTabInfo}
             />
-<<<<<<< HEAD
-          )
-=======
           );
->>>>>>> 05d3e30f
         }),
     [
       tabs,
