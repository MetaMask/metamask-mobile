import PropTypes from 'prop-types';
import React, {
  useCallback,
  useContext,
  useEffect,
  useRef,
  useState,
} from 'react';
import { View } from 'react-native';
import { captureScreen } from 'react-native-view-shot';
import { connect, useSelector } from 'react-redux';
import { parseCaipAccountId } from '@metamask/utils';
import { strings } from '../../../../locales/i18n';
import { selectPermissionControllerState } from '../../../selectors/snaps';
import { BrowserViewSelectorsIDs } from '../../../../e2e/selectors/Browser/BrowserView.selectors';
import {
  closeAllTabs,
  closeTab,
  createNewTab,
  setActiveTab,
  updateTab,
} from '../../../actions/browser';
import { AvatarAccountType } from '../../../component-library/components/Avatars/Avatar/variants/AvatarAccount';
import {
  ToastContext,
  ToastVariants,
} from '../../../component-library/components/Toast';
import { useAccounts } from '../../hooks/useAccounts';
import { MetaMetricsEvents } from '../../../core/Analytics';
import AppConstants from '../../../core/AppConstants';
import {
  getPermittedCaipAccountIdsByHostname,
  sortMultichainAccountsByLastSelected,
} from '../../../core/Permissions';
import Logger from '../../../util/Logger';
import getAccountNameWithENS from '../../../util/accounts';
import Tabs from '../../UI/Tabs';
import BrowserTab from '../BrowserTab/BrowserTab';
import URL from 'url-parse';
import { useMetrics } from '../../hooks/useMetrics';
import { useSafeAreaInsets } from 'react-native-safe-area-context';

import {
  appendURLParams,
  isTokenDiscoveryBrowserEnabled,
} from '../../../util/browser';
import {
  THUMB_WIDTH,
  THUMB_HEIGHT,
  IDLE_TIME_CALC_INTERVAL,
  IDLE_TIME_MAX,
} from './constants';
import { useStyles } from '../../hooks/useStyles';
import styleSheet from './styles';
import Routes from '../../../constants/navigation/Routes';
///: BEGIN:ONLY_INCLUDE_IF(keyring-snaps)
import DiscoveryTab from '../DiscoveryTab/DiscoveryTab';
///: END:ONLY_INCLUDE_IF

const MAX_BROWSER_TABS = 5;

/**
 * Component that wraps all the browser
 * individual tabs and the tabs view
 */
export const Browser = (props) => {
  const {
    route,
    navigation,
    createNewTab,
    closeAllTabs: triggerCloseAllTabs,
    closeTab: triggerCloseTab,
    setActiveTab,
    updateTab,
    activeTab: activeTabId,
    tabs,
  } = props;
  const previousTabs = useRef(null);
  const { top: topInset } = useSafeAreaInsets();
  const { styles } = useStyles(styleSheet, { topInset });
  const { trackEvent, createEventBuilder, isEnabled } = useMetrics();
  const { toastRef } = useContext(ToastContext);
  const browserUrl = props.route?.params?.url;
  const linkType = props.route?.params?.linkType;
  const prevSiteHostname = useRef(browserUrl);
  const { accounts, ensByAccountAddress } = useAccounts();
  const [_tabIdleTimes, setTabIdleTimes] = useState({});
  const [shouldShowTabs, setShouldShowTabs] = useState(false);

  const accountAvatarType = useSelector((state) =>
    state.settings.useBlockieIcon
      ? AvatarAccountType.Blockies
      : AvatarAccountType.JazzIcon,
  );
  const isDataCollectionForMarketingEnabled = useSelector(
    (state) => state.security.dataCollectionForMarketing,
  );
  const permittedAccountsList = useSelector(selectPermissionControllerState);

<<<<<<< HEAD
  ///: BEGIN:ONLY_INCLUDE_IF(keyring-snaps)
  const currentSelectedAccount = useSelector(selectSelectedInternalAccount);
  ///: END:ONLY_INCLUDE_IF

=======
>>>>>>> 6b40d789
  const homePageUrl = useCallback(
    () =>
      appendURLParams(AppConstants.HOMEPAGE_URL, {
        metricsEnabled: isEnabled(),
        marketingEnabled: isDataCollectionForMarketingEnabled ?? false,
      }).href,
    [isEnabled, isDataCollectionForMarketingEnabled],
  );

  const newTab = useCallback(
    (url, linkType) => {
      // if tabs.length > MAX_BROWSER_TABS, show the max browser tabs modal
      if (tabs.length >= MAX_BROWSER_TABS) {
        navigation.navigate(Routes.MODAL.MAX_BROWSER_TABS_MODAL);
      } else {
        const newTabUrl = isTokenDiscoveryBrowserEnabled()
          ? undefined
          : url || homePageUrl();
        // When a new tab is created, a new tab is rendered, which automatically sets the url source on the webview
        createNewTab(newTabUrl, linkType);
      }
    },
    [tabs, navigation, createNewTab, homePageUrl],
  );

  const [currentUrl, setCurrentUrl] = useState(browserUrl || homePageUrl());

  const updateTabInfo = useCallback(
    (tabID, info) => {
      updateTab(tabID, info);
    },
    [updateTab],
  );

  const hideTabsAndUpdateUrl = (url) => {
    setShouldShowTabs(false);
    setCurrentUrl(url);
  };

  const switchToTab = (tab) => {
    trackEvent(
      createEventBuilder(MetaMetricsEvents.BROWSER_SWITCH_TAB).build(),
    );
    setActiveTab(tab.id);
    hideTabsAndUpdateUrl(tab.url);
    updateTabInfo(tab.id, {
      url: tab.url,
      isArchived: false,
    });
  };

  const hasAccounts = useRef(Boolean(accounts.length));

  useEffect(() => {
    const interval = setInterval(() => {
      // every so often calc each tab's idle time
      setTabIdleTimes((prevIdleTimes) => {
        const newIdleTimes = { ...prevIdleTimes };
        // for each existing tab
        tabs.forEach((tab) => {
          // if it isn't the active tab
          if (tab.id !== activeTabId) {
            // add idle time for each non-active tab
            newIdleTimes[tab.id] =
              (newIdleTimes[tab.id] || 0) + IDLE_TIME_CALC_INTERVAL;
            // if the tab has surpassed the maximum
            if (newIdleTimes[tab.id] > IDLE_TIME_MAX) {
              // then "archive" it
              updateTab(tab.id, {
                isArchived: true,
              });
            }
          } else {
            // set any active tab as NOT "archived"
            // this can mean "unarchiving" a tab so that, for example,
            // the actual browser tab window is mounted again
            updateTab(tab.id, {
              isArchived: false,
            });
            // also set new tab idle time back to zero
            newIdleTimes[tab.id] = 0;
          }
        });
        return newIdleTimes;
      });
    }, IDLE_TIME_CALC_INTERVAL);

    return () => clearInterval(interval);
  }, [tabs, activeTabId, updateTab]);

  useEffect(() => {
    const checkIfActiveAccountChanged = (hostnameForToastCheck) => {
      const permittedAccounts = getPermittedCaipAccountIdsByHostname(
        permittedAccountsList,
        hostnameForToastCheck,
      );

      const sortedPermittedAccounts =
        sortMultichainAccountsByLastSelected(permittedAccounts);

      if (!sortedPermittedAccounts.length) {
        return;
      }

      const activeCaipAccountId = sortedPermittedAccounts[0];

      const { address } = parseCaipAccountId(activeCaipAccountId);

      const accountName = getAccountNameWithENS({
        caipAccountId: activeCaipAccountId,
        accounts,
        ensByAccountAddress,
      });

      // Show active account toast
      toastRef?.current?.showToast({
        variant: ToastVariants.Account,
        labelOptions: [
          {
            label: `${accountName} `,
            isBold: true,
          },
          { label: strings('toast.now_active') },
        ],
        accountAddress: address,
        accountAvatarType,
      });
    };

    const urlForEffect = browserUrl || currentUrl;

    if (accounts.length && urlForEffect) {
      const newHostname = new URL(urlForEffect).hostname;
      if (prevSiteHostname.current !== newHostname || !hasAccounts.current) {
        checkIfActiveAccountChanged(newHostname);
      }
      hasAccounts.current = true;
      prevSiteHostname.current = newHostname;
    }
  }, [
    currentUrl,
    browserUrl,
    accounts,
    permittedAccountsList,
    ensByAccountAddress,
    accountAvatarType,
    toastRef,
  ]);

  // componentDidMount
  useEffect(
    () => {
      const newTabUrl = route.params?.newTabUrl;
      const existingTabId = route.params?.existingTabId;
      if (!newTabUrl && !existingTabId) {
        // Nothing from deeplink, carry on.
        const activeTab = tabs.find((tab) => tab.id === activeTabId);
        if (activeTab) {
          // Resume where last left off.
          switchToTab(activeTab);
        } else {
          /* eslint-disable-next-line */
          if (tabs.length) {
            // Tabs exists but no active set. Show first tab.
            switchToTab(tabs[0]);
          } else {
            // No tabs. Create a new one.
            newTab();
          }
        }
      }
      // Initialize previous tabs. This prevents the next useEffect block from running the first time.
      previousTabs.current = tabs || [];
    },
    /* eslint-disable-next-line */
    [],
  );

  // Detect when new tab is added and switch to it.
  useEffect(
    () => {
      if (previousTabs.current && tabs.length > previousTabs.current.length) {
        // New tab was added.
        const tabToSwitch = tabs[tabs.length - 1];
        switchToTab(tabToSwitch);
      }
      previousTabs.current = tabs;
    },
    /* eslint-disable-next-line */
    [tabs],
  );

  // Handle links with associated timestamp.
  useEffect(
    () => {
      const newTabUrl = route.params?.newTabUrl;
      const deeplinkTimestamp = route.params?.timestamp;
      const existingTabId = route.params?.existingTabId;
      if (newTabUrl && deeplinkTimestamp) {
        // Open url from link.
        newTab(newTabUrl, linkType);
      } else if (existingTabId) {
        const existingTab = tabs.find((tab) => tab.id === existingTabId);
        if (existingTab) {
          switchToTab(existingTab);
        }
      }
    },
    /* eslint-disable-next-line */
    [
      route.params?.timestamp,
      route.params?.newTabUrl,
      route.params?.existingTabId,
    ],
  );

  const takeScreenshot = useCallback(
    (url, tabID) =>
      new Promise((resolve, reject) => {
        captureScreen({
          format: 'jpg',
          quality: 0.2,
          THUMB_WIDTH,
          THUMB_HEIGHT,
        }).then(
          (uri) => {
            updateTab(tabID, {
              url,
              image: uri,
            });
            resolve(true);
          },
          (error) => {
            Logger.error(error, `Error saving tab ${url}`);
            reject(error);
          },
        );
      }),
    [updateTab],
  );

  const showTabsView = useCallback(async () => {
    try {
      const activeTab = tabs.find((tab) => tab.id === activeTabId);
      await takeScreenshot(activeTab.url, activeTab.id);
    } catch (e) {
      Logger.error(e);
    }

    setShouldShowTabs(true);
  }, [tabs, activeTabId, takeScreenshot]);

  const closeAllTabs = () => {
    if (tabs.length) {
      triggerCloseAllTabs();
      setCurrentUrl(null);
    }
  };

  const closeTab = (tab) => {
    // If the tab was selected we have to select
    // the next one, and if there's no next one,
    // we select the previous one.
    if (tab.id === activeTabId) {
      if (tabs.length > 1) {
        tabs.forEach((t, i) => {
          if (t.id === tab.id) {
            let newTab = tabs[i - 1];
            if (tabs[i + 1]) {
              newTab = tabs[i + 1];
            }
            setActiveTab(newTab.id);
            setCurrentUrl(newTab.url);
          }
        });
      } else {
        setCurrentUrl(null);
      }
    }

    triggerCloseTab(tab.id);
  };

  const closeTabsView = () => {
    if (tabs.length) {
      setShouldShowTabs(false);
    }
  };

  const renderTabList = () => {
    if (shouldShowTabs) {
      return (
        <Tabs
          tabs={tabs}
          activeTab={activeTabId}
          switchToTab={switchToTab}
          newTab={newTab}
          closeTab={closeTab}
          closeTabsView={closeTabsView}
          closeAllTabs={closeAllTabs}
        />
      );
    }
    return null;
  };

  const renderBrowserTabWindows = useCallback(
    () =>
      tabs
        .filter((tab) => !tab.isArchived)
<<<<<<< HEAD
        .map((tab) => {

          // If the tab is not the active tab, don't render it
          if (activeTabId !== tab.id) return null;

          // If the tab is the active tab, render it
          return (tab.url || !isTokenDiscoveryBrowserEnabled()) ? (
=======
        .map((tab) =>
          tab.url || !isTokenDiscoveryBrowserEnabled() ? (
>>>>>>> 6b40d789
            <BrowserTab
              key={`tab_${tab.id}`}
              id={tab.id}
              initialUrl={tab.url}
              linkType={tab.linkType}
              updateTabInfo={updateTabInfo}
              showTabs={showTabsView}
              newTab={newTab}
              isInTabsView={shouldShowTabs}
              homePageUrl={homePageUrl()}
<<<<<<< HEAD
            />) : (
=======
            />
          ) : (
>>>>>>> 6b40d789
            <DiscoveryTab
              key={`tab_${tab.id}`}
              id={tab.id}
              showTabs={showTabsView}
              newTab={newTab}
              updateTabInfo={updateTabInfo}
            />
<<<<<<< HEAD
          )
        }),
    [
      tabs,
      shouldShowTabs,
      newTab,
      homePageUrl,
      updateTabInfo,
      showTabsView,
      activeTabId,
    ],
=======
          ),
        ),
    [tabs, shouldShowTabs, newTab, homePageUrl, updateTabInfo, showTabsView],
>>>>>>> 6b40d789
  );

  return (
    <View
      style={styles.browserContainer}
      testID={BrowserViewSelectorsIDs.BROWSER_SCREEN_ID}
    >
      {renderBrowserTabWindows()}
      {renderTabList()}
    </View>
  );
};

const mapStateToProps = (state) => ({
  tabs: state.browser.tabs,
  activeTab: state.browser.activeTab,
});

const mapDispatchToProps = (dispatch) => ({
  createNewTab: (url, linkType) => dispatch(createNewTab(url, linkType)),
  closeAllTabs: () => dispatch(closeAllTabs()),
  closeTab: (id) => dispatch(closeTab(id)),
  setActiveTab: (id) => dispatch(setActiveTab(id)),
  updateTab: (id, url) => dispatch(updateTab(id, url)),
});

Browser.propTypes = {
  /**
   * react-navigation object used to switch between screens
   */
  navigation: PropTypes.object,
  /**
   * Function to create a new tab
   */
  createNewTab: PropTypes.func,
  /**
   * Function to close all the existing tabs
   */
  closeAllTabs: PropTypes.func,
  /**
   * Function to close a specific tab
   */
  closeTab: PropTypes.func,
  /**
   * Function to set the active tab
   */
  setActiveTab: PropTypes.func,
  /**
   * Function to set the update the url of a tab
   */
  updateTab: PropTypes.func,
  /**
   * Array of tabs
   */
  tabs: PropTypes.array,
  /**
   * ID of the active tab
   */
  activeTab: PropTypes.number,
  /**
   * Object that represents the current route info like params passed to it
   */
  route: PropTypes.object,
};

export { default as createBrowserNavDetails } from './Browser.types';

export default connect(mapStateToProps, mapDispatchToProps)(Browser);<|MERGE_RESOLUTION|>--- conflicted
+++ resolved
@@ -97,13 +97,6 @@
   );
   const permittedAccountsList = useSelector(selectPermissionControllerState);
 
-<<<<<<< HEAD
-  ///: BEGIN:ONLY_INCLUDE_IF(keyring-snaps)
-  const currentSelectedAccount = useSelector(selectSelectedInternalAccount);
-  ///: END:ONLY_INCLUDE_IF
-
-=======
->>>>>>> 6b40d789
   const homePageUrl = useCallback(
     () =>
       appendURLParams(AppConstants.HOMEPAGE_URL, {
@@ -414,7 +407,6 @@
     () =>
       tabs
         .filter((tab) => !tab.isArchived)
-<<<<<<< HEAD
         .map((tab) => {
 
           // If the tab is not the active tab, don't render it
@@ -422,10 +414,6 @@
 
           // If the tab is the active tab, render it
           return (tab.url || !isTokenDiscoveryBrowserEnabled()) ? (
-=======
-        .map((tab) =>
-          tab.url || !isTokenDiscoveryBrowserEnabled() ? (
->>>>>>> 6b40d789
             <BrowserTab
               key={`tab_${tab.id}`}
               id={tab.id}
@@ -436,12 +424,8 @@
               newTab={newTab}
               isInTabsView={shouldShowTabs}
               homePageUrl={homePageUrl()}
-<<<<<<< HEAD
-            />) : (
-=======
             />
           ) : (
->>>>>>> 6b40d789
             <DiscoveryTab
               key={`tab_${tab.id}`}
               id={tab.id}
@@ -449,7 +433,6 @@
               newTab={newTab}
               updateTabInfo={updateTabInfo}
             />
-<<<<<<< HEAD
           )
         }),
     [
@@ -461,11 +444,6 @@
       showTabsView,
       activeTabId,
     ],
-=======
-          ),
-        ),
-    [tabs, shouldShowTabs, newTab, homePageUrl, updateTabInfo, showTabsView],
->>>>>>> 6b40d789
   );
 
   return (
