// write unit test so that browser/index.js->newTab()
// 1. if tabs.length > 4, show the max browser tabs modal
// 2. if tabs.length <= 4, create a new tab

import React from 'react';
import { Browser } from './index';
import Routes from '../../../constants/navigation/Routes';
import renderWithProvider from '../../../util/test/renderWithProvider';
import { backgroundState } from '../../../util/test/initial-root-state';

import configureMockStore from 'redux-mock-store';
import { Provider } from 'react-redux';
import { NavigationContainer } from '@react-navigation/native';
import { createStackNavigator } from '@react-navigation/stack';
import { ThemeContext, mockTheme } from '../../../util/theme';
import { act } from '@testing-library/react';
<<<<<<< HEAD
import { MOCK_ACCOUNTS_CONTROLLER_STATE } from '../../../util/test/accountsControllerTestUtils';
=======
import { isTokenDiscoveryBrowserEnabled } from '../../../util/browser';
import { MOCK_ACCOUNTS_CONTROLLER_STATE } from '../../../util/test/accountsControllerTestUtils';
import { useAccounts } from '../../hooks/useAccounts';
import {
  getPermittedCaipAccountIdsByHostname,
  sortMultichainAccountsByLastSelected,
} from '../../../core/Permissions';
import { KeyringTypes } from '@metamask/keyring-controller';
import { ToastContext } from '../../../component-library/components/Toast/Toast.context';
import { parseCaipAccountId } from '@metamask/utils';

jest.useFakeTimers();
>>>>>>> b6e9c40b

jest.mock('../../hooks/useAccounts', () => ({
  useAccounts: jest.fn().mockReturnValue({
    evmAccounts: [],
    accounts: [],
    ensByAccountAddress: {},
  }),
}));
<<<<<<< HEAD
=======

jest.mock('../../../core/Permissions', () => ({
  // Mock specific named exports. Add others if Browser.js uses them.
  getPermittedCaipAccountIdsByHostname: jest.fn(),
  sortMultichainAccountsByLastSelected: jest.fn(),
}));

jest.mock('../BrowserTab/BrowserTab', () => ({
  __esModule: true,
  default: jest.fn(() => 'BrowserTab'),
}));

jest.mock('../../UI/Tabs/TabThumbnail/TabThumbnail', () => ({
  __esModule: true,
  default: jest.fn(() => 'TabThumbnail'),
}));
>>>>>>> b6e9c40b

const mockTabs = [
  { id: 1, url: 'about:blank', image: '', isArchived: false },
  { id: 2, url: 'about:blank', image: '', isArchived: false },
  { id: 3, url: 'about:blank', image: '', isArchived: false },
  { id: 4, url: 'about:blank', image: '', isArchived: false },
  { id: 5, url: 'about:blank', image: '', isArchived: false },
];

const mockInitialState = {
  engine: {
    backgroundState: {
      ...backgroundState,
      BrowserController: { tabs: mockTabs },
      AccountsController: MOCK_ACCOUNTS_CONTROLLER_STATE,
    },
  },
  security: {},
  settings: {
    showFiatOnTestnets: true,
    primaryCurrency: 'ETH',
    basicFunctionalityEnabled: true,
  },
  wizard: {
    step: 1,
  },
  browser: {
    tabs: mockTabs,
    activeTab: 1,
  },
};

jest.mock('../../../core/Engine', () => {
  const { MOCK_ACCOUNTS_CONTROLLER_STATE: mockAccountsControllerState } =
    jest.requireActual('../../../util/test/accountsControllerTestUtils');
  return {
    context: {
      PhishingController: {
        maybeUpdateState: jest.fn(),
        test: jest.fn((url: string) => {
          if (url === 'phishing.com') return { result: true };
          return { result: false };
        }),
      },
      AccountsController: mockAccountsControllerState,
<<<<<<< HEAD
=======
      PermissionsController: {
        getCaveat: jest.fn(), // Default mock, can be configured in tests
        getPermittedAccountsByHostname: jest.fn(),
      },
>>>>>>> b6e9c40b
    },
  };
});

jest.mock('react-native/Libraries/Linking/Linking', () => ({
  addEventListener: jest.fn(),
  removeEventListener: jest.fn(),
  openURL: jest.fn(),
  canOpenURL: jest.fn(),
  getInitialURL: jest.fn(),
}));

jest.mock('../../../util/phishingDetection', () => ({
  isProductSafetyDappScanningEnabled: jest.fn().mockReturnValue(false),
  getPhishingTestResult: jest.fn().mockReturnValue({ result: false }),
}));

jest.mock('../../../util/browser', () => ({
  ...jest.requireActual('../../../util/browser'),
  isTokenDiscoveryBrowserEnabled: jest.fn().mockReturnValue(false),
}));

const Stack = createStackNavigator();
const mockStore = configureMockStore();

const routeMock = {
  params: {},
};

const mockNavigation = {
  setOptions: jest.fn(),
  setParams: jest.fn(),
  navigate: jest.fn(),
  goBack: jest.fn(),
};

const mockGetPermittedCaipAccountIdsByHostname = getPermittedCaipAccountIdsByHostname as jest.Mock;
const mockSortMultichainAccountsByLastSelected = sortMultichainAccountsByLastSelected as jest.Mock;

describe('Browser', () => {
  it('should render correctly', () => {
    const { toJSON } = renderWithProvider(
      <Provider store={mockStore(mockInitialState)}>
        <ThemeContext.Provider value={mockTheme}>
          <NavigationContainer independent>
            <Stack.Navigator>
              <Stack.Screen name={Routes.BROWSER.VIEW}>
                {() => (
                  <Browser
                    route={routeMock}
                    tabs={mockTabs}
                    activeTab={1}
                    navigation={mockNavigation}
                    createNewTab={jest.fn}
                    closeAllTabs={jest.fn}
                    closeTab={jest.fn}
                    setActiveTab={jest.fn}
                    updateTab={jest.fn}
                  />
                )}
              </Stack.Screen>
            </Stack.Navigator>
          </NavigationContainer>
        </ThemeContext.Provider>
      </Provider>,
      { state: { ...mockInitialState } },
    );
    expect(toJSON()).toMatchSnapshot();
  });

  it('should create a new homepage tab when rendered with no tabs', () => {
    let passedUrl = '';
    const mockCreateNewTab = jest.fn((url) => {
      passedUrl = url;
    });
    renderWithProvider(
      <Provider store={mockStore(mockInitialState)}>
        <NavigationContainer independent>
          <Stack.Navigator>
            <Stack.Screen name={Routes.BROWSER.VIEW}>
              {() => (
                <Browser
                  route={routeMock}
                  tabs={[]}
                  activeTab={1}
                  navigation={mockNavigation}
                  createNewTab={mockCreateNewTab}
                  closeAllTabs={jest.fn}
                  closeTab={jest.fn}
                  setActiveTab={jest.fn}
                  updateTab={jest.fn}
                />
              )}
            </Stack.Screen>
          </Stack.Navigator>
        </NavigationContainer>
      </Provider>,
      { state: { ...mockInitialState } },
    );

    expect(mockCreateNewTab).toHaveBeenCalled();
    expect(passedUrl).toMatch(/^https:\/\//);
  });

  it('should create a new token discovery tab when rendered with no tabs and token discovery browser is enabled', () => {
    jest.mocked(isTokenDiscoveryBrowserEnabled).mockReturnValue(true);
    const mockCreateNewTab = jest.fn();
    renderWithProvider(
      <Provider store={mockStore(mockInitialState)}>
        <NavigationContainer independent>
          <Stack.Navigator>
            <Stack.Screen name={Routes.BROWSER.VIEW}>
              {() => (
                <Browser
                  route={routeMock}
                  tabs={[]}
                  activeTab={1}
                  navigation={mockNavigation}
                  createNewTab={mockCreateNewTab}
                  closeAllTabs={jest.fn}
                  closeTab={jest.fn}
                  setActiveTab={jest.fn}
                  updateTab={jest.fn}
                />
              )}
            </Stack.Screen>
          </Stack.Navigator>
        </NavigationContainer>
      </Provider>,
      { state: { ...mockInitialState } },
    );

    expect(mockCreateNewTab).toHaveBeenCalledWith(undefined, undefined);
    jest.mocked(isTokenDiscoveryBrowserEnabled).mockReturnValue(false);
  });

  it('should call navigate when route param `newTabUrl` and `timestamp` are added', () => {
    // Render the component with an initial prop value
    const { rerender } = renderWithProvider(
      <Provider store={mockStore(mockInitialState)}>
        <NavigationContainer independent>
          <Stack.Navigator>
            <Stack.Screen name={Routes.BROWSER.VIEW}>
              {() => (
                <Browser
                  route={routeMock}
                  tabs={[]}
                  activeTab={1}
                  navigation={mockNavigation}
                  createNewTab={jest.fn}
                  closeAllTabs={jest.fn}
                  closeTab={jest.fn}
                  setActiveTab={jest.fn}
                  updateTab={jest.fn}
                />
              )}
            </Stack.Screen>
          </Stack.Navigator>
        </NavigationContainer>
      </Provider>,
      { state: { ...mockInitialState } },
    );

    const navigationSpy = jest.spyOn(mockNavigation, 'navigate');

    // rerender with a different route value
    rerender(
      <Provider store={mockStore(mockInitialState)}>
        <NavigationContainer independent>
          <Stack.Navigator>
            <Stack.Screen name={Routes.BROWSER.VIEW}>
              {() => (
                <Browser
                  route={{
                    params: { newTabUrl: 'about:blank', timestamp: '987' },
                  }}
                  tabs={mockTabs}
                  activeTab={1}
                  navigation={mockNavigation}
                  createNewTab={jest.fn}
                  closeAllTabs={jest.fn}
                  closeTab={jest.fn}
                  setActiveTab={jest.fn}
                  updateTab={jest.fn}
                />
              )}
            </Stack.Screen>
          </Stack.Navigator>
        </NavigationContainer>
      </Provider>,
    );
    // Check if myFunction was called
    expect(navigationSpy).toHaveBeenCalledWith(
      Routes.MODAL.MAX_BROWSER_TABS_MODAL,
    );

    // Clean up the spy
    navigationSpy.mockRestore();
  });

  it('should mark a tab as archived if it has been idle for too long', async () => {
    const mockTabsForIdling = [
      { id: 1, url: 'about:blank', image: '', isArchived: false },
      { id: 2, url: 'about:blank', image: '', isArchived: false },
    ];

    jest.useFakeTimers();
    const mockUpdateTab = jest.fn();

    renderWithProvider(
      <Provider store={mockStore(mockInitialState)}>
        <NavigationContainer independent>
          <Stack.Navigator>
            <Stack.Screen name="Browser">
              {() => (
                <Browser
                  route={{ params: {} }}
                  tabs={mockTabsForIdling}
                  activeTab={1}
                  navigation={mockNavigation}
                  createNewTab={jest.fn}
                  closeAllTabs={jest.fn}
                  closeTab={jest.fn}
                  setActiveTab={jest.fn}
                  updateTab={mockUpdateTab}
                />
              )}
            </Stack.Screen>
          </Stack.Navigator>
        </NavigationContainer>
      </Provider>,
    );

    // Wrap the timer advancement in act
    await act(async () => {
      jest.advanceTimersByTime(1000 * 60 * 5);
    });

    expect(mockUpdateTab).toHaveBeenCalledWith(2, { isArchived: true });
  });

  it('should show active account toast when visiting a site with permitted accounts', () => {
    // 1. Mock dependencies
    const mockShowToast = jest.fn();
    const mockCloseToast = jest.fn();
    const mockToastRef = {
      current: { showToast: mockShowToast, closeToast: mockCloseToast },
    };

    // Mock required values
    const testAccountAddress = '0xabcdef123456789';
    const oldHostname = 'site1.com';
    const newHostname = 'site2.com';
    const mockAccountName = 'Test Account';
    const caipAccountId = `eip155:0:${testAccountAddress}`;

    // Mock accounts and ENS data
    const mockAccounts = [
      {
        address: testAccountAddress,
        name: mockAccountName,
        type: KeyringTypes.simple,
        yOffset: 0,
        isSelected: true,
        caipAccountId,
      },
    ];
    const mockEnsByAccountAddress = {
      [testAccountAddress]: 'test.eth',
    };

    // Setup mocks
    (useAccounts as jest.Mock).mockReturnValue({
      evmAccounts: mockAccounts,
      accounts: mockAccounts,
      ensByAccountAddress: mockEnsByAccountAddress,
    });

    mockGetPermittedCaipAccountIdsByHostname.mockImplementation(
      (_, hostname) => {
        if (hostname === newHostname) {
          return [testAccountAddress];
        }
        return [];
      },
    );

    mockSortMultichainAccountsByLastSelected.mockImplementation(
      (permittedAccounts) =>
        permittedAccounts.length > 0 ? [caipAccountId] : [],
    );

    // Mock the checkIfActiveAccountChanged effect function
    // This is extracted from the useEffect in Browser.js
    const checkIfActiveAccountChanged = (hostname: string) => {
      const permittedAccounts = getPermittedCaipAccountIdsByHostname(
        [],
        hostname,
      );

      const sortedPermittedAccounts =
        sortMultichainAccountsByLastSelected(permittedAccounts);

      if (!sortedPermittedAccounts.length) {
        return false;
      }

      const activeCaipAccountId = sortedPermittedAccounts[0];
      const { address } = parseCaipAccountId(activeCaipAccountId);

      const accountName =
        address === testAccountAddress ? mockAccountName : 'Unknown Account';

      // Show toast - this is what we want to test
      mockToastRef.current.showToast({
        variant: 'Account',
        labelOptions: [
          {
            label: `${accountName} `,
            isBold: true,
          },
          { label: 'now active.' },
        ],
        accountAddress: address,
        accountAvatarType: 'JazzIcon',
      });

      return true;
    };

    // Verify toast is not shown initially for site1
    const prevHostnameResult = checkIfActiveAccountChanged(oldHostname);
    expect(prevHostnameResult).toBe(false);
    expect(mockShowToast).not.toHaveBeenCalled();

    // Verify toast is shown when changing to site2
    mockShowToast.mockReset();
    const newHostnameResult = checkIfActiveAccountChanged(newHostname);
    expect(newHostnameResult).toBe(true);
    expect(mockShowToast).toHaveBeenCalled();
    expect(mockShowToast).toHaveBeenCalledWith(
      expect.objectContaining({
        variant: 'Account',
        accountAddress: testAccountAddress,
        labelOptions: expect.arrayContaining([
          expect.objectContaining({
            isBold: true,
            label: `${mockAccountName} `,
          }),
          expect.objectContaining({
            label: 'now active.',
          }),
        ]),
      }),
    );
  });

  describe('useEffect for active account toast', () => {
    const mockShowToast = jest.fn();
    const mockCloseToast = jest.fn();
    const mockToastRef = {
      current: { showToast: mockShowToast, closeToast: mockCloseToast },
    };

    const testAccountAddress1 = '0x123';
    const testAccountAddress2 = '0x456';
    const mockAccountName1 = 'Account 1';
    const mockAccountName2 = 'Account 2';

    const mockAccounts = [
      {
        address: testAccountAddress1,
        name: mockAccountName1,
        type: KeyringTypes.simple,
        yOffset: 0,
        isSelected: true,
        caipAccountId: `eip155:0:${testAccountAddress1}`,
      },
      {
        address: testAccountAddress2,
        name: mockAccountName2,
        type: KeyringTypes.simple,
        yOffset: 0,
        isSelected: false,
        caipAccountId: `eip155:0:${testAccountAddress2}`,
      },
    ];
    const mockEnsByAccountAddress = {
      [testAccountAddress1]: 'account1.eth',
      [testAccountAddress2]: 'account2.eth',
    };

    const defaultBrowserProps = {
      navigation: mockNavigation,
      createNewTab: jest.fn(),
      closeAllTabs: jest.fn(),
      closeTab: jest.fn(),
      setActiveTab: jest.fn(),
      updateTab: jest.fn(),
      tabs: [
        { id: 1, url: 'https://initial.com', image: '', isArchived: false },
      ],
      activeTab: 1,
    };

    const renderBrowserWithProps = (
      props: Partial<React.ComponentProps<typeof Browser>>,
    ) =>
      renderWithProvider(
        <Provider store={mockStore(mockInitialState)}>
          <ThemeContext.Provider value={mockTheme}>
            <ToastContext.Provider value={{ toastRef: mockToastRef }}>
              <NavigationContainer independent>
                <Stack.Navigator>
                  <Stack.Screen name={Routes.BROWSER.VIEW}>
                    {() => <Browser {...defaultBrowserProps} {...props} />}
                  </Stack.Screen>
                </Stack.Navigator>
              </NavigationContainer>
            </ToastContext.Provider>
          </ThemeContext.Provider>
        </Provider>,
        {
          state: {
            ...mockInitialState,
            browser: {
              tabs: props.tabs || defaultBrowserProps.tabs,
              activeTab: props.activeTab || defaultBrowserProps.activeTab,
            },
          },
        },
      );

    beforeEach(() => {
      jest.clearAllMocks();
      (useAccounts as jest.Mock).mockReturnValue({
        evmAccounts: mockAccounts,
        accounts: mockAccounts,
        ensByAccountAddress: mockEnsByAccountAddress,
      });
    });

    it('should show toast when url changes to a new host with a permitted account', () => {
      mockGetPermittedCaipAccountIdsByHostname.mockImplementation(
        (_, hostname) =>
          hostname === 'newsite.com' ? [testAccountAddress1] : [],
      );

      mockSortMultichainAccountsByLastSelected.mockImplementation(
        (permittedAccounts) =>
          permittedAccounts.length > 0
            ? [`eip155:0:${testAccountAddress1}`]
            : [],
      );

      const { rerender } = renderBrowserWithProps({
        route: { params: { url: 'https://initial.com' } },
      });

      expect(mockShowToast).not.toHaveBeenCalled(); // No toast on initial render for initial.com

      rerender(
        <Provider store={mockStore(mockInitialState)}>
          <ThemeContext.Provider value={mockTheme}>
            <ToastContext.Provider value={{ toastRef: mockToastRef }}>
              <NavigationContainer independent>
                <Stack.Navigator>
                  <Stack.Screen name={Routes.BROWSER.VIEW}>
                    {() => (
                      <Browser
                        {...defaultBrowserProps}
                        route={{ params: { url: 'https://newsite.com' } }}
                      />
                    )}
                  </Stack.Screen>
                </Stack.Navigator>
              </NavigationContainer>
            </ToastContext.Provider>
          </ThemeContext.Provider>
        </Provider>,
      );

      expect(mockShowToast).toHaveBeenCalledTimes(1);
      expect(mockShowToast).toHaveBeenCalledWith(
        expect.objectContaining({
          accountAddress: testAccountAddress1,
          labelOptions: expect.arrayContaining([
            expect.objectContaining({
              label: `${mockEnsByAccountAddress[testAccountAddress1]} `,
            }),
          ]),
        }),
      );
    });

    it('should show toast when accounts become available for the current host', () => {
      mockGetPermittedCaipAccountIdsByHostname.mockReturnValue([
        testAccountAddress1,
      ]);

      mockSortMultichainAccountsByLastSelected.mockReturnValue([
        `eip155:0:${testAccountAddress1}`,
      ]);

      // Initial render with no accounts
      (useAccounts as jest.Mock).mockReturnValue({
        evmAccounts: [],
        accounts: [],
        ensByAccountAddress: {},
      });

      const { rerender } = renderBrowserWithProps({
        route: { params: { url: 'https://currentsite.com' } },
      });
      expect(mockShowToast).not.toHaveBeenCalled();

      // Rerender with accounts
      (useAccounts as jest.Mock).mockReturnValue({
        evmAccounts: mockAccounts,
        accounts: mockAccounts,
        ensByAccountAddress: mockEnsByAccountAddress,
      });

      rerender(
        <Provider store={mockStore(mockInitialState)}>
          <ThemeContext.Provider value={mockTheme}>
            <ToastContext.Provider value={{ toastRef: mockToastRef }}>
              <NavigationContainer independent>
                <Stack.Navigator>
                  <Stack.Screen name={Routes.BROWSER.VIEW}>
                    {() => (
                      <Browser
                        {...defaultBrowserProps}
                        route={{ params: { url: 'https://currentsite.com' } }}
                      />
                    )}
                  </Stack.Screen>
                </Stack.Navigator>
              </NavigationContainer>
            </ToastContext.Provider>
          </ThemeContext.Provider>
        </Provider>,
      );

      expect(mockShowToast).toHaveBeenCalledTimes(1);
      expect(mockShowToast).toHaveBeenCalledWith(
        expect.objectContaining({
          accountAddress: testAccountAddress1,
          labelOptions: expect.arrayContaining([
            expect.objectContaining({
              label: `${mockEnsByAccountAddress[testAccountAddress1]} `,
            }),
          ]),
        }),
      );
    });

    it('should NOT show toast if host changes but no permitted accounts for new host', () => {
      mockGetPermittedCaipAccountIdsByHostname.mockImplementation(
        (_, hostname) =>
          hostname === 'initial.com' ? [testAccountAddress1] : [],
      );

      mockSortMultichainAccountsByLastSelected.mockImplementation(
        (permittedAccounts) =>
          permittedAccounts.length > 0
            ? [`eip155:0:${testAccountAddress1}`]
            : [],
      );

      const { rerender } = renderBrowserWithProps({
        route: { params: { url: 'https://initial.com' } },
      });
      // Toast for initial.com
      expect(mockShowToast).toHaveBeenCalledTimes(1);
      mockShowToast.mockClear();

      rerender(
        <Provider store={mockStore(mockInitialState)}>
          <ThemeContext.Provider value={mockTheme}>
            <ToastContext.Provider value={{ toastRef: mockToastRef }}>
              <NavigationContainer independent>
                <Stack.Navigator>
                  <Stack.Screen name={Routes.BROWSER.VIEW}>
                    {() => (
                      <Browser
                        {...defaultBrowserProps}
                        route={{
                          params: { url: 'https://anothernewsite.com' },
                        }}
                      />
                    )}
                  </Stack.Screen>
                </Stack.Navigator>
              </NavigationContainer>
            </ToastContext.Provider>
          </ThemeContext.Provider>
        </Provider>,
      );

      expect(mockShowToast).not.toHaveBeenCalled();
    });

    it('should NOT show toast if already on the same host with permitted accounts', () => {
      mockGetPermittedCaipAccountIdsByHostname.mockReturnValue([
        testAccountAddress1,
      ]);

      mockSortMultichainAccountsByLastSelected.mockReturnValue([
        `eip155:0:${testAccountAddress1}`,
      ]);

      const { rerender } = renderBrowserWithProps({
        route: { params: { url: 'https://samesite.com' } },
      });
      expect(mockShowToast).toHaveBeenCalledTimes(1); // Initial toast
      mockShowToast.mockClear();

      // Rerender with same URL (e.g., due to some other state change not affecting URL or accounts)
      rerender(
        <Provider store={mockStore(mockInitialState)}>
          <ThemeContext.Provider value={mockTheme}>
            <ToastContext.Provider value={{ toastRef: mockToastRef }}>
              <NavigationContainer independent>
                <Stack.Navigator>
                  <Stack.Screen name={Routes.BROWSER.VIEW}>
                    {() => (
                      <Browser
                        {...defaultBrowserProps}
                        route={{ params: { url: 'https://samesite.com' } }}
                      />
                    )}
                  </Stack.Screen>
                </Stack.Navigator>
              </NavigationContainer>
            </ToastContext.Provider>
          </ThemeContext.Provider>
        </Provider>,
      );
      expect(mockShowToast).not.toHaveBeenCalled();
    });

    it('should NOT show toast if there are no accounts at all', () => {
      (useAccounts as jest.Mock).mockReturnValue({
        evmAccounts: [],
        accounts: [],
        ensByAccountAddress: {},
      });
      mockGetPermittedCaipAccountIdsByHostname.mockReturnValue([
        testAccountAddress1,
      ]);

      mockSortMultichainAccountsByLastSelected.mockReturnValue([
        `eip155:0:${testAccountAddress1}`,
      ]);

      renderBrowserWithProps({
        route: { params: { url: 'https://anyvalidurl.com' } },
      });

      expect(mockShowToast).not.toHaveBeenCalled();
    });

    it('should NOT show toast if effectiveUrl is null/undefined', () => {
      // Ensure getPermittedCaipAccountIdsByHostname only returns accounts for a specific, non-null hostname
      mockGetPermittedCaipAccountIdsByHostname.mockImplementation(
        (_, hostname) =>
          hostname === 'somevalidhost.com' ? [testAccountAddress1] : [],
      );

      mockSortMultichainAccountsByLastSelected.mockImplementation(
        (permittedAccounts) =>
          permittedAccounts.length > 0
            ? [`eip155:0:${testAccountAddress1}`]
            : [],
      );
      renderBrowserWithProps({
        route: { params: { url: null } }, // browserUrl will be null
        tabs: [{ id: 1, url: null, image: '', isArchived: false }], // currentUrl might become homePageUrl initially
      });
      expect(mockShowToast).not.toHaveBeenCalled();
    });

    it('should use browserUrl from props if currentUrl is not set initially', () => {
      mockGetPermittedCaipAccountIdsByHostname.mockImplementation(
        (_, hostname) =>
          hostname === 'propurl.com' ? [testAccountAddress1] : [],
      );

      mockSortMultichainAccountsByLastSelected.mockImplementation(
        (permittedAccounts) =>
          permittedAccounts.length > 0
            ? [`eip155:0:${testAccountAddress1}`]
            : [],
      );

      renderBrowserWithProps({
        route: { params: {} }, // No URL in route.params, so currentUrl is initially AppConstants.HOMEPAGE_URL
        // Browser component will receive props.browserUrl via route.params.url
        // We are testing the case where currentUrl is not set via route.params.url initially and it defaults to homePageUrl
        // and then a new browserUrl prop is passed
      });
      expect(mockShowToast).not.toHaveBeenCalled(); // homePageUrl likely won't have permitted accounts

      // Simulate a new navigation where browserUrl is passed directly in route.params
      /* const { rerender } = */ renderBrowserWithProps({
        route: { params: { url: 'https://propurl.com' } },
      });

      expect(mockShowToast).toHaveBeenCalledTimes(1);
      expect(mockShowToast).toHaveBeenCalledWith(
        expect.objectContaining({ accountAddress: testAccountAddress1 }),
      );
    });
  });
});

jest.useRealTimers();<|MERGE_RESOLUTION|>--- conflicted
+++ resolved
@@ -14,9 +14,6 @@
 import { createStackNavigator } from '@react-navigation/stack';
 import { ThemeContext, mockTheme } from '../../../util/theme';
 import { act } from '@testing-library/react';
-<<<<<<< HEAD
-import { MOCK_ACCOUNTS_CONTROLLER_STATE } from '../../../util/test/accountsControllerTestUtils';
-=======
 import { isTokenDiscoveryBrowserEnabled } from '../../../util/browser';
 import { MOCK_ACCOUNTS_CONTROLLER_STATE } from '../../../util/test/accountsControllerTestUtils';
 import { useAccounts } from '../../hooks/useAccounts';
@@ -29,7 +26,6 @@
 import { parseCaipAccountId } from '@metamask/utils';
 
 jest.useFakeTimers();
->>>>>>> b6e9c40b
 
 jest.mock('../../hooks/useAccounts', () => ({
   useAccounts: jest.fn().mockReturnValue({
@@ -38,8 +34,6 @@
     ensByAccountAddress: {},
   }),
 }));
-<<<<<<< HEAD
-=======
 
 jest.mock('../../../core/Permissions', () => ({
   // Mock specific named exports. Add others if Browser.js uses them.
@@ -56,7 +50,6 @@
   __esModule: true,
   default: jest.fn(() => 'TabThumbnail'),
 }));
->>>>>>> b6e9c40b
 
 const mockTabs = [
   { id: 1, url: 'about:blank', image: '', isArchived: false },
@@ -102,13 +95,10 @@
         }),
       },
       AccountsController: mockAccountsControllerState,
-<<<<<<< HEAD
-=======
       PermissionsController: {
         getCaveat: jest.fn(), // Default mock, can be configured in tests
         getPermittedAccountsByHostname: jest.fn(),
       },
->>>>>>> b6e9c40b
     },
   };
 });
