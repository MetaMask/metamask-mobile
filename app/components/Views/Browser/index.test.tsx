// write unit test so that browser/index.js->newTab()
// 1. if tabs.length > 4, show the max browser tabs modal
// 2. if tabs.length <= 4, create a new tab

import React from 'react';
import { Browser } from './index';
import Routes from '../../../constants/navigation/Routes';
import renderWithProvider from '../../../util/test/renderWithProvider';
import { backgroundState } from '../../../util/test/initial-root-state';

import configureMockStore from 'redux-mock-store';
import { Provider } from 'react-redux';
import { NavigationContainer } from '@react-navigation/native';
import { createStackNavigator } from '@react-navigation/stack';
import { ThemeContext, mockTheme } from '../../../util/theme';
import { act } from '@testing-library/react';
<<<<<<< HEAD
import { isTokenDiscoveryBrowserEnabled } from '../../../util/browser';
=======
import { MOCK_ACCOUNTS_CONTROLLER_STATE } from '../../../util/test/accountsControllerTestUtils';

jest.mock('../../hooks/useAccounts', () => ({
  useAccounts: jest.fn().mockReturnValue({
    evmAccounts: [],
    accounts: [],
    ensByAccountAddress: {},
  }),
}));
>>>>>>> 33ae98a3

const mockTabs = [
  { id: 1, url: 'about:blank', image: '', isArchived: false },
  { id: 2, url: 'about:blank', image: '', isArchived: false },
  { id: 3, url: 'about:blank', image: '', isArchived: false },
  { id: 4, url: 'about:blank', image: '', isArchived: false },
  { id: 5, url: 'about:blank', image: '', isArchived: false },
];

const mockInitialState = {
  engine: {
    backgroundState: {
      ...backgroundState,
      BrowserController: { tabs: mockTabs },
      AccountsController: MOCK_ACCOUNTS_CONTROLLER_STATE,
    },
  },
  security: {},
  settings: {
    showFiatOnTestnets: true,
    primaryCurrency: 'ETH',
    basicFunctionalityEnabled: true,
  },
  wizard: {
    step: 1,
  },
  browser: {
    tabs: mockTabs,
    activeTab: 1,
  },
};

jest.mock('../../../core/Engine', () => {
  const { MOCK_ACCOUNTS_CONTROLLER_STATE: mockAccountsControllerState } =
    jest.requireActual('../../../util/test/accountsControllerTestUtils');
  return {
    context: {
      PhishingController: {
        maybeUpdateState: jest.fn(),
        test: jest.fn((url: string) => {
          if (url === 'phishing.com') return { result: true };
          return { result: false };
        }),
      },
      AccountsController: mockAccountsControllerState,
    },
  };
});

jest.mock('react-native/Libraries/Linking/Linking', () => ({
  addEventListener: jest.fn(),
  removeEventListener: jest.fn(),
  openURL: jest.fn(),
  canOpenURL: jest.fn(),
  getInitialURL: jest.fn(),
}));

jest.mock('../../../util/phishingDetection', () => ({
  isProductSafetyDappScanningEnabled: jest.fn().mockReturnValue(false),
  getPhishingTestResult: jest.fn().mockReturnValue({ result: false }),
}));

jest.mock('../../../util/browser', () => ({
  ...jest.requireActual('../../../util/browser'),
  isTokenDiscoveryBrowserEnabled: jest.fn().mockReturnValue(false),
}));

const Stack = createStackNavigator();
const mockStore = configureMockStore();

const routeMock = {
  params: {},
};

const mockNavigation = {
  setOptions: jest.fn(),
  setParams: jest.fn(),
  navigate: jest.fn(),
  goBack: jest.fn(),
};

describe('Browser', () => {
  it('should render correctly', () => {
    const { toJSON } = renderWithProvider(
      <Provider store={mockStore(mockInitialState)}>
        <ThemeContext.Provider value={mockTheme}>
          <NavigationContainer independent>
            <Stack.Navigator>
              <Stack.Screen name={Routes.BROWSER.VIEW}>
                {() => (
                  <Browser
                    route={routeMock}
                    tabs={mockTabs}
                    activeTab={1}
                    navigation={mockNavigation}
                    createNewTab={jest.fn}
                    closeAllTabs={jest.fn}
                    closeTab={jest.fn}
                    setActiveTab={jest.fn}
                    updateTab={jest.fn}
                  />
                )}
              </Stack.Screen>
            </Stack.Navigator>
          </NavigationContainer>
        </ThemeContext.Provider>
      </Provider>,
      { state: { ...mockInitialState } },
    );
    expect(toJSON()).toMatchSnapshot();
  });

  it('should create a new homepage tab when rendered with no tabs', () => {
    let passedUrl = '';
    const mockCreateNewTab = jest.fn((url) => {
      passedUrl = url;
    });
    renderWithProvider(
      <Provider store={mockStore(mockInitialState)}>
        <NavigationContainer independent>
          <Stack.Navigator>
            <Stack.Screen name={Routes.BROWSER.VIEW}>
              {() => (
                <Browser
                  route={routeMock}
                  tabs={[]}
                  activeTab={1}
                  navigation={mockNavigation}
                  createNewTab={mockCreateNewTab}
                  closeAllTabs={jest.fn}
                  closeTab={jest.fn}
                  setActiveTab={jest.fn}
                  updateTab={jest.fn}
                />
              )}
            </Stack.Screen>
          </Stack.Navigator>
        </NavigationContainer>
      </Provider>,
      { state: { ...mockInitialState } },
    );

    expect(mockCreateNewTab).toHaveBeenCalled();
    expect(passedUrl).toMatch(/^https:\/\//);
  });

  it('should create a new token discovery tab when rendered with no tabs and token discovery browser is enabled', () => {
    jest.mocked(isTokenDiscoveryBrowserEnabled).mockReturnValue(true);
    const mockCreateNewTab = jest.fn();
    renderWithProvider(
      <Provider store={mockStore(mockInitialState)}>
        <NavigationContainer independent>
          <Stack.Navigator>
            <Stack.Screen name={Routes.BROWSER.VIEW}>
              {() => (
                <Browser
                  route={routeMock}
                  tabs={[]}
                  activeTab={1}
                  navigation={mockNavigation}
                  createNewTab={mockCreateNewTab}
                  closeAllTabs={jest.fn}
                  closeTab={jest.fn}
                  setActiveTab={jest.fn}
                  updateTab={jest.fn}
                />
              )}
            </Stack.Screen>
          </Stack.Navigator>
        </NavigationContainer>
      </Provider>,
      { state: { ...mockInitialState } },
    );

    expect(mockCreateNewTab).toHaveBeenCalledWith(undefined, undefined);
    jest.mocked(isTokenDiscoveryBrowserEnabled).mockReturnValue(false);
  });

  it('should call navigate when route param `newTabUrl` and `timestamp` are added', () => {
    // Render the component with an initial prop value
    const { rerender } = renderWithProvider(
      <Provider store={mockStore(mockInitialState)}>
        <NavigationContainer independent>
          <Stack.Navigator>
            <Stack.Screen name={Routes.BROWSER.VIEW}>
              {() => (
                <Browser
                  route={routeMock}
                  tabs={[]}
                  activeTab={1}
                  navigation={mockNavigation}
                  createNewTab={jest.fn}
                  closeAllTabs={jest.fn}
                  closeTab={jest.fn}
                  setActiveTab={jest.fn}
                  updateTab={jest.fn}
                />
              )}
            </Stack.Screen>
          </Stack.Navigator>
        </NavigationContainer>
      </Provider>,
      { state: { ...mockInitialState } },
    );

    // Spy on the console.log to check if myFunction was called
    const navigationSpy = jest.spyOn(mockNavigation, 'navigate');

    // rerender with a different route value
    rerender(
      <Provider store={mockStore(mockInitialState)}>
        <NavigationContainer independent>
          <Stack.Navigator>
            <Stack.Screen name={Routes.BROWSER.VIEW}>
              {() => (
                <Browser
                  route={{
                    params: { newTabUrl: 'about:blank', timestamp: '987' },
                  }}
                  tabs={mockTabs}
                  activeTab={1}
                  navigation={mockNavigation}
                  createNewTab={jest.fn}
                  closeAllTabs={jest.fn}
                  closeTab={jest.fn}
                  setActiveTab={jest.fn}
                  updateTab={jest.fn}
                />
              )}
            </Stack.Screen>
          </Stack.Navigator>
        </NavigationContainer>
      </Provider>,
    );
    // Check if myFunction was called
    expect(navigationSpy).toHaveBeenCalledWith(
      Routes.MODAL.MAX_BROWSER_TABS_MODAL,
    );

    // Clean up the spy
    navigationSpy.mockRestore();
  });

  it('should mark a tab as archived if it has been idle for too long', async () => {
    const mockTabsForIdling = [
      { id: 1, url: 'about:blank', image: '', isArchived: false },
      { id: 2, url: 'about:blank', image: '', isArchived: false },
    ];

    jest.useFakeTimers();
    const mockUpdateTab = jest.fn();

    renderWithProvider(
      <Provider store={mockStore(mockInitialState)}>
        <NavigationContainer independent>
          <Stack.Navigator>
            <Stack.Screen name="Browser">
              {() => (
                <Browser
                  route={{ params: {} }}
                  tabs={mockTabsForIdling}
                  activeTab={1}
                  navigation={mockNavigation}
                  createNewTab={jest.fn}
                  closeAllTabs={jest.fn}
                  closeTab={jest.fn}
                  setActiveTab={jest.fn}
                  updateTab={mockUpdateTab}
                />
              )}
            </Stack.Screen>
          </Stack.Navigator>
        </NavigationContainer>
      </Provider>,
    );

    // Wrap the timer advancement in act
    await act(async () => {
      jest.advanceTimersByTime(1000 * 60 * 5);
    });

    expect(mockUpdateTab).toHaveBeenCalledWith(2, { isArchived: true });
  });
});<|MERGE_RESOLUTION|>--- conflicted
+++ resolved
@@ -14,9 +14,7 @@
 import { createStackNavigator } from '@react-navigation/stack';
 import { ThemeContext, mockTheme } from '../../../util/theme';
 import { act } from '@testing-library/react';
-<<<<<<< HEAD
 import { isTokenDiscoveryBrowserEnabled } from '../../../util/browser';
-=======
 import { MOCK_ACCOUNTS_CONTROLLER_STATE } from '../../../util/test/accountsControllerTestUtils';
 
 jest.mock('../../hooks/useAccounts', () => ({
@@ -26,7 +24,6 @@
     ensByAccountAddress: {},
   }),
 }));
->>>>>>> 33ae98a3
 
 const mockTabs = [
   { id: 1, url: 'about:blank', image: '', isArchived: false },
