--- conflicted
+++ resolved
@@ -537,19 +537,13 @@
       expect(input3).toBeOnTheScreen();
     });
 
-<<<<<<< HEAD
     it('update focused index on blur', async () => {
       const { getByPlaceholderText, getByTestId } = renderScreen(
-=======
-    it('show seedphrase modal when srp link is pressed', () => {
-      const { getByTestId } = renderScreen(
->>>>>>> fcd58f2d
-        ImportFromSecretRecoveryPhrase,
-        { name: Routes.ONBOARDING.IMPORT_FROM_SECRET_RECOVERY_PHRASE },
-        { state: initialState },
-      );
-
-<<<<<<< HEAD
+        ImportFromSecretRecoveryPhrase,
+        { name: Routes.ONBOARDING.IMPORT_FROM_SECRET_RECOVERY_PHRASE },
+        { state: initialState },
+      );
+
       // Enter a seed phrase to create multiple input fields
       const input = getByPlaceholderText(
         strings('import_from_seed.srp_placeholder'),
@@ -709,13 +703,6 @@
       // Should handle blur without issues even with empty word
       expect(input0).toBeOnTheScreen();
       expect(input0.props.value).toBe('');
-=======
-      const srpLink = getByTestId(
-        ImportFromSeedSelectorsIDs.WHAT_IS_SEEDPHRASE_LINK_ID,
-      );
-      expect(srpLink).toBeOnTheScreen();
-      fireEvent.press(srpLink);
->>>>>>> fcd58f2d
     });
   });
 
@@ -1016,46 +1003,4 @@
       fireEvent.press(confirmButton);
     });
   });
-
-  // describe('handleOnBlur function', () => {
-
-  //   // it('should handle multiple blur events in sequence', async () => {
-  //   //   const { getByPlaceholderText, getByTestId } = renderScreen(
-  //   //     ImportFromSecretRecoveryPhrase,
-  //   //     { name: Routes.ONBOARDING.IMPORT_FROM_SECRET_RECOVERY_PHRASE },
-  //   //     { state: initialState },
-  //   //   );
-
-  //   //   // Enter a seed phrase to create multiple input fields
-  //   //   const input = getByPlaceholderText(
-  //   //     strings('import_from_seed.srp_placeholder'),
-  //   //   );
-
-  //   //   await act(async () => {
-  //   //     fireEvent.changeText(
-  //   //       input,
-  //   //       'say devote wasp video cool lunch brief add fever uncover novel offer',
-  //   //     );
-  //   //   });
-
-  //   //   await waitFor(() => {
-  //   //     expect(
-  //   //       getByTestId(`${ImportFromSeedSelectorsIDs.SEED_PHRASE_INPUT_ID}_0`),
-  //   //     ).toBeOnTheScreen();
-  //   //   });
-
-  //   //   const input0 = getByTestId(
-  //   //     `${ImportFromSeedSelectorsIDs.SEED_PHRASE_INPUT_ID}_0`,
-  //   //   );
-
-  //   //   // Test multiple blur events in sequence
-  //   //   fireEvent(input0, 'focus');
-  //   //   fireEvent(input0, 'blur');
-  //   //   fireEvent(input0, 'blur'); // Second blur should not crash
-  //   //   fireEvent(input0, 'blur'); // Third blur should not crash
-
-  //   //   // Should handle multiple blur events gracefully
-  //   //   expect(input0).toBeOnTheScreen();
-  //   // });
-  // });
 });