--- conflicted
+++ resolved
@@ -125,17 +125,8 @@
         { state: initialState },
       );
 
-<<<<<<< HEAD
-      // Verifies step 1 is displayed by checking for the SRP input screen title
-      expect(
-        getByText(
-          strings('import_from_seed.enter_your_secret_recovery_phrase'),
-        ),
-      ).toBeOnTheScreen();
-=======
       // The component shows the SRP input screen initially
       expect(getByText(strings('import_from_seed.title'))).toBeOnTheScreen();
->>>>>>> 1a45cbd3
     });
 
     it('renders Import wallet title and description', () => {
@@ -390,11 +381,7 @@
         fireEvent.press(continueButton);
       });
 
-<<<<<<< HEAD
-      // Wait for step 2 (password screen) to appear and verify
-=======
       // Wait for password screen to appear and verify
->>>>>>> 1a45cbd3
       await waitFor(
         () => {
           expect(
@@ -1370,19 +1357,9 @@
       const backButton = getByTestId(ImportFromSeedSelectorsIDs.BACK_BUTTON_ID);
       fireEvent.press(backButton);
 
-<<<<<<< HEAD
-      // Verify we're back on step 1 (SRP input screen)
-      await waitFor(() => {
-        expect(
-          getByText(
-            strings('import_from_seed.enter_your_secret_recovery_phrase'),
-          ),
-        ).toBeOnTheScreen();
-=======
       // Verify we're back on SRP input screen
       await waitFor(() => {
         expect(getByText(strings('import_from_seed.title'))).toBeOnTheScreen();
->>>>>>> 1a45cbd3
       });
     });
 
