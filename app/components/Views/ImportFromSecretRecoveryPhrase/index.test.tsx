import { renderScreen } from '../../../util/test/renderWithProvider';
import ImportFromSecretRecoveryPhrase from '.';
import Routes from '../../../constants/navigation/Routes';
import { act, fireEvent, waitFor } from '@testing-library/react-native';
import { ImportFromSeedSelectorsIDs } from '../../../../e2e/selectors/Onboarding/ImportFromSeed.selectors';
import { strings } from '../../../../locales/i18n';
import { Authentication } from '../../../core';
import { ChoosePasswordSelectorsIDs } from '../../../../e2e/selectors/Onboarding/ChoosePassword.selectors';
import Clipboard from '@react-native-clipboard/clipboard';
import { MIN_PASSWORD_LENGTH } from '../../../util/password';

// Mock the clipboard
jest.mock('@react-native-clipboard/clipboard', () => ({
  getString: jest.fn().mockResolvedValue(''),
}));

const initialState = {
  user: {
    passwordSet: true,
    seedphraseBackedUp: false,
  },
};

describe('ImportFromSecretRecoveryPhrase', () => {
  beforeEach(() => {
    jest.clearAllMocks();
  });

  describe('Import a wallet UI', () => {
    it('render matches snapshot', () => {
      const { toJSON } = renderScreen(
        ImportFromSecretRecoveryPhrase,
        { name: Routes.ONBOARDING.IMPORT_FROM_SECRET_RECOVERY_PHRASE },
        { state: initialState },
      );
      expect(toJSON()).toMatchSnapshot();
    });

    it('has current step as 1 on initial render when currentStep is 0', () => {
      const { getByText } = renderScreen(
        ImportFromSecretRecoveryPhrase,
        { name: Routes.ONBOARDING.IMPORT_FROM_SECRET_RECOVERY_PHRASE },
        { state: initialState },
      );

      // The component shows steps as "Step 1 of 2" when currentStep is 0
      expect(
        getByText(
          strings('import_from_seed.steps', {
            currentStep: 1,
            totalSteps: 2,
          }),
        ),
      ).toBeOnTheScreen();
    });

    it('renders Import wallet title and description', () => {
      const { getByText } = renderScreen(
        ImportFromSecretRecoveryPhrase,
        { name: Routes.ONBOARDING.IMPORT_FROM_SECRET_RECOVERY_PHRASE },
        { state: initialState },
      );

      expect(getByText(strings('import_from_seed.title'))).toBeOnTheScreen();
      expect(
        getByText(
          strings('import_from_seed.enter_your_secret_recovery_phrase'),
        ),
      ).toBeOnTheScreen();
    });

    it('renders continue button disabled initially', () => {
      const { getByRole } = renderScreen(
        ImportFromSecretRecoveryPhrase,
        { name: Routes.ONBOARDING.IMPORT_FROM_SECRET_RECOVERY_PHRASE },
        { state: initialState },
      );

      const continueButton = getByRole('button', { name: 'Continue' });
      expect(continueButton.props.disabled).toBe(true);
    });

    it('renders paste button when no seed phrase is entered', () => {
      const { getByText } = renderScreen(
        ImportFromSecretRecoveryPhrase,
        { name: Routes.ONBOARDING.IMPORT_FROM_SECRET_RECOVERY_PHRASE },
        { state: initialState },
      );

      jest.mocked(Clipboard.getString).mockResolvedValue('test');
      const pasteButton = getByText(strings('import_from_seed.paste'));
      expect(pasteButton).toBeOnTheScreen();
      fireEvent.press(pasteButton);
      jest.mocked(Clipboard.getString).mockResolvedValue('');
    });

    it('renders show all and Paste button when no seed phrase is entered', async () => {
      const { getByText } = renderScreen(
        ImportFromSecretRecoveryPhrase,
        { name: Routes.ONBOARDING.IMPORT_FROM_SECRET_RECOVERY_PHRASE },
        { state: initialState },
      );

      const showAllButton = getByText(strings('import_from_seed.show_all'));
      expect(showAllButton).toBeOnTheScreen();

      const pasteButton = getByText(strings('import_from_seed.paste'));
      expect(pasteButton).toBeOnTheScreen();
    });

    it('enter 12 length seed phrase and check the input fields are rendered', async () => {
      const { getByPlaceholderText, getByTestId } = renderScreen(
        ImportFromSecretRecoveryPhrase,
        { name: Routes.ONBOARDING.IMPORT_FROM_SECRET_RECOVERY_PHRASE },
        { state: initialState },
      );

      const input = getByPlaceholderText(
        strings('import_from_seed.srp_placeholder'),
      );

      await act(async () => {
        fireEvent.changeText(
          input,
          'say devote wasp video cool lunch brief add fever uncover novel offer',
        );
      });

      const getInput = (index: number) =>
        getByTestId(
          `${ImportFromSeedSelectorsIDs.SEED_PHRASE_INPUT_ID}_${index}`,
        );

      for (let i = 0; i < 12; i++) {
        expect(getInput(i)).toBeOnTheScreen();
      }

      expect(getInput(0).props.value).toBe('say');
      expect(getInput(1).props.value).toBe('devote');
      expect(getInput(2).props.value).toBe('wasp');
      expect(getInput(3).props.value).toBe('video');
      expect(getInput(4).props.value).toBe('cool');
      expect(getInput(5).props.value).toBe('lunch');
      expect(getInput(6).props.value).toBe('brief');
      expect(getInput(7).props.value).toBe('add');
      expect(getInput(8).props.value).toBe('fever');
      expect(getInput(9).props.value).toBe('uncover');
      expect(getInput(10).props.value).toBe('novel');
      expect(getInput(11).props.value).toBe('offer');
    });

    it('renders clear all button when seed phrase is entered on click clear the input fields and paste button is rendered', async () => {
      const { getByText, getByPlaceholderText } = renderScreen(
        ImportFromSecretRecoveryPhrase,
        { name: Routes.ONBOARDING.IMPORT_FROM_SECRET_RECOVERY_PHRASE },
        { state: initialState },
      );

      const input = getByPlaceholderText(
        strings('import_from_seed.srp_placeholder'),
      );

      expect(input).toBeOnTheScreen();

      await act(async () => {
        fireEvent.changeText(
          input,
          'test test test test test test test test test test test test',
        );
      });

      const clearAllButton = getByText(strings('import_from_seed.clear_all'));
      expect(clearAllButton).toBeOnTheScreen();

      await act(async () => {
        fireEvent.press(clearAllButton);
      });

      const pasteButton = getByText(strings('import_from_seed.paste'));
      expect(pasteButton).toBeOnTheScreen();
    });

    it('on valid seed phrase entered, continue button is enabled', async () => {
      const { getByPlaceholderText, getByRole } = renderScreen(
        ImportFromSecretRecoveryPhrase,
        { name: Routes.ONBOARDING.IMPORT_FROM_SECRET_RECOVERY_PHRASE },
        { state: initialState },
      );

      // Enter a valid 12-word seed phrase
      const input = getByPlaceholderText(
        strings('import_from_seed.srp_placeholder'),
      );
      fireEvent.changeText(
        input,
        'say devote wasp video cool lunch brief add fever uncover novel offer',
      );

      const continueButton = getByRole('button', { name: 'Continue' });
      // Wait for continue button to be enabled
      await waitFor(
        () => {
          expect(continueButton.props.disabled).toBe(false);
        },
        { timeout: 3000 },
      );
    });

    it('renders qr code button', async () => {
      const { getByTestId } = renderScreen(
        ImportFromSecretRecoveryPhrase,
        { name: Routes.ONBOARDING.IMPORT_FROM_SECRET_RECOVERY_PHRASE },
        { state: initialState },
      );

      const qrCodeButton = getByTestId(
        ImportFromSeedSelectorsIDs.QR_CODE_BUTTON_ID,
      );
      expect(qrCodeButton).toBeOnTheScreen();
    });

    it('on valid seed phrase clicking continue button, it navigates to step 2 i.e. Create password', async () => {
      const { getByText, getByPlaceholderText, getByRole } = renderScreen(
        ImportFromSecretRecoveryPhrase,
        { name: Routes.ONBOARDING.IMPORT_FROM_SECRET_RECOVERY_PHRASE },
        { state: initialState },
      );

      // Enter a valid 12-word seed phrase
      const input = getByPlaceholderText(
        strings('import_from_seed.srp_placeholder'),
      );
      fireEvent.changeText(
        input,
        'say devote wasp video cool lunch brief add fever uncover novel offer',
      );

      const continueButton = getByRole('button', { name: 'Continue' });

      await act(async () => {
        fireEvent.press(continueButton);
      });

      // Wait for step 2 to appear and verify
      await waitFor(
        () => {
          expect(
            getByText(
              strings('import_from_seed.steps', {
                currentStep: 2,
                totalSteps: 2,
              }),
            ),
          ).toBeOnTheScreen();
          expect(
            getByText(strings('import_from_seed.create_password')),
          ).toBeOnTheScreen();
        },
        { timeout: 3000 },
      );
    });

    it('input field is autoFocused on initial render', () => {
      const { getByPlaceholderText } = renderScreen(
        ImportFromSecretRecoveryPhrase,
        { name: Routes.ONBOARDING.IMPORT_FROM_SECRET_RECOVERY_PHRASE },
        { state: initialState },
      );

      const input = getByPlaceholderText(
        strings('import_from_seed.srp_placeholder'),
      );
      expect(input.props.autoFocus).toBe(true);
    });

    it('on backspace key press, the input field value is updated', async () => {
      const { getByPlaceholderText, getByTestId } = renderScreen(
        ImportFromSecretRecoveryPhrase,
        { name: Routes.ONBOARDING.IMPORT_FROM_SECRET_RECOVERY_PHRASE },
        { state: initialState },
      );

      const input = getByPlaceholderText(
        strings('import_from_seed.srp_placeholder'),
      );

      await act(async () => {
        fireEvent.changeText(input, 'test word ');
      });

      await act(async () => {
        fireEvent(input, 'keyPress', {
          nativeEvent: { key: 'Backspace' },
          index: 1,
        });
      });

      const secondInput = getByTestId(
        `${ImportFromSeedSelectorsIDs.SEED_PHRASE_INPUT_ID}_1`,
      );

      await waitFor(() => {
        expect(secondInput).toBeOnTheScreen();
        expect(secondInput.props.value).toBe('word');
      });
    });

    it('on entering a valid seed phrase, continue button is enabled', async () => {
      const { getByPlaceholderText, getByRole } = renderScreen(
        ImportFromSecretRecoveryPhrase,
        { name: Routes.ONBOARDING.IMPORT_FROM_SECRET_RECOVERY_PHRASE },
        { state: initialState },
      );

      const input = getByPlaceholderText(
        strings('import_from_seed.srp_placeholder'),
      );

      // Enter multiple words
      await act(async () => {
        fireEvent.changeText(
          input,
          'frame midnight talk absent spy release check below volume industry advance neglect',
        );
      });

      // Verify continue button is still disabled (since it's not a complete seed phrase)
      const continueButton = getByRole('button', { name: 'Continue' });
      expect(continueButton.props.disabled).toBe(false);
    });

    it('on backspace key press, the input field length is updated', async () => {
      const { getByTestId, getByPlaceholderText } = renderScreen(
        ImportFromSecretRecoveryPhrase,
        { name: Routes.ONBOARDING.IMPORT_FROM_SECRET_RECOVERY_PHRASE },
        { state: initialState },
      );

      const input = getByPlaceholderText(
        strings('import_from_seed.srp_placeholder'),
      );

      // Enter multiple words
      await act(async () => {
        fireEvent.changeText(input, 'word1 word2 word3');
      });

      // Get all input fields after they are created
      const inputFields = await waitFor(() => {
        const fields = [];
        for (let i = 0; i < 3; i++) {
          const field = getByTestId(
            `${ImportFromSeedSelectorsIDs.SEED_PHRASE_INPUT_ID}_${i}`,
          );
          fields.push(field);
        }
        return fields;
      });

      // Verify initial state
      expect(inputFields[0].props.value).toBe('word1');
      expect(inputFields[1].props.value).toBe('word2');
      expect(inputFields[2].props.value).toBe('word3');

      // Simulate backspace press on the third input field
      fireEvent(inputFields[2], 'keyPress', {
        nativeEvent: { key: 'Backspace' },
      });

      // Wait for the component to update and verify the input values
      await waitFor(() => {
        const updatedFields = [];
        for (let i = 0; i < 2; i++) {
          const field = getByTestId(
            `${ImportFromSeedSelectorsIDs.SEED_PHRASE_INPUT_ID}_${i}`,
          );
          updatedFields.push(field);
        }
        expect(updatedFields[0].props.value).toBe('word1');
        expect(updatedFields[1].props.value).toBe('word2');
      });

      // Simulate backspace press on the second input field
      fireEvent(inputFields[1], 'keyPress', {
        nativeEvent: { key: 'Backspace' },
      });

      // Wait for the component to update and verify the final input value
      await waitFor(() => {
        const finalField = getByTestId(
          `${ImportFromSeedSelectorsIDs.SEED_PHRASE_INPUT_ID}_0`,
        );
        expect(finalField.props.value).toBe('word1');
      });
    });

    it('on entering an invalid seed phrase, spellcheck error message is shown', async () => {
      const { getByPlaceholderText, getByRole, queryByText } = renderScreen(
        ImportFromSecretRecoveryPhrase,
        { name: Routes.ONBOARDING.IMPORT_FROM_SECRET_RECOVERY_PHRASE },
        { state: initialState },
      );

      // Test case 1: Invalid length (less than 12 words)
      const input = getByPlaceholderText(
        strings('import_from_seed.srp_placeholder'),
      );
      const continueButton = getByRole('button', { name: 'Continue' });

      // Invalid mnemonic
      const invalidMnemonic = 'invalid '.repeat(12).trim();

      // Enter invalid mnemonic
      await act(async () => {
        fireEvent.changeText(input, invalidMnemonic);
      });
      // Press continue and verify error message
      fireEvent.press(continueButton);

      await waitFor(() => {
        const errorMessage = queryByText(
          strings('import_from_seed.invalid_seed_phrase'),
        );
        expect(errorMessage).toBeOnTheScreen();
      });
    });

    it('on entering a valid seed phrase, continue button is enabled and it navigates to create password UI', async () => {
      const { getByText, getByPlaceholderText, getByRole, getByTestId } =
        renderScreen(
          ImportFromSecretRecoveryPhrase,
          { name: Routes.ONBOARDING.IMPORT_FROM_SECRET_RECOVERY_PHRASE },
          { state: initialState },
        );

      // Test case 1: Invalid length (less than 12 words)
      const input = getByPlaceholderText(
        strings('import_from_seed.srp_placeholder'),
      );
      const continueButton = getByRole('button', { name: 'Continue' });

      // Valid 12-word mnemonic
      const validMnemonic =
        'say devote wasp video cool lunch brief add fever uncover novel offer';

      // Enter valid mnemonic
      await act(async () => {
        fireEvent.changeText(input, validMnemonic);
      });

      // Get all input fields after they are created
      const inputFields = await waitFor(() => {
        const fields = [];
        for (let i = 0; i < 12; i++) {
          const field = getByTestId(
            `${ImportFromSeedSelectorsIDs.SEED_PHRASE_INPUT_ID}_${i}`,
          );
          fields.push(field);
        }
        return fields;
      });

      // Verify initial state
      expect(inputFields[0].props.value).toBe('say');

      // Press continue and verify step 2
      fireEvent.press(continueButton);

      await waitFor(() => {
        expect(
          getByText(
            strings('import_from_seed.steps', {
              currentStep: 2,
              totalSteps: 2,
            }),
          ),
        ).toBeOnTheScreen();
        expect(
          getByText(strings('import_from_seed.create_password')),
        ).toBeOnTheScreen();
      });
    });

    it('on entering a new word, the next input field is rendered', async () => {
      const { getByPlaceholderText, getByTestId } = renderScreen(
        ImportFromSecretRecoveryPhrase,
        { name: Routes.ONBOARDING.IMPORT_FROM_SECRET_RECOVERY_PHRASE },
        { state: initialState },
      );

      // Enter invalid seed phrase
      const input = getByPlaceholderText(
        strings('import_from_seed.srp_placeholder'),
      );

      await act(async () => {
        fireEvent.changeText(input, 'horse one');
      });

      const getInput = (index: number) =>
        getByTestId(
          `${ImportFromSeedSelectorsIDs.SEED_PHRASE_INPUT_ID}_${index}`,
        );

      const input0 = getInput(0);
      const input1 = getInput(1);

      expect(input0).toBeOnTheScreen();
      expect(input1).toBeOnTheScreen();

      await act(async () => {
        fireEvent.changeText(input1, 'one invalid2');
      });
      const input2 = getInput(2);
      expect(input2).toBeOnTheScreen();

      await act(async () => {
        fireEvent.changeText(input2, 'invalid2 invalid3');
      });
      const input3 = getInput(3);
      expect(input3).toBeOnTheScreen();
    });
  });

  describe('Create password UI', () => {
    const renderCreatePasswordUI = async () => {
      const { getByText, getByPlaceholderText, getByRole, getByTestId } =
        renderScreen(
          ImportFromSecretRecoveryPhrase,
          { name: Routes.ONBOARDING.IMPORT_FROM_SECRET_RECOVERY_PHRASE },
          { state: initialState },
        );

      // Enter valid seed phrase and continue to step 2
      const input = getByPlaceholderText(
        strings('import_from_seed.srp_placeholder'),
      );

      await act(async () => {
        fireEvent.changeText(
          input,
          'say devote wasp video cool lunch brief add fever uncover novel offer',
        );
      });

      const continueButton = getByRole('button', { name: 'Continue' });
      fireEvent.press(continueButton);

      return { getByText, getByPlaceholderText, getByRole, getByTestId };
    };

    it('renders create password UI', async () => {
      const { getByText } = await renderCreatePasswordUI();

      await waitFor(() => {
        expect(
          getByText(strings('import_from_seed.create_password')),
        ).toBeOnTheScreen();
        expect(
          getByText(strings('import_from_seed.new_password')),
        ).toBeOnTheScreen();
        expect(
          getByText(strings('import_from_seed.confirm_password')),
        ).toBeOnTheScreen();
      });
    });

    it('password strength indicator is shown on password input', async () => {
      const { getByText, getByPlaceholderText } =
        await renderCreatePasswordUI();

      const passwordInput = getByPlaceholderText(
        strings('import_from_seed.enter_strong_password'),
      );

      await act(async () => {
        fireEvent.changeText(passwordInput, 'weakpass');
      });

      await waitFor(() => {
        expect(getByText('Password strength: Weak')).toBeOnTheScreen();
      });

      await act(async () => {
        fireEvent.changeText(passwordInput, 'StrongPass123!');
      });

      await waitFor(() => {
        expect(getByText('Password strength: Good')).toBeOnTheScreen();
      });
    });

    it('on clicking eye icon, password visibility is toggled', async () => {
      const { getByPlaceholderText, getByTestId } =
        await renderCreatePasswordUI();

      const passwordInput = getByPlaceholderText(
        strings('import_from_seed.enter_strong_password'),
      );
      const confirmPasswordInput = getByPlaceholderText(
        strings('import_from_seed.re_enter_password'),
      );

      const newPasswordVisibilityIcon = getByTestId(
        ImportFromSeedSelectorsIDs.NEW_PASSWORD_VISIBILITY_ID,
      );
      const confirmPasswordVisibilityIcon = getByTestId(
        ImportFromSeedSelectorsIDs.CONFIRM_PASSWORD_VISIBILITY_ID,
      );

      // Initially passwords should be hidden
      expect(passwordInput.props.secureTextEntry).toBe(true);
      expect(confirmPasswordInput.props.secureTextEntry).toBe(true);

      // Toggle visibility for new password
      fireEvent.press(newPasswordVisibilityIcon);
      expect(passwordInput.props.secureTextEntry).toBe(false);

      // Toggle visibility for confirm password
      fireEvent.press(confirmPasswordVisibilityIcon);
      expect(confirmPasswordInput.props.secureTextEntry).toBe(false);
    });

    it('error message is shown when passwords do not match', async () => {
      const { getByText, getByPlaceholderText } =
        await renderCreatePasswordUI();

      const passwordInput = getByPlaceholderText(
        strings('import_from_seed.enter_strong_password'),
      );
      const confirmPasswordInput = getByPlaceholderText(
        strings('import_from_seed.re_enter_password'),
      );

      fireEvent.changeText(passwordInput, 'StrongPass123!');
      fireEvent.changeText(confirmPasswordInput, 'DifferentPass123!');

      await waitFor(() => {
        expect(
          getByText(strings('import_from_seed.password_error')),
        ).toBeOnTheScreen();
      });
    });

    it('confirm password field is disabled until new password is entered', async () => {
      const { getByPlaceholderText } = await renderCreatePasswordUI();

      const confirmPasswordInput = getByPlaceholderText(
        strings('import_from_seed.re_enter_password'),
      );
      expect(confirmPasswordInput.props.editable).toBe(false);

      const passwordInput = getByPlaceholderText(
        strings('import_from_seed.enter_strong_password'),
      );
      fireEvent.changeText(passwordInput, 'StrongPass123!');

      await waitFor(() => {
        expect(confirmPasswordInput.props.editable).toBe(true);
      });
    });

    it('minimum password length requirement message shown in initial state', async () => {
      const { getByText } = await renderCreatePasswordUI();

      await waitFor(() => {
        expect(
          getByText(
            strings('choose_password.must_be_at_least', {
              number: MIN_PASSWORD_LENGTH,
            }),
          ),
        ).toBeOnTheScreen();
      });
    });

    it('confirm password field is focused when new password field is entered', async () => {
      const { getByPlaceholderText } = await renderCreatePasswordUI();

      const passwordInput = getByPlaceholderText(
        strings('import_from_seed.enter_strong_password'),
      );
      const confirmPasswordInput = getByPlaceholderText(
        strings('import_from_seed.re_enter_password'),
      );

      // Enter password and press next
      fireEvent.changeText(passwordInput, 'StrongPass123!');
      fireEvent(passwordInput, 'submitEditing');

      // Verify that confirm password field is enabled and ready for input
      expect(confirmPasswordInput.props.editable).toBe(true);
      expect(confirmPasswordInput.props.value).toBe('');
    });

    it('navigates to Import Wallet UI when back button is pressed', async () => {
      const { getByTestId, getByText } = await renderCreatePasswordUI();

      // Verify we're on step 2
      expect(
        getByText(
          strings('import_from_seed.steps', {
            currentStep: 2,
            totalSteps: 2,
          }),
        ),
      ).toBeOnTheScreen();

      // Press back button
      const backButton = getByTestId(ImportFromSeedSelectorsIDs.BACK_BUTTON_ID);
      fireEvent.press(backButton);

      // Verify we're back on step 1
      await waitFor(() => {
        expect(
          getByText(
            strings('import_from_seed.steps', {
              currentStep: 1,
              totalSteps: 2,
            }),
          ),
        ).toBeOnTheScreen();
      });
    });

    it('renders learn more checkbox', async () => {
      const { getByTestId } = await renderCreatePasswordUI();

      const learnMoreCheckbox = getByTestId(
        ChoosePasswordSelectorsIDs.I_UNDERSTAND_CHECKBOX_ID,
      );
      expect(learnMoreCheckbox).toBeOnTheScreen();
    });

    it('error message is shown when passcode is not set', async () => {
      const { getByText, getByPlaceholderText } =
        await renderCreatePasswordUI();

      const passwordInput = getByPlaceholderText(
        strings('import_from_seed.enter_strong_password'),
      );
      const confirmPasswordInput = getByPlaceholderText(
        strings('import_from_seed.re_enter_password'),
      );

<<<<<<< HEAD
=======
      return {
        getByText,
        getByPlaceholderText,
        getByRole,
        getByTestId,
        passwordInput,
        confirmPasswordInput,
      };
    };

    it('should show error when password requirements are not met', async () => {
      const {
        getByText,
        getByTestId,
        getByRole,
        passwordInput,
        confirmPasswordInput,
      } = renderStep2WithInputs();

      // Enter weak password
      fireEvent.changeText(passwordInput, 'weak');
      fireEvent.changeText(confirmPasswordInput, 'weak');

      await waitFor(() => {
        expect(getByText('Password strength: Weak')).toBeTruthy();
      });

      const confirmButton = getByRole('button', {
        name: strings('import_from_seed.confirm'),
      });

      expect(confirmButton.props.disabled).toBe(true);

      const learnMoreCheckbox = getByTestId(
        ImportFromSeedSelectorsIDs.CHECKBOX_TEXT_ID,
      );
      fireEvent.press(learnMoreCheckbox);

      await waitFor(() => {
        expect(confirmButton.props.disabled).toBe(false);
      });
    });

    it('should show error when passwords do not match', async () => {
      const { getByText, passwordInput, confirmPasswordInput, getByRole } =
        renderStep2WithInputs();

      const confirmButton = getByRole('button', {
        name: strings('import_from_seed.confirm'),
      });

      // Enter different passwords
      fireEvent.changeText(passwordInput, 'StrongPass123!');
      fireEvent.changeText(confirmPasswordInput, 'DifferentPass123!');

      await waitFor(() => {
        expect(
          getByText(strings('import_from_seed.password_error')),
        ).toBeTruthy();
        expect(confirmButton.props.disabled).toBe(true);
      });
    });

    it('should show error when seed phrase is invalid', async () => {
      const { getByText, getByPlaceholderText, getByRole } = renderScreen(
        ImportFromSecretRecoveryPhrase,
        { name: Routes.ONBOARDING.IMPORT_FROM_SECRET_RECOVERY_PHRASE },
        { state: initialState },
      );

      // Enter invalid seed phrase
      const input = getByPlaceholderText(
        strings('import_from_seed.srp_placeholder'),
      );
      fireEvent.changeText(
        input,
        'invalid invalid invalid invalid invalid invalid invalid invalid invalid invalid invalid invalid',
      );

      const continueButton = getByRole('button', { name: 'Continue' });
      fireEvent.press(continueButton);

      await waitFor(() => {
        expect(
          getByText(strings('import_from_seed.invalid_seed_phrase')),
        ).toBeTruthy();
      });
    });

    it('should show error when passcode is not set', async () => {
      const { getByText, getByTestId, passwordInput, confirmPasswordInput } =
        renderStep2WithInputs();

>>>>>>> b44f3f9e
      // Enter valid passwords
      await act(async () => {
        fireEvent.changeText(passwordInput, 'StrongPass123!');
        fireEvent.changeText(confirmPasswordInput, 'StrongPass123!');
      });

      // Check learn more checkbox
      const learnMoreCheckbox = getByTestId(
        ImportFromSeedSelectorsIDs.CHECKBOX_TEXT_ID,
      );
      fireEvent.press(learnMoreCheckbox);

      // Mock Authentication.newWalletAndRestore to throw passcode error
      jest
        .spyOn(Authentication, 'newWalletAndRestore')
        .mockRejectedValueOnce(new Error('Error: Passcode not set.'));

      // Try to import
      const confirmButton = getByText(strings('import_from_seed.confirm'));
      fireEvent.press(confirmButton);

      await waitFor(() => {
        expect(getByText('Unlock with Face ID?')).toBeOnTheScreen();
      });
    });
  });
});<|MERGE_RESOLUTION|>--- conflicted
+++ resolved
@@ -733,7 +733,7 @@
     });
 
     it('error message is shown when passcode is not set', async () => {
-      const { getByText, getByPlaceholderText } =
+      const { getByText, getByPlaceholderText, getByTestId } =
         await renderCreatePasswordUI();
 
       const passwordInput = getByPlaceholderText(
@@ -743,102 +743,6 @@
         strings('import_from_seed.re_enter_password'),
       );
 
-<<<<<<< HEAD
-=======
-      return {
-        getByText,
-        getByPlaceholderText,
-        getByRole,
-        getByTestId,
-        passwordInput,
-        confirmPasswordInput,
-      };
-    };
-
-    it('should show error when password requirements are not met', async () => {
-      const {
-        getByText,
-        getByTestId,
-        getByRole,
-        passwordInput,
-        confirmPasswordInput,
-      } = renderStep2WithInputs();
-
-      // Enter weak password
-      fireEvent.changeText(passwordInput, 'weak');
-      fireEvent.changeText(confirmPasswordInput, 'weak');
-
-      await waitFor(() => {
-        expect(getByText('Password strength: Weak')).toBeTruthy();
-      });
-
-      const confirmButton = getByRole('button', {
-        name: strings('import_from_seed.confirm'),
-      });
-
-      expect(confirmButton.props.disabled).toBe(true);
-
-      const learnMoreCheckbox = getByTestId(
-        ImportFromSeedSelectorsIDs.CHECKBOX_TEXT_ID,
-      );
-      fireEvent.press(learnMoreCheckbox);
-
-      await waitFor(() => {
-        expect(confirmButton.props.disabled).toBe(false);
-      });
-    });
-
-    it('should show error when passwords do not match', async () => {
-      const { getByText, passwordInput, confirmPasswordInput, getByRole } =
-        renderStep2WithInputs();
-
-      const confirmButton = getByRole('button', {
-        name: strings('import_from_seed.confirm'),
-      });
-
-      // Enter different passwords
-      fireEvent.changeText(passwordInput, 'StrongPass123!');
-      fireEvent.changeText(confirmPasswordInput, 'DifferentPass123!');
-
-      await waitFor(() => {
-        expect(
-          getByText(strings('import_from_seed.password_error')),
-        ).toBeTruthy();
-        expect(confirmButton.props.disabled).toBe(true);
-      });
-    });
-
-    it('should show error when seed phrase is invalid', async () => {
-      const { getByText, getByPlaceholderText, getByRole } = renderScreen(
-        ImportFromSecretRecoveryPhrase,
-        { name: Routes.ONBOARDING.IMPORT_FROM_SECRET_RECOVERY_PHRASE },
-        { state: initialState },
-      );
-
-      // Enter invalid seed phrase
-      const input = getByPlaceholderText(
-        strings('import_from_seed.srp_placeholder'),
-      );
-      fireEvent.changeText(
-        input,
-        'invalid invalid invalid invalid invalid invalid invalid invalid invalid invalid invalid invalid',
-      );
-
-      const continueButton = getByRole('button', { name: 'Continue' });
-      fireEvent.press(continueButton);
-
-      await waitFor(() => {
-        expect(
-          getByText(strings('import_from_seed.invalid_seed_phrase')),
-        ).toBeTruthy();
-      });
-    });
-
-    it('should show error when passcode is not set', async () => {
-      const { getByText, getByTestId, passwordInput, confirmPasswordInput } =
-        renderStep2WithInputs();
-
->>>>>>> b44f3f9e
       // Enter valid passwords
       await act(async () => {
         fireEvent.changeText(passwordInput, 'StrongPass123!');
