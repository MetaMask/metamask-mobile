import { renderScreen } from '../../../util/test/renderWithProvider';
import ImportFromSecretRecoveryPhrase from '.';
import Routes from '../../../constants/navigation/Routes';
import { act, fireEvent, waitFor } from '@testing-library/react-native';
import { ImportFromSeedSelectorsIDs } from '../../../../e2e/selectors/Onboarding/ImportFromSeed.selectors';
import { strings } from '../../../../locales/i18n';
import { Authentication } from '../../../core';
import { ChoosePasswordSelectorsIDs } from '../../../../e2e/selectors/Onboarding/ChoosePassword.selectors';
import Clipboard from '@react-native-clipboard/clipboard';
import { MIN_PASSWORD_LENGTH } from '../../../util/password';
import { BIOMETRY_TYPE } from 'react-native-keychain';
import AUTHENTICATION_TYPE from '../../../constants/userProperties';
<<<<<<< HEAD
import { TraceName } from '../../../util/trace';
=======
>>>>>>> d6ba2d10

// Mock the clipboard
jest.mock('@react-native-clipboard/clipboard', () => ({
  getString: jest.fn().mockResolvedValue(''),
}));

const initialState = {
  user: {
    passwordSet: true,
    seedphraseBackedUp: false,
  },
};

const mockIsEnabled = jest.fn().mockReturnValue(true);

jest.mock('../../hooks/useMetrics', () => {
  const actualUseMetrics = jest.requireActual('../../hooks/useMetrics');
  return {
    ...actualUseMetrics,
    useMetrics: jest.fn().mockReturnValue({
      ...actualUseMetrics.useMetrics,
      isEnabled: () => mockIsEnabled(),
    }),
  };
});

<<<<<<< HEAD
const mockUseRoute = jest.fn().mockReturnValue({ params: {} });
// mock useRoute
jest.mock('@react-navigation/native', () => {
  const actual = jest.requireActual('@react-navigation/native');
  return {
    ...actual,
    useRoute: () => mockUseRoute(),
  };
});

=======
>>>>>>> d6ba2d10
describe('ImportFromSecretRecoveryPhrase', () => {
  beforeEach(() => {
    jest.clearAllMocks();
  });

  describe('Import a wallet UI', () => {
    it('render matches snapshot', () => {
      const { toJSON } = renderScreen(
        ImportFromSecretRecoveryPhrase,
        { name: Routes.ONBOARDING.IMPORT_FROM_SECRET_RECOVERY_PHRASE },
        { state: initialState },
      );
      expect(toJSON()).toMatchSnapshot();
    });

    it('has current step as 1 on initial render when currentStep is 0', () => {
      const { getByText } = renderScreen(
        ImportFromSecretRecoveryPhrase,
        { name: Routes.ONBOARDING.IMPORT_FROM_SECRET_RECOVERY_PHRASE },
        { state: initialState },
      );

      // The component shows steps as "Step 1 of 2" when currentStep is 0
      expect(
        getByText(
          strings('import_from_seed.steps', {
            currentStep: 1,
            totalSteps: 2,
          }),
        ),
      ).toBeOnTheScreen();
    });

    it('renders Import wallet title and description', () => {
      const { getByText } = renderScreen(
        ImportFromSecretRecoveryPhrase,
        { name: Routes.ONBOARDING.IMPORT_FROM_SECRET_RECOVERY_PHRASE },
        { state: initialState },
      );

      expect(getByText(strings('import_from_seed.title'))).toBeOnTheScreen();
      expect(
        getByText(
          strings('import_from_seed.enter_your_secret_recovery_phrase'),
        ),
      ).toBeOnTheScreen();
    });

    it('renders continue button disabled initially', () => {
      const { getByRole } = renderScreen(
        ImportFromSecretRecoveryPhrase,
        { name: Routes.ONBOARDING.IMPORT_FROM_SECRET_RECOVERY_PHRASE },
        { state: initialState },
      );

      const continueButton = getByRole('button', { name: 'Continue' });
      expect(continueButton.props.disabled).toBe(true);
    });

    it('renders paste button when no seed phrase is entered', () => {
      const { getByText } = renderScreen(
        ImportFromSecretRecoveryPhrase,
        { name: Routes.ONBOARDING.IMPORT_FROM_SECRET_RECOVERY_PHRASE },
        { state: initialState },
      );

      jest.mocked(Clipboard.getString).mockResolvedValue('test');
      const pasteButton = getByText(strings('import_from_seed.paste'));
      expect(pasteButton).toBeOnTheScreen();
      fireEvent.press(pasteButton);
      jest.mocked(Clipboard.getString).mockResolvedValue('');
    });

    it('renders show all and Paste button when no seed phrase is entered', async () => {
      const { getByText } = renderScreen(
        ImportFromSecretRecoveryPhrase,
        { name: Routes.ONBOARDING.IMPORT_FROM_SECRET_RECOVERY_PHRASE },
        { state: initialState },
      );

      const showAllButton = getByText(strings('import_from_seed.show_all'));
      expect(showAllButton).toBeOnTheScreen();

      const pasteButton = getByText(strings('import_from_seed.paste'));
      expect(pasteButton).toBeOnTheScreen();
    });

    it('enter 12 length seed phrase and check the input fields are rendered', async () => {
      const { getByPlaceholderText, getByTestId } = renderScreen(
        ImportFromSecretRecoveryPhrase,
        { name: Routes.ONBOARDING.IMPORT_FROM_SECRET_RECOVERY_PHRASE },
        { state: initialState },
      );

      const input = getByPlaceholderText(
        strings('import_from_seed.srp_placeholder'),
      );

      await act(async () => {
        fireEvent.changeText(
          input,
          'say devote wasp video cool lunch brief add fever uncover novel offer',
        );
      });

      const getInput = (index: number) =>
        getByTestId(
          `${ImportFromSeedSelectorsIDs.SEED_PHRASE_INPUT_ID}_${index}`,
        );

      for (let i = 0; i < 12; i++) {
        expect(getInput(i)).toBeOnTheScreen();
      }

      expect(getInput(0).props.value).toBe('say');
      expect(getInput(1).props.value).toBe('devote');
      expect(getInput(2).props.value).toBe('wasp');
      expect(getInput(3).props.value).toBe('video');
      expect(getInput(4).props.value).toBe('cool');
      expect(getInput(5).props.value).toBe('lunch');
      expect(getInput(6).props.value).toBe('brief');
      expect(getInput(7).props.value).toBe('add');
      expect(getInput(8).props.value).toBe('fever');
      expect(getInput(9).props.value).toBe('uncover');
      expect(getInput(10).props.value).toBe('novel');
      expect(getInput(11).props.value).toBe('offer');
    });

    it('renders clear all button when seed phrase is entered on click clear the input fields and paste button is rendered', async () => {
      const { getByText, getByPlaceholderText } = renderScreen(
        ImportFromSecretRecoveryPhrase,
        { name: Routes.ONBOARDING.IMPORT_FROM_SECRET_RECOVERY_PHRASE },
        { state: initialState },
      );

      const input = getByPlaceholderText(
        strings('import_from_seed.srp_placeholder'),
      );

      expect(input).toBeOnTheScreen();

      await act(async () => {
        fireEvent.changeText(
          input,
          'test test test test test test test test test test test test',
        );
      });

      const clearAllButton = getByText(strings('import_from_seed.clear_all'));
      expect(clearAllButton).toBeOnTheScreen();

      await act(async () => {
        fireEvent.press(clearAllButton);
      });

      const pasteButton = getByText(strings('import_from_seed.paste'));
      expect(pasteButton).toBeOnTheScreen();
    });

    it('on valid seed phrase entered, continue button is enabled', async () => {
      const { getByPlaceholderText, getByRole } = renderScreen(
        ImportFromSecretRecoveryPhrase,
        { name: Routes.ONBOARDING.IMPORT_FROM_SECRET_RECOVERY_PHRASE },
        { state: initialState },
      );

      // Enter a valid 12-word seed phrase
      const input = getByPlaceholderText(
        strings('import_from_seed.srp_placeholder'),
      );
      fireEvent.changeText(
        input,
        'say devote wasp video cool lunch brief add fever uncover novel offer',
      );

      const continueButton = getByRole('button', { name: 'Continue' });
      // Wait for continue button to be enabled
      await waitFor(
        () => {
          expect(continueButton.props.disabled).toBe(false);
        },
        { timeout: 3000 },
      );
    });

    it('renders qr code button', async () => {
      const { getByTestId } = renderScreen(
        ImportFromSecretRecoveryPhrase,
        { name: Routes.ONBOARDING.IMPORT_FROM_SECRET_RECOVERY_PHRASE },
        { state: initialState },
      );

      const qrCodeButton = getByTestId(
        ImportFromSeedSelectorsIDs.QR_CODE_BUTTON_ID,
      );
      expect(qrCodeButton).toBeOnTheScreen();
    });

    it('on valid seed phrase clicking continue button, it navigates to step 2 i.e. Create password', async () => {
      const { getByText, getByPlaceholderText, getByRole } = renderScreen(
        ImportFromSecretRecoveryPhrase,
        { name: Routes.ONBOARDING.IMPORT_FROM_SECRET_RECOVERY_PHRASE },
        { state: initialState },
      );

      // Enter a valid 12-word seed phrase
      const input = getByPlaceholderText(
        strings('import_from_seed.srp_placeholder'),
      );
      fireEvent.changeText(
        input,
        'say devote wasp video cool lunch brief add fever uncover novel offer',
      );

      const continueButton = getByRole('button', { name: 'Continue' });

      await act(async () => {
        fireEvent.press(continueButton);
      });

      // Wait for step 2 to appear and verify
      await waitFor(
        () => {
          expect(
            getByText(
              strings('import_from_seed.steps', {
                currentStep: 2,
                totalSteps: 2,
              }),
            ),
          ).toBeOnTheScreen();
          expect(
            getByText(strings('import_from_seed.metamask_password')),
          ).toBeOnTheScreen();
        },
        { timeout: 3000 },
      );
    });

    it('input field is autoFocused on initial render', () => {
      const { getByPlaceholderText } = renderScreen(
        ImportFromSecretRecoveryPhrase,
        { name: Routes.ONBOARDING.IMPORT_FROM_SECRET_RECOVERY_PHRASE },
        { state: initialState },
      );

      const input = getByPlaceholderText(
        strings('import_from_seed.srp_placeholder'),
      );
      expect(input.props.autoFocus).toBe(true);
    });

    it('on backspace key press, the input field value is updated', async () => {
      const { getByPlaceholderText, getByTestId } = renderScreen(
        ImportFromSecretRecoveryPhrase,
        { name: Routes.ONBOARDING.IMPORT_FROM_SECRET_RECOVERY_PHRASE },
        { state: initialState },
      );

      const input = getByPlaceholderText(
        strings('import_from_seed.srp_placeholder'),
      );

      await act(async () => {
        fireEvent.changeText(input, 'test word ');
      });

      await act(async () => {
        fireEvent(input, 'keyPress', {
          nativeEvent: { key: 'Backspace' },
          index: 1,
        });
      });

      const secondInput = getByTestId(
        `${ImportFromSeedSelectorsIDs.SEED_PHRASE_INPUT_ID}_1`,
      );

      await waitFor(() => {
        expect(secondInput).toBeOnTheScreen();
        expect(secondInput.props.value).toBe('word');
      });
    });

    it('on entering a valid seed phrase, continue button is enabled', async () => {
      const { getByPlaceholderText, getByRole } = renderScreen(
        ImportFromSecretRecoveryPhrase,
        { name: Routes.ONBOARDING.IMPORT_FROM_SECRET_RECOVERY_PHRASE },
        { state: initialState },
      );

      const input = getByPlaceholderText(
        strings('import_from_seed.srp_placeholder'),
      );

      // Enter multiple words
      await act(async () => {
        fireEvent.changeText(
          input,
          'frame midnight talk absent spy release check below volume industry advance neglect',
        );
      });

      // Verify continue button is still disabled (since it's not a complete seed phrase)
      const continueButton = getByRole('button', { name: 'Continue' });
      expect(continueButton.props.disabled).toBe(false);
    });

    it('on backspace key press, the input field length is updated', async () => {
      const { getByTestId, getByPlaceholderText } = renderScreen(
        ImportFromSecretRecoveryPhrase,
        { name: Routes.ONBOARDING.IMPORT_FROM_SECRET_RECOVERY_PHRASE },
        { state: initialState },
      );

      const input = getByPlaceholderText(
        strings('import_from_seed.srp_placeholder'),
      );

      // Enter multiple words
      await act(async () => {
        fireEvent.changeText(input, 'word1 word2 word3');
      });

      // Get all input fields after they are created
      const inputFields = await waitFor(() => {
        const fields = [];
        for (let i = 0; i < 3; i++) {
          const field = getByTestId(
            `${ImportFromSeedSelectorsIDs.SEED_PHRASE_INPUT_ID}_${i}`,
          );
          fields.push(field);
        }
        return fields;
      });

      // Verify initial state
      expect(inputFields[0].props.value).toBe('word1');
      expect(inputFields[1].props.value).toBe('word2');
      expect(inputFields[2].props.value).toBe('word3');

      // Simulate backspace press on the third input field
      fireEvent(inputFields[2], 'keyPress', {
        nativeEvent: { key: 'Backspace' },
      });

      // Wait for the component to update and verify the input values
      await waitFor(() => {
        const updatedFields = [];
        for (let i = 0; i < 2; i++) {
          const field = getByTestId(
            `${ImportFromSeedSelectorsIDs.SEED_PHRASE_INPUT_ID}_${i}`,
          );
          updatedFields.push(field);
        }
        expect(updatedFields[0].props.value).toBe('word1');
        expect(updatedFields[1].props.value).toBe('word2');
      });

      // Simulate backspace press on the second input field
      fireEvent(inputFields[1], 'keyPress', {
        nativeEvent: { key: 'Backspace' },
      });

      // Wait for the component to update and verify the final input value
      await waitFor(() => {
        const finalField = getByTestId(
          `${ImportFromSeedSelectorsIDs.SEED_PHRASE_INPUT_ID}_0`,
        );
        expect(finalField.props.value).toBe('word1');
      });
    });

    it('on entering an invalid seed phrase, spellcheck error message is shown', async () => {
      const { getByPlaceholderText, getByRole, queryByText } = renderScreen(
        ImportFromSecretRecoveryPhrase,
        { name: Routes.ONBOARDING.IMPORT_FROM_SECRET_RECOVERY_PHRASE },
        { state: initialState },
      );

      // Test case 1: Invalid length (less than 12 words)
      const input = getByPlaceholderText(
        strings('import_from_seed.srp_placeholder'),
      );
      const continueButton = getByRole('button', { name: 'Continue' });

      // Invalid mnemonic
      const invalidMnemonic = 'invalid '.repeat(12).trim();

      // Enter invalid mnemonic
      await act(async () => {
        fireEvent.changeText(input, invalidMnemonic);
      });
      // Press continue and verify error message
      fireEvent.press(continueButton);

      await waitFor(() => {
        const errorMessage = queryByText(
          strings('import_from_seed.spellcheck_error'),
        );
        expect(errorMessage).toBeOnTheScreen();
      });
    });

    it('on entering a valid seed phrase, continue button is enabled and it navigates to create password UI', async () => {
      const { getByText, getByPlaceholderText, getByRole, getByTestId } =
        renderScreen(
          ImportFromSecretRecoveryPhrase,
          { name: Routes.ONBOARDING.IMPORT_FROM_SECRET_RECOVERY_PHRASE },
          { state: initialState },
        );

      // Test case 1: Invalid length (less than 12 words)
      const input = getByPlaceholderText(
        strings('import_from_seed.srp_placeholder'),
      );
      const continueButton = getByRole('button', { name: 'Continue' });

      // Valid 12-word mnemonic
      const validMnemonic =
        'say devote wasp video cool lunch brief add fever uncover novel offer';

      // Enter valid mnemonic
      await act(async () => {
        fireEvent.changeText(input, validMnemonic);
      });

      // Get all input fields after they are created
      const inputFields = await waitFor(() => {
        const fields = [];
        for (let i = 0; i < 12; i++) {
          const field = getByTestId(
            `${ImportFromSeedSelectorsIDs.SEED_PHRASE_INPUT_ID}_${i}`,
          );
          fields.push(field);
        }
        return fields;
      });

      // Verify initial state
      expect(inputFields[0].props.value).toBe('say');

      // Press continue and verify step 2
      fireEvent.press(continueButton);

      await waitFor(() => {
        expect(
          getByText(
            strings('import_from_seed.steps', {
              currentStep: 2,
              totalSteps: 2,
            }),
          ),
        ).toBeOnTheScreen();
        expect(
          getByText(strings('import_from_seed.metamask_password')),
        ).toBeOnTheScreen();
      });
    });

    it('on entering a new word, the next input field is rendered', async () => {
      const { getByPlaceholderText, getByTestId } = renderScreen(
        ImportFromSecretRecoveryPhrase,
        { name: Routes.ONBOARDING.IMPORT_FROM_SECRET_RECOVERY_PHRASE },
        { state: initialState },
      );

      // Enter invalid seed phrase
      const input = getByPlaceholderText(
        strings('import_from_seed.srp_placeholder'),
      );

      await act(async () => {
        fireEvent.changeText(input, 'horse one');
      });

      const getInput = (index: number) =>
        getByTestId(
          `${ImportFromSeedSelectorsIDs.SEED_PHRASE_INPUT_ID}_${index}`,
        );

      const input0 = getInput(0);
      const input1 = getInput(1);

      expect(input0).toBeOnTheScreen();
      expect(input1).toBeOnTheScreen();

      await act(async () => {
        fireEvent.changeText(input1, 'one invalid2');
      });
      const input2 = getInput(2);
      expect(input2).toBeOnTheScreen();

      await act(async () => {
        fireEvent.changeText(input2, 'invalid2 invalid3');
      });
      const input3 = getInput(3);
      expect(input3).toBeOnTheScreen();
    });
  });

  describe('Create password UI', () => {
    const renderCreatePasswordUI = async () => {
      const { getByText, getByPlaceholderText, getByRole, getByTestId } =
        renderScreen(
          ImportFromSecretRecoveryPhrase,
          { name: Routes.ONBOARDING.IMPORT_FROM_SECRET_RECOVERY_PHRASE },
          { state: initialState },
        );

      // Enter valid seed phrase and continue to step 2
      const input = getByPlaceholderText(
        strings('import_from_seed.srp_placeholder'),
      );

      await act(async () => {
        fireEvent.changeText(
          input,
          'say devote wasp video cool lunch brief add fever uncover novel offer',
        );
      });

      const continueButton = getByRole('button', { name: 'Continue' });
      fireEvent.press(continueButton);

      return { getByText, getByPlaceholderText, getByRole, getByTestId };
    };

    it('renders create password UI', async () => {
      const { getByText } = await renderCreatePasswordUI();

      await waitFor(() => {
        expect(
          getByText(strings('import_from_seed.metamask_password')),
        ).toBeOnTheScreen();
        expect(
          getByText(strings('import_from_seed.metamask_password_description')),
        ).toBeOnTheScreen();
        expect(
          getByText(strings('import_from_seed.create_new_password')),
        ).toBeOnTheScreen();
        expect(
          getByText(strings('import_from_seed.confirm_password')),
        ).toBeOnTheScreen();
      });
    });

    it('password strength indicator is shown on password input', async () => {
      const { getByText, getByPlaceholderText } =
        await renderCreatePasswordUI();

      const passwordInput = getByPlaceholderText(
        strings('import_from_seed.enter_strong_password'),
      );

      await act(async () => {
        fireEvent.changeText(passwordInput, 'weakpass');
      });

      await waitFor(() => {
        expect(getByText('Password strength: Weak')).toBeOnTheScreen();
      });

      await act(async () => {
        fireEvent.changeText(passwordInput, 'StrongPass123!');
      });

      await waitFor(() => {
        expect(getByText('Password strength: Good')).toBeOnTheScreen();
      });
    });

    it('on clicking eye icon, password visibility is toggled', async () => {
      const { getByPlaceholderText, getByTestId } =
        await renderCreatePasswordUI();

      const passwordInput = getByPlaceholderText(
        strings('import_from_seed.enter_strong_password'),
      );
      const confirmPasswordInput = getByPlaceholderText(
        strings('import_from_seed.re_enter_password'),
      );

      const newPasswordVisibilityIcon = getByTestId(
        ImportFromSeedSelectorsIDs.NEW_PASSWORD_VISIBILITY_ID,
      );
      const confirmPasswordVisibilityIcon = getByTestId(
        ImportFromSeedSelectorsIDs.CONFIRM_PASSWORD_VISIBILITY_ID,
      );

      // Initially passwords should be hidden
      expect(passwordInput.props.secureTextEntry).toBe(true);
      expect(confirmPasswordInput.props.secureTextEntry).toBe(true);

      // Toggle visibility for new password
      fireEvent.press(newPasswordVisibilityIcon);
      expect(passwordInput.props.secureTextEntry).toBe(false);

      // Toggle visibility for confirm password
      fireEvent.press(confirmPasswordVisibilityIcon);
      expect(confirmPasswordInput.props.secureTextEntry).toBe(false);
    });

    it('error message is shown when passwords do not match', async () => {
      const { getByText, getByPlaceholderText } =
        await renderCreatePasswordUI();

      const passwordInput = getByPlaceholderText(
        strings('import_from_seed.enter_strong_password'),
      );
      const confirmPasswordInput = getByPlaceholderText(
        strings('import_from_seed.re_enter_password'),
      );

      fireEvent.changeText(passwordInput, 'StrongPass123!');
      fireEvent.changeText(confirmPasswordInput, 'DifferentPass123!');

      await waitFor(() => {
        expect(
          getByText(strings('import_from_seed.password_error')),
        ).toBeOnTheScreen();
      });
    });

    it('confirm password field is disabled until new password is entered', async () => {
      const { getByPlaceholderText } = await renderCreatePasswordUI();

      const confirmPasswordInput = getByPlaceholderText(
        strings('import_from_seed.re_enter_password'),
      );
      expect(confirmPasswordInput.props.editable).toBe(false);

      const passwordInput = getByPlaceholderText(
        strings('import_from_seed.enter_strong_password'),
      );
      fireEvent.changeText(passwordInput, 'StrongPass123!');

      await waitFor(() => {
        expect(confirmPasswordInput.props.editable).toBe(true);
      });
    });

    it('minimum password length requirement message shown when create new password field value is less than 8 characters', async () => {
      const { getByText, getByPlaceholderText } =
        await renderCreatePasswordUI();

      const passwordInput = getByPlaceholderText(
        strings('import_from_seed.enter_strong_password'),
      );

      await act(async () => {
        fireEvent.changeText(passwordInput, 'Weak');
      });

      await waitFor(() => {
        expect(
          getByText(
            strings('choose_password.must_be_at_least', {
              number: MIN_PASSWORD_LENGTH,
            }),
          ),
        ).toBeOnTheScreen();
      });
    });

    it('confirm password field is focused when new password field is entered', async () => {
      const { getByPlaceholderText } = await renderCreatePasswordUI();

      const passwordInput = getByPlaceholderText(
        strings('import_from_seed.enter_strong_password'),
      );
      const confirmPasswordInput = getByPlaceholderText(
        strings('import_from_seed.re_enter_password'),
      );

      // Enter password and press next
      fireEvent.changeText(passwordInput, 'StrongPass123!');
      fireEvent(passwordInput, 'submitEditing');

      // Verify that confirm password field is enabled and ready for input
      expect(confirmPasswordInput.props.editable).toBe(true);
      expect(confirmPasswordInput.props.value).toBe('');
    });

    it('navigates to Import Wallet UI when back button is pressed', async () => {
      const { getByTestId, getByText } = await renderCreatePasswordUI();

      // Verify we're on step 2
      expect(
        getByText(
          strings('import_from_seed.steps', {
            currentStep: 2,
            totalSteps: 2,
          }),
        ),
      ).toBeOnTheScreen();

      // Press back button
      const backButton = getByTestId(ImportFromSeedSelectorsIDs.BACK_BUTTON_ID);
      fireEvent.press(backButton);

      // Verify we're back on step 1
      await waitFor(() => {
        expect(
          getByText(
            strings('import_from_seed.steps', {
              currentStep: 1,
              totalSteps: 2,
            }),
          ),
        ).toBeOnTheScreen();
      });
    });

    it('renders learn more checkbox', async () => {
      const { getByTestId } = await renderCreatePasswordUI();

      const learnMoreCheckbox = getByTestId(
        ChoosePasswordSelectorsIDs.I_UNDERSTAND_CHECKBOX_ID,
      );
      expect(learnMoreCheckbox).toBeOnTheScreen();
    });

    it('error message is shown when passcode is not set', async () => {
      const { getByText, getByPlaceholderText, getByTestId } =
        await renderCreatePasswordUI();

      const passwordInput = getByPlaceholderText(
        strings('import_from_seed.enter_strong_password'),
      );
      const confirmPasswordInput = getByPlaceholderText(
        strings('import_from_seed.re_enter_password'),
      );

      // Enter valid passwords
      await act(async () => {
        fireEvent.changeText(passwordInput, 'StrongPass123!');
        fireEvent.changeText(confirmPasswordInput, 'StrongPass123!');
      });

      // Check learn more checkbox
      const learnMoreCheckbox = getByTestId(
        ImportFromSeedSelectorsIDs.CHECKBOX_TEXT_ID,
      );
      fireEvent.press(learnMoreCheckbox);

      // Mock Authentication.newWalletAndRestore to throw passcode error
      jest
        .spyOn(Authentication, 'newWalletAndRestore')
        .mockRejectedValueOnce(new Error('Error: Passcode not set.'));

      // Try to import
      const confirmButton = getByText(
        strings('import_from_seed.create_password_cta'),
      );
      fireEvent.press(confirmButton);

      await waitFor(() => {
        expect(getByText('Unlock with Face ID?')).toBeOnTheScreen();
      });
    });

    it('Import seed phrase with optin metrics flow', async () => {
      mockIsEnabled.mockReturnValue(false);
<<<<<<< HEAD
      mockUseRoute.mockReturnValue({
        params: {
          onboardingTraceCtx: {
            name: TraceName.OnboardingNewSrpCreateWallet,
          },
        },
      });

=======
>>>>>>> d6ba2d10
      const { getByTestId, getByPlaceholderText } =
        await renderCreatePasswordUI();

      const passwordInput = getByPlaceholderText(
        strings('import_from_seed.enter_strong_password'),
      );
      const confirmPasswordInput = getByPlaceholderText(
        strings('import_from_seed.re_enter_password'),
      );
      // Enter valid passwords
      fireEvent.changeText(passwordInput, 'StrongPass123!');
      fireEvent.changeText(confirmPasswordInput, 'StrongPass123!');

      // Check learn more checkbox
      const learnMoreCheckbox = getByTestId(
        ImportFromSeedSelectorsIDs.CHECKBOX_TEXT_ID,
      );
      fireEvent.press(learnMoreCheckbox);
      jest
        .spyOn(Authentication, 'componentAuthenticationType')
        .mockResolvedValueOnce({
          currentAuthType: AUTHENTICATION_TYPE.BIOMETRIC,
          availableBiometryType: BIOMETRY_TYPE.FACE_ID,
        });

      // Mock Authentication.newWalletAndRestore
      jest.spyOn(Authentication, 'newWalletAndRestore').mockResolvedValueOnce();
      // Try to import
      const confirmButton = getByTestId(
        ChoosePasswordSelectorsIDs.SUBMIT_BUTTON_ID,
      );
      fireEvent.press(confirmButton);
    });
  });
});<|MERGE_RESOLUTION|>--- conflicted
+++ resolved
@@ -10,10 +10,7 @@
 import { MIN_PASSWORD_LENGTH } from '../../../util/password';
 import { BIOMETRY_TYPE } from 'react-native-keychain';
 import AUTHENTICATION_TYPE from '../../../constants/userProperties';
-<<<<<<< HEAD
 import { TraceName } from '../../../util/trace';
-=======
->>>>>>> d6ba2d10
 
 // Mock the clipboard
 jest.mock('@react-native-clipboard/clipboard', () => ({
@@ -40,7 +37,6 @@
   };
 });
 
-<<<<<<< HEAD
 const mockUseRoute = jest.fn().mockReturnValue({ params: {} });
 // mock useRoute
 jest.mock('@react-navigation/native', () => {
@@ -51,8 +47,6 @@
   };
 });
 
-=======
->>>>>>> d6ba2d10
 describe('ImportFromSecretRecoveryPhrase', () => {
   beforeEach(() => {
     jest.clearAllMocks();
@@ -817,7 +811,6 @@
 
     it('Import seed phrase with optin metrics flow', async () => {
       mockIsEnabled.mockReturnValue(false);
-<<<<<<< HEAD
       mockUseRoute.mockReturnValue({
         params: {
           onboardingTraceCtx: {
@@ -826,8 +819,6 @@
         },
       });
 
-=======
->>>>>>> d6ba2d10
       const { getByTestId, getByPlaceholderText } =
         await renderCreatePasswordUI();
 
