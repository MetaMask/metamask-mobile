--- conflicted
+++ resolved
@@ -147,11 +147,6 @@
   const [currentStep, setCurrentStep] = useState(0);
   const [learnMore, setLearnMore] = useState(false);
   const [showPasswordIndex, setShowPasswordIndex] = useState([0, 1]);
-<<<<<<< HEAD
-  const [containerWidth, setContainerWidth] = useState(300);
-  const [hasStartedTyping, setHasStartedTyping] = useState(false);
-=======
->>>>>>> 330e20e4
 
   const { fetchAccountsWithActivity } = useAccountsWithNetworkActivitySync({
     onFirstLoad: false,
@@ -860,90 +855,7 @@
                           multiline={isFirstInput}
                           onKeyPress={(e) => handleKeyPress(e, index)}
                         />
-<<<<<<< HEAD
-                      ) : (
-                        <View
-                          style={[styles.seedPhraseInputContainer]}
-                          onLayout={handleLayout}
-                        >
-                          <FlatList
-                            data={seedPhrase}
-                            numColumns={NUM_COLUMNS}
-                            keyExtractor={(_, index) => `seed-phrase-${index}`}
-                            extraData={seedPhraseInputFocusedIndex}
-                            onBlur={() => {
-                              setSeedPhraseInputFocusedIndex(null);
-                            }}
-                            renderItem={({ item, index }) => (
-                              <View
-                                key={`seed-phrase-item-${index}`}
-                                style={[
-                                  {
-                                    width: Math.max(
-                                      containerWidth / NUM_COLUMNS,
-                                      100,
-                                    ),
-                                  },
-                                  styles.inputPadding,
-                                ]}
-                              >
-                                <TextField
-                                  ref={(ref) => {
-                                    seedPhraseInputRefs.current[index] = ref;
-                                  }}
-                                  startAccessory={
-                                    <Text
-                                      variant={TextVariant.BodyMD}
-                                      color={TextColor.Alternative}
-                                      style={styles.inputIndex}
-                                    >
-                                      {index + 1}.
-                                    </Text>
-                                  }
-                                  value={item}
-                                  secureTextEntry={
-                                    !canShowSeedPhraseWord(index)
-                                  }
-                                  onFocus={(e) => {
-                                    handleOnFocus(index);
-                                  }}
-                                  onChangeText={(text) =>
-                                    handleSeedPhraseChangeAtIndex(text, index)
-                                  }
-                                  placeholderTextColor={colors.text.muted}
-                                  onSubmitEditing={(e) => {
-                                    handleKeyPress(e, index);
-                                  }}
-                                  onKeyPress={(e) => handleKeyPress(e, index)}
-                                  size={TextFieldSize.Md}
-                                  style={[styles.input]}
-                                  autoComplete="off"
-                                  textAlignVertical="center"
-                                  showSoftInputOnFocus
-                                  isError={errorWordIndexes[index]}
-                                  autoCapitalize="none"
-                                  numberOfLines={1}
-                                  testID={
-                                    index === 0
-                                      ? ImportFromSeedSelectorsIDs.SEED_PHRASE_INPUT_ID
-                                      : `${ImportFromSeedSelectorsIDs.SEED_PHRASE_INPUT_ID}_${index}`
-                                  }
-                                  keyboardType="default"
-                                  autoCorrect={false}
-                                  textContentType="oneTimeCode"
-                                  spellCheck={false}
-                                  autoFocus={
-                                    index === nextSeedPhraseInputFocusedIndex
-                                  }
-                                />
-                              </View>
-                            )}
-                          />
-                        </View>
-                      )}
-=======
                       ))}
->>>>>>> 330e20e4
                     </View>
                   </View>
                   <View style={styles.seedPhraseContainerCta}>
