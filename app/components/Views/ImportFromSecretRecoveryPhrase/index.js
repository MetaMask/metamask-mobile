import React, {
  useEffect,
  useState,
  useCallback,
  useRef,
  useContext,
  useMemo,
} from 'react';
import PropTypes from 'prop-types';
import {
  Alert,
  View,
  TextInput,
  SafeAreaView,
  FlatList,
  TouchableOpacity,
} from 'react-native';
import { connect } from 'react-redux';
import StorageWrapper from '../../../store/storage-wrapper';
import { KeyboardAwareScrollView } from 'react-native-keyboard-aware-scroll-view';
import zxcvbn from 'zxcvbn';
import Clipboard from '@react-native-clipboard/clipboard';
import AppConstants from '../../../core/AppConstants';
import Device from '../../../util/device';
import {
  failedSeedPhraseRequirements,
  isValidMnemonic,
  parseSeedPhrase,
  parseVaultValue,
} from '../../../util/validators';
import Logger from '../../../util/Logger';
import {
  getPasswordStrengthWord,
  passwordRequirementsMet,
  MIN_PASSWORD_LENGTH,
} from '../../../util/password';
import { MetaMetricsEvents } from '../../../core/Analytics';
import { useTheme } from '../../../util/theme';
import { passwordSet, seedphraseBackedUp } from '../../../actions/user';
import { QRTabSwitcherScreens } from '../../../components/Views/QRTabSwitcher';
import { setLockTime } from '../../../actions/settings';
import setOnboardingWizardStep from '../../../actions/wizard';
import { strings } from '../../../../locales/i18n';
import { getOnboardingNavbarOptions } from '../../UI/Navbar';
import { ScreenshotDeterrent } from '../../UI/ScreenshotDeterrent';
import {
  BIOMETRY_CHOICE_DISABLED,
  ONBOARDING_WIZARD,
  TRUE,
  PASSCODE_DISABLED,
} from '../../../constants/storage';
import Routes from '../../../constants/navigation/Routes';
import createStyles from './styles';
import { Authentication } from '../../../core';
import AUTHENTICATION_TYPE from '../../../constants/userProperties';
import {
  passcodeType,
  updateAuthTypeStorageFlags,
} from '../../../util/authentication';
import navigateTermsOfUse from '../../../util/termsOfUse/termsOfUse';
import { ImportFromSeedSelectorsIDs } from '../../../../e2e/selectors/Onboarding/ImportFromSeed.selectors';
import { ChoosePasswordSelectorsIDs } from '../../../../e2e/selectors/Onboarding/ChoosePassword.selectors';
import trackOnboarding from '../../../util/metrics/TrackOnboarding/trackOnboarding';
import { MetricsEventBuilder } from '../../../core/Analytics/MetricsEventBuilder';
import Checkbox from '../../../component-library/components/Checkbox';
import Button, {
  ButtonVariants,
  ButtonWidthTypes,
  ButtonSize,
} from '../../../component-library/components/Buttons/Button';
import Icon, {
  IconName,
  IconSize,
  IconColor,
} from '../../../component-library/components/Icons/Icon';
import { ToastContext } from '../../../component-library/components/Toast/Toast.context';
import { ToastVariants } from '../../../component-library/components/Toast/Toast.types';
import TextField from '../../../component-library/components/Form/TextField/TextField';
import Label from '../../../component-library/components/Form/Label';
import Text, {
  TextVariant,
  TextColor,
} from '../../../component-library/components/Texts/Text';
import { TextFieldSize } from '../../../component-library/components/Form/TextField';
import { wordlist } from '@metamask/scure-bip39/dist/wordlists/english';
import { LoginOptionsSwitch } from '../../UI/LoginOptionsSwitch';
import { saveOnboardingEvent } from '../../../actions/onboarding';
import { CommonActions } from '@react-navigation/native';
import {
  SRP_LENGTHS,
  NUM_COLUMNS,
  SPACE_CHAR,
  PASSCODE_NOT_SET_ERROR,
  IOS_REJECTED_BIOMETRICS_ERROR,
} from './constant';
<<<<<<< HEAD
import { useMetrics } from '../../hooks/useMetrics';
=======
import { ONBOARDING_SUCCESS_FLOW } from '../../../constants/onboarding';
import { useAccountsWithNetworkActivitySync } from '../../hooks/useAccountsWithNetworkActivitySync';

>>>>>>> ac727bb4

const checkValidSeedWord = (text) => wordlist.includes(text);

/**
 * View where users can set restore their account
 * using a secret recovery phrase (SRP)
 * The SRP was formally called the seed phrase
 */
const ImportFromSecretRecoveryPhrase = ({
  navigation,
  passwordSet,
  setLockTime,
  seedphraseBackedUp,
  setOnboardingWizardStep,
  route,
  dispatchSaveOnboardingEvent,
}) => {
  const { colors, themeAppearance } = useTheme();
  const styles = createStyles(colors);

  const seedPhraseInputRefs = useRef([]);
  const confirmPasswordInput = useRef();

  const { toastRef } = useContext(ToastContext);

  const [password, setPassword] = useState('');
  const [confirmPassword, setConfirmPassword] = useState('');
  const [passwordStrength, setPasswordStrength] = useState();
  const [biometryType, setBiometryType] = useState(null);
  const [rememberMe, setRememberMe] = useState(false);
  const [biometryChoice, setBiometryChoice] = useState(true);
  const [loading, setLoading] = useState(false);
  const [error, setError] = useState('');
  const [hideSeedPhraseInput, setHideSeedPhraseInput] = useState(true);
  const [seedPhrase, setSeedPhrase] = useState([]);
  const [seedPhraseInputFocusedIndex, setSeedPhraseInputFocusedIndex] =
    useState(0);
  const [nextSeedPhraseInputFocusedIndex, setNextSeedPhraseInputFocusedIndex] =
    useState(0);
  const [showAllSeedPhrase, setShowAllSeedPhrase] = useState(false);
  const [currentStep, setCurrentStep] = useState(0);
  const [learnMore, setLearnMore] = useState(false);
  const [showPasswordIndex, setShowPasswordIndex] = useState([0, 1]);
  const [containerWidth, setContainerWidth] = useState(0);
  const { fetchAccountsWithActivity } = useAccountsWithNetworkActivitySync({
    onFirstLoad: false,
    onTransactionComplete: false,
  });

  const seedPhraseLength = seedPhrase.filter((item) => item !== '').length;

  const isSRPContinueButtonDisabled = useMemo(
    () => !SRP_LENGTHS.includes(seedPhraseLength),
    [seedPhraseLength],
  );

  const { isEnabled: isMetricsEnabled } = useMetrics();
  const handleLayout = (event) => {
    setContainerWidth(event.nativeEvent.layout.width);
  };

  const track = (event, properties) => {
    const eventBuilder = MetricsEventBuilder.createEventBuilder(event);
    eventBuilder.addProperties(properties);
    trackOnboarding(eventBuilder.build(), dispatchSaveOnboardingEvent);
  };

  const [errorWordIndexes, setErrorWordIndexes] = useState({});

  const handleClear = useCallback(() => {
    setSeedPhrase([]);
    setErrorWordIndexes({});
    setShowAllSeedPhrase(false);
    setError('');
  }, []);

  const handleSeedPhraseChange = useCallback(
    (seedPhraseText, index) => {
      const text = seedPhraseText
        .split('\n')
        .map((item) => item.trim())
        .join(' ');

      if (text.includes(SPACE_CHAR)) {
        const isEndWithSpace = text.at(-1) === SPACE_CHAR;
        // handle use pasting multiple words / whole seed phrase separated by spaces
        const splitArray = text.trim().split(' ');

        const currentErrorWordIndexes = { ...errorWordIndexes };
        splitArray.reduce((acc, x, currentIndex) => {
          if (checkValidSeedWord(x)) {
            currentErrorWordIndexes[index + currentIndex] = false;
          } else {
            currentErrorWordIndexes[index + currentIndex] = true;
          }
          return acc;
        }, []);

        setSeedPhrase((prev) => {
          const endSlices = prev.slice(index + 1);
          if (endSlices.length === 0 && isEndWithSpace) {
            endSlices.push('');
          } else if (isEndWithSpace) {
            endSlices.unshift('');
          }

          return [...prev.slice(0, index), ...splitArray, ...endSlices];
          // input the array into the correct index
        });

        setErrorWordIndexes(currentErrorWordIndexes);
        setNextSeedPhraseInputFocusedIndex(index + splitArray.length);
      } else {
        setSeedPhrase((prev) => {
          // update the word at the correct index
          const newSeedPhrase = [...prev];
          newSeedPhrase[index] = text.trim();
          return newSeedPhrase;
        });
      }
    },
    [
      setSeedPhrase,
      setNextSeedPhraseInputFocusedIndex,
      setErrorWordIndexes,
      errorWordIndexes,
    ],
  );

  const onQrCodePress = useCallback(() => {
    let shouldHideSRP = true;
    if (!hideSeedPhraseInput) {
      shouldHideSRP = false;
    }

    setHideSeedPhraseInput(false);
    navigation.navigate(Routes.QR_TAB_SWITCHER, {
      initialScreen: QRTabSwitcherScreens.Scanner,
      disableTabber: true,
      onScanSuccess: ({ seed = undefined }) => {
        if (seed) {
          handleClear();
          handleSeedPhraseChange(seed, 0);
        } else {
          Alert.alert(
            strings('import_from_seed.invalid_qr_code_title'),
            strings('import_from_seed.invalid_qr_code_message'),
          );
        }
        setHideSeedPhraseInput(shouldHideSRP);
      },
      onScanError: (error) => {
        setHideSeedPhraseInput(shouldHideSRP);
      },
    });
  }, [hideSeedPhraseInput, navigation, handleClear, handleSeedPhraseChange]);

  const onBackPress = () => {
    if (currentStep === 0) {
      navigation.goBack();
    } else {
      setCurrentStep(currentStep - 1);
    }
  };

  const headerLeft = () => (
    <TouchableOpacity
      onPress={onBackPress}
      testID={ImportFromSeedSelectorsIDs.BACK_BUTTON_ID}
    >
      <Icon
        name={IconName.ArrowLeft}
        size={24}
        color={colors.text.default}
        style={styles.headerLeft}
      />
    </TouchableOpacity>
  );

  const headerRight = () =>
    currentStep === 0 ? (
      <TouchableOpacity
        onPress={onQrCodePress}
        testID={ImportFromSeedSelectorsIDs.QR_CODE_BUTTON_ID}
      >
        <Icon
          name={IconName.Scan}
          size={24}
          color={colors.text.default}
          onPress={onQrCodePress}
          style={styles.headerRight}
        />
      </TouchableOpacity>
    ) : (
      <View />
    );

  const updateNavBar = () => {
    navigation.setOptions(
      getOnboardingNavbarOptions(
        route,
        {
          headerLeft,
          headerRight,
        },
        colors,
        false,
      ),
    );
  };

  useEffect(() => {
    updateNavBar();
    const setBiometricsOption = async () => {
      const authData = await Authentication.getType();
      const previouslyDisabled = await StorageWrapper.getItem(
        BIOMETRY_CHOICE_DISABLED,
      );
      const passcodePreviouslyDisabled = await StorageWrapper.getItem(
        PASSCODE_DISABLED,
      );
      if (authData.currentAuthType === AUTHENTICATION_TYPE.PASSCODE) {
        setBiometryType(passcodeType(authData.currentAuthType));
        setBiometryChoice(
          !(passcodePreviouslyDisabled && passcodePreviouslyDisabled === TRUE),
        );
      } else if (authData.availableBiometryType) {
        setBiometryType(authData.availableBiometryType);
        setBiometryChoice(!(previouslyDisabled && previouslyDisabled === TRUE));
      }
    };

    setBiometricsOption();

    // eslint-disable-next-line react-hooks/exhaustive-deps
  }, [currentStep]);

  const termsOfUse = useCallback(async () => {
    if (navigation) {
      await navigateTermsOfUse(navigation.navigate);
    }
  }, [navigation]);

  useEffect(() => {
    termsOfUse();
  }, [termsOfUse]);

  const updateBiometryChoice = async (biometryChoice) => {
    await updateAuthTypeStorageFlags(biometryChoice);
    setBiometryChoice(biometryChoice);
  };

  /**
   * This function handles the case when the user rejects the OS prompt for allowing use of biometrics.
   * If this occurs we will create the wallet automatically with password as the login method
   */
  const handleRejectedOsBiometricPrompt = async (parsedSeed) => {
    const newAuthData = await Authentication.componentAuthenticationType(
      false,
      false,
    );
    try {
      await Authentication.newWalletAndRestore(
        password,
        newAuthData,
        parsedSeed,
        true,
      );
    } catch (err) {
      this.setState({ loading: false, error: err.toString() });
    }
    setBiometryType(newAuthData.availableBiometryType);
    updateBiometryChoice(false);
  };

  const onPasswordChange = (value) => {
    const passInfo = zxcvbn(value);

    setPassword(value);
    setPasswordStrength(passInfo.score);
  };

  const onPasswordConfirmChange = (value) => {
    setConfirmPassword(value);
  };

  const jumpToConfirmPassword = () => {
    const { current } = confirmPasswordInput;
    current && current.focus();
  };

  const renderSwitch = () => {
    const handleUpdateRememberMe = (rememberMe) => {
      setRememberMe(rememberMe);
    };
    return (
      <LoginOptionsSwitch
        shouldRenderBiometricOption={biometryType}
        biometryChoiceState={biometryChoice}
        onUpdateBiometryChoice={updateBiometryChoice}
        onUpdateRememberMe={handleUpdateRememberMe}
      />
    );
  };

  const passwordStrengthWord = getPasswordStrengthWord(passwordStrength);

  const handleKeyPress = (e, index, enterPressed = false) => {
    const { key } = e.nativeEvent;
    if (key === 'Backspace') {
      if (seedPhrase[index] === '') {
        if (index > 0) {
          setNextSeedPhraseInputFocusedIndex(index - 1);
        }
        const newData = seedPhrase.filter((_, idx) => idx !== index);
        setSeedPhrase(newData);
      }
    }
  };

  const handlePaste = useCallback(
    async (focusedIndex) => {
      const text = await Clipboard.getString(); // Get copied text
      if (text.trim() !== '') {
        handleSeedPhraseChange(text, focusedIndex);
      }
    },
    [handleSeedPhraseChange],
  );

  const toggleShowAllSeedPhrase = () => {
    setShowAllSeedPhrase((prev) => !prev);
  };

  const validateSeedPhrase = () => {
    const phrase = seedPhrase.filter((item) => item !== '').join(' ');
    const seedPhraseLength = seedPhrase.length;
    if (!SRP_LENGTHS.includes(seedPhraseLength)) {
      toastRef?.current?.showToast({
        variant: ToastVariants.Icon,
        labelOptions: [
          { label: strings('import_from_seed.seed_phrase_length_error') },
        ],
        hasNoTimeout: false,
        iconName: IconName.Error,
        iconColor: IconColor.Error,
      });
      return false;
    }

    if (!isValidMnemonic(phrase)) {
      setError(strings('import_from_seed.invalid_seed_phrase'));
      return false;
    }
    return true;
  };

  const handleContinueImportFlow = () => {
    if (!validateSeedPhrase()) {
      return;
    }
    setCurrentStep(currentStep + 1);
  };

  const isContinueButtonDisabled = useMemo(
    () =>
      password === '' ||
      confirmPassword === '' ||
      password !== confirmPassword ||
      !learnMore,
    [password, confirmPassword, learnMore],
  );

  const toggleShowPassword = (index) => {
    setShowPasswordIndex((prev) => {
      if (prev.includes(index)) {
        return prev.filter((item) => item !== index);
      }
      return [...prev, index];
    });
  };

  const onPressImport = async () => {
    const vaultSeed = await parseVaultValue(password, seedPhrase.join(' '));
    const parsedSeed = parseSeedPhrase(vaultSeed || seedPhrase.join(' '));

    if (loading) return;
    track(MetaMetricsEvents.WALLET_IMPORT_ATTEMPTED);
    let error = null;
    if (!passwordRequirementsMet(password)) {
      error = strings('import_from_seed.password_length_error');
    } else if (password !== confirmPassword) {
      error = strings('import_from_seed.password_dont_match');
    }

    if (failedSeedPhraseRequirements(parsedSeed)) {
      error = strings('import_from_seed.seed_phrase_requirements');
    } else if (!isValidMnemonic(parsedSeed)) {
      error = strings('import_from_seed.invalid_seed_phrase');
    }

    if (error) {
      Alert.alert(strings('import_from_seed.error'), error);
      track(MetaMetricsEvents.WALLET_SETUP_FAILURE, {
        wallet_setup_type: 'import',
        error_type: error,
      });
    } else {
      try {
        setLoading(true);
        const authData = await Authentication.componentAuthenticationType(
          biometryChoice,
          rememberMe,
        );

        try {
          await Authentication.newWalletAndRestore(
            password,
            authData,
            parsedSeed,
            true,
          );
        } catch (err) {
          // retry faceID if the user cancels the
          if (Device.isIos && err.toString() === IOS_REJECTED_BIOMETRICS_ERROR)
            await handleRejectedOsBiometricPrompt(parsedSeed);
        }
        // Get onboarding wizard state
        const onboardingWizard = await StorageWrapper.getItem(
          ONBOARDING_WIZARD,
        );
        setLoading(false);
        passwordSet();
        setLockTime(AppConstants.DEFAULT_LOCK_TIMEOUT);
        seedphraseBackedUp();
        track(MetaMetricsEvents.WALLET_IMPORTED, {
          biometrics_enabled: Boolean(biometryType),
        });
        track(MetaMetricsEvents.WALLET_SETUP_COMPLETED, {
          wallet_setup_type: 'import',
          new_wallet: false,
        });
        !onboardingWizard && setOnboardingWizardStep(1);
<<<<<<< HEAD

        const resetAction = CommonActions.reset({
=======
        fetchAccountsWithActivity();
        navigation.reset({
>>>>>>> ac727bb4
          index: 1,
          routes: [
            {
              name: Routes.ONBOARDING.SUCCESS_FLOW,
<<<<<<< HEAD
=======
              params: {
                successFlow: ONBOARDING_SUCCESS_FLOW.IMPORT_FROM_SEED_PHRASE,
              },
>>>>>>> ac727bb4
            },
          ],
        });
        if (isMetricsEnabled()) {
          navigation.dispatch(resetAction);
        } else {
          navigation.navigate('OptinMetrics', {
            onContinue: () => {
              navigation.dispatch(resetAction);
            },
          });
        }
      } catch (error) {
        // Should we force people to enable passcode / biometrics?
        if (error.toString() === PASSCODE_NOT_SET_ERROR) {
          Alert.alert(
            'Security Alert',
            'In order to proceed, you need to turn Passcode on or any biometrics authentication method supported in your device (FaceID, TouchID or Fingerprint)',
          );
          setLoading(false);
        } else {
          setLoading(false);
          setError(error.message);
          Logger.log('Error with seed phrase import', error.message);
        }
        track(MetaMetricsEvents.WALLET_SETUP_FAILURE, {
          wallet_setup_type: 'import',
          error_type: error.toString(),
        });
      }
    }
  };

  const isError =
    password !== '' && confirmPassword !== '' && password !== confirmPassword;

  const showWhatIsSeedPhrase = () => {
    navigation.navigate(Routes.MODAL.ROOT_MODAL_FLOW, {
      screen: Routes.SHEET.SEEDPHRASE_MODAL,
    });
  };

  const canShowSeedPhraseWord = useCallback(
    (index) =>
      showAllSeedPhrase ||
      errorWordIndexes[index] ||
      index === seedPhraseInputFocusedIndex,
    [showAllSeedPhrase, errorWordIndexes, seedPhraseInputFocusedIndex],
  );

  const learnMoreLink = () => {
    navigation.push('Webview', {
      screen: 'SimpleWebview',
      params: {
        url: 'https://support.metamask.io/managing-my-wallet/resetting-deleting-and-restoring/how-can-i-reset-my-password/',
        title: 'support.metamask.io',
      },
    });
  };

  useEffect(() => {
    if (Object.values(errorWordIndexes).some((value) => value)) {
      setError(strings('import_from_seed.spellcheck_error'));
    } else {
      setError('');
    }
  }, [errorWordIndexes]);

  useEffect(() => {
    seedPhraseInputRefs.current[nextSeedPhraseInputFocusedIndex]?.focus();
  }, [nextSeedPhraseInputFocusedIndex]);

  const handleOnFocus = useCallback(
    (index) => {
      if (!checkValidSeedWord(seedPhrase[seedPhraseInputFocusedIndex])) {
        setErrorWordIndexes((prev) => ({
          ...prev,
          [seedPhraseInputFocusedIndex]: true,
        }));
      } else {
        setErrorWordIndexes((prev) => ({
          ...prev,
          [seedPhraseInputFocusedIndex]: false,
        }));
      }
      setSeedPhraseInputFocusedIndex(index);
    },
    [setSeedPhraseInputFocusedIndex, seedPhrase, seedPhraseInputFocusedIndex],
  );

  return (
    <SafeAreaView style={styles.root}>
      <KeyboardAwareScrollView
        style={styles.wrapper}
        resetScrollToCoords={{ x: 0, y: 0 }}
      >
        <View testID={ImportFromSeedSelectorsIDs.CONTAINER_ID}>
          <Text variant={TextVariant.BodyMD} color={TextColor.Alternative}>
            {strings('import_from_seed.steps', {
              currentStep: currentStep + 1,
              totalSteps: 2,
            })}
          </Text>
          {currentStep === 0 && (
            <>
              <Text
                variant={TextVariant.DisplayMD}
                color={TextColor.Default}
                testID={ImportFromSeedSelectorsIDs.SCREEN_TITLE_ID}
              >
                {strings('import_from_seed.title')}
              </Text>
              <View style={styles.container}>
                <View style={styles.description}>
                  <Text
                    variant={TextVariant.BodyMD}
                    color={TextColor.Alternative}
                  >
                    {strings(
                      'import_from_seed.enter_your_secret_recovery_phrase',
                    )}
                  </Text>
                  <TouchableOpacity onPress={showWhatIsSeedPhrase}>
                    <Icon
                      name={IconName.Info}
                      size={IconSize.Md}
                      color={colors.icon.alternative}
                    />
                  </TouchableOpacity>
                </View>
                <View style={styles.seedPhraseRoot}>
                  <View style={styles.seedPhraseContainer}>
                    <View style={styles.seedPhraseInnerContainer}>
                      {seedPhrase.length <= 1 ? (
                        <TextInput
                          ref={(ref) => {
                            seedPhraseInputRefs.current[0] = ref;
                          }}
                          textAlignVertical="top"
                          label={strings('import_from_seed.srp')}
                          placeholder={strings(
                            'import_from_seed.srp_placeholder',
                          )}
                          value={seedPhrase?.[0] || ''}
                          onChangeText={(text) =>
                            handleSeedPhraseChange(text, 0)
                          }
                          style={styles.seedPhraseDefaultInput}
                          placeholderTextColor={colors.text.alternative}
                          placeholderStyle={
                            styles.seedPhraseDefaultInputPlaceholder
                          }
                          multiline
                          autoFocus
                          onKeyPress={(e) => handleKeyPress(e, 0)}
                          autoComplete="off"
                          blurOnSubmit={false}
                          autoCapitalize="none"
                          testID={
                            ImportFromSeedSelectorsIDs.SEED_PHRASE_INPUT_ID
                          }
                        />
                      ) : (
                        <View
                          style={[styles.seedPhraseInputContainer]}
                          onLayout={handleLayout}
                        >
                          <FlatList
                            data={seedPhrase}
                            numColumns={NUM_COLUMNS}
                            keyExtractor={(_, index) => index.toString()}
                            renderItem={({ item, index }) => (
                              <View
                                style={[
                                  {
                                    width: containerWidth / NUM_COLUMNS,
                                  },
                                  styles.inputPadding,
                                ]}
                              >
                                <TextField
                                  ref={(ref) => {
                                    seedPhraseInputRefs.current[index] = ref;
                                  }}
                                  startAccessory={
                                    <Text
                                      variant={TextVariant.BodyMD}
                                      color={TextColor.Alternative}
                                      style={styles.inputIndex}
                                    >
                                      {index + 1}.
                                    </Text>
                                  }
                                  value={item}
                                  secureTextEntry={
                                    !canShowSeedPhraseWord(index)
                                  }
                                  onFocus={(e) => {
                                    if (
                                      e?.target &&
                                      e?.currentTarget?.setNativeProps
                                    ) {
                                      e?.currentTarget?.setNativeProps({
                                        selection: {
                                          start: e?.target?.value?.length ?? 0,
                                          end: e?.target?.value?.length ?? 0,
                                        },
                                      });
                                    }
                                    handleOnFocus(index);
                                  }}
                                  onChangeText={(text) =>
                                    handleSeedPhraseChange(text, index)
                                  }
                                  placeholderTextColor={colors.text.muted}
                                  onSubmitEditing={(e) => {
                                    handleKeyPress(e, index, true);
                                  }}
                                  onKeyPress={(e) => handleKeyPress(e, index)}
                                  size={TextFieldSize.Md}
                                  style={[styles.input]}
                                  autoComplete="off"
                                  textAlignVertical="center"
                                  showSoftInputOnFocus
                                  isError={errorWordIndexes[index]}
                                  autoCapitalize="none"
                                  numberOfLines={1}
                                  autoFocus={index === seedPhrase.length - 1}
                                  testID={`${ImportFromSeedSelectorsIDs.SEED_PHRASE_INPUT_ID}_${index}`}
                                />
                              </View>
                            )}
                          />
                        </View>
                      )}
                    </View>
                    <View style={styles.seedPhraseContainerCta}>
                      <Button
                        variant={ButtonVariants.Link}
                        style={styles.pasteButton}
                        onPress={toggleShowAllSeedPhrase}
                        label={
                          showAllSeedPhrase
                            ? strings('import_from_seed.hide_all')
                            : strings('import_from_seed.show_all')
                        }
                        width={ButtonWidthTypes.Full}
                      />
                      <Button
                        label={
                          seedPhrase.length > 1
                            ? strings('import_from_seed.clear_all')
                            : strings('import_from_seed.paste')
                        }
                        variant={ButtonVariants.Link}
                        style={styles.pasteButton}
                        onPress={() => {
                          if (seedPhrase.length > 1) {
                            handleClear();
                          } else {
                            handlePaste(seedPhraseInputFocusedIndex);
                          }
                        }}
                        width={ButtonWidthTypes.Full}
                      />
                    </View>
                  </View>
                  {error !== '' && (
                    <Text
                      variant={TextVariant.BodySMMedium}
                      color={TextColor.Error}
                    >
                      {error}
                    </Text>
                  )}
                </View>
                <View style={styles.seedPhraseCtaContainer}>
                  <Button
                    variant={ButtonVariants.Primary}
                    label={strings('import_from_seed.continue')}
                    onPress={handleContinueImportFlow}
                    width={ButtonWidthTypes.Full}
                    size={ButtonSize.Lg}
                    isDisabled={isSRPContinueButtonDisabled || Boolean(error)}
                    testID={ImportFromSeedSelectorsIDs.CONTINUE_BUTTON_ID}
                  />
                </View>
              </View>
            </>
          )}

          {currentStep === 1 && (
            <View style={styles.passwordContainer}>
              <Text
                variant={TextVariant.DisplayMD}
                color={TextColor.Default}
                testID={ChoosePasswordSelectorsIDs.TITLE_ID}
              >
                {strings('import_from_seed.create_password')}
              </Text>

              <View style={styles.passwordContainer}>
                <View style={styles.field}>
                  <Label
                    variant={TextVariant.BodyMDMedium}
                    color={TextColor.Default}
                    style={styles.label}
                  >
                    {strings('import_from_seed.new_password')}
                  </Label>
                  <TextField
                    placeholder={strings(
                      'import_from_seed.enter_strong_password',
                    )}
                    size={TextFieldSize.Lg}
                    value={password}
                    onChangeText={onPasswordChange}
                    secureTextEntry={showPasswordIndex.includes(0)}
                    returnKeyType={'next'}
                    autoCapitalize="none"
                    autoComplete="new-password"
                    keyboardAppearance={themeAppearance || 'light'}
                    placeholderTextColor={colors.text.muted}
                    onSubmitEditing={jumpToConfirmPassword}
                    endAccessory={
                      <Icon
                        name={
                          showPasswordIndex.includes(0)
                            ? IconName.Eye
                            : IconName.EyeSlash
                        }
                        size={IconSize.Lg}
                        color={colors.icon.alternative}
                        onPress={() => toggleShowPassword(0)}
                        testID={
                          ImportFromSeedSelectorsIDs.NEW_PASSWORD_VISIBILITY_ID
                        }
                      />
                    }
                    testID={ChoosePasswordSelectorsIDs.NEW_PASSWORD_INPUT_ID}
                  />
                  {password === '' ? (
                    <Text
                      variant={TextVariant.BodySM}
                      color={TextColor.Alternative}
                    >
                      {strings('choose_password.must_be_at_least', {
                        number: MIN_PASSWORD_LENGTH,
                      })}
                    </Text>
                  ) : (
                    <Text
                      style={styles.passwordStrengthLabel}
                      testID={ImportFromSeedSelectorsIDs.PASSWORD_STRENGTH_ID}
                    >
                      {strings('choose_password.password_strength')}
                      <Text style={styles[`strength_${passwordStrengthWord}`]}>
                        {' '}
                        {strings(
                          `choose_password.strength_${passwordStrengthWord}`,
                        )}
                      </Text>
                    </Text>
                  )}
                </View>

                <View style={styles.field}>
                  <Label
                    variant={TextVariant.BodyMDMedium}
                    color={TextColor.Default}
                    style={styles.label}
                  >
                    {strings('import_from_seed.confirm_password')}
                  </Label>
                  <TextField
                    ref={confirmPasswordInput}
                    placeholder={strings('import_from_seed.re_enter_password')}
                    size={TextFieldSize.Lg}
                    onChangeText={onPasswordConfirmChange}
                    secureTextEntry={showPasswordIndex.includes(1)}
                    autoComplete="new-password"
                    returnKeyType={'next'}
                    autoCapitalize="none"
                    value={confirmPassword}
                    placeholderTextColor={colors.text.muted}
                    isError={isError}
                    keyboardAppearance={themeAppearance || 'light'}
                    endAccessory={
                      <Icon
                        name={
                          showPasswordIndex.includes(1)
                            ? IconName.Eye
                            : IconName.EyeSlash
                        }
                        size={IconSize.Lg}
                        color={colors.icon.alternative}
                        onPress={() => toggleShowPassword(1)}
                        testID={
                          ImportFromSeedSelectorsIDs.CONFIRM_PASSWORD_VISIBILITY_ID
                        }
                      />
                    }
                    testID={
                      ChoosePasswordSelectorsIDs.CONFIRM_PASSWORD_INPUT_ID
                    }
                    isDisabled={password === ''}
                  />
                  {isError && (
                    <Text variant={TextVariant.BodySM} color={TextColor.Error}>
                      {strings('import_from_seed.password_error')}
                    </Text>
                  )}
                </View>

                {renderSwitch()}
              </View>

              <View style={styles.learnMoreContainer}>
                <Checkbox
                  onPress={() => setLearnMore(!learnMore)}
                  isChecked={learnMore}
                  style={styles.checkbox}
                  testID={ChoosePasswordSelectorsIDs.I_UNDERSTAND_CHECKBOX_ID}
                  label={
                    <View style={styles.learnMoreTextContainer}>
                      <Text
                        variant={TextVariant.BodySM}
                        color={TextColor.Default}
                      >
                        {strings('import_from_seed.learn_more')}{' '}
                      </Text>
                      <Text
                        variant={TextVariant.BodySM}
                        color={TextColor.Primary}
                        onPress={learnMoreLink}
                        testID={ImportFromSeedSelectorsIDs.LEARN_MORE_LINK_ID}
                      >
                        {' ' + strings('reset_password.learn_more')}
                      </Text>
                    </View>
                  }
                />
              </View>

              <View style={styles.seedPhraseCtaContainer}>
                <Button
                  width={ButtonWidthTypes.Full}
                  variant={ButtonVariants.Primary}
                  label={strings('import_from_seed.confirm')}
                  onPress={onPressImport}
                  disabled={isContinueButtonDisabled}
                  size={ButtonSize.Lg}
                  isDisabled={isContinueButtonDisabled}
                  testID={ChoosePasswordSelectorsIDs.SUBMIT_BUTTON_ID}
                />
              </View>
            </View>
          )}
        </View>
      </KeyboardAwareScrollView>
      <ScreenshotDeterrent enabled isSRP />
    </SafeAreaView>
  );
};

ImportFromSecretRecoveryPhrase.propTypes = {
  /**
   * The navigator object
   */
  navigation: PropTypes.object,
  /**
   * The action to update the password set flag
   * in the redux store
   */
  passwordSet: PropTypes.func,
  /**
   * The action to set the locktime
   * in the redux store
   */
  setLockTime: PropTypes.func,
  /**
   * The action to update the seedphrase backed up flag
   * in the redux store
   */
  seedphraseBackedUp: PropTypes.func,
  /**
   * Action to set onboarding wizard step
   */
  setOnboardingWizardStep: PropTypes.func,
  /**
   * Object that represents the current route info like params passed to it
   */
  route: PropTypes.object,
  /**
   * Action to save onboarding event
   */
  dispatchSaveOnboardingEvent: PropTypes.func,
};

const mapDispatchToProps = (dispatch) => ({
  setLockTime: (time) => dispatch(setLockTime(time)),
  setOnboardingWizardStep: (step) => dispatch(setOnboardingWizardStep(step)),
  passwordSet: () => dispatch(passwordSet()),
  seedphraseBackedUp: () => dispatch(seedphraseBackedUp()),
  dispatchSaveOnboardingEvent: (...eventArgs) =>
    dispatch(saveOnboardingEvent(eventArgs)),
});

export default connect(
  null,
  mapDispatchToProps,
)(ImportFromSecretRecoveryPhrase);<|MERGE_RESOLUTION|>--- conflicted
+++ resolved
@@ -93,13 +93,9 @@
   PASSCODE_NOT_SET_ERROR,
   IOS_REJECTED_BIOMETRICS_ERROR,
 } from './constant';
-<<<<<<< HEAD
 import { useMetrics } from '../../hooks/useMetrics';
-=======
 import { ONBOARDING_SUCCESS_FLOW } from '../../../constants/onboarding';
 import { useAccountsWithNetworkActivitySync } from '../../hooks/useAccountsWithNetworkActivitySync';
-
->>>>>>> ac727bb4
 
 const checkValidSeedWord = (text) => wordlist.includes(text);
 
@@ -543,23 +539,16 @@
           new_wallet: false,
         });
         !onboardingWizard && setOnboardingWizardStep(1);
-<<<<<<< HEAD
-
+
+        fetchAccountsWithActivity();
         const resetAction = CommonActions.reset({
-=======
-        fetchAccountsWithActivity();
-        navigation.reset({
->>>>>>> ac727bb4
           index: 1,
           routes: [
             {
               name: Routes.ONBOARDING.SUCCESS_FLOW,
-<<<<<<< HEAD
-=======
               params: {
                 successFlow: ONBOARDING_SUCCESS_FLOW.IMPORT_FROM_SEED_PHRASE,
               },
->>>>>>> ac727bb4
             },
           ],
         });
