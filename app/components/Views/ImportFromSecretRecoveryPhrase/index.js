import React, {
  useEffect,
  useState,
  useCallback,
  useRef,
  useContext,
} from 'react';
import PropTypes from 'prop-types';
import {
  Alert,
  View,
  TextInput,
  SafeAreaView,
  Platform,
  FlatList,
  TouchableOpacity,
<<<<<<< HEAD
  Keyboard,
=======
>>>>>>> bb73b247
} from 'react-native';
import { connect } from 'react-redux';
import StorageWrapper from '../../../store/storage-wrapper';
import { KeyboardAwareScrollView } from 'react-native-keyboard-aware-scroll-view';
import zxcvbn from 'zxcvbn';
import Clipboard from '@react-native-clipboard/clipboard';
import AppConstants from '../../../core/AppConstants';
import Device from '../../../util/device';
import {
  failedSeedPhraseRequirements,
  isValidMnemonic,
  parseSeedPhrase,
  parseVaultValue,
} from '../../../util/validators';
import Logger from '../../../util/Logger';
import {
  getPasswordStrengthWord,
  passwordRequirementsMet,
  MIN_PASSWORD_LENGTH,
} from '../../../util/password';
import { MetaMetricsEvents } from '../../../core/Analytics';
import { useTheme } from '../../../util/theme';
import { passwordSet, seedphraseBackedUp } from '../../../actions/user';
import { QRTabSwitcherScreens } from '../../../components/Views/QRTabSwitcher';
import { setLockTime } from '../../../actions/settings';
import setOnboardingWizardStep from '../../../actions/wizard';
import { strings } from '../../../../locales/i18n';
import { getOnboardingNavbarOptions } from '../../UI/Navbar';
// import { LoginOptionsSwitch } from '../../UI/LoginOptionsSwitch';
import { ScreenshotDeterrent } from '../../UI/ScreenshotDeterrent';
import {
  BIOMETRY_CHOICE_DISABLED,
  ONBOARDING_WIZARD,
  TRUE,
  PASSCODE_DISABLED,
} from '../../../constants/storage';
import Routes from '../../../constants/navigation/Routes';
import createStyles from './styles';
import { Authentication } from '../../../core';
import AUTHENTICATION_TYPE from '../../../constants/userProperties';
import {
  passcodeType,
  updateAuthTypeStorageFlags,
} from '../../../util/authentication';
import navigateTermsOfUse from '../../../util/termsOfUse/termsOfUse';
import { ImportFromSeedSelectorsIDs } from '../../../../e2e/selectors/Onboarding/ImportFromSeed.selectors';
import { ChoosePasswordSelectorsIDs } from '../../../../e2e/selectors/Onboarding/ChoosePassword.selectors';
import trackOnboarding from '../../../util/metrics/TrackOnboarding/trackOnboarding';
import { MetricsEventBuilder } from '../../../core/Analytics/MetricsEventBuilder';
import { SecurityOptionToggle } from '../../UI/SecurityOptionToggle';
import Checkbox from '../../../component-library/components/Checkbox';
import Button, {
  ButtonVariants,
  ButtonWidthTypes,
  ButtonSize,
} from '../../../component-library/components/Buttons/Button';
import Icon, {
  IconName,
  IconSize,
  IconColor,
} from '../../../component-library/components/Icons/Icon';
import { ToastContext } from '../../../component-library/components/Toast/Toast.context';
import { ToastVariants } from '../../../component-library/components/Toast/Toast.types';
import TextField from '../../../component-library/components/Form/TextField/TextField';
import Label from '../../../component-library/components/Form/Label';
import Text, {
  TextVariant,
  TextColor,
} from '../../../component-library/components/Texts/Text';
import { TextFieldSize } from '../../../component-library/components/Form/TextField';
import SeedphraseModal from '../../UI/SeedphraseModal';
import { wordlist } from '@metamask/scure-bip39/dist/wordlists/english';
import { LoginOptionsSwitch } from '../../UI/LoginOptionsSwitch';
import { useMetrics } from '../../hooks/useMetrics';

const MINIMUM_SUPPORTED_CLIPBOARD_VERSION = 9;

const PASSCODE_NOT_SET_ERROR = 'Error: Passcode not set.';
const IOS_REJECTED_BIOMETRICS_ERROR =
  'Error: The user name or passphrase you entered is not correct.';

const SPACE_CHAR = ' ';
/**
 * View where users can set restore their account
 * using a secret recovery phrase (SRP)
 * The SRP was formally called the seed phrase
 */
const ImportFromSecretRecoveryPhrase = ({
  navigation,
  passwordSet,
  setLockTime,
  seedphraseBackedUp,
  setOnboardingWizardStep,
  route,
}) => {
  const { colors, themeAppearance } = useTheme();
  const styles = createStyles(colors);
  const { isEnabled: isMetricsEnabled } = useMetrics();

  const seedPhraseInputRefs = useRef([]);
  const { toastRef } = useContext(ToastContext);

  const passwordInput = React.createRef();
  const confirmPasswordInput = React.createRef();

  const [password, setPassword] = useState('');
  const [confirmPassword, setConfirmPassword] = useState('');
  const [passwordStrength, setPasswordStrength] = useState();
  const [seed, setSeed] = useState('');
  const [biometryType, setBiometryType] = useState(null);
  const [rememberMe, setRememberMe] = useState(false);
  const [biometryChoice, setBiometryChoice] = useState(true);
  const [loading, setLoading] = useState(false);
  const [error, setError] = useState('');
  const [hideSeedPhraseInput, setHideSeedPhraseInput] = useState(true);
  const [seedPhrase, setSeedPhrase] = useState([]);
  const [seedPhraseInputFocusedIndex, setSeedPhraseInputFocusedIndex] =
<<<<<<< HEAD
    useState(-1);
=======
    useState(0);
  const [nextSeedPhraseInputFocusedIndex, setNextSeedPhraseInputFocusedIndex] =
    useState(0);
>>>>>>> bb73b247
  const [showAllSeedPhrase, setShowAllSeedPhrase] = useState(false);
  const [currentStep, setCurrentStep] = useState(0);
  const [learnMore, setLearnMore] = useState(false);
  const [showPasswordIndex, setShowPasswordIndex] = useState([0, 1]);
  const [containerWidth, setContainerWidth] = useState(0);

  const inputPadding = Platform.OS === 'ios' ? 4 : 3;
  const numColumns = 3; // Number of columns

  const seedPhraseLength = seedPhrase.filter((item) => item !== '').length;

  const isSRPContinueButtonDisabled = () =>
    seedPhraseLength !== 12 &&
    seedPhraseLength !== 15 &&
    seedPhraseLength !== 18 &&
    seedPhraseLength !== 21 &&
    seedPhraseLength !== 24;

  const handleLayout = (event) => {
    setContainerWidth(event.nativeEvent.layout.width);
  };

  const track = (event, properties) => {
    const eventBuilder = MetricsEventBuilder.createEventBuilder(event);
    eventBuilder.addProperties(properties);
    trackOnboarding(eventBuilder.build());
  };

<<<<<<< HEAD
=======
  const checkValidSeedWord = useCallback((text) => wordlist.includes(text), []);

  const [isAnyWordError, setIsAnyNewWordError] = useState(false);

  const handleClear = useCallback(() => {
    setSeedPhrase([]);
    setShowAllSeedPhrase(false);
    setError('');
  }, []);

  const handleSeedPhraseChange = useCallback(
    (text, index) => {
      if (error) setError('');

      if (text.includes(SPACE_CHAR)) {
        const isEndWithSpace = text.at(-1) === SPACE_CHAR;
        // handle use pasting multiple words / whole seed phrase separated by spaces
        const splitArray = text.trim().split(' ');

        if (splitArray.length > 1) {
          const isAllValid = splitArray.reduce(
            (acc, item) => acc && checkValidSeedWord(item),
            true,
          );

          if (!isAllValid) {
            setIsAnyNewWordError(true);
          }
        }

        let totalLength = seedPhrase.length + splitArray.length;
        setSeedPhrase((prev) => {
          const endSlices = prev.slice(index + 1);
          if (endSlices.length === 0 && isEndWithSpace) {
            endSlices.push('');
            totalLength++;
          }
          return [...prev.slice(0, index), ...splitArray, ...endSlices];
          // input the array into the correct index
        });

        setNextSeedPhraseInputFocusedIndex(totalLength - 1);
      } else {
        setSeedPhrase((prev) => {
          // update the word at the correct index
          const newSeedPhrase = [...prev];
          newSeedPhrase[index] = text.trim();
          return newSeedPhrase;
        });
      }
    },
    [
      error,
      seedPhrase,
      setSeedPhrase,
      setNextSeedPhraseInputFocusedIndex,
      checkValidSeedWord,
    ],
  );

>>>>>>> bb73b247
  const onQrCodePress = useCallback(() => {
    let shouldHideSRP = true;
    if (!hideSeedPhraseInput) {
      shouldHideSRP = false;
    }

    setHideSeedPhraseInput(false);
    navigation.navigate(Routes.QR_TAB_SWITCHER, {
      initialScreen: QRTabSwitcherScreens.Scanner,
      disableTabber: true,
      onScanSuccess: ({ seed = undefined }) => {
        if (seed) {
<<<<<<< HEAD
          setSeedPhrase(seed);
=======
          handleClear();
          handleSeedPhraseChange(seed, 0);
>>>>>>> bb73b247
        } else {
          Alert.alert(
            strings('import_from_seed.invalid_qr_code_title'),
            strings('import_from_seed.invalid_qr_code_message'),
          );
        }
        setHideSeedPhraseInput(shouldHideSRP);
      },
      onScanError: (error) => {
        setHideSeedPhraseInput(shouldHideSRP);
      },
    });
<<<<<<< HEAD
  }, [hideSeedPhraseInput, navigation]);
=======
  }, [hideSeedPhraseInput, navigation, handleClear, handleSeedPhraseChange]);
>>>>>>> bb73b247

  const onBackPress = () => {
    if (currentStep === 0) {
      navigation.goBack();
    } else {
      setCurrentStep(currentStep - 1);
    }
  };

  const updateNavBar = () => {
    navigation.setOptions(
      getOnboardingNavbarOptions(
        route,
        {
          headerLeft: () => (
            <TouchableOpacity onPress={onBackPress}>
              <Icon
                name={IconName.ArrowLeft}
                size={24}
                color={colors.text.default}
                style={styles.headerLeft}
              />
            </TouchableOpacity>
          ),
          headerRight: () =>
            currentStep === 0 ? (
              <TouchableOpacity onPress={onQrCodePress}>
                <Icon
                  name={IconName.Scan}
                  size={24}
                  color={colors.text.default}
                  onPress={onQrCodePress}
                  style={styles.headerRight}
                />
              </TouchableOpacity>
            ) : (
              <View />
            ),
        },
        colors,
        false,
      ),
    );
  };

  useEffect(() => {
    updateNavBar();
    const setBiometricsOption = async () => {
      const authData = await Authentication.getType();
      const previouslyDisabled = await StorageWrapper.getItem(
        BIOMETRY_CHOICE_DISABLED,
      );
      const passcodePreviouslyDisabled = await StorageWrapper.getItem(
        PASSCODE_DISABLED,
      );
      if (authData.currentAuthType === AUTHENTICATION_TYPE.PASSCODE) {
        setBiometryType(passcodeType(authData.currentAuthType));
        setBiometryChoice(
          !(passcodePreviouslyDisabled && passcodePreviouslyDisabled === TRUE),
        );
      } else if (authData.availableBiometryType) {
        setBiometryType(authData.availableBiometryType);
        setBiometryChoice(!(previouslyDisabled && previouslyDisabled === TRUE));
      }
    };

    setBiometricsOption();
<<<<<<< HEAD
=======

>>>>>>> bb73b247
    // eslint-disable-next-line react-hooks/exhaustive-deps
  }, [currentStep]);

  const termsOfUse = useCallback(async () => {
    if (navigation) {
      await navigateTermsOfUse(navigation.navigate);
    }
  }, [navigation]);

  useEffect(() => {
    termsOfUse();
  }, [termsOfUse]);

  const updateBiometryChoice = async (biometryChoice) => {
    await updateAuthTypeStorageFlags(biometryChoice);
    setBiometryChoice(biometryChoice);
  };

  /**
   * This function handles the case when the user rejects the OS prompt for allowing use of biometrics.
   * If this occurs we will create the wallet automatically with password as the login method
   */
  const handleRejectedOsBiometricPrompt = async (parsedSeed) => {
    const newAuthData = await Authentication.componentAuthenticationType(
      false,
      false,
    );
    try {
      await Authentication.newWalletAndRestore(
        password,
        newAuthData,
        parsedSeed,
        true,
      );
    } catch (err) {
      this.setState({ loading: false, error: err.toString() });
    }
    setBiometryType(newAuthData.availableBiometryType);
    updateBiometryChoice(false);
  };

  const clearSecretRecoveryPhrase = async (seed) => {
    // get clipboard contents
    const clipboardContents = await Clipboard.getString();
    const parsedClipboardContents = parseSeedPhrase(clipboardContents);
    if (
      // only clear clipboard if contents isValidMnemonic
      !failedSeedPhraseRequirements(parsedClipboardContents) &&
      isValidMnemonic(parsedClipboardContents) &&
      // only clear clipboard if the seed phrase entered matches what's in the clipboard
      parseSeedPhrase(seed) === parsedClipboardContents
    ) {
      await Clipboard.clearString();
    }
  };

  const onSeedWordsChange = useCallback(async (seed) => {
    setSeed(seed);
    // Only clear on android since iOS will notify users when we getString()
    if (Device.isAndroid()) {
      const androidOSVersion = parseInt(Platform.constants.Release, 10);
      // This conditional is necessary to avoid an error in Android 8.1.0 or lower
      if (androidOSVersion >= MINIMUM_SUPPORTED_CLIPBOARD_VERSION) {
        await clearSecretRecoveryPhrase(seed);
      }
    }
  }, []);

  const onPasswordChange = (value) => {
    const passInfo = zxcvbn(value);

    setPassword(value);
    setPasswordStrength(passInfo.score);
  };

  const onPasswordConfirmChange = (value) => {
    setConfirmPassword(value);
  };

  const jumpToPassword = useCallback(() => {
    const { current } = passwordInput;
    current && current.focus();
  }, [passwordInput]);

  const jumpToConfirmPassword = () => {
    const { current } = confirmPasswordInput;
    current && current.focus();
  };

  const renderSwitch = () => {
    const handleUpdateRememberMe = (rememberMe) => {
      setRememberMe(rememberMe);
    };
    return (
      <LoginOptionsSwitch
        shouldRenderBiometricOption={biometryType}
        biometryChoiceState={biometryChoice}
        onUpdateBiometryChoice={updateBiometryChoice}
        onUpdateRememberMe={handleUpdateRememberMe}
      />
    );
  };

  const passwordStrengthWord = getPasswordStrengthWord(passwordStrength);

<<<<<<< HEAD
  const handleSeedPhraseChange = (text, index) => {
    setError('');
    if (text.includes(' ')) {
      setSeedPhrase((prev) => {
        // handle use pasting multiple words / whole seed phrase separated by spaces
        const splitArray = text.endsWith(' ')
          ? [...text.trim().split(' '), '']
          : text.trim().split(' ');
        return [
          ...prev.slice(0, index),
          ...splitArray,
          ...prev.slice(index + 1),
        ]; // input the array into the correct index
      });
    } else {
      setSeedPhrase((prev) => {
        // update the word at the correct index
        const newSeedPhrase = [...prev];
        newSeedPhrase[index] = text.trim();
        return newSeedPhrase;
      });
    }
  };

  const handleKeyPress = (e, index, enterPressed = false) => {
    setError('');
    const { key } = e.nativeEvent;
    if (key === 'Backspace') {
      if (index === 0 && seedPhrase.length === 1) {
        setSeedPhrase(['']);
      } else if (seedPhrase[index] === '') {
        const newData = seedPhrase.filter((_, idx) => idx !== index);
        setSeedPhrase(newData);
        seedPhraseInputRefs.current[index - 1]?.focus();
      } else {
        const newData = [...seedPhrase];
        newData[index] = '';
        setSeedPhrase(newData);
        seedPhraseInputRefs.current[index]?.focus();
      }
      return;
    }
    if (
      (key === ' ' || key === 'Enter' || key === 'return' || enterPressed) &&
      index === seedPhrase.length - 1 &&
      seedPhrase[index] !== ''
    ) {
      setSeedPhrase([...seedPhrase, '']);
      seedPhraseInputRefs.current[index + 1]?.focus();
      return;
    }
    if (
      (key === ' ' || key === 'Enter' || key === 'return' || enterPressed) &&
      seedPhrase[index] !== ''
    ) {
      const firstList = seedPhrase.slice(0, index + 1);
      const secondList = seedPhrase.slice(index + 1);
      setSeedPhrase([...firstList, ' ', ...secondList]);
      seedPhraseInputRefs.current[index + 1]?.focus();
      return;
    }
  };

  const handlePaste = async () => {
    setError('');
    const text = await Clipboard.getString(); // Get copied text
    if (text.trim() !== '') {
      const pastedData = text.split(' '); // Split by spaces
      setSeedPhrase([...pastedData].filter((item) => item !== ''));
      Keyboard.dismiss();
      seedPhraseInputRefs.current[seedPhrase.length]?.focus();
    }
  };
=======
  const handleKeyPress = (e, index, enterPressed = false) => {
    const { key } = e.nativeEvent;
    if (key === 'Backspace') {
      if (seedPhrase[index] === '') {
        const newData = seedPhrase.filter((_, idx) => idx !== index);
        setSeedPhrase(newData);
        setNextSeedPhraseInputFocusedIndex(newData.length - 1);
      }
      return;
    }
  };

  const handlePaste = useCallback(
    async (focusedIndex) => {
      const text = await Clipboard.getString(); // Get copied text
      if (text.trim() !== '') {
        handleSeedPhraseChange(text, focusedIndex);
      }
    },
    [handleSeedPhraseChange],
  );
>>>>>>> bb73b247

  const toggleShowAllSeedPhrase = () => {
    setShowAllSeedPhrase((prev) => !prev);
  };

<<<<<<< HEAD
  const handleClear = () => {
    setSeedPhrase([]);
    setShowAllSeedPhrase(false);
    setError('');
  };

=======
>>>>>>> bb73b247
  const validateSeedPhrase = () => {
    const phrase = seedPhrase.filter((item) => item !== '').join(' ');
    const seedPhraseLength = seedPhrase.length;
    if (
      seedPhraseLength !== 12 &&
      seedPhraseLength !== 15 &&
      seedPhraseLength !== 18 &&
      seedPhraseLength !== 21 &&
      seedPhraseLength !== 24
    ) {
      toastRef?.current?.showToast({
        variant: ToastVariants.Icon,
        labelOptions: [
          { label: strings('import_from_seed.seed_phrase_length_error') },
        ],
        hasNoTimeout: false,
        iconName: IconName.DangerSolid,
        iconColor: IconColor.Error,
      });
      return false;
    }

    if (!isValidMnemonic(phrase)) {
      setError(strings('import_from_seed.invalid_seed_phrase'));
      return false;
    }
    return true;
  };

  const handleContinueImportFlow = () => {
    if (!validateSeedPhrase()) {
      return;
    }
    if (seedPhrase.length === 0) {
      Alert.alert(
        strings('import_from_seed.error'),
        strings('import_from_seed.seed_phrase_required'),
      );
      return;
    }
    setCurrentStep(currentStep + 1);
  };

  const isContinueButtonDisabled = () =>
    password === '' ||
    confirmPassword === '' ||
    password !== confirmPassword ||
    !learnMore;

  const toggleShowPassword = (index) => {
    setShowPasswordIndex((prev) => {
      if (prev.includes(index)) {
        return prev.filter((item) => item !== index);
      }
      return [...prev, index];
    });
  };

  const onPressImport = async () => {
    const vaultSeed = await parseVaultValue(password, seedPhrase.join(' '));
    const parsedSeed = parseSeedPhrase(vaultSeed || seedPhrase.join(' '));

    if (loading) return;
    track(MetaMetricsEvents.WALLET_IMPORT_ATTEMPTED);
    let error = null;
    if (!passwordRequirementsMet(password)) {
      error = strings('import_from_seed.password_length_error');
    } else if (password !== confirmPassword) {
      error = strings('import_from_seed.password_dont_match');
    }

    if (failedSeedPhraseRequirements(parsedSeed)) {
      error = strings('import_from_seed.seed_phrase_requirements');
    } else if (!isValidMnemonic(parsedSeed)) {
      error = strings('import_from_seed.invalid_seed_phrase');
    }

    if (error) {
      Alert.alert(strings('import_from_seed.error'), error);
      track(MetaMetricsEvents.WALLET_SETUP_FAILURE, {
        wallet_setup_type: 'import',
        error_type: error,
      });
    } else {
      try {
        setLoading(true);
        const authData = await Authentication.componentAuthenticationType(
          biometryChoice,
          rememberMe,
        );

        try {
          await Authentication.newWalletAndRestore(
            password,
            authData,
            parsedSeed,
            true,
          );
        } catch (err) {
          // retry faceID if the user cancels the
          if (Device.isIos && err.toString() === IOS_REJECTED_BIOMETRICS_ERROR)
            await handleRejectedOsBiometricPrompt(parsedSeed);
        }
        // Get onboarding wizard state
        const onboardingWizard = await StorageWrapper.getItem(
          ONBOARDING_WIZARD,
        );
        setLoading(false);
        passwordSet();
        setLockTime(AppConstants.DEFAULT_LOCK_TIMEOUT);
        seedphraseBackedUp();
        track(MetaMetricsEvents.WALLET_IMPORTED, {
          biometrics_enabled: Boolean(biometryType),
        });
        track(MetaMetricsEvents.WALLET_SETUP_COMPLETED, {
          wallet_setup_type: 'import',
          new_wallet: false,
        });
        !onboardingWizard && setOnboardingWizardStep(1);

        if (isMetricsEnabled()) {
          navigation.reset({
            index: 1,
            routes: [
              {
                name: Routes.ONBOARDING.SUCCESS_FLOW,
                params: { showPasswordHint: false },
              },
            ],
          });
        } else {
          navigation.navigate('OptinMetrics', {
            onContinue: () => {
              navigation.reset({
                index: 1,
                routes: [
                  {
                    name: Routes.ONBOARDING.SUCCESS_FLOW,
                    params: { showPasswordHint: false },
                  },
                ],
              });
            },
          });
        }
      } catch (error) {
        // Should we force people to enable passcode / biometrics?
        if (error.toString() === PASSCODE_NOT_SET_ERROR) {
          Alert.alert(
            'Security Alert',
            'In order to proceed, you need to turn Passcode on or any biometrics authentication method supported in your device (FaceID, TouchID or Fingerprint)',
          );
          setLoading(false);
        } else {
          setLoading(false);
          setError(error.message);
          Logger.log('Error with seed phrase import', error.message);
        }
        track(MetaMetricsEvents.WALLET_SETUP_FAILURE, {
          wallet_setup_type: 'import',
          error_type: error.toString(),
        });
      }
    }
  };

  const isError =
    password !== '' && confirmPassword !== '' && password !== confirmPassword;

<<<<<<< HEAD
  const isValidSeed = (text) => {
    const isValid = wordlist.includes(text);
    if (!isValid) {
      setError(strings('import_from_seed.spellcheck_error'));
    }
    return isValid;
  };

  const showWhatIsSeedPhrase = () => {
    navigation.navigate(Routes.MODAL.ROOT_MODAL_FLOW, {
      screen: Routes.SHEET.SEEDPHRASE_MODAL,
    });
  };

  const learnMoreLink = () => {
    navigation.push('Webview', {
      screen: 'SimpleWebview',
      params: {
        url: 'https://support.metamask.io/managing-my-wallet/resetting-deleting-and-restoring/how-can-i-reset-my-password/',
        title: 'support.metamask.io',
      },
    });
  };
=======
  const showWhatIsSeedPhrase = () => {
    navigation.navigate(Routes.MODAL.ROOT_MODAL_FLOW, {
      screen: Routes.SHEET.SEEDPHRASE_MODAL,
    });
  };

  const learnMoreLink = () => {
    navigation.push('Webview', {
      screen: 'SimpleWebview',
      params: {
        url: 'https://support.metamask.io/managing-my-wallet/resetting-deleting-and-restoring/how-can-i-reset-my-password/',
        title: 'support.metamask.io',
      },
    });
  };

  const getSecureWord = useCallback(
    (word, index, focusedIndex) => {
      const isFocusedWord =
        focusedIndex === index &&
        focusedIndex !== nextSeedPhraseInputFocusedIndex;
      const isValidSeedWord = checkValidSeedWord(word);

      return word &&
        (showAllSeedPhrase ? false : seedPhraseInputFocusedIndex !== index) &&
        isValidSeedWord
        ? '***'
        : word;
    },
    [
      seedPhraseInputFocusedIndex,
      nextSeedPhraseInputFocusedIndex,
      showAllSeedPhrase,
      checkValidSeedWord,
    ],
  );

  useEffect(() => {
    seedPhraseInputRefs.current[nextSeedPhraseInputFocusedIndex]?.focus();
  }, [nextSeedPhraseInputFocusedIndex]);

  const handleOnFocus = useCallback(
    (index) => {
      if (seedPhraseInputFocusedIndex !== index) {
        setError('');
        const focusOutWord = seedPhrase[seedPhraseInputFocusedIndex];

        if (
          isAnyWordError ||
          (focusOutWord && !checkValidSeedWord(focusOutWord))
        ) {
          setIsAnyNewWordError(false);
          setError(strings('import_from_seed.spellcheck_error'));
        }
      }
      setSeedPhraseInputFocusedIndex(index);
    },
    [
      seedPhrase,
      seedPhraseInputFocusedIndex,
      setError,
      isAnyWordError,
      checkValidSeedWord,
      setSeedPhraseInputFocusedIndex,
    ],
  );
>>>>>>> bb73b247

  return (
    <SafeAreaView style={styles.root}>
      <KeyboardAwareScrollView
        style={styles.wrapper}
        resetScrollToCoords={{ x: 0, y: 0 }}
      >
        <View testID={ImportFromSeedSelectorsIDs.CONTAINER_ID}>
          <Text variant={TextVariant.BodyMD} color={TextColor.Alternative}>
<<<<<<< HEAD
            {strings('import_from_seed.step', {
=======
            {strings('import_from_seed.steps', {
>>>>>>> bb73b247
              currentStep: currentStep + 1,
              totalSteps: 2,
            })}
          </Text>
          {currentStep === 0 && (
            <>
              <Text
                variant={TextVariant.DisplayMD}
                color={TextColor.Default}
                testID={ImportFromSeedSelectorsIDs.SCREEN_TITLE_ID}
              >
                {strings('import_from_seed.title')}
              </Text>
              <View style={styles.container}>
                <View style={styles.description}>
                  <Text
                    variant={TextVariant.BodyMD}
                    color={TextColor.Alternative}
                  >
                    {strings(
                      'import_from_seed.enter_your_secret_recovery_phrase',
                    )}
                  </Text>
                  <TouchableOpacity onPress={showWhatIsSeedPhrase}>
                    <Icon
                      name={IconName.Info}
                      size={IconSize.Md}
                      color={colors.icon.alternative}
                    />
                  </TouchableOpacity>
                </View>
                <View style={styles.seedPhraseRoot}>
                  <View style={styles.seedPhraseContainer}>
                    <View style={styles.seedPhraseInnerContainer}>
                      {seedPhrase.length <= 1 ? (
                        <TextInput
<<<<<<< HEAD
=======
                          ref={(ref) => {
                            seedPhraseInputRefs.current[0] = ref;
                          }}
>>>>>>> bb73b247
                          textAlignVertical="top"
                          label={strings('import_from_seed.srp')}
                          placeholder={strings(
                            'import_from_seed.srp_placeholder',
                          )}
                          value={seedPhrase?.[0] || ''}
                          onChangeText={(text) =>
                            handleSeedPhraseChange(text, 0)
                          }
                          style={styles.seedPhraseDefaultInput}
                          placeholderTextColor={colors.text.alternative}
                          placeholderStyle={
                            styles.seedPhraseDefaultInputPlaceholder
                          }
                          multiline
                          autoFocus
                          onKeyPress={(e) => handleKeyPress(e, 0)}
                          autoComplete="off"
                          blurOnSubmit={false}
                          autoCapitalize="none"
                        />
                      ) : (
                        <View
                          style={[styles.seedPhraseInputContainer]}
                          onLayout={handleLayout}
                        >
                          <FlatList
                            data={seedPhrase}
                            numColumns={numColumns}
                            keyExtractor={(_, index) => index.toString()}
                            renderItem={({ item, index }) => (
                              <View
                                style={[
                                  {
                                    width: containerWidth / 3,
                                    padding: inputPadding,
                                  },
                                ]}
                              >
                                <TextField
<<<<<<< HEAD
=======
                                  ref={(ref) => {
                                    seedPhraseInputRefs.current[index] = ref;
                                  }}
>>>>>>> bb73b247
                                  startAccessory={
                                    <Text
                                      variant={TextVariant.BodyMD}
                                      color={TextColor.Alternative}
                                      style={styles.inputIndex}
                                    >
                                      {index + 1}.
                                    </Text>
                                  }
<<<<<<< HEAD
                                  value={
                                    item &&
                                    (showAllSeedPhrase
                                      ? false
                                      : seedPhraseInputFocusedIndex !==
                                        index) &&
                                    isValidSeed(item)
                                      ? '***'
                                      : item
                                  }
                                  secureTextEntry={
                                    isValidSeed(item) &&
=======
                                  value={getSecureWord(
                                    item,
                                    index,
                                    seedPhraseInputFocusedIndex,
                                  )}
                                  secureTextEntry={
                                    checkValidSeedWord(item) &&
>>>>>>> bb73b247
                                    (showAllSeedPhrase
                                      ? false
                                      : seedPhraseInputFocusedIndex !== index)
                                  }
<<<<<<< HEAD
                                  onFocus={() =>
                                    setSeedPhraseInputFocusedIndex(index)
                                  }
=======
                                  onFocus={() => {
                                    handleOnFocus(index);
                                  }}
>>>>>>> bb73b247
                                  onChangeText={(text) =>
                                    handleSeedPhraseChange(text, index)
                                  }
                                  placeholderTextColor={colors.text.muted}
                                  autoFocus={
                                    showAllSeedPhrase
                                      ? false
                                      : index === seedPhrase.length - 1
                                  }
                                  onSubmitEditing={(e) => {
                                    handleKeyPress(e, index, true);
                                  }}
                                  onKeyPress={(e) => handleKeyPress(e, index)}
                                  size={TextFieldSize.Md}
                                  style={[styles.input]}
                                  autoComplete="off"
                                  textAlignVertical="center"
                                  showSoftInputOnFocus
                                  blurOnSubmit={false}
<<<<<<< HEAD
                                  isError={!isValidSeed(item)}
=======
                                  isError={!checkValidSeedWord(item)}
>>>>>>> bb73b247
                                  autoCapitalize="none"
                                  numberOfLines={1}
                                />
                              </View>
                            )}
                          />
                        </View>
                      )}
                    </View>
                    <View style={styles.seedPhraseContainerCta}>
                      <Button
                        variant={ButtonVariants.Link}
                        style={styles.pasteButton}
                        onPress={toggleShowAllSeedPhrase}
                        label={
                          showAllSeedPhrase
                            ? strings('import_from_seed.hide_all')
                            : strings('import_from_seed.show_all')
                        }
                        width={ButtonWidthTypes.Full}
                      />
                      <Button
                        label={
                          seedPhrase.length > 1
                            ? strings('import_from_seed.clear_all')
                            : strings('import_from_seed.paste')
                        }
                        variant={ButtonVariants.Link}
                        style={styles.pasteButton}
                        onPress={() => {
                          if (seedPhrase.length > 1) {
                            handleClear();
                          } else {
<<<<<<< HEAD
                            handlePaste();
=======
                            handlePaste(seedPhraseInputFocusedIndex);
>>>>>>> bb73b247
                          }
                        }}
                        width={ButtonWidthTypes.Full}
                      />
                    </View>
                  </View>
                  {error !== '' && (
                    <Text
                      variant={TextVariant.BodySMMedium}
                      color={TextColor.Error}
                    >
                      {error}
                    </Text>
                  )}
                </View>
                <View style={styles.seedPhraseCtaContainer}>
                  <Button
                    variant={ButtonVariants.Primary}
                    label={strings('import_from_seed.continue')}
                    onPress={() => handleContinueImportFlow()}
                    width={ButtonWidthTypes.Full}
                    size={ButtonSize.Lg}
                    isDisabled={isSRPContinueButtonDisabled() || Boolean(error)}
                  />
                </View>
              </View>
            </>
          )}

          {currentStep === 1 && (
            <View style={styles.passwordContainer}>
              <Text
                variant={TextVariant.DisplayMD}
                color={TextColor.Default}
                testID={ImportFromSeedSelectorsIDs.SCREEN_TITLE_ID}
              >
                {strings('import_from_seed.create_password')}
              </Text>

              <View style={styles.passwordContainer}>
                <View style={styles.field}>
                  <Label
                    variant={TextVariant.BodyMDMedium}
                    color={TextColor.Default}
                    style={styles.label}
                  >
                    {strings('import_from_seed.new_password')}
                  </Label>
                  <TextField
                    placeholder={strings(
                      'import_from_seed.enter_strong_password',
                    )}
                    size={TextFieldSize.Lg}
                    value={password}
                    onChangeText={onPasswordChange}
                    secureTextEntry={showPasswordIndex.includes(0)}
                    returnKeyType={'next'}
                    autoCapitalize="none"
                    keyboardAppearance={themeAppearance || 'light'}
                    placeholderTextColor={colors.text.muted}
                    onSubmitEditing={jumpToConfirmPassword}
                    endAccessory={
                      <Icon
                        name={
                          showPasswordIndex.includes(0)
                            ? IconName.Eye
                            : IconName.EyeSlash
                        }
                        size={IconSize.Lg}
                        color={colors.icon.alternative}
                        onPress={() => toggleShowPassword(0)}
                      />
                    }
                    testID={ChoosePasswordSelectorsIDs.NEW_PASSWORD_INPUT_ID}
                  />
                  {password === '' ? (
                    <Text
                      variant={TextVariant.BodySM}
                      color={TextColor.Alternative}
                    >
                      {strings('choose_password.must_be_at_least', {
                        number: MIN_PASSWORD_LENGTH,
                      })}
                    </Text>
                  ) : (
                    <Text
                      style={styles.passwordStrengthLabel}
                      testID={ImportFromSeedSelectorsIDs.PASSWORD_STRENGTH_ID}
                    >
                      {strings('choose_password.password_strength')}
                      <Text style={styles[`strength_${passwordStrengthWord}`]}>
                        {' '}
                        {strings(
                          `choose_password.strength_${passwordStrengthWord}`,
                        )}
                      </Text>
                    </Text>
                  )}
                </View>

                <View style={styles.field}>
                  <Label
                    variant={TextVariant.BodyMDMedium}
                    color={TextColor.Default}
                    style={styles.label}
                  >
                    {strings('import_from_seed.confirm_password')}
                  </Label>
                  <TextField
                    placeholder={strings('import_from_seed.re_enter_password')}
                    size={TextFieldSize.Lg}
                    onChangeText={onPasswordConfirmChange}
                    secureTextEntry={showPasswordIndex.includes(1)}
                    returnKeyType={'next'}
                    autoCapitalize="none"
                    value={confirmPassword}
                    placeholderTextColor={colors.text.muted}
                    isError={isError}
                    keyboardAppearance={themeAppearance || 'light'}
                    endAccessory={
                      <Icon
                        name={
                          showPasswordIndex.includes(1)
                            ? IconName.Eye
                            : IconName.EyeSlash
                        }
                        size={IconSize.Lg}
                        color={colors.icon.alternative}
                        onPress={() => toggleShowPassword(1)}
                      />
                    }
                    testID={
                      ImportFromSeedSelectorsIDs.CONFIRM_PASSWORD_INPUT_ID
                    }
                    isDisabled={password === ''}
                  />
                  {password !== '' &&
                    confirmPassword !== '' &&
                    password !== confirmPassword && (
                      <Text
                        variant={TextVariant.BodySM}
                        color={TextColor.Error}
                      >
                        {strings('import_from_seed.password_error')}
                      </Text>
                    )}
                </View>

                {renderSwitch()}
              </View>

              <View style={styles.learnMoreContainer}>
                <Checkbox
                  onPress={() => setLearnMore(!learnMore)}
                  isChecked={learnMore}
                  style={styles.checkbox}
                  label={
                    <View style={styles.learnMoreTextContainer}>
                      <Text
                        variant={TextVariant.BodySM}
                        color={TextColor.Default}
                      >
                        {strings('import_from_seed.learn_more')}{' '}
                      </Text>
                      <Text
                        variant={TextVariant.BodySM}
                        color={TextColor.Primary}
                        onPress={learnMoreLink}
                      >
                        {' ' + strings('reset_password.learn_more')}
                      </Text>
                    </View>
                  }
                />
              </View>

              <View style={styles.seedPhraseCtaContainer}>
                <Button
                  width={ButtonWidthTypes.Full}
                  variant={ButtonVariants.Primary}
                  label={strings('import_from_seed.confirm')}
                  onPress={onPressImport}
                  disabled={isContinueButtonDisabled()}
                  size={ButtonSize.Lg}
                  isDisabled={isContinueButtonDisabled()}
                />
              </View>
            </View>
          )}
        </View>
      </KeyboardAwareScrollView>
      <ScreenshotDeterrent enabled isSRP />
    </SafeAreaView>
  );
};

ImportFromSecretRecoveryPhrase.propTypes = {
  /**
   * The navigator object
   */
  navigation: PropTypes.object,
  /**
   * The action to update the password set flag
   * in the redux store
   */
  passwordSet: PropTypes.func,
  /**
   * The action to set the locktime
   * in the redux store
   */
  setLockTime: PropTypes.func,
  /**
   * The action to update the seedphrase backed up flag
   * in the redux store
   */
  seedphraseBackedUp: PropTypes.func,
  /**
   * Action to set onboarding wizard step
   */
  setOnboardingWizardStep: PropTypes.func,
  route: PropTypes.object,
};

const mapDispatchToProps = (dispatch) => ({
  setLockTime: (time) => dispatch(setLockTime(time)),
  setOnboardingWizardStep: (step) => dispatch(setOnboardingWizardStep(step)),
  passwordSet: () => dispatch(passwordSet()),
  seedphraseBackedUp: () => dispatch(seedphraseBackedUp()),
});

export default connect(
  null,
  mapDispatchToProps,
)(ImportFromSecretRecoveryPhrase);<|MERGE_RESOLUTION|>--- conflicted
+++ resolved
@@ -14,10 +14,6 @@
   Platform,
   FlatList,
   TouchableOpacity,
-<<<<<<< HEAD
-  Keyboard,
-=======
->>>>>>> bb73b247
 } from 'react-native';
 import { connect } from 'react-redux';
 import StorageWrapper from '../../../store/storage-wrapper';
@@ -135,13 +131,9 @@
   const [hideSeedPhraseInput, setHideSeedPhraseInput] = useState(true);
   const [seedPhrase, setSeedPhrase] = useState([]);
   const [seedPhraseInputFocusedIndex, setSeedPhraseInputFocusedIndex] =
-<<<<<<< HEAD
-    useState(-1);
-=======
     useState(0);
   const [nextSeedPhraseInputFocusedIndex, setNextSeedPhraseInputFocusedIndex] =
     useState(0);
->>>>>>> bb73b247
   const [showAllSeedPhrase, setShowAllSeedPhrase] = useState(false);
   const [currentStep, setCurrentStep] = useState(0);
   const [learnMore, setLearnMore] = useState(false);
@@ -170,8 +162,6 @@
     trackOnboarding(eventBuilder.build());
   };
 
-<<<<<<< HEAD
-=======
   const checkValidSeedWord = useCallback((text) => wordlist.includes(text), []);
 
   const [isAnyWordError, setIsAnyNewWordError] = useState(false);
@@ -232,7 +222,6 @@
     ],
   );
 
->>>>>>> bb73b247
   const onQrCodePress = useCallback(() => {
     let shouldHideSRP = true;
     if (!hideSeedPhraseInput) {
@@ -245,12 +234,8 @@
       disableTabber: true,
       onScanSuccess: ({ seed = undefined }) => {
         if (seed) {
-<<<<<<< HEAD
-          setSeedPhrase(seed);
-=======
           handleClear();
           handleSeedPhraseChange(seed, 0);
->>>>>>> bb73b247
         } else {
           Alert.alert(
             strings('import_from_seed.invalid_qr_code_title'),
@@ -263,11 +248,7 @@
         setHideSeedPhraseInput(shouldHideSRP);
       },
     });
-<<<<<<< HEAD
-  }, [hideSeedPhraseInput, navigation]);
-=======
   }, [hideSeedPhraseInput, navigation, handleClear, handleSeedPhraseChange]);
->>>>>>> bb73b247
 
   const onBackPress = () => {
     if (currentStep === 0) {
@@ -335,10 +316,7 @@
     };
 
     setBiometricsOption();
-<<<<<<< HEAD
-=======
-
->>>>>>> bb73b247
+
     // eslint-disable-next-line react-hooks/exhaustive-deps
   }, [currentStep]);
 
@@ -444,81 +422,6 @@
 
   const passwordStrengthWord = getPasswordStrengthWord(passwordStrength);
 
-<<<<<<< HEAD
-  const handleSeedPhraseChange = (text, index) => {
-    setError('');
-    if (text.includes(' ')) {
-      setSeedPhrase((prev) => {
-        // handle use pasting multiple words / whole seed phrase separated by spaces
-        const splitArray = text.endsWith(' ')
-          ? [...text.trim().split(' '), '']
-          : text.trim().split(' ');
-        return [
-          ...prev.slice(0, index),
-          ...splitArray,
-          ...prev.slice(index + 1),
-        ]; // input the array into the correct index
-      });
-    } else {
-      setSeedPhrase((prev) => {
-        // update the word at the correct index
-        const newSeedPhrase = [...prev];
-        newSeedPhrase[index] = text.trim();
-        return newSeedPhrase;
-      });
-    }
-  };
-
-  const handleKeyPress = (e, index, enterPressed = false) => {
-    setError('');
-    const { key } = e.nativeEvent;
-    if (key === 'Backspace') {
-      if (index === 0 && seedPhrase.length === 1) {
-        setSeedPhrase(['']);
-      } else if (seedPhrase[index] === '') {
-        const newData = seedPhrase.filter((_, idx) => idx !== index);
-        setSeedPhrase(newData);
-        seedPhraseInputRefs.current[index - 1]?.focus();
-      } else {
-        const newData = [...seedPhrase];
-        newData[index] = '';
-        setSeedPhrase(newData);
-        seedPhraseInputRefs.current[index]?.focus();
-      }
-      return;
-    }
-    if (
-      (key === ' ' || key === 'Enter' || key === 'return' || enterPressed) &&
-      index === seedPhrase.length - 1 &&
-      seedPhrase[index] !== ''
-    ) {
-      setSeedPhrase([...seedPhrase, '']);
-      seedPhraseInputRefs.current[index + 1]?.focus();
-      return;
-    }
-    if (
-      (key === ' ' || key === 'Enter' || key === 'return' || enterPressed) &&
-      seedPhrase[index] !== ''
-    ) {
-      const firstList = seedPhrase.slice(0, index + 1);
-      const secondList = seedPhrase.slice(index + 1);
-      setSeedPhrase([...firstList, ' ', ...secondList]);
-      seedPhraseInputRefs.current[index + 1]?.focus();
-      return;
-    }
-  };
-
-  const handlePaste = async () => {
-    setError('');
-    const text = await Clipboard.getString(); // Get copied text
-    if (text.trim() !== '') {
-      const pastedData = text.split(' '); // Split by spaces
-      setSeedPhrase([...pastedData].filter((item) => item !== ''));
-      Keyboard.dismiss();
-      seedPhraseInputRefs.current[seedPhrase.length]?.focus();
-    }
-  };
-=======
   const handleKeyPress = (e, index, enterPressed = false) => {
     const { key } = e.nativeEvent;
     if (key === 'Backspace') {
@@ -540,21 +443,11 @@
     },
     [handleSeedPhraseChange],
   );
->>>>>>> bb73b247
 
   const toggleShowAllSeedPhrase = () => {
     setShowAllSeedPhrase((prev) => !prev);
   };
 
-<<<<<<< HEAD
-  const handleClear = () => {
-    setSeedPhrase([]);
-    setShowAllSeedPhrase(false);
-    setError('');
-  };
-
-=======
->>>>>>> bb73b247
   const validateSeedPhrase = () => {
     const phrase = seedPhrase.filter((item) => item !== '').join(' ');
     const seedPhraseLength = seedPhrase.length;
@@ -724,31 +617,6 @@
   const isError =
     password !== '' && confirmPassword !== '' && password !== confirmPassword;
 
-<<<<<<< HEAD
-  const isValidSeed = (text) => {
-    const isValid = wordlist.includes(text);
-    if (!isValid) {
-      setError(strings('import_from_seed.spellcheck_error'));
-    }
-    return isValid;
-  };
-
-  const showWhatIsSeedPhrase = () => {
-    navigation.navigate(Routes.MODAL.ROOT_MODAL_FLOW, {
-      screen: Routes.SHEET.SEEDPHRASE_MODAL,
-    });
-  };
-
-  const learnMoreLink = () => {
-    navigation.push('Webview', {
-      screen: 'SimpleWebview',
-      params: {
-        url: 'https://support.metamask.io/managing-my-wallet/resetting-deleting-and-restoring/how-can-i-reset-my-password/',
-        title: 'support.metamask.io',
-      },
-    });
-  };
-=======
   const showWhatIsSeedPhrase = () => {
     navigation.navigate(Routes.MODAL.ROOT_MODAL_FLOW, {
       screen: Routes.SHEET.SEEDPHRASE_MODAL,
@@ -815,7 +683,6 @@
       setSeedPhraseInputFocusedIndex,
     ],
   );
->>>>>>> bb73b247
 
   return (
     <SafeAreaView style={styles.root}>
@@ -825,11 +692,7 @@
       >
         <View testID={ImportFromSeedSelectorsIDs.CONTAINER_ID}>
           <Text variant={TextVariant.BodyMD} color={TextColor.Alternative}>
-<<<<<<< HEAD
-            {strings('import_from_seed.step', {
-=======
             {strings('import_from_seed.steps', {
->>>>>>> bb73b247
               currentStep: currentStep + 1,
               totalSteps: 2,
             })}
@@ -866,12 +729,9 @@
                     <View style={styles.seedPhraseInnerContainer}>
                       {seedPhrase.length <= 1 ? (
                         <TextInput
-<<<<<<< HEAD
-=======
                           ref={(ref) => {
                             seedPhraseInputRefs.current[0] = ref;
                           }}
->>>>>>> bb73b247
                           textAlignVertical="top"
                           label={strings('import_from_seed.srp')}
                           placeholder={strings(
@@ -912,12 +772,9 @@
                                 ]}
                               >
                                 <TextField
-<<<<<<< HEAD
-=======
                                   ref={(ref) => {
                                     seedPhraseInputRefs.current[index] = ref;
                                   }}
->>>>>>> bb73b247
                                   startAccessory={
                                     <Text
                                       variant={TextVariant.BodyMD}
@@ -927,20 +784,6 @@
                                       {index + 1}.
                                     </Text>
                                   }
-<<<<<<< HEAD
-                                  value={
-                                    item &&
-                                    (showAllSeedPhrase
-                                      ? false
-                                      : seedPhraseInputFocusedIndex !==
-                                        index) &&
-                                    isValidSeed(item)
-                                      ? '***'
-                                      : item
-                                  }
-                                  secureTextEntry={
-                                    isValidSeed(item) &&
-=======
                                   value={getSecureWord(
                                     item,
                                     index,
@@ -948,20 +791,13 @@
                                   )}
                                   secureTextEntry={
                                     checkValidSeedWord(item) &&
->>>>>>> bb73b247
                                     (showAllSeedPhrase
                                       ? false
                                       : seedPhraseInputFocusedIndex !== index)
                                   }
-<<<<<<< HEAD
-                                  onFocus={() =>
-                                    setSeedPhraseInputFocusedIndex(index)
-                                  }
-=======
                                   onFocus={() => {
                                     handleOnFocus(index);
                                   }}
->>>>>>> bb73b247
                                   onChangeText={(text) =>
                                     handleSeedPhraseChange(text, index)
                                   }
@@ -981,11 +817,7 @@
                                   textAlignVertical="center"
                                   showSoftInputOnFocus
                                   blurOnSubmit={false}
-<<<<<<< HEAD
-                                  isError={!isValidSeed(item)}
-=======
                                   isError={!checkValidSeedWord(item)}
->>>>>>> bb73b247
                                   autoCapitalize="none"
                                   numberOfLines={1}
                                 />
@@ -1019,11 +851,7 @@
                           if (seedPhrase.length > 1) {
                             handleClear();
                           } else {
-<<<<<<< HEAD
-                            handlePaste();
-=======
                             handlePaste(seedPhraseInputFocusedIndex);
->>>>>>> bb73b247
                           }
                         }}
                         width={ButtonWidthTypes.Full}
