import React, {
  useEffect,
  useState,
  useCallback,
  useRef,
  useContext,
  useMemo,
} from 'react';
import PropTypes from 'prop-types';
import {
  Alert,
  View,
  Keyboard,
  SafeAreaView,
  TouchableOpacity,
} from 'react-native';
import { connect } from 'react-redux';
import StorageWrapper from '../../../store/storage-wrapper';
import { KeyboardAwareScrollView } from 'react-native-keyboard-aware-scroll-view';
import zxcvbn from 'zxcvbn';
import Clipboard from '@react-native-clipboard/clipboard';
import AppConstants from '../../../core/AppConstants';
import Device from '../../../util/device';
import {
  failedSeedPhraseRequirements,
  isValidMnemonic,
  parseSeedPhrase,
  parseVaultValue,
} from '../../../util/validators';
import Logger from '../../../util/Logger';
import {
  getPasswordStrengthWord,
  passwordRequirementsMet,
  MIN_PASSWORD_LENGTH,
} from '../../../util/password';
import { MetaMetricsEvents } from '../../../core/Analytics';
import { useTheme } from '../../../util/theme';
import { saveOnboardingEvent as saveEvent } from '../../../actions/onboarding';
import { passwordSet, seedphraseBackedUp } from '../../../actions/user';
import { QRTabSwitcherScreens } from '../../../components/Views/QRTabSwitcher';
import { setLockTime } from '../../../actions/settings';
import setOnboardingWizardStep from '../../../actions/wizard';
import { strings } from '../../../../locales/i18n';
import { getOnboardingNavbarOptions } from '../../UI/Navbar';
import { ScreenshotDeterrent } from '../../UI/ScreenshotDeterrent';
import {
  BIOMETRY_CHOICE_DISABLED,
  ONBOARDING_WIZARD,
  TRUE,
  PASSCODE_DISABLED,
} from '../../../constants/storage';
import Routes from '../../../constants/navigation/Routes';
import createStyles from './styles';
import { Authentication } from '../../../core';
import AUTHENTICATION_TYPE from '../../../constants/userProperties';
import {
  passcodeType,
  updateAuthTypeStorageFlags,
} from '../../../util/authentication';
import navigateTermsOfUse from '../../../util/termsOfUse/termsOfUse';
import { ImportFromSeedSelectorsIDs } from '../../../../e2e/selectors/Onboarding/ImportFromSeed.selectors';
import { ChoosePasswordSelectorsIDs } from '../../../../e2e/selectors/Onboarding/ChoosePassword.selectors';
import trackOnboarding from '../../../util/metrics/TrackOnboarding/trackOnboarding';
import { MetricsEventBuilder } from '../../../core/Analytics/MetricsEventBuilder';
import Checkbox from '../../../component-library/components/Checkbox';
import Button, {
  ButtonVariants,
  ButtonWidthTypes,
  ButtonSize,
} from '../../../component-library/components/Buttons/Button';
import Icon, {
  IconName,
  IconSize,
  IconColor,
} from '../../../component-library/components/Icons/Icon';
import { ToastContext } from '../../../component-library/components/Toast/Toast.context';
import { ToastVariants } from '../../../component-library/components/Toast/Toast.types';
import TextField from '../../../component-library/components/Form/TextField/TextField';
import Label from '../../../component-library/components/Form/Label';
import Text, {
  TextVariant,
  TextColor,
} from '../../../component-library/components/Texts/Text';
import { TextFieldSize } from '../../../component-library/components/Form/TextField';
import { wordlist } from '@metamask/scure-bip39/dist/wordlists/english';
import { LoginOptionsSwitch } from '../../UI/LoginOptionsSwitch';
import { CommonActions } from '@react-navigation/native';
import {
  SRP_LENGTHS,
  SPACE_CHAR,
  PASSCODE_NOT_SET_ERROR,
  IOS_REJECTED_BIOMETRICS_ERROR,
} from './constant';
import { useMetrics } from '../../hooks/useMetrics';
import { ONBOARDING_SUCCESS_FLOW } from '../../../constants/onboarding';
import { useAccountsWithNetworkActivitySync } from '../../hooks/useAccountsWithNetworkActivitySync';
import { formatSeedPhraseToSingleLine } from '../../../util/string';
<<<<<<< HEAD
=======
import {
  TraceName,
  endTrace,
  trace,
  TraceOperation,
} from '../../../util/trace';
>>>>>>> 80584155
import { v4 as uuidv4 } from 'uuid';
import SrpInput from '../SrpInput';

const checkValidSeedWord = (text) => wordlist.includes(text);

/**
 * View where users can set restore their account
 * using a secret recovery phrase (SRP)
 * The SRP was formally called the seed phrase
 */
const ImportFromSecretRecoveryPhrase = ({
  navigation,
  passwordSet,
  setLockTime,
  seedphraseBackedUp,
  saveOnboardingEvent,
  setOnboardingWizardStep,
  route,
}) => {
  const { colors, themeAppearance } = useTheme();
  const styles = createStyles(colors);

  const seedPhraseInputRefs = useRef(null);
  const confirmPasswordInput = useRef();

  function getSeedPhraseInputRef() {
    if (!seedPhraseInputRefs.current) {
      seedPhraseInputRefs.current = new Map();
    }
    return seedPhraseInputRefs.current;
  }

  const { toastRef } = useContext(ToastContext);
  const passwordSetupAttemptTraceCtxRef = useRef(null);

  const [password, setPassword] = useState('');
  const [confirmPassword, setConfirmPassword] = useState('');
  const [passwordStrength, setPasswordStrength] = useState();
  const [biometryType, setBiometryType] = useState(null);
  const [rememberMe, setRememberMe] = useState(false);
  const [biometryChoice, setBiometryChoice] = useState(true);
  const [loading, setLoading] = useState(false);
  const [error, setError] = useState('');
  const [hideSeedPhraseInput, setHideSeedPhraseInput] = useState(true);
  const [seedPhrase, setSeedPhrase] = useState(['']);
  const [seedPhraseInputFocusedIndex, setSeedPhraseInputFocusedIndex] =
    useState(null);
  const [nextSeedPhraseInputFocusedIndex, setNextSeedPhraseInputFocusedIndex] =
    useState(null);
  const [showAllSeedPhrase, setShowAllSeedPhrase] = useState(false);
  const [currentStep, setCurrentStep] = useState(0);
  const [learnMore, setLearnMore] = useState(false);
  const [showPasswordIndex, setShowPasswordIndex] = useState([0, 1]);

  const { fetchAccountsWithActivity } = useAccountsWithNetworkActivitySync({
    onFirstLoad: false,
    onTransactionComplete: false,
  });

  const isSRPContinueButtonDisabled = useMemo(
    () => !SRP_LENGTHS.includes(seedPhrase.length),
    [seedPhrase],
  );

  const { isEnabled: isMetricsEnabled } = useMetrics();

  const track = (event, properties) => {
    const eventBuilder = MetricsEventBuilder.createEventBuilder(event);
    eventBuilder.addProperties(properties);
    trackOnboarding(eventBuilder.build(), saveOnboardingEvent);
  };

  const [errorWordIndexes, setErrorWordIndexes] = useState({});

  const handleClear = useCallback(() => {
    setSeedPhrase(['']);
    setErrorWordIndexes({});
    setShowAllSeedPhrase(false);
    setError('');
    setSeedPhraseInputFocusedIndex(0);
    setNextSeedPhraseInputFocusedIndex(0);
  }, []);

  const handleSeedPhraseChangeAtIndex = useCallback(
    (seedPhraseText, index) => {
      try {
        const text = formatSeedPhraseToSingleLine(seedPhraseText);

        if (text.includes(SPACE_CHAR)) {
          const isEndWithSpace = text.at(-1) === SPACE_CHAR;
          // handle use pasting multiple words / whole seed phrase separated by spaces
          const splitArray = text
            .trim()
            .split(' ')
            .filter((word) => word.trim() !== '');

          // If no valid words (only spaces), don't navigate to next field
          if (splitArray.length === 0) {
            // User typed only spaces, stay in current field
            setSeedPhrase((prev) => {
              const newSeedPhrase = [...prev];
              newSeedPhrase[index] = ''; // Clear the spaces
              return newSeedPhrase;
            });
            return;
          }

          // Build the new seed phrase array
          const newSeedPhrase = [
            ...seedPhrase.slice(0, index),
            ...splitArray,
            ...seedPhrase.slice(index + 1),
          ];

          // If the last character is a space, add an empty string for the next input
          if (isEndWithSpace) {
            newSeedPhrase.push('');
          }

          setSeedPhrase(newSeedPhrase);
          setNextSeedPhraseInputFocusedIndex(index + splitArray.length);
          return;
        }

        // Only update state if the value is different from what's stored
        if (seedPhrase[index] !== text) {
          setSeedPhrase((prev) => {
            const newSeedPhrase = [...prev];
            newSeedPhrase[index] = text;
            return newSeedPhrase;
          });
        }
      } catch (error) {
        Logger.error('Error handling seed phrase change:', error);
      }
    },
    [seedPhrase],
  );

  const handleSeedPhraseChange = useCallback(
    (seedPhraseText) => {
      const text = formatSeedPhraseToSingleLine(seedPhraseText);
      const trimmedText = text.trim();
      const updatedTrimmedText = trimmedText
        .split(' ')
        .filter((word) => word !== '');

      if (SRP_LENGTHS.includes(updatedTrimmedText.length)) {
        setSeedPhrase(updatedTrimmedText);
      } else {
        handleSeedPhraseChangeAtIndex(text, 0);
      }

      if (updatedTrimmedText.length > 1) {
        // no focus on any input
        setSeedPhraseInputFocusedIndex(null);
        setNextSeedPhraseInputFocusedIndex(null);
        Keyboard.dismiss();
      }
    },
    [handleSeedPhraseChangeAtIndex, setSeedPhrase],
  );

  const checkForWordErrors = useCallback(
    (seedPhraseArr) => {
      const errorsMap = {};
      seedPhraseArr.forEach((word, index) => {
        // Trim the word for validation but keep the original for cursor position
        const trimmedWord = word.trim();
        if (trimmedWord && !checkValidSeedWord(trimmedWord)) {
          errorsMap[index] = true;
        }
      });
      setErrorWordIndexes(errorsMap);
      return errorsMap;
    },
    [setErrorWordIndexes],
  );

  useEffect(() => {
    const wordErrorMap = checkForWordErrors(seedPhrase);
    const hasWordErrors = Object.values(wordErrorMap).some(Boolean);
    if (hasWordErrors) {
      setError(strings('import_from_seed.spellcheck_error'));
    } else {
      setError('');
    }
  }, [seedPhrase, checkForWordErrors]);

  const onQrCodePress = useCallback(() => {
    let shouldHideSRP = true;
    if (!hideSeedPhraseInput) {
      shouldHideSRP = false;
    }

    setHideSeedPhraseInput(false);
    navigation.navigate(Routes.QR_TAB_SWITCHER, {
      initialScreen: QRTabSwitcherScreens.Scanner,
      disableTabber: true,
      onScanSuccess: ({ seed = undefined }) => {
        if (seed) {
          handleClear();
          handleSeedPhraseChange(seed);
        } else {
          Alert.alert(
            strings('import_from_seed.invalid_qr_code_title'),
            strings('import_from_seed.invalid_qr_code_message'),
          );
        }
        setHideSeedPhraseInput(shouldHideSRP);
      },
      onScanError: (error) => {
        setHideSeedPhraseInput(shouldHideSRP);
      },
    });
  }, [hideSeedPhraseInput, navigation, handleClear, handleSeedPhraseChange]);

  const onBackPress = () => {
    if (currentStep === 0) {
      navigation.goBack();
    } else {
      setCurrentStep(currentStep - 1);
    }
  };

  const headerLeft = () => (
    <TouchableOpacity
      onPress={onBackPress}
      testID={ImportFromSeedSelectorsIDs.BACK_BUTTON_ID}
    >
      <Icon
        name={IconName.ArrowLeft}
        size={24}
        color={colors.text.default}
        style={styles.headerLeft}
      />
    </TouchableOpacity>
  );

  const headerRight = () =>
    currentStep === 0 ? (
      <TouchableOpacity
        onPress={onQrCodePress}
        testID={ImportFromSeedSelectorsIDs.QR_CODE_BUTTON_ID}
      >
        <Icon
          name={IconName.Scan}
          size={24}
          color={colors.text.default}
          onPress={onQrCodePress}
          style={styles.headerRight}
        />
      </TouchableOpacity>
    ) : (
      <View />
    );

  const updateNavBar = () => {
    navigation.setOptions(
      getOnboardingNavbarOptions(
        route,
        {
          headerLeft,
          headerRight,
        },
        colors,
        false,
      ),
    );
  };

  useEffect(() => {
    updateNavBar();
    const setBiometricsOption = async () => {
      const authData = await Authentication.getType();
      const previouslyDisabled = await StorageWrapper.getItem(
        BIOMETRY_CHOICE_DISABLED,
      );
      const passcodePreviouslyDisabled = await StorageWrapper.getItem(
        PASSCODE_DISABLED,
      );
      if (authData.currentAuthType === AUTHENTICATION_TYPE.PASSCODE) {
        setBiometryType(passcodeType(authData.currentAuthType));
        setBiometryChoice(
          !(passcodePreviouslyDisabled && passcodePreviouslyDisabled === TRUE),
        );
      } else if (authData.availableBiometryType) {
        setBiometryType(authData.availableBiometryType);
        setBiometryChoice(!(previouslyDisabled && previouslyDisabled === TRUE));
      }
    };

    setBiometricsOption();

    // eslint-disable-next-line react-hooks/exhaustive-deps
  }, [currentStep]);

  const termsOfUse = useCallback(async () => {
    if (navigation) {
      await navigateTermsOfUse(navigation.navigate);
    }
  }, [navigation]);

  useEffect(() => {
    termsOfUse();
  }, [termsOfUse]);

  useEffect(
    () => () => {
      if (passwordSetupAttemptTraceCtxRef.current) {
        endTrace({ name: TraceName.OnboardingPasswordSetupAttempt });
        passwordSetupAttemptTraceCtxRef.current = null;
      }
    },
    [],
  );

  const updateBiometryChoice = async (biometryChoice) => {
    await updateAuthTypeStorageFlags(biometryChoice);
    setBiometryChoice(biometryChoice);
  };

  /**
   * This function handles the case when the user rejects the OS prompt for allowing use of biometrics.
   * If this occurs we will create the wallet automatically with password as the login method
   */
  const handleRejectedOsBiometricPrompt = async (parsedSeed) => {
    const newAuthData = await Authentication.componentAuthenticationType(
      false,
      false,
    );
    try {
      await Authentication.newWalletAndRestore(
        password,
        newAuthData,
        parsedSeed,
        true,
      );
    } catch (err) {
      this.setState({ loading: false, error: err.toString() });
    }
    setBiometryType(newAuthData.availableBiometryType);
    updateBiometryChoice(false);
  };

  const onPasswordChange = (value) => {
    const passInfo = zxcvbn(value);

    setPassword(value);
    setPasswordStrength(passInfo.score);
    if (value === '') {
      setConfirmPassword('');
    }
  };

  const onPasswordConfirmChange = (value) => {
    setConfirmPassword(value);
  };

  const jumpToConfirmPassword = () => {
    const { current } = confirmPasswordInput;
    current && current.focus();
  };

  const renderSwitch = () => {
    const handleUpdateRememberMe = (rememberMe) => {
      setRememberMe(rememberMe);
    };
    return (
      <LoginOptionsSwitch
        shouldRenderBiometricOption={biometryType}
        biometryChoiceState={biometryChoice}
        onUpdateBiometryChoice={updateBiometryChoice}
        onUpdateRememberMe={handleUpdateRememberMe}
      />
    );
  };

  const passwordStrengthWord = getPasswordStrengthWord(passwordStrength);

  const handlePaste = useCallback(async () => {
    const text = await Clipboard.getString(); // Get copied text
    if (text.trim() !== '') {
      handleSeedPhraseChange(text);
    }
  }, [handleSeedPhraseChange]);

  const toggleShowAllSeedPhrase = () => {
    seedPhraseInputRefs.current.get(seedPhraseInputFocusedIndex)?.blur();
    setSeedPhraseInputFocusedIndex(null);
    setShowAllSeedPhrase((prev) => !prev);
  };

  const validateSeedPhrase = () => {
    // Trim each word before joining to ensure proper validation
    const phrase = seedPhrase
      .map((item) => item.trim())
      .filter((item) => item !== '')
      .join(' ');
    const seedPhraseLength = seedPhrase.length;
    if (!SRP_LENGTHS.includes(seedPhraseLength)) {
      toastRef?.current?.showToast({
        variant: ToastVariants.Icon,
        labelOptions: [
          { label: strings('import_from_seed.seed_phrase_length_error') },
        ],
        hasNoTimeout: false,
        iconName: IconName.Error,
        iconColor: IconColor.Error,
      });
      return false;
    }

    if (!isValidMnemonic(phrase)) {
      setError(strings('import_from_seed.invalid_seed_phrase'));
      return false;
    }

    return true;
  };

  const handleContinueImportFlow = () => {
    if (!validateSeedPhrase()) {
      return;
    }
    setCurrentStep(currentStep + 1);
    // Start the trace when moving to the password setup step
    const onboardingTraceCtx = route.params?.onboardingTraceCtx;
    if (onboardingTraceCtx) {
      passwordSetupAttemptTraceCtxRef.current = trace({
        name: TraceName.OnboardingPasswordSetupAttempt,
        op: TraceOperation.OnboardingUserJourney,
        parentContext: onboardingTraceCtx,
      });
    }
  };

  const isContinueButtonDisabled = useMemo(
    () =>
      password === '' ||
      confirmPassword === '' ||
      password !== confirmPassword ||
      !learnMore ||
      password.length < MIN_PASSWORD_LENGTH,
    [password, confirmPassword, learnMore],
  );

  const toggleShowPassword = (index) => {
    setShowPasswordIndex((prev) => {
      if (prev.includes(index)) {
        return prev.filter((item) => item !== index);
      }
      return [...prev, index];
    });
  };

  const onPressImport = async () => {
    seedPhraseInputRefs.current.get(seedPhraseInputFocusedIndex)?.blur();

    // Trim each word before joining for processing
    const trimmedSeedPhrase = seedPhrase.map((item) => item.trim()).join(' ');
    const vaultSeed = await parseVaultValue(password, trimmedSeedPhrase);
    const parsedSeed = parseSeedPhrase(vaultSeed || trimmedSeedPhrase);

    if (loading) return;
    track(MetaMetricsEvents.WALLET_IMPORT_ATTEMPTED);
    let error = null;
    if (!passwordRequirementsMet(password)) {
      error = strings('import_from_seed.password_length_error');
    } else if (password !== confirmPassword) {
      error = strings('import_from_seed.password_dont_match');
    }

    if (failedSeedPhraseRequirements(parsedSeed)) {
      error = strings('import_from_seed.seed_phrase_requirements');
    } else if (!isValidMnemonic(parsedSeed)) {
      error = strings('import_from_seed.invalid_seed_phrase');
    }

    if (error) {
      track(MetaMetricsEvents.WALLET_SETUP_FAILURE, {
        wallet_setup_type: 'import',
        error_type: error,
      });
    } else {
      try {
        setLoading(true);
        const authData = await Authentication.componentAuthenticationType(
          biometryChoice,
          rememberMe,
        );

        try {
          await Authentication.newWalletAndRestore(
            password,
            authData,
            parsedSeed,
            true,
          );
        } catch (err) {
          // retry faceID if the user cancels the
          if (Device.isIos && err.toString() === IOS_REJECTED_BIOMETRICS_ERROR)
            await handleRejectedOsBiometricPrompt(parsedSeed);
        }
        // Get onboarding wizard state
        const onboardingWizard = await StorageWrapper.getItem(
          ONBOARDING_WIZARD,
        );
        setLoading(false);
        passwordSet();
        setLockTime(AppConstants.DEFAULT_LOCK_TIMEOUT);
        seedphraseBackedUp();
        track(MetaMetricsEvents.WALLET_IMPORTED, {
          biometrics_enabled: Boolean(biometryType),
          password_strength: passwordStrengthWord,
        });
        track(MetaMetricsEvents.WALLET_SETUP_COMPLETED, {
          wallet_setup_type: 'import',
          new_wallet: false,
          account_type: 'imported',
        });
        !onboardingWizard && setOnboardingWizardStep(1);

        fetchAccountsWithActivity();
        const resetAction = CommonActions.reset({
          index: 1,
          routes: [
            {
              name: Routes.ONBOARDING.SUCCESS_FLOW,
              params: {
                successFlow: ONBOARDING_SUCCESS_FLOW.IMPORT_FROM_SEED_PHRASE,
              },
            },
          ],
        });
        endTrace({ name: TraceName.OnboardingExistingSrpImport });
        endTrace({ name: TraceName.OnboardingJourneyOverall });

        if (isMetricsEnabled()) {
          navigation.dispatch(resetAction);
        } else {
          navigation.navigate('OptinMetrics', {
            onContinue: () => {
              navigation.dispatch(resetAction);
            },
          });
        }
      } catch (error) {
        // Should we force people to enable passcode / biometrics?
        if (error.toString() === PASSCODE_NOT_SET_ERROR) {
          Alert.alert(
            'Security Alert',
            'In order to proceed, you need to turn Passcode on or any biometrics authentication method supported in your device (FaceID, TouchID or Fingerprint)',
          );
          setLoading(false);
        } else {
          setLoading(false);
          setError(error.message);
          Logger.log('Error with seed phrase import', error.message);
        }
        track(MetaMetricsEvents.WALLET_SETUP_FAILURE, {
          wallet_setup_type: 'import',
          error_type: error.toString(),
        });

        const onboardingTraceCtx = route.params?.onboardingTraceCtx;
        if (onboardingTraceCtx) {
          trace({
            name: TraceName.OnboardingPasswordSetupError,
            op: TraceOperation.OnboardingUserJourney,
            parentContext: onboardingTraceCtx,
            tags: { errorMessage: error.toString() },
          });
          endTrace({ name: TraceName.OnboardingPasswordSetupError });
        }
      }
    }
  };

  const isError =
    password !== '' && confirmPassword !== '' && password !== confirmPassword;

  const showWhatIsSeedPhrase = () => {
    track(MetaMetricsEvents.SRP_DEFINITION_CLICKED, {
      location: 'import_from_seed',
    });
    navigation.navigate(Routes.MODAL.ROOT_MODAL_FLOW, {
      screen: Routes.SHEET.SEEDPHRASE_MODAL,
    });
  };

  const canShowSeedPhraseWord = useCallback(
    (index) =>
      showAllSeedPhrase ||
      errorWordIndexes[index] ||
      index === seedPhraseInputFocusedIndex,
    [showAllSeedPhrase, seedPhraseInputFocusedIndex, errorWordIndexes],
  );

  const learnMoreLink = () => {
    navigation.push('Webview', {
      screen: 'SimpleWebview',
      params: {
        url: 'https://support.metamask.io/managing-my-wallet/resetting-deleting-and-restoring/how-can-i-reset-my-password/',
        title: 'support.metamask.io',
      },
    });
  };

  useEffect(() => {
    if (nextSeedPhraseInputFocusedIndex === null) return;

    const refElement = seedPhraseInputRefs.current.get(
      nextSeedPhraseInputFocusedIndex,
    );

    refElement?.focus();
  }, [nextSeedPhraseInputFocusedIndex]);

  const handleOnFocus = useCallback(
    (index) => {
      const currentWord = seedPhrase[seedPhraseInputFocusedIndex];
      const trimmedWord = currentWord ? currentWord.trim() : '';

      if (trimmedWord && !checkValidSeedWord(trimmedWord)) {
        setErrorWordIndexes((prev) => ({
          ...prev,
          [seedPhraseInputFocusedIndex]: true,
        }));
      } else {
        setErrorWordIndexes((prev) => ({
          ...prev,
          [seedPhraseInputFocusedIndex]: false,
        }));
      }
      setSeedPhraseInputFocusedIndex(index);
    },
    [seedPhrase, seedPhraseInputFocusedIndex],
<<<<<<< HEAD
  );

  const trimmedSeedPhraseLength = useMemo(
    () => seedPhrase.filter((word) => word !== '').length,
    [seedPhrase],
  );

=======
  );

  const trimmedSeedPhraseLength = useMemo(
    () => seedPhrase.filter((word) => word !== '').length,
    [seedPhrase],
  );

>>>>>>> 80584155
  const uniqueId = useMemo(() => uuidv4(), []);

  const isFirstInput = useMemo(() => seedPhrase.length <= 1, [seedPhrase]);

  const handleKeyPress = (e, index) => {
    if (e.nativeEvent.key === 'Backspace') {
      if (seedPhrase[index] === '') {
        const newData = seedPhrase.filter((_, idx) => idx !== index);
        if (index > 0) {
          setNextSeedPhraseInputFocusedIndex(index - 1);
        }
        setTimeout(() => {
          setSeedPhrase(index === 0 ? [''] : [...newData]);
        }, 0);
      }
    }
  };

  return (
    <SafeAreaView style={styles.root}>
      <KeyboardAwareScrollView
        contentContainerStyle={styles.wrapper}
        testID={ImportFromSeedSelectorsIDs.CONTAINER_ID}
        keyboardShouldPersistTaps="always"
        keyboardDismissMode="none"
        enableOnAndroid
        enableAutomaticScroll
        extraScrollHeight={20}
        showsVerticalScrollIndicator={false}
      >
        <Text variant={TextVariant.BodyMD} color={TextColor.Alternative}>
          {strings('import_from_seed.steps', {
            currentStep: currentStep + 1,
            totalSteps: 2,
          })}
        </Text>

        {currentStep === 0 && (
          <>
            <Text
              variant={TextVariant.DisplayMD}
              color={TextColor.Default}
              testID={ImportFromSeedSelectorsIDs.SCREEN_TITLE_ID}
            >
              {strings('import_from_seed.title')}
            </Text>
            <View style={styles.importSrpContainer}>
              <View style={styles.description}>
                <Text
                  variant={TextVariant.BodyMD}
                  color={TextColor.Alternative}
                >
                  {strings(
                    'import_from_seed.enter_your_secret_recovery_phrase',
                  )}
                </Text>
                <TouchableOpacity
                  onPress={showWhatIsSeedPhrase}
                  testID={ImportFromSeedSelectorsIDs.WHAT_IS_SEEDPHRASE_LINK_ID}
                >
                  <Icon
                    name={IconName.Info}
                    size={IconSize.Md}
                    color={colors.icon.alternative}
                  />
                </TouchableOpacity>
              </View>
              <View style={styles.seedPhraseRoot}>
                <View style={styles.seedPhraseContainer}>
                  <View style={styles.seedPhraseInnerContainer}>
                    <View style={styles.seedPhraseInputContainer}>
                      {seedPhrase.map((item, index) => (
                        <SrpInput
                          key={`seed-phrase-item-${uniqueId}-${index}`}
                          ref={(ref) => {
                            const inputRefs = getSeedPhraseInputRef();
                            if (ref) {
                              inputRefs.set(index, ref);
                            } else {
                              inputRefs.delete(index);
                            }
<<<<<<< HEAD
                          }}
                          startAccessory={
                            !isFirstInput && (
                              <Text
                                variant={TextVariant.BodyMD}
                                color={TextColor.Alternative}
                                style={styles.inputIndex}
                              >
                                {index + 1}.
                              </Text>
                            )
                          }
                          value={isFirstInput ? seedPhrase?.[0] || '' : item}
                          secureTextEntry={!canShowSeedPhraseWord(index)}
                          onFocus={(e) => {
                            handleOnFocus(index);
                          }}
=======
                          }}
                          startAccessory={
                            !isFirstInput && (
                              <Text
                                variant={TextVariant.BodyMD}
                                color={TextColor.Alternative}
                                style={styles.inputIndex}
                              >
                                {index + 1}.
                              </Text>
                            )
                          }
                          value={isFirstInput ? seedPhrase?.[0] || '' : item}
                          secureTextEntry={!canShowSeedPhraseWord(index)}
                          onFocus={(e) => {
                            handleOnFocus(index);
                          }}
>>>>>>> 80584155
                          onChangeText={(text) =>
                            isFirstInput
                              ? handleSeedPhraseChange(text)
                              : handleSeedPhraseChangeAtIndex(text, index)
                          }
                          placeholder={
                            isFirstInput
                              ? strings('import_from_seed.srp_placeholder')
                              : ''
<<<<<<< HEAD
                          }
                          placeholderTextColor={
                            isFirstInput
                              ? colors.text.alternative
                              : colors.text.muted
                          }
=======
                          }
                          placeholderTextColor={
                            isFirstInput
                              ? colors.text.alternative
                              : colors.text.muted
                          }
>>>>>>> 80584155
                          size={TextFieldSize.Md}
                          style={
                            isFirstInput
                              ? styles.seedPhraseDefaultInput
                              : [
                                  styles.input,
                                  styles.seedPhraseInputItem,
                                  (index + 1) % 3 === 0 &&
                                    styles.seedPhraseInputItemLast,
                                ]
                          }
                          inputStyle={isFirstInput ? styles.textAreaInput : ''}
                          submitBehavior="submit"
                          autoComplete="off"
                          textAlignVertical={isFirstInput ? 'top' : 'center'}
                          showSoftInputOnFocus
                          isError={errorWordIndexes[index]}
                          autoCapitalize="none"
                          numberOfLines={1}
                          testID={
                            isFirstInput
                              ? ImportFromSeedSelectorsIDs.SEED_PHRASE_INPUT_ID
                              : `${ImportFromSeedSelectorsIDs.SEED_PHRASE_INPUT_ID}_${index}`
                          }
                          keyboardType="default"
                          autoCorrect={false}
                          textContentType="oneTimeCode"
                          spellCheck={false}
                          autoFocus={
                            isFirstInput
                              ? true
                              : index === nextSeedPhraseInputFocusedIndex
                          }
                          multiline={isFirstInput}
                          onKeyPress={(e) => handleKeyPress(e, index)}
                        />
                      ))}
                    </View>
                  </View>
                  <View style={styles.seedPhraseContainerCta}>
                    <Button
                      variant={ButtonVariants.Link}
                      style={styles.pasteButton}
                      onPress={toggleShowAllSeedPhrase}
                      label={
                        showAllSeedPhrase
                          ? strings('import_from_seed.hide_all')
                          : strings('import_from_seed.show_all')
                      }
                      width={ButtonWidthTypes.Full}
                    />
                    <Button
                      label={
                        trimmedSeedPhraseLength >= 1
                          ? strings('import_from_seed.clear_all')
                          : strings('import_from_seed.paste')
                      }
                      variant={ButtonVariants.Link}
                      style={styles.pasteButton}
                      onPress={() => {
                        if (trimmedSeedPhraseLength >= 1) {
                          handleClear();
                        } else {
                          handlePaste();
                        }
                      }}
                      width={ButtonWidthTypes.Full}
                    />
                  </View>
                </View>
                {Boolean(error) && (
                  <Text
                    variant={TextVariant.BodySMMedium}
                    color={TextColor.Error}
                  >
                    {error}
                  </Text>
                )}
<<<<<<< HEAD
              </View>
              <View style={styles.seedPhraseCtaContainer}>
                <Button
                  variant={ButtonVariants.Primary}
                  label={strings('import_from_seed.continue')}
                  onPress={handleContinueImportFlow}
                  width={ButtonWidthTypes.Full}
                  size={ButtonSize.Lg}
                  isDisabled={isSRPContinueButtonDisabled || Boolean(error)}
                  testID={ImportFromSeedSelectorsIDs.CONTINUE_BUTTON_ID}
                />
              </View>
=======
              </View>
              <View style={styles.seedPhraseCtaContainer}>
                <Button
                  variant={ButtonVariants.Primary}
                  label={strings('import_from_seed.continue')}
                  onPress={handleContinueImportFlow}
                  width={ButtonWidthTypes.Full}
                  size={ButtonSize.Lg}
                  isDisabled={isSRPContinueButtonDisabled || Boolean(error)}
                  testID={ImportFromSeedSelectorsIDs.CONTINUE_BUTTON_ID}
                />
              </View>
>>>>>>> 80584155
            </View>
          </>
        )}

        {currentStep === 1 && (
          <View style={styles.passwordContainer}>
            <View style={styles.passwordContainerTitle}>
              <Text
                variant={TextVariant.DisplayMD}
                color={TextColor.Default}
                testID={ChoosePasswordSelectorsIDs.TITLE_ID}
              >
                {strings('import_from_seed.metamask_password')}
              </Text>
              <Text
                variant={TextVariant.BodyMD}
                color={TextColor.Alternative}
                testID={ChoosePasswordSelectorsIDs.DESCRIPTION_ID}
              >
                {strings('import_from_seed.metamask_password_description')}
              </Text>
            </View>

            <View style={styles.field}>
              <Label
                variant={TextVariant.BodyMDMedium}
                color={TextColor.Default}
                style={styles.label}
              >
                {strings('import_from_seed.create_new_password')}
              </Label>
              <TextField
                placeholder={strings('import_from_seed.enter_strong_password')}
                size={TextFieldSize.Lg}
                value={password}
                onChangeText={onPasswordChange}
                secureTextEntry={showPasswordIndex.includes(0)}
                returnKeyType={'next'}
                autoCapitalize="none"
                autoComplete="new-password"
                keyboardAppearance={themeAppearance || 'light'}
                placeholderTextColor={colors.text.muted}
                onSubmitEditing={jumpToConfirmPassword}
                endAccessory={
                  <Icon
                    name={
                      showPasswordIndex.includes(0)
                        ? IconName.Eye
                        : IconName.EyeSlash
                    }
                    size={IconSize.Lg}
                    color={colors.icon.alternative}
                    onPress={() => toggleShowPassword(0)}
                    testID={
                      ImportFromSeedSelectorsIDs.NEW_PASSWORD_VISIBILITY_ID
                    }
                  />
                }
                testID={ChoosePasswordSelectorsIDs.NEW_PASSWORD_INPUT_ID}
              />
              {Boolean(password) && password.length < MIN_PASSWORD_LENGTH && (
                <Text
                  variant={TextVariant.BodySM}
                  color={TextColor.Alternative}
                >
                  {strings('choose_password.must_be_at_least', {
                    number: MIN_PASSWORD_LENGTH,
                  })}
                </Text>
              )}
              {Boolean(password) && password.length >= MIN_PASSWORD_LENGTH && (
                <Text
                  variant={TextVariant.BodySM}
                  color={TextColor.Alternative}
                  testID={ImportFromSeedSelectorsIDs.PASSWORD_STRENGTH_ID}
                >
                  {strings('choose_password.password_strength')}
                  <Text
                    variant={TextVariant.BodySM}
                    color={TextColor.Alternative}
                    style={styles[`strength_${passwordStrengthWord}`]}
                  >
                    {' '}
                    {strings(
                      `choose_password.strength_${passwordStrengthWord}`,
                    )}
                  </Text>
                </Text>
              )}
            </View>

            <View style={styles.field}>
              <Label
                variant={TextVariant.BodyMDMedium}
                color={TextColor.Default}
                style={styles.label}
              >
                {strings('import_from_seed.confirm_password')}
              </Label>
              <TextField
                ref={confirmPasswordInput}
                placeholder={strings('import_from_seed.re_enter_password')}
                size={TextFieldSize.Lg}
                onChangeText={onPasswordConfirmChange}
                secureTextEntry={showPasswordIndex.includes(1)}
                autoComplete="new-password"
                returnKeyType={'next'}
                autoCapitalize="none"
                value={confirmPassword}
                placeholderTextColor={colors.text.muted}
                isError={isError}
                keyboardAppearance={themeAppearance || 'light'}
                endAccessory={
                  <Icon
                    name={
                      showPasswordIndex.includes(1)
                        ? IconName.Eye
                        : IconName.EyeSlash
                    }
                    size={IconSize.Lg}
                    color={colors.icon.alternative}
                    onPress={() => toggleShowPassword(1)}
                    testID={
                      ImportFromSeedSelectorsIDs.CONFIRM_PASSWORD_VISIBILITY_ID
                    }
                  />
                }
                testID={ChoosePasswordSelectorsIDs.CONFIRM_PASSWORD_INPUT_ID}
                isDisabled={password === ''}
              />
              {isError && (
                <Text variant={TextVariant.BodySM} color={TextColor.Error}>
                  {strings('import_from_seed.password_error')}
                </Text>
              )}
            </View>

            <View style={styles.learnMoreContainer}>
              <Checkbox
                onPress={() => setLearnMore(!learnMore)}
                isChecked={learnMore}
                style={styles.checkbox}
                testID={ChoosePasswordSelectorsIDs.I_UNDERSTAND_CHECKBOX_ID}
              />
              <Button
                variant={ButtonVariants.Link}
                onPress={() => setLearnMore(!learnMore)}
                style={styles.learnMoreTextContainer}
                testID={ImportFromSeedSelectorsIDs.CHECKBOX_TEXT_ID}
                label={
                  <Text variant={TextVariant.BodyMD} color={TextColor.Default}>
                    {strings('import_from_seed.learn_more')}
                    <Text
                      variant={TextVariant.BodyMD}
                      color={TextColor.Primary}
                      onPress={learnMoreLink}
                      testID={ImportFromSeedSelectorsIDs.LEARN_MORE_LINK_ID}
                    >
                      {' ' + strings('reset_password.learn_more')}
                    </Text>
                  </Text>
                }
              />
            </View>

            <View style={styles.createPasswordCtaContainer}>
              {renderSwitch()}
              <Button
                width={ButtonWidthTypes.Full}
                variant={ButtonVariants.Primary}
                label={strings('import_from_seed.create_password_cta')}
                onPress={onPressImport}
                disabled={isContinueButtonDisabled}
                size={ButtonSize.Lg}
                isDisabled={isContinueButtonDisabled}
                testID={ChoosePasswordSelectorsIDs.SUBMIT_BUTTON_ID}
              />
            </View>
          </View>
        )}
      </KeyboardAwareScrollView>
      <ScreenshotDeterrent enabled isSRP />
    </SafeAreaView>
  );
};

ImportFromSecretRecoveryPhrase.propTypes = {
  /**
   * The navigator object
   */
  navigation: PropTypes.object,
  /**
   * The action to update the password set flag
   * in the redux store
   */
  passwordSet: PropTypes.func,
  /**
   * The action to set the locktime
   * in the redux store
   */
  setLockTime: PropTypes.func,
  /**
   * The action to update the seedphrase backed up flag
   * in the redux store
   */
  seedphraseBackedUp: PropTypes.func,
  /**
   * Action to save onboarding event
   */
  saveOnboardingEvent: PropTypes.func,
  /**
   * Action to set onboarding wizard step
   */
  setOnboardingWizardStep: PropTypes.func,
  /**
   * Object that represents the current route info like params passed to it
   */
  route: PropTypes.object,
  /**
   * Action to save onboarding event
   */
};

const mapDispatchToProps = (dispatch) => ({
  setLockTime: (time) => dispatch(setLockTime(time)),
  setOnboardingWizardStep: (step) => dispatch(setOnboardingWizardStep(step)),
  passwordSet: () => dispatch(passwordSet()),
  seedphraseBackedUp: () => dispatch(seedphraseBackedUp()),
  saveOnboardingEvent: (...eventArgs) => dispatch(saveEvent(eventArgs)),
});

export default connect(
  null,
  mapDispatchToProps,
)(ImportFromSecretRecoveryPhrase);<|MERGE_RESOLUTION|>--- conflicted
+++ resolved
@@ -95,15 +95,12 @@
 import { ONBOARDING_SUCCESS_FLOW } from '../../../constants/onboarding';
 import { useAccountsWithNetworkActivitySync } from '../../hooks/useAccountsWithNetworkActivitySync';
 import { formatSeedPhraseToSingleLine } from '../../../util/string';
-<<<<<<< HEAD
-=======
 import {
   TraceName,
   endTrace,
   trace,
   TraceOperation,
 } from '../../../util/trace';
->>>>>>> 80584155
 import { v4 as uuidv4 } from 'uuid';
 import SrpInput from '../SrpInput';
 
@@ -742,7 +739,6 @@
       setSeedPhraseInputFocusedIndex(index);
     },
     [seedPhrase, seedPhraseInputFocusedIndex],
-<<<<<<< HEAD
   );
 
   const trimmedSeedPhraseLength = useMemo(
@@ -750,15 +746,6 @@
     [seedPhrase],
   );
 
-=======
-  );
-
-  const trimmedSeedPhraseLength = useMemo(
-    () => seedPhrase.filter((word) => word !== '').length,
-    [seedPhrase],
-  );
-
->>>>>>> 80584155
   const uniqueId = useMemo(() => uuidv4(), []);
 
   const isFirstInput = useMemo(() => seedPhrase.length <= 1, [seedPhrase]);
@@ -840,7 +827,6 @@
                             } else {
                               inputRefs.delete(index);
                             }
-<<<<<<< HEAD
                           }}
                           startAccessory={
                             !isFirstInput && (
@@ -858,25 +844,6 @@
                           onFocus={(e) => {
                             handleOnFocus(index);
                           }}
-=======
-                          }}
-                          startAccessory={
-                            !isFirstInput && (
-                              <Text
-                                variant={TextVariant.BodyMD}
-                                color={TextColor.Alternative}
-                                style={styles.inputIndex}
-                              >
-                                {index + 1}.
-                              </Text>
-                            )
-                          }
-                          value={isFirstInput ? seedPhrase?.[0] || '' : item}
-                          secureTextEntry={!canShowSeedPhraseWord(index)}
-                          onFocus={(e) => {
-                            handleOnFocus(index);
-                          }}
->>>>>>> 80584155
                           onChangeText={(text) =>
                             isFirstInput
                               ? handleSeedPhraseChange(text)
@@ -886,21 +853,12 @@
                             isFirstInput
                               ? strings('import_from_seed.srp_placeholder')
                               : ''
-<<<<<<< HEAD
                           }
                           placeholderTextColor={
                             isFirstInput
                               ? colors.text.alternative
                               : colors.text.muted
                           }
-=======
-                          }
-                          placeholderTextColor={
-                            isFirstInput
-                              ? colors.text.alternative
-                              : colors.text.muted
-                          }
->>>>>>> 80584155
                           size={TextFieldSize.Md}
                           style={
                             isFirstInput
@@ -979,7 +937,6 @@
                     {error}
                   </Text>
                 )}
-<<<<<<< HEAD
               </View>
               <View style={styles.seedPhraseCtaContainer}>
                 <Button
@@ -992,20 +949,6 @@
                   testID={ImportFromSeedSelectorsIDs.CONTINUE_BUTTON_ID}
                 />
               </View>
-=======
-              </View>
-              <View style={styles.seedPhraseCtaContainer}>
-                <Button
-                  variant={ButtonVariants.Primary}
-                  label={strings('import_from_seed.continue')}
-                  onPress={handleContinueImportFlow}
-                  width={ButtonWidthTypes.Full}
-                  size={ButtonSize.Lg}
-                  isDisabled={isSRPContinueButtonDisabled || Boolean(error)}
-                  testID={ImportFromSeedSelectorsIDs.CONTINUE_BUTTON_ID}
-                />
-              </View>
->>>>>>> 80584155
             </View>
           </>
         )}
