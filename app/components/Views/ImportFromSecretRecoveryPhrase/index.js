import React, {
  useEffect,
  useState,
  useCallback,
  useRef,
  useContext,
} from 'react';
import PropTypes from 'prop-types';
import {
  Alert,
  View,
  TextInput,
  SafeAreaView,
  Platform,
  FlatList,
  TouchableOpacity,
} from 'react-native';
import { connect } from 'react-redux';
import StorageWrapper from '../../../store/storage-wrapper';
import { KeyboardAwareScrollView } from 'react-native-keyboard-aware-scroll-view';
import zxcvbn from 'zxcvbn';
import Clipboard from '@react-native-clipboard/clipboard';
import AppConstants from '../../../core/AppConstants';
import Device from '../../../util/device';
import {
  failedSeedPhraseRequirements,
  isValidMnemonic,
  parseSeedPhrase,
  parseVaultValue,
} from '../../../util/validators';
import Logger from '../../../util/Logger';
import {
  getPasswordStrengthWord,
  passwordRequirementsMet,
  MIN_PASSWORD_LENGTH,
} from '../../../util/password';
import { MetaMetricsEvents } from '../../../core/Analytics';
import { useTheme } from '../../../util/theme';
import { passwordSet, seedphraseBackedUp } from '../../../actions/user';
import { QRTabSwitcherScreens } from '../../../components/Views/QRTabSwitcher';
import { setLockTime } from '../../../actions/settings';
import setOnboardingWizardStep from '../../../actions/wizard';
import { strings } from '../../../../locales/i18n';
import { getOnboardingNavbarOptions } from '../../UI/Navbar';
import { ScreenshotDeterrent } from '../../UI/ScreenshotDeterrent';
import {
  BIOMETRY_CHOICE_DISABLED,
  ONBOARDING_WIZARD,
  TRUE,
  PASSCODE_DISABLED,
} from '../../../constants/storage';
import Routes from '../../../constants/navigation/Routes';
import createStyles from './styles';
import { Authentication } from '../../../core';
import AUTHENTICATION_TYPE from '../../../constants/userProperties';
import {
  passcodeType,
  updateAuthTypeStorageFlags,
} from '../../../util/authentication';
import navigateTermsOfUse from '../../../util/termsOfUse/termsOfUse';
import { ImportFromSeedSelectorsIDs } from '../../../../e2e/selectors/Onboarding/ImportFromSeed.selectors';
import { ChoosePasswordSelectorsIDs } from '../../../../e2e/selectors/Onboarding/ChoosePassword.selectors';
import trackOnboarding from '../../../util/metrics/TrackOnboarding/trackOnboarding';
import { MetricsEventBuilder } from '../../../core/Analytics/MetricsEventBuilder';
import Checkbox from '../../../component-library/components/Checkbox';
import Button, {
  ButtonVariants,
  ButtonWidthTypes,
  ButtonSize,
} from '../../../component-library/components/Buttons/Button';
import Icon, {
  IconName,
  IconSize,
  IconColor,
} from '../../../component-library/components/Icons/Icon';
import { ToastContext } from '../../../component-library/components/Toast/Toast.context';
import { ToastVariants } from '../../../component-library/components/Toast/Toast.types';
import TextField from '../../../component-library/components/Form/TextField/TextField';
import Label from '../../../component-library/components/Form/Label';
import Text, {
  TextVariant,
  TextColor,
} from '../../../component-library/components/Texts/Text';
import { TextFieldSize } from '../../../component-library/components/Form/TextField';
import { wordlist } from '@metamask/scure-bip39/dist/wordlists/english';
import { LoginOptionsSwitch } from '../../UI/LoginOptionsSwitch';
import { useMetrics } from '../../hooks/useMetrics';
import { saveOnboardingEvent } from '../../../actions/onboarding';

const MINIMUM_SUPPORTED_CLIPBOARD_VERSION = 9;

const PASSCODE_NOT_SET_ERROR = 'Error: Passcode not set.';
const IOS_REJECTED_BIOMETRICS_ERROR =
  'Error: The user name or passphrase you entered is not correct.';

const SPACE_CHAR = ' ';
/**
 * View where users can set restore their account
 * using a secret recovery phrase (SRP)
 * The SRP was formally called the seed phrase
 */
const ImportFromSecretRecoveryPhrase = ({
  navigation,
  passwordSet,
  setLockTime,
  seedphraseBackedUp,
  setOnboardingWizardStep,
  route,
  dispatchSaveOnboardingEvent,
}) => {
  const { colors, themeAppearance } = useTheme();
  const styles = createStyles(colors);
  const { isEnabled: isMetricsEnabled } = useMetrics();

  const seedPhraseInputRefs = useRef([]);
  const confirmPasswordInput = useRef();

  const { toastRef } = useContext(ToastContext);

  const [password, setPassword] = useState('');
  const [confirmPassword, setConfirmPassword] = useState('');
  const [passwordStrength, setPasswordStrength] = useState();
  const [biometryType, setBiometryType] = useState(null);
  const [rememberMe, setRememberMe] = useState(false);
  const [biometryChoice, setBiometryChoice] = useState(true);
  const [loading, setLoading] = useState(false);
  const [error, setError] = useState('');
  const [hideSeedPhraseInput, setHideSeedPhraseInput] = useState(true);
  const [seedPhrase, setSeedPhrase] = useState([]);
  const [seedPhraseInputFocusedIndex, setSeedPhraseInputFocusedIndex] =
    useState(0);
  const [nextSeedPhraseInputFocusedIndex, setNextSeedPhraseInputFocusedIndex] =
    useState(0);
  const [showAllSeedPhrase, setShowAllSeedPhrase] = useState(false);
  const [currentStep, setCurrentStep] = useState(0);
  const [learnMore, setLearnMore] = useState(false);
  const [showPasswordIndex, setShowPasswordIndex] = useState([0, 1]);
  const [containerWidth, setContainerWidth] = useState(0);

  const inputPadding = Platform.OS === 'ios' ? 4 : 3;
  const numColumns = 3; // Number of columns

  const seedPhraseLength = seedPhrase.filter((item) => item !== '').length;

  const isSRPContinueButtonDisabled = () =>
    seedPhraseLength !== 12 &&
    seedPhraseLength !== 15 &&
    seedPhraseLength !== 18 &&
    seedPhraseLength !== 21 &&
    seedPhraseLength !== 24;

  const handleLayout = (event) => {
    setContainerWidth(event.nativeEvent.layout.width);
  };

  const track = (event, properties) => {
    const eventBuilder = MetricsEventBuilder.createEventBuilder(event);
    eventBuilder.addProperties(properties);
    trackOnboarding(eventBuilder.build(), dispatchSaveOnboardingEvent);
  };

  const checkValidSeedWord = useCallback((text) => wordlist.includes(text), []);

  const [isAnyWordError, setIsAnyNewWordError] = useState(false);

  const handleClear = useCallback(() => {
    setSeedPhrase([]);
    setShowAllSeedPhrase(false);
    setError('');
  }, []);

  const handleSeedPhraseChange = useCallback(
    (text, index) => {
      if (error) setError('');

      if (text.includes(SPACE_CHAR)) {
        const isEndWithSpace = text.at(-1) === SPACE_CHAR;
        // handle use pasting multiple words / whole seed phrase separated by spaces
        const splitArray = text.trim().split(' ');

        if (splitArray.length > 1) {
          const isAllValid = splitArray.reduce(
            (acc, item) => acc && checkValidSeedWord(item),
            true,
          );

          if (!isAllValid) {
            setIsAnyNewWordError(true);
          }
        }

        let totalLength = seedPhrase.length + splitArray.length;
        setSeedPhrase((prev) => {
          const endSlices = prev.slice(index + 1);
          if (endSlices.length === 0 && isEndWithSpace) {
            endSlices.push('');
            totalLength++;
          }
          return [...prev.slice(0, index), ...splitArray, ...endSlices];
          // input the array into the correct index
        });

        setNextSeedPhraseInputFocusedIndex(totalLength - 1);
      } else {
        setSeedPhrase((prev) => {
          // update the word at the correct index
          const newSeedPhrase = [...prev];
          newSeedPhrase[index] = text.trim();
          return newSeedPhrase;
        });
      }
    },
    [
      error,
      seedPhrase,
      setSeedPhrase,
      setNextSeedPhraseInputFocusedIndex,
      checkValidSeedWord,
    ],
  );

  const onQrCodePress = useCallback(() => {
    let shouldHideSRP = true;
    if (!hideSeedPhraseInput) {
      shouldHideSRP = false;
    }

    setHideSeedPhraseInput(false);
    navigation.navigate(Routes.QR_TAB_SWITCHER, {
      initialScreen: QRTabSwitcherScreens.Scanner,
      disableTabber: true,
      onScanSuccess: ({ seed = undefined }) => {
        if (seed) {
          handleClear();
          handleSeedPhraseChange(seed, 0);
        } else {
          Alert.alert(
            strings('import_from_seed.invalid_qr_code_title'),
            strings('import_from_seed.invalid_qr_code_message'),
          );
        }
        setHideSeedPhraseInput(shouldHideSRP);
      },
      onScanError: (error) => {
        setHideSeedPhraseInput(shouldHideSRP);
      },
    });
  }, [hideSeedPhraseInput, navigation, handleClear, handleSeedPhraseChange]);

  const onBackPress = () => {
    if (currentStep === 0) {
      navigation.goBack();
    } else {
      setCurrentStep(currentStep - 1);
    }
  };

  const updateNavBar = () => {
    navigation.setOptions(
      getOnboardingNavbarOptions(
        route,
        {
          headerLeft: () => (
            <TouchableOpacity
              onPress={onBackPress}
              testID={ImportFromSeedSelectorsIDs.BACK_BUTTON_ID}
            >
              <Icon
                name={IconName.ArrowLeft}
                size={24}
                color={colors.text.default}
                style={styles.headerLeft}
              />
            </TouchableOpacity>
          ),
          headerRight: () =>
            currentStep === 0 ? (
              <TouchableOpacity
                onPress={onQrCodePress}
                testID={ImportFromSeedSelectorsIDs.QR_CODE_BUTTON_ID}
              >
                <Icon
                  name={IconName.Scan}
                  size={24}
                  color={colors.text.default}
                  onPress={onQrCodePress}
                  style={styles.headerRight}
                />
              </TouchableOpacity>
            ) : (
              <View />
            ),
        },
        colors,
        false,
      ),
    );
  };

  useEffect(() => {
    updateNavBar();
    const setBiometricsOption = async () => {
      const authData = await Authentication.getType();
      const previouslyDisabled = await StorageWrapper.getItem(
        BIOMETRY_CHOICE_DISABLED,
      );
      const passcodePreviouslyDisabled = await StorageWrapper.getItem(
        PASSCODE_DISABLED,
      );
      if (authData.currentAuthType === AUTHENTICATION_TYPE.PASSCODE) {
        setBiometryType(passcodeType(authData.currentAuthType));
        setBiometryChoice(
          !(passcodePreviouslyDisabled && passcodePreviouslyDisabled === TRUE),
        );
      } else if (authData.availableBiometryType) {
        setBiometryType(authData.availableBiometryType);
        setBiometryChoice(!(previouslyDisabled && previouslyDisabled === TRUE));
      }
    };

    setBiometricsOption();

    // eslint-disable-next-line react-hooks/exhaustive-deps
  }, [currentStep]);

  const termsOfUse = useCallback(async () => {
    if (navigation) {
      await navigateTermsOfUse(navigation.navigate);
    }
  }, [navigation]);

  useEffect(() => {
    termsOfUse();
  }, [termsOfUse]);

  const updateBiometryChoice = async (biometryChoice) => {
    await updateAuthTypeStorageFlags(biometryChoice);
    setBiometryChoice(biometryChoice);
  };

  /**
   * This function handles the case when the user rejects the OS prompt for allowing use of biometrics.
   * If this occurs we will create the wallet automatically with password as the login method
   */
  const handleRejectedOsBiometricPrompt = async (parsedSeed) => {
    const newAuthData = await Authentication.componentAuthenticationType(
      false,
      false,
    );
    try {
      await Authentication.newWalletAndRestore(
        password,
        newAuthData,
        parsedSeed,
        true,
      );
    } catch (err) {
      this.setState({ loading: false, error: err.toString() });
    }
    setBiometryType(newAuthData.availableBiometryType);
    updateBiometryChoice(false);
  };

  const onPasswordChange = (value) => {
    const passInfo = zxcvbn(value);

    setPassword(value);
    setPasswordStrength(passInfo.score);
  };

  const onPasswordConfirmChange = (value) => {
    setConfirmPassword(value);
  };

  const jumpToConfirmPassword = () => {
    const { current } = confirmPasswordInput;
    current && current.focus();
  };

  const renderSwitch = () => {
    const handleUpdateRememberMe = (rememberMe) => {
      setRememberMe(rememberMe);
    };
    return (
      <LoginOptionsSwitch
        shouldRenderBiometricOption={biometryType}
        biometryChoiceState={biometryChoice}
        onUpdateBiometryChoice={updateBiometryChoice}
        onUpdateRememberMe={handleUpdateRememberMe}
      />
    );
  };

  const passwordStrengthWord = getPasswordStrengthWord(passwordStrength);

  const handleKeyPress = (e, index, enterPressed = false) => {
    const { key } = e.nativeEvent;
    if (key === 'Backspace') {
      if (seedPhrase[index] === '') {
        const newData = seedPhrase.filter((_, idx) => idx !== index);
        setSeedPhrase(newData);
        setNextSeedPhraseInputFocusedIndex(newData.length - 1);
      }
      return;
    }
  };

  const handlePaste = useCallback(
    async (focusedIndex) => {
      const text = await Clipboard.getString(); // Get copied text
      if (text.trim() !== '') {
        handleSeedPhraseChange(text, focusedIndex);
      }
    },
    [handleSeedPhraseChange],
  );

  const toggleShowAllSeedPhrase = () => {
    setShowAllSeedPhrase((prev) => !prev);
  };

  const validateSeedPhrase = () => {
    const phrase = seedPhrase.filter((item) => item !== '').join(' ');
    const seedPhraseLength = seedPhrase.length;
    if (
      seedPhraseLength !== 12 &&
      seedPhraseLength !== 15 &&
      seedPhraseLength !== 18 &&
      seedPhraseLength !== 21 &&
      seedPhraseLength !== 24
    ) {
      toastRef?.current?.showToast({
        variant: ToastVariants.Icon,
        labelOptions: [
          { label: strings('import_from_seed.seed_phrase_length_error') },
        ],
        hasNoTimeout: false,
        iconName: IconName.DangerSolid,
        iconColor: IconColor.Error,
      });
      return false;
    }

    if (!isValidMnemonic(phrase)) {
      setError(strings('import_from_seed.invalid_seed_phrase'));
      return false;
    }
    return true;
  };

  const handleContinueImportFlow = () => {
    if (!validateSeedPhrase()) {
      return;
    }
    setCurrentStep(currentStep + 1);
  };

  const isContinueButtonDisabled = () =>
    password === '' ||
    confirmPassword === '' ||
    password !== confirmPassword ||
    !learnMore;

  const toggleShowPassword = (index) => {
    setShowPasswordIndex((prev) => {
      if (prev.includes(index)) {
        return prev.filter((item) => item !== index);
      }
      return [...prev, index];
    });
  };

  const onPressImport = async () => {
    const vaultSeed = await parseVaultValue(password, seedPhrase.join(' '));
    const parsedSeed = parseSeedPhrase(vaultSeed || seedPhrase.join(' '));

    if (loading) return;
    track(MetaMetricsEvents.WALLET_IMPORT_ATTEMPTED);
    let error = null;
    if (!passwordRequirementsMet(password)) {
      error = strings('import_from_seed.password_length_error');
    } else if (password !== confirmPassword) {
      error = strings('import_from_seed.password_dont_match');
    }

    if (failedSeedPhraseRequirements(parsedSeed)) {
      error = strings('import_from_seed.seed_phrase_requirements');
    } else if (!isValidMnemonic(parsedSeed)) {
      error = strings('import_from_seed.invalid_seed_phrase');
    }

    if (error) {
      Alert.alert(strings('import_from_seed.error'), error);
      track(MetaMetricsEvents.WALLET_SETUP_FAILURE, {
        wallet_setup_type: 'import',
        error_type: error,
      });
    } else {
      try {
        setLoading(true);
        const authData = await Authentication.componentAuthenticationType(
          biometryChoice,
          rememberMe,
        );

        try {
          await Authentication.newWalletAndRestore(
            password,
            authData,
            parsedSeed,
            true,
          );
        } catch (err) {
          // retry faceID if the user cancels the
          if (Device.isIos && err.toString() === IOS_REJECTED_BIOMETRICS_ERROR)
            await handleRejectedOsBiometricPrompt(parsedSeed);
        }
        // Get onboarding wizard state
        const onboardingWizard = await StorageWrapper.getItem(
          ONBOARDING_WIZARD,
        );
        setLoading(false);
        passwordSet();
        setLockTime(AppConstants.DEFAULT_LOCK_TIMEOUT);
        seedphraseBackedUp();
        track(MetaMetricsEvents.WALLET_IMPORTED, {
          biometrics_enabled: Boolean(biometryType),
        });
        track(MetaMetricsEvents.WALLET_SETUP_COMPLETED, {
          wallet_setup_type: 'import',
          new_wallet: false,
        });
        !onboardingWizard && setOnboardingWizardStep(1);

        navigation.reset({
          index: 1,
          routes: [{ name: Routes.ONBOARDING.SUCCESS_FLOW }],
        });
      } catch (error) {
        // Should we force people to enable passcode / biometrics?
        if (error.toString() === PASSCODE_NOT_SET_ERROR) {
          Alert.alert(
            'Security Alert',
            'In order to proceed, you need to turn Passcode on or any biometrics authentication method supported in your device (FaceID, TouchID or Fingerprint)',
          );
          setLoading(false);
        } else {
          setLoading(false);
          setError(error.message);
          Logger.log('Error with seed phrase import', error.message);
        }
        track(MetaMetricsEvents.WALLET_SETUP_FAILURE, {
          wallet_setup_type: 'import',
          error_type: error.toString(),
        });
      }
    }
  };

  const isError =
    password !== '' && confirmPassword !== '' && password !== confirmPassword;

  const showWhatIsSeedPhrase = () => {
    navigation.navigate(Routes.MODAL.ROOT_MODAL_FLOW, {
      screen: Routes.SHEET.SEEDPHRASE_MODAL,
    });
  };

  const learnMoreLink = () => {
    navigation.push('Webview', {
      screen: 'SimpleWebview',
      params: {
        url: 'https://support.metamask.io/managing-my-wallet/resetting-deleting-and-restoring/how-can-i-reset-my-password/',
        title: 'support.metamask.io',
      },
    });
  };

  const getSecureWord = useCallback(
    (word, index) => {
      const isValidSeedWord = checkValidSeedWord(word);

      return word &&
        (showAllSeedPhrase ? false : seedPhraseInputFocusedIndex !== index) &&
        isValidSeedWord
        ? '***'
        : word;
    },
    [seedPhraseInputFocusedIndex, showAllSeedPhrase, checkValidSeedWord],
  );

  useEffect(() => {
    seedPhraseInputRefs.current[nextSeedPhraseInputFocusedIndex]?.focus();
  }, [nextSeedPhraseInputFocusedIndex]);

  const handleOnFocus = useCallback(
    (index) => {
      if (seedPhraseInputFocusedIndex !== index) {
        setError('');
        const focusOutWord = seedPhrase[seedPhraseInputFocusedIndex];

        if (
          isAnyWordError ||
          (focusOutWord && !checkValidSeedWord(focusOutWord))
        ) {
          setIsAnyNewWordError(false);
          setError(strings('import_from_seed.spellcheck_error'));
        }
      }
      setSeedPhraseInputFocusedIndex(index);
    },
    [
      seedPhrase,
      seedPhraseInputFocusedIndex,
      setError,
      isAnyWordError,
      checkValidSeedWord,
      setSeedPhraseInputFocusedIndex,
    ],
  );

  return (
    <SafeAreaView style={styles.root}>
      <KeyboardAwareScrollView
        style={styles.wrapper}
        resetScrollToCoords={{ x: 0, y: 0 }}
      >
        <View testID={ImportFromSeedSelectorsIDs.CONTAINER_ID}>
          <Text variant={TextVariant.BodyMD} color={TextColor.Alternative}>
            {strings('import_from_seed.steps', {
              currentStep: currentStep + 1,
              totalSteps: 2,
            })}
          </Text>
          {currentStep === 0 && (
            <>
              <Text
                variant={TextVariant.DisplayMD}
                color={TextColor.Default}
                testID={ImportFromSeedSelectorsIDs.SCREEN_TITLE_ID}
              >
                {strings('import_from_seed.title')}
              </Text>
              <View style={styles.container}>
                <View style={styles.description}>
                  <Text
                    variant={TextVariant.BodyMD}
                    color={TextColor.Alternative}
                  >
                    {strings(
                      'import_from_seed.enter_your_secret_recovery_phrase',
                    )}
                  </Text>
                  <TouchableOpacity onPress={showWhatIsSeedPhrase}>
                    <Icon
                      name={IconName.Info}
                      size={IconSize.Md}
                      color={colors.icon.alternative}
                    />
                  </TouchableOpacity>
                </View>
                <View style={styles.seedPhraseRoot}>
                  <View style={styles.seedPhraseContainer}>
                    <View style={styles.seedPhraseInnerContainer}>
                      {seedPhrase.length <= 1 ? (
                        <TextInput
                          ref={(ref) => {
                            seedPhraseInputRefs.current[0] = ref;
                          }}
                          textAlignVertical="top"
                          label={strings('import_from_seed.srp')}
                          placeholder={strings(
                            'import_from_seed.srp_placeholder',
                          )}
                          value={seedPhrase?.[0] || ''}
                          onChangeText={(text) =>
                            handleSeedPhraseChange(text, 0)
                          }
                          style={styles.seedPhraseDefaultInput}
                          placeholderTextColor={colors.text.alternative}
                          placeholderStyle={
                            styles.seedPhraseDefaultInputPlaceholder
                          }
                          multiline
                          autoFocus
                          onKeyPress={(e) => handleKeyPress(e, 0)}
                          autoComplete="off"
                          blurOnSubmit={false}
                          autoCapitalize="none"
<<<<<<< HEAD
                          testID={ImportFromSeedSelectorsIDs.SEED_PHRASE_INPUT_ID}
=======
                          testID={
                            ImportFromSeedSelectorsIDs.SEED_PHRASE_INPUT_ID
                          }
>>>>>>> 57672650
                        />
                      ) : (
                        <View
                          style={[styles.seedPhraseInputContainer]}
                          onLayout={handleLayout}
                        >
                          <FlatList
                            data={seedPhrase}
                            numColumns={numColumns}
                            keyExtractor={(_, index) => index.toString()}
                            renderItem={({ item, index }) => (
                              <View
                                style={[
                                  {
                                    width: containerWidth / 3,
                                    padding: inputPadding,
                                  },
                                ]}
                              >
                                <TextField
                                  ref={(ref) => {
                                    seedPhraseInputRefs.current[index] = ref;
                                  }}
                                  startAccessory={
                                    <Text
                                      variant={TextVariant.BodyMD}
                                      color={TextColor.Alternative}
                                      style={styles.inputIndex}
                                    >
                                      {index + 1}.
                                    </Text>
                                  }
                                  value={getSecureWord(item, index)}
                                  secureTextEntry={
                                    checkValidSeedWord(item) &&
                                    (showAllSeedPhrase
                                      ? false
                                      : seedPhraseInputFocusedIndex !== index)
                                  }
                                  onFocus={() => {
                                    handleOnFocus(index);
                                  }}
                                  onChangeText={(text) =>
                                    handleSeedPhraseChange(text, index)
                                  }
                                  placeholderTextColor={colors.text.muted}
                                  autoFocus={
                                    showAllSeedPhrase
                                      ? false
                                      : index === seedPhrase.length - 1
                                  }
                                  onSubmitEditing={(e) => {
                                    handleKeyPress(e, index, true);
                                  }}
                                  onKeyPress={(e) => handleKeyPress(e, index)}
                                  size={TextFieldSize.Md}
                                  style={[styles.input]}
                                  autoComplete="off"
                                  textAlignVertical="center"
                                  showSoftInputOnFocus
                                  blurOnSubmit={false}
                                  isError={!checkValidSeedWord(item)}
                                  autoCapitalize="none"
                                  numberOfLines={1}
                                  testID={`${ImportFromSeedSelectorsIDs.SEED_PHRASE_INPUT_ID}_${index}`}
                                />
                              </View>
                            )}
                          />
                        </View>
                      )}
                    </View>
                    <View style={styles.seedPhraseContainerCta}>
                      <Button
                        variant={ButtonVariants.Link}
                        style={styles.pasteButton}
                        onPress={toggleShowAllSeedPhrase}
                        label={
                          showAllSeedPhrase
                            ? strings('import_from_seed.hide_all')
                            : strings('import_from_seed.show_all')
                        }
                        width={ButtonWidthTypes.Full}
                      />
                      <Button
                        label={
                          seedPhrase.length > 1
                            ? strings('import_from_seed.clear_all')
                            : strings('import_from_seed.paste')
                        }
                        variant={ButtonVariants.Link}
                        style={styles.pasteButton}
                        onPress={() => {
                          if (seedPhrase.length > 1) {
                            handleClear();
                          } else {
                            handlePaste(seedPhraseInputFocusedIndex);
                          }
                        }}
                        width={ButtonWidthTypes.Full}
                      />
                    </View>
                  </View>
                  {error !== '' && (
                    <Text
                      variant={TextVariant.BodySMMedium}
                      color={TextColor.Error}
                    >
                      {error}
                    </Text>
                  )}
                </View>
                <View style={styles.seedPhraseCtaContainer}>
                  <Button
                    variant={ButtonVariants.Primary}
                    label={strings('import_from_seed.continue')}
                    onPress={() => handleContinueImportFlow()}
                    width={ButtonWidthTypes.Full}
                    size={ButtonSize.Lg}
                    isDisabled={isSRPContinueButtonDisabled() || Boolean(error)}
                    testID={ImportFromSeedSelectorsIDs.CONTINUE_BUTTON_ID}
                  />
                </View>
              </View>
            </>
          )}

          {currentStep === 1 && (
            <View style={styles.passwordContainer}>
              <Text
                variant={TextVariant.DisplayMD}
                color={TextColor.Default}
                testID={ImportFromSeedSelectorsIDs.SCREEN_TITLE_ID}
              >
                {strings('import_from_seed.create_password')}
              </Text>

              <View style={styles.passwordContainer}>
                <View style={styles.field}>
                  <Label
                    variant={TextVariant.BodyMDMedium}
                    color={TextColor.Default}
                    style={styles.label}
                  >
                    {strings('import_from_seed.new_password')}
                  </Label>
                  <TextField
                    placeholder={strings(
                      'import_from_seed.enter_strong_password',
                    )}
                    size={TextFieldSize.Lg}
                    value={password}
                    onChangeText={onPasswordChange}
                    secureTextEntry={showPasswordIndex.includes(0)}
                    returnKeyType={'next'}
                    autoCapitalize="none"
                    keyboardAppearance={themeAppearance || 'light'}
                    placeholderTextColor={colors.text.muted}
                    onSubmitEditing={jumpToConfirmPassword}
                    endAccessory={
                      <Icon
                        name={
                          showPasswordIndex.includes(0)
                            ? IconName.Eye
                            : IconName.EyeSlash
                        }
                        size={IconSize.Lg}
                        color={colors.icon.alternative}
                        onPress={() => toggleShowPassword(0)}
                        testID={
                          ImportFromSeedSelectorsIDs.NEW_PASSWORD_VISIBILITY_ID
                        }
                      />
                    }
                    testID={ChoosePasswordSelectorsIDs.NEW_PASSWORD_INPUT_ID}
                  />
                  {password === '' ? (
                    <Text
                      variant={TextVariant.BodySM}
                      color={TextColor.Alternative}
                    >
                      {strings('choose_password.must_be_at_least', {
                        number: MIN_PASSWORD_LENGTH,
                      })}
                    </Text>
                  ) : (
                    <Text
                      style={styles.passwordStrengthLabel}
                      testID={ImportFromSeedSelectorsIDs.PASSWORD_STRENGTH_ID}
                    >
                      {strings('choose_password.password_strength')}
                      <Text style={styles[`strength_${passwordStrengthWord}`]}>
                        {' '}
                        {strings(
                          `choose_password.strength_${passwordStrengthWord}`,
                        )}
                      </Text>
                    </Text>
                  )}
                </View>

                <View style={styles.field}>
                  <Label
                    variant={TextVariant.BodyMDMedium}
                    color={TextColor.Default}
                    style={styles.label}
                  >
                    {strings('import_from_seed.confirm_password')}
                  </Label>
                  <TextField
                    ref={confirmPasswordInput}
                    placeholder={strings('import_from_seed.re_enter_password')}
                    size={TextFieldSize.Lg}
                    onChangeText={onPasswordConfirmChange}
                    secureTextEntry={showPasswordIndex.includes(1)}
                    returnKeyType={'next'}
                    autoCapitalize="none"
                    value={confirmPassword}
                    placeholderTextColor={colors.text.muted}
                    isError={isError}
                    keyboardAppearance={themeAppearance || 'light'}
                    endAccessory={
                      <Icon
                        name={
                          showPasswordIndex.includes(1)
                            ? IconName.Eye
                            : IconName.EyeSlash
                        }
                        size={IconSize.Lg}
                        color={colors.icon.alternative}
                        onPress={() => toggleShowPassword(1)}
                        testID={
                          ImportFromSeedSelectorsIDs.CONFIRM_PASSWORD_VISIBILITY_ID
                        }
                      />
                    }
                    testID={
                      ChoosePasswordSelectorsIDs.CONFIRM_PASSWORD_INPUT_ID
                    }
                    isDisabled={password === ''}
                  />
                  {password !== '' &&
                    confirmPassword !== '' &&
                    password !== confirmPassword && (
                      <Text
                        variant={TextVariant.BodySM}
                        color={TextColor.Error}
                      >
                        {strings('import_from_seed.password_error')}
                      </Text>
                    )}
                </View>

                {renderSwitch()}
              </View>

              <View style={styles.learnMoreContainer}>
                <Checkbox
                  onPress={() => setLearnMore(!learnMore)}
                  isChecked={learnMore}
                  style={styles.checkbox}
                  testID={ImportFromSeedSelectorsIDs.LEARN_MORE_CHECKBOX_ID}
                  label={
                    <View style={styles.learnMoreTextContainer}>
                      <Text
                        variant={TextVariant.BodySM}
                        color={TextColor.Default}
                      >
                        {strings('import_from_seed.learn_more')}{' '}
                      </Text>
                      <Text
                        variant={TextVariant.BodySM}
                        color={TextColor.Primary}
                        onPress={learnMoreLink}
                      >
                        {' ' + strings('reset_password.learn_more')}
                      </Text>
                    </View>
                  }
                  testID={ChoosePasswordSelectorsIDs.I_UNDERSTAND_CHECKBOX_ID}
                />
              </View>

              <View style={styles.seedPhraseCtaContainer}>
                <Button
                  width={ButtonWidthTypes.Full}
                  variant={ButtonVariants.Primary}
                  label={strings('import_from_seed.confirm')}
                  onPress={onPressImport}
                  disabled={isContinueButtonDisabled()}
                  size={ButtonSize.Lg}
                  isDisabled={isContinueButtonDisabled()}
                  testID={ChoosePasswordSelectorsIDs.SUBMIT_BUTTON_ID}
                />
              </View>
            </View>
          )}
        </View>
      </KeyboardAwareScrollView>
      <ScreenshotDeterrent enabled isSRP />
    </SafeAreaView>
  );
};

const mapDispatchToProps = (dispatch) => ({
  setLockTime: (time) => dispatch(setLockTime(time)),
  setOnboardingWizardStep: (step) => dispatch(setOnboardingWizardStep(step)),
  passwordSet: () => dispatch(passwordSet()),
  seedphraseBackedUp: () => dispatch(seedphraseBackedUp()),
  dispatchSaveOnboardingEvent: (event) => dispatch(saveOnboardingEvent(event)),
});

export default connect(
  null,
  mapDispatchToProps,
)(ImportFromSecretRecoveryPhrase);<|MERGE_RESOLUTION|>--- conflicted
+++ resolved
@@ -687,13 +687,9 @@
                           autoComplete="off"
                           blurOnSubmit={false}
                           autoCapitalize="none"
-<<<<<<< HEAD
-                          testID={ImportFromSeedSelectorsIDs.SEED_PHRASE_INPUT_ID}
-=======
                           testID={
                             ImportFromSeedSelectorsIDs.SEED_PHRASE_INPUT_ID
                           }
->>>>>>> 57672650
                         />
                       ) : (
                         <View
