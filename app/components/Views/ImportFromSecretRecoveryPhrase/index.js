--- conflicted
+++ resolved
@@ -170,12 +170,8 @@
     setErrorWordIndexes({});
     setShowAllSeedPhrase(false);
     setError('');
-<<<<<<< HEAD
-    setSpellCheckError('');
     setSeedPhraseInputFocusedIndex(0);
     setNextSeedPhraseInputFocusedIndex(0);
-=======
->>>>>>> 20aca33c
   }, []);
 
   const handleSeedPhraseChange = useCallback(
