import React, {
  useEffect,
  useState,
  useCallback,
  useRef,
  useContext,
  useMemo,
} from 'react';
import PropTypes from 'prop-types';
import {
  Alert,
  View,
  TextInput,
  SafeAreaView,
  FlatList,
  TouchableOpacity,
} from 'react-native';
import { connect } from 'react-redux';
import StorageWrapper from '../../../store/storage-wrapper';
import { KeyboardAwareScrollView } from 'react-native-keyboard-aware-scroll-view';
import zxcvbn from 'zxcvbn';
import Clipboard from '@react-native-clipboard/clipboard';
import AppConstants from '../../../core/AppConstants';
import Device from '../../../util/device';
import {
  failedSeedPhraseRequirements,
  isValidMnemonic,
  parseSeedPhrase,
  parseVaultValue,
} from '../../../util/validators';
import Logger from '../../../util/Logger';
import {
  getPasswordStrengthWord,
  passwordRequirementsMet,
  MIN_PASSWORD_LENGTH,
} from '../../../util/password';
import { MetaMetricsEvents } from '../../../core/Analytics';
import { useTheme } from '../../../util/theme';
import { passwordSet, seedphraseBackedUp } from '../../../actions/user';
import { QRTabSwitcherScreens } from '../../../components/Views/QRTabSwitcher';
import { setLockTime } from '../../../actions/settings';
import setOnboardingWizardStep from '../../../actions/wizard';
import { strings } from '../../../../locales/i18n';
import { getOnboardingNavbarOptions } from '../../UI/Navbar';
import { ScreenshotDeterrent } from '../../UI/ScreenshotDeterrent';
import {
  BIOMETRY_CHOICE_DISABLED,
  ONBOARDING_WIZARD,
  TRUE,
  PASSCODE_DISABLED,
} from '../../../constants/storage';
import Routes from '../../../constants/navigation/Routes';
import createStyles from './styles';
import { Authentication } from '../../../core';
import AUTHENTICATION_TYPE from '../../../constants/userProperties';
import {
  passcodeType,
  updateAuthTypeStorageFlags,
} from '../../../util/authentication';
import navigateTermsOfUse from '../../../util/termsOfUse/termsOfUse';
import { ImportFromSeedSelectorsIDs } from '../../../../e2e/selectors/Onboarding/ImportFromSeed.selectors';
import { ChoosePasswordSelectorsIDs } from '../../../../e2e/selectors/Onboarding/ChoosePassword.selectors';
import trackOnboarding from '../../../util/metrics/TrackOnboarding/trackOnboarding';
import { MetricsEventBuilder } from '../../../core/Analytics/MetricsEventBuilder';
import Checkbox from '../../../component-library/components/Checkbox';
import Button, {
  ButtonVariants,
  ButtonWidthTypes,
  ButtonSize,
} from '../../../component-library/components/Buttons/Button';
import Icon, {
  IconName,
  IconSize,
  IconColor,
} from '../../../component-library/components/Icons/Icon';
import { ToastContext } from '../../../component-library/components/Toast/Toast.context';
import { ToastVariants } from '../../../component-library/components/Toast/Toast.types';
import TextField from '../../../component-library/components/Form/TextField/TextField';
import Label from '../../../component-library/components/Form/Label';
import Text, {
  TextVariant,
  TextColor,
} from '../../../component-library/components/Texts/Text';
import { TextFieldSize } from '../../../component-library/components/Form/TextField';
import { wordlist } from '@metamask/scure-bip39/dist/wordlists/english';
import { LoginOptionsSwitch } from '../../UI/LoginOptionsSwitch';
import { saveOnboardingEvent } from '../../../actions/onboarding';
import {
  SRP_LENGTHS,
  NUM_COLUMNS,
  SPACE_CHAR,
  PASSCODE_NOT_SET_ERROR,
  IOS_REJECTED_BIOMETRICS_ERROR,
} from './constant';
import { useAccountsWithNetworkActivitySync } from '../../hooks/useAccountsWithNetworkActivitySync';

const checkValidSeedWord = (text) => wordlist.includes(text);

/**
 * View where users can set restore their account
 * using a secret recovery phrase (SRP)
 * The SRP was formally called the seed phrase
 */
const ImportFromSecretRecoveryPhrase = ({
  navigation,
  passwordSet,
  setLockTime,
  seedphraseBackedUp,
  setOnboardingWizardStep,
  route,
  dispatchSaveOnboardingEvent,
}) => {
  const { colors, themeAppearance } = useTheme();
  const styles = createStyles(colors);

  const seedPhraseInputRefs = useRef([]);
  const confirmPasswordInput = useRef();

  const { toastRef } = useContext(ToastContext);

  const [password, setPassword] = useState('');
  const [confirmPassword, setConfirmPassword] = useState('');
  const [passwordStrength, setPasswordStrength] = useState();
  const [biometryType, setBiometryType] = useState(null);
  const [rememberMe, setRememberMe] = useState(false);
  const [biometryChoice, setBiometryChoice] = useState(true);
  const [loading, setLoading] = useState(false);
  const [error, setError] = useState('');
  const [hideSeedPhraseInput, setHideSeedPhraseInput] = useState(true);
  const [seedPhrase, setSeedPhrase] = useState([]);
  const [seedPhraseInputFocusedIndex, setSeedPhraseInputFocusedIndex] =
    useState(0);
  const [nextSeedPhraseInputFocusedIndex, setNextSeedPhraseInputFocusedIndex] =
    useState(0);
  const [showAllSeedPhrase, setShowAllSeedPhrase] = useState(false);
  const [currentStep, setCurrentStep] = useState(0);
  const [learnMore, setLearnMore] = useState(false);
  const [showPasswordIndex, setShowPasswordIndex] = useState([0, 1]);
  const [containerWidth, setContainerWidth] = useState(0);
  const { fetchAccountsWithActivity } = useAccountsWithNetworkActivitySync({
    onFirstLoad: false,
    onTransactionComplete: false,
  });

  const seedPhraseLength = seedPhrase.filter((item) => item !== '').length;

  const isSRPContinueButtonDisabled = useMemo(
    () => !SRP_LENGTHS.includes(seedPhraseLength),
    [seedPhraseLength],
  );

  const handleLayout = (event) => {
    setContainerWidth(event.nativeEvent.layout.width);
  };

  const track = (event, properties) => {
    const eventBuilder = MetricsEventBuilder.createEventBuilder(event);
    eventBuilder.addProperties(properties);
    trackOnboarding(eventBuilder.build(), dispatchSaveOnboardingEvent);
  };

  const [errorWordIndexes, setErrorWordIndexes] = useState({});

  const handleClear = useCallback(() => {
    setSeedPhrase([]);
    setErrorWordIndexes({});
    setShowAllSeedPhrase(false);
    setError('');
  }, []);

  const handleSeedPhraseChange = useCallback(
<<<<<<< HEAD
    async (seedPhraseText, index) => {
      const clipboardText = await Clipboard.getString();

      const seedPhraseValue =
        clipboardText?.trim() !== '' ? clipboardText : seedPhraseText;

      const text = seedPhraseValue
=======
    (seedPhraseText, index) => {
      const text = seedPhraseText
>>>>>>> b0cb7d7e
        .split('\n')
        .map((item) => item.trim())
        .join(' ');

      if (text.includes(SPACE_CHAR)) {
        const isEndWithSpace = text.at(-1) === SPACE_CHAR;
        // handle use pasting multiple words / whole seed phrase separated by spaces
        const splitArray = text.trim().split(' ');

        const currentErrorWordIndexes = { ...errorWordIndexes };
        splitArray.reduce((acc, x, currentIndex) => {
          if (checkValidSeedWord(x)) {
            currentErrorWordIndexes[index + currentIndex] = false;
          } else {
            currentErrorWordIndexes[index + currentIndex] = true;
          }
          return acc;
        }, []);

        setSeedPhrase((prev) => {
          const endSlices = prev.slice(index + 1);
          if (endSlices.length === 0 && isEndWithSpace) {
            endSlices.push('');
          } else if (isEndWithSpace) {
            endSlices.unshift('');
          }

          return [...prev.slice(0, index), ...splitArray, ...endSlices];
          // input the array into the correct index
        });

        setErrorWordIndexes(currentErrorWordIndexes);
        setNextSeedPhraseInputFocusedIndex(index + splitArray.length);
      } else {
        setSeedPhrase((prev) => {
          // update the word at the correct index
          const newSeedPhrase = [...prev];
          newSeedPhrase[index] = text.trim();
          return newSeedPhrase;
        });
      }
    },
    [
      setSeedPhrase,
      setNextSeedPhraseInputFocusedIndex,
      setErrorWordIndexes,
      errorWordIndexes,
    ],
  );

  const onQrCodePress = useCallback(() => {
    let shouldHideSRP = true;
    if (!hideSeedPhraseInput) {
      shouldHideSRP = false;
    }

    setHideSeedPhraseInput(false);
    navigation.navigate(Routes.QR_TAB_SWITCHER, {
      initialScreen: QRTabSwitcherScreens.Scanner,
      disableTabber: true,
      onScanSuccess: ({ seed = undefined }) => {
        if (seed) {
          handleClear();
          handleSeedPhraseChange(seed, 0);
        } else {
          Alert.alert(
            strings('import_from_seed.invalid_qr_code_title'),
            strings('import_from_seed.invalid_qr_code_message'),
          );
        }
        setHideSeedPhraseInput(shouldHideSRP);
      },
      onScanError: (error) => {
        setHideSeedPhraseInput(shouldHideSRP);
      },
    });
  }, [hideSeedPhraseInput, navigation, handleClear, handleSeedPhraseChange]);

  const onBackPress = () => {
    if (currentStep === 0) {
      navigation.goBack();
    } else {
      setCurrentStep(currentStep - 1);
    }
  };

  const headerLeft = () => (
    <TouchableOpacity
      onPress={onBackPress}
      testID={ImportFromSeedSelectorsIDs.BACK_BUTTON_ID}
    >
      <Icon
        name={IconName.ArrowLeft}
        size={24}
        color={colors.text.default}
        style={styles.headerLeft}
      />
    </TouchableOpacity>
  );

  const headerRight = () =>
    currentStep === 0 ? (
      <TouchableOpacity
        onPress={onQrCodePress}
        testID={ImportFromSeedSelectorsIDs.QR_CODE_BUTTON_ID}
      >
        <Icon
          name={IconName.Scan}
          size={24}
          color={colors.text.default}
          onPress={onQrCodePress}
          style={styles.headerRight}
        />
      </TouchableOpacity>
    ) : (
      <View />
    );

  const updateNavBar = () => {
    navigation.setOptions(
      getOnboardingNavbarOptions(
        route,
        {
          headerLeft,
          headerRight,
        },
        colors,
        false,
      ),
    );
  };

  useEffect(() => {
    updateNavBar();
    const setBiometricsOption = async () => {
      const authData = await Authentication.getType();
      const previouslyDisabled = await StorageWrapper.getItem(
        BIOMETRY_CHOICE_DISABLED,
      );
      const passcodePreviouslyDisabled = await StorageWrapper.getItem(
        PASSCODE_DISABLED,
      );
      if (authData.currentAuthType === AUTHENTICATION_TYPE.PASSCODE) {
        setBiometryType(passcodeType(authData.currentAuthType));
        setBiometryChoice(
          !(passcodePreviouslyDisabled && passcodePreviouslyDisabled === TRUE),
        );
      } else if (authData.availableBiometryType) {
        setBiometryType(authData.availableBiometryType);
        setBiometryChoice(!(previouslyDisabled && previouslyDisabled === TRUE));
      }
    };

    setBiometricsOption();

    // eslint-disable-next-line react-hooks/exhaustive-deps
  }, [currentStep]);

  const termsOfUse = useCallback(async () => {
    if (navigation) {
      await navigateTermsOfUse(navigation.navigate);
    }
  }, [navigation]);

  useEffect(() => {
    termsOfUse();
  }, [termsOfUse]);

  const updateBiometryChoice = async (biometryChoice) => {
    await updateAuthTypeStorageFlags(biometryChoice);
    setBiometryChoice(biometryChoice);
  };

  /**
   * This function handles the case when the user rejects the OS prompt for allowing use of biometrics.
   * If this occurs we will create the wallet automatically with password as the login method
   */
  const handleRejectedOsBiometricPrompt = async (parsedSeed) => {
    const newAuthData = await Authentication.componentAuthenticationType(
      false,
      false,
    );
    try {
      await Authentication.newWalletAndRestore(
        password,
        newAuthData,
        parsedSeed,
        true,
      );
    } catch (err) {
      this.setState({ loading: false, error: err.toString() });
    }
    setBiometryType(newAuthData.availableBiometryType);
    updateBiometryChoice(false);
  };

  const onPasswordChange = (value) => {
    const passInfo = zxcvbn(value);

    setPassword(value);
    setPasswordStrength(passInfo.score);
  };

  const onPasswordConfirmChange = (value) => {
    setConfirmPassword(value);
  };

  const jumpToConfirmPassword = () => {
    const { current } = confirmPasswordInput;
    current && current.focus();
  };

  const renderSwitch = () => {
    const handleUpdateRememberMe = (rememberMe) => {
      setRememberMe(rememberMe);
    };
    return (
      <LoginOptionsSwitch
        shouldRenderBiometricOption={biometryType}
        biometryChoiceState={biometryChoice}
        onUpdateBiometryChoice={updateBiometryChoice}
        onUpdateRememberMe={handleUpdateRememberMe}
      />
    );
  };

  const passwordStrengthWord = getPasswordStrengthWord(passwordStrength);

  const handleKeyPress = (e, index, enterPressed = false) => {
    const { key } = e.nativeEvent;
    if (key === 'Backspace') {
      if (seedPhrase[index] === '') {
        if (index > 0) {
          setNextSeedPhraseInputFocusedIndex(index - 1);
        }
        const newData = seedPhrase.filter((_, idx) => idx !== index);
        setSeedPhrase(newData);
      }
    }
  };

  const handlePaste = useCallback(
    async (focusedIndex) => {
      const text = await Clipboard.getString(); // Get copied text
      if (text.trim() !== '') {
        handleSeedPhraseChange(text, focusedIndex);
      }
    },
    [handleSeedPhraseChange],
  );

  const toggleShowAllSeedPhrase = () => {
    setShowAllSeedPhrase((prev) => !prev);
  };

  const validateSeedPhrase = () => {
    const phrase = seedPhrase.filter((item) => item !== '').join(' ');
    const seedPhraseLength = seedPhrase.length;
    if (!SRP_LENGTHS.includes(seedPhraseLength)) {
      toastRef?.current?.showToast({
        variant: ToastVariants.Icon,
        labelOptions: [
          { label: strings('import_from_seed.seed_phrase_length_error') },
        ],
        hasNoTimeout: false,
        iconName: IconName.Error,
        iconColor: IconColor.Error,
      });
      return false;
    }

    if (!isValidMnemonic(phrase)) {
      setError(strings('import_from_seed.invalid_seed_phrase'));
      return false;
    }
    return true;
  };

  const handleContinueImportFlow = () => {
    if (!validateSeedPhrase()) {
      return;
    }
    setCurrentStep(currentStep + 1);
  };

  const isContinueButtonDisabled = useMemo(
    () =>
      password === '' ||
      confirmPassword === '' ||
      password !== confirmPassword ||
      !learnMore,
    [password, confirmPassword, learnMore],
  );

  const toggleShowPassword = (index) => {
    setShowPasswordIndex((prev) => {
      if (prev.includes(index)) {
        return prev.filter((item) => item !== index);
      }
      return [...prev, index];
    });
  };

  const onPressImport = async () => {
    const vaultSeed = await parseVaultValue(password, seedPhrase.join(' '));
    const parsedSeed = parseSeedPhrase(vaultSeed || seedPhrase.join(' '));

    if (loading) return;
    track(MetaMetricsEvents.WALLET_IMPORT_ATTEMPTED);
    let error = null;
    if (!passwordRequirementsMet(password)) {
      error = strings('import_from_seed.password_length_error');
    } else if (password !== confirmPassword) {
      error = strings('import_from_seed.password_dont_match');
    }

    if (failedSeedPhraseRequirements(parsedSeed)) {
      error = strings('import_from_seed.seed_phrase_requirements');
    } else if (!isValidMnemonic(parsedSeed)) {
      error = strings('import_from_seed.invalid_seed_phrase');
    }

    if (error) {
      Alert.alert(strings('import_from_seed.error'), error);
      track(MetaMetricsEvents.WALLET_SETUP_FAILURE, {
        wallet_setup_type: 'import',
        error_type: error,
      });
    } else {
      try {
        setLoading(true);
        const authData = await Authentication.componentAuthenticationType(
          biometryChoice,
          rememberMe,
        );

        try {
          await Authentication.newWalletAndRestore(
            password,
            authData,
            parsedSeed,
            true,
          );
        } catch (err) {
          // retry faceID if the user cancels the
          if (Device.isIos && err.toString() === IOS_REJECTED_BIOMETRICS_ERROR)
            await handleRejectedOsBiometricPrompt(parsedSeed);
        }
        // Get onboarding wizard state
        const onboardingWizard = await StorageWrapper.getItem(
          ONBOARDING_WIZARD,
        );
        setLoading(false);
        passwordSet();
        setLockTime(AppConstants.DEFAULT_LOCK_TIMEOUT);
        seedphraseBackedUp();
        track(MetaMetricsEvents.WALLET_IMPORTED, {
          biometrics_enabled: Boolean(biometryType),
        });
        track(MetaMetricsEvents.WALLET_SETUP_COMPLETED, {
          wallet_setup_type: 'import',
          new_wallet: false,
        });
        !onboardingWizard && setOnboardingWizardStep(1);
        fetchAccountsWithActivity();
        navigation.reset({
          index: 1,
          routes: [{ name: Routes.ONBOARDING.SUCCESS_FLOW }],
        });
      } catch (error) {
        // Should we force people to enable passcode / biometrics?
        if (error.toString() === PASSCODE_NOT_SET_ERROR) {
          Alert.alert(
            'Security Alert',
            'In order to proceed, you need to turn Passcode on or any biometrics authentication method supported in your device (FaceID, TouchID or Fingerprint)',
          );
          setLoading(false);
        } else {
          setLoading(false);
          setError(error.message);
          Logger.log('Error with seed phrase import', error.message);
        }
        track(MetaMetricsEvents.WALLET_SETUP_FAILURE, {
          wallet_setup_type: 'import',
          error_type: error.toString(),
        });
      }
    }
  };

  const isError =
    password !== '' && confirmPassword !== '' && password !== confirmPassword;

  const showWhatIsSeedPhrase = () => {
    navigation.navigate(Routes.MODAL.ROOT_MODAL_FLOW, {
      screen: Routes.SHEET.SEEDPHRASE_MODAL,
    });
  };

  const canShowSeedPhraseWord = useCallback(
    (index) =>
      showAllSeedPhrase ||
      errorWordIndexes[index] ||
      index === seedPhraseInputFocusedIndex,
    [showAllSeedPhrase, errorWordIndexes, seedPhraseInputFocusedIndex],
  );

  const learnMoreLink = () => {
    navigation.push('Webview', {
      screen: 'SimpleWebview',
      params: {
        url: 'https://support.metamask.io/managing-my-wallet/resetting-deleting-and-restoring/how-can-i-reset-my-password/',
        title: 'support.metamask.io',
      },
    });
  };

  useEffect(() => {
    if (Object.values(errorWordIndexes).some((value) => value)) {
      setError(strings('import_from_seed.spellcheck_error'));
    } else {
      setError('');
    }
  }, [errorWordIndexes]);

  useEffect(() => {
    seedPhraseInputRefs.current[nextSeedPhraseInputFocusedIndex]?.focus();
  }, [nextSeedPhraseInputFocusedIndex]);

  const handleOnFocus = useCallback(
    (index) => {
      if (!checkValidSeedWord(seedPhrase[seedPhraseInputFocusedIndex])) {
        setErrorWordIndexes((prev) => ({
          ...prev,
          [seedPhraseInputFocusedIndex]: true,
        }));
      } else {
        setErrorWordIndexes((prev) => ({
          ...prev,
          [seedPhraseInputFocusedIndex]: false,
        }));
      }
      setSeedPhraseInputFocusedIndex(index);
    },
    [setSeedPhraseInputFocusedIndex, seedPhrase, seedPhraseInputFocusedIndex],
  );

  return (
    <SafeAreaView style={styles.root}>
      <KeyboardAwareScrollView
        style={styles.wrapper}
        resetScrollToCoords={{ x: 0, y: 0 }}
      >
        <View testID={ImportFromSeedSelectorsIDs.CONTAINER_ID}>
          <Text variant={TextVariant.BodyMD} color={TextColor.Alternative}>
            {strings('import_from_seed.steps', {
              currentStep: currentStep + 1,
              totalSteps: 2,
            })}
          </Text>
          {currentStep === 0 && (
            <>
              <Text
                variant={TextVariant.DisplayMD}
                color={TextColor.Default}
                testID={ImportFromSeedSelectorsIDs.SCREEN_TITLE_ID}
              >
                {strings('import_from_seed.title')}
              </Text>
              <View style={styles.container}>
                <View style={styles.description}>
                  <Text
                    variant={TextVariant.BodyMD}
                    color={TextColor.Alternative}
                  >
                    {strings(
                      'import_from_seed.enter_your_secret_recovery_phrase',
                    )}
                  </Text>
                  <TouchableOpacity onPress={showWhatIsSeedPhrase}>
                    <Icon
                      name={IconName.Info}
                      size={IconSize.Md}
                      color={colors.icon.alternative}
                    />
                  </TouchableOpacity>
                </View>
                <View style={styles.seedPhraseRoot}>
                  <View style={styles.seedPhraseContainer}>
                    <View style={styles.seedPhraseInnerContainer}>
                      {seedPhrase.length <= 1 ? (
                        <TextInput
                          ref={(ref) => {
                            seedPhraseInputRefs.current[0] = ref;
                          }}
                          textAlignVertical="top"
                          label={strings('import_from_seed.srp')}
                          placeholder={strings(
                            'import_from_seed.srp_placeholder',
                          )}
                          value={seedPhrase?.[0] || ''}
                          onChangeText={(text) =>
                            handleSeedPhraseChange(text, 0)
                          }
                          style={styles.seedPhraseDefaultInput}
                          placeholderTextColor={colors.text.alternative}
                          placeholderStyle={
                            styles.seedPhraseDefaultInputPlaceholder
                          }
                          multiline
                          autoFocus
                          onKeyPress={(e) => handleKeyPress(e, 0)}
                          autoComplete="off"
                          submitBehavior={'submit'}
                          autoCapitalize="none"
                          testID={
                            ImportFromSeedSelectorsIDs.SEED_PHRASE_INPUT_ID
                          }
                          editable
                          keyboardType="default"
                        />
                      ) : (
                        <View
                          style={[styles.seedPhraseInputContainer]}
                          onLayout={handleLayout}
                        >
                          <FlatList
                            data={seedPhrase}
                            numColumns={NUM_COLUMNS}
                            keyExtractor={(_, index) => index.toString()}
                            renderItem={({ item, index }) => (
                              <View
                                style={[
                                  {
                                    width: containerWidth / NUM_COLUMNS,
                                  },
                                  styles.inputPadding,
                                ]}
                              >
                                <TextField
                                  ref={(ref) => {
                                    seedPhraseInputRefs.current[index] = ref;
                                  }}
                                  startAccessory={
                                    <Text
                                      variant={TextVariant.BodyMD}
                                      color={TextColor.Alternative}
                                      style={styles.inputIndex}
                                    >
                                      {index + 1}.
                                    </Text>
                                  }
                                  value={item}
                                  secureTextEntry={
                                    !canShowSeedPhraseWord(index)
                                  }
                                  onFocus={(e) => {
                                    if (
                                      e?.target &&
                                      e?.currentTarget?.setNativeProps
                                    ) {
                                      e?.currentTarget?.setNativeProps({
                                        selection: {
                                          start: e?.target?.value?.length ?? 0,
                                          end: e?.target?.value?.length ?? 0,
                                        },
                                      });
                                    }
                                    handleOnFocus(index);
                                  }}
                                  onChangeText={(text) =>
                                    handleSeedPhraseChange(text, index)
                                  }
                                  placeholderTextColor={colors.text.muted}
                                  onSubmitEditing={(e) => {
                                    handleKeyPress(e, index, true);
                                  }}
                                  onKeyPress={(e) => handleKeyPress(e, index)}
                                  size={TextFieldSize.Md}
                                  style={[styles.input]}
                                  autoComplete="off"
                                  textAlignVertical="center"
                                  showSoftInputOnFocus
                                  isError={errorWordIndexes[index]}
                                  autoCapitalize="none"
                                  numberOfLines={1}
                                  autoFocus={index === seedPhrase.length - 1}
                                  testID={`${ImportFromSeedSelectorsIDs.SEED_PHRASE_INPUT_ID}_${index}`}
                                />
                              </View>
                            )}
                          />
                        </View>
                      )}
                    </View>
                    <View style={styles.seedPhraseContainerCta}>
                      <Button
                        variant={ButtonVariants.Link}
                        style={styles.pasteButton}
                        onPress={toggleShowAllSeedPhrase}
                        label={
                          showAllSeedPhrase
                            ? strings('import_from_seed.hide_all')
                            : strings('import_from_seed.show_all')
                        }
                        width={ButtonWidthTypes.Full}
                      />
                      <Button
                        label={
                          seedPhrase.length > 1
                            ? strings('import_from_seed.clear_all')
                            : strings('import_from_seed.paste')
                        }
                        variant={ButtonVariants.Link}
                        style={styles.pasteButton}
                        onPress={() => {
                          if (seedPhrase.length > 1) {
                            handleClear();
                          } else {
                            handlePaste(seedPhraseInputFocusedIndex);
                          }
                        }}
                        width={ButtonWidthTypes.Full}
                      />
                    </View>
                  </View>
                  {error !== '' && (
                    <Text
                      variant={TextVariant.BodySMMedium}
                      color={TextColor.Error}
                    >
                      {error}
                    </Text>
                  )}
                </View>
                <View style={styles.seedPhraseCtaContainer}>
                  <Button
                    variant={ButtonVariants.Primary}
                    label={strings('import_from_seed.continue')}
                    onPress={handleContinueImportFlow}
                    width={ButtonWidthTypes.Full}
                    size={ButtonSize.Lg}
                    isDisabled={isSRPContinueButtonDisabled || Boolean(error)}
                    testID={ImportFromSeedSelectorsIDs.CONTINUE_BUTTON_ID}
                  />
                </View>
              </View>
            </>
          )}

          {currentStep === 1 && (
            <View style={styles.passwordContainer}>
              <Text
                variant={TextVariant.DisplayMD}
                color={TextColor.Default}
                testID={ChoosePasswordSelectorsIDs.TITLE_ID}
              >
                {strings('import_from_seed.create_password')}
              </Text>

              <View style={styles.passwordContainer}>
                <View style={styles.field}>
                  <Label
                    variant={TextVariant.BodyMDMedium}
                    color={TextColor.Default}
                    style={styles.label}
                  >
                    {strings('import_from_seed.new_password')}
                  </Label>
                  <TextField
                    placeholder={strings(
                      'import_from_seed.enter_strong_password',
                    )}
                    size={TextFieldSize.Lg}
                    value={password}
                    onChangeText={onPasswordChange}
                    secureTextEntry={showPasswordIndex.includes(0)}
                    returnKeyType={'next'}
                    autoCapitalize="none"
                    autoComplete="new-password"
                    keyboardAppearance={themeAppearance || 'light'}
                    placeholderTextColor={colors.text.muted}
                    onSubmitEditing={jumpToConfirmPassword}
                    endAccessory={
                      <Icon
                        name={
                          showPasswordIndex.includes(0)
                            ? IconName.Eye
                            : IconName.EyeSlash
                        }
                        size={IconSize.Lg}
                        color={colors.icon.alternative}
                        onPress={() => toggleShowPassword(0)}
                        testID={
                          ImportFromSeedSelectorsIDs.NEW_PASSWORD_VISIBILITY_ID
                        }
                      />
                    }
                    testID={ChoosePasswordSelectorsIDs.NEW_PASSWORD_INPUT_ID}
                  />
                  {password === '' ? (
                    <Text
                      variant={TextVariant.BodySM}
                      color={TextColor.Alternative}
                    >
                      {strings('choose_password.must_be_at_least', {
                        number: MIN_PASSWORD_LENGTH,
                      })}
                    </Text>
                  ) : (
                    <Text
                      style={styles.passwordStrengthLabel}
                      testID={ImportFromSeedSelectorsIDs.PASSWORD_STRENGTH_ID}
                    >
                      {strings('choose_password.password_strength')}
                      <Text style={styles[`strength_${passwordStrengthWord}`]}>
                        {' '}
                        {strings(
                          `choose_password.strength_${passwordStrengthWord}`,
                        )}
                      </Text>
                    </Text>
                  )}
                </View>

                <View style={styles.field}>
                  <Label
                    variant={TextVariant.BodyMDMedium}
                    color={TextColor.Default}
                    style={styles.label}
                  >
                    {strings('import_from_seed.confirm_password')}
                  </Label>
                  <TextField
                    ref={confirmPasswordInput}
                    placeholder={strings('import_from_seed.re_enter_password')}
                    size={TextFieldSize.Lg}
                    onChangeText={onPasswordConfirmChange}
                    secureTextEntry={showPasswordIndex.includes(1)}
                    autoComplete="new-password"
                    returnKeyType={'next'}
                    autoCapitalize="none"
                    value={confirmPassword}
                    placeholderTextColor={colors.text.muted}
                    isError={isError}
                    keyboardAppearance={themeAppearance || 'light'}
                    endAccessory={
                      <Icon
                        name={
                          showPasswordIndex.includes(1)
                            ? IconName.Eye
                            : IconName.EyeSlash
                        }
                        size={IconSize.Lg}
                        color={colors.icon.alternative}
                        onPress={() => toggleShowPassword(1)}
                        testID={
                          ImportFromSeedSelectorsIDs.CONFIRM_PASSWORD_VISIBILITY_ID
                        }
                      />
                    }
                    testID={
                      ChoosePasswordSelectorsIDs.CONFIRM_PASSWORD_INPUT_ID
                    }
                    isDisabled={password === ''}
                  />
                  {isError && (
                    <Text variant={TextVariant.BodySM} color={TextColor.Error}>
                      {strings('import_from_seed.password_error')}
                    </Text>
                  )}
                </View>

                {renderSwitch()}
              </View>

              <View style={styles.learnMoreContainer}>
                <Checkbox
                  onPress={() => setLearnMore(!learnMore)}
                  isChecked={learnMore}
                  style={styles.checkbox}
                  testID={ChoosePasswordSelectorsIDs.I_UNDERSTAND_CHECKBOX_ID}
                  label={
                    <View style={styles.learnMoreTextContainer}>
                      <Text
                        variant={TextVariant.BodySM}
                        color={TextColor.Default}
                      >
                        {strings('import_from_seed.learn_more')}{' '}
                      </Text>
                      <Text
                        variant={TextVariant.BodySM}
                        color={TextColor.Primary}
                        onPress={learnMoreLink}
                        testID={ImportFromSeedSelectorsIDs.LEARN_MORE_LINK_ID}
                      >
                        {' ' + strings('reset_password.learn_more')}
                      </Text>
                    </View>
                  }
                />
              </View>

              <View style={styles.seedPhraseCtaContainer}>
                <Button
                  width={ButtonWidthTypes.Full}
                  variant={ButtonVariants.Primary}
                  label={strings('import_from_seed.confirm')}
                  onPress={onPressImport}
                  disabled={isContinueButtonDisabled}
                  size={ButtonSize.Lg}
                  isDisabled={isContinueButtonDisabled}
                  testID={ChoosePasswordSelectorsIDs.SUBMIT_BUTTON_ID}
                />
              </View>
            </View>
          )}
        </View>
      </KeyboardAwareScrollView>
      <ScreenshotDeterrent enabled isSRP />
    </SafeAreaView>
  );
};

ImportFromSecretRecoveryPhrase.propTypes = {
  /**
   * The navigator object
   */
  navigation: PropTypes.object,
  /**
   * The action to update the password set flag
   * in the redux store
   */
  passwordSet: PropTypes.func,
  /**
   * The action to set the locktime
   * in the redux store
   */
  setLockTime: PropTypes.func,
  /**
   * The action to update the seedphrase backed up flag
   * in the redux store
   */
  seedphraseBackedUp: PropTypes.func,
  /**
   * Action to set onboarding wizard step
   */
  setOnboardingWizardStep: PropTypes.func,
  /**
   * Object that represents the current route info like params passed to it
   */
  route: PropTypes.object,
  /**
   * Action to save onboarding event
   */
  dispatchSaveOnboardingEvent: PropTypes.func,
};

const mapDispatchToProps = (dispatch) => ({
  setLockTime: (time) => dispatch(setLockTime(time)),
  setOnboardingWizardStep: (step) => dispatch(setOnboardingWizardStep(step)),
  passwordSet: () => dispatch(passwordSet()),
  seedphraseBackedUp: () => dispatch(seedphraseBackedUp()),
  dispatchSaveOnboardingEvent: (event) => dispatch(saveOnboardingEvent(event)),
});

export default connect(
  null,
  mapDispatchToProps,
)(ImportFromSecretRecoveryPhrase);<|MERGE_RESOLUTION|>--- conflicted
+++ resolved
@@ -169,7 +169,6 @@
   }, []);
 
   const handleSeedPhraseChange = useCallback(
-<<<<<<< HEAD
     async (seedPhraseText, index) => {
       const clipboardText = await Clipboard.getString();
 
@@ -177,10 +176,6 @@
         clipboardText?.trim() !== '' ? clipboardText : seedPhraseText;
 
       const text = seedPhraseValue
-=======
-    (seedPhraseText, index) => {
-      const text = seedPhraseText
->>>>>>> b0cb7d7e
         .split('\n')
         .map((item) => item.trim())
         .join(' ');
@@ -208,8 +203,8 @@
             endSlices.unshift('');
           }
 
+          // input the array into the correct index
           return [...prev.slice(0, index), ...splitArray, ...endSlices];
-          // input the array into the correct index
         });
 
         setErrorWordIndexes(currentErrorWordIndexes);
