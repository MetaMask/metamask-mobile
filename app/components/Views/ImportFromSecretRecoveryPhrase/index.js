import React, {
  useEffect,
  useState,
  useCallback,
  useRef,
  useContext,
  useMemo,
} from 'react';
import PropTypes from 'prop-types';
import {
  Alert,
  View,
  TextInput,
  SafeAreaView,
  FlatList,
  TouchableOpacity,
} from 'react-native';
import { connect } from 'react-redux';
import StorageWrapper from '../../../store/storage-wrapper';
import { KeyboardAwareScrollView } from 'react-native-keyboard-aware-scroll-view';
import zxcvbn from 'zxcvbn';
import Clipboard from '@react-native-clipboard/clipboard';
import AppConstants from '../../../core/AppConstants';
import Device from '../../../util/device';
import {
  failedSeedPhraseRequirements,
  isValidMnemonic,
  parseSeedPhrase,
  parseVaultValue,
} from '../../../util/validators';
import Logger from '../../../util/Logger';
import {
  getPasswordStrengthWord,
  passwordRequirementsMet,
  MIN_PASSWORD_LENGTH,
} from '../../../util/password';
import { MetaMetricsEvents } from '../../../core/Analytics';
import { useTheme } from '../../../util/theme';
import { saveOnboardingEvent as saveEvent } from '../../../actions/onboarding';
import { passwordSet, seedphraseBackedUp } from '../../../actions/user';
import { QRTabSwitcherScreens } from '../../../components/Views/QRTabSwitcher';
import { setLockTime } from '../../../actions/settings';
import setOnboardingWizardStep from '../../../actions/wizard';
import { strings } from '../../../../locales/i18n';
import { getOnboardingNavbarOptions } from '../../UI/Navbar';
import { ScreenshotDeterrent } from '../../UI/ScreenshotDeterrent';
import {
  BIOMETRY_CHOICE_DISABLED,
  ONBOARDING_WIZARD,
  TRUE,
  PASSCODE_DISABLED,
} from '../../../constants/storage';
import Routes from '../../../constants/navigation/Routes';
import createStyles from './styles';
import { Authentication } from '../../../core';
import AUTHENTICATION_TYPE from '../../../constants/userProperties';
import {
  passcodeType,
  updateAuthTypeStorageFlags,
} from '../../../util/authentication';
import navigateTermsOfUse from '../../../util/termsOfUse/termsOfUse';
import { ImportFromSeedSelectorsIDs } from '../../../../e2e/selectors/Onboarding/ImportFromSeed.selectors';
import { ChoosePasswordSelectorsIDs } from '../../../../e2e/selectors/Onboarding/ChoosePassword.selectors';
import trackOnboarding from '../../../util/metrics/TrackOnboarding/trackOnboarding';
import { MetricsEventBuilder } from '../../../core/Analytics/MetricsEventBuilder';
import Checkbox from '../../../component-library/components/Checkbox';
import Button, {
  ButtonVariants,
  ButtonWidthTypes,
  ButtonSize,
} from '../../../component-library/components/Buttons/Button';
import Icon, {
  IconName,
  IconSize,
  IconColor,
} from '../../../component-library/components/Icons/Icon';
import { ToastContext } from '../../../component-library/components/Toast/Toast.context';
import { ToastVariants } from '../../../component-library/components/Toast/Toast.types';
import TextField from '../../../component-library/components/Form/TextField/TextField';
import Label from '../../../component-library/components/Form/Label';
import Text, {
  TextVariant,
  TextColor,
} from '../../../component-library/components/Texts/Text';
import { TextFieldSize } from '../../../component-library/components/Form/TextField';
import { wordlist } from '@metamask/scure-bip39/dist/wordlists/english';
import { LoginOptionsSwitch } from '../../UI/LoginOptionsSwitch';
import { CommonActions } from '@react-navigation/native';
import {
  SRP_LENGTHS,
  NUM_COLUMNS,
  SPACE_CHAR,
  PASSCODE_NOT_SET_ERROR,
  IOS_REJECTED_BIOMETRICS_ERROR,
} from './constant';
import { useMetrics } from '../../hooks/useMetrics';
import { ONBOARDING_SUCCESS_FLOW } from '../../../constants/onboarding';
import { useAccountsWithNetworkActivitySync } from '../../hooks/useAccountsWithNetworkActivitySync';
import { formatSeedPhraseToSingleLine } from '../../../util/string';

const checkValidSeedWord = (text) => wordlist.includes(text);

/**
 * View where users can set restore their account
 * using a secret recovery phrase (SRP)
 * The SRP was formally called the seed phrase
 */
const ImportFromSecretRecoveryPhrase = ({
  navigation,
  passwordSet,
  setLockTime,
  seedphraseBackedUp,
  saveOnboardingEvent,
  setOnboardingWizardStep,
  route,
}) => {
  const { colors, themeAppearance } = useTheme();
  const styles = createStyles(colors);

  const seedPhraseInputRefs = useRef([]);
  const confirmPasswordInput = useRef();

  const { toastRef } = useContext(ToastContext);

  const [password, setPassword] = useState('');
  const [confirmPassword, setConfirmPassword] = useState('');
  const [passwordStrength, setPasswordStrength] = useState();
  const [biometryType, setBiometryType] = useState(null);
  const [rememberMe, setRememberMe] = useState(false);
  const [biometryChoice, setBiometryChoice] = useState(true);
  const [loading, setLoading] = useState(false);
  const [error, setError] = useState('');
  const [hideSeedPhraseInput, setHideSeedPhraseInput] = useState(true);
  const [seedPhrase, setSeedPhrase] = useState([]);
  const [seedPhraseInputFocusedIndex, setSeedPhraseInputFocusedIndex] =
    useState(null);
  const [nextSeedPhraseInputFocusedIndex, setNextSeedPhraseInputFocusedIndex] =
    useState(null);
  const [showAllSeedPhrase, setShowAllSeedPhrase] = useState(false);
  const [currentStep, setCurrentStep] = useState(0);
  const [learnMore, setLearnMore] = useState(false);
  const [showPasswordIndex, setShowPasswordIndex] = useState([0, 1]);
  const [containerWidth, setContainerWidth] = useState(0);

  const { fetchAccountsWithActivity } = useAccountsWithNetworkActivitySync({
    onFirstLoad: false,
    onTransactionComplete: false,
  });

  const isSRPContinueButtonDisabled = useMemo(
    () => !SRP_LENGTHS.includes(seedPhrase.length),
    [seedPhrase],
  );

  const { isEnabled: isMetricsEnabled } = useMetrics();
  const handleLayout = (event) => {
    setContainerWidth(event.nativeEvent.layout.width);
  };

  const track = (event, properties) => {
    const eventBuilder = MetricsEventBuilder.createEventBuilder(event);
    eventBuilder.addProperties(properties);
    trackOnboarding(eventBuilder.build(), saveOnboardingEvent);
  };

  const [errorWordIndexes, setErrorWordIndexes] = useState({});

  const handleClear = useCallback(() => {
    setSeedPhrase([]);
    setErrorWordIndexes({});
    setShowAllSeedPhrase(false);
    setError('');
    setSeedPhraseInputFocusedIndex(0);
    setNextSeedPhraseInputFocusedIndex(0);
  }, []);

  const handleSeedPhraseChangeAtIndex = useCallback(
    (seedPhraseText, index) => {
      try {
        setError('');
        const text = formatSeedPhraseToSingleLine(seedPhraseText);

        if (text.includes(SPACE_CHAR)) {
          const isEndWithSpace = text.at(-1) === SPACE_CHAR;
          // handle use pasting multiple words / whole seed phrase separated by spaces
          const splitArray = text.trim().split(' ');

          // Build the new seed phrase array
          const newSeedPhrase = [
            ...seedPhrase.slice(0, index),
            ...splitArray,
            ...seedPhrase.slice(index + 1),
          ];

          // If the last character is a space, add an empty string for the next input
          if (isEndWithSpace) {
            newSeedPhrase.push('');
          }

          setSeedPhrase(newSeedPhrase);
          setNextSeedPhraseInputFocusedIndex(index + splitArray.length);
        } else {
          setSeedPhrase((prev) => {
            // update the word at the correct index
            const newSeedPhrase = [...prev];
            newSeedPhrase[index] = text.trim();
            return newSeedPhrase;
          });
        }
      } catch (error) {
        Logger.error('Error handling seed phrase change:', error);
      }
    },
    [setSeedPhrase, setNextSeedPhraseInputFocusedIndex, seedPhrase],
  );

  const handleSeedPhraseChange = useCallback(
    (seedPhraseText) => {
      setError('');
      const text = formatSeedPhraseToSingleLine(seedPhraseText);
      const trimmedText = text.trim();
      const updatedTrimmedText = trimmedText.split(' ');

      if (SRP_LENGTHS.includes(updatedTrimmedText.length)) {
        setSeedPhrase(updatedTrimmedText);
      } else {
        handleSeedPhraseChangeAtIndex(text, 0);
      }

      if (updatedTrimmedText.length > 1) {
        // no focus on any input
        setSeedPhraseInputFocusedIndex(null);
        // blur of last ref
        const lastRef = seedPhraseInputRefs.current.length - 1;
        seedPhraseInputRefs.current[lastRef]?.blur();
      }
    },
    [handleSeedPhraseChangeAtIndex, setSeedPhrase],
  );

  const onQrCodePress = useCallback(() => {
    let shouldHideSRP = true;
    if (!hideSeedPhraseInput) {
      shouldHideSRP = false;
    }

    setHideSeedPhraseInput(false);
    navigation.navigate(Routes.QR_TAB_SWITCHER, {
      initialScreen: QRTabSwitcherScreens.Scanner,
      disableTabber: true,
      onScanSuccess: ({ seed = undefined }) => {
        if (seed) {
          handleClear();
          handleSeedPhraseChangeAtIndex(seed, 0);
        } else {
          Alert.alert(
            strings('import_from_seed.invalid_qr_code_title'),
            strings('import_from_seed.invalid_qr_code_message'),
          );
        }
        setHideSeedPhraseInput(shouldHideSRP);
      },
      onScanError: (error) => {
        setHideSeedPhraseInput(shouldHideSRP);
      },
    });
  }, [
    hideSeedPhraseInput,
    navigation,
    handleClear,
    handleSeedPhraseChangeAtIndex,
  ]);

  const onBackPress = () => {
    if (currentStep === 0) {
      navigation.goBack();
    } else {
      setCurrentStep(currentStep - 1);
    }
  };

  const headerLeft = () => (
    <TouchableOpacity
      onPress={onBackPress}
      testID={ImportFromSeedSelectorsIDs.BACK_BUTTON_ID}
    >
      <Icon
        name={IconName.ArrowLeft}
        size={24}
        color={colors.text.default}
        style={styles.headerLeft}
      />
    </TouchableOpacity>
  );

  const headerRight = () =>
    currentStep === 0 ? (
      <TouchableOpacity
        onPress={onQrCodePress}
        testID={ImportFromSeedSelectorsIDs.QR_CODE_BUTTON_ID}
      >
        <Icon
          name={IconName.Scan}
          size={24}
          color={colors.text.default}
          onPress={onQrCodePress}
          style={styles.headerRight}
        />
      </TouchableOpacity>
    ) : (
      <View />
    );

  const updateNavBar = () => {
    navigation.setOptions(
      getOnboardingNavbarOptions(
        route,
        {
          headerLeft,
          headerRight,
        },
        colors,
        false,
      ),
    );
  };

  useEffect(() => {
    updateNavBar();
    const setBiometricsOption = async () => {
      const authData = await Authentication.getType();
      const previouslyDisabled = await StorageWrapper.getItem(
        BIOMETRY_CHOICE_DISABLED,
      );
      const passcodePreviouslyDisabled = await StorageWrapper.getItem(
        PASSCODE_DISABLED,
      );
      if (authData.currentAuthType === AUTHENTICATION_TYPE.PASSCODE) {
        setBiometryType(passcodeType(authData.currentAuthType));
        setBiometryChoice(
          !(passcodePreviouslyDisabled && passcodePreviouslyDisabled === TRUE),
        );
      } else if (authData.availableBiometryType) {
        setBiometryType(authData.availableBiometryType);
        setBiometryChoice(!(previouslyDisabled && previouslyDisabled === TRUE));
      }
    };

    setBiometricsOption();

    // eslint-disable-next-line react-hooks/exhaustive-deps
  }, [currentStep]);

  const termsOfUse = useCallback(async () => {
    if (navigation) {
      await navigateTermsOfUse(navigation.navigate);
    }
  }, [navigation]);

  useEffect(() => {
    termsOfUse();
  }, [termsOfUse]);

  const updateBiometryChoice = async (biometryChoice) => {
    await updateAuthTypeStorageFlags(biometryChoice);
    setBiometryChoice(biometryChoice);
  };

  /**
   * This function handles the case when the user rejects the OS prompt for allowing use of biometrics.
   * If this occurs we will create the wallet automatically with password as the login method
   */
  const handleRejectedOsBiometricPrompt = async (parsedSeed) => {
    const newAuthData = await Authentication.componentAuthenticationType(
      false,
      false,
    );
    try {
      await Authentication.newWalletAndRestore(
        password,
        newAuthData,
        parsedSeed,
        true,
      );
    } catch (err) {
      this.setState({ loading: false, error: err.toString() });
    }
    setBiometryType(newAuthData.availableBiometryType);
    updateBiometryChoice(false);
  };

  const onPasswordChange = (value) => {
    const passInfo = zxcvbn(value);

    setPassword(value);
    setPasswordStrength(passInfo.score);
    setConfirmPassword('');
  };

  const onPasswordConfirmChange = (value) => {
    setConfirmPassword(value);
  };

  const jumpToConfirmPassword = () => {
    const { current } = confirmPasswordInput;
    current && current.focus();
  };

  const renderSwitch = () => {
    const handleUpdateRememberMe = (rememberMe) => {
      setRememberMe(rememberMe);
    };
    return (
      <LoginOptionsSwitch
        shouldRenderBiometricOption={biometryType}
        biometryChoiceState={biometryChoice}
        onUpdateBiometryChoice={updateBiometryChoice}
        onUpdateRememberMe={handleUpdateRememberMe}
      />
    );
  };

  const passwordStrengthWord = getPasswordStrengthWord(passwordStrength);

  const handleKeyPress = (e, index) => {
    const { key } = e.nativeEvent;
    if (key === 'Backspace') {
      if (seedPhrase[index] === '') {
        if (index > 0) {
          setNextSeedPhraseInputFocusedIndex(index - 1);
        }
        const newData = seedPhrase.filter((_, idx) => idx !== index);
        setSeedPhrase(newData);
      }
    }
  };

  const handlePaste = useCallback(async () => {
    const text = await Clipboard.getString(); // Get copied text
    if (text.trim() !== '') {
      handleSeedPhraseChange(text);
    }
  }, [handleSeedPhraseChange]);

  const toggleShowAllSeedPhrase = () => {
    seedPhraseInputRefs.current[seedPhraseInputFocusedIndex]?.blur();
    setSeedPhraseInputFocusedIndex(null);
    setShowAllSeedPhrase((prev) => !prev);
  };

  const checkForWordErrors = useCallback(
    (seedPhraseArr) => {
      const errorsMap = {};
      seedPhraseArr.forEach((word, index) => {
        if (!checkValidSeedWord(word)) {
          errorsMap[index] = true;
        }
      });
      setErrorWordIndexes(errorsMap);
      return errorsMap;
    },
    [setErrorWordIndexes],
  );

  const validateSeedPhrase = () => {
    const phrase = seedPhrase.filter((item) => item !== '').join(' ');
    const seedPhraseLength = seedPhrase.length;
    if (!SRP_LENGTHS.includes(seedPhraseLength)) {
      toastRef?.current?.showToast({
        variant: ToastVariants.Icon,
        labelOptions: [
          { label: strings('import_from_seed.seed_phrase_length_error') },
        ],
        hasNoTimeout: false,
        iconName: IconName.Error,
        iconColor: IconColor.Error,
      });
      return false;
    }

    const wordErrorMap = checkForWordErrors(seedPhrase);
    const hasWordErrors = Object.values(wordErrorMap).some(Boolean);
    if (hasWordErrors) {
      setError(strings('import_from_seed.spellcheck_error'));
      return false;
    }

    if (!isValidMnemonic(phrase)) {
      setError(strings('import_from_seed.invalid_seed_phrase'));
      return false;
    }

    return true;
  };

  const handleContinueImportFlow = () => {
    if (!validateSeedPhrase()) {
      return;
    }
    setCurrentStep(currentStep + 1);
  };

  const isContinueButtonDisabled = useMemo(
    () =>
      password === '' ||
      confirmPassword === '' ||
      password !== confirmPassword ||
      !learnMore ||
      password.length < MIN_PASSWORD_LENGTH,
    [password, confirmPassword, learnMore],
  );

  const toggleShowPassword = (index) => {
    setShowPasswordIndex((prev) => {
      if (prev.includes(index)) {
        return prev.filter((item) => item !== index);
      }
      return [...prev, index];
    });
  };

  const onPressImport = async () => {
    seedPhraseInputRefs.current[seedPhraseInputFocusedIndex]?.blur();

    const vaultSeed = await parseVaultValue(password, seedPhrase.join(' '));
    const parsedSeed = parseSeedPhrase(vaultSeed || seedPhrase.join(' '));

    if (loading) return;
    track(MetaMetricsEvents.WALLET_IMPORT_ATTEMPTED);
    let error = null;
    if (!passwordRequirementsMet(password)) {
      error = strings('import_from_seed.password_length_error');
    } else if (password !== confirmPassword) {
      error = strings('import_from_seed.password_dont_match');
    }

    if (failedSeedPhraseRequirements(parsedSeed)) {
      error = strings('import_from_seed.seed_phrase_requirements');
    } else if (!isValidMnemonic(parsedSeed)) {
      error = strings('import_from_seed.invalid_seed_phrase');
    }

    if (error) {
      track(MetaMetricsEvents.WALLET_SETUP_FAILURE, {
        wallet_setup_type: 'import',
        error_type: error,
      });
    } else {
      try {
        setLoading(true);
        const authData = await Authentication.componentAuthenticationType(
          biometryChoice,
          rememberMe,
        );

        try {
          await Authentication.newWalletAndRestore(
            password,
            authData,
            parsedSeed,
            true,
          );
        } catch (err) {
          // retry faceID if the user cancels the
          if (Device.isIos && err.toString() === IOS_REJECTED_BIOMETRICS_ERROR)
            await handleRejectedOsBiometricPrompt(parsedSeed);
        }
        // Get onboarding wizard state
        const onboardingWizard = await StorageWrapper.getItem(
          ONBOARDING_WIZARD,
        );
        setLoading(false);
        passwordSet();
        setLockTime(AppConstants.DEFAULT_LOCK_TIMEOUT);
        seedphraseBackedUp();
        track(MetaMetricsEvents.WALLET_IMPORTED, {
          biometrics_enabled: Boolean(biometryType),
        });
        track(MetaMetricsEvents.WALLET_SETUP_COMPLETED, {
          wallet_setup_type: 'import',
          new_wallet: false,
          account_type: 'imported',
        });
        !onboardingWizard && setOnboardingWizardStep(1);

        fetchAccountsWithActivity();
        const resetAction = CommonActions.reset({
          index: 1,
          routes: [
            {
              name: Routes.ONBOARDING.SUCCESS_FLOW,
              params: {
                successFlow: ONBOARDING_SUCCESS_FLOW.IMPORT_FROM_SEED_PHRASE,
              },
            },
          ],
        });
        if (isMetricsEnabled()) {
          navigation.dispatch(resetAction);
        } else {
          navigation.navigate('OptinMetrics', {
            onContinue: () => {
              navigation.dispatch(resetAction);
            },
          });
        }
      } catch (error) {
        // Should we force people to enable passcode / biometrics?
        if (error.toString() === PASSCODE_NOT_SET_ERROR) {
          Alert.alert(
            'Security Alert',
            'In order to proceed, you need to turn Passcode on or any biometrics authentication method supported in your device (FaceID, TouchID or Fingerprint)',
          );
          setLoading(false);
        } else {
          setLoading(false);
          setError(error.message);
          Logger.log('Error with seed phrase import', error.message);
        }
        track(MetaMetricsEvents.WALLET_SETUP_FAILURE, {
          wallet_setup_type: 'import',
          error_type: error.toString(),
        });
      }
    }
  };

<<<<<<< HEAD
  const clearSecretRecoveryPhrase = async (seed) => {
    // get clipboard contents
    const clipboardContents = await Clipboard.getString();
    const parsedClipboardContents = parseSeedPhrase(clipboardContents);
    if (
      // only clear clipboard if contents isValidMnemonic
      !failedSeedPhraseRequirements(parsedClipboardContents) &&
      isValidMnemonic(parsedClipboardContents) &&
      // only clear clipboard if the seed phrase entered matches what's in the clipboard
      parseSeedPhrase(seed) === parsedClipboardContents
    ) {
      try {
        await Clipboard.clearString();
      } catch (_) {
        //Fail silently
      }
    }
  };

  const onSeedWordsChange = useCallback(async (seed) => {
    setSeed(seed);
    // Only clear on android since iOS will notify users when we getString()
    if (Device.isAndroid()) {
      const androidOSVersion = parseInt(Platform.constants.Release, 10);
      // This conditional is necessary to avoid an error in Android 8.1.0 or lower
      if (androidOSVersion >= MINIMUM_SUPPORTED_CLIPBOARD_VERSION) {
        await clearSecretRecoveryPhrase(seed);
      }
    }
  }, []);

  const onPasswordChange = (value) => {
    const passInfo = zxcvbn(value);

    setPassword(value);
    setPasswordStrength(passInfo.score);
  };

  const onPasswordConfirmChange = (value) => {
    setConfirmPassword(value);
  };
=======
  const isError =
    password !== '' && confirmPassword !== '' && password !== confirmPassword;
>>>>>>> 961a5281

  const showWhatIsSeedPhrase = () => {
    track(MetaMetricsEvents.SRP_DEFINITION_CLICKED, {
      location: 'import_from_seed',
    });
    navigation.navigate(Routes.MODAL.ROOT_MODAL_FLOW, {
      screen: Routes.SHEET.SEEDPHRASE_MODAL,
    });
  };

  const canShowSeedPhraseWord = useCallback(
    (index) => showAllSeedPhrase || index === seedPhraseInputFocusedIndex,
    [showAllSeedPhrase, seedPhraseInputFocusedIndex],
  );

  const learnMoreLink = () => {
    navigation.push('Webview', {
      screen: 'SimpleWebview',
      params: {
        url: 'https://support.metamask.io/managing-my-wallet/resetting-deleting-and-restoring/how-can-i-reset-my-password/',
        title: 'support.metamask.io',
      },
    });
  };

  useEffect(() => {
    seedPhraseInputRefs.current[nextSeedPhraseInputFocusedIndex]?.focus();
  }, [nextSeedPhraseInputFocusedIndex]);

  const handleOnFocus = useCallback(
    (index) => {
      if (!checkValidSeedWord(seedPhrase[seedPhraseInputFocusedIndex])) {
        setErrorWordIndexes((prev) => ({
          ...prev,
          [seedPhraseInputFocusedIndex]: true,
        }));
      } else {
        setErrorWordIndexes((prev) => ({
          ...prev,
          [seedPhraseInputFocusedIndex]: false,
        }));
      }
      setSeedPhraseInputFocusedIndex(index);
    },
    [setSeedPhraseInputFocusedIndex, seedPhrase, seedPhraseInputFocusedIndex],
  );

  return (
    <SafeAreaView style={styles.root}>
      <KeyboardAwareScrollView
        contentContainerStyle={styles.wrapper}
        resetScrollToCoords={{ x: 0, y: 0 }}
      >
        <View
          style={styles.container}
          testID={ImportFromSeedSelectorsIDs.CONTAINER_ID}
        >
          <Text variant={TextVariant.BodyMD} color={TextColor.Alternative}>
            {strings('import_from_seed.steps', {
              currentStep: currentStep + 1,
              totalSteps: 2,
            })}
          </Text>

          {currentStep === 0 && (
            <>
              <Text
                variant={TextVariant.DisplayMD}
                color={TextColor.Default}
                testID={ImportFromSeedSelectorsIDs.SCREEN_TITLE_ID}
              >
                {strings('import_from_seed.title')}
              </Text>
              <View style={styles.importSrpContainer}>
                <View style={styles.description}>
                  <Text
                    variant={TextVariant.BodyMD}
                    color={TextColor.Alternative}
                  >
                    {strings(
                      'import_from_seed.enter_your_secret_recovery_phrase',
                    )}
                  </Text>
                  <TouchableOpacity
                    onPress={showWhatIsSeedPhrase}
                    testID={
                      ImportFromSeedSelectorsIDs.WHAT_IS_SEEDPHRASE_LINK_ID
                    }
                  >
                    <Icon
                      name={IconName.Info}
                      size={IconSize.Md}
                      color={colors.icon.alternative}
                    />
                  </TouchableOpacity>
                </View>
                <View style={styles.seedPhraseRoot}>
                  <View style={styles.seedPhraseContainer}>
                    <View style={styles.seedPhraseInnerContainer}>
                      {seedPhrase.length <= 1 ? (
                        <TextInput
                          ref={(ref) => {
                            seedPhraseInputRefs.current[0] = ref;
                          }}
                          textAlignVertical="top"
                          label={strings('import_from_seed.srp')}
                          placeholder={strings(
                            'import_from_seed.srp_placeholder',
                          )}
                          value={seedPhrase?.[0] || ''}
                          onChangeText={(text) => handleSeedPhraseChange(text)}
                          style={styles.seedPhraseDefaultInput}
                          placeholderTextColor={colors.text.alternative}
                          placeholderStyle={
                            styles.seedPhraseDefaultInputPlaceholder
                          }
                          multiline
                          onKeyPress={(e) => handleKeyPress(e, 0)}
                          autoComplete="off"
                          submitBehavior={'submit'}
                          autoCapitalize="none"
                          testID={
                            ImportFromSeedSelectorsIDs.SEED_PHRASE_INPUT_ID
                          }
                          editable
                          keyboardType="default"
                          autoCorrect={false}
                          textContentType="none"
                          spellCheck={false}
                        />
                      ) : (
                        <View
                          style={[styles.seedPhraseInputContainer]}
                          onLayout={handleLayout}
                        >
                          <FlatList
                            data={seedPhrase}
                            numColumns={NUM_COLUMNS}
                            keyExtractor={(_, index) => index.toString()}
                            onBlur={() => {
                              setSeedPhraseInputFocusedIndex(null);
                            }}
                            renderItem={({ item, index }) => (
                              <View
                                style={[
                                  {
                                    width: containerWidth / NUM_COLUMNS,
                                  },
                                  styles.inputPadding,
                                ]}
                              >
                                <TextField
                                  ref={(ref) => {
                                    seedPhraseInputRefs.current[index] = ref;
                                  }}
                                  startAccessory={
                                    <Text
                                      variant={TextVariant.BodyMD}
                                      color={TextColor.Alternative}
                                      style={styles.inputIndex}
                                    >
                                      {index + 1}.
                                    </Text>
                                  }
                                  value={item}
                                  secureTextEntry={
                                    !(
                                      Boolean(error) && errorWordIndexes[index]
                                    ) && !canShowSeedPhraseWord(index)
                                  }
                                  onFocus={(e) => {
                                    if (
                                      e?.target &&
                                      e?.currentTarget?.setNativeProps
                                    ) {
                                      e?.currentTarget?.setNativeProps({
                                        selection: {
                                          start: e?.target?.value?.length ?? 0,
                                          end: e?.target?.value?.length ?? 0,
                                        },
                                      });
                                    }
                                    handleOnFocus(index);
                                  }}
                                  onChangeText={(text) =>
                                    handleSeedPhraseChangeAtIndex(text, index)
                                  }
                                  placeholderTextColor={colors.text.muted}
                                  onSubmitEditing={(e) => {
                                    handleKeyPress(e, index);
                                  }}
                                  onKeyPress={(e) => handleKeyPress(e, index)}
                                  size={TextFieldSize.Md}
                                  style={[styles.input]}
                                  autoComplete="off"
                                  textAlignVertical="center"
                                  showSoftInputOnFocus
                                  isError={
                                    Boolean(error) && errorWordIndexes[index]
                                  }
                                  autoCapitalize="none"
                                  numberOfLines={1}
                                  testID={`${ImportFromSeedSelectorsIDs.SEED_PHRASE_INPUT_ID}_${index}`}
                                  keyboardType="default"
                                  autoCorrect={false}
                                  textContentType="oneTimeCode"
                                  spellCheck={false}
                                />
                              </View>
                            )}
                          />
                        </View>
                      )}
                    </View>
                    <View style={styles.seedPhraseContainerCta}>
                      <Button
                        variant={ButtonVariants.Link}
                        style={styles.pasteButton}
                        onPress={toggleShowAllSeedPhrase}
                        label={
                          showAllSeedPhrase
                            ? strings('import_from_seed.hide_all')
                            : strings('import_from_seed.show_all')
                        }
                        width={ButtonWidthTypes.Full}
                      />
                      <Button
                        label={
                          seedPhrase.length > 1
                            ? strings('import_from_seed.clear_all')
                            : strings('import_from_seed.paste')
                        }
                        variant={ButtonVariants.Link}
                        style={styles.pasteButton}
                        onPress={() => {
                          if (seedPhrase.length > 1) {
                            handleClear();
                          } else {
                            handlePaste();
                          }
                        }}
                        width={ButtonWidthTypes.Full}
                      />
                    </View>
                  </View>
                  {Boolean(error) && (
                    <Text
                      variant={TextVariant.BodySMMedium}
                      color={TextColor.Error}
                    >
                      {error}
                    </Text>
                  )}
                </View>
                <View style={styles.seedPhraseCtaContainer}>
                  <Button
                    variant={ButtonVariants.Primary}
                    label={strings('import_from_seed.continue')}
                    onPress={handleContinueImportFlow}
                    width={ButtonWidthTypes.Full}
                    size={ButtonSize.Lg}
                    isDisabled={isSRPContinueButtonDisabled}
                    testID={ImportFromSeedSelectorsIDs.CONTINUE_BUTTON_ID}
                  />
                </View>
              </View>
            </>
          )}

          {currentStep === 1 && (
            <View style={styles.passwordContainer}>
              <View style={styles.passwordContainerTitle}>
                <Text
                  variant={TextVariant.DisplayMD}
                  color={TextColor.Default}
                  testID={ChoosePasswordSelectorsIDs.TITLE_ID}
                >
                  {strings('import_from_seed.metamask_password')}
                </Text>
                <Text
                  variant={TextVariant.BodyMD}
                  color={TextColor.Alternative}
                  testID={ChoosePasswordSelectorsIDs.DESCRIPTION_ID}
                >
                  {strings('import_from_seed.metamask_password_description')}
                </Text>
              </View>

              <View style={styles.field}>
                <Label
                  variant={TextVariant.BodyMDMedium}
                  color={TextColor.Default}
                  style={styles.label}
                >
                  {strings('import_from_seed.create_new_password')}
                </Label>
                <TextField
                  placeholder={strings(
                    'import_from_seed.enter_strong_password',
                  )}
                  size={TextFieldSize.Lg}
                  value={password}
                  onChangeText={onPasswordChange}
                  secureTextEntry={showPasswordIndex.includes(0)}
                  returnKeyType={'next'}
                  autoCapitalize="none"
                  autoComplete="new-password"
                  keyboardAppearance={themeAppearance || 'light'}
                  placeholderTextColor={colors.text.muted}
                  onSubmitEditing={jumpToConfirmPassword}
                  endAccessory={
                    <Icon
                      name={
                        showPasswordIndex.includes(0)
                          ? IconName.Eye
                          : IconName.EyeSlash
                      }
                      size={IconSize.Lg}
                      color={colors.icon.alternative}
                      onPress={() => toggleShowPassword(0)}
                      testID={
                        ImportFromSeedSelectorsIDs.NEW_PASSWORD_VISIBILITY_ID
                      }
                    />
                  }
                  testID={ChoosePasswordSelectorsIDs.NEW_PASSWORD_INPUT_ID}
                />
                {Boolean(password) && password.length < MIN_PASSWORD_LENGTH && (
                  <Text
                    variant={TextVariant.BodySM}
                    color={TextColor.Alternative}
                  >
                    {strings('choose_password.must_be_at_least', {
                      number: MIN_PASSWORD_LENGTH,
                    })}
                  </Text>
                )}
                {Boolean(password) &&
                  password.length >= MIN_PASSWORD_LENGTH && (
                    <Text
                      variant={TextVariant.BodySM}
                      color={TextColor.Alternative}
                      testID={ImportFromSeedSelectorsIDs.PASSWORD_STRENGTH_ID}
                    >
                      {strings('choose_password.password_strength')}
                      <Text
                        variant={TextVariant.BodySM}
                        color={TextColor.Alternative}
                        style={styles[`strength_${passwordStrengthWord}`]}
                      >
                        {' '}
                        {strings(
                          `choose_password.strength_${passwordStrengthWord}`,
                        )}
                      </Text>
                    </Text>
                  )}
              </View>

              <View style={styles.field}>
                <Label
                  variant={TextVariant.BodyMDMedium}
                  color={TextColor.Default}
                  style={styles.label}
                >
                  {strings('import_from_seed.confirm_password')}
                </Label>
                <TextField
                  ref={confirmPasswordInput}
                  placeholder={strings('import_from_seed.re_enter_password')}
                  size={TextFieldSize.Lg}
                  onChangeText={onPasswordConfirmChange}
                  secureTextEntry={showPasswordIndex.includes(1)}
                  autoComplete="new-password"
                  returnKeyType={'next'}
                  autoCapitalize="none"
                  value={confirmPassword}
                  placeholderTextColor={colors.text.muted}
                  isError={isError}
                  keyboardAppearance={themeAppearance || 'light'}
                  endAccessory={
                    <Icon
                      name={
                        showPasswordIndex.includes(1)
                          ? IconName.Eye
                          : IconName.EyeSlash
                      }
                      size={IconSize.Lg}
                      color={colors.icon.alternative}
                      onPress={() => toggleShowPassword(1)}
                      testID={
                        ImportFromSeedSelectorsIDs.CONFIRM_PASSWORD_VISIBILITY_ID
                      }
                    />
                  }
                  testID={ChoosePasswordSelectorsIDs.CONFIRM_PASSWORD_INPUT_ID}
                  isDisabled={password === ''}
                />
                {isError && (
                  <Text variant={TextVariant.BodySM} color={TextColor.Error}>
                    {strings('import_from_seed.password_error')}
                  </Text>
                )}
              </View>

              <View style={styles.learnMoreContainer}>
                <Checkbox
                  onPress={() => setLearnMore(!learnMore)}
                  isChecked={learnMore}
                  style={styles.checkbox}
                  testID={ChoosePasswordSelectorsIDs.I_UNDERSTAND_CHECKBOX_ID}
                />
                <Button
                  variant={ButtonVariants.Link}
                  onPress={() => setLearnMore(!learnMore)}
                  style={styles.learnMoreTextContainer}
                  testID={ImportFromSeedSelectorsIDs.CHECKBOX_TEXT_ID}
                  label={
                    <Text
                      variant={TextVariant.BodyMD}
                      color={TextColor.Default}
                    >
                      {strings('import_from_seed.learn_more')}
                      <Text
                        variant={TextVariant.BodyMD}
                        color={TextColor.Primary}
                        onPress={learnMoreLink}
                        testID={ImportFromSeedSelectorsIDs.LEARN_MORE_LINK_ID}
                      >
                        {' ' + strings('reset_password.learn_more')}
                      </Text>
                    </Text>
                  }
                />
              </View>

              <View style={styles.createPasswordCtaContainer}>
                {renderSwitch()}
                <Button
                  width={ButtonWidthTypes.Full}
                  variant={ButtonVariants.Primary}
                  label={strings('import_from_seed.create_password_cta')}
                  onPress={onPressImport}
                  disabled={isContinueButtonDisabled}
                  size={ButtonSize.Lg}
                  isDisabled={isContinueButtonDisabled}
                  testID={ChoosePasswordSelectorsIDs.SUBMIT_BUTTON_ID}
                />
              </View>
            </View>
          )}
        </View>
      </KeyboardAwareScrollView>
      <ScreenshotDeterrent enabled isSRP />
    </SafeAreaView>
  );
};

ImportFromSecretRecoveryPhrase.propTypes = {
  /**
   * The navigator object
   */
  navigation: PropTypes.object,
  /**
   * The action to update the password set flag
   * in the redux store
   */
  passwordSet: PropTypes.func,
  /**
   * The action to set the locktime
   * in the redux store
   */
  setLockTime: PropTypes.func,
  /**
   * The action to update the seedphrase backed up flag
   * in the redux store
   */
  seedphraseBackedUp: PropTypes.func,
  /**
   * Action to save onboarding event
   */
  saveOnboardingEvent: PropTypes.func,
  /**
   * Action to set onboarding wizard step
   */
  setOnboardingWizardStep: PropTypes.func,
  /**
   * Object that represents the current route info like params passed to it
   */
  route: PropTypes.object,
  /**
   * Action to save onboarding event
   */
};

const mapDispatchToProps = (dispatch) => ({
  setLockTime: (time) => dispatch(setLockTime(time)),
  setOnboardingWizardStep: (step) => dispatch(setOnboardingWizardStep(step)),
  passwordSet: () => dispatch(passwordSet()),
  seedphraseBackedUp: () => dispatch(seedphraseBackedUp()),
  saveOnboardingEvent: (...eventArgs) => dispatch(saveEvent(eventArgs)),
});

export default connect(
  null,
  mapDispatchToProps,
)(ImportFromSecretRecoveryPhrase);<|MERGE_RESOLUTION|>--- conflicted
+++ resolved
@@ -625,52 +625,8 @@
     }
   };
 
-<<<<<<< HEAD
-  const clearSecretRecoveryPhrase = async (seed) => {
-    // get clipboard contents
-    const clipboardContents = await Clipboard.getString();
-    const parsedClipboardContents = parseSeedPhrase(clipboardContents);
-    if (
-      // only clear clipboard if contents isValidMnemonic
-      !failedSeedPhraseRequirements(parsedClipboardContents) &&
-      isValidMnemonic(parsedClipboardContents) &&
-      // only clear clipboard if the seed phrase entered matches what's in the clipboard
-      parseSeedPhrase(seed) === parsedClipboardContents
-    ) {
-      try {
-        await Clipboard.clearString();
-      } catch (_) {
-        //Fail silently
-      }
-    }
-  };
-
-  const onSeedWordsChange = useCallback(async (seed) => {
-    setSeed(seed);
-    // Only clear on android since iOS will notify users when we getString()
-    if (Device.isAndroid()) {
-      const androidOSVersion = parseInt(Platform.constants.Release, 10);
-      // This conditional is necessary to avoid an error in Android 8.1.0 or lower
-      if (androidOSVersion >= MINIMUM_SUPPORTED_CLIPBOARD_VERSION) {
-        await clearSecretRecoveryPhrase(seed);
-      }
-    }
-  }, []);
-
-  const onPasswordChange = (value) => {
-    const passInfo = zxcvbn(value);
-
-    setPassword(value);
-    setPasswordStrength(passInfo.score);
-  };
-
-  const onPasswordConfirmChange = (value) => {
-    setConfirmPassword(value);
-  };
-=======
   const isError =
     password !== '' && confirmPassword !== '' && password !== confirmPassword;
->>>>>>> 961a5281
 
   const showWhatIsSeedPhrase = () => {
     track(MetaMetricsEvents.SRP_DEFINITION_CLICKED, {
