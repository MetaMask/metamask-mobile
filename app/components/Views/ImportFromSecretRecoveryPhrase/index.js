import React, {
  useEffect,
  useState,
  useCallback,
  useRef,
  useContext,
  useMemo,
} from 'react';
import PropTypes from 'prop-types';
<<<<<<< HEAD
import { Alert, View, TouchableOpacity } from 'react-native';
=======
import {
  Alert,
  View,
  Keyboard,
  TouchableOpacity,
  Animated,
  Dimensions,
} from 'react-native';
>>>>>>> 1a45cbd3
import { SafeAreaView } from 'react-native-safe-area-context';
import { connect } from 'react-redux';
import { KeyboardAwareScrollView } from 'react-native-keyboard-aware-scroll-view';
import AppConstants from '../../../core/AppConstants';
import Device from '../../../util/device';
import {
  failedSeedPhraseRequirements,
  isValidMnemonic,
  parseSeedPhrase,
  parseVaultValue,
} from '../../../util/validators';
import Logger from '../../../util/Logger';
import {
  passwordRequirementsMet,
  MIN_PASSWORD_LENGTH,
} from '../../../util/password';
import { MetaMetricsEvents } from '../../../core/Analytics';
import { useTheme } from '../../../util/theme';
import { saveOnboardingEvent as saveEvent } from '../../../actions/onboarding';
import { passwordSet, seedphraseBackedUp } from '../../../actions/user';
import { QRTabSwitcherScreens } from '../../../components/Views/QRTabSwitcher';
import { setLockTime } from '../../../actions/settings';
import { strings } from '../../../../locales/i18n';
import { getOnboardingNavbarOptions } from '../../UI/Navbar';
import { ScreenshotDeterrent } from '../../UI/ScreenshotDeterrent';
import Routes from '../../../constants/navigation/Routes';
import createStyles from './styles';
import { Authentication } from '../../../core';
import AUTHENTICATION_TYPE from '../../../constants/userProperties';
import { passcodeType } from '../../../util/authentication';
import { ImportFromSeedSelectorsIDs } from '../../../../e2e/selectors/Onboarding/ImportFromSeed.selectors';
import { ChoosePasswordSelectorsIDs } from '../../../../e2e/selectors/Onboarding/ChoosePassword.selectors';
import trackOnboarding from '../../../util/metrics/TrackOnboarding/trackOnboarding';
import { MetricsEventBuilder } from '../../../core/Analytics/MetricsEventBuilder';
import Checkbox from '../../../component-library/components/Checkbox';
import Button, {
  ButtonVariants,
  ButtonWidthTypes,
  ButtonSize,
} from '../../../component-library/components/Buttons/Button';
import Icon, {
  IconName,
  IconSize,
  IconColor,
} from '../../../component-library/components/Icons/Icon';
import { ToastContext } from '../../../component-library/components/Toast/Toast.context';
import { ToastVariants } from '../../../component-library/components/Toast/Toast.types';
import TextField from '../../../component-library/components/Form/TextField/TextField';
import Label from '../../../component-library/components/Form/Label';
import Text, {
  TextVariant,
  TextColor,
} from '../../../component-library/components/Texts/Text';
import { TextFieldSize } from '../../../component-library/components/Form/TextField';
import { CommonActions } from '@react-navigation/native';
import {
  SRP_LENGTHS,
  SPACE_CHAR,
  PASSCODE_NOT_SET_ERROR,
  IOS_REJECTED_BIOMETRICS_ERROR,
} from './constant';
import { useMetrics } from '../../hooks/useMetrics';
import { ONBOARDING_SUCCESS_FLOW } from '../../../constants/onboarding';
import { useAccountsWithNetworkActivitySync } from '../../hooks/useAccountsWithNetworkActivitySync';
import {
  TraceName,
  endTrace,
  trace,
  TraceOperation,
} from '../../../util/trace';
import { v4 as uuidv4 } from 'uuid';
import SrpInputGrid from '../../UI/SrpInputGrid';

const SCREEN_WIDTH = Dimensions.get('window').width;

/**
 * View where users can set restore their account
 * using a secret recovery phrase (SRP)
 * The SRP was formally called the seed phrase
 */
const ImportFromSecretRecoveryPhrase = ({
  navigation,
  passwordSet,
  setLockTime,
  seedphraseBackedUp,
  saveOnboardingEvent,
  route,
}) => {
  const { colors, themeAppearance } = useTheme();
  const styles = createStyles(colors);

  const confirmPasswordInput = useRef();

  const { toastRef } = useContext(ToastContext);
  const passwordSetupAttemptTraceCtxRef = useRef(null);

  const [password, setPassword] = useState('');
  const [confirmPassword, setConfirmPassword] = useState('');
  const [biometryType, setBiometryType] = useState(null);
  const [loading, setLoading] = useState(false);
  const [error, setError] = useState('');
  const [hideSeedPhraseInput, setHideSeedPhraseInput] = useState(true);
  const [seedPhrase, setSeedPhrase] = useState(['']);
  const [currentStep, setCurrentStep] = useState(0);
  const [learnMore, setLearnMore] = useState(false);
  const [showPasswordIndex, setShowPasswordIndex] = useState([0, 1]);

  const srpInputGridRef = useRef(null);
  const scrollViewRef = useRef(null);

  const slideAnim = useRef(new Animated.Value(0)).current;

  const { fetchAccountsWithActivity } = useAccountsWithNetworkActivitySync({
    onFirstLoad: false,
    onTransactionComplete: false,
  });

  const isSRPContinueButtonDisabled = useMemo(() => {
    const updatedSeedPhrase = [...seedPhrase];
    const updatedSeedPhraseLength = updatedSeedPhrase.filter(
      (word) => word !== '',
    ).length;
    return !SRP_LENGTHS.includes(updatedSeedPhraseLength);
  }, [seedPhrase]);

  useEffect(() => {
    if (error) {
      setError('');
    }
    // eslint-disable-next-line react-hooks/exhaustive-deps
  }, [seedPhrase]);

  const { isEnabled: isMetricsEnabled } = useMetrics();

  const track = (event, properties) => {
    const eventBuilder = MetricsEventBuilder.createEventBuilder(event);
    eventBuilder.addProperties(properties);
    trackOnboarding(eventBuilder.build(), saveOnboardingEvent);
  };

  const onQrCodePress = useCallback(() => {
    let shouldHideSRP = true;
    if (!hideSeedPhraseInput) {
      shouldHideSRP = false;
    }

    setHideSeedPhraseInput(false);
    navigation.navigate(Routes.QR_TAB_SWITCHER, {
      initialScreen: QRTabSwitcherScreens.Scanner,
      disableTabber: true,
      onScanSuccess: ({ seed = undefined }) => {
        if (seed) {
          srpInputGridRef.current?.handleSeedPhraseChange(seed);
        } else {
          Alert.alert(
            strings('import_from_seed.invalid_qr_code_title'),
            strings('import_from_seed.invalid_qr_code_message'),
          );
        }
        setHideSeedPhraseInput(shouldHideSRP);
      },
      onScanError: (error) => {
        setHideSeedPhraseInput(shouldHideSRP);
      },
    });
  }, [hideSeedPhraseInput, navigation]);

  const animateToStep = useCallback(
    (nextStep) => {
      Animated.timing(slideAnim, {
        toValue: -nextStep * SCREEN_WIDTH,
        duration: 300,
        useNativeDriver: true,
      }).start();
      setCurrentStep(nextStep);
    },
    [slideAnim],
  );

  const onBackPress = () => {
    if (currentStep === 0) {
      navigation.goBack();
    } else {
      animateToStep(currentStep - 1);
    }
  };

  const headerLeft = () => (
    <TouchableOpacity
      onPress={onBackPress}
      testID={ImportFromSeedSelectorsIDs.BACK_BUTTON_ID}
    >
      <Icon
        name={IconName.ArrowLeft}
        size={24}
        color={colors.text.default}
        style={styles.headerLeft}
      />
    </TouchableOpacity>
  );

  const headerRight = () =>
    currentStep === 0 ? (
      <TouchableOpacity
        onPress={onQrCodePress}
        testID={ImportFromSeedSelectorsIDs.QR_CODE_BUTTON_ID}
      >
        <Icon
          name={IconName.Scan}
          size={24}
          color={colors.text.default}
          onPress={onQrCodePress}
          style={styles.headerRight}
        />
      </TouchableOpacity>
    ) : (
      <View />
    );

  const updateNavBar = () => {
    navigation.setOptions(
      getOnboardingNavbarOptions(
        route,
        {
          headerLeft,
          headerRight,
        },
        colors,
        false,
      ),
    );
  };

  useEffect(() => {
    updateNavBar();
    const setBiometricsOption = async () => {
      const authData = await Authentication.getType();
      if (authData.currentAuthType === AUTHENTICATION_TYPE.PASSCODE) {
        setBiometryType(passcodeType(authData.currentAuthType));
      } else if (authData.availableBiometryType) {
        setBiometryType(authData.availableBiometryType);
      }
    };

    setBiometricsOption();

    // eslint-disable-next-line react-hooks/exhaustive-deps
  }, [currentStep]);

  useEffect(
    () => () => {
      if (passwordSetupAttemptTraceCtxRef.current) {
        endTrace({ name: TraceName.OnboardingPasswordSetupAttempt });
        passwordSetupAttemptTraceCtxRef.current = null;
      }
    },
    [],
  );

  /**
   * This function handles the case when the user rejects the OS prompt for allowing use of biometrics.
   * If this occurs we will create the wallet automatically with password as the login method
   */
  const handleRejectedOsBiometricPrompt = async (parsedSeed) => {
    const newAuthData = await Authentication.componentAuthenticationType(
      false,
      false,
    );
    try {
      await Authentication.newWalletAndRestore(
        password,
        newAuthData,
        parsedSeed,
        true,
      );
    } catch (err) {
      this.setState({ loading: false, error: err.toString() });
    }
    setBiometryType(newAuthData.availableBiometryType);
  };

  const onPasswordChange = (value) => {
    setPassword(value);
    if (value === '') {
      setConfirmPassword('');
    }
  };

  const onPasswordConfirmChange = (value) => {
    setConfirmPassword(value);
  };

  const jumpToConfirmPassword = () => {
    const { current } = confirmPasswordInput;
    current && current.focus();
  };

  const validateSeedPhrase = () => {
    // Trim each word before joining to ensure proper validation
    const phrase = seedPhrase
      .map((item) => item.trim())
      .filter((item) => item !== '')
      .join(SPACE_CHAR);
    const seedPhraseLength = seedPhrase.length;
    if (!SRP_LENGTHS.includes(seedPhraseLength)) {
      toastRef?.current?.showToast({
        variant: ToastVariants.Icon,
        labelOptions: [
          { label: strings('import_from_seed.seed_phrase_length_error') },
        ],
        hasNoTimeout: false,
        iconName: IconName.Error,
        iconColor: IconColor.Error,
      });
      return false;
    }

    if (!isValidMnemonic(phrase)) {
      setError(strings('import_from_seed.invalid_seed_phrase'));
      return false;
    }

    return true;
  };

  const handleContinueImportFlow = () => {
    if (!validateSeedPhrase()) {
      return;
    }
    animateToStep(currentStep + 1);
    // Start the trace when moving to the password setup step
    const onboardingTraceCtx = route.params?.onboardingTraceCtx;
    if (onboardingTraceCtx) {
      passwordSetupAttemptTraceCtxRef.current = trace({
        name: TraceName.OnboardingPasswordSetupAttempt,
        op: TraceOperation.OnboardingUserJourney,
        parentContext: onboardingTraceCtx,
      });
    }
  };

  const isContinueButtonDisabled = useMemo(
    () =>
      password === '' ||
      confirmPassword === '' ||
      password !== confirmPassword ||
      !learnMore ||
      password.length < MIN_PASSWORD_LENGTH,
    [password, confirmPassword, learnMore],
  );

  const toggleShowPassword = (index) => {
    setShowPasswordIndex((prev) => {
      if (prev.includes(index)) {
        return prev.filter((item) => item !== index);
      }
      return [...prev, index];
    });
  };

  const onPressImport = async () => {
    // Trim each word before joining for processing
    const trimmedSeedPhrase = seedPhrase
      .map((item) => item.trim())
      .join(SPACE_CHAR);
    const vaultSeed = await parseVaultValue(password, trimmedSeedPhrase);
    const parsedSeed = parseSeedPhrase(vaultSeed || trimmedSeedPhrase);

    if (loading) return;
    track(MetaMetricsEvents.WALLET_IMPORT_ATTEMPTED);
    let error = null;
    if (!passwordRequirementsMet(password)) {
      error = strings('import_from_seed.password_length_error');
    } else if (password !== confirmPassword) {
      error = strings('import_from_seed.password_dont_match');
    }

    if (failedSeedPhraseRequirements(parsedSeed)) {
      error = strings('import_from_seed.seed_phrase_requirements');
    } else if (!isValidMnemonic(parsedSeed)) {
      error = strings('import_from_seed.invalid_seed_phrase');
    }

    if (error) {
      track(MetaMetricsEvents.WALLET_SETUP_FAILURE, {
        wallet_setup_type: 'import',
        error_type: error,
      });
    } else {
      try {
        setLoading(true);
        const onboardingTraceCtx = route.params?.onboardingTraceCtx;
        const oauthLoginSuccess = route.params?.oauthLoginSuccess || false;
        trace({
          name: TraceName.OnboardingSRPAccountImportTime,
          op: TraceOperation.OnboardingUserJourney,
          parentContext: onboardingTraceCtx,
          tags: {
            is_social_login: oauthLoginSuccess,
            account_type: oauthLoginSuccess ? 'social_import' : 'srp_import',
            biometrics_enabled: Boolean(biometryType),
          },
        });

        // latest ux changes - we are forcing user to enable biometric by default
        const authData = await Authentication.componentAuthenticationType(
          true,
          false,
        );

        try {
          await Authentication.newWalletAndRestore(
            password,
            authData,
            parsedSeed,
            true,
          );
        } catch (err) {
          // retry faceID if the user cancels the
          if (Device.isIos && err.toString() === IOS_REJECTED_BIOMETRICS_ERROR)
            await handleRejectedOsBiometricPrompt(parsedSeed);
        }
        setLoading(false);
        passwordSet();
        setLockTime(AppConstants.DEFAULT_LOCK_TIMEOUT);
        seedphraseBackedUp();
        track(MetaMetricsEvents.WALLET_IMPORTED, {
          biometrics_enabled: Boolean(biometryType),
        });
        track(MetaMetricsEvents.WALLET_SETUP_COMPLETED, {
          wallet_setup_type: 'import',
          new_wallet: false,
          account_type: 'imported',
        });

        fetchAccountsWithActivity();
        const resetAction = CommonActions.reset({
          index: 1,
          routes: [
            {
              name: Routes.ONBOARDING.SUCCESS_FLOW,
              params: {
                successFlow: ONBOARDING_SUCCESS_FLOW.IMPORT_FROM_SEED_PHRASE,
              },
            },
          ],
        });
        endTrace({ name: TraceName.OnboardingSRPAccountImportTime });
        endTrace({ name: TraceName.OnboardingExistingSrpImport });
        endTrace({ name: TraceName.OnboardingJourneyOverall });

        if (isMetricsEnabled()) {
          navigation.dispatch(resetAction);
        } else {
          navigation.navigate('OptinMetrics', {
            onContinue: () => {
              navigation.dispatch(resetAction);
            },
          });
        }
      } catch (error) {
        // Should we force people to enable passcode / biometrics?
        if (error.toString() === PASSCODE_NOT_SET_ERROR) {
          Alert.alert(
            'Security Alert',
            'In order to proceed, you need to turn Passcode on or any biometrics authentication method supported in your device (FaceID, TouchID or Fingerprint)',
          );
          setLoading(false);
        } else {
          setLoading(false);
          setError(error.message);
          Logger.log('Error with seed phrase import', error.message);
        }
        track(MetaMetricsEvents.WALLET_SETUP_FAILURE, {
          wallet_setup_type: 'import',
          error_type: error.toString(),
        });

        const onboardingTraceCtx = route.params?.onboardingTraceCtx;
        if (onboardingTraceCtx) {
          trace({
            name: TraceName.OnboardingPasswordSetupError,
            op: TraceOperation.OnboardingUserJourney,
            parentContext: onboardingTraceCtx,
            tags: { errorMessage: error.toString() },
          });
          endTrace({ name: TraceName.OnboardingPasswordSetupError });
        }
      }
    }
  };

  const isError =
    password !== '' && confirmPassword !== '' && password !== confirmPassword;

  const showWhatIsSeedPhrase = () => {
    track(MetaMetricsEvents.SRP_DEFINITION_CLICKED, {
      location: 'import_from_seed',
    });
    navigation.navigate(Routes.MODAL.ROOT_MODAL_FLOW, {
      screen: Routes.SHEET.SEEDPHRASE_MODAL,
    });
  };

  const learnMoreLink = () => {
    navigation.push('Webview', {
      screen: 'SimpleWebview',
      params: {
        url: 'https://support.metamask.io/managing-my-wallet/resetting-deleting-and-restoring/how-can-i-reset-my-password/',
        title: 'support.metamask.io',
      },
    });
  };

  const uniqueId = useMemo(() => uuidv4(), []);

  return (
    <SafeAreaView edges={{ bottom: 'additive' }} style={styles.root}>
      <KeyboardAwareScrollView
        ref={scrollViewRef}
        contentContainerStyle={styles.wrapper}
        testID={ImportFromSeedSelectorsIDs.CONTAINER_ID}
        keyboardShouldPersistTaps="always"
        keyboardDismissMode="none"
        enableOnAndroid
        enableAutomaticScroll
        extraScrollHeight={100}
        showsVerticalScrollIndicator={false}
      >
<<<<<<< HEAD
        {currentStep === 0 && (
          <>
            <Text
              variant={TextVariant.DisplayMD}
              color={TextColor.Default}
              testID={ImportFromSeedSelectorsIDs.SCREEN_TITLE_ID}
            >
              {strings('import_from_seed.title')}
            </Text>
            <View style={styles.importSrpContainer}>
              <View style={styles.description}>
                <Text
                  variant={TextVariant.BodyMD}
                  color={TextColor.Alternative}
                >
                  {strings(
                    'import_from_seed.enter_your_secret_recovery_phrase',
                  )}
                </Text>
                <TouchableOpacity
                  onPress={showWhatIsSeedPhrase}
                  testID={ImportFromSeedSelectorsIDs.WHAT_IS_SEEDPHRASE_LINK_ID}
                >
                  <Icon
                    name={IconName.Info}
                    size={IconSize.Md}
                    color={colors.icon.alternative}
                  />
                </TouchableOpacity>
              </View>
              <SrpInputGrid
                ref={srpInputGridRef}
                seedPhrase={seedPhrase}
                onSeedPhraseChange={setSeedPhrase}
                onError={setError}
                externalError={error}
                testIdPrefix={ImportFromSeedSelectorsIDs.SEED_PHRASE_INPUT_ID}
                placeholderText={strings('import_from_seed.srp_placeholder')}
                uniqueId={uniqueId}
              />
              <View style={styles.seedPhraseCtaContainer}>
                <Button
                  variant={ButtonVariants.Primary}
                  label={strings('import_from_seed.continue')}
                  onPress={handleContinueImportFlow}
                  width={ButtonWidthTypes.Full}
                  size={ButtonSize.Lg}
                  isDisabled={isSRPContinueButtonDisabled || Boolean(error)}
                  testID={ImportFromSeedSelectorsIDs.CONTINUE_BUTTON_ID}
=======
        <Animated.View
          style={[
            styles.stepContainer,
            {
              transform: [
                {
                  translateX: slideAnim.interpolate({
                    inputRange: [-SCREEN_WIDTH, 0],
                    outputRange: [-SCREEN_WIDTH, 0],
                    extrapolate: 'clamp',
                  }),
                },
              ],
              opacity: slideAnim.interpolate({
                inputRange: [-SCREEN_WIDTH, 0],
                outputRange: [0, 1],
                extrapolate: 'clamp',
              }),
            },
            currentStep !== 0 && styles.hiddenStep,
          ]}
          pointerEvents={currentStep === 0 ? 'auto' : 'none'}
        >
          <Text
            variant={TextVariant.DisplayMD}
            color={TextColor.Default}
            testID={ImportFromSeedSelectorsIDs.SCREEN_TITLE_ID}
          >
            {strings('import_from_seed.title')}
          </Text>
          <View style={styles.importSrpContainer}>
            <View style={styles.description}>
              <Text variant={TextVariant.BodyMD} color={TextColor.Alternative}>
                {strings('import_from_seed.enter_your_secret_recovery_phrase')}
              </Text>
              <TouchableOpacity
                onPress={showWhatIsSeedPhrase}
                testID={ImportFromSeedSelectorsIDs.WHAT_IS_SEEDPHRASE_LINK_ID}
              >
                <Icon
                  name={IconName.Info}
                  size={IconSize.Md}
                  color={colors.icon.alternative}
>>>>>>> 1a45cbd3
                />
              </TouchableOpacity>
            </View>
            <SrpInputGrid
              ref={srpInputGridRef}
              seedPhrase={seedPhrase}
              onSeedPhraseChange={setSeedPhrase}
              onError={setError}
              externalError={error}
              testIdPrefix={ImportFromSeedSelectorsIDs.SEED_PHRASE_INPUT_ID}
              placeholderText={strings('import_from_seed.srp_placeholder')}
              uniqueId={uniqueId}
            />
            <View style={styles.seedPhraseCtaContainer}>
              <Button
                variant={ButtonVariants.Primary}
                label={strings('import_from_seed.continue')}
                onPress={handleContinueImportFlow}
                width={ButtonWidthTypes.Full}
                size={ButtonSize.Lg}
                isDisabled={isSRPContinueButtonDisabled || Boolean(error)}
                testID={ImportFromSeedSelectorsIDs.CONTINUE_BUTTON_ID}
              />
            </View>
          </View>
        </Animated.View>

        <Animated.View
          style={[
            styles.stepContainer,
            {
              transform: [
                {
                  translateX: slideAnim.interpolate({
                    inputRange: [-SCREEN_WIDTH, 0],
                    outputRange: [0, SCREEN_WIDTH],
                    extrapolate: 'clamp',
                  }),
                },
              ],
              opacity: slideAnim.interpolate({
                inputRange: [-SCREEN_WIDTH, 0],
                outputRange: [1, 0],
                extrapolate: 'clamp',
              }),
            },
            currentStep !== 1 && styles.hiddenStep,
          ]}
          pointerEvents={currentStep === 1 ? 'auto' : 'none'}
        >
          <View style={styles.passwordContainer}>
            <View style={styles.passwordContainerTitle}>
              <Text
                variant={TextVariant.DisplayMD}
                color={TextColor.Default}
                testID={ChoosePasswordSelectorsIDs.TITLE_ID}
              >
                {strings('import_from_seed.metamask_password')}
              </Text>
              <Text
                variant={TextVariant.BodyMD}
                color={TextColor.Alternative}
                testID={ChoosePasswordSelectorsIDs.DESCRIPTION_ID}
              >
                {strings('import_from_seed.metamask_password_description')}
              </Text>
            </View>

            <View style={styles.field}>
              <Label
                variant={TextVariant.BodyMDMedium}
                color={TextColor.Default}
                style={styles.label}
              >
                {strings('import_from_seed.create_new_password')}
              </Label>
              <TextField
                size={TextFieldSize.Lg}
                value={password}
                onChangeText={onPasswordChange}
                secureTextEntry={showPasswordIndex.includes(0)}
                returnKeyType={'next'}
                autoCapitalize="none"
                autoComplete="new-password"
                keyboardAppearance={themeAppearance || 'light'}
                placeholderTextColor={colors.text.muted}
                onSubmitEditing={jumpToConfirmPassword}
                endAccessory={
                  <Icon
                    name={
                      showPasswordIndex.includes(0)
                        ? IconName.Eye
                        : IconName.EyeSlash
                    }
                    size={IconSize.Lg}
                    color={colors.icon.alternative}
                    onPress={() => toggleShowPassword(0)}
                    testID={
                      ImportFromSeedSelectorsIDs.NEW_PASSWORD_VISIBILITY_ID
                    }
                  />
                }
                testID={ChoosePasswordSelectorsIDs.NEW_PASSWORD_INPUT_ID}
              />
              {(!password || password.length < MIN_PASSWORD_LENGTH) && (
                <Text
                  variant={TextVariant.BodySM}
                  color={TextColor.Alternative}
                >
                  {strings('choose_password.must_be_at_least', {
                    number: MIN_PASSWORD_LENGTH,
                  })}
                </Text>
              )}
            </View>

            <View style={styles.field}>
              <Label
                variant={TextVariant.BodyMDMedium}
                color={TextColor.Default}
                style={styles.label}
              >
                {strings('import_from_seed.confirm_password')}
              </Label>
              <TextField
                ref={confirmPasswordInput}
                size={TextFieldSize.Lg}
                onChangeText={onPasswordConfirmChange}
                secureTextEntry={showPasswordIndex.includes(1)}
                autoComplete="new-password"
                returnKeyType={'next'}
                autoCapitalize="none"
                value={confirmPassword}
                placeholderTextColor={colors.text.muted}
                isError={isError}
                keyboardAppearance={themeAppearance || 'light'}
                endAccessory={
                  <Icon
                    name={
                      showPasswordIndex.includes(1)
                        ? IconName.Eye
                        : IconName.EyeSlash
                    }
                    size={IconSize.Lg}
                    color={colors.icon.alternative}
                    onPress={() => toggleShowPassword(1)}
                    testID={
                      ImportFromSeedSelectorsIDs.CONFIRM_PASSWORD_VISIBILITY_ID
                    }
                  />
                }
                testID={ChoosePasswordSelectorsIDs.CONFIRM_PASSWORD_INPUT_ID}
                isDisabled={password === ''}
              />
              {isError && (
                <Text variant={TextVariant.BodySM} color={TextColor.Error}>
                  {strings('import_from_seed.password_error')}
                </Text>
              )}
            </View>

            <View style={styles.learnMoreContainer}>
              <Checkbox
                onPress={() => setLearnMore(!learnMore)}
                isChecked={learnMore}
                style={styles.checkbox}
                testID={ChoosePasswordSelectorsIDs.I_UNDERSTAND_CHECKBOX_ID}
              />
              <Button
                variant={ButtonVariants.Link}
                onPress={() => setLearnMore(!learnMore)}
                style={styles.learnMoreTextContainer}
                testID={ImportFromSeedSelectorsIDs.CHECKBOX_TEXT_ID}
                label={
                  <Text variant={TextVariant.BodyMD} color={TextColor.Default}>
                    {strings('import_from_seed.learn_more')}
                    <Text
                      variant={TextVariant.BodyMD}
                      color={TextColor.Primary}
                      onPress={learnMoreLink}
                      testID={ImportFromSeedSelectorsIDs.LEARN_MORE_LINK_ID}
                    >
                      {' ' + strings('reset_password.learn_more')}
                    </Text>
                  </Text>
                }
              />
            </View>

            <View style={styles.createPasswordCtaContainer}>
              <Button
                loading={loading}
                width={ButtonWidthTypes.Full}
                variant={ButtonVariants.Primary}
                label={strings('import_from_seed.import_create_password_cta')}
                onPress={onPressImport}
                disabled={isContinueButtonDisabled}
                size={ButtonSize.Lg}
                isDisabled={isContinueButtonDisabled}
                testID={ChoosePasswordSelectorsIDs.SUBMIT_BUTTON_ID}
              />
            </View>
          </View>
        </Animated.View>
      </KeyboardAwareScrollView>
      <ScreenshotDeterrent enabled isSRP />
    </SafeAreaView>
  );
};

ImportFromSecretRecoveryPhrase.propTypes = {
  /**
   * The navigator object
   */
  navigation: PropTypes.object,
  /**
   * The action to update the password set flag
   * in the redux store
   */
  passwordSet: PropTypes.func,
  /**
   * The action to set the locktime
   * in the redux store
   */
  setLockTime: PropTypes.func,
  /**
   * The action to update the seedphrase backed up flag
   * in the redux store
   */
  seedphraseBackedUp: PropTypes.func,
  /**
   * Action to save onboarding event
   */
  saveOnboardingEvent: PropTypes.func,
  /**
   * Object that represents the current route info like params passed to it
   */
  route: PropTypes.object,
  /**
   * Action to save onboarding event
   */
};

const mapDispatchToProps = (dispatch) => ({
  setLockTime: (time) => dispatch(setLockTime(time)),
  passwordSet: () => dispatch(passwordSet()),
  seedphraseBackedUp: () => dispatch(seedphraseBackedUp()),
  saveOnboardingEvent: (...eventArgs) => dispatch(saveEvent(eventArgs)),
});

export default connect(
  null,
  mapDispatchToProps,
)(ImportFromSecretRecoveryPhrase);<|MERGE_RESOLUTION|>--- conflicted
+++ resolved
@@ -7,9 +7,6 @@
   useMemo,
 } from 'react';
 import PropTypes from 'prop-types';
-<<<<<<< HEAD
-import { Alert, View, TouchableOpacity } from 'react-native';
-=======
 import {
   Alert,
   View,
@@ -18,7 +15,6 @@
   Animated,
   Dimensions,
 } from 'react-native';
->>>>>>> 1a45cbd3
 import { SafeAreaView } from 'react-native-safe-area-context';
 import { connect } from 'react-redux';
 import { KeyboardAwareScrollView } from 'react-native-keyboard-aware-scroll-view';
@@ -548,57 +544,6 @@
         extraScrollHeight={100}
         showsVerticalScrollIndicator={false}
       >
-<<<<<<< HEAD
-        {currentStep === 0 && (
-          <>
-            <Text
-              variant={TextVariant.DisplayMD}
-              color={TextColor.Default}
-              testID={ImportFromSeedSelectorsIDs.SCREEN_TITLE_ID}
-            >
-              {strings('import_from_seed.title')}
-            </Text>
-            <View style={styles.importSrpContainer}>
-              <View style={styles.description}>
-                <Text
-                  variant={TextVariant.BodyMD}
-                  color={TextColor.Alternative}
-                >
-                  {strings(
-                    'import_from_seed.enter_your_secret_recovery_phrase',
-                  )}
-                </Text>
-                <TouchableOpacity
-                  onPress={showWhatIsSeedPhrase}
-                  testID={ImportFromSeedSelectorsIDs.WHAT_IS_SEEDPHRASE_LINK_ID}
-                >
-                  <Icon
-                    name={IconName.Info}
-                    size={IconSize.Md}
-                    color={colors.icon.alternative}
-                  />
-                </TouchableOpacity>
-              </View>
-              <SrpInputGrid
-                ref={srpInputGridRef}
-                seedPhrase={seedPhrase}
-                onSeedPhraseChange={setSeedPhrase}
-                onError={setError}
-                externalError={error}
-                testIdPrefix={ImportFromSeedSelectorsIDs.SEED_PHRASE_INPUT_ID}
-                placeholderText={strings('import_from_seed.srp_placeholder')}
-                uniqueId={uniqueId}
-              />
-              <View style={styles.seedPhraseCtaContainer}>
-                <Button
-                  variant={ButtonVariants.Primary}
-                  label={strings('import_from_seed.continue')}
-                  onPress={handleContinueImportFlow}
-                  width={ButtonWidthTypes.Full}
-                  size={ButtonSize.Lg}
-                  isDisabled={isSRPContinueButtonDisabled || Boolean(error)}
-                  testID={ImportFromSeedSelectorsIDs.CONTINUE_BUTTON_ID}
-=======
         <Animated.View
           style={[
             styles.stepContainer,
@@ -642,7 +587,6 @@
                   name={IconName.Info}
                   size={IconSize.Md}
                   color={colors.icon.alternative}
->>>>>>> 1a45cbd3
                 />
               </TouchableOpacity>
             </View>
