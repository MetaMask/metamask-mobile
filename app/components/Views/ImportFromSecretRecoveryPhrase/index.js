--- conflicted
+++ resolved
@@ -66,9 +66,6 @@
 import { ImportFromSeedSelectorsIDs } from '../../../../e2e/selectors/Onboarding/ImportFromSeed.selectors';
 import { ChoosePasswordSelectorsIDs } from '../../../../e2e/selectors/Onboarding/ChoosePassword.selectors';
 import trackOnboarding from '../../../util/metrics/TrackOnboarding/trackOnboarding';
-<<<<<<< HEAD
-import { MetricsEventBuilder } from '../../../core/Analytics/MetricsEventBuilder';
-=======
 import { useProfileSyncing } from '../../../util/identity/hooks/useProfileSyncing';
 import { MetricsEventBuilder } from '../../../core/Analytics/MetricsEventBuilder';
 import { SecurityOptionToggle } from '../../UI/SecurityOptionToggle';
@@ -81,7 +78,6 @@
   IconName,
   IconSize,
 } from '../../../component-library/components/Icons/Icon';
->>>>>>> 8fc2ef18
 
 const MINIMUM_SUPPORTED_CLIPBOARD_VERSION = 9;
 
@@ -212,98 +208,6 @@
     updateBiometryChoice(false);
   };
 
-<<<<<<< HEAD
-  const onPressImport = async () => {
-    const vaultSeed = await parseVaultValue(password, seed);
-    const parsedSeed = parseSeedPhrase(vaultSeed || seed);
-    //Set the seed state with a valid parsed seed phrase (handle vault scenario)
-    setSeed(parsedSeed);
-
-    if (loading) return;
-    track(MetaMetricsEvents.WALLET_IMPORT_ATTEMPTED);
-    let error = null;
-    if (!passwordRequirementsMet(password)) {
-      error = strings('import_from_seed.password_length_error');
-    } else if (password !== confirmPassword) {
-      error = strings('import_from_seed.password_dont_match');
-    }
-
-    if (failedSeedPhraseRequirements(parsedSeed)) {
-      error = strings('import_from_seed.seed_phrase_requirements');
-    } else if (!isValidMnemonic(parsedSeed)) {
-      error = strings('import_from_seed.invalid_seed_phrase');
-    }
-
-    if (error) {
-      Alert.alert(strings('import_from_seed.error'), error);
-      track(MetaMetricsEvents.WALLET_SETUP_FAILURE, {
-        wallet_setup_type: 'import',
-        error_type: error,
-      });
-    } else {
-      try {
-        setLoading(true);
-        const authData = await Authentication.componentAuthenticationType(
-          biometryChoice,
-          rememberMe,
-        );
-
-        try {
-          await Authentication.newWalletAndRestore(
-            password,
-            authData,
-            parsedSeed,
-            true,
-          );
-        } catch (err) {
-          // retry faceID if the user cancels the
-          if (Device.isIos && err.toString() === IOS_REJECTED_BIOMETRICS_ERROR)
-            await handleRejectedOsBiometricPrompt(parsedSeed);
-        }
-        // Get onboarding wizard state
-        const onboardingWizard = await StorageWrapper.getItem(
-          ONBOARDING_WIZARD,
-        );
-        setLoading(false);
-        passwordSet();
-        setLockTime(AppConstants.DEFAULT_LOCK_TIMEOUT);
-        seedphraseBackedUp();
-        track(MetaMetricsEvents.WALLET_IMPORTED, {
-          biometrics_enabled: Boolean(biometryType),
-        });
-        track(MetaMetricsEvents.WALLET_SETUP_COMPLETED, {
-          wallet_setup_type: 'import',
-          new_wallet: false,
-        });
-        !onboardingWizard && setOnboardingWizardStep(1);
-        navigation.reset({
-          index: 1,
-          routes: [{ name: Routes.ONBOARDING.SUCCESS_FLOW }],
-        });
-        await importAdditionalAccounts();
-      } catch (error) {
-        // Should we force people to enable passcode / biometrics?
-        if (error.toString() === PASSCODE_NOT_SET_ERROR) {
-          Alert.alert(
-            'Security Alert',
-            'In order to proceed, you need to turn Passcode on or any biometrics authentication method supported in your device (FaceID, TouchID or Fingerprint)',
-          );
-          setLoading(false);
-        } else {
-          setLoading(false);
-          setError(error.message);
-          Logger.log('Error with seed phrase import', error.message);
-        }
-        track(MetaMetricsEvents.WALLET_SETUP_FAILURE, {
-          wallet_setup_type: 'import',
-          error_type: error.toString(),
-        });
-      }
-    }
-  };
-
-=======
->>>>>>> 8fc2ef18
   const clearSecretRecoveryPhrase = async (seed) => {
     // get clipboard contents
     const clipboardContents = await Clipboard.getString();
