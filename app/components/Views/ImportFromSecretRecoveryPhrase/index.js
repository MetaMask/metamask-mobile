--- conflicted
+++ resolved
@@ -85,20 +85,7 @@
 import { wordlist } from '@metamask/scure-bip39/dist/wordlists/english';
 import { LoginOptionsSwitch } from '../../UI/LoginOptionsSwitch';
 import { saveOnboardingEvent } from '../../../actions/onboarding';
-<<<<<<< HEAD
 import { CommonActions } from '@react-navigation/native';
-import { useMetrics } from '../../hooks/useMetrics';
-
-const MINIMUM_SUPPORTED_CLIPBOARD_VERSION = 9;
-
-const SRP_LENGTHS = [12, 15, 18, 21, 24];
-
-const PASSCODE_NOT_SET_ERROR = 'Error: Passcode not set.';
-const IOS_REJECTED_BIOMETRICS_ERROR =
-  'Error: The user name or passphrase you entered is not correct.';
-
-const SPACE_CHAR = ' ';
-=======
 import {
   SRP_LENGTHS,
   NUM_COLUMNS,
@@ -106,7 +93,6 @@
   PASSCODE_NOT_SET_ERROR,
   IOS_REJECTED_BIOMETRICS_ERROR,
 } from './constant';
->>>>>>> 0d5a73af
 
 const checkValidSeedWord = (text) => wordlist.includes(text);
 
