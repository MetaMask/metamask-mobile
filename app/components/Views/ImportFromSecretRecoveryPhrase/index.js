--- conflicted
+++ resolved
@@ -63,7 +63,6 @@
 import { ImportFromSeedSelectorsIDs } from '../../../../e2e/selectors/Onboarding/ImportFromSeed.selectors';
 import { ChoosePasswordSelectorsIDs } from '../../../../e2e/selectors/Onboarding/ChoosePassword.selectors';
 import trackOnboarding from '../../../util/metrics/TrackOnboarding/trackOnboarding';
-<<<<<<< HEAD
 import { useProfileSyncing } from '../../../util/identity/hooks/useProfileSyncing';
 import { MetricsEventBuilder } from '../../../core/Analytics/MetricsEventBuilder';
 import { SecurityOptionToggle } from '../../UI/SecurityOptionToggle';
@@ -89,9 +88,6 @@
 import { TextFieldSize } from '../../../component-library/components/Form/TextField';
 import SeedphraseModal from '../../UI/SeedphraseModal';
 import { wordlist } from '@metamask/scure-bip39/dist/wordlists/english';
-=======
-import { MetricsEventBuilder } from '../../../core/Analytics/MetricsEventBuilder';
->>>>>>> 6895dbe2
 
 const MINIMUM_SUPPORTED_CLIPBOARD_VERSION = 9;
 
@@ -133,7 +129,6 @@
   const [loading, setLoading] = useState(false);
   const [error, setError] = useState('');
   const [hideSeedPhraseInput, setHideSeedPhraseInput] = useState(true);
-<<<<<<< HEAD
   const [seedPhrase, setSeedPhrase] = useState([]);
   const [seedPhraseInputFocusedIndex, setSeedPhraseInputFocusedIndex] =
     useState(-1);
@@ -161,11 +156,6 @@
   const handleLayout = (event) => {
     setContainerWidth(event.nativeEvent.layout.width);
   };
-=======
-
-  const passwordInput = React.createRef();
-  const confirmPasswordInput = React.createRef();
->>>>>>> 6895dbe2
 
   const track = (event, properties) => {
     const eventBuilder = MetricsEventBuilder.createEventBuilder(event);
@@ -573,15 +563,12 @@
             });
           },
         });
-<<<<<<< HEAD
         // navigation.reset({
         //   index: 1,
         //   routes: [{ name: Routes.ONBOARDING.SUCCESS_FLOW }],
         // });
-        await importAdditionalAccounts();
+        // await importAdditionalAccounts();
         await enableProfileSyncing();
-=======
->>>>>>> 6895dbe2
       } catch (error) {
         // Should we force people to enable passcode / biometrics?
         if (error.toString() === PASSCODE_NOT_SET_ERROR) {
