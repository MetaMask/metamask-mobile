--- conflicted
+++ resolved
@@ -58,22 +58,14 @@
     seedPhraseDefaultInput: {
       borderWidth: 0,
       paddingHorizontal: 0,
-<<<<<<< HEAD
       display: 'flex',
       flex: 1,
-=======
-      width: '100%',
->>>>>>> 516efb76
       backgroundColor: importedColors.transparent,
       height: 66,
     },
     textAreaInput: {
-<<<<<<< HEAD
       display: 'flex',
       flex: 1,
-=======
-      width: '100%',
->>>>>>> 516efb76
       backgroundColor: importedColors.transparent,
       fontSize: 16,
       color: colors.text.alternative,
@@ -171,16 +163,6 @@
       paddingLeft: 8,
       overflow: 'hidden', // Ensure content doesn't overflow
     },
-    seedPhraseInputItem: {
-      width: '31.33%', // 100% / 3 = 33.33%, minus some space
-      marginRight: '3%', // Space between columns
-      marginBottom: 8,
-      flex: 0, // Prevent flex growth
-      minWidth: 0, // Allow flex shrinking below content size
-    },
-    seedPhraseInputItemLast: {
-      marginRight: 0, // Remove right margin for last item in row
-    },
     inputItem: {
       flex: 1,
       minWidth: 0, // Allow flex shrinking below content size
