import { StyleSheet, Platform } from 'react-native';
import { scale } from 'react-native-size-matters';
import { fontStyles } from '../../../styles/common';
<<<<<<< HEAD
// import Device from '../../../util/device';
=======
>>>>>>> 0db38337

// TODO: Replace "any" with type
// eslint-disable-next-line @typescript-eslint/no-explicit-any
const createStyles = (colors: any) =>
  StyleSheet.create({
    root: {
      backgroundColor: colors.background.default,
      flex: 1,
    },
    wrapper: {
      flex: 1,
      paddingHorizontal: 16,
    },
    container: {
      marginTop: 6,
    },
    description: {
      flexDirection: 'row',
      alignItems: 'center',
      gap: 4,
    },
    seedPhraseRoot: {
      flexDirection: 'column',
      gap: 4,
      marginBottom: 24,
    },
    seedPhraseContainer: {
      paddingTop: 16,
      backgroundColor: colors.background.muted,
      borderRadius: 10,
      marginTop: 16,
      minHeight: 264,
    },
    seedPhraseInnerContainer: {
<<<<<<< HEAD
      paddingHorizontal: 16,
=======
      paddingHorizontal: Platform.OS === 'ios' ? 16 : 14,
>>>>>>> 0db38337
      paddingBottom: 16,
    },
    seedPhraseDefaultInputPlaceholder: {
      fontSize: 14,
      ...fontStyles.normal,
    },
    seedPhraseContainerCta: {
      flexDirection: 'row',
      justifyContent: 'space-between',
      width: '100%',
      marginTop: 'auto',
      borderTopWidth: 1,
      borderTopColor: colors.background.default,
    },
    seedPhraseDefaultInput: {
      fontSize: 14,
      color: colors.text.alternative,
      borderWidth: 0,
      ...fontStyles.normal,
      backgroundColor: colors.background.muted,
      paddingHorizontal: 0,
      height: 66,
    },
    seedPhraseInputContainer: {
      flexDirection: 'row',
      flexWrap: 'wrap', // Allows wrapping to new lines
      justifyContent: 'center',
      width: '100%',
    },
    inputContainer: {
      flexDirection: 'row',
      alignItems: 'center',
      height: 40,
      borderWidth: 1,
      borderColor: colors.border.muted,
      borderRadius: 8,
      paddingHorizontal: 6,
      paddingVertical: 4,
      backgroundColor: colors.background.default,
      margin: 2,
      columnGap: 8,
    },
    inputNumber: {
      color: colors.text.muted,
      fontSize: 14,
      ...fontStyles.medium,
    },
    seedPhraseInput: {
      margin: 3,
    },
    clearButton: {
      width: '100%',
      borderWidth: 0,
      color: colors.text.muted,
      padding: 0,
      paddingVertical: 0,
      paddingHorizontal: 0,
    },
    pasteButton: {
      paddingHorizontal: 16,
      paddingVertical: 16,
      flex: 1,
      textAlign: 'center',
    },
    seedPhraseInputFocused: {
      borderColor: colors.primary.default,
      borderWidth: 1,
    },
    seedPhraseCtaContainer: {
      width: '100%',
      flexDirection: 'column',
      gap: 16,
    },
    field: {
      position: 'relative',
      flexDirection: 'column',
      gap: 8,
    },
    passwordStrengthLabel: {
      height: 20,
      fontSize: scale(10),
      color: colors.text.default,
      ...fontStyles.normal,
    },
    // eslint-disable-next-line react-native/no-unused-styles
    strength_weak: {
      color: colors.error.default,
    },
    // eslint-disable-next-line react-native/no-unused-styles
    strength_good: {
      color: colors.primary.default,
    },
    // eslint-disable-next-line react-native/no-unused-styles
    strength_strong: {
      color: colors.success.default,
    },
    input: {
      paddingVertical: Platform.OS === 'ios' ? 4 : 0,
      borderRadius: 8,
      backgroundColor: colors.background.default,
      flexDirection: 'row',
      alignItems: 'center',
      justifyContent: 'flex-start',
      height: 40,
      fontSize: 16,
      color: colors.text.default,
      ...fontStyles.normal,
<<<<<<< HEAD
      width: '100%',
=======
      flex: 1,
>>>>>>> 0db38337
      textAlignVertical: 'center',
      paddingHorizontal: 8,
    },
    passwordContainer: {
      flexDirection: 'column',
      gap: 16,
    },
    learnMoreContainer: {
      flexDirection: 'row',
      alignItems: 'flex-start',
      justifyContent: 'flex-start',
      gap: 8,
      marginTop: 8,
      marginBottom: 16,
    },
    learnMoreTextContainer: {
      flexDirection: 'row',
      alignItems: 'flex-start',
      justifyContent: 'flex-start',
      gap: 1,
      width: '100%',
      flexWrap: 'wrap',
    },
    headerLeft: {
      marginLeft: 16,
    },
    headerRight: {
      marginRight: 16,
    },
    inputIndex: {
      marginRight: -4,
    },
    label: {
      marginBottom: -4,
    },
  });

export default createStyles;<|MERGE_RESOLUTION|>--- conflicted
+++ resolved
@@ -1,10 +1,6 @@
 import { StyleSheet, Platform } from 'react-native';
 import { scale } from 'react-native-size-matters';
 import { fontStyles } from '../../../styles/common';
-<<<<<<< HEAD
-// import Device from '../../../util/device';
-=======
->>>>>>> 0db38337
 
 // TODO: Replace "any" with type
 // eslint-disable-next-line @typescript-eslint/no-explicit-any
@@ -39,11 +35,7 @@
       minHeight: 264,
     },
     seedPhraseInnerContainer: {
-<<<<<<< HEAD
-      paddingHorizontal: 16,
-=======
       paddingHorizontal: Platform.OS === 'ios' ? 16 : 14,
->>>>>>> 0db38337
       paddingBottom: 16,
     },
     seedPhraseDefaultInputPlaceholder: {
@@ -151,11 +143,7 @@
       fontSize: 16,
       color: colors.text.default,
       ...fontStyles.normal,
-<<<<<<< HEAD
-      width: '100%',
-=======
       flex: 1,
->>>>>>> 0db38337
       textAlignVertical: 'center',
       paddingHorizontal: 8,
     },
