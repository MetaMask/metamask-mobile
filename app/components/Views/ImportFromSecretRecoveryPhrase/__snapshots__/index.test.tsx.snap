--- conflicted
+++ resolved
@@ -618,11 +618,7 @@
                                               "borderWidth": 1,
                                               "color": "#686e7d",
                                               "display": "flex",
-<<<<<<< HEAD
-                                              "fontFamily": "CentraNo1-Book",
-=======
                                               "fontFamily": "Geist Regular",
->>>>>>> de227863
                                               "fontSize": 16,
                                               "fontWeight": "400",
                                               "height": 66,
