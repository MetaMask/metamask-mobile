// Jest Snapshot v1, https://goo.gl/fbAQLP

exports[`ImportFromSecretRecoveryPhrase should render correctly 1`] = `
<View
  style={
    {
      "flex": 1,
    }
  }
>
  <RNCSafeAreaProvider
    onInsetsChange={[Function]}
    style={
      [
        {
          "flex": 1,
        },
        undefined,
      ]
    }
  >
    <View
      collapsable={false}
      pointerEvents="box-none"
      style={
        {
          "zIndex": 1,
        }
      }
    >
      <View
        accessibilityElementsHidden={false}
        importantForAccessibility="auto"
        onLayout={[Function]}
        pointerEvents="box-none"
        style={null}
      >
        <View
          collapsable={false}
          pointerEvents="box-none"
          style={
            {
              "bottom": 0,
              "left": 0,
              "opacity": 1,
              "position": "absolute",
              "right": 0,
              "top": 0,
              "zIndex": 0,
            }
          }
        >
          <View
            collapsable={false}
            style={
              {
                "backgroundColor": "#ffffff",
                "borderBottomColor": "rgb(216, 216, 216)",
                "elevation": 0,
                "flex": 1,
                "shadowColor": "transparent",
                "shadowOffset": {
                  "height": 0.5,
                  "width": 0,
                },
                "shadowOpacity": 0.85,
                "shadowRadius": 0,
              }
            }
          />
        </View>
        <View
          collapsable={false}
          pointerEvents="box-none"
          style={
            {
              "height": 64,
              "maxHeight": undefined,
              "minHeight": undefined,
              "opacity": undefined,
              "transform": undefined,
            }
          }
        >
          <View
            pointerEvents="none"
            style={
              {
                "height": 20,
              }
            }
          />
          <View
            pointerEvents="box-none"
            style={
              {
                "alignItems": "center",
                "flex": 1,
                "flexDirection": "row",
                "justifyContent": "center",
              }
            }
          >
            <View
              collapsable={false}
              pointerEvents="box-none"
              style={
                {
                  "alignItems": "flex-start",
                  "bottom": 0,
                  "justifyContent": "center",
                  "left": 0,
                  "opacity": 1,
                  "position": "absolute",
                  "top": 0,
                }
              }
            >
              <TouchableOpacity
                onPress={[Function]}
                testID="import-from-seed-screen-back-button-id"
              >
                <SvgMock
                  color="#121314"
                  fill="currentColor"
                  height={24}
                  name="ArrowLeft"
                  style={
                    {
                      "height": 24,
                      "marginLeft": 16,
                      "width": 24,
                    }
                  }
                  width={24}
                />
              </TouchableOpacity>
            </View>
            <View
              collapsable={false}
              pointerEvents="box-none"
              style={
                {
                  "marginHorizontal": 72,
                  "opacity": 1,
                }
              }
            >
              <Text
                accessibilityRole="header"
                aria-level="1"
                collapsable={false}
                numberOfLines={1}
                onLayout={[Function]}
                style={
                  {
                    "color": "#4459ff",
                    "fontSize": 17,
                    "fontWeight": "600",
                  }
                }
              />
            </View>
            <View
              collapsable={false}
              pointerEvents="box-none"
              style={
                {
                  "alignItems": "flex-end",
                  "bottom": 0,
                  "justifyContent": "center",
                  "opacity": 1,
                  "position": "absolute",
                  "right": 0,
                  "top": 0,
                }
              }
            >
              <TouchableOpacity
                onPress={[Function]}
                testID="import-from-seed-screen-qr-code-button-id"
              >
                <SvgMock
                  color="#121314"
                  fill="currentColor"
                  height={24}
                  name="Scan"
                  onPress={[Function]}
                  style={
                    {
                      "height": 24,
                      "marginRight": 16,
                      "width": 24,
                    }
                  }
                  width={24}
                />
              </TouchableOpacity>
            </View>
          </View>
        </View>
      </View>
    </View>
    <RNSScreenContainer
      onLayout={[Function]}
      style={
        {
          "flex": 1,
        }
      }
    >
      <RNSScreen
        activityState={2}
        collapsable={false}
        gestureResponseDistance={
          {
            "bottom": -1,
            "end": -1,
            "start": -1,
            "top": -1,
          }
        }
        onGestureCancel={[Function]}
        pointerEvents="box-none"
        sheetAllowedDetents="large"
        sheetCornerRadius={-1}
        sheetExpandsWhenScrolledToEdge={true}
        sheetGrabberVisible={false}
        sheetLargestUndimmedDetent="all"
        style={
          {
            "bottom": 0,
            "left": 0,
            "position": "absolute",
            "right": 0,
            "top": 0,
            "zIndex": undefined,
          }
        }
      >
        <View
          collapsable={false}
          style={
            {
              "opacity": 1,
            }
          }
        />
        <View
          accessibilityElementsHidden={false}
          closing={false}
          gestureVelocityImpact={0.3}
          importantForAccessibility="auto"
          onClose={[Function]}
          onGestureBegin={[Function]}
          onGestureCanceled={[Function]}
          onGestureEnd={[Function]}
          onOpen={[Function]}
          onTransition={[Function]}
          pointerEvents="box-none"
          style={
            [
              {
                "overflow": undefined,
              },
              {
                "bottom": 0,
                "left": 0,
                "position": "absolute",
                "right": 0,
                "top": 0,
              },
            ]
          }
          transitionSpec={
            {
              "close": {
                "animation": "spring",
                "config": {
                  "damping": 500,
                  "mass": 3,
                  "overshootClamping": true,
                  "restDisplacementThreshold": 10,
                  "restSpeedThreshold": 10,
                  "stiffness": 1000,
                },
              },
              "open": {
                "animation": "spring",
                "config": {
                  "damping": 500,
                  "mass": 3,
                  "overshootClamping": true,
                  "restDisplacementThreshold": 10,
                  "restSpeedThreshold": 10,
                  "stiffness": 1000,
                },
              },
            }
          }
        >
          <View
            collapsable={false}
            needsOffscreenAlphaCompositing={false}
            pointerEvents="box-none"
            style={
              {
                "flex": 1,
              }
            }
          >
            <View
              collapsable={false}
              onGestureHandlerEvent={[Function]}
              onGestureHandlerStateChange={[Function]}
              style={
                {
                  "flex": 1,
                  "transform": [
                    {
                      "translateX": 0,
                    },
                    {
                      "translateX": 0,
                    },
                  ],
                }
              }
            >
              <View
                collapsable={false}
                pointerEvents="none"
                style={
                  {
                    "backgroundColor": "rgb(242, 242, 242)",
                    "bottom": 0,
                    "left": 0,
                    "position": "absolute",
                    "shadowColor": "#000",
                    "shadowOffset": {
                      "height": 1,
                      "width": -1,
                    },
                    "shadowOpacity": 0.3,
                    "shadowRadius": 5,
                    "top": 0,
                    "width": 3,
                  }
                }
              />
              <View
                style={
                  [
                    {
                      "flex": 1,
                      "overflow": "hidden",
                    },
                    [
                      {
                        "backgroundColor": "rgb(242, 242, 242)",
                      },
                      undefined,
                    ],
                  ]
                }
              >
                <View
                  style={
                    {
                      "flex": 1,
                      "flexDirection": "column-reverse",
                    }
                  }
                >
                  <View
                    style={
                      {
                        "flex": 1,
                      }
                    }
                  >
                    <RCTSafeAreaView
                      style={
                        {
                          "backgroundColor": "#ffffff",
                          "flex": 1,
                        }
                      }
                    >
                      <RCTScrollView
                        automaticallyAdjustContentInsets={false}
                        contentInset={
                          {
                            "bottom": 0,
                          }
                        }
                        enableAutomaticScroll={true}
                        enableOnAndroid={false}
                        enableResetScrollToCoords={true}
                        extraHeight={75}
                        extraScrollHeight={0}
                        getScrollResponder={[Function]}
                        handleOnScroll={[Function]}
                        keyboardDismissMode="interactive"
                        keyboardOpeningTime={250}
                        keyboardSpace={0}
                        onScroll={[Function]}
                        resetKeyboardSpace={[Function]}
                        resetScrollToCoords={
                          {
                            "x": 0,
                            "y": 0,
                          }
                        }
                        scrollEventThrottle={1}
                        scrollForExtraHeightOnAndroid={[Function]}
                        scrollIntoView={[Function]}
                        scrollToEnd={[Function]}
                        scrollToFocusedInput={[Function]}
                        scrollToPosition={[Function]}
                        showsVerticalScrollIndicator={true}
                        style={
                          {
                            "flex": 1,
                            "paddingHorizontal": 16,
                          }
                        }
                        update={[Function]}
                        viewIsInsideTabBar={false}
                      >
                        <View>
                          <View
                            testID="import-from-seed-screen"
                          >
                            <Text
                              accessibilityRole="text"
                              style={
                                {
                                  "color": "#686e7d",
                                  "fontFamily": "CentraNo1-Book",
                                  "fontSize": 16,
                                  "fontWeight": "400",
                                  "letterSpacing": 0,
                                  "lineHeight": 24,
                                }
                              }
                            >
                              Step 1 of 2
                            </Text>
                            <Text
                              accessibilityRole="text"
                              style={
                                {
                                  "color": "#121314",
                                  "fontFamily": "CentraNo1-Bold",
                                  "fontSize": 32,
                                  "fontWeight": "700",
                                  "letterSpacing": 0,
                                  "lineHeight": 40,
                                }
                              }
                              testID="import-from-seed-screen-title-id"
                            >
                              Import a wallet
                            </Text>
                            <View
                              style={
                                {
                                  "marginTop": 6,
                                }
                              }
                            >
                              <View
                                style={
                                  {
                                    "alignItems": "center",
                                    "flexDirection": "row",
                                    "gap": 4,
                                  }
                                }
                              >
                                <Text
                                  accessibilityRole="text"
                                  style={
                                    {
                                      "color": "#686e7d",
                                      "fontFamily": "CentraNo1-Book",
                                      "fontSize": 16,
                                      "fontWeight": "400",
                                      "letterSpacing": 0,
                                      "lineHeight": 24,
                                    }
                                  }
                                >
                                  Enter your Secret Recovery Phrase
                                </Text>
                                <TouchableOpacity
                                  onPress={[Function]}
                                >
                                  <SvgMock
                                    color="#686e7d"
                                    fill="currentColor"
                                    height={20}
                                    name="Info"
                                    style={
                                      {
                                        "height": 20,
                                        "width": 20,
                                      }
                                    }
                                    width={20}
                                  />
                                </TouchableOpacity>
                              </View>
                              <View
                                style={
                                  {
                                    "flexDirection": "column",
                                    "gap": 4,
                                    "marginBottom": 24,
                                  }
                                }
                              >
                                <View
                                  style={
                                    {
                                      "backgroundColor": "#f3f5f9",
                                      "borderRadius": 10,
                                      "marginTop": 16,
                                      "minHeight": 264,
                                      "paddingTop": 16,
                                    }
                                  }
                                >
                                  <View
                                    style={
                                      {
                                        "paddingHorizontal": 16,
                                      }
                                    }
                                  >
                                    <TextInput
                                      autoCapitalize="none"
                                      autoComplete="off"
                                      autoFocus={true}
                                      blurOnSubmit={false}
                                      label="Secret Recovery Phrase"
                                      multiline={true}
                                      onChangeText={[Function]}
                                      onKeyPress={[Function]}
                                      placeholder="Add a space between each word and make sure no one is watching 👀"
                                      placeholderStyle={
                                        {
                                          "fontFamily": "CentraNo1-Book",
                                          "fontSize": 14,
                                          "fontWeight": "400",
                                        }
                                      }
                                      placeholderTextColor="#686e7d"
                                      style={
                                        {
                                          "backgroundColor": "#f3f5f9",
                                          "borderWidth": 0,
                                          "color": "#686e7d",
                                          "fontFamily": "CentraNo1-Book",
                                          "fontSize": 14,
                                          "fontWeight": "400",
                                          "height": 66,
                                          "paddingHorizontal": 0,
                                        }
                                      }
                                      testID="import-from-seed-screen-seed-phrase-input-id"
                                      textAlignVertical="top"
                                      value=""
                                    />
                                  </View>
                                  <View
                                    style={
                                      {
                                        "borderTopColor": "#ffffff",
                                        "borderTopWidth": 1,
                                        "flexDirection": "row",
                                        "justifyContent": "space-between",
                                        "marginTop": "auto",
                                        "width": "100%",
                                      }
                                    }
                                  >
                                    <Text
                                      accessibilityRole="link"
                                      accessible={true}
                                      onPress={[Function]}
                                      onPressIn={[Function]}
                                      onPressOut={[Function]}
                                      style={
                                        {
                                          "backgroundColor": "transparent",
                                          "color": "#121314",
                                          "flex": 1,
                                          "fontFamily": "CentraNo1-Book",
                                          "fontSize": 16,
                                          "fontWeight": "400",
                                          "letterSpacing": 0,
                                          "lineHeight": 24,
                                          "paddingHorizontal": 16,
                                          "paddingVertical": 16,
                                          "textAlign": "center",
                                        }
                                      }
                                      suppressHighlighting={true}
                                      width="full"
                                    >
                                      <Text
                                        accessibilityRole="text"
                                        style={
                                          {
                                            "color": "#4459ff",
                                            "fontFamily": "CentraNo1-Medium",
                                            "fontSize": 16,
                                            "fontWeight": "500",
                                            "letterSpacing": 0,
                                            "lineHeight": 24,
                                          }
                                        }
                                      >
                                        Show all
                                      </Text>
                                    </Text>
                                    <Text
                                      accessibilityRole="link"
                                      accessible={true}
                                      onPress={[Function]}
                                      onPressIn={[Function]}
                                      onPressOut={[Function]}
                                      style={
                                        {
                                          "backgroundColor": "transparent",
                                          "color": "#121314",
                                          "flex": 1,
                                          "fontFamily": "CentraNo1-Book",
                                          "fontSize": 16,
                                          "fontWeight": "400",
                                          "letterSpacing": 0,
                                          "lineHeight": 24,
                                          "paddingHorizontal": 16,
                                          "paddingVertical": 16,
                                          "textAlign": "center",
                                        }
                                      }
                                      suppressHighlighting={true}
                                      width="full"
                                    >
                                      <Text
                                        accessibilityRole="text"
                                        style={
                                          {
                                            "color": "#4459ff",
                                            "fontFamily": "CentraNo1-Medium",
                                            "fontSize": 16,
                                            "fontWeight": "500",
                                            "letterSpacing": 0,
                                            "lineHeight": 24,
                                          }
                                        }
                                      >
                                        Paste
                                      </Text>
                                    </Text>
                                  </View>
                                </View>
                              </View>
                              <View
                                style={
                                  {
                                    "flexDirection": "column",
                                    "gap": 16,
                                    "width": "100%",
                                  }
                                }
                              >
                                <TouchableOpacity
                                  accessibilityRole="button"
                                  accessible={true}
                                  activeOpacity={1}
                                  disabled={true}
                                  onPress={[Function]}
                                  onPressIn={[Function]}
                                  onPressOut={[Function]}
                                  style={
                                    {
                                      "alignItems": "center",
                                      "alignSelf": "stretch",
                                      "backgroundColor": "#4459ff",
                                      "borderRadius": 12,
                                      "flexDirection": "row",
                                      "height": 48,
                                      "justifyContent": "center",
                                      "opacity": 0.5,
                                      "paddingHorizontal": 16,
                                    }
                                  }
                                  testID="import-from-seed-screen-continue-button-id"
                                >
                                  <Text
                                    accessibilityRole="text"
                                    style={
                                      {
                                        "color": "#ffffff",
                                        "fontFamily": "CentraNo1-Medium",
                                        "fontSize": 16,
                                        "fontWeight": "500",
                                        "letterSpacing": 0,
                                        "lineHeight": 24,
                                      }
                                    }
                                  >
                                    Continue
                                  </Text>
                                </TouchableOpacity>
                              </View>
<<<<<<< HEAD
=======
                              <View
                                style={
                                  {
                                    "alignSelf": "flex-end",
                                    "position": "absolute",
                                    "right": 17,
                                    "top": 52,
                                  }
                                }
                              />
                              <Text
                                style={
                                  {
                                    "color": "#121314",
                                    "fontFamily": "CentraNo1-Book",
                                    "fontSize": 21.428571428571427,
                                    "fontWeight": "400",
                                    "height": 20,
                                  }
                                }
                              >
                                Must be at least 8 characters
                              </Text>
                            </View>
                            <View
                              style={
                                {
                                  "marginTop": 20,
                                }
                              }
                            >
                              <TouchableOpacity
                                accessibilityRole="button"
                                accessible={true}
                                activeOpacity={1}
                                disabled={true}
                                style={
                                  [
                                    [
                                      {
                                        "borderRadius": 12,
                                        "justifyContent": "center",
                                        "padding": 15,
                                      },
                                      {
                                        "backgroundColor": "#4459ff",
                                      },
                                      undefined,
                                    ],
                                    {
                                      "opacity": 0.6,
                                    },
                                  ]
                                }
                                testID="import-from-seed-screen-submit-button-id"
                              >
                                <Text
                                  style={
                                    [
                                      {
                                        "color": "#007aff",
                                        "fontSize": 17,
                                        "fontWeight": "500",
                                        "textAlign": "center",
                                      },
                                      {
                                        "color": "#dcdcdc",
                                      },
                                      [
                                        {
                                          "fontFamily": "CentraNo1-Bold",
                                          "fontSize": 14,
                                          "fontWeight": "600",
                                          "textAlign": "center",
                                        },
                                        {
                                          "color": "#ffffff",
                                        },
                                        undefined,
                                      ],
                                      {
                                        "opacity": 0.6,
                                      },
                                    ]
                                  }
                                >
                                  IMPORT
                                </Text>
                              </TouchableOpacity>
>>>>>>> 29cfefce
                            </View>
                          </View>
                        </View>
                      </RCTScrollView>
                      <View />
                    </RCTSafeAreaView>
                  </View>
                </View>
              </View>
            </View>
          </View>
        </View>
      </RNSScreen>
    </RNSScreenContainer>
  </RNCSafeAreaProvider>
</View>
`;<|MERGE_RESOLUTION|>--- conflicted
+++ resolved
@@ -718,8 +718,6 @@
                                   </Text>
                                 </TouchableOpacity>
                               </View>
-<<<<<<< HEAD
-=======
                               <View
                                 style={
                                   {
@@ -809,7 +807,6 @@
                                   IMPORT
                                 </Text>
                               </TouchableOpacity>
->>>>>>> 29cfefce
                             </View>
                           </View>
                         </View>
