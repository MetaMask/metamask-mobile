--- conflicted
+++ resolved
@@ -547,13 +547,6 @@
                                     <View
                                       accessibilityState={
                                         {
-<<<<<<< HEAD
-                                          "alignItems": "center",
-                                          "backgroundColor": "transparent",
-                                          "borderColor": "#4459ff",
-                                          "borderRadius": 8,
-                                          "borderWidth": 0,
-=======
                                           "busy": undefined,
                                           "checked": undefined,
                                           "disabled": undefined,
@@ -579,15 +572,10 @@
                                           "borderWidth": 0,
                                           "display": "flex",
                                           "flex": 1,
->>>>>>> 578bf728
                                           "flexDirection": "row",
                                           "height": 66,
                                           "opacity": 1,
                                           "paddingHorizontal": 0,
-<<<<<<< HEAD
-                                          "width": "100%",
-=======
->>>>>>> 578bf728
                                         }
                                       }
                                       testID="textfield"
@@ -595,11 +583,7 @@
                                       <View
                                         style={
                                           {
-<<<<<<< HEAD
-                                            "flex": 1,
-=======
                                             "backgroundColor": "inherit",
->>>>>>> 578bf728
                                           }
                                         }
                                       >
@@ -616,15 +600,9 @@
                                           onChangeText={[Function]}
                                           onFocus={[Function]}
                                           onKeyPress={[Function]}
-<<<<<<< HEAD
-                                          placeholder="Add a space between each word and make sure no one is watching."
-                                          placeholderTextColor="#686e7d"
-                                          secureTextEntry={true}
-=======
                                           onSubmitEditing={[Function]}
                                           placeholder="Add a space between each word and make sure no one is watching."
                                           placeholderTextColor="#686e7d"
->>>>>>> 578bf728
                                           showSoftInputOnFocus={true}
                                           spellCheck={false}
                                           style={
@@ -633,11 +611,8 @@
                                               "borderColor": "transparent",
                                               "borderWidth": 1,
                                               "color": "#686e7d",
-<<<<<<< HEAD
-=======
                                               "display": "flex",
                                               "flex": 1,
->>>>>>> 578bf728
                                               "fontFamily": "CentraNo1-Book",
                                               "fontSize": 16,
                                               "fontWeight": "400",
@@ -645,10 +620,6 @@
                                               "letterSpacing": 0,
                                               "opacity": 1,
                                               "paddingVertical": 0,
-<<<<<<< HEAD
-                                              "width": "100%",
-=======
->>>>>>> 578bf728
                                             }
                                           }
                                           submitBehavior="submit"
@@ -766,30 +737,19 @@
                                 accessible={true}
                                 activeOpacity={1}
                                 disabled={true}
-<<<<<<< HEAD
-                                onPress={[Function]}
-=======
->>>>>>> 578bf728
                                 onPressIn={[Function]}
                                 onPressOut={[Function]}
                                 style={
                                   {
                                     "alignItems": "center",
                                     "alignSelf": "stretch",
-<<<<<<< HEAD
-                                    "backgroundColor": "#4459ff",
-=======
                                     "backgroundColor": "#121314",
->>>>>>> 578bf728
                                     "borderRadius": 12,
                                     "flexDirection": "row",
                                     "height": 48,
                                     "justifyContent": "center",
                                     "opacity": 0.5,
-<<<<<<< HEAD
-=======
                                     "overflow": "hidden",
->>>>>>> 578bf728
                                     "paddingHorizontal": 16,
                                   }
                                 }
