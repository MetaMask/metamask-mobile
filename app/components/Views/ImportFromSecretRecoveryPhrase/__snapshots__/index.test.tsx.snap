// Jest Snapshot v1, https://goo.gl/fbAQLP

exports[`ImportFromSecretRecoveryPhrase Import a wallet UI render matches snapshot 1`] = `
<View
  style={
    {
      "flex": 1,
    }
  }
>
  <RNCSafeAreaProvider
    onInsetsChange={[Function]}
    style={
      [
        {
          "flex": 1,
        },
        undefined,
      ]
    }
  >
    <View
      collapsable={false}
      pointerEvents="box-none"
      style={
        {
          "zIndex": 1,
        }
      }
    >
      <View
        accessibilityElementsHidden={false}
        importantForAccessibility="auto"
        onLayout={[Function]}
        pointerEvents="box-none"
        style={null}
      >
        <View
          collapsable={false}
          pointerEvents="box-none"
          style={
            {
              "bottom": 0,
              "left": 0,
              "opacity": 1,
              "position": "absolute",
              "right": 0,
              "top": 0,
              "zIndex": 0,
            }
          }
        >
          <View
            collapsable={false}
            style={
              {
                "backgroundColor": "#ffffff",
                "borderBottomColor": "rgb(216, 216, 216)",
                "elevation": 0,
                "flex": 1,
                "shadowColor": "transparent",
                "shadowOffset": {
                  "height": 0.5,
                  "width": 0,
                },
                "shadowOpacity": 0.85,
                "shadowRadius": 0,
              }
            }
          />
        </View>
        <View
          collapsable={false}
          pointerEvents="box-none"
          style={
            {
              "height": 64,
              "maxHeight": undefined,
              "minHeight": undefined,
              "opacity": undefined,
              "transform": undefined,
            }
          }
        >
          <View
            pointerEvents="none"
            style={
              {
                "height": 20,
              }
            }
          />
          <View
            pointerEvents="box-none"
            style={
              {
                "alignItems": "center",
                "flex": 1,
                "flexDirection": "row",
                "justifyContent": "center",
              }
            }
          >
            <View
              collapsable={false}
              pointerEvents="box-none"
              style={
                {
                  "alignItems": "flex-start",
                  "bottom": 0,
                  "justifyContent": "center",
                  "left": 0,
                  "opacity": 1,
                  "position": "absolute",
                  "top": 0,
                }
              }
            >
              <TouchableOpacity
                onPress={[Function]}
                testID="import-from-seed-screen-back-button-id"
              >
                <SvgMock
                  color="#121314"
                  fill="currentColor"
                  height={24}
                  name="ArrowLeft"
                  style={
                    {
                      "height": 24,
                      "marginLeft": 16,
                      "width": 24,
                    }
                  }
                  width={24}
                />
              </TouchableOpacity>
            </View>
            <View
              collapsable={false}
              pointerEvents="box-none"
              style={
                {
                  "marginHorizontal": 72,
                  "opacity": 1,
                }
              }
            >
              <Text
                accessibilityRole="header"
                aria-level="1"
                collapsable={false}
                numberOfLines={1}
                onLayout={[Function]}
                style={
                  {
                    "color": "#4459ff",
                    "fontSize": 17,
                    "fontWeight": "600",
                  }
                }
              />
            </View>
            <View
              collapsable={false}
              pointerEvents="box-none"
              style={
                {
                  "alignItems": "flex-end",
                  "bottom": 0,
                  "justifyContent": "center",
                  "opacity": 1,
                  "position": "absolute",
                  "right": 0,
                  "top": 0,
                }
              }
            >
              <TouchableOpacity
                onPress={[Function]}
                testID="import-from-seed-screen-qr-code-button-id"
              >
                <SvgMock
                  color="#121314"
                  fill="currentColor"
                  height={24}
                  name="Scan"
                  onPress={[Function]}
                  style={
                    {
                      "height": 24,
                      "marginRight": 16,
                      "width": 24,
                    }
                  }
                  width={24}
                />
              </TouchableOpacity>
            </View>
          </View>
        </View>
      </View>
    </View>
    <RNSScreenContainer
      onLayout={[Function]}
      style={
        {
          "flex": 1,
        }
      }
    >
      <RNSScreen
        activityState={2}
        collapsable={false}
        gestureResponseDistance={
          {
            "bottom": -1,
            "end": -1,
            "start": -1,
            "top": -1,
          }
        }
        onGestureCancel={[Function]}
        pointerEvents="box-none"
        sheetAllowedDetents="large"
        sheetCornerRadius={-1}
        sheetExpandsWhenScrolledToEdge={true}
        sheetGrabberVisible={false}
        sheetLargestUndimmedDetent="all"
        style={
          {
            "bottom": 0,
            "left": 0,
            "position": "absolute",
            "right": 0,
            "top": 0,
            "zIndex": undefined,
          }
        }
      >
        <View
          collapsable={false}
          style={
            {
              "opacity": 1,
            }
          }
        />
        <View
          accessibilityElementsHidden={false}
          closing={false}
          gestureVelocityImpact={0.3}
          importantForAccessibility="auto"
          onClose={[Function]}
          onGestureBegin={[Function]}
          onGestureCanceled={[Function]}
          onGestureEnd={[Function]}
          onOpen={[Function]}
          onTransition={[Function]}
          pointerEvents="box-none"
          style={
            [
              {
                "overflow": undefined,
              },
              {
                "bottom": 0,
                "left": 0,
                "position": "absolute",
                "right": 0,
                "top": 0,
              },
            ]
          }
          transitionSpec={
            {
              "close": {
                "animation": "spring",
                "config": {
                  "damping": 500,
                  "mass": 3,
                  "overshootClamping": true,
                  "restDisplacementThreshold": 10,
                  "restSpeedThreshold": 10,
                  "stiffness": 1000,
                },
              },
              "open": {
                "animation": "spring",
                "config": {
                  "damping": 500,
                  "mass": 3,
                  "overshootClamping": true,
                  "restDisplacementThreshold": 10,
                  "restSpeedThreshold": 10,
                  "stiffness": 1000,
                },
              },
            }
          }
        >
          <View
            collapsable={false}
            needsOffscreenAlphaCompositing={false}
            pointerEvents="box-none"
            style={
              {
                "flex": 1,
              }
            }
          >
            <View
              collapsable={false}
              enabled={false}
              handlerTag={1}
              handlerType="PanGestureHandler"
              onGestureHandlerEvent={[Function]}
              onGestureHandlerStateChange={[Function]}
              style={
                {
                  "flex": 1,
                  "transform": [
                    {
                      "translateX": 0,
                    },
                    {
                      "translateX": 0,
                    },
                  ],
                }
              }
            >
              <View
                collapsable={false}
                pointerEvents="none"
                style={
                  {
                    "backgroundColor": "rgb(242, 242, 242)",
                    "bottom": 0,
                    "left": 0,
                    "position": "absolute",
                    "shadowColor": "#000",
                    "shadowOffset": {
                      "height": 1,
                      "width": -1,
                    },
                    "shadowOpacity": 0.3,
                    "shadowRadius": 5,
                    "top": 0,
                    "width": 3,
                  }
                }
              />
              <View
                style={
                  [
                    {
                      "flex": 1,
                      "overflow": "hidden",
                    },
                    [
                      {
                        "backgroundColor": "rgb(242, 242, 242)",
                      },
                      undefined,
                    ],
                  ]
                }
              >
                <View
                  style={
                    {
                      "flex": 1,
                      "flexDirection": "column-reverse",
                    }
                  }
                >
                  <View
                    style={
                      {
                        "flex": 1,
                      }
                    }
                  >
                    <RCTSafeAreaView
                      style={
                        {
                          "backgroundColor": "#ffffff",
                          "flex": 1,
                        }
                      }
                    >
                      <RCTScrollView
                        automaticallyAdjustContentInsets={false}
                        contentContainerStyle={
                          {
                            "flex": 1,
                            "paddingHorizontal": 16,
                          }
                        }
                        contentInset={
                          {
                            "bottom": 0,
                          }
                        }
                        enableAutomaticScroll={true}
                        enableOnAndroid={false}
                        enableResetScrollToCoords={true}
                        extraHeight={75}
                        extraScrollHeight={0}
                        getScrollResponder={[Function]}
                        handleOnScroll={[Function]}
                        keyboardDismissMode="interactive"
                        keyboardOpeningTime={250}
                        keyboardSpace={0}
                        onScroll={[Function]}
                        resetKeyboardSpace={[Function]}
                        resetScrollToCoords={
                          {
                            "x": 0,
                            "y": 0,
                          }
                        }
                        scrollEventThrottle={1}
                        scrollForExtraHeightOnAndroid={[Function]}
                        scrollIntoView={[Function]}
                        scrollToEnd={[Function]}
                        scrollToFocusedInput={[Function]}
                        scrollToPosition={[Function]}
                        showsVerticalScrollIndicator={true}
                        update={[Function]}
                        viewIsInsideTabBar={false}
                      >
                        <View>
                          <RCTScrollView
                            contentContainerStyle={
                              {
                                "flex": 1,
                                "flexDirection": "column",
                              }
                            }
                            testID="import-from-seed-screen"
                          >
<<<<<<< HEAD
                            <Text
                              accessibilityRole="text"
                              style={
                                {
                                  "color": "#686e7d",
                                  "fontFamily": "Geist Regular",
                                  "fontSize": 16,
                                  "letterSpacing": 0,
                                  "lineHeight": 24,
                                }
                              }
                            >
                              Step 1 of 2
                            </Text>
                            <Text
                              accessibilityRole="text"
                              style={
                                {
                                  "color": "#121314",
                                  "fontFamily": "Geist Bold",
                                  "fontSize": 32,
                                  "letterSpacing": 0,
                                  "lineHeight": 40,
                                }
                              }
                              testID="import-from-seed-screen-title-id"
                            >
                              Import a wallet
                            </Text>
                            <View
                              style={
                                {
                                  "marginTop": 6,
                                }
                              }
                            >
                              <View
=======
                            <View>
                              <Text
                                accessibilityRole="text"
>>>>>>> 9141ce76
                                style={
                                  {
                                    "color": "#686e7d",
                                    "fontFamily": "CentraNo1-Book",
                                    "fontSize": 16,
                                    "fontWeight": "400",
                                    "letterSpacing": 0,
                                    "lineHeight": 24,
                                  }
                                }
                              >
<<<<<<< HEAD
                                <Text
                                  accessibilityRole="text"
                                  style={
                                    {
                                      "color": "#686e7d",
                                      "fontFamily": "Geist Regular",
                                      "fontSize": 16,
                                      "letterSpacing": 0,
                                      "lineHeight": 24,
                                    }
=======
                                Step 1 of 2
                              </Text>
                              <Text
                                accessibilityRole="text"
                                style={
                                  {
                                    "color": "#121314",
                                    "fontFamily": "CentraNo1-Bold",
                                    "fontSize": 32,
                                    "fontWeight": "700",
                                    "letterSpacing": 0,
                                    "lineHeight": 40,
>>>>>>> 9141ce76
                                  }
                                }
                                testID="import-from-seed-screen-title-id"
                              >
                                Import a wallet
                              </Text>
                              <View
                                style={
                                  {
                                    "marginTop": 6,
                                  }
                                }
                              >
                                <View
                                  style={
                                    {
                                      "alignItems": "center",
                                      "flexDirection": "row",
                                      "gap": 4,
                                    }
                                  }
                                >
                                  <Text
                                    accessibilityRole="text"
                                    style={
                                      {
                                        "color": "#686e7d",
                                        "fontFamily": "CentraNo1-Book",
                                        "fontSize": 16,
                                        "fontWeight": "400",
                                        "letterSpacing": 0,
                                        "lineHeight": 24,
                                      }
                                    }
                                  >
                                    Enter your Secret Recovery Phrase
                                  </Text>
                                  <TouchableOpacity
                                    onPress={[Function]}
                                    testID="import-from-seed-screen-seedphrase-link-id"
                                  >
                                    <SvgMock
                                      color="#686e7d"
                                      fill="currentColor"
                                      height={20}
                                      name="Info"
                                      style={
                                        {
                                          "height": 20,
                                          "width": 20,
                                        }
                                      }
                                      width={20}
                                    />
                                  </TouchableOpacity>
                                </View>
                                <View
                                  style={
                                    {
                                      "flexDirection": "column",
                                      "gap": 4,
                                      "marginBottom": 24,
                                    }
                                  }
                                >
                                  <View
                                    style={
                                      {
                                        "backgroundColor": "#f3f5f9",
                                        "borderRadius": 10,
                                        "marginTop": 16,
                                        "minHeight": 264,
                                        "paddingTop": 16,
                                      }
                                    }
                                  >
                                    <View
                                      style={
                                        {
<<<<<<< HEAD
                                          "backgroundColor": "transparent",
                                          "color": "#121314",
                                          "flex": 1,
                                          "fontFamily": "Geist Regular",
                                          "fontSize": 16,
                                          "letterSpacing": 0,
                                          "lineHeight": 24,
=======
>>>>>>> 9141ce76
                                          "paddingHorizontal": 16,
                                        }
                                      }
                                    >
                                      <TextInput
                                        autoCapitalize="none"
                                        autoComplete="off"
                                        autoCorrect={false}
                                        autoFocus={true}
                                        editable={true}
                                        keyboardType="default"
                                        label="Secret Recovery Phrase"
                                        multiline={true}
                                        onChangeText={[Function]}
                                        onKeyPress={[Function]}
                                        placeholder="Add a space between each word and make sure no one is watching 👀"
                                        placeholderStyle={
                                          {
                                            "fontFamily": "CentraNo1-Book",
                                            "fontSize": 14,
                                            "fontWeight": "400",
                                          }
                                        }
                                        placeholderTextColor="#686e7d"
                                        spellCheck={false}
                                        style={
                                          {
                                            "backgroundColor": "#f3f5f9",
                                            "borderWidth": 0,
                                            "color": "#686e7d",
                                            "fontFamily": "CentraNo1-Book",
                                            "fontSize": 14,
                                            "fontWeight": "400",
                                            "height": 66,
                                            "paddingHorizontal": 0,
                                          }
                                        }
                                        submitBehavior="submit"
                                        testID="import-from-seed-screen-seed-phrase-input-id"
                                        textAlignVertical="top"
                                        textContentType="none"
                                        value=""
                                      />
                                    </View>
                                    <View
                                      style={
                                        {
                                          "borderTopColor": "#ffffff",
                                          "borderTopWidth": 1,
                                          "flexDirection": "row",
                                          "justifyContent": "space-between",
                                          "marginTop": "auto",
                                          "width": "100%",
                                        }
                                      }
                                    >
                                      <Text
                                        accessibilityRole="link"
                                        accessible={true}
                                        onPress={[Function]}
                                        onPressIn={[Function]}
                                        onPressOut={[Function]}
                                        style={
                                          {
<<<<<<< HEAD
                                            "color": "#4459ff",
                                            "fontFamily": "Geist Medium",
                                            "fontSize": 16,
=======
                                            "backgroundColor": "transparent",
                                            "color": "#121314",
                                            "flex": 1,
                                            "fontFamily": "CentraNo1-Book",
                                            "fontSize": 16,
                                            "fontWeight": "400",
>>>>>>> 9141ce76
                                            "letterSpacing": 0,
                                            "lineHeight": 24,
                                            "paddingHorizontal": 16,
                                            "paddingVertical": 16,
                                            "textAlign": "center",
                                          }
                                        }
                                        suppressHighlighting={true}
                                        width="full"
                                      >
                                        <Text
                                          accessibilityRole="text"
                                          style={
                                            {
                                              "color": "#4459ff",
                                              "fontFamily": "CentraNo1-Medium",
                                              "fontSize": 16,
                                              "fontWeight": "500",
                                              "letterSpacing": 0,
                                              "lineHeight": 24,
                                            }
                                          }
                                        >
                                          Show all
                                        </Text>
                                      </Text>
<<<<<<< HEAD
                                    </Text>
                                    <Text
                                      accessibilityRole="link"
                                      accessible={true}
                                      onPress={[Function]}
                                      onPressIn={[Function]}
                                      onPressOut={[Function]}
                                      style={
                                        {
                                          "backgroundColor": "transparent",
                                          "color": "#121314",
                                          "flex": 1,
                                          "fontFamily": "Geist Regular",
                                          "fontSize": 16,
                                          "letterSpacing": 0,
                                          "lineHeight": 24,
                                          "paddingHorizontal": 16,
                                          "paddingVertical": 16,
                                          "textAlign": "center",
                                        }
                                      }
                                      suppressHighlighting={true}
                                      width="full"
                                    >
=======
>>>>>>> 9141ce76
                                      <Text
                                        accessibilityRole="link"
                                        accessible={true}
                                        onPress={[Function]}
                                        onPressIn={[Function]}
                                        onPressOut={[Function]}
                                        style={
                                          {
<<<<<<< HEAD
                                            "color": "#4459ff",
                                            "fontFamily": "Geist Medium",
                                            "fontSize": 16,
=======
                                            "backgroundColor": "transparent",
                                            "color": "#121314",
                                            "flex": 1,
                                            "fontFamily": "CentraNo1-Book",
                                            "fontSize": 16,
                                            "fontWeight": "400",
>>>>>>> 9141ce76
                                            "letterSpacing": 0,
                                            "lineHeight": 24,
                                            "paddingHorizontal": 16,
                                            "paddingVertical": 16,
                                            "textAlign": "center",
                                          }
                                        }
                                        suppressHighlighting={true}
                                        width="full"
                                      >
                                        <Text
                                          accessibilityRole="text"
                                          style={
                                            {
                                              "color": "#4459ff",
                                              "fontFamily": "CentraNo1-Medium",
                                              "fontSize": 16,
                                              "fontWeight": "500",
                                              "letterSpacing": 0,
                                              "lineHeight": 24,
                                            }
                                          }
                                        >
                                          Paste
                                        </Text>
                                      </Text>
                                    </View>
                                  </View>
                                </View>
                                <View
                                  style={
                                    {
                                      "flexDirection": "column",
                                      "gap": 16,
                                      "width": "100%",
                                    }
                                  }
                                >
                                  <TouchableOpacity
                                    accessibilityRole="button"
                                    accessible={true}
                                    activeOpacity={1}
                                    disabled={true}
                                    onPress={[Function]}
                                    onPressIn={[Function]}
                                    onPressOut={[Function]}
                                    style={
                                      {
<<<<<<< HEAD
                                        "color": "#ffffff",
                                        "fontFamily": "Geist Medium",
                                        "fontSize": 16,
                                        "letterSpacing": 0,
                                        "lineHeight": 24,
=======
                                        "alignItems": "center",
                                        "alignSelf": "stretch",
                                        "backgroundColor": "#4459ff",
                                        "borderRadius": 12,
                                        "flexDirection": "row",
                                        "height": 48,
                                        "justifyContent": "center",
                                        "opacity": 0.5,
                                        "paddingHorizontal": 16,
>>>>>>> 9141ce76
                                      }
                                    }
                                    testID="import-from-seed-screen-continue-button-id"
                                  >
                                    <Text
                                      accessibilityRole="text"
                                      style={
                                        {
                                          "color": "#ffffff",
                                          "fontFamily": "CentraNo1-Medium",
                                          "fontSize": 16,
                                          "fontWeight": "500",
                                          "letterSpacing": 0,
                                          "lineHeight": 24,
                                        }
                                      }
                                    >
                                      Continue
                                    </Text>
                                  </TouchableOpacity>
                                </View>
                              </View>
                            </View>
                          </RCTScrollView>
                        </View>
                      </RCTScrollView>
                      <View />
                    </RCTSafeAreaView>
                  </View>
                </View>
              </View>
            </View>
          </View>
        </View>
      </RNSScreen>
    </RNSScreenContainer>
  </RNCSafeAreaProvider>
</View>
`;<|MERGE_RESOLUTION|>--- conflicted
+++ resolved
@@ -441,72 +441,19 @@
                             }
                             testID="import-from-seed-screen"
                           >
-<<<<<<< HEAD
-                            <Text
-                              accessibilityRole="text"
-                              style={
-                                {
-                                  "color": "#686e7d",
-                                  "fontFamily": "Geist Regular",
-                                  "fontSize": 16,
-                                  "letterSpacing": 0,
-                                  "lineHeight": 24,
-                                }
-                              }
-                            >
-                              Step 1 of 2
-                            </Text>
-                            <Text
-                              accessibilityRole="text"
-                              style={
-                                {
-                                  "color": "#121314",
-                                  "fontFamily": "Geist Bold",
-                                  "fontSize": 32,
-                                  "letterSpacing": 0,
-                                  "lineHeight": 40,
-                                }
-                              }
-                              testID="import-from-seed-screen-title-id"
-                            >
-                              Import a wallet
-                            </Text>
-                            <View
-                              style={
-                                {
-                                  "marginTop": 6,
-                                }
-                              }
-                            >
-                              <View
-=======
                             <View>
                               <Text
                                 accessibilityRole="text"
->>>>>>> 9141ce76
                                 style={
                                   {
                                     "color": "#686e7d",
-                                    "fontFamily": "CentraNo1-Book",
+                                    "fontFamily": "Geist Regular",
                                     "fontSize": 16,
-                                    "fontWeight": "400",
                                     "letterSpacing": 0,
                                     "lineHeight": 24,
                                   }
                                 }
                               >
-<<<<<<< HEAD
-                                <Text
-                                  accessibilityRole="text"
-                                  style={
-                                    {
-                                      "color": "#686e7d",
-                                      "fontFamily": "Geist Regular",
-                                      "fontSize": 16,
-                                      "letterSpacing": 0,
-                                      "lineHeight": 24,
-                                    }
-=======
                                 Step 1 of 2
                               </Text>
                               <Text
@@ -514,12 +461,10 @@
                                 style={
                                   {
                                     "color": "#121314",
-                                    "fontFamily": "CentraNo1-Bold",
+                                    "fontFamily": "Geist Bold",
                                     "fontSize": 32,
-                                    "fontWeight": "700",
                                     "letterSpacing": 0,
                                     "lineHeight": 40,
->>>>>>> 9141ce76
                                   }
                                 }
                                 testID="import-from-seed-screen-title-id"
@@ -547,9 +492,8 @@
                                     style={
                                       {
                                         "color": "#686e7d",
-                                        "fontFamily": "CentraNo1-Book",
+                                        "fontFamily": "Geist Regular",
                                         "fontSize": 16,
-                                        "fontWeight": "400",
                                         "letterSpacing": 0,
                                         "lineHeight": 24,
                                       }
@@ -599,16 +543,6 @@
                                     <View
                                       style={
                                         {
-<<<<<<< HEAD
-                                          "backgroundColor": "transparent",
-                                          "color": "#121314",
-                                          "flex": 1,
-                                          "fontFamily": "Geist Regular",
-                                          "fontSize": 16,
-                                          "letterSpacing": 0,
-                                          "lineHeight": 24,
-=======
->>>>>>> 9141ce76
                                           "paddingHorizontal": 16,
                                         }
                                       }
@@ -673,18 +607,11 @@
                                         onPressOut={[Function]}
                                         style={
                                           {
-<<<<<<< HEAD
-                                            "color": "#4459ff",
-                                            "fontFamily": "Geist Medium",
-                                            "fontSize": 16,
-=======
                                             "backgroundColor": "transparent",
                                             "color": "#121314",
                                             "flex": 1,
-                                            "fontFamily": "CentraNo1-Book",
+                                            "fontFamily": "Geist Regular",
                                             "fontSize": 16,
-                                            "fontWeight": "400",
->>>>>>> 9141ce76
                                             "letterSpacing": 0,
                                             "lineHeight": 24,
                                             "paddingHorizontal": 16,
@@ -700,9 +627,8 @@
                                           style={
                                             {
                                               "color": "#4459ff",
-                                              "fontFamily": "CentraNo1-Medium",
+                                              "fontFamily": "Geist Medium",
                                               "fontSize": 16,
-                                              "fontWeight": "500",
                                               "letterSpacing": 0,
                                               "lineHeight": 24,
                                             }
@@ -711,33 +637,6 @@
                                           Show all
                                         </Text>
                                       </Text>
-<<<<<<< HEAD
-                                    </Text>
-                                    <Text
-                                      accessibilityRole="link"
-                                      accessible={true}
-                                      onPress={[Function]}
-                                      onPressIn={[Function]}
-                                      onPressOut={[Function]}
-                                      style={
-                                        {
-                                          "backgroundColor": "transparent",
-                                          "color": "#121314",
-                                          "flex": 1,
-                                          "fontFamily": "Geist Regular",
-                                          "fontSize": 16,
-                                          "letterSpacing": 0,
-                                          "lineHeight": 24,
-                                          "paddingHorizontal": 16,
-                                          "paddingVertical": 16,
-                                          "textAlign": "center",
-                                        }
-                                      }
-                                      suppressHighlighting={true}
-                                      width="full"
-                                    >
-=======
->>>>>>> 9141ce76
                                       <Text
                                         accessibilityRole="link"
                                         accessible={true}
@@ -746,18 +645,11 @@
                                         onPressOut={[Function]}
                                         style={
                                           {
-<<<<<<< HEAD
-                                            "color": "#4459ff",
-                                            "fontFamily": "Geist Medium",
-                                            "fontSize": 16,
-=======
                                             "backgroundColor": "transparent",
                                             "color": "#121314",
                                             "flex": 1,
-                                            "fontFamily": "CentraNo1-Book",
+                                            "fontFamily": "Geist Regular",
                                             "fontSize": 16,
-                                            "fontWeight": "400",
->>>>>>> 9141ce76
                                             "letterSpacing": 0,
                                             "lineHeight": 24,
                                             "paddingHorizontal": 16,
@@ -773,9 +665,8 @@
                                           style={
                                             {
                                               "color": "#4459ff",
-                                              "fontFamily": "CentraNo1-Medium",
+                                              "fontFamily": "Geist Medium",
                                               "fontSize": 16,
-                                              "fontWeight": "500",
                                               "letterSpacing": 0,
                                               "lineHeight": 24,
                                             }
@@ -806,13 +697,6 @@
                                     onPressOut={[Function]}
                                     style={
                                       {
-<<<<<<< HEAD
-                                        "color": "#ffffff",
-                                        "fontFamily": "Geist Medium",
-                                        "fontSize": 16,
-                                        "letterSpacing": 0,
-                                        "lineHeight": 24,
-=======
                                         "alignItems": "center",
                                         "alignSelf": "stretch",
                                         "backgroundColor": "#4459ff",
@@ -822,7 +706,6 @@
                                         "justifyContent": "center",
                                         "opacity": 0.5,
                                         "paddingHorizontal": 16,
->>>>>>> 9141ce76
                                       }
                                     }
                                     testID="import-from-seed-screen-continue-button-id"
@@ -832,9 +715,8 @@
                                       style={
                                         {
                                           "color": "#ffffff",
-                                          "fontFamily": "CentraNo1-Medium",
+                                          "fontFamily": "Geist Medium",
                                           "fontSize": 16,
-                                          "fontWeight": "500",
                                           "letterSpacing": 0,
                                           "lineHeight": 24,
                                         }
