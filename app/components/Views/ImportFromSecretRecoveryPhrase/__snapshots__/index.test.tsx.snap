// Jest Snapshot v1, https://goo.gl/fbAQLP

exports[`ImportFromSecretRecoveryPhrase should render correctly 1`] = `
<View
  style={
    {
      "flex": 1,
    }
  }
>
  <RNCSafeAreaProvider
    onInsetsChange={[Function]}
    style={
      [
        {
          "flex": 1,
        },
        undefined,
      ]
    }
  >
    <View
      collapsable={false}
      pointerEvents="box-none"
      style={
        {
          "zIndex": 1,
        }
      }
    >
      <View
        accessibilityElementsHidden={false}
        importantForAccessibility="auto"
        onLayout={[Function]}
        pointerEvents="box-none"
        style={null}
      >
        <View
          collapsable={false}
          pointerEvents="box-none"
          style={
            {
              "bottom": 0,
              "left": 0,
              "opacity": 1,
              "position": "absolute",
              "right": 0,
              "top": 0,
              "zIndex": 0,
            }
          }
        >
          <View
            collapsable={false}
            style={
              {
                "backgroundColor": "#ffffff",
                "borderBottomColor": "rgb(216, 216, 216)",
                "elevation": 0,
                "flex": 1,
                "shadowColor": "transparent",
                "shadowOffset": {
                  "height": 0.5,
                  "width": 0,
                },
                "shadowOpacity": 0.85,
                "shadowRadius": 0,
              }
            }
          />
        </View>
        <View
          collapsable={false}
          pointerEvents="box-none"
          style={
            {
              "height": 64,
              "maxHeight": undefined,
              "minHeight": undefined,
              "opacity": undefined,
              "transform": undefined,
            }
          }
        >
          <View
            pointerEvents="none"
            style={
              {
                "height": 20,
              }
            }
          />
          <View
            pointerEvents="box-none"
            style={
              {
                "alignItems": "center",
                "flex": 1,
                "flexDirection": "row",
                "justifyContent": "center",
              }
            }
          >
            <View
              collapsable={false}
              pointerEvents="box-none"
              style={
                {
                  "alignItems": "flex-start",
                  "bottom": 0,
                  "justifyContent": "center",
                  "left": 0,
                  "opacity": 1,
                  "position": "absolute",
                  "top": 0,
                }
              }
            >
              <TouchableOpacity
                onPress={[Function]}
              >
                <SvgMock
                  color="#121314"
                  fill="currentColor"
                  height={24}
                  name="ArrowLeft"
                  style={
                    {
                      "height": 24,
                      "marginLeft": 16,
                      "width": 24,
                    }
                  }
                  width={24}
                />
              </TouchableOpacity>
            </View>
            <View
              collapsable={false}
              pointerEvents="box-none"
              style={
                {
                  "marginHorizontal": 72,
                  "opacity": 1,
                }
              }
            >
              <Text
                accessibilityRole="header"
                aria-level="1"
                collapsable={false}
                numberOfLines={1}
                onLayout={[Function]}
                style={
                  {
                    "color": "#4459ff",
                    "fontSize": 17,
                    "fontWeight": "600",
                  }
                }
              />
            </View>
            <View
              collapsable={false}
              pointerEvents="box-none"
              style={
                {
                  "alignItems": "flex-end",
                  "bottom": 0,
                  "justifyContent": "center",
                  "opacity": 1,
                  "position": "absolute",
                  "right": 0,
                  "top": 0,
                }
              }
            >
              <TouchableOpacity
                onPress={[Function]}
              >
                <SvgMock
                  color="#121314"
                  fill="currentColor"
                  height={24}
                  name="Scan"
                  onPress={[Function]}
                  style={
                    {
                      "height": 24,
                      "marginRight": 16,
                      "width": 24,
                    }
                  }
                  width={24}
                />
              </TouchableOpacity>
            </View>
          </View>
        </View>
      </View>
    </View>
    <RNSScreenContainer
      onLayout={[Function]}
      style={
        {
          "flex": 1,
        }
      }
    >
      <RNSScreen
        activityState={2}
        collapsable={false}
        gestureResponseDistance={
          {
            "bottom": -1,
            "end": -1,
            "start": -1,
            "top": -1,
          }
        }
        onGestureCancel={[Function]}
        pointerEvents="box-none"
        sheetAllowedDetents="large"
        sheetCornerRadius={-1}
        sheetExpandsWhenScrolledToEdge={true}
        sheetGrabberVisible={false}
        sheetLargestUndimmedDetent="all"
        style={
          {
            "bottom": 0,
            "left": 0,
            "position": "absolute",
            "right": 0,
            "top": 0,
            "zIndex": undefined,
          }
        }
      >
        <View
          collapsable={false}
          style={
            {
              "opacity": 1,
            }
          }
        />
        <View
          accessibilityElementsHidden={false}
          closing={false}
          gestureVelocityImpact={0.3}
          importantForAccessibility="auto"
          onClose={[Function]}
          onGestureBegin={[Function]}
          onGestureCanceled={[Function]}
          onGestureEnd={[Function]}
          onOpen={[Function]}
          onTransition={[Function]}
          pointerEvents="box-none"
          style={
            [
              {
                "overflow": undefined,
              },
              {
                "bottom": 0,
                "left": 0,
                "position": "absolute",
                "right": 0,
                "top": 0,
              },
            ]
          }
          transitionSpec={
            {
              "close": {
                "animation": "spring",
                "config": {
                  "damping": 500,
                  "mass": 3,
                  "overshootClamping": true,
                  "restDisplacementThreshold": 10,
                  "restSpeedThreshold": 10,
                  "stiffness": 1000,
                },
              },
              "open": {
                "animation": "spring",
                "config": {
                  "damping": 500,
                  "mass": 3,
                  "overshootClamping": true,
                  "restDisplacementThreshold": 10,
                  "restSpeedThreshold": 10,
                  "stiffness": 1000,
                },
              },
            }
          }
        >
          <View
            collapsable={false}
            needsOffscreenAlphaCompositing={false}
            pointerEvents="box-none"
            style={
              {
                "flex": 1,
              }
            }
          >
            <View
              collapsable={false}
              onGestureHandlerEvent={[Function]}
              onGestureHandlerStateChange={[Function]}
              style={
                {
                  "flex": 1,
                  "transform": [
                    {
                      "translateX": 0,
                    },
                    {
                      "translateX": 0,
                    },
                  ],
                }
              }
            >
              <View
                collapsable={false}
                pointerEvents="none"
                style={
                  {
                    "backgroundColor": "rgb(242, 242, 242)",
                    "bottom": 0,
                    "left": 0,
                    "position": "absolute",
                    "shadowColor": "#000",
                    "shadowOffset": {
                      "height": 1,
                      "width": -1,
                    },
                    "shadowOpacity": 0.3,
                    "shadowRadius": 5,
                    "top": 0,
                    "width": 3,
                  }
                }
              />
              <View
                style={
                  [
                    {
                      "flex": 1,
                      "overflow": "hidden",
                    },
                    [
                      {
                        "backgroundColor": "rgb(242, 242, 242)",
                      },
                      undefined,
                    ],
                  ]
                }
              >
                <View
                  style={
                    {
                      "flex": 1,
                      "flexDirection": "column-reverse",
                    }
                  }
                >
                  <View
                    style={
                      {
                        "flex": 1,
                      }
                    }
                  >
                    <RCTSafeAreaView
                      style={
                        {
                          "backgroundColor": "#ffffff",
                          "flex": 1,
                        }
                      }
                    >
                      <RCTScrollView
                        automaticallyAdjustContentInsets={false}
                        contentInset={
                          {
                            "bottom": 0,
                          }
                        }
                        enableAutomaticScroll={true}
                        enableOnAndroid={false}
                        enableResetScrollToCoords={true}
                        extraHeight={75}
                        extraScrollHeight={0}
                        getScrollResponder={[Function]}
                        handleOnScroll={[Function]}
                        keyboardDismissMode="interactive"
                        keyboardOpeningTime={250}
                        keyboardSpace={0}
                        onScroll={[Function]}
                        resetKeyboardSpace={[Function]}
                        resetScrollToCoords={
                          {
                            "x": 0,
                            "y": 0,
                          }
                        }
                        scrollEventThrottle={1}
                        scrollForExtraHeightOnAndroid={[Function]}
                        scrollIntoView={[Function]}
                        scrollToEnd={[Function]}
                        scrollToFocusedInput={[Function]}
                        scrollToPosition={[Function]}
                        showsVerticalScrollIndicator={true}
                        style={
                          {
                            "flex": 1,
                            "paddingHorizontal": 16,
                          }
                        }
                        update={[Function]}
                        viewIsInsideTabBar={false}
                      >
                        <View>
                          <View
                            testID="import-from-seed-screen"
                          >
                            <Text
                              accessibilityRole="text"
                              style={
                                {
                                  "color": "#686e7d",
                                  "fontFamily": "CentraNo1-Book",
                                  "fontSize": 16,
                                  "fontWeight": "400",
                                  "letterSpacing": 0,
                                  "lineHeight": 24,
                                }
                              }
                            >
                              Step 1 of 2
                            </Text>
                            <Text
                              accessibilityRole="text"
                              style={
                                {
                                  "color": "#121314",
                                  "fontFamily": "CentraNo1-Bold",
                                  "fontSize": 32,
                                  "fontWeight": "700",
                                  "letterSpacing": 0,
                                  "lineHeight": 40,
                                }
                              }
                              testID="import-from-seed-screen-title-id"
                            >
                              Import a wallet
                            </Text>
                            <View
                              style={
                                {
                                  "marginTop": 6,
                                }
                              }
                            >
                              <View
                                style={
                                  {
                                    "alignItems": "center",
                                    "flexDirection": "row",
                                    "gap": 4,
                                  }
                                }
                              >
                                <Text
                                  accessibilityRole="text"
                                  style={
                                    {
                                      "color": "#686e7d",
                                      "fontFamily": "CentraNo1-Book",
                                      "fontSize": 16,
                                      "fontWeight": "400",
                                      "letterSpacing": 0,
                                      "lineHeight": 24,
                                    }
                                  }
                                >
                                  Enter your Secret Recovery Phrase
                                </Text>
                                <TouchableOpacity
                                  onPress={[Function]}
                                >
                                  <SvgMock
                                    color="#686e7d"
                                    fill="currentColor"
                                    height={20}
                                    name="Info"
                                    style={
                                      {
                                        "height": 20,
                                        "width": 20,
                                      }
                                    }
                                    width={20}
                                  />
                                </TouchableOpacity>
                              </View>
                              <View
                                style={
                                  {
                                    "flexDirection": "column",
                                    "gap": 4,
                                    "marginBottom": 24,
                                  }
                                }
                              >
                                <View
                                  style={
                                    {
                                      "backgroundColor": "#f3f5f9",
                                      "borderRadius": 10,
                                      "marginTop": 16,
                                      "minHeight": 264,
                                      "paddingTop": 16,
                                    }
                                  }
                                >
                                  <View
                                    style={
                                      {
<<<<<<< HEAD
                                        "paddingBottom": 16,
=======
>>>>>>> bb73b247
                                        "paddingHorizontal": 16,
                                      }
                                    }
                                  >
                                    <TextInput
                                      autoCapitalize="none"
                                      autoComplete="off"
                                      autoFocus={true}
                                      blurOnSubmit={false}
                                      label="Secret Recovery Phrase"
                                      multiline={true}
                                      onChangeText={[Function]}
                                      onKeyPress={[Function]}
                                      placeholder="Add a space between each word and make sure no one is watching 👀"
                                      placeholderStyle={
                                        {
                                          "fontFamily": "CentraNo1-Book",
                                          "fontSize": 14,
                                          "fontWeight": "400",
                                        }
                                      }
                                      placeholderTextColor="#686e7d"
                                      style={
                                        {
                                          "backgroundColor": "#f3f5f9",
                                          "borderWidth": 0,
                                          "color": "#686e7d",
                                          "fontFamily": "CentraNo1-Book",
                                          "fontSize": 14,
                                          "fontWeight": "400",
                                          "height": 66,
                                          "paddingHorizontal": 0,
                                        }
                                      }
                                      textAlignVertical="top"
                                      value=""
                                    />
                                  </View>
                                  <View
                                    style={
                                      {
                                        "borderTopColor": "#ffffff",
                                        "borderTopWidth": 1,
                                        "flexDirection": "row",
                                        "justifyContent": "space-between",
                                        "marginTop": "auto",
                                        "width": "100%",
                                      }
                                    }
                                  >
                                    <Text
                                      accessibilityRole="link"
                                      accessible={true}
                                      onPress={[Function]}
                                      onPressIn={[Function]}
                                      onPressOut={[Function]}
                                      style={
                                        {
                                          "backgroundColor": "transparent",
                                          "color": "#121314",
                                          "flex": 1,
                                          "fontFamily": "CentraNo1-Book",
                                          "fontSize": 16,
                                          "fontWeight": "400",
                                          "letterSpacing": 0,
                                          "lineHeight": 24,
                                          "paddingHorizontal": 16,
                                          "paddingVertical": 16,
                                          "textAlign": "center",
                                        }
                                      }
                                      suppressHighlighting={true}
                                      width="full"
                                    >
                                      <Text
                                        accessibilityRole="text"
                                        style={
                                          {
                                            "color": "#4459ff",
                                            "fontFamily": "CentraNo1-Medium",
                                            "fontSize": 16,
                                            "fontWeight": "500",
                                            "letterSpacing": 0,
                                            "lineHeight": 24,
                                          }
                                        }
                                      >
                                        Show all
                                      </Text>
                                    </Text>
                                    <Text
                                      accessibilityRole="link"
                                      accessible={true}
                                      onPress={[Function]}
                                      onPressIn={[Function]}
                                      onPressOut={[Function]}
                                      style={
                                        {
                                          "backgroundColor": "transparent",
                                          "color": "#121314",
                                          "flex": 1,
                                          "fontFamily": "CentraNo1-Book",
                                          "fontSize": 16,
                                          "fontWeight": "400",
                                          "letterSpacing": 0,
                                          "lineHeight": 24,
                                          "paddingHorizontal": 16,
                                          "paddingVertical": 16,
                                          "textAlign": "center",
                                        }
                                      }
                                      suppressHighlighting={true}
                                      width="full"
                                    >
                                      <Text
                                        accessibilityRole="text"
                                        style={
                                          {
                                            "color": "#4459ff",
                                            "fontFamily": "CentraNo1-Medium",
                                            "fontSize": 16,
                                            "fontWeight": "500",
                                            "letterSpacing": 0,
                                            "lineHeight": 24,
                                          }
                                        }
                                      >
                                        Paste
                                      </Text>
                                    </Text>
                                  </View>
                                </View>
                              </View>
                              <View
                                style={
                                  {
                                    "flexDirection": "column",
                                    "gap": 16,
                                    "width": "100%",
                                  }
                                }
                              >
                                <TouchableOpacity
                                  accessibilityRole="button"
                                  accessible={true}
                                  activeOpacity={1}
                                  disabled={true}
                                  onPress={[Function]}
                                  onPressIn={[Function]}
                                  onPressOut={[Function]}
                                  style={
                                    {
                                      "alignItems": "center",
                                      "alignSelf": "stretch",
                                      "backgroundColor": "#4459ff",
                                      "borderRadius": 12,
                                      "flexDirection": "row",
                                      "height": 48,
                                      "justifyContent": "center",
                                      "opacity": 0.5,
                                      "paddingHorizontal": 16,
                                    }
                                  }
                                >
                                  <Text
                                    accessibilityRole="text"
                                    style={
                                      {
                                        "color": "#ffffff",
                                        "fontFamily": "CentraNo1-Medium",
                                        "fontSize": 16,
                                        "fontWeight": "500",
                                        "letterSpacing": 0,
                                        "lineHeight": 24,
                                      }
                                    }
                                  >
                                    Continue
                                  </Text>
                                </TouchableOpacity>
                              </View>
                            </View>
                          </View>
                        </View>
                      </RCTScrollView>
                      <View />
                    </RCTSafeAreaView>
                  </View>
                </View>
              </View>
            </View>
          </View>
        </View>
      </RNSScreen>
    </RNSScreenContainer>
  </RNCSafeAreaProvider>
</View>
`;<|MERGE_RESOLUTION|>--- conflicted
+++ resolved
@@ -533,10 +533,6 @@
                                   <View
                                     style={
                                       {
-<<<<<<< HEAD
-                                        "paddingBottom": 16,
-=======
->>>>>>> bb73b247
                                         "paddingHorizontal": 16,
                                       }
                                     }
