import React, { useState, useEffect } from 'react';
import PropTypes from 'prop-types';
import { View, ScrollView, StyleSheet, Image, Dimensions, TouchableOpacity } from 'react-native';
import StyledButton from '../../UI/StyledButton';
import { baseStyles } from '../../../styles/common';
import { strings } from '../../../../locales/i18n';
import FadeOutOverlay from '../../UI/FadeOutOverlay';
import ScrollableTabView from 'react-native-scrollable-tab-view';
import { getTransparentOnboardingNavbarOptions } from '../../UI/Navbar';
import OnboardingScreenWithBg from '../../UI/OnboardingScreenWithBg';
import Text from '../../Base/Text';
import { getBasicGasEstimates, getRenderableFiatGasFee } from '../../../util/custom-gas';
import { connect } from 'react-redux';
import Device from '../../../util/device';
import { useAppThemeFromContext } from '../../../util/theme';

const IMAGE_3_RATIO = 281 / 354;
const IMAGE_2_RATIO = 353 / 416;
const IMAGE_1_RATIO = 295 / 354;
const DEVICE_WIDTH = Dimensions.get('window').width;

const IMG_PADDING = Device.isIphone5() ? 220 : 200;

const createStyles = (colors) =>
	StyleSheet.create({
		scroll: {
			flexGrow: 1,
		},
		wrapper: {
			paddingVertical: Device.isIphone5() ? 15 : 30,
			flex: 1,
		},
		title: {
			fontSize: 24,
			marginBottom: Device.isIphone5() ? 8 : 14,
			justifyContent: 'center',
			textAlign: 'center',
		},
		subtitle: {
			fontSize: 14,
			marginBottom: Device.isIphone5() ? 8 : 14,
			justifyContent: 'center',
			textAlign: 'center',
			lineHeight: 20,
		},
		subheader: {
			fontSize: 16,
			marginBottom: Device.isIphone5() ? 8 : 14,
			lineHeight: 22.5,
			justifyContent: 'center',
			textAlign: 'center',
		},
		link: {
			marginTop: Device.isIphone5() ? 12 : 24,
			fontSize: 14,
			justifyContent: 'center',
			textAlign: 'center',
			lineHeight: 20,
		},
		ctas: {
			flex: 1,
			justifyContent: 'flex-end',
			paddingHorizontal: 40,
		},
		ctaWrapper: {
			justifyContent: 'flex-end',
		},
		carouselImage: {},
		// eslint-disable-next-line react-native/no-unused-styles
		carouselImage1: {
			width: DEVICE_WIDTH - IMG_PADDING,
			height: (DEVICE_WIDTH - IMG_PADDING) * IMAGE_1_RATIO,
		},
		// eslint-disable-next-line react-native/no-unused-styles
		carouselImage2: {
			width: DEVICE_WIDTH - IMG_PADDING,
			height: (DEVICE_WIDTH - IMG_PADDING) * IMAGE_2_RATIO,
		},
		// eslint-disable-next-line react-native/no-unused-styles
		carouselImage3: {
			width: DEVICE_WIDTH - IMG_PADDING,
			height: (DEVICE_WIDTH - IMG_PADDING) * IMAGE_3_RATIO,
		},
		carouselImageWrapper: {
			flexDirection: 'row',
			justifyContent: 'center',
		},
		circle: {
			width: 8,
			height: 8,
			borderRadius: 8 / 2,
			backgroundColor: colors.text.alternative,
			opacity: 0.4,
			marginHorizontal: 8,
		},
		solidCircle: {
			opacity: 1,
		},
		progessContainer: {
			flexDirection: 'row',
			alignSelf: 'center',
			marginVertical: Device.isIphone5() ? 18 : 36,
		},
		tab: {
			margin: 32,
		},
	});

const gas_education_carousel_1 = require('../../../images/gas-education-carousel-1.png'); // eslint-disable-line
const gas_education_carousel_2 = require('../../../images/gas-education-carousel-2.png'); // eslint-disable-line
const gas_education_carousel_3 = require('../../../images/gas-education-carousel-3.png'); // eslint-disable-line
const carousel_images = [gas_education_carousel_1, gas_education_carousel_2, gas_education_carousel_3];

/**
 * View that is displayed to first time (new) users
 */
const GasEducationCarousel = ({ navigation, route, conversionRate, currentCurrency }) => {
	const [currentTab, setCurrentTab] = useState(1);
	const [gasFiat, setGasFiat] = useState(null);
	const { colors } = useAppThemeFromContext();
<<<<<<< HEAD
=======
	const styles = createStyles(colors);
>>>>>>> 5fb50f04

	useEffect(() => {
		navigation.setOptions(getTransparentOnboardingNavbarOptions(colors));
	}, [navigation, colors]);

	useEffect(() => {
		const setGasEstimates = async () => {
			const gasEstimate = await getBasicGasEstimates();
			const gasFiat = getRenderableFiatGasFee(gasEstimate.averageGwei, conversionRate, currentCurrency);
			setGasFiat(gasFiat);
		};
		setGasEstimates();
	}, [conversionRate, currentCurrency]);

	const onPresGetStarted = () => {
		navigation.pop();
		route?.params?.navigateTo?.();
	};

	const renderTabBar = () => <View />;

	const onChangeTab = (obj) => {
		setCurrentTab(obj.i + 1);
	};

	const openLink = () =>
		navigation.navigate('Webview', {
			screen: 'SimpleWebview',
			params: { url: 'https://community.metamask.io/t/what-is-gas-why-do-transactions-take-so-long/3172' },
		});

	const renderText = (key) => {
		if (key === 1) {
			return (
				<View style={styles.tab}>
					<Text noMargin bold black style={styles.title} testID={`carousel-screen-${key}`}>
						{strings('fiat_on_ramp.gas_education_carousel.step_1.title')}
					</Text>
					<Text grey noMargin bold style={styles.subheader}>
						{strings('fiat_on_ramp.gas_education_carousel.step_1.average_gas_fee')} {gasFiat}
					</Text>
					<Text grey noMargin style={styles.subtitle}>
						{strings('fiat_on_ramp.gas_education_carousel.step_1.subtitle_1')}
					</Text>
					<Text grey noMargin style={styles.subtitle}>
						{strings('fiat_on_ramp.gas_education_carousel.step_1.subtitle_2')}{' '}
						<Text bold>{strings('fiat_on_ramp.gas_education_carousel.step_1.subtitle_3')}</Text>
					</Text>
				</View>
			);
		}
		if (key === 2) {
			return (
				<View style={styles.tab}>
					<Text noMargin bold black style={styles.title} testID={`carousel-screen-${key}`}>
						{strings('fiat_on_ramp.gas_education_carousel.step_2.title')}
					</Text>
					<Text grey noMargin style={styles.subtitle}>
						{strings('fiat_on_ramp.gas_education_carousel.step_2.subtitle_1')}
					</Text>
					<Text grey noMargin bold style={styles.subtitle}>
						{strings('fiat_on_ramp.gas_education_carousel.step_2.subtitle_2')}
					</Text>
					<TouchableOpacity onPress={openLink}>
						<Text link noMargin bold style={styles.link}>
							{strings('fiat_on_ramp.gas_education_carousel.step_2.learn_more')}
						</Text>
					</TouchableOpacity>
				</View>
			);
		}
		if (key === 3) {
			return (
				<View style={styles.tab}>
					<Text noMargin bold black style={styles.title} testID={`carousel-screen-${key}`}>
						{strings('fiat_on_ramp.gas_education_carousel.step_3.title')}
					</Text>
					<Text noMargin bold style={styles.subheader}>
						{strings('fiat_on_ramp.gas_education_carousel.step_3.subtitle_1')}
					</Text>
					<Text noMargin style={styles.subtitle}>
						{strings('fiat_on_ramp.gas_education_carousel.step_3.subtitle_2')}{' '}
					</Text>
					<Text noMargin style={styles.subtitle}>
						{strings('fiat_on_ramp.gas_education_carousel.step_3.subtitle_3')}{' '}
						<Text bold>{strings('fiat_on_ramp.gas_education_carousel.step_3.subtitle_4')}</Text>{' '}
						{strings('fiat_on_ramp.gas_education_carousel.step_3.subtitle_5')}
					</Text>
				</View>
			);
		}
	};

	return (
		<View style={baseStyles.flexGrow} testID={'gas-education-carousel-screen'}>
			<OnboardingScreenWithBg screen={'carousel'}>
				<ScrollView style={baseStyles.flexGrow} contentContainerStyle={styles.scroll}>
					<View style={styles.wrapper}>
						<ScrollableTabView
							style={styles.scrollTabs}
							renderTabBar={renderTabBar}
							onChangeTab={onChangeTab}
						>
							{['one', 'two', 'three'].map((value, index) => {
								const key = index + 1;
								const imgStyleKey = `carouselImage${key}`;
								return (
									<View key={key} style={baseStyles.flexGrow}>
										<View style={styles.carouselImageWrapper}>
											<Image
												source={carousel_images[index]}
												style={[styles.carouselImage, styles[imgStyleKey]]}
												resizeMethod={'auto'}
												testID={`carousel-${value}-image`}
											/>
										</View>
										<View style={baseStyles.flexGrow}>
											{renderText(key)}
											{key === 3 && (
												<View style={styles.ctas}>
													<View style={styles.ctaWrapper}>
														<StyledButton
															type={'confirm'}
															onPress={onPresGetStarted}
															testID={'gas-education-fiat-on-ramp-start'}
														>
															{strings('fiat_on_ramp.gas_education_carousel.step_3.cta')}
														</StyledButton>
													</View>
												</View>
											)}
										</View>
									</View>
								);
							})}
						</ScrollableTabView>

						<View style={styles.progessContainer}>
							{[1, 2, 3].map((i) => (
								<View key={i} style={[styles.circle, currentTab === i && styles.solidCircle]} />
							))}
						</View>
					</View>
				</ScrollView>
			</OnboardingScreenWithBg>
			<FadeOutOverlay />
		</View>
	);
};

GasEducationCarousel.propTypes = {
	/**
	 * The navigator object
	 */
	navigation: PropTypes.object,
	/**
		/* conversion rate of ETH - FIAT
		*/
	conversionRate: PropTypes.any,
	/**
		/* Selected currency
		*/
	currentCurrency: PropTypes.string,
	/**
	 * Object that represents the current route info like params passed to it
	 */
	route: PropTypes.object,
};

const mapStateToProps = (state) => ({
	conversionRate: state.engine.backgroundState.CurrencyRateController.conversionRate,
	currentCurrency: state.engine.backgroundState.CurrencyRateController.currentCurrency,
});

export default connect(mapStateToProps)(GasEducationCarousel);<|MERGE_RESOLUTION|>--- conflicted
+++ resolved
@@ -118,10 +118,7 @@
 	const [currentTab, setCurrentTab] = useState(1);
 	const [gasFiat, setGasFiat] = useState(null);
 	const { colors } = useAppThemeFromContext();
-<<<<<<< HEAD
-=======
 	const styles = createStyles(colors);
->>>>>>> 5fb50f04
 
 	useEffect(() => {
 		navigation.setOptions(getTransparentOnboardingNavbarOptions(colors));
