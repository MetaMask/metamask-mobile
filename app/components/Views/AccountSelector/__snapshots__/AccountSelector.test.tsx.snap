// Jest Snapshot v1, https://goo.gl/fbAQLP

exports[`AccountSelector should render correctly 1`] = `
<View
  style={
    {
      "flex": 1,
    }
  }
>
  <RNCSafeAreaProvider
    onInsetsChange={[Function]}
    style={
      [
        {
          "flex": 1,
        },
        undefined,
      ]
    }
  >
    <View
      collapsable={false}
      pointerEvents="box-none"
      style={
        {
          "zIndex": 1,
        }
      }
    >
      <View
        accessibilityElementsHidden={false}
        importantForAccessibility="auto"
        onLayout={[Function]}
        pointerEvents="box-none"
        style={null}
      >
        <View
          collapsable={false}
          pointerEvents="box-none"
          style={
            {
              "bottom": 0,
              "left": 0,
              "opacity": 1,
              "position": "absolute",
              "right": 0,
              "top": 0,
              "zIndex": 0,
            }
          }
        >
          <View
            collapsable={false}
            style={
              {
                "backgroundColor": "rgb(255, 255, 255)",
                "borderBottomColor": "rgb(216, 216, 216)",
                "flex": 1,
                "shadowColor": "rgb(216, 216, 216)",
                "shadowOffset": {
                  "height": 0.5,
                  "width": 0,
                },
                "shadowOpacity": 0.85,
                "shadowRadius": 0,
              }
            }
          />
        </View>
        <View
          collapsable={false}
          pointerEvents="box-none"
          style={
            {
              "height": 64,
              "maxHeight": undefined,
              "minHeight": undefined,
              "opacity": undefined,
              "transform": undefined,
            }
          }
        >
          <View
            pointerEvents="none"
            style={
              {
                "height": 20,
              }
            }
          />
          <View
            pointerEvents="box-none"
            style={
              {
                "alignItems": "center",
                "flex": 1,
                "flexDirection": "row",
                "justifyContent": "center",
              }
            }
          >
            <View
              collapsable={false}
              pointerEvents="box-none"
              style={
                {
                  "marginHorizontal": 16,
                  "opacity": 1,
                }
              }
            >
              <Text
                accessibilityRole="header"
                aria-level="1"
                collapsable={false}
                numberOfLines={1}
                onLayout={[Function]}
                style={
                  {
                    "color": "rgb(28, 28, 30)",
                    "fontSize": 17,
                    "fontWeight": "600",
                  }
                }
              >
                AccountSelector
              </Text>
            </View>
          </View>
        </View>
      </View>
    </View>
    <RNSScreenContainer
      onLayout={[Function]}
      style={
        {
          "flex": 1,
        }
      }
    >
      <RNSScreen
        activityState={2}
        collapsable={false}
        gestureResponseDistance={
          {
            "bottom": -1,
            "end": -1,
            "start": -1,
            "top": -1,
          }
        }
        onGestureCancel={[Function]}
        pointerEvents="box-none"
        sheetAllowedDetents="large"
        sheetCornerRadius={-1}
        sheetExpandsWhenScrolledToEdge={true}
        sheetGrabberVisible={false}
        sheetLargestUndimmedDetent="all"
        style={
          {
            "bottom": 0,
            "left": 0,
            "position": "absolute",
            "right": 0,
            "top": 0,
            "zIndex": undefined,
          }
        }
      >
        <View
          collapsable={false}
          style={
            {
              "opacity": 1,
            }
          }
        />
        <View
          accessibilityElementsHidden={false}
          closing={false}
          gestureVelocityImpact={0.3}
          importantForAccessibility="auto"
          onClose={[Function]}
          onGestureBegin={[Function]}
          onGestureCanceled={[Function]}
          onGestureEnd={[Function]}
          onOpen={[Function]}
          onTransition={[Function]}
          pointerEvents="box-none"
          style={
            [
              {
                "overflow": undefined,
              },
              {
                "bottom": 0,
                "left": 0,
                "position": "absolute",
                "right": 0,
                "top": 0,
              },
            ]
          }
          transitionSpec={
            {
              "close": {
                "animation": "spring",
                "config": {
                  "damping": 500,
                  "mass": 3,
                  "overshootClamping": true,
                  "restDisplacementThreshold": 10,
                  "restSpeedThreshold": 10,
                  "stiffness": 1000,
                },
              },
              "open": {
                "animation": "spring",
                "config": {
                  "damping": 500,
                  "mass": 3,
                  "overshootClamping": true,
                  "restDisplacementThreshold": 10,
                  "restSpeedThreshold": 10,
                  "stiffness": 1000,
                },
              },
            }
          }
        >
          <View
            collapsable={false}
            needsOffscreenAlphaCompositing={false}
            pointerEvents="box-none"
            style={
              {
                "flex": 1,
              }
            }
          >
            <View
              collapsable={false}
              enabled={false}
              handlerTag={-1}
              handlerType="PanGestureHandler"
              onGestureHandlerEvent={[Function]}
              onGestureHandlerStateChange={[Function]}
              style={
                {
                  "flex": 1,
                  "transform": [
                    {
                      "translateX": 0,
                    },
                    {
                      "translateX": 0,
                    },
                  ],
                }
              }
            >
              <View
                collapsable={false}
                pointerEvents="none"
                style={
                  {
                    "backgroundColor": "rgb(242, 242, 242)",
                    "bottom": 0,
                    "left": 0,
                    "position": "absolute",
                    "shadowColor": "#000",
                    "shadowOffset": {
                      "height": 1,
                      "width": -1,
                    },
                    "shadowOpacity": 0.3,
                    "shadowRadius": 5,
                    "top": 0,
                    "width": 3,
                  }
                }
              />
              <View
                style={
                  [
                    {
                      "flex": 1,
                      "overflow": "hidden",
                    },
                    [
                      {
                        "backgroundColor": "rgb(242, 242, 242)",
                      },
                      undefined,
                    ],
                  ]
                }
              >
                <View
                  style={
                    {
                      "flex": 1,
                      "flexDirection": "column-reverse",
                    }
                  }
                >
                  <View
                    style={
                      {
                        "flex": 1,
                      }
                    }
                  >
                    <View
                      onLayout={[Function]}
                      style={
                        [
                          {
                            "bottom": 0,
                            "justifyContent": "flex-end",
                            "left": 0,
                            "position": "absolute",
                            "right": 0,
                            "top": 0,
                          },
                          {
                            "paddingBottom": 0,
                          },
                        ]
                      }
                    >
                      <View
                        style={
                          [
                            {
                              "backgroundColor": "#00000066",
                              "bottom": 0,
                              "left": 0,
                              "position": "absolute",
                              "right": 0,
                              "top": 0,
                            },
                            {
                              "opacity": 0,
                            },
                          ]
                        }
                      >
                        <TouchableOpacity
                          onPress={[Function]}
                          style={
                            {
                              "flex": 1,
                            }
                          }
                        />
                      </View>
                      <View
                        onLayout={[Function]}
                        style={
                          [
                            {
                              "bottom": 0,
                              "left": 0,
                              "position": "absolute",
                              "right": 0,
                            },
                            {
                              "paddingBottom": 0,
                            },
                          ]
                        }
                      >
                        <View
                          collapsable={false}
                          enabled={true}
                          handlerTag={-1}
                          handlerType="PanGestureHandler"
                          onGestureHandlerEvent={[Function]}
                          onGestureHandlerStateChange={[Function]}
                          onLayout={[Function]}
                          style={
                            [
                              {
                                "backgroundColor": "#ffffff",
                                "borderColor": "#b7bbc866",
                                "borderTopLeftRadius": 8,
                                "borderTopRightRadius": 8,
                                "borderWidth": 1,
                                "display": "flex",
                                "maxHeight": 1200.6000000000001,
                                "overflow": "hidden",
                                "paddingBottom": 0,
                                "shadowColor": "#0000001a",
                                "shadowOffset": {
                                  "height": 2,
                                  "width": 0,
                                },
                                "shadowOpacity": 1,
                                "shadowRadius": 40,
                              },
                              {
                                "transform": [
                                  {
                                    "translateY": 1334,
                                  },
                                ],
                              },
                            ]
                          }
                        >
                          <View
                            style={
                              {
                                "alignItems": "center",
                                "alignSelf": "stretch",
                                "padding": 4,
                              }
                            }
                          >
                            <View
                              style={
                                {
                                  "backgroundColor": "#b7bbc866",
                                  "borderRadius": 2,
                                  "height": 4,
                                  "width": 40,
                                }
                              }
                            />
                          </View>
                          <View
                            style={
                              {
                                "alignItems": "center",
                                "backgroundColor": "#ffffff",
                                "flexDirection": "row",
                                "height": 32,
                                "justifyContent": "space-between",
                                "margin": 16,
                              }
                            }
                          >
                            <View
                              style={
                                {
                                  "flex": 1,
                                }
                              }
                            />
                            <Text
                              accessibilityRole="text"
                              style={
                                {
                                  "color": "#121314",
                                  "fontFamily": "Geist Bold",
                                  "fontSize": 18,
                                  "letterSpacing": 0,
                                  "lineHeight": 24,
                                }
                              }
                            >
                              Accounts
                            </Text>
                            <View
                              style={
                                {
                                  "alignItems": "flex-end",
                                  "flex": 1,
                                }
                              }
                            />
                          </View>
                          <View
                            style={
                              {
                                "flexDirection": "row",
                                "flexGrow": 1,
                                "flexShrink": 1,
                              }
                            }
                          >
                            <View
                              style={
                                {
                                  "flex": 1,
                                  "overflow": "hidden",
                                }
                              }
                            >
                              <RCTScrollView
                                applyWindowCorrection={[Function]}
                                canChangeSize={true}
                                collapsable={false}
                                contentContainerStyle={
                                  {
                                    "backgroundColor": undefined,
                                    "minHeight": 1,
                                    "minWidth": 1,
                                    "paddingLeft": 0,
                                    "paddingRight": 0,
                                  }
                                }
                                contentHeight={160}
                                contentWidth={400}
                                data={
                                  [
                                    {
                                      "accountIndex": 0,
                                      "data": {
                                        "address": "0xc4955c0d639d99699bfd7ec54d9fafee40e4d272",
                                        "balance": "0x0",
                                        "id": "30786334-3935-4563-b064-363339643939",
                                        "name": "Account 1",
                                      },
                                      "sectionIndex": 0,
                                      "type": "account",
                                    },
                                    {
                                      "accountIndex": 1,
                                      "data": {
                                        "address": "0xc4966c0d659d99699bfd7eb54d8fafee40e4a756",
                                        "balance": "0x0",
                                        "id": "30786334-3936-4663-b064-363539643939",
                                        "name": "Account 2",
                                      },
                                      "sectionIndex": 0,
                                      "type": "account",
                                    },
                                  ]
                                }
                                dataProvider={
                                  DataProvider {
                                    "_data": [
                                      {
                                        "accountIndex": 0,
                                        "data": {
                                          "address": "0xc4955c0d639d99699bfd7ec54d9fafee40e4d272",
                                          "balance": "0x0",
                                          "id": "30786334-3935-4563-b064-363339643939",
                                          "name": "Account 1",
                                        },
                                        "sectionIndex": 0,
                                        "type": "account",
                                      },
                                      {
                                        "accountIndex": 1,
                                        "data": {
                                          "address": "0xc4966c0d659d99699bfd7eb54d8fafee40e4a756",
                                          "balance": "0x0",
                                          "id": "30786334-3936-4663-b064-363539643939",
                                          "name": "Account 2",
                                        },
                                        "sectionIndex": 0,
                                        "type": "account",
                                      },
                                    ],
                                    "_firstIndexToProcess": 0,
                                    "_hasStableIds": true,
                                    "_requiresDataChangeHandling": false,
                                    "_size": 2,
                                    "getStableId": [Function],
                                    "rowHasChanged": [Function],
                                  }
                                }
                                disableAutoLayout={true}
                                disableRecycling={false}
                                estimatedItemSize={80}
                                extendedState={{}}
                                externalScrollView={
                                  {
                                    "$$typeof": Symbol(react.forward_ref),
                                    "render": [Function],
                                  }
                                }
                                finalRenderAheadOffset={250}
                                forceNonDeterministicRendering={true}
                                getItemType={[Function]}
                                handlerTag={1}
                                handlerType="NativeViewGestureHandler"
                                horizontal={false}
                                initialOffset={0}
                                initialRenderIndex={0}
                                isHorizontal={false}
                                keyExtractor={[Function]}
                                layoutProvider={
                                  GridLayoutProviderWithProps {
                                    "_acceptableRelayoutDelta": 1,
                                    "_getHeightOrWidth": [Function],
                                    "_getLayoutTypeForIndex": [Function],
                                    "_getSpan": [Function],
                                    "_hasExpired": false,
                                    "_isHorizontal": false,
                                    "_lastLayoutManager": GridLayoutManager {
                                      "_acceptableRelayoutDelta": 1,
                                      "_getSpan": [Function],
                                      "_isGridHorizontal": false,
                                      "_isHorizontal": false,
                                      "_layoutProvider": [Circular],
                                      "_layouts": [
                                        {
                                          "height": 80,
                                          "type": "account",
                                          "width": 400,
                                          "x": 0,
                                          "y": 0,
                                        },
                                        {
                                          "height": 80,
                                          "type": "account",
                                          "width": 400,
                                          "x": 0,
                                          "y": 80,
                                        },
                                      ],
                                      "_maxSpan": 1,
                                      "_renderWindowSize": {
                                        "height": 900,
                                        "width": 400,
                                      },
                                      "_totalHeight": 160,
                                      "_totalWidth": 400,
                                      "_window": {
                                        "height": 900,
                                        "width": 400,
                                      },
                                    },
                                    "_maxSpan": 1,
                                    "_renderWindowSize": {
                                      "height": 900,
                                      "width": 400,
                                    },
                                    "_setLayoutForType": [Function],
                                    "_tempDim": {
                                      "height": 0,
                                      "width": 0,
                                    },
                                    "averageWindow": AverageWindow {
                                      "currentAverage": 80,
                                      "currentCount": 1,
                                      "inputValues": [
                                        80,
                                        ,
                                        ,
                                        ,
                                        ,
                                        ,
                                        ,
                                        ,
                                        ,
                                        ,
                                        ,
                                        ,
                                        ,
                                        ,
                                        ,
                                        ,
                                        ,
                                        ,
                                        ,
                                        ,
                                        ,
                                        ,
                                      ],
                                      "nextIndex": 1,
                                    },
                                    "defaultEstimatedItemSize": 100,
                                    "layoutObject": {
                                      "size": undefined,
                                      "span": undefined,
                                    },
                                    "props": {
                                      "data": [
                                        {
                                          "accountIndex": 0,
                                          "data": {
                                            "address": "0xc4955c0d639d99699bfd7ec54d9fafee40e4d272",
                                            "balance": "0x0",
                                            "id": "30786334-3935-4563-b064-363339643939",
                                            "name": "Account 1",
                                          },
                                          "sectionIndex": 0,
                                          "type": "account",
                                        },
                                        {
                                          "accountIndex": 1,
                                          "data": {
                                            "address": "0xc4966c0d659d99699bfd7eb54d8fafee40e4a756",
                                            "balance": "0x0",
                                            "id": "30786334-3936-4663-b064-363539643939",
                                            "name": "Account 2",
                                          },
                                          "sectionIndex": 0,
                                          "type": "account",
                                        },
                                      ],
                                      "disableAutoLayout": true,
                                      "estimatedItemSize": 80,
                                      "getItemType": [Function],
                                      "keyExtractor": [Function],
                                      "numColumns": 1,
                                      "onContentSizeChange": [Function],
                                      "renderItem": [Function],
                                      "renderScrollComponent": {
                                        "$$typeof": Symbol(react.forward_ref),
                                        "render": [Function],
                                      },
                                      "testID": "account-list",
                                    },
                                    "renderWindowInsets": {
                                      "height": 0,
                                      "width": 0,
                                    },
                                    "shouldRefreshWithAnchoring": true,
                                  }
                                }
                                maxRenderAhead={750}
                                numColumns={1}
                                onContentSizeChange={[Function]}
                                onEndReached={[Function]}
                                onEndReachedThreshold={0}
                                onEndReachedThresholdRelative={0}
                                onGestureHandlerEvent={[Function]}
                                onGestureHandlerStateChange={[Function]}
                                onItemLayout={[Function]}
                                onLayout={[Function]}
                                onScroll={[Function]}
                                onScrollBeginDrag={[Function]}
                                onSizeChanged={[Function]}
                                onVisibleIndicesChanged={[Function]}
                                removeClippedSubviews={false}
                                renderAheadOffset={0}
                                renderAheadStep={250}
                                renderContentContainer={[Function]}
                                renderItem={[Function]}
                                renderItemContainer={[Function]}
                                rowRenderer={[Function]}
                                scrollEventThrottle={16}
                                scrollThrottle={16}
                                scrollViewProps={
                                  {
                                    "contentContainerStyle": {
                                      "backgroundColor": undefined,
                                      "minHeight": 1,
                                      "minWidth": 1,
                                      "paddingLeft": 0,
                                      "paddingRight": 0,
                                    },
                                    "onLayout": [Function],
                                    "onScrollBeginDrag": [Function],
                                    "refreshControl": undefined,
                                    "style": {
                                      "minHeight": 1,
                                      "minWidth": 1,
                                    },
                                  }
                                }
                                style={
                                  {
                                    "minHeight": 1,
                                    "minWidth": 1,
                                  }
                                }
                                suppressBoundedSizeException={true}
                                testID="account-list"
                                windowCorrectionConfig={
                                  {
                                    "applyToInitialOffset": true,
                                    "applyToItemScroll": true,
                                    "value": {
                                      "endCorrection": 0,
                                      "startCorrection": 0,
                                      "windowShift": -0,
                                    },
                                  }
                                }
                              >
                                <View>
                                  <View
                                    style={
                                      {
                                        "flexDirection": "column",
                                      }
                                    }
                                  >
                                    <View
                                      style={
                                        {
                                          "paddingLeft": 0,
                                          "paddingTop": 0,
                                        }
                                      }
                                    />
                                    <View
                                      style={
                                        [
                                          undefined,
                                          undefined,
                                        ]
                                      }
                                    />
                                    <AutoLayoutView
                                      disableAutoLayout={true}
                                      enableInstrumentation={false}
                                      horizontal={false}
                                      onBlankAreaEvent={[Function]}
                                      onLayout={[Function]}
                                      renderAheadOffset={0}
                                      scrollOffset={0}
                                      style={
                                        {
                                          "height": 160,
                                          "width": 400,
                                        }
                                      }
                                      windowSize={900}
                                    >
                                      <CellContainer
                                        index={0}
                                        onLayout={[Function]}
                                        style={
                                          {
                                            "alignItems": "stretch",
                                            "flexDirection": "column",
                                            "left": 0,
                                            "position": "absolute",
                                            "top": 0,
                                            "width": 400,
                                          }
                                        }
                                      >
                                        <View
                                          style={
                                            {
                                              "flexDirection": "column",
                                            }
                                          }
                                        >
                                          <View
                                            style={
                                              {
                                                "alignItems": "center",
                                                "backgroundColor": "#ffffff",
                                                "flexDirection": "row",
                                              }
                                            }
                                          >
                                            <TouchableOpacity
                                              onLongPress={[Function]}
                                              onPress={[Function]}
                                              style={
                                                {
                                                  "alignItems": "center",
                                                  "flex": 1,
                                                  "opacity": 1,
                                                  "padding": 16,
                                                  "position": "relative",
                                                  "zIndex": 1,
                                                }
                                              }
                                              testID="select-with-menu"
                                            >
                                              <View
                                                accessibilityRole="none"
                                                accessible={true}
                                                style={
                                                  {
                                                    "alignItems": "flex-start",
                                                    "flexDirection": "column",
                                                    "padding": 16,
                                                    "paddingBottom": 0,
                                                    "paddingLeft": 0,
                                                    "paddingRight": 0,
                                                    "paddingTop": 0,
                                                    "zIndex": 2,
                                                  }
                                                }
                                              >
                                                <View
                                                  style={
                                                    {
                                                      "alignItems": "center",
                                                      "flexDirection": "row",
                                                    }
                                                  }
                                                >
                                                  <View
                                                    style={
                                                      {
                                                        "alignItems": "center",
                                                        "flexDirection": "row",
                                                        "opacity": 1,
                                                      }
                                                    }
                                                  >
                                                    <View
                                                      style={
                                                        {
                                                          "backgroundColor": "#ffffff",
                                                          "borderRadius": 16,
                                                          "height": 32,
                                                          "marginRight": 16,
                                                          "overflow": "hidden",
                                                          "width": 32,
                                                        }
                                                      }
                                                      testID="cellbase-avatar"
                                                    >
                                                      <View
                                                        style={
                                                          [
                                                            {
                                                              "overflow": "hidden",
                                                            },
                                                            {
                                                              "backgroundColor": "#C7144F",
                                                              "borderRadius": 16,
                                                              "height": 32,
                                                              "width": 32,
                                                            },
                                                            undefined,
                                                          ]
                                                        }
                                                      >
                                                        <RNSVGSvgView
                                                          bbHeight={32}
                                                          bbWidth={32}
                                                          focusable={false}
                                                          height={32}
                                                          style={
                                                            [
                                                              {
                                                                "backgroundColor": "transparent",
                                                                "borderWidth": 0,
                                                              },
                                                              {
                                                                "flex": 0,
                                                                "height": 32,
                                                                "width": 32,
                                                              },
                                                            ]
                                                          }
                                                          width={32}
                                                        >
                                                          <RNSVGGroup
                                                            fill={
                                                              {
                                                                "payload": 4278190080,
                                                                "type": 0,
                                                              }
                                                            }
                                                          >
                                                            <RNSVGRect
                                                              fill={
                                                                {
                                                                  "payload": 4294711651,
                                                                  "type": 0,
                                                                }
                                                              }
                                                              height={32}
                                                              matrix={
                                                                [
                                                                  0.46329603511986217,
                                                                  0.8862035792312145,
                                                                  -0.8862035792312145,
                                                                  0.46329603511986217,
                                                                  29.06767649409735,
                                                                  -8.290603334655817,
                                                                ]
                                                              }
                                                              propList={
                                                                [
                                                                  "fill",
                                                                ]
                                                              }
                                                              width={32}
                                                              x={0}
                                                              y={0}
                                                            />
                                                            <RNSVGRect
                                                              fill={
                                                                {
                                                                  "payload": 4280576225,
                                                                  "type": 0,
                                                                }
                                                              }
                                                              height={32}
                                                              matrix={
                                                                [
                                                                  -0.5778576243835052,
                                                                  0.8161375900801603,
                                                                  -0.8161375900801603,
                                                                  -0.5778576243835052,
                                                                  51.62016714634118,
                                                                  17.239003094412087,
                                                                ]
                                                              }
                                                              propList={
                                                                [
                                                                  "fill",
                                                                ]
                                                              }
                                                              width={32}
                                                              x={0}
                                                              y={0}
                                                            />
                                                            <RNSVGRect
                                                              fill={
                                                                {
                                                                  "payload": 4278407261,
                                                                  "type": 0,
                                                                }
                                                              }
                                                              height={32}
                                                              matrix={
                                                                [
                                                                  0.7046342099635947,
                                                                  -0.7095707365365209,
                                                                  0.7095707365365209,
                                                                  0.7046342099635947,
                                                                  -25.225718686778755,
                                                                  -4.611026307883787,
                                                                ]
                                                              }
                                                              propList={
                                                                [
                                                                  "fill",
                                                                ]
                                                              }
                                                              width={32}
                                                              x={0}
                                                              y={0}
                                                            />
                                                          </RNSVGGroup>
                                                        </RNSVGSvgView>
                                                      </View>
                                                    </View>
                                                    <View
                                                      style={
                                                        {
                                                          "alignItems": "flex-start",
                                                          "flex": 1,
                                                        }
                                                      }
<<<<<<< HEAD
                                                    }
                                                    height={32}
                                                    matrix={
                                                      [
                                                        0.7046342099635947,
                                                        -0.7095707365365209,
                                                        0.7095707365365209,
                                                        0.7046342099635947,
                                                        -25.225718686778755,
                                                        -4.611026307883787,
                                                      ]
                                                    }
                                                    propList={
                                                      [
                                                        "fill",
                                                      ]
                                                    }
                                                    width={32}
                                                    x={0}
                                                    y={0}
                                                  />
                                                </RNSVGGroup>
                                              </RNSVGSvgView>
                                            </View>
                                          </View>
                                          <View
                                            style={
                                              {
                                                "alignItems": "flex-start",
                                                "flex": 1,
                                              }
                                            }
                                          >
                                            <Text
                                              accessibilityRole="text"
                                              numberOfLines={1}
                                              style={
                                                {
                                                  "color": "#121314",
                                                  "fontFamily": "Geist Medium",
                                                  "fontSize": 16,
                                                  "fontWeight": "500",
                                                  "letterSpacing": 0,
                                                  "lineHeight": 24,
                                                }
                                              }
                                              testID="cellbase-avatar-title"
                                            >
                                              Account 1
                                            </Text>
                                            <TouchableOpacity
                                              accessibilityState={
                                                {
                                                  "busy": undefined,
                                                  "checked": undefined,
                                                  "disabled": undefined,
                                                  "expanded": undefined,
                                                  "selected": undefined,
                                                }
                                              }
                                              accessible={true}
                                              focusable={false}
                                              onClick={[Function]}
                                              onResponderGrant={[Function]}
                                              onResponderMove={[Function]}
                                              onResponderRelease={[Function]}
                                              onResponderTerminate={[Function]}
                                              onResponderTerminationRequest={[Function]}
                                              onStartShouldSetResponder={[Function]}
=======
                                                    >
                                                      <Text
                                                        accessibilityRole="text"
                                                        numberOfLines={1}
                                                        style={
                                                          {
                                                            "color": "#121314",
                                                            "fontFamily": "CentraNo1-Medium",
                                                            "fontSize": 16,
                                                            "fontWeight": "500",
                                                            "letterSpacing": 0,
                                                            "lineHeight": 24,
                                                          }
                                                        }
                                                        testID="cellbase-avatar-title"
                                                      >
                                                        Account 1
                                                      </Text>
                                                      <TouchableOpacity
                                                        accessibilityState={
                                                          {
                                                            "busy": undefined,
                                                            "checked": undefined,
                                                            "disabled": undefined,
                                                            "expanded": undefined,
                                                            "selected": undefined,
                                                          }
                                                        }
                                                        accessible={true}
                                                        focusable={false}
                                                        onClick={[Function]}
                                                        onResponderGrant={[Function]}
                                                        onResponderMove={[Function]}
                                                        onResponderRelease={[Function]}
                                                        onResponderTerminate={[Function]}
                                                        onResponderTerminationRequest={[Function]}
                                                        onStartShouldSetResponder={[Function]}
                                                        style={
                                                          {
                                                            "alignItems": "flex-start",
                                                            "flexDirection": "row",
                                                            "marginBottom": 0,
                                                            "zIndex": 1,
                                                          }
                                                        }
                                                      >
                                                        <Text
                                                          accessibilityRole="text"
                                                          numberOfLines={1}
                                                          style={
                                                            {
                                                              "color": "#686e7d",
                                                              "fontFamily": "CentraNo1-Book",
                                                              "fontSize": 16,
                                                              "fontWeight": "400",
                                                              "letterSpacing": 0,
                                                              "lineHeight": 24,
                                                            }
                                                          }
                                                        >
                                                          0xC4955...4D272
                                                        </Text>
                                                      </TouchableOpacity>
                                                    </View>
                                                  </View>
                                                </View>
                                              </View>
                                            </TouchableOpacity>
                                            <View
>>>>>>> eb02319e
                                              style={
                                                {
                                                  "paddingRight": 20,
                                                }
                                              }
                                            >
                                              <TouchableOpacity
                                                accessibilityRole="button"
                                                accessible={true}
                                                activeOpacity={1}
                                                disabled={false}
                                                onPress={[Function]}
                                                onPressIn={[Function]}
                                                onPressOut={[Function]}
                                                style={
                                                  {
<<<<<<< HEAD
                                                    "color": "#686e7d",
                                                    "fontFamily": "Geist Regular",
                                                    "fontSize": 16,
                                                    "letterSpacing": 0,
                                                    "lineHeight": 24,
=======
                                                    "alignItems": "center",
                                                    "borderRadius": 8,
                                                    "height": 24,
                                                    "justifyContent": "center",
                                                    "opacity": 1,
                                                    "width": 24,
>>>>>>> eb02319e
                                                  }
                                                }
                                                testID="main-wallet-account-actions"
                                              >
                                                <SvgMock
                                                  color="#121314"
                                                  fill="currentColor"
                                                  height={16}
                                                  name="MoreVertical"
                                                  style={
                                                    {
                                                      "height": 16,
                                                      "width": 16,
                                                    }
                                                  }
                                                  width={16}
                                                />
                                              </TouchableOpacity>
                                            </View>
                                          </View>
                                        </View>
                                      </CellContainer>
                                      <CellContainer
                                        index={1}
                                        onLayout={[Function]}
                                        style={
                                          {
                                            "alignItems": "stretch",
                                            "flexDirection": "column",
                                            "left": 0,
                                            "position": "absolute",
                                            "top": 80,
                                            "width": 400,
                                          }
                                        }
                                      >
                                        <View
                                          style={
                                            {
                                              "flexDirection": "column",
                                            }
                                          }
                                        >
                                          <View
                                            style={
                                              {
                                                "alignItems": "center",
                                                "backgroundColor": "#ffffff",
                                                "flexDirection": "row",
                                              }
                                            }
                                          >
                                            <TouchableOpacity
                                              onLongPress={[Function]}
                                              onPress={[Function]}
                                              style={
                                                {
                                                  "alignItems": "center",
                                                  "flex": 1,
                                                  "opacity": 1,
                                                  "padding": 16,
                                                  "position": "relative",
                                                  "zIndex": 1,
                                                }
                                              }
                                              testID="select-with-menu"
                                            >
                                              <View
                                                accessibilityRole="none"
                                                accessible={true}
                                                style={
                                                  {
                                                    "alignItems": "flex-start",
                                                    "flexDirection": "column",
                                                    "padding": 16,
                                                    "paddingBottom": 0,
                                                    "paddingLeft": 0,
                                                    "paddingRight": 0,
                                                    "paddingTop": 0,
                                                    "zIndex": 2,
                                                  }
                                                }
                                              >
                                                <View
                                                  style={
                                                    {
                                                      "alignItems": "center",
                                                      "flexDirection": "row",
                                                    }
                                                  }
                                                >
                                                  <View
                                                    style={
                                                      {
                                                        "alignItems": "center",
                                                        "flexDirection": "row",
                                                        "opacity": 1,
                                                      }
                                                    }
                                                  >
                                                    <View
                                                      style={
                                                        {
                                                          "backgroundColor": "#ffffff",
                                                          "borderRadius": 16,
                                                          "height": 32,
                                                          "marginRight": 16,
                                                          "overflow": "hidden",
                                                          "width": 32,
                                                        }
                                                      }
                                                      testID="cellbase-avatar"
                                                    >
                                                      <View
                                                        style={
                                                          [
                                                            {
                                                              "overflow": "hidden",
                                                            },
                                                            {
                                                              "backgroundColor": "#FC4800",
                                                              "borderRadius": 16,
                                                              "height": 32,
                                                              "width": 32,
                                                            },
                                                            undefined,
                                                          ]
                                                        }
                                                      >
                                                        <RNSVGSvgView
                                                          bbHeight={32}
                                                          bbWidth={32}
                                                          focusable={false}
                                                          height={32}
                                                          style={
                                                            [
                                                              {
                                                                "backgroundColor": "transparent",
                                                                "borderWidth": 0,
                                                              },
                                                              {
                                                                "flex": 0,
                                                                "height": 32,
                                                                "width": 32,
                                                              },
                                                            ]
                                                          }
                                                          width={32}
                                                        >
                                                          <RNSVGGroup
                                                            fill={
                                                              {
                                                                "payload": 4278190080,
                                                                "type": 0,
                                                              }
                                                            }
                                                          >
                                                            <RNSVGRect
                                                              fill={
                                                                {
                                                                  "payload": 4278291575,
                                                                  "type": 0,
                                                                }
                                                              }
                                                              height={32}
                                                              matrix={
                                                                [
                                                                  -0.41310442982454204,
                                                                  -0.910683660806177,
                                                                  0.910683660806177,
                                                                  -0.41310442982454204,
                                                                  8.80960563430791,
                                                                  40.3361680482215,
                                                                ]
                                                              }
                                                              propList={
                                                                [
                                                                  "fill",
                                                                ]
                                                              }
                                                              width={32}
                                                              x={0}
                                                              y={0}
                                                            />
                                                            <RNSVGRect
                                                              fill={
                                                                {
                                                                  "payload": 4278410587,
                                                                  "type": 0,
                                                                }
                                                              }
                                                              height={32}
                                                              matrix={
                                                                [
                                                                  0.903335292863301,
                                                                  -0.42893513340314526,
                                                                  0.42893513340314526,
                                                                  0.903335292863301,
                                                                  -18.594021578605165,
                                                                  6.725269324133852,
                                                                ]
                                                              }
                                                              propList={
                                                                [
                                                                  "fill",
                                                                ]
                                                              }
                                                              width={32}
                                                              x={0}
                                                              y={0}
                                                            />
                                                            <RNSVGRect
                                                              fill={
                                                                {
                                                                  "payload": 4294382337,
                                                                  "type": 0,
                                                                }
                                                              }
                                                              height={32}
                                                              matrix={
                                                                [
                                                                  -0.6921431738704069,
                                                                  -0.7217602280983622,
                                                                  0.7217602280983622,
                                                                  -0.6921431738704069,
                                                                  -12.339279260280694,
                                                                  30.41598471866334,
                                                                ]
                                                              }
                                                              propList={
                                                                [
                                                                  "fill",
                                                                ]
                                                              }
                                                              width={32}
                                                              x={0}
                                                              y={0}
                                                            />
                                                          </RNSVGGroup>
                                                        </RNSVGSvgView>
                                                      </View>
                                                    </View>
                                                    <View
                                                      style={
                                                        {
                                                          "alignItems": "flex-start",
                                                          "flex": 1,
                                                        }
                                                      }
<<<<<<< HEAD
                                                    }
                                                    height={32}
                                                    matrix={
                                                      [
                                                        -0.6921431738704069,
                                                        -0.7217602280983622,
                                                        0.7217602280983622,
                                                        -0.6921431738704069,
                                                        -12.339279260280694,
                                                        30.41598471866334,
                                                      ]
                                                    }
                                                    propList={
                                                      [
                                                        "fill",
                                                      ]
                                                    }
                                                    width={32}
                                                    x={0}
                                                    y={0}
                                                  />
                                                </RNSVGGroup>
                                              </RNSVGSvgView>
                                            </View>
                                          </View>
                                          <View
                                            style={
                                              {
                                                "alignItems": "flex-start",
                                                "flex": 1,
                                              }
                                            }
                                          >
                                            <Text
                                              accessibilityRole="text"
                                              numberOfLines={1}
                                              style={
                                                {
                                                  "color": "#121314",
                                                  "fontFamily": "Geist Medium",
                                                  "fontSize": 16,
                                                  "fontWeight": "500",
                                                  "letterSpacing": 0,
                                                  "lineHeight": 24,
                                                }
                                              }
                                              testID="cellbase-avatar-title"
                                            >
                                              test.eth
                                            </Text>
                                            <TouchableOpacity
                                              accessibilityState={
                                                {
                                                  "busy": undefined,
                                                  "checked": undefined,
                                                  "disabled": undefined,
                                                  "expanded": undefined,
                                                  "selected": undefined,
                                                }
                                              }
                                              accessible={true}
                                              focusable={false}
                                              onClick={[Function]}
                                              onResponderGrant={[Function]}
                                              onResponderMove={[Function]}
                                              onResponderRelease={[Function]}
                                              onResponderTerminate={[Function]}
                                              onResponderTerminationRequest={[Function]}
                                              onStartShouldSetResponder={[Function]}
=======
                                                    >
                                                      <Text
                                                        accessibilityRole="text"
                                                        numberOfLines={1}
                                                        style={
                                                          {
                                                            "color": "#121314",
                                                            "fontFamily": "CentraNo1-Medium",
                                                            "fontSize": 16,
                                                            "fontWeight": "500",
                                                            "letterSpacing": 0,
                                                            "lineHeight": 24,
                                                          }
                                                        }
                                                        testID="cellbase-avatar-title"
                                                      >
                                                        test.eth
                                                      </Text>
                                                      <TouchableOpacity
                                                        accessibilityState={
                                                          {
                                                            "busy": undefined,
                                                            "checked": undefined,
                                                            "disabled": undefined,
                                                            "expanded": undefined,
                                                            "selected": undefined,
                                                          }
                                                        }
                                                        accessible={true}
                                                        focusable={false}
                                                        onClick={[Function]}
                                                        onResponderGrant={[Function]}
                                                        onResponderMove={[Function]}
                                                        onResponderRelease={[Function]}
                                                        onResponderTerminate={[Function]}
                                                        onResponderTerminationRequest={[Function]}
                                                        onStartShouldSetResponder={[Function]}
                                                        style={
                                                          {
                                                            "alignItems": "flex-start",
                                                            "flexDirection": "row",
                                                            "marginBottom": 0,
                                                            "zIndex": 1,
                                                          }
                                                        }
                                                      >
                                                        <Text
                                                          accessibilityRole="text"
                                                          numberOfLines={1}
                                                          style={
                                                            {
                                                              "color": "#686e7d",
                                                              "fontFamily": "CentraNo1-Book",
                                                              "fontSize": 16,
                                                              "fontWeight": "400",
                                                              "letterSpacing": 0,
                                                              "lineHeight": 24,
                                                            }
                                                          }
                                                        >
                                                          0xC4966...4a756
                                                        </Text>
                                                      </TouchableOpacity>
                                                    </View>
                                                  </View>
                                                </View>
                                              </View>
                                            </TouchableOpacity>
                                            <View
>>>>>>> eb02319e
                                              style={
                                                {
                                                  "paddingRight": 20,
                                                }
                                              }
                                            >
                                              <TouchableOpacity
                                                accessibilityRole="button"
                                                accessible={true}
                                                activeOpacity={1}
                                                disabled={false}
                                                onPress={[Function]}
                                                onPressIn={[Function]}
                                                onPressOut={[Function]}
                                                style={
                                                  {
<<<<<<< HEAD
                                                    "color": "#686e7d",
                                                    "fontFamily": "Geist Regular",
                                                    "fontSize": 16,
                                                    "letterSpacing": 0,
                                                    "lineHeight": 24,
=======
                                                    "alignItems": "center",
                                                    "borderRadius": 8,
                                                    "height": 24,
                                                    "justifyContent": "center",
                                                    "opacity": 1,
                                                    "width": 24,
>>>>>>> eb02319e
                                                  }
                                                }
                                                testID="main-wallet-account-actions"
                                              >
                                                <SvgMock
                                                  color="#121314"
                                                  fill="currentColor"
                                                  height={16}
                                                  name="MoreVertical"
                                                  style={
                                                    {
                                                      "height": 16,
                                                      "width": 16,
                                                    }
                                                  }
                                                  width={16}
                                                />
                                              </TouchableOpacity>
                                            </View>
                                          </View>
                                        </View>
                                      </CellContainer>
                                    </AutoLayoutView>
                                    <CellContainer
                                      index={-1}
                                      style={
                                        [
                                          undefined,
                                          undefined,
                                        ]
                                      }
                                    />
                                    <View
                                      style={
                                        {
                                          "paddingBottom": 0,
                                          "paddingRight": 0,
                                        }
                                      }
                                    />
                                  </View>
                                </View>
                              </RCTScrollView>
                            </View>
                          </View>
                          <View
                            style={
                              {
                                "backgroundColor": "#ffffff",
                                "flexDirection": "row",
                                "marginHorizontal": 16,
                                "marginVertical": 16,
                                "paddingHorizontal": 8,
                                "paddingVertical": 4,
                              }
                            }
                            testID="bottomsheetfooter"
                          >
                            <TouchableOpacity
                              accessibilityRole="button"
                              accessible={true}
                              activeOpacity={1}
                              onPress={[Function]}
                              onPressIn={[Function]}
                              onPressOut={[Function]}
                              style={
                                {
                                  "alignItems": "center",
                                  "alignSelf": "stretch",
                                  "backgroundColor": "transparent",
                                  "borderColor": "#4459ff",
                                  "borderRadius": 12,
                                  "borderWidth": 1,
                                  "flex": 1,
                                  "flexDirection": "row",
                                  "height": 48,
                                  "justifyContent": "center",
                                  "paddingHorizontal": 16,
                                }
                              }
                              testID="account-list-add-account-button"
                            >
                              <Text
                                accessibilityRole="text"
                                style={
                                  {
                                    "color": "#4459ff",
                                    "fontFamily": "Geist Medium",
                                    "fontSize": 16,
                                    "letterSpacing": 0,
                                    "lineHeight": 24,
                                  }
                                }
                              >
                                Add account or hardware wallet
                              </Text>
                            </TouchableOpacity>
                          </View>
                        </View>
                      </View>
                    </View>
                  </View>
                </View>
              </View>
            </View>
          </View>
        </View>
      </RNSScreen>
    </RNSScreenContainer>
  </RNCSafeAreaProvider>
</View>
`;<|MERGE_RESOLUTION|>--- conflicted
+++ resolved
@@ -1043,77 +1043,6 @@
                                                           "flex": 1,
                                                         }
                                                       }
-<<<<<<< HEAD
-                                                    }
-                                                    height={32}
-                                                    matrix={
-                                                      [
-                                                        0.7046342099635947,
-                                                        -0.7095707365365209,
-                                                        0.7095707365365209,
-                                                        0.7046342099635947,
-                                                        -25.225718686778755,
-                                                        -4.611026307883787,
-                                                      ]
-                                                    }
-                                                    propList={
-                                                      [
-                                                        "fill",
-                                                      ]
-                                                    }
-                                                    width={32}
-                                                    x={0}
-                                                    y={0}
-                                                  />
-                                                </RNSVGGroup>
-                                              </RNSVGSvgView>
-                                            </View>
-                                          </View>
-                                          <View
-                                            style={
-                                              {
-                                                "alignItems": "flex-start",
-                                                "flex": 1,
-                                              }
-                                            }
-                                          >
-                                            <Text
-                                              accessibilityRole="text"
-                                              numberOfLines={1}
-                                              style={
-                                                {
-                                                  "color": "#121314",
-                                                  "fontFamily": "Geist Medium",
-                                                  "fontSize": 16,
-                                                  "fontWeight": "500",
-                                                  "letterSpacing": 0,
-                                                  "lineHeight": 24,
-                                                }
-                                              }
-                                              testID="cellbase-avatar-title"
-                                            >
-                                              Account 1
-                                            </Text>
-                                            <TouchableOpacity
-                                              accessibilityState={
-                                                {
-                                                  "busy": undefined,
-                                                  "checked": undefined,
-                                                  "disabled": undefined,
-                                                  "expanded": undefined,
-                                                  "selected": undefined,
-                                                }
-                                              }
-                                              accessible={true}
-                                              focusable={false}
-                                              onClick={[Function]}
-                                              onResponderGrant={[Function]}
-                                              onResponderMove={[Function]}
-                                              onResponderRelease={[Function]}
-                                              onResponderTerminate={[Function]}
-                                              onResponderTerminationRequest={[Function]}
-                                              onStartShouldSetResponder={[Function]}
-=======
                                                     >
                                                       <Text
                                                         accessibilityRole="text"
@@ -1121,7 +1050,7 @@
                                                         style={
                                                           {
                                                             "color": "#121314",
-                                                            "fontFamily": "CentraNo1-Medium",
+                                                            "fontFamily": "Geist Medium",
                                                             "fontSize": 16,
                                                             "fontWeight": "500",
                                                             "letterSpacing": 0,
@@ -1166,9 +1095,8 @@
                                                           style={
                                                             {
                                                               "color": "#686e7d",
-                                                              "fontFamily": "CentraNo1-Book",
+                                                              "fontFamily": "Geist Regular",
                                                               "fontSize": 16,
-                                                              "fontWeight": "400",
                                                               "letterSpacing": 0,
                                                               "lineHeight": 24,
                                                             }
@@ -1183,7 +1111,6 @@
                                               </View>
                                             </TouchableOpacity>
                                             <View
->>>>>>> eb02319e
                                               style={
                                                 {
                                                   "paddingRight": 20,
@@ -1200,20 +1127,12 @@
                                                 onPressOut={[Function]}
                                                 style={
                                                   {
-<<<<<<< HEAD
-                                                    "color": "#686e7d",
-                                                    "fontFamily": "Geist Regular",
-                                                    "fontSize": 16,
-                                                    "letterSpacing": 0,
-                                                    "lineHeight": 24,
-=======
                                                     "alignItems": "center",
                                                     "borderRadius": 8,
                                                     "height": 24,
                                                     "justifyContent": "center",
                                                     "opacity": 1,
                                                     "width": 24,
->>>>>>> eb02319e
                                                   }
                                                 }
                                                 testID="main-wallet-account-actions"
@@ -1463,77 +1382,6 @@
                                                           "flex": 1,
                                                         }
                                                       }
-<<<<<<< HEAD
-                                                    }
-                                                    height={32}
-                                                    matrix={
-                                                      [
-                                                        -0.6921431738704069,
-                                                        -0.7217602280983622,
-                                                        0.7217602280983622,
-                                                        -0.6921431738704069,
-                                                        -12.339279260280694,
-                                                        30.41598471866334,
-                                                      ]
-                                                    }
-                                                    propList={
-                                                      [
-                                                        "fill",
-                                                      ]
-                                                    }
-                                                    width={32}
-                                                    x={0}
-                                                    y={0}
-                                                  />
-                                                </RNSVGGroup>
-                                              </RNSVGSvgView>
-                                            </View>
-                                          </View>
-                                          <View
-                                            style={
-                                              {
-                                                "alignItems": "flex-start",
-                                                "flex": 1,
-                                              }
-                                            }
-                                          >
-                                            <Text
-                                              accessibilityRole="text"
-                                              numberOfLines={1}
-                                              style={
-                                                {
-                                                  "color": "#121314",
-                                                  "fontFamily": "Geist Medium",
-                                                  "fontSize": 16,
-                                                  "fontWeight": "500",
-                                                  "letterSpacing": 0,
-                                                  "lineHeight": 24,
-                                                }
-                                              }
-                                              testID="cellbase-avatar-title"
-                                            >
-                                              test.eth
-                                            </Text>
-                                            <TouchableOpacity
-                                              accessibilityState={
-                                                {
-                                                  "busy": undefined,
-                                                  "checked": undefined,
-                                                  "disabled": undefined,
-                                                  "expanded": undefined,
-                                                  "selected": undefined,
-                                                }
-                                              }
-                                              accessible={true}
-                                              focusable={false}
-                                              onClick={[Function]}
-                                              onResponderGrant={[Function]}
-                                              onResponderMove={[Function]}
-                                              onResponderRelease={[Function]}
-                                              onResponderTerminate={[Function]}
-                                              onResponderTerminationRequest={[Function]}
-                                              onStartShouldSetResponder={[Function]}
-=======
                                                     >
                                                       <Text
                                                         accessibilityRole="text"
@@ -1541,7 +1389,7 @@
                                                         style={
                                                           {
                                                             "color": "#121314",
-                                                            "fontFamily": "CentraNo1-Medium",
+                                                            "fontFamily": "Geist Medium",
                                                             "fontSize": 16,
                                                             "fontWeight": "500",
                                                             "letterSpacing": 0,
@@ -1586,9 +1434,8 @@
                                                           style={
                                                             {
                                                               "color": "#686e7d",
-                                                              "fontFamily": "CentraNo1-Book",
+                                                              "fontFamily": "Geist Regular",
                                                               "fontSize": 16,
-                                                              "fontWeight": "400",
                                                               "letterSpacing": 0,
                                                               "lineHeight": 24,
                                                             }
@@ -1603,7 +1450,6 @@
                                               </View>
                                             </TouchableOpacity>
                                             <View
->>>>>>> eb02319e
                                               style={
                                                 {
                                                   "paddingRight": 20,
@@ -1620,20 +1466,12 @@
                                                 onPressOut={[Function]}
                                                 style={
                                                   {
-<<<<<<< HEAD
-                                                    "color": "#686e7d",
-                                                    "fontFamily": "Geist Regular",
-                                                    "fontSize": 16,
-                                                    "letterSpacing": 0,
-                                                    "lineHeight": 24,
-=======
                                                     "alignItems": "center",
                                                     "borderRadius": 8,
                                                     "height": 24,
                                                     "justifyContent": "center",
                                                     "opacity": 1,
                                                     "width": 24,
->>>>>>> eb02319e
                                                   }
                                                 }
                                                 testID="main-wallet-account-actions"
