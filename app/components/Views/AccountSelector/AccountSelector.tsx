// Third party dependencies.
import React, {
  Fragment,
  useCallback,
  useEffect,
  useMemo,
  useRef,
  useState,
} from 'react';
<<<<<<< HEAD
import { View } from 'react-native';
import { MultichainNetworkController } from '@metamask/multichain-network-controller';
=======
import { InteractionManager, View } from 'react-native';
>>>>>>> 0989e401

// External dependencies.
import AccountSelectorList from '../../UI/AccountSelectorList';
import BottomSheet, {
  BottomSheetRef,
} from '../../../component-library/components/BottomSheets/BottomSheet';
import SheetHeader from '../../../component-library/components/Sheet/SheetHeader';
import Engine from '../../../core/Engine';
import { MetaMetricsEvents } from '../../../core/Analytics';
import { strings } from '../../../../locales/i18n';
import { useAccounts } from '../../hooks/useAccounts';
import Button, {
  ButtonSize,
  ButtonVariants,
  ButtonWidthTypes,
} from '../../../component-library/components/Buttons/Button';
import AddAccountActions from '../AddAccountActions';
import { AccountListBottomSheetSelectorsIDs } from '../../../../e2e/selectors/wallet/AccountListBottomSheet.selectors';
import { selectPrivacyMode } from '../../../selectors/preferencesController';

// Internal dependencies.
import {
  AccountSelectorProps,
  AccountSelectorScreens,
} from './AccountSelector.types';
import styles from './AccountSelector.styles';
import { useDispatch, useSelector } from 'react-redux';
import { setReloadAccounts } from '../../../actions/accounts';
import { RootState } from '../../../reducers';
import { useMetrics } from '../../../components/hooks/useMetrics';
import { TraceName, endTrace } from '../../../util/trace';

const AccountSelector = ({ route }: AccountSelectorProps) => {
  const dispatch = useDispatch();
  const { trackEvent, createEventBuilder } = useMetrics();
  const routeParams = useMemo(() => route?.params, [route?.params]);
  const {
    onSelectAccount,
    checkBalanceError,
    disablePrivacyMode,
    navigateToAddAccountActions,
  } = routeParams || {};

  const reloadAccounts = useSelector(
    (state: RootState) => state.accounts.reloadAccounts,
  );
  const privacyMode = useSelector(selectPrivacyMode);
  const sheetRef = useRef<BottomSheetRef>(null);

  // Memoize useAccounts parameters to prevent unnecessary recalculations
  const accountsParams = useMemo(
    () => ({
      checkBalanceError,
      isLoading: reloadAccounts,
    }),
    [checkBalanceError, reloadAccounts],
  );
  const { accounts, ensByAccountAddress } = useAccounts(accountsParams);
  const [screen, setScreen] = useState<AccountSelectorScreens>(
    () => navigateToAddAccountActions ?? AccountSelectorScreens.AccountSelector,
  );

  useEffect(() => {
    endTrace({ name: TraceName.AccountList });
  }, []);
  useEffect(() => {
    if (reloadAccounts) {
      dispatch(setReloadAccounts(false));
    }
  }, [dispatch, reloadAccounts]);

  const _onSelectAccount = useCallback(
    (address: string) => {
      InteractionManager.runAfterInteractions(() => {
        Engine.setSelectedAddress(address);
        sheetRef.current?.onCloseBottomSheet();
        onSelectAccount?.(address);

        // Track Event: "Switched Account"
        trackEvent(
          createEventBuilder(MetaMetricsEvents.SWITCHED_ACCOUNT)
            .addProperties({
              source: 'Wallet Tab',
              number_of_accounts: accounts?.length,
            })
            .build(),
        );
      });
    },
    [accounts?.length, onSelectAccount, trackEvent, createEventBuilder],
  );

  // Handler for adding accounts
  const handleAddAccount = useCallback(() => {
    setScreen(AccountSelectorScreens.AddAccountActions);
  }, []);

  // Handler for returning from add accounts screen
  const handleBackToSelector = useCallback(() => {
    setScreen(AccountSelectorScreens.AccountSelector);
  }, []);

  const onRemoveImportedAccount = useCallback(
    ({ nextActiveAddress }: { nextActiveAddress: string }) => {
      nextActiveAddress && Engine.setSelectedAddress(nextActiveAddress);
    },
    [],
  );

  const fetchAccountsWithActivity = useCallback(async () => {
    try {
      const multichainNetworkController = Engine.context
        .MultichainNetworkController as MultichainNetworkController;
      await multichainNetworkController.getNetworksWithTransactionActivityByAccounts();
    } catch (error) {
      console.error('Error fetching accounts with activity', error);
    }
  }, [Engine]);

  useEffect(() => {
    if (accounts.length > 0) {
      fetchAccountsWithActivity();
    }
  }, [fetchAccountsWithActivity, accounts]);

  const renderAccountSelector = useCallback(
    () => (
      <Fragment>
        <SheetHeader title={strings('accounts.accounts_title')} />
        <AccountSelectorList
          onSelectAccount={_onSelectAccount}
          onRemoveImportedAccount={onRemoveImportedAccount}
          accounts={accounts}
          ensByAccountAddress={ensByAccountAddress}
          isRemoveAccountEnabled
          privacyMode={privacyMode && !disablePrivacyMode}
          testID={AccountListBottomSheetSelectorsIDs.ACCOUNT_LIST_ID}
        />
        <View style={styles.sheet}>
          <Button
            variant={ButtonVariants.Secondary}
            label={strings('account_actions.add_account_or_hardware_wallet')}
            width={ButtonWidthTypes.Full}
            size={ButtonSize.Lg}
            onPress={handleAddAccount}
            testID={
              AccountListBottomSheetSelectorsIDs.ACCOUNT_LIST_ADD_BUTTON_ID
            }
          />
        </View>
      </Fragment>
    ),
    [
      accounts,
      _onSelectAccount,
      ensByAccountAddress,
      onRemoveImportedAccount,
      privacyMode,
      disablePrivacyMode,
      handleAddAccount,
    ],
  );

  const renderAddAccountActions = useCallback(
    () => <AddAccountActions onBack={handleBackToSelector} />,
    [handleBackToSelector],
  );

  const renderAccountScreens = useCallback(() => {
    switch (screen) {
      case AccountSelectorScreens.AccountSelector:
        return renderAccountSelector();
      case AccountSelectorScreens.AddAccountActions:
        return renderAddAccountActions();
      default:
        return renderAccountSelector();
    }
  }, [screen, renderAccountSelector, renderAddAccountActions]);

  return <BottomSheet ref={sheetRef}>{renderAccountScreens()}</BottomSheet>;
};

export default React.memo(AccountSelector);<|MERGE_RESOLUTION|>--- conflicted
+++ resolved
@@ -7,12 +7,8 @@
   useRef,
   useState,
 } from 'react';
-<<<<<<< HEAD
-import { View } from 'react-native';
 import { MultichainNetworkController } from '@metamask/multichain-network-controller';
-=======
 import { InteractionManager, View } from 'react-native';
->>>>>>> 0989e401
 
 // External dependencies.
 import AccountSelectorList from '../../UI/AccountSelectorList';
