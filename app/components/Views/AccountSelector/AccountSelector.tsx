--- conflicted
+++ resolved
@@ -7,11 +7,7 @@
   useRef,
   useState,
 } from 'react';
-<<<<<<< HEAD
-import { InteractionManager, useWindowDimensions } from 'react-native';
-=======
 import { useWindowDimensions } from 'react-native';
->>>>>>> 05d3e30f
 
 // External dependencies.
 import EvmAccountSelectorList from '../../UI/EvmAccountSelectorList';
@@ -44,9 +40,6 @@
 import { setReloadAccounts } from '../../../actions/accounts';
 import { RootState } from '../../../reducers';
 import { useMetrics } from '../../../components/hooks/useMetrics';
-<<<<<<< HEAD
-import { TraceName, endTrace } from '../../../util/trace';
-=======
 import {
   TraceName,
   TraceOperation,
@@ -54,7 +47,6 @@
   trace,
 } from '../../../util/trace';
 import { getTraceTags } from '../../../util/sentry/tags';
->>>>>>> 05d3e30f
 import BottomSheetFooter from '../../../component-library/components/BottomSheets/BottomSheetFooter';
 import { ButtonProps } from '../../../component-library/components/Buttons/Button/Button.types';
 
@@ -141,8 +133,6 @@
     [],
   );
 
-<<<<<<< HEAD
-=======
   // Tracing for the account list rendering:
   const isAccountSelector = useMemo(
     () => screen === AccountSelectorScreens.AccountSelector,
@@ -167,7 +157,6 @@
     }
   }, [isAccountSelector]);
 
->>>>>>> 05d3e30f
   const addAccountButtonProps: ButtonProps[] = useMemo(
     () => [
       {
@@ -230,15 +219,11 @@
   }, [screen, renderAccountSelector, renderAddAccountActions]);
 
   return (
-<<<<<<< HEAD
-    <BottomSheet style={styles.bottomSheetContent} ref={sheetRef}>
-=======
     <BottomSheet
       style={styles.bottomSheetContent}
       ref={sheetRef}
       onOpen={onOpen}
     >
->>>>>>> 05d3e30f
       {renderAccountScreens()}
     </BottomSheet>
   );
