--- conflicted
+++ resolved
@@ -7,12 +7,7 @@
   useRef,
   useState,
 } from 'react';
-<<<<<<< HEAD
-import { View } from 'react-native';
-import { MultichainNetworkController } from '@metamask/multichain-network-controller';
-=======
 import { InteractionManager, View } from 'react-native';
->>>>>>> 718680a7
 
 // External dependencies.
 import AccountSelectorList from '../../UI/AccountSelectorList';
@@ -61,13 +56,6 @@
   );
   const privacyMode = useSelector(selectPrivacyMode);
   const sheetRef = useRef<BottomSheetRef>(null);
-<<<<<<< HEAD
-  const { accounts, ensByAccountAddress } = useAccounts({
-    checkBalanceError,
-    isLoading: reloadAccounts,
-    shouldAggregateAcrossChains: true,
-  });
-=======
 
   // Memoize useAccounts parameters to prevent unnecessary recalculations
   const accountsParams = useMemo(
@@ -78,11 +66,9 @@
     [checkBalanceError, reloadAccounts],
   );
   const { accounts, ensByAccountAddress } = useAccounts(accountsParams);
->>>>>>> 718680a7
   const [screen, setScreen] = useState<AccountSelectorScreens>(
     () => navigateToAddAccountActions ?? AccountSelectorScreens.AccountSelector,
   );
-
   useEffect(() => {
     endTrace({ name: TraceName.AccountList });
   }, []);
@@ -129,22 +115,6 @@
     },
     [],
   );
-
-  const fetchAccountsWithActivity = useCallback(async () => {
-    try {
-      const multichainNetworkController = Engine.context
-        .MultichainNetworkController as MultichainNetworkController;
-      await multichainNetworkController.getNetworksWithActivityByAccounts();
-    } catch (error) {
-      console.error('Error fetching accounts with activity', error);
-    }
-  }, [Engine]);
-
-  useEffect(() => {
-    if (accounts.length > 0) {
-      fetchAccountsWithActivity();
-    }
-  }, [fetchAccountsWithActivity, accounts]);
 
   const renderAccountSelector = useCallback(
     () => (
