--- conflicted
+++ resolved
@@ -104,14 +104,11 @@
     setScreen(AccountSelectorScreens.AddAccountActions);
   }, []);
 
-<<<<<<< HEAD
-=======
   // Handler for returning from add accounts screen
   const handleBackToSelector = useCallback(() => {
     setScreen(AccountSelectorScreens.AccountSelector);
   }, []);
 
->>>>>>> 83511375
   const onRemoveImportedAccount = useCallback(
     ({ nextActiveAddress }: { nextActiveAddress: string }) => {
       nextActiveAddress && Engine.setSelectedAddress(nextActiveAddress);
