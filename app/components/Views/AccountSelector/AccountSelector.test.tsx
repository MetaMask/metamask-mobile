--- conflicted
+++ resolved
@@ -1,9 +1,5 @@
 import React from 'react';
-<<<<<<< HEAD
 import { screen, fireEvent, waitFor, act } from '@testing-library/react-native';
-=======
-import { screen, fireEvent, waitFor } from '@testing-library/react-native';
->>>>>>> ed9087d2
 import AccountSelector from './AccountSelector';
 import { renderScreen } from '../../../util/test/renderWithProvider';
 import { AccountListBottomSheetSelectorsIDs } from '../../../../e2e/selectors/wallet/AccountListBottomSheet.selectors';
@@ -255,9 +251,6 @@
     });
   });
 
-<<<<<<< HEAD
-  it('should render correctly', async () => {
-=======
   afterEach(() => {
     // Only flush timers if fake timers are active
     try {
@@ -269,8 +262,10 @@
     jest.useRealTimers();
   });
 
-  it('should render correctly', () => {
->>>>>>> ed9087d2
+  it('should render correctly', async () => {
+    // Use real timers for this test since waitFor requires real timers
+    jest.useRealTimers();
+
     const wrapper = renderScreen(
       AccountSelectorWrapper,
       {
@@ -289,6 +284,9 @@
   });
 
   it('includes all accounts', async () => {
+    // Use real timers for this test since waitFor requires real timers
+    jest.useRealTimers();
+
     const { queryByText } = renderScreen(
       AccountSelectorWrapper,
       {
@@ -313,6 +311,9 @@
   });
 
   it('includes only EVM accounts if isEvmOnly', async () => {
+    // Use real timers for this test since waitFor requires real timers
+    jest.useRealTimers();
+
     const { queryByText } = renderScreen(
       AccountSelectorWrapper,
       {
@@ -337,6 +338,9 @@
   });
 
   it('displays add account button by default', async () => {
+    // Use real timers for this test since waitFor requires real timers
+    jest.useRealTimers();
+
     renderScreen(
       AccountSelectorWrapper,
       {
@@ -357,6 +361,8 @@
   });
 
   it('displays add account button when showAddAccountButton is true', async () => {
+    // Use real timers for this test since waitFor requires real timers
+    jest.useRealTimers();
     const routeWithShowButton = {
       params: {
         ...mockRoute.params,
@@ -383,6 +389,9 @@
   });
 
   it('displays add account button even when showAddAccountButton is false', async () => {
+    // Use real timers for this test since waitFor requires real timers
+    jest.useRealTimers();
+
     const routeWithoutShowButton = {
       params: {
         ...mockRoute.params,
@@ -409,6 +418,9 @@
   });
 
   it('renders account selector with multichain support', async () => {
+    // Use real timers for this test since waitFor requires real timers
+    jest.useRealTimers();
+
     renderScreen(
       AccountSelectorWrapper,
       {
@@ -431,6 +443,8 @@
 
   describe('showAddAccountButton prop', () => {
     it('shows add account button when showAddAccountButton is true', async () => {
+      // Use real timers for this test since waitFor requires real timers
+      jest.useRealTimers();
       mockSelectMultichainAccountsState2Enabled.mockReturnValue(true);
       mockSelectSelectedAccountGroup.mockReturnValue({
         id: '1',
@@ -464,6 +478,9 @@
     });
 
     it('does not show add account button when showAddAccountButton is false', async () => {
+      // Use real timers for this test since waitFor requires real timers
+      jest.useRealTimers();
+
       mockSelectMultichainAccountsState2Enabled.mockReturnValue(true);
       mockSelectSelectedAccountGroup.mockReturnValue({
         id: '1',
@@ -499,6 +516,9 @@
 
   describe('Multichain Accounts V2', () => {
     it('shows button text based on feature flag state', async () => {
+      // Use real timers for this test since waitFor requires real timers
+      jest.useRealTimers();
+
       renderScreen(
         AccountSelectorWrapper,
         {
@@ -520,6 +540,9 @@
     });
 
     it('shows "Add wallet" text when multichain feature flag is enabled', async () => {
+      // Use real timers for this test since waitFor requires real timers
+      jest.useRealTimers();
+
       mockSelectMultichainAccountsState2Enabled.mockReturnValue(true);
 
       renderScreen(
@@ -545,14 +568,10 @@
       });
     });
 
-<<<<<<< HEAD
     it('handles navigation to add account actions', async () => {
-=======
-    it('handles navigation to add account actions', () => {
       // Use real timers for this test to avoid animation timing issues
       jest.useRealTimers();
 
->>>>>>> ed9087d2
       mockSelectMultichainAccountsState2Enabled.mockReturnValue(true);
 
       const routeWithNavigation = {
@@ -575,25 +594,18 @@
         },
       );
 
-<<<<<<< HEAD
       await waitFor(() => {
         expect(screen.getAllByText('Import a wallet')).toBeDefined();
       });
-    });
-
-    it('clicks Add wallet button and displays MultichainAddWalletActions bottomsheet', async () => {
-=======
-      expect(screen.getAllByText('Import a wallet')).toBeDefined();
 
       // Restore fake timers for other tests
       jest.useFakeTimers();
     });
 
-    it('clicks Add wallet button and displays MultichainAddWalletActions bottomsheet', () => {
+    it('clicks Add wallet button and displays MultichainAddWalletActions bottomsheet', async () => {
       // Use real timers for this test to avoid animation timing issues
       jest.useRealTimers();
 
->>>>>>> ed9087d2
       // Enable the multichain accounts state 2 feature flag for this test
       mockSelectMultichainAccountsState2Enabled.mockReturnValue(true);
 
@@ -627,26 +639,23 @@
         // Check for the "Add wallet" header text which indicates the component is rendered
         expect(screen.getByText('Add wallet')).toBeDefined();
 
-<<<<<<< HEAD
         expect(
           screen.getByTestId(
             AddAccountBottomSheetSelectorsIDs.IMPORT_SRP_BUTTON,
           ),
         ).toBeDefined();
       });
-=======
-      expect(
-        screen.getByTestId(AddAccountBottomSheetSelectorsIDs.IMPORT_SRP_BUTTON),
-      ).toBeDefined();
 
       // Restore fake timers for other tests
       jest.useFakeTimers();
->>>>>>> ed9087d2
     });
   });
 
   describe('Loading States Integration', () => {
     it('displays loading message when account syncing is in progress', async () => {
+      // Use real timers for this test since waitFor requires real timers
+      jest.useRealTimers();
+
       mockUseAccountsOperationsLoadingStates.mockReturnValue({
         isAccountSyncingInProgress: true,
         areAnyOperationsLoading: true,
@@ -673,6 +682,9 @@
     });
 
     it('disables add button when account syncing is in progress', async () => {
+      // Use real timers for this test since waitFor requires real timers
+      jest.useRealTimers();
+
       mockUseAccountsOperationsLoadingStates.mockReturnValue({
         isAccountSyncingInProgress: true,
         areAnyOperationsLoading: true,
@@ -712,14 +724,10 @@
       expect(screen.queryByText('Import a wallet')).toBeNull();
     });
 
-<<<<<<< HEAD
     it('shows activity indicator when syncing is in progress', async () => {
-=======
-    it('shows activity indicator when syncing is in progress', () => {
       // Use real timers for this test to avoid animation timing issues
       jest.useRealTimers();
 
->>>>>>> ed9087d2
       mockUseAccountsOperationsLoadingStates.mockReturnValue({
         isAccountSyncingInProgress: true,
         areAnyOperationsLoading: true,
@@ -737,7 +745,6 @@
         mockRoute.params,
       );
 
-<<<<<<< HEAD
       await waitFor(() => {
         // The activity indicator should be present when syncing
         const addButton = screen.getByTestId(
@@ -746,26 +753,15 @@
         expect(addButton).toBeDefined();
         expect(addButton).toHaveTextContent('Syncing...');
       });
-    });
-
-    it('shows different button text based on multichain feature flag when not syncing', async () => {
-=======
-      // The activity indicator should be present when syncing
-      const addButton = screen.getByTestId(
-        AccountListBottomSheetSelectorsIDs.ACCOUNT_LIST_ADD_BUTTON_ID,
-      );
-      expect(addButton).toBeDefined();
-      expect(addButton).toHaveTextContent('Syncing...');
 
       // Restore fake timers for other tests
       jest.useFakeTimers();
     });
 
-    it('shows different button text based on multichain feature flag when not syncing', () => {
+    it('shows different button text based on multichain feature flag when not syncing', async () => {
       // Use real timers for this test to avoid animation timing issues
       jest.useRealTimers();
 
->>>>>>> ed9087d2
       // Test with multichain enabled
       mockSelectMultichainAccountsState2Enabled.mockReturnValue(true);
 
@@ -780,25 +776,21 @@
         mockRoute.params,
       );
 
-<<<<<<< HEAD
       await waitFor(() => {
         const addButton = screen.getByTestId(
           AccountListBottomSheetSelectorsIDs.ACCOUNT_LIST_ADD_BUTTON_ID,
         );
         expect(addButton).toHaveTextContent('Add wallet');
       });
-=======
-      const addButton = screen.getByTestId(
-        AccountListBottomSheetSelectorsIDs.ACCOUNT_LIST_ADD_BUTTON_ID,
-      );
-      expect(addButton).toHaveTextContent('Add wallet');
 
       // Restore fake timers for other tests
       jest.useFakeTimers();
->>>>>>> ed9087d2
     });
 
     it('shows default button text when multichain is disabled and not syncing', async () => {
+      // Use real timers for this test since waitFor requires real timers
+      jest.useRealTimers();
+
       // Reset to disabled state
       mockSelectMultichainAccountsState2Enabled.mockReturnValue(false);
 
@@ -821,14 +813,10 @@
       });
     });
 
-<<<<<<< HEAD
     it('prioritizes syncing message over feature flag text', async () => {
-=======
-    it('prioritizes syncing message over feature flag text', () => {
       // Use real timers for this test to avoid animation timing issues
       jest.useRealTimers();
 
->>>>>>> ed9087d2
       mockSelectMultichainAccountsState2Enabled.mockReturnValue(true);
       mockUseAccountsOperationsLoadingStates.mockReturnValue({
         isAccountSyncingInProgress: true,
@@ -847,7 +835,6 @@
         mockRoute.params,
       );
 
-<<<<<<< HEAD
       await waitFor(() => {
         const addButton = screen.getByTestId(
           AccountListBottomSheetSelectorsIDs.ACCOUNT_LIST_ADD_BUTTON_ID,
@@ -855,19 +842,15 @@
         // Should show syncing message, not "Add wallet"
         expect(addButton).toHaveTextContent('Syncing...');
       });
-=======
-      const addButton = screen.getByTestId(
-        AccountListBottomSheetSelectorsIDs.ACCOUNT_LIST_ADD_BUTTON_ID,
-      );
-      // Should show syncing message, not "Add wallet"
-      expect(addButton).toHaveTextContent('Syncing...');
 
       // Restore fake timers for other tests
       jest.useFakeTimers();
->>>>>>> ed9087d2
     });
 
     it('enables button when syncing completes', async () => {
+      // Use real timers for this test since waitFor requires real timers
+      jest.useRealTimers();
+
       // Initially syncing
       mockUseAccountsOperationsLoadingStates.mockReturnValue({
         isAccountSyncingInProgress: true,
@@ -1059,6 +1042,9 @@
     });
 
     it('closes BottomSheet when account is selected with feature flag disabled', async () => {
+      // Use real timers for this test since waitFor requires real timers
+      jest.useRealTimers();
+
       // Arrange
       mockUseFeatureFlag.mockReturnValue(false);
 
