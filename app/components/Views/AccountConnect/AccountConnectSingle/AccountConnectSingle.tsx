// Third party dependencies.
import React, { useCallback } from 'react';
import { Platform, View } from 'react-native';
import { useSelector } from 'react-redux';

// External dependencies.
import { strings } from '../../../../../locales/i18n';
import SheetActions from '../../../../component-library/components-temp/SheetActions';
import {
  AvatarAccountType,
  AvatarVariants,
} from '../../../../component-library/components/Avatars/Avatar';
import Button, {
  ButtonSize,
  ButtonVariants,
} from '../../../../component-library/components/Buttons/Button';
import Cell, {
  CellVariant,
} from '../../../../component-library/components/Cells/Cell';
import Icon, {
  IconName,
} from '../../../../component-library/components/Icons/Icon';
import SheetHeader from '../../../../component-library/components/Sheet/SheetHeader';
import TagUrl from '../../../../component-library/components/Tags/TagUrl';
import Text from '../../../../component-library/components/Texts/Text';
import { useStyles } from '../../../../component-library/hooks';
import { formatAddress, getLabelTextByAddress } from '../../../../util/address';
import { AccountConnectScreens } from '../AccountConnect.types';

// Internal dependencies.
import USER_INTENT from '../../../../constants/permissions';
import styleSheet from './AccountConnectSingle.styles';
import { AccountConnectSingleProps } from './AccountConnectSingle.types';

import { CommonSelectorsIDs } from '../../../../../e2e/selectors/Common.selectors';
import { ConnectAccountModalSelectorsIDs } from '../../../../../e2e/selectors/Modals/ConnectAccountModal.selectors';
import generateTestId from '../../../../../wdio/utils/generateTestId';
import { ExtendedKeyringTypes } from '../../../../constants/keyringTypes';

const AccountConnectSingle = ({
  defaultSelectedAccount,
  onSetScreen,
  onSetSelectedAddresses,
  onUserAction,
  isLoading,
  favicon,
  secureIcon,
  urlWithProtocol,
}: AccountConnectSingleProps) => {
  const { styles } = useStyles(styleSheet, {});
  const accountAvatarType = useSelector((state: any) =>
    state.settings.useBlockieIcon
      ? AvatarAccountType.Blockies
      : AvatarAccountType.JazzIcon,
  );

<<<<<<< HEAD
  const getTagLabel = useCallback(
    (type: KeyringTypes | ExtendedKeyringTypes) => {
      let label = '';
      switch (type) {
        case ExtendedKeyringTypes.qr:
          label = strings('accounts.qr_hardware');
          break;
        case ExtendedKeyringTypes.simple:
          label = strings('accounts.imported');
          break;
        case ExtendedKeyringTypes.ledger:
          label = strings('accounts.ledger');
          break;
      }
      return label;
    },
    [],
  );

=======
>>>>>>> 7ab69f42
  const renderSheetAction = useCallback(
    () => (
      <View style={styles.sheetActionContainer}>
        <SheetActions
          actions={[
            {
              label: strings('accounts.connect_multiple_accounts'),
              onPress: () => {
                onSetSelectedAddresses(
                  defaultSelectedAccount?.address
                    ? [defaultSelectedAccount.address]
                    : [],
                );
                onSetScreen(AccountConnectScreens.MultiConnectSelector);
              },
              disabled: isLoading,
            },
          ]}
        />
      </View>
    ),
    [
      onSetScreen,
      onSetSelectedAddresses,
      isLoading,
      styles,
      defaultSelectedAccount?.address,
    ],
  );

  const renderCtaButtons = useCallback(
    () => (
      <View style={[styles.ctaButtonsContainer, isLoading && styles.disabled]}>
        <Button
          variant={ButtonVariants.Secondary}
          label={strings('accounts.cancel')}
          onPress={() => {
            onUserAction(USER_INTENT.Cancel);
          }}
          size={ButtonSize.Lg}
          style={styles.button}
          testID={CommonSelectorsIDs.CANCEL_BUTTON}
        />
        <View style={styles.buttonSeparator} />
        <Button
          variant={ButtonVariants.Primary}
          label={strings('accounts.connect')}
          onPress={() => {
            onUserAction(USER_INTENT.Confirm);
          }}
          size={ButtonSize.Lg}
          style={styles.button}
          testID={CommonSelectorsIDs.CONNECT_BUTTON}
        />
      </View>
    ),
    [onUserAction, isLoading, styles],
  );

  const renderSelectedAccount = useCallback(() => {
    if (!defaultSelectedAccount) return null;
    const { name, address, balanceError } = defaultSelectedAccount;
    const shortAddress = formatAddress(address, 'short');
    const tagLabel = getLabelTextByAddress(address);

    return (
      <Cell
        variant={CellVariant.Display}
        title={name}
        secondaryText={shortAddress}
        tertiaryText={balanceError}
        onPress={() => onSetScreen(AccountConnectScreens.SingleConnectSelector)}
        avatarProps={{
          variant: AvatarVariants.Account,
          type: accountAvatarType,
          accountAddress: address,
        }}
        tagLabel={tagLabel ? strings(tagLabel) : ''}
        disabled={isLoading}
        style={isLoading && styles.disabled}
      >
        <View style={styles.downCaretContainer}>
          <Icon name={IconName.ArrowDown} />
        </View>
      </Cell>
    );
  }, [
    accountAvatarType,
    onSetScreen,
    defaultSelectedAccount,
    isLoading,
    styles,
  ]);

  return (
    <>
      <SheetHeader title={strings('accounts.connect_account_title')} />
      <View
        style={styles.body}
        {...generateTestId(Platform, ConnectAccountModalSelectorsIDs.CONTAINER)}
      >
        <TagUrl
          imageSource={favicon}
          label={urlWithProtocol}
          iconName={secureIcon}
        />
        <Text style={styles.description}>
          {strings('accounts.connect_description')}
        </Text>
        {renderSelectedAccount()}
      </View>
      {renderSheetAction()}
      <View style={styles.body}>{renderCtaButtons()}</View>
    </>
  );
};

export default AccountConnectSingle;<|MERGE_RESOLUTION|>--- conflicted
+++ resolved
@@ -54,28 +54,6 @@
       : AvatarAccountType.JazzIcon,
   );
 
-<<<<<<< HEAD
-  const getTagLabel = useCallback(
-    (type: KeyringTypes | ExtendedKeyringTypes) => {
-      let label = '';
-      switch (type) {
-        case ExtendedKeyringTypes.qr:
-          label = strings('accounts.qr_hardware');
-          break;
-        case ExtendedKeyringTypes.simple:
-          label = strings('accounts.imported');
-          break;
-        case ExtendedKeyringTypes.ledger:
-          label = strings('accounts.ledger');
-          break;
-      }
-      return label;
-    },
-    [],
-  );
-
-=======
->>>>>>> 7ab69f42
   const renderSheetAction = useCallback(
     () => (
       <View style={styles.sheetActionContainer}>
