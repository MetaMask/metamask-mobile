--- conflicted
+++ resolved
@@ -166,20 +166,14 @@
   return (
     <>
       <SheetHeader title={strings('accounts.connect_account_title')} />
-<<<<<<< HEAD
-      <View
-        style={styles.body}
-        {...generateTestId(Platform, ACCOUNT_APROVAL_MODAL_CONTAINER_ID)}
-      >
-        <TagUrl imageSource={favicon} label={hostname} iconName={secureIcon} />
-=======
-      <View style={styles.body} testID={ACCOUNT_APROVAL_MODAL_CONTAINER_ID}>
+      <View style={styles.body}         
+    {...generateTestId(Platform, ACCOUNT_APROVAL_MODAL_CONTAINER_ID)}
+       >
         <TagUrl
           imageSource={favicon}
           label={urlWithProtocol}
           iconName={secureIcon}
         />
->>>>>>> 2e883544
         <Text style={styles.description}>
           {strings('accounts.connect_description')}
         </Text>
