--- conflicted
+++ resolved
@@ -18,11 +18,12 @@
 
 export interface AccountConnectParams {
   hostInfo: {
-<<<<<<< HEAD
-    metadata: { origin: string; id: string; isEip1193Request?: boolean };
-=======
-    metadata: { origin: string; id: string, isEip1193Request?: boolean, promptToCreateSolanaAccount?: boolean };
->>>>>>> 3623972e
+    metadata: {
+      origin: string;
+      id: string;
+      isEip1193Request?: boolean;
+      promptToCreateSolanaAccount?: boolean;
+    };
     permissions: RequestedPermissions;
   };
   permissionRequestId: string;
