// Jest Snapshot v1, https://goo.gl/fbAQLP

exports[`AccountConnect renders correctly with base request 1`] = `
<View
  onLayout={[Function]}
  style={
    [
      {
        "bottom": 0,
        "justifyContent": "flex-end",
        "left": 0,
        "position": "absolute",
        "right": 0,
        "top": 0,
      },
      {
        "paddingBottom": 0,
      },
    ]
  }
>
  <View
    style={
      [
        {
          "backgroundColor": "#00000066",
          "bottom": 0,
          "left": 0,
          "position": "absolute",
          "right": 0,
          "top": 0,
        },
        {
          "opacity": 0,
        },
      ]
    }
  >
    <TouchableOpacity
      onPress={[Function]}
      style={
        {
          "flex": 1,
        }
      }
    />
  </View>
  <View
    onLayout={[Function]}
    style={
      [
        {
          "bottom": 0,
          "left": 0,
          "position": "absolute",
          "right": 0,
        },
        {
          "paddingBottom": 0,
        },
      ]
    }
  >
    <View
      collapsable={false}
      onGestureHandlerEvent={[Function]}
      onGestureHandlerStateChange={[Function]}
      onLayout={[Function]}
      style={
        [
          {
            "backgroundColor": "#f3f5f9",
            "borderColor": "#b7bbc866",
            "borderTopLeftRadius": 8,
            "borderTopRightRadius": 8,
            "borderWidth": 1,
            "maxHeight": 1334,
            "overflow": "hidden",
            "paddingBottom": 0,
            "shadowColor": "#0000001a",
            "shadowOffset": {
              "height": 2,
              "width": 0,
            },
            "shadowOpacity": 1,
            "shadowRadius": 40,
          },
          {
            "transform": [
              {
                "translateY": 1334,
              },
            ],
          },
        ]
      }
    >
      <View
        style={
          {
            "alignItems": "center",
            "alignSelf": "stretch",
            "padding": 4,
          }
        }
      >
        <View
          style={
            {
              "backgroundColor": "#b7bbc866",
              "borderRadius": 2,
              "height": 4,
              "width": 40,
            }
          }
        />
      </View>
      <RCTSafeAreaView
        style={
          {
            "backgroundColor": "#f3f5f9",
          }
        }
      >
        <View
          style={
            [
              {
                "backgroundColor": "#f3f5f9",
                "borderTopLeftRadius": 20,
                "borderTopRightRadius": 20,
                "height": undefined,
                "justifyContent": "flex-start",
                "paddingTop": 16,
              },
              {
                "minHeight": 0,
              },
            ]
          }
        >
          <View
            style={
              {
                "flex": 1,
              }
            }
          >
            <View
              style={
                {
                  "alignItems": "center",
                  "flexDirection": "row",
                  "justifyContent": "space-between",
                }
              }
            >
              <View
                style={
                  {
                    "flex": 1,
                    "paddingLeft": 16,
                  }
                }
              />
              <View
                style={
                  [
                    {
                      "alignItems": "center",
                      "flex": 1,
                      "justifyContent": "center",
                    },
                    false,
                  ]
                }
              >
                <View
                  style={
                    {
                      "alignItems": "center",
                      "borderRadius": 10,
                      "justifyContent": "center",
                    }
                  }
                >
                  <View
                    style={
                      [
                        {
                          "alignContent": "center",
                          "backgroundColor": "#ffffff",
                          "borderRadius": 27,
                          "height": 54,
                          "justifyContent": "center",
                          "width": 54,
                        },
                        {
                          "borderRadius": 16,
                          "height": 32,
                          "width": 32,
                        },
                      ]
                    }
                  >
                    <Text
                      style={
                        [
                          {
                            "color": "#121314",
                            "fontFamily": "CentraNo1-Book",
                            "fontSize": 24,
                            "fontWeight": "400",
                            "textAlign": "center",
                            "textTransform": "uppercase",
                          },
                          undefined,
                        ]
                      }
                    >
                      h
                    </Text>
                  </View>
                </View>
              </View>
              <View
                style={
                  {
                    "alignItems": "flex-end",
                    "flex": 1,
                    "paddingRight": 16,
                  }
                }
              />
            </View>
            <View
              style={
                {
                  "alignSelf": "center",
                  "marginBottom": 16,
                  "marginLeft": 24,
                  "marginRight": 24,
                  "marginTop": 8,
                }
              }
              testID="permission-network-permissions-container"
            >
              <Text
                accessibilityRole="text"
                style={
                  {
                    "color": "#121314",
                    "fontFamily": "CentraNo1-Bold",
                    "fontSize": 18,
                    "fontWeight": "700",
                    "letterSpacing": 0,
                    "lineHeight": 24,
                    "textAlign": "center",
                  }
                }
              >
                mockorigin
              </Text>
              <Text
                accessibilityRole="text"
                style={
                  {
                    "color": "#121314",
                    "fontFamily": "CentraNo1-Book",
                    "fontSize": 16,
                    "fontWeight": "400",
                    "letterSpacing": 0,
                    "lineHeight": 24,
                  }
                }
              >
                Connect this website with MetaMask
              </Text>
            </View>
            <View
              style={
                {
                  "flex": 1,
                  "paddingHorizontal": 16,
                }
              }
            >
              <View
                style={
                  {
                    "maxHeight": 262.5,
                  }
                }
              >
                <View
                  style={
                    {
                      "backgroundColor": "#ffffff",
                      "borderRadius": 16,
                      "marginHorizontal": 8,
                      "marginTop": 8,
                      "overflow": "hidden",
                    }
                  }
                >
                  <RCTScrollView
                    data={
                      [
                        "eip155:0:0xc4966c0d659d99699bfd7eb54d8fafee40e4a756",
                      ]
                    }
                    getItem={[Function]}
                    getItemCount={[Function]}
                    keyExtractor={[Function]}
                    onContentSizeChange={[Function]}
                    onLayout={[Function]}
                    onMomentumScrollBegin={[Function]}
                    onMomentumScrollEnd={[Function]}
                    onScroll={[Function]}
                    onScrollBeginDrag={[Function]}
                    onScrollEndDrag={[Function]}
                    removeClippedSubviews={false}
                    renderItem={[Function]}
                    scrollEnabled={false}
                    scrollEventThrottle={0.0001}
                    stickyHeaderIndices={[]}
                    viewabilityConfigCallbackPairs={[]}
                  >
                    <View>
                      <View
                        onFocusCapture={[Function]}
                        onLayout={[Function]}
                        style={null}
                      >
                        <TouchableOpacity
                          avatarProps={
                            {
                              "accountAddress": "0xc4966c0d659d99699bfd7eb54d8fafee40e4a756",
                              "type": "JazzIcon",
                              "variant": "Account",
                            }
                          }
                          secondaryText="0xC4966...4a756"
                          showSecondaryTextIcon={false}
                          style={
                            {
                              "backgroundColor": "#ffffff",
                              "borderColor": "#b7bbc8",
                              "borderRadius": 4,
                              "borderWidth": 0,
                              "height": 75,
                              "justifyContent": "center",
                              "padding": 16,
                            }
                          }
                          testID="celldisplay"
                          title=""
                        >
                          <View
                            style={
                              {
                                "flexDirection": "row",
                              }
                            }
                          >
                            <View
                              style={
                                {
                                  "backgroundColor": "#ffffff",
                                  "borderRadius": 16,
                                  "height": 32,
                                  "marginRight": 16,
                                  "overflow": "hidden",
                                  "width": 32,
                                }
                              }
                              testID="cellbase-avatar"
                            >
                              <View
                                style={
                                  [
                                    {
                                      "overflow": "hidden",
                                    },
                                    {
                                      "backgroundColor": "#FC4800",
                                      "borderRadius": 16,
                                      "height": 32,
                                      "width": 32,
                                    },
                                    undefined,
                                  ]
                                }
                              >
                                <RNSVGSvgView
                                  bbHeight={32}
                                  bbWidth={32}
                                  focusable={false}
                                  height={32}
                                  style={
                                    [
                                      {
                                        "backgroundColor": "transparent",
                                        "borderWidth": 0,
                                      },
                                      {
                                        "flex": 0,
                                        "height": 32,
                                        "width": 32,
                                      },
                                    ]
                                  }
                                  width={32}
                                >
                                  <RNSVGGroup
                                    fill={
                                      {
                                        "payload": 4278190080,
                                        "type": 0,
                                      }
                                    }
                                  >
                                    <RNSVGRect
                                      fill={
                                        {
                                          "payload": 4278291575,
                                          "type": 0,
                                        }
                                      }
                                      height={32}
                                      matrix={
                                        [
                                          -0.41310442982454204,
                                          -0.910683660806177,
                                          0.910683660806177,
                                          -0.41310442982454204,
                                          8.80960563430791,
                                          40.3361680482215,
                                        ]
                                      }
                                      propList={
                                        [
                                          "fill",
                                        ]
                                      }
                                      width={32}
                                      x={0}
                                      y={0}
                                    />
                                    <RNSVGRect
                                      fill={
                                        {
                                          "payload": 4278410587,
                                          "type": 0,
                                        }
                                      }
                                      height={32}
                                      matrix={
                                        [
                                          0.903335292863301,
                                          -0.42893513340314526,
                                          0.42893513340314526,
                                          0.903335292863301,
                                          -18.594021578605165,
                                          6.725269324133852,
                                        ]
                                      }
                                      propList={
                                        [
                                          "fill",
                                        ]
                                      }
                                      width={32}
                                      x={0}
                                      y={0}
                                    />
                                    <RNSVGRect
                                      fill={
                                        {
                                          "payload": 4294382337,
                                          "type": 0,
                                        }
                                      }
                                      height={32}
                                      matrix={
                                        [
                                          -0.6921431738704069,
                                          -0.7217602280983622,
                                          0.7217602280983622,
                                          -0.6921431738704069,
                                          -12.339279260280694,
                                          30.41598471866334,
                                        ]
                                      }
                                      propList={
                                        [
                                          "fill",
                                        ]
                                      }
                                      width={32}
                                      x={0}
                                      y={0}
                                    />
                                  </RNSVGGroup>
                                </RNSVGSvgView>
                              </View>
                            </View>
                            <View
                              style={
                                {
                                  "alignItems": "flex-start",
                                  "flex": 1,
                                }
                              }
                            >
                              <Text
                                accessibilityRole="text"
                                numberOfLines={1}
                                style={
                                  {
                                    "color": "#121314",
                                    "fontFamily": "CentraNo1-Book",
                                    "fontSize": 16,
                                    "fontWeight": "400",
                                    "letterSpacing": 0,
                                    "lineHeight": 24,
                                  }
                                }
                                testID="cellbase-avatar-title"
                              />
                              <Text
                                accessibilityRole="text"
                                numberOfLines={1}
                                style={
                                  {
                                    "color": "#686e7d",
                                    "fontFamily": "CentraNo1-Book",
                                    "fontSize": 16,
                                    "fontWeight": "400",
                                    "letterSpacing": 0,
                                    "lineHeight": 24,
                                  }
                                }
                              >
                                0xC4966...4a756
                              </Text>
                            </View>
                          </View>
                        </TouchableOpacity>
                      </View>
                    </View>
                  </RCTScrollView>
                </View>
                <TouchableOpacity
                  onPress={[Function]}
                  style={
                    {
                      "alignItems": "center",
                      "marginTop": 8,
                    }
                  }
                >
                  <Text
                    accessibilityRole="text"
                    style={
                      {
                        "color": "#4459ff",
                        "fontFamily": "CentraNo1-Medium",
                        "fontSize": 16,
                        "fontWeight": "500",
                        "letterSpacing": 0,
                        "lineHeight": 24,
                        "marginTop": 8,
                      }
                    }
                  >
                    Edit accounts
                  </Text>
                </TouchableOpacity>
              </View>
              <View
                navigation={
                  {
                    "goBack": [MockFunction],
                    "navigate": [MockFunction],
                  }
                }
                style={
                  {
                    "backgroundColor": "#ffffff",
                    "borderRadius": 16,
                    "marginTop": 8,
                    "paddingVertical": 8,
                  }
                }
                tabLabel="Permissions"
              >
                <TouchableOpacity
                  onPress={[Function]}
                >
                  <View
                    style={
                      {
                        "alignItems": "center",
                        "flexDirection": "row",
                        "marginBottom": 12,
                        "marginHorizontal": 24,
                        "marginTop": 8,
                      }
                    }
                    testID="permission-summary-container"
                  >
                    <View
                      style={
                        {
                          "alignItems": "center",
                          "alignSelf": "flex-start",
                          "backgroundColor": "#0000001a",
                          "borderRadius": 16,
                          "height": 32,
                          "justifyContent": "center",
                          "overflow": "hidden",
                          "width": 32,
                        }
                      }
                    >
                      <SvgMock
                        color="#686e7d"
                        fill="currentColor"
                        height={20}
                        name="Wallet"
                        style={
                          {
                            "height": 20,
                            "width": 20,
                          }
                        }
                        width={20}
                      />
                    </View>
                    <View
                      style={
                        {
                          "flex": 1,
                          "marginLeft": 12,
                        }
                      }
                    >
                      <Text
                        accessibilityRole="text"
                        style={
                          {
                            "color": "#121314",
                            "fontFamily": "CentraNo1-Book",
                            "fontSize": 16,
                            "fontWeight": "400",
                            "letterSpacing": 0,
                            "lineHeight": 24,
                          }
                        }
                      >
                        See your accounts and suggest transactions
                      </Text>
                      <View
                        style={
                          {
                            "alignItems": "center",
                            "flexDirection": "row",
                            "gap": 2,
                          }
                        }
                      >
                        <View
                          style={
                            {
                              "maxWidth": "75%",
                            }
                          }
                        >
                          <Text
                            accessibilityRole="text"
                            ellipsizeMode="tail"
                            numberOfLines={1}
                            style={
                              {
<<<<<<< HEAD
                                "color": "#121314",
                                "fontFamily": "CentraNo1-Book",
                                "fontSize": 16,
                                "fontWeight": "400",
                                "letterSpacing": 0,
                                "lineHeight": 24,
=======
                                "alignItems": "center",
                                "backgroundColor": "#ffffff",
                                "borderColor": "#ffffff",
                                "borderRadius": 8,
                                "borderWidth": 1.5,
                                "height": 16,
                                "justifyContent": "center",
                                "overflow": "hidden",
                                "width": 16,
>>>>>>> 9f131c79
                              }
                            }
                            testID="permission-summary-account-text"
                          >
                            <Image
                              onError={[Function]}
                              resizeMode="contain"
                              source={1}
                              style={
                                {
<<<<<<< HEAD
                                  "color": "#121314",
                                  "fontFamily": "CentraNo1-Book",
                                  "fontSize": 14,
                                  "fontWeight": "400",
                                  "letterSpacing": 0,
                                  "lineHeight": 22,
                                }
                              }
                            >
                              Requesting for Account 2
                            </Text>
                          </Text>
                        </View>
                        <View
                          style={
                            {
                              "flexGrow": 1,
                              "marginLeft": 2,
                              "minWidth": "25%",
                            }
                          }
                        >
                          <View
                            style={
                              {
                                "alignItems": "center",
                                "flexDirection": "row",
                              }
                            }
                          >
                            <View
                              style={
                                {
                                  "marginLeft": 0,
                                }
                              }
                              testID="avatargroup-avatar-container-0"
                            >
                              <View
                                style={
                                  {
                                    "backgroundColor": "#ffffff",
                                    "borderColor": "#ffffff",
                                    "borderRadius": 8,
                                    "borderWidth": 1.5,
                                    "height": 16,
                                    "overflow": "hidden",
                                    "width": 16,
                                  }
                                }
                                testID="avatargroup-avatar"
                              >
                                <View
                                  style={
                                    [
                                      {
                                        "overflow": "hidden",
                                      },
                                      {
                                        "backgroundColor": "#FC4800",
                                        "borderRadius": 8,
                                        "height": 16,
                                        "width": 16,
                                      },
                                      undefined,
                                    ]
                                  }
                                >
                                  <RNSVGSvgView
                                    bbHeight={16}
                                    bbWidth={16}
                                    focusable={false}
                                    height={16}
                                    style={
                                      [
                                        {
                                          "backgroundColor": "transparent",
                                          "borderWidth": 0,
                                        },
                                        {
                                          "flex": 0,
                                          "height": 16,
                                          "width": 16,
                                        },
                                      ]
                                    }
                                    width={16}
                                  >
                                    <RNSVGGroup
                                      fill={
                                        {
                                          "payload": 4278190080,
                                          "type": 0,
                                        }
                                      }
                                    >
                                      <RNSVGRect
                                        fill={
                                          {
                                            "payload": 4278291575,
                                            "type": 0,
                                          }
                                        }
                                        height={16}
                                        matrix={
                                          [
                                            -0.41310442982454204,
                                            -0.910683660806177,
                                            0.910683660806177,
                                            -0.41310442982454204,
                                            4.404802817153955,
                                            20.16808402411075,
                                          ]
                                        }
                                        propList={
                                          [
                                            "fill",
                                          ]
                                        }
                                        width={16}
                                        x={0}
                                        y={0}
                                      />
                                      <RNSVGRect
                                        fill={
                                          {
                                            "payload": 4278410587,
                                            "type": 0,
                                          }
                                        }
                                        height={16}
                                        matrix={
                                          [
                                            0.903335292863301,
                                            -0.42893513340314526,
                                            0.42893513340314526,
                                            0.903335292863301,
                                            -9.297010789302583,
                                            3.362634662066926,
                                          ]
                                        }
                                        propList={
                                          [
                                            "fill",
                                          ]
                                        }
                                        width={16}
                                        x={0}
                                        y={0}
                                      />
                                      <RNSVGRect
                                        fill={
                                          {
                                            "payload": 4294382337,
                                            "type": 0,
                                          }
                                        }
                                        height={16}
                                        matrix={
                                          [
                                            -0.6921431738704069,
                                            -0.7217602280983622,
                                            0.7217602280983622,
                                            -0.6921431738704069,
                                            -6.169639630140347,
                                            15.20799235933167,
                                          ]
                                        }
                                        propList={
                                          [
                                            "fill",
                                          ]
                                        }
                                        width={16}
                                        x={0}
                                        y={0}
                                      />
                                    </RNSVGGroup>
                                  </RNSVGSvgView>
                                </View>
                              </View>
                            </View>
=======
                                  "height": 16,
                                  "width": 16,
                                }
                              }
                              testID="network-avatar-image"
                            />
>>>>>>> 9f131c79
                          </View>
                        </View>
                      </View>
                    </View>
                    <View
                      testID="connection-details-button"
                    >
                      <View
                        style={
                          {
                            "alignItems": "center",
                            "width": 56,
                          }
                        }
                      >
                        <Text
                          accessibilityRole="text"
                          style={
                            {
                              "color": "#4459ff",
                              "fontFamily": "CentraNo1-Medium",
                              "fontSize": 16,
                              "fontWeight": "500",
                              "letterSpacing": 0,
                              "lineHeight": 24,
                            }
                          }
                        >
                          Edit
                        </Text>
                      </View>
                    </View>
                  </View>
                </TouchableOpacity>
                <TouchableOpacity
                  onPress={[Function]}
                  testID="navigate_to_edit_networks_permissions_button"
                >
                  <View
                    style={
                      {
                        "alignItems": "center",
                        "flexDirection": "row",
                        "marginBottom": 16,
                        "marginHorizontal": 24,
                        "marginTop": 8,
                      }
                    }
                  >
                    <View
                      style={
                        {
                          "alignItems": "center",
                          "alignSelf": "flex-start",
                          "backgroundColor": "#0000001a",
                          "borderRadius": 16,
                          "height": 32,
                          "justifyContent": "center",
                          "overflow": "hidden",
                          "width": 32,
                        }
                      }
                    >
                      <SvgMock
                        color="#686e7d"
                        fill="currentColor"
                        height={20}
                        name="Data"
                        style={
                          {
                            "height": 20,
                            "width": 20,
                          }
                        }
                        width={20}
                      />
                    </View>
                    <View
                      style={
                        {
                          "flex": 1,
                          "marginLeft": 12,
                        }
                      }
                    >
                      <Text
                        accessibilityRole="text"
                        style={
                          {
                            "color": "#121314",
                            "fontFamily": "CentraNo1-Book",
                            "fontSize": 16,
                            "fontWeight": "400",
                            "letterSpacing": 0,
                            "lineHeight": 24,
                          }
                        }
                      >
                        Use your enabled networks
                      </Text>
                      <View
                        style={
                          {
                            "alignItems": "center",
                            "flexDirection": "row",
                          }
                        }
                      >
                        <View
                          style={
                            {
                              "marginRight": 4,
                              "maxWidth": "75%",
                            }
                          }
                        >
                          <Text
                            accessibilityRole="text"
                            ellipsizeMode="tail"
                            numberOfLines={1}
                            style={
                              {
                                "color": "#121314",
                                "fontFamily": "CentraNo1-Book",
                                "fontSize": 16,
                                "fontWeight": "400",
                                "letterSpacing": 0,
                                "lineHeight": 24,
                              }
                            }
                          >
                            <Text
                              accessibilityRole="text"
                              style={
                                {
                                  "color": "#121314",
                                  "fontFamily": "CentraNo1-Book",
                                  "fontSize": 14,
                                  "fontWeight": "400",
                                  "letterSpacing": 0,
                                  "lineHeight": 22,
                                }
                              }
                            >
                              Requesting for Ethereum
                            </Text>
                          </Text>
                        </View>
                        <View
                          style={
                            {
                              "flexGrow": 1,
                              "marginLeft": 2,
                              "minWidth": "25%",
                            }
                          }
                        >
                          <View
                            style={
                              {
                                "alignItems": "center",
                                "flexDirection": "row",
                              }
                            }
                          >
                            <View
                              style={
                                {
                                  "marginLeft": 0,
                                }
                              }
                              testID="avatargroup-avatar-container-0"
                            >
                              <View
                                style={
                                  {
                                    "alignItems": "center",
                                    "backgroundColor": "#ffffff",
                                    "borderColor": "#ffffff",
                                    "borderRadius": 8,
                                    "borderWidth": 1.5,
                                    "height": 16,
                                    "justifyContent": "center",
                                    "overflow": "hidden",
                                    "width": 16,
                                  }
                                }
                                testID="avatargroup-avatar"
                              >
                                <Image
                                  onError={[Function]}
                                  resizeMode="contain"
                                  source={1}
                                  style={
                                    {
                                      "height": 16,
                                      "width": 16,
                                    }
                                  }
                                  testID="network-avatar-image"
                                />
                              </View>
                            </View>
                          </View>
                        </View>
                      </View>
                    </View>
                    <View
                      testID="connection-details-button"
                    >
                      <View
                        style={
                          {
                            "alignItems": "center",
                            "width": 56,
                          }
                        }
                      >
                        <Text
                          accessibilityRole="text"
                          style={
                            {
                              "color": "#4459ff",
                              "fontFamily": "CentraNo1-Medium",
                              "fontSize": 16,
                              "fontWeight": "500",
                              "letterSpacing": 0,
                              "lineHeight": 24,
                            }
                          }
                        >
                          Edit
                        </Text>
                      </View>
                    </View>
                  </View>
                </TouchableOpacity>
              </View>
            </View>
          </View>
          <View
            style={
              {
                "marginTop": 8,
              }
            }
          >
            <View
              style={
                {
                  "flex": 0,
                  "flexDirection": "row",
                  "marginBottom": 0,
                  "marginTop": 8,
                  "paddingHorizontal": 16,
                }
              }
            >
              <TouchableOpacity
                accessibilityRole="button"
                accessible={true}
                activeOpacity={0.2}
                onPress={[Function]}
                style={
                  [
                    [
                      {
                        "borderRadius": 100,
                        "justifyContent": "center",
                        "padding": 15,
                      },
                      {
                        "backgroundColor": "#ffffff",
                        "borderColor": "#686e7d",
                        "borderWidth": 1,
                      },
                      [
                        {
                          "flex": 1,
                        },
                        {
                          "marginRight": 8,
                        },
                      ],
                    ],
                    null,
                  ]
                }
                testID="cancel-button"
              >
                <Text
                  style={
                    [
                      {
                        "color": "#007aff",
                        "fontSize": 17,
                        "fontWeight": "500",
                        "textAlign": "center",
                      },
                      null,
                      [
                        {
                          "fontFamily": "CentraNo1-Bold",
                          "fontSize": 14,
                          "fontWeight": "600",
                          "textAlign": "center",
                        },
                        {
                          "color": "#686e7d",
                        },
                        undefined,
                      ],
                      null,
                    ]
                  }
                >
                  Cancel
                </Text>
              </TouchableOpacity>
              <TouchableOpacity
                accessibilityRole="button"
                accessible={true}
                activeOpacity={0.2}
                disabled={false}
                onPress={[Function]}
                style={
                  [
                    [
                      {
                        "borderRadius": 100,
                        "justifyContent": "center",
                        "padding": 15,
                      },
                      {
                        "backgroundColor": "#4459ff",
                        "minHeight": 50,
                      },
                      [
                        {
                          "flex": 1,
                        },
                        {
                          "marginLeft": 8,
                        },
                      ],
                    ],
                    null,
                  ]
                }
                testID="connect-button"
              >
                <Text
                  style={
                    [
                      {
                        "color": "#007aff",
                        "fontSize": 17,
                        "fontWeight": "500",
                        "textAlign": "center",
                      },
                      null,
                      [
                        {
                          "fontFamily": "CentraNo1-Bold",
                          "fontSize": 14,
                          "fontWeight": "600",
                          "textAlign": "center",
                        },
                        {
                          "color": "#ffffff",
                        },
                        undefined,
                      ],
                      null,
                    ]
                  }
                >
                  Connect
                </Text>
              </TouchableOpacity>
            </View>
          </View>
        </View>
      </RCTSafeAreaView>
    </View>
  </View>
</View>
`;

exports[`AccountConnect renders correctly with request including chains and accounts 1`] = `
<View
  onLayout={[Function]}
  style={
    [
      {
        "bottom": 0,
        "justifyContent": "flex-end",
        "left": 0,
        "position": "absolute",
        "right": 0,
        "top": 0,
      },
      {
        "paddingBottom": 0,
      },
    ]
  }
>
  <View
    style={
      [
        {
          "backgroundColor": "#00000066",
          "bottom": 0,
          "left": 0,
          "position": "absolute",
          "right": 0,
          "top": 0,
        },
        {
          "opacity": 0,
        },
      ]
    }
  >
    <TouchableOpacity
      onPress={[Function]}
      style={
        {
          "flex": 1,
        }
      }
    />
  </View>
  <View
    onLayout={[Function]}
    style={
      [
        {
          "bottom": 0,
          "left": 0,
          "position": "absolute",
          "right": 0,
        },
        {
          "paddingBottom": 0,
        },
      ]
    }
  >
    <View
      collapsable={false}
      onGestureHandlerEvent={[Function]}
      onGestureHandlerStateChange={[Function]}
      onLayout={[Function]}
      style={
        [
          {
            "backgroundColor": "#f3f5f9",
            "borderColor": "#b7bbc866",
            "borderTopLeftRadius": 8,
            "borderTopRightRadius": 8,
            "borderWidth": 1,
            "maxHeight": 1334,
            "overflow": "hidden",
            "paddingBottom": 0,
            "shadowColor": "#0000001a",
            "shadowOffset": {
              "height": 2,
              "width": 0,
            },
            "shadowOpacity": 1,
            "shadowRadius": 40,
          },
          {
            "transform": [
              {
                "translateY": 1334,
              },
            ],
          },
        ]
      }
    >
      <View
        style={
          {
            "alignItems": "center",
            "alignSelf": "stretch",
            "padding": 4,
          }
        }
      >
        <View
          style={
            {
              "backgroundColor": "#b7bbc866",
              "borderRadius": 2,
              "height": 4,
              "width": 40,
            }
          }
        />
      </View>
      <RCTSafeAreaView
        style={
          {
            "backgroundColor": "#f3f5f9",
          }
        }
      >
        <View
          style={
            [
              {
                "backgroundColor": "#f3f5f9",
                "borderTopLeftRadius": 20,
                "borderTopRightRadius": 20,
                "height": undefined,
                "justifyContent": "flex-start",
                "paddingTop": 16,
              },
              {
                "minHeight": 0,
              },
            ]
          }
        >
          <View
            style={
              {
                "flex": 1,
              }
            }
          >
            <View
              style={
                {
                  "alignItems": "center",
                  "flexDirection": "row",
                  "justifyContent": "space-between",
                }
              }
            >
              <View
                style={
                  {
                    "flex": 1,
                    "paddingLeft": 16,
                  }
                }
              />
              <View
                style={
                  [
                    {
                      "alignItems": "center",
                      "flex": 1,
                      "justifyContent": "center",
                    },
                    false,
                  ]
                }
              >
                <View
                  style={
                    {
                      "alignItems": "center",
                      "borderRadius": 10,
                      "justifyContent": "center",
                    }
                  }
                >
                  <View
                    style={
                      [
                        {
                          "alignContent": "center",
                          "backgroundColor": "#ffffff",
                          "borderRadius": 27,
                          "height": 54,
                          "justifyContent": "center",
                          "width": 54,
                        },
                        {
                          "borderRadius": 16,
                          "height": 32,
                          "width": 32,
                        },
                      ]
                    }
                  >
                    <Text
                      style={
                        [
                          {
                            "color": "#121314",
                            "fontFamily": "CentraNo1-Book",
                            "fontSize": 24,
                            "fontWeight": "400",
                            "textAlign": "center",
                            "textTransform": "uppercase",
                          },
                          undefined,
                        ]
                      }
                    >
                      h
                    </Text>
                  </View>
                </View>
              </View>
              <View
                style={
                  {
                    "alignItems": "flex-end",
                    "flex": 1,
                    "paddingRight": 16,
                  }
                }
              />
            </View>
            <View
              style={
                {
                  "alignSelf": "center",
                  "marginBottom": 16,
                  "marginLeft": 24,
                  "marginRight": 24,
                  "marginTop": 8,
                }
              }
              testID="permission-network-permissions-container"
            >
              <Text
                accessibilityRole="text"
                style={
                  {
                    "color": "#121314",
                    "fontFamily": "CentraNo1-Bold",
                    "fontSize": 18,
                    "fontWeight": "700",
                    "letterSpacing": 0,
                    "lineHeight": 24,
                    "textAlign": "center",
                  }
                }
              >
                mockorigin
              </Text>
              <Text
                accessibilityRole="text"
                style={
                  {
                    "color": "#121314",
                    "fontFamily": "CentraNo1-Book",
                    "fontSize": 16,
                    "fontWeight": "400",
                    "letterSpacing": 0,
                    "lineHeight": 24,
                  }
                }
              >
                Connect this website with MetaMask
              </Text>
            </View>
            <View
              style={
                {
                  "flex": 1,
                  "paddingHorizontal": 16,
                }
              }
            >
              <View
                style={
                  {
                    "maxHeight": 262.5,
                  }
                }
              >
                <View
                  style={
                    {
                      "backgroundColor": "#ffffff",
                      "borderRadius": 16,
                      "marginHorizontal": 8,
                      "marginTop": 8,
                      "overflow": "hidden",
                    }
                  }
                >
                  <RCTScrollView
                    data={
                      [
                        "eip155:0:0xc4966c0d659d99699bfd7eb54d8fafee40e4a756",
                      ]
                    }
                    getItem={[Function]}
                    getItemCount={[Function]}
                    keyExtractor={[Function]}
                    onContentSizeChange={[Function]}
                    onLayout={[Function]}
                    onMomentumScrollBegin={[Function]}
                    onMomentumScrollEnd={[Function]}
                    onScroll={[Function]}
                    onScrollBeginDrag={[Function]}
                    onScrollEndDrag={[Function]}
                    removeClippedSubviews={false}
                    renderItem={[Function]}
                    scrollEnabled={false}
                    scrollEventThrottle={0.0001}
                    stickyHeaderIndices={[]}
                    viewabilityConfigCallbackPairs={[]}
                  >
                    <View>
                      <View
                        onFocusCapture={[Function]}
                        onLayout={[Function]}
                        style={null}
                      >
                        <TouchableOpacity
                          avatarProps={
                            {
                              "accountAddress": "0xc4966c0d659d99699bfd7eb54d8fafee40e4a756",
                              "type": "JazzIcon",
                              "variant": "Account",
                            }
                          }
                          secondaryText="0xC4966...4a756"
                          showSecondaryTextIcon={false}
                          style={
                            {
                              "backgroundColor": "#ffffff",
                              "borderColor": "#b7bbc8",
                              "borderRadius": 4,
                              "borderWidth": 0,
                              "height": 75,
                              "justifyContent": "center",
                              "padding": 16,
                            }
                          }
                          testID="celldisplay"
                          title=""
                        >
                          <View
                            style={
                              {
                                "flexDirection": "row",
                              }
                            }
                          >
                            <View
                              style={
                                {
                                  "backgroundColor": "#ffffff",
                                  "borderRadius": 16,
                                  "height": 32,
                                  "marginRight": 16,
                                  "overflow": "hidden",
                                  "width": 32,
                                }
                              }
                              testID="cellbase-avatar"
                            >
                              <View
                                style={
                                  [
                                    {
                                      "overflow": "hidden",
                                    },
                                    {
                                      "backgroundColor": "#FC4800",
                                      "borderRadius": 16,
                                      "height": 32,
                                      "width": 32,
                                    },
                                    undefined,
                                  ]
                                }
                              >
                                <RNSVGSvgView
                                  bbHeight={32}
                                  bbWidth={32}
                                  focusable={false}
                                  height={32}
                                  style={
                                    [
                                      {
                                        "backgroundColor": "transparent",
                                        "borderWidth": 0,
                                      },
                                      {
                                        "flex": 0,
                                        "height": 32,
                                        "width": 32,
                                      },
                                    ]
                                  }
                                  width={32}
                                >
                                  <RNSVGGroup
                                    fill={
                                      {
                                        "payload": 4278190080,
                                        "type": 0,
                                      }
                                    }
                                  >
                                    <RNSVGRect
                                      fill={
                                        {
                                          "payload": 4278291575,
                                          "type": 0,
                                        }
                                      }
                                      height={32}
                                      matrix={
                                        [
                                          -0.41310442982454204,
                                          -0.910683660806177,
                                          0.910683660806177,
                                          -0.41310442982454204,
                                          8.80960563430791,
                                          40.3361680482215,
                                        ]
                                      }
                                      propList={
                                        [
                                          "fill",
                                        ]
                                      }
                                      width={32}
                                      x={0}
                                      y={0}
                                    />
                                    <RNSVGRect
                                      fill={
                                        {
                                          "payload": 4278410587,
                                          "type": 0,
                                        }
                                      }
                                      height={32}
                                      matrix={
                                        [
                                          0.903335292863301,
                                          -0.42893513340314526,
                                          0.42893513340314526,
                                          0.903335292863301,
                                          -18.594021578605165,
                                          6.725269324133852,
                                        ]
                                      }
                                      propList={
                                        [
                                          "fill",
                                        ]
                                      }
                                      width={32}
                                      x={0}
                                      y={0}
                                    />
                                    <RNSVGRect
                                      fill={
                                        {
                                          "payload": 4294382337,
                                          "type": 0,
                                        }
                                      }
                                      height={32}
                                      matrix={
                                        [
                                          -0.6921431738704069,
                                          -0.7217602280983622,
                                          0.7217602280983622,
                                          -0.6921431738704069,
                                          -12.339279260280694,
                                          30.41598471866334,
                                        ]
                                      }
                                      propList={
                                        [
                                          "fill",
                                        ]
                                      }
                                      width={32}
                                      x={0}
                                      y={0}
                                    />
                                  </RNSVGGroup>
                                </RNSVGSvgView>
                              </View>
                            </View>
                            <View
                              style={
                                {
                                  "alignItems": "flex-start",
                                  "flex": 1,
                                }
                              }
                            >
                              <Text
                                accessibilityRole="text"
                                numberOfLines={1}
                                style={
                                  {
                                    "color": "#121314",
                                    "fontFamily": "CentraNo1-Book",
                                    "fontSize": 16,
                                    "fontWeight": "400",
                                    "letterSpacing": 0,
                                    "lineHeight": 24,
                                  }
                                }
                                testID="cellbase-avatar-title"
                              />
                              <Text
                                accessibilityRole="text"
                                numberOfLines={1}
                                style={
                                  {
                                    "color": "#686e7d",
                                    "fontFamily": "CentraNo1-Book",
                                    "fontSize": 16,
                                    "fontWeight": "400",
                                    "letterSpacing": 0,
                                    "lineHeight": 24,
                                  }
                                }
                              >
                                0xC4966...4a756
                              </Text>
                            </View>
                          </View>
                        </TouchableOpacity>
                      </View>
                    </View>
                  </RCTScrollView>
                </View>
                <TouchableOpacity
                  onPress={[Function]}
                  style={
                    {
                      "alignItems": "center",
                      "marginTop": 8,
                    }
                  }
                >
                  <Text
                    accessibilityRole="text"
                    style={
                      {
                        "color": "#4459ff",
                        "fontFamily": "CentraNo1-Medium",
                        "fontSize": 16,
                        "fontWeight": "500",
                        "letterSpacing": 0,
                        "lineHeight": 24,
                        "marginTop": 8,
                      }
                    }
                  >
                    Edit accounts
                  </Text>
                </TouchableOpacity>
              </View>
              <View
                navigation={
                  {
                    "goBack": [MockFunction],
                    "navigate": [MockFunction],
                  }
                }
                style={
                  {
                    "backgroundColor": "#ffffff",
                    "borderRadius": 16,
                    "marginTop": 8,
                    "paddingVertical": 8,
                  }
                }
                tabLabel="Permissions"
              >
                <TouchableOpacity
                  onPress={[Function]}
                >
                  <View
                    style={
                      {
                        "alignItems": "center",
                        "flexDirection": "row",
                        "marginBottom": 12,
                        "marginHorizontal": 24,
                        "marginTop": 8,
                      }
                    }
                    testID="permission-summary-container"
                  >
                    <View
                      style={
                        {
                          "alignItems": "center",
                          "alignSelf": "flex-start",
                          "backgroundColor": "#0000001a",
                          "borderRadius": 16,
                          "height": 32,
                          "justifyContent": "center",
                          "overflow": "hidden",
                          "width": 32,
                        }
                      }
                    >
                      <SvgMock
                        color="#686e7d"
                        fill="currentColor"
                        height={20}
                        name="Wallet"
                        style={
                          {
                            "height": 20,
                            "width": 20,
                          }
                        }
                        width={20}
                      />
                    </View>
                    <View
                      style={
                        {
                          "flex": 1,
                          "marginLeft": 12,
                        }
                      }
                    >
                      <Text
                        accessibilityRole="text"
                        style={
                          {
                            "color": "#121314",
                            "fontFamily": "CentraNo1-Book",
                            "fontSize": 16,
                            "fontWeight": "400",
                            "letterSpacing": 0,
                            "lineHeight": 24,
                          }
                        }
                      >
                        See your accounts and suggest transactions
                      </Text>
                      <View
                        style={
                          {
                            "alignItems": "center",
                            "flexDirection": "row",
                            "gap": 2,
                          }
                        }
                      >
                        <View
                          style={
                            {
                              "maxWidth": "75%",
                            }
                          }
                        >
                          <Text
                            accessibilityRole="text"
                            ellipsizeMode="tail"
                            numberOfLines={1}
                            style={
                              {
<<<<<<< HEAD
                                "color": "#121314",
                                "fontFamily": "CentraNo1-Book",
                                "fontSize": 16,
                                "fontWeight": "400",
                                "letterSpacing": 0,
                                "lineHeight": 24,
=======
                                "alignItems": "center",
                                "backgroundColor": "#ffffff",
                                "borderColor": "#ffffff",
                                "borderRadius": 8,
                                "borderWidth": 1.5,
                                "height": 16,
                                "justifyContent": "center",
                                "overflow": "hidden",
                                "width": 16,
>>>>>>> 9f131c79
                              }
                            }
                            testID="permission-summary-account-text"
                          >
                            <Image
                              onError={[Function]}
                              resizeMode="contain"
                              source={1}
                              style={
                                {
<<<<<<< HEAD
                                  "color": "#121314",
                                  "fontFamily": "CentraNo1-Book",
                                  "fontSize": 14,
                                  "fontWeight": "400",
                                  "letterSpacing": 0,
                                  "lineHeight": 22,
                                }
                              }
                            >
                              Requesting for Account 2
                            </Text>
                          </Text>
                        </View>
                        <View
                          style={
                            {
                              "flexGrow": 1,
                              "marginLeft": 2,
                              "minWidth": "25%",
                            }
                          }
                        >
                          <View
                            style={
                              {
                                "alignItems": "center",
                                "flexDirection": "row",
                              }
                            }
                          >
                            <View
                              style={
                                {
                                  "marginLeft": 0,
                                }
                              }
                              testID="avatargroup-avatar-container-0"
                            >
                              <View
                                style={
                                  {
                                    "backgroundColor": "#ffffff",
                                    "borderColor": "#ffffff",
                                    "borderRadius": 8,
                                    "borderWidth": 1.5,
                                    "height": 16,
                                    "overflow": "hidden",
                                    "width": 16,
                                  }
                                }
                                testID="avatargroup-avatar"
                              >
                                <View
                                  style={
                                    [
                                      {
                                        "overflow": "hidden",
                                      },
                                      {
                                        "backgroundColor": "#FC4800",
                                        "borderRadius": 8,
                                        "height": 16,
                                        "width": 16,
                                      },
                                      undefined,
                                    ]
                                  }
                                >
                                  <RNSVGSvgView
                                    bbHeight={16}
                                    bbWidth={16}
                                    focusable={false}
                                    height={16}
                                    style={
                                      [
                                        {
                                          "backgroundColor": "transparent",
                                          "borderWidth": 0,
                                        },
                                        {
                                          "flex": 0,
                                          "height": 16,
                                          "width": 16,
                                        },
                                      ]
                                    }
                                    width={16}
                                  >
                                    <RNSVGGroup
                                      fill={
                                        {
                                          "payload": 4278190080,
                                          "type": 0,
                                        }
                                      }
                                    >
                                      <RNSVGRect
                                        fill={
                                          {
                                            "payload": 4278291575,
                                            "type": 0,
                                          }
                                        }
                                        height={16}
                                        matrix={
                                          [
                                            -0.41310442982454204,
                                            -0.910683660806177,
                                            0.910683660806177,
                                            -0.41310442982454204,
                                            4.404802817153955,
                                            20.16808402411075,
                                          ]
                                        }
                                        propList={
                                          [
                                            "fill",
                                          ]
                                        }
                                        width={16}
                                        x={0}
                                        y={0}
                                      />
                                      <RNSVGRect
                                        fill={
                                          {
                                            "payload": 4278410587,
                                            "type": 0,
                                          }
                                        }
                                        height={16}
                                        matrix={
                                          [
                                            0.903335292863301,
                                            -0.42893513340314526,
                                            0.42893513340314526,
                                            0.903335292863301,
                                            -9.297010789302583,
                                            3.362634662066926,
                                          ]
                                        }
                                        propList={
                                          [
                                            "fill",
                                          ]
                                        }
                                        width={16}
                                        x={0}
                                        y={0}
                                      />
                                      <RNSVGRect
                                        fill={
                                          {
                                            "payload": 4294382337,
                                            "type": 0,
                                          }
                                        }
                                        height={16}
                                        matrix={
                                          [
                                            -0.6921431738704069,
                                            -0.7217602280983622,
                                            0.7217602280983622,
                                            -0.6921431738704069,
                                            -6.169639630140347,
                                            15.20799235933167,
                                          ]
                                        }
                                        propList={
                                          [
                                            "fill",
                                          ]
                                        }
                                        width={16}
                                        x={0}
                                        y={0}
                                      />
                                    </RNSVGGroup>
                                  </RNSVGSvgView>
                                </View>
                              </View>
                            </View>
=======
                                  "height": 16,
                                  "width": 16,
                                }
                              }
                              testID="network-avatar-image"
                            />
>>>>>>> 9f131c79
                          </View>
                        </View>
                      </View>
                    </View>
                    <View
                      testID="connection-details-button"
                    >
                      <View
                        style={
                          {
                            "alignItems": "center",
                            "width": 56,
                          }
                        }
                      >
                        <Text
                          accessibilityRole="text"
                          style={
                            {
                              "color": "#4459ff",
                              "fontFamily": "CentraNo1-Medium",
                              "fontSize": 16,
                              "fontWeight": "500",
                              "letterSpacing": 0,
                              "lineHeight": 24,
                            }
                          }
                        >
                          Edit
                        </Text>
                      </View>
                    </View>
                  </View>
                </TouchableOpacity>
                <TouchableOpacity
                  onPress={[Function]}
                  testID="navigate_to_edit_networks_permissions_button"
                >
                  <View
                    style={
                      {
                        "alignItems": "center",
                        "flexDirection": "row",
                        "marginBottom": 16,
                        "marginHorizontal": 24,
                        "marginTop": 8,
                      }
                    }
                  >
                    <View
                      style={
                        {
                          "alignItems": "center",
                          "alignSelf": "flex-start",
                          "backgroundColor": "#0000001a",
                          "borderRadius": 16,
                          "height": 32,
                          "justifyContent": "center",
                          "overflow": "hidden",
                          "width": 32,
                        }
                      }
                    >
                      <SvgMock
                        color="#686e7d"
                        fill="currentColor"
                        height={20}
                        name="Data"
                        style={
                          {
                            "height": 20,
                            "width": 20,
                          }
                        }
                        width={20}
                      />
                    </View>
                    <View
                      style={
                        {
                          "flex": 1,
                          "marginLeft": 12,
                        }
                      }
                    >
                      <Text
                        accessibilityRole="text"
                        style={
                          {
                            "color": "#121314",
                            "fontFamily": "CentraNo1-Book",
                            "fontSize": 16,
                            "fontWeight": "400",
                            "letterSpacing": 0,
                            "lineHeight": 24,
                          }
                        }
                      >
                        Use your enabled networks
                      </Text>
                      <View
                        style={
                          {
                            "alignItems": "center",
                            "flexDirection": "row",
                          }
                        }
                      >
                        <View
                          style={
                            {
                              "marginRight": 4,
                              "maxWidth": "75%",
                            }
                          }
                        >
                          <Text
                            accessibilityRole="text"
                            ellipsizeMode="tail"
                            numberOfLines={1}
                            style={
                              {
                                "color": "#121314",
                                "fontFamily": "CentraNo1-Book",
                                "fontSize": 16,
                                "fontWeight": "400",
                                "letterSpacing": 0,
                                "lineHeight": 24,
                              }
                            }
                          >
                            <Text
                              accessibilityRole="text"
                              style={
                                {
                                  "color": "#121314",
                                  "fontFamily": "CentraNo1-Book",
                                  "fontSize": 14,
                                  "fontWeight": "400",
                                  "letterSpacing": 0,
                                  "lineHeight": 22,
                                }
                              }
                            >
                              Requesting for Ethereum
                            </Text>
                          </Text>
                        </View>
                        <View
                          style={
                            {
                              "flexGrow": 1,
                              "marginLeft": 2,
                              "minWidth": "25%",
                            }
                          }
                        >
                          <View
                            style={
                              {
                                "alignItems": "center",
                                "flexDirection": "row",
                              }
                            }
                          >
                            <View
                              style={
                                {
                                  "marginLeft": 0,
                                }
                              }
                              testID="avatargroup-avatar-container-0"
                            >
                              <View
                                style={
                                  {
                                    "alignItems": "center",
                                    "backgroundColor": "#ffffff",
                                    "borderColor": "#ffffff",
                                    "borderRadius": 8,
                                    "borderWidth": 1.5,
                                    "height": 16,
                                    "justifyContent": "center",
                                    "overflow": "hidden",
                                    "width": 16,
                                  }
                                }
                                testID="avatargroup-avatar"
                              >
                                <Image
                                  onError={[Function]}
                                  resizeMode="contain"
                                  source={1}
                                  style={
                                    {
                                      "height": 16,
                                      "width": 16,
                                    }
                                  }
                                  testID="network-avatar-image"
                                />
                              </View>
                            </View>
                          </View>
                        </View>
                      </View>
                    </View>
                    <View
                      testID="connection-details-button"
                    >
                      <View
                        style={
                          {
                            "alignItems": "center",
                            "width": 56,
                          }
                        }
                      >
                        <Text
                          accessibilityRole="text"
                          style={
                            {
                              "color": "#4459ff",
                              "fontFamily": "CentraNo1-Medium",
                              "fontSize": 16,
                              "fontWeight": "500",
                              "letterSpacing": 0,
                              "lineHeight": 24,
                            }
                          }
                        >
                          Edit
                        </Text>
                      </View>
                    </View>
                  </View>
                </TouchableOpacity>
              </View>
            </View>
          </View>
          <View
            style={
              {
                "marginTop": 8,
              }
            }
          >
            <View
              style={
                {
                  "flex": 0,
                  "flexDirection": "row",
                  "marginBottom": 0,
                  "marginTop": 8,
                  "paddingHorizontal": 16,
                }
              }
            >
              <TouchableOpacity
                accessibilityRole="button"
                accessible={true}
                activeOpacity={0.2}
                onPress={[Function]}
                style={
                  [
                    [
                      {
                        "borderRadius": 100,
                        "justifyContent": "center",
                        "padding": 15,
                      },
                      {
                        "backgroundColor": "#ffffff",
                        "borderColor": "#686e7d",
                        "borderWidth": 1,
                      },
                      [
                        {
                          "flex": 1,
                        },
                        {
                          "marginRight": 8,
                        },
                      ],
                    ],
                    null,
                  ]
                }
                testID="cancel-button"
              >
                <Text
                  style={
                    [
                      {
                        "color": "#007aff",
                        "fontSize": 17,
                        "fontWeight": "500",
                        "textAlign": "center",
                      },
                      null,
                      [
                        {
                          "fontFamily": "CentraNo1-Bold",
                          "fontSize": 14,
                          "fontWeight": "600",
                          "textAlign": "center",
                        },
                        {
                          "color": "#686e7d",
                        },
                        undefined,
                      ],
                      null,
                    ]
                  }
                >
                  Cancel
                </Text>
              </TouchableOpacity>
              <TouchableOpacity
                accessibilityRole="button"
                accessible={true}
                activeOpacity={0.2}
                disabled={false}
                onPress={[Function]}
                style={
                  [
                    [
                      {
                        "borderRadius": 100,
                        "justifyContent": "center",
                        "padding": 15,
                      },
                      {
                        "backgroundColor": "#4459ff",
                        "minHeight": 50,
                      },
                      [
                        {
                          "flex": 1,
                        },
                        {
                          "marginLeft": 8,
                        },
                      ],
                    ],
                    null,
                  ]
                }
                testID="connect-button"
              >
                <Text
                  style={
                    [
                      {
                        "color": "#007aff",
                        "fontSize": 17,
                        "fontWeight": "500",
                        "textAlign": "center",
                      },
                      null,
                      [
                        {
                          "fontFamily": "CentraNo1-Bold",
                          "fontSize": 14,
                          "fontWeight": "600",
                          "textAlign": "center",
                        },
                        {
                          "color": "#ffffff",
                        },
                        undefined,
                      ],
                      null,
                    ]
                  }
                >
                  Connect
                </Text>
              </TouchableOpacity>
            </View>
          </View>
        </View>
      </RCTSafeAreaView>
    </View>
  </View>
</View>
`;

exports[`AccountConnect renders correctly with request including only chains 1`] = `
<View
  onLayout={[Function]}
  style={
    [
      {
        "bottom": 0,
        "justifyContent": "flex-end",
        "left": 0,
        "position": "absolute",
        "right": 0,
        "top": 0,
      },
      {
        "paddingBottom": 0,
      },
    ]
  }
>
  <View
    style={
      [
        {
          "backgroundColor": "#00000066",
          "bottom": 0,
          "left": 0,
          "position": "absolute",
          "right": 0,
          "top": 0,
        },
        {
          "opacity": 0,
        },
      ]
    }
  >
    <TouchableOpacity
      onPress={[Function]}
      style={
        {
          "flex": 1,
        }
      }
    />
  </View>
  <View
    onLayout={[Function]}
    style={
      [
        {
          "bottom": 0,
          "left": 0,
          "position": "absolute",
          "right": 0,
        },
        {
          "paddingBottom": 0,
        },
      ]
    }
  >
    <View
      collapsable={false}
      onGestureHandlerEvent={[Function]}
      onGestureHandlerStateChange={[Function]}
      onLayout={[Function]}
      style={
        [
          {
            "backgroundColor": "#f3f5f9",
            "borderColor": "#b7bbc866",
            "borderTopLeftRadius": 8,
            "borderTopRightRadius": 8,
            "borderWidth": 1,
            "maxHeight": 1334,
            "overflow": "hidden",
            "paddingBottom": 0,
            "shadowColor": "#0000001a",
            "shadowOffset": {
              "height": 2,
              "width": 0,
            },
            "shadowOpacity": 1,
            "shadowRadius": 40,
          },
          {
            "transform": [
              {
                "translateY": 1334,
              },
            ],
          },
        ]
      }
    >
      <View
        style={
          {
            "alignItems": "center",
            "alignSelf": "stretch",
            "padding": 4,
          }
        }
      >
        <View
          style={
            {
              "backgroundColor": "#b7bbc866",
              "borderRadius": 2,
              "height": 4,
              "width": 40,
            }
          }
        />
      </View>
      <RCTSafeAreaView
        style={
          {
            "backgroundColor": "#f3f5f9",
          }
        }
      >
        <View
          style={
            [
              {
                "backgroundColor": "#f3f5f9",
                "borderTopLeftRadius": 20,
                "borderTopRightRadius": 20,
                "height": undefined,
                "justifyContent": "flex-start",
                "paddingTop": 16,
              },
              {
                "minHeight": 0,
              },
            ]
          }
        >
          <View
            style={
              {
                "flex": 1,
              }
            }
          >
            <View
              style={
                {
                  "alignItems": "center",
                  "flexDirection": "row",
                  "justifyContent": "space-between",
                }
              }
            >
              <View
                style={
                  {
                    "flex": 1,
                    "paddingLeft": 16,
                  }
                }
              />
              <View
                style={
                  [
                    {
                      "alignItems": "center",
                      "flex": 1,
                      "justifyContent": "center",
                    },
                    false,
                  ]
                }
              >
                <View
                  style={
                    {
                      "alignItems": "center",
                      "borderRadius": 10,
                      "justifyContent": "center",
                    }
                  }
                >
                  <View
                    style={
                      [
                        {
                          "alignContent": "center",
                          "backgroundColor": "#ffffff",
                          "borderRadius": 27,
                          "height": 54,
                          "justifyContent": "center",
                          "width": 54,
                        },
                        {
                          "borderRadius": 16,
                          "height": 32,
                          "width": 32,
                        },
                      ]
                    }
                  >
                    <Text
                      style={
                        [
                          {
                            "color": "#121314",
                            "fontFamily": "CentraNo1-Book",
                            "fontSize": 24,
                            "fontWeight": "400",
                            "textAlign": "center",
                            "textTransform": "uppercase",
                          },
                          undefined,
                        ]
                      }
                    >
                      h
                    </Text>
                  </View>
                </View>
              </View>
              <View
                style={
                  {
                    "alignItems": "flex-end",
                    "flex": 1,
                    "paddingRight": 16,
                  }
                }
              />
            </View>
            <View
              style={
                {
                  "alignSelf": "center",
                  "marginBottom": 16,
                  "marginLeft": 24,
                  "marginRight": 24,
                  "marginTop": 8,
                }
              }
              testID="permission-network-permissions-container"
            >
              <Text
                accessibilityRole="text"
                style={
                  {
                    "color": "#121314",
                    "fontFamily": "CentraNo1-Bold",
                    "fontSize": 18,
                    "fontWeight": "700",
                    "letterSpacing": 0,
                    "lineHeight": 24,
                    "textAlign": "center",
                  }
                }
              >
                mockorigin
              </Text>
              <Text
                accessibilityRole="text"
                style={
                  {
                    "color": "#121314",
                    "fontFamily": "CentraNo1-Book",
                    "fontSize": 16,
                    "fontWeight": "400",
                    "letterSpacing": 0,
                    "lineHeight": 24,
                  }
                }
              >
                Connect this website with MetaMask
              </Text>
            </View>
            <View
              style={
                {
                  "flex": 1,
                  "paddingHorizontal": 16,
                }
              }
            >
              <View
                style={
                  {
                    "maxHeight": 262.5,
                  }
                }
              >
                <View
                  style={
                    {
                      "backgroundColor": "#ffffff",
                      "borderRadius": 16,
                      "marginHorizontal": 8,
                      "marginTop": 8,
                      "overflow": "hidden",
                    }
                  }
                >
                  <RCTScrollView
                    data={
                      [
                        "eip155:0:0xc4966c0d659d99699bfd7eb54d8fafee40e4a756",
                      ]
                    }
                    getItem={[Function]}
                    getItemCount={[Function]}
                    keyExtractor={[Function]}
                    onContentSizeChange={[Function]}
                    onLayout={[Function]}
                    onMomentumScrollBegin={[Function]}
                    onMomentumScrollEnd={[Function]}
                    onScroll={[Function]}
                    onScrollBeginDrag={[Function]}
                    onScrollEndDrag={[Function]}
                    removeClippedSubviews={false}
                    renderItem={[Function]}
                    scrollEnabled={false}
                    scrollEventThrottle={0.0001}
                    stickyHeaderIndices={[]}
                    viewabilityConfigCallbackPairs={[]}
                  >
                    <View>
                      <View
                        onFocusCapture={[Function]}
                        onLayout={[Function]}
                        style={null}
                      >
                        <TouchableOpacity
                          avatarProps={
                            {
                              "accountAddress": "0xc4966c0d659d99699bfd7eb54d8fafee40e4a756",
                              "type": "JazzIcon",
                              "variant": "Account",
                            }
                          }
                          secondaryText="0xC4966...4a756"
                          showSecondaryTextIcon={false}
                          style={
                            {
                              "backgroundColor": "#ffffff",
                              "borderColor": "#b7bbc8",
                              "borderRadius": 4,
                              "borderWidth": 0,
                              "height": 75,
                              "justifyContent": "center",
                              "padding": 16,
                            }
                          }
                          testID="celldisplay"
                          title=""
                        >
                          <View
                            style={
                              {
                                "flexDirection": "row",
                              }
                            }
                          >
                            <View
                              style={
                                {
                                  "backgroundColor": "#ffffff",
                                  "borderRadius": 16,
                                  "height": 32,
                                  "marginRight": 16,
                                  "overflow": "hidden",
                                  "width": 32,
                                }
                              }
                              testID="cellbase-avatar"
                            >
                              <View
                                style={
                                  [
                                    {
                                      "overflow": "hidden",
                                    },
                                    {
                                      "backgroundColor": "#FC4800",
                                      "borderRadius": 16,
                                      "height": 32,
                                      "width": 32,
                                    },
                                    undefined,
                                  ]
                                }
                              >
                                <RNSVGSvgView
                                  bbHeight={32}
                                  bbWidth={32}
                                  focusable={false}
                                  height={32}
                                  style={
                                    [
                                      {
                                        "backgroundColor": "transparent",
                                        "borderWidth": 0,
                                      },
                                      {
                                        "flex": 0,
                                        "height": 32,
                                        "width": 32,
                                      },
                                    ]
                                  }
                                  width={32}
                                >
                                  <RNSVGGroup
                                    fill={
                                      {
                                        "payload": 4278190080,
                                        "type": 0,
                                      }
                                    }
                                  >
                                    <RNSVGRect
                                      fill={
                                        {
                                          "payload": 4278291575,
                                          "type": 0,
                                        }
                                      }
                                      height={32}
                                      matrix={
                                        [
                                          -0.41310442982454204,
                                          -0.910683660806177,
                                          0.910683660806177,
                                          -0.41310442982454204,
                                          8.80960563430791,
                                          40.3361680482215,
                                        ]
                                      }
                                      propList={
                                        [
                                          "fill",
                                        ]
                                      }
                                      width={32}
                                      x={0}
                                      y={0}
                                    />
                                    <RNSVGRect
                                      fill={
                                        {
                                          "payload": 4278410587,
                                          "type": 0,
                                        }
                                      }
                                      height={32}
                                      matrix={
                                        [
                                          0.903335292863301,
                                          -0.42893513340314526,
                                          0.42893513340314526,
                                          0.903335292863301,
                                          -18.594021578605165,
                                          6.725269324133852,
                                        ]
                                      }
                                      propList={
                                        [
                                          "fill",
                                        ]
                                      }
                                      width={32}
                                      x={0}
                                      y={0}
                                    />
                                    <RNSVGRect
                                      fill={
                                        {
                                          "payload": 4294382337,
                                          "type": 0,
                                        }
                                      }
                                      height={32}
                                      matrix={
                                        [
                                          -0.6921431738704069,
                                          -0.7217602280983622,
                                          0.7217602280983622,
                                          -0.6921431738704069,
                                          -12.339279260280694,
                                          30.41598471866334,
                                        ]
                                      }
                                      propList={
                                        [
                                          "fill",
                                        ]
                                      }
                                      width={32}
                                      x={0}
                                      y={0}
                                    />
                                  </RNSVGGroup>
                                </RNSVGSvgView>
                              </View>
                            </View>
                            <View
                              style={
                                {
                                  "alignItems": "flex-start",
                                  "flex": 1,
                                }
                              }
                            >
                              <Text
                                accessibilityRole="text"
                                numberOfLines={1}
                                style={
                                  {
                                    "color": "#121314",
                                    "fontFamily": "CentraNo1-Book",
                                    "fontSize": 16,
                                    "fontWeight": "400",
                                    "letterSpacing": 0,
                                    "lineHeight": 24,
                                  }
                                }
                                testID="cellbase-avatar-title"
                              />
                              <Text
                                accessibilityRole="text"
                                numberOfLines={1}
                                style={
                                  {
                                    "color": "#686e7d",
                                    "fontFamily": "CentraNo1-Book",
                                    "fontSize": 16,
                                    "fontWeight": "400",
                                    "letterSpacing": 0,
                                    "lineHeight": 24,
                                  }
                                }
                              >
                                0xC4966...4a756
                              </Text>
                            </View>
                          </View>
                        </TouchableOpacity>
                      </View>
                    </View>
                  </RCTScrollView>
                </View>
                <TouchableOpacity
                  onPress={[Function]}
                  style={
                    {
                      "alignItems": "center",
                      "marginTop": 8,
                    }
                  }
                >
                  <Text
                    accessibilityRole="text"
                    style={
                      {
                        "color": "#4459ff",
                        "fontFamily": "CentraNo1-Medium",
                        "fontSize": 16,
                        "fontWeight": "500",
                        "letterSpacing": 0,
                        "lineHeight": 24,
                        "marginTop": 8,
                      }
                    }
                  >
                    Edit accounts
                  </Text>
                </TouchableOpacity>
              </View>
              <View
                navigation={
                  {
                    "goBack": [MockFunction],
                    "navigate": [MockFunction],
                  }
                }
                style={
                  {
                    "backgroundColor": "#ffffff",
                    "borderRadius": 16,
                    "marginTop": 8,
                    "paddingVertical": 8,
                  }
                }
                tabLabel="Permissions"
              >
                <TouchableOpacity
                  onPress={[Function]}
                >
                  <View
                    style={
                      {
                        "alignItems": "center",
                        "flexDirection": "row",
                        "marginBottom": 12,
                        "marginHorizontal": 24,
                        "marginTop": 8,
                      }
                    }
                    testID="permission-summary-container"
                  >
                    <View
                      style={
                        {
                          "alignItems": "center",
                          "alignSelf": "flex-start",
                          "backgroundColor": "#0000001a",
                          "borderRadius": 16,
                          "height": 32,
                          "justifyContent": "center",
                          "overflow": "hidden",
                          "width": 32,
                        }
                      }
                    >
                      <SvgMock
                        color="#686e7d"
                        fill="currentColor"
                        height={20}
                        name="Wallet"
                        style={
                          {
                            "height": 20,
                            "width": 20,
                          }
                        }
                        width={20}
                      />
                    </View>
                    <View
                      style={
                        {
                          "flex": 1,
                          "marginLeft": 12,
                        }
                      }
                    >
                      <Text
                        accessibilityRole="text"
                        style={
                          {
                            "color": "#121314",
                            "fontFamily": "CentraNo1-Book",
                            "fontSize": 16,
                            "fontWeight": "400",
                            "letterSpacing": 0,
                            "lineHeight": 24,
                          }
                        }
                      >
                        See your accounts and suggest transactions
                      </Text>
                      <View
                        style={
                          {
                            "alignItems": "center",
                            "flexDirection": "row",
                            "gap": 2,
                          }
                        }
                      >
                        <View
                          style={
                            {
                              "maxWidth": "75%",
                            }
                          }
                        >
                          <Text
                            accessibilityRole="text"
                            ellipsizeMode="tail"
                            numberOfLines={1}
                            style={
                              {
                                "color": "#121314",
                                "fontFamily": "CentraNo1-Book",
                                "fontSize": 16,
                                "fontWeight": "400",
                                "letterSpacing": 0,
                                "lineHeight": 24,
                              }
                            }
                            testID="permission-summary-account-text"
                          >
                            <Text
                              accessibilityRole="text"
                              style={
                                {
                                  "color": "#121314",
                                  "fontFamily": "CentraNo1-Book",
                                  "fontSize": 14,
                                  "fontWeight": "400",
                                  "letterSpacing": 0,
                                  "lineHeight": 22,
                                }
                              }
                            >
                              Requesting for Account 2
                            </Text>
                          </Text>
                        </View>
                        <View
                          style={
                            {
                              "flexGrow": 1,
                              "marginLeft": 2,
                              "minWidth": "25%",
                            }
                          }
                        >
                          <View
                            style={
                              {
                                "alignItems": "center",
                                "flexDirection": "row",
                              }
                            }
                          >
                            <View
                              style={
                                {
                                  "marginLeft": 0,
                                }
                              }
                              testID="avatargroup-avatar-container-0"
                            >
                              <View
                                style={
                                  {
                                    "backgroundColor": "#ffffff",
                                    "borderColor": "#ffffff",
                                    "borderRadius": 8,
                                    "borderWidth": 1.5,
                                    "height": 16,
                                    "overflow": "hidden",
                                    "width": 16,
                                  }
                                }
                                testID="avatargroup-avatar"
                              >
                                <View
                                  style={
                                    [
                                      {
                                        "overflow": "hidden",
                                      },
                                      {
                                        "backgroundColor": "#FC4800",
                                        "borderRadius": 8,
                                        "height": 16,
                                        "width": 16,
                                      },
                                      undefined,
                                    ]
                                  }
                                >
                                  <RNSVGSvgView
                                    bbHeight={16}
                                    bbWidth={16}
                                    focusable={false}
                                    height={16}
                                    style={
                                      [
                                        {
                                          "backgroundColor": "transparent",
                                          "borderWidth": 0,
                                        },
                                        {
                                          "flex": 0,
                                          "height": 16,
                                          "width": 16,
                                        },
                                      ]
                                    }
                                    width={16}
                                  >
                                    <RNSVGGroup
                                      fill={
                                        {
                                          "payload": 4278190080,
                                          "type": 0,
                                        }
                                      }
                                    >
                                      <RNSVGRect
                                        fill={
                                          {
                                            "payload": 4278291575,
                                            "type": 0,
                                          }
                                        }
                                        height={16}
                                        matrix={
                                          [
                                            -0.41310442982454204,
                                            -0.910683660806177,
                                            0.910683660806177,
                                            -0.41310442982454204,
                                            4.404802817153955,
                                            20.16808402411075,
                                          ]
                                        }
                                        propList={
                                          [
                                            "fill",
                                          ]
                                        }
                                        width={16}
                                        x={0}
                                        y={0}
                                      />
                                      <RNSVGRect
                                        fill={
                                          {
                                            "payload": 4278410587,
                                            "type": 0,
                                          }
                                        }
                                        height={16}
                                        matrix={
                                          [
                                            0.903335292863301,
                                            -0.42893513340314526,
                                            0.42893513340314526,
                                            0.903335292863301,
                                            -9.297010789302583,
                                            3.362634662066926,
                                          ]
                                        }
                                        propList={
                                          [
                                            "fill",
                                          ]
                                        }
                                        width={16}
                                        x={0}
                                        y={0}
                                      />
                                      <RNSVGRect
                                        fill={
                                          {
                                            "payload": 4294382337,
                                            "type": 0,
                                          }
                                        }
                                        height={16}
                                        matrix={
                                          [
                                            -0.6921431738704069,
                                            -0.7217602280983622,
                                            0.7217602280983622,
                                            -0.6921431738704069,
                                            -6.169639630140347,
                                            15.20799235933167,
                                          ]
                                        }
                                        propList={
                                          [
                                            "fill",
                                          ]
                                        }
                                        width={16}
                                        x={0}
                                        y={0}
                                      />
                                    </RNSVGGroup>
                                  </RNSVGSvgView>
                                </View>
                              </View>
                            </View>
                          </View>
                        </View>
                      </View>
                    </View>
                    <View
                      testID="connection-details-button"
                    >
                      <View
                        style={
                          {
                            "alignItems": "center",
                            "width": 56,
                          }
                        }
                      >
                        <Text
                          accessibilityRole="text"
                          style={
                            {
                              "color": "#4459ff",
                              "fontFamily": "CentraNo1-Medium",
                              "fontSize": 16,
                              "fontWeight": "500",
                              "letterSpacing": 0,
                              "lineHeight": 24,
                            }
                          }
                        >
                          Edit
                        </Text>
                      </View>
                    </View>
                  </View>
                </TouchableOpacity>
                <TouchableOpacity
                  onPress={[Function]}
                  testID="navigate_to_edit_networks_permissions_button"
                >
                  <View
                    style={
                      {
                        "alignItems": "center",
                        "flexDirection": "row",
                        "marginBottom": 16,
                        "marginHorizontal": 24,
                        "marginTop": 8,
                      }
                    }
                  >
                    <View
                      style={
                        {
                          "alignItems": "center",
                          "alignSelf": "flex-start",
                          "backgroundColor": "#0000001a",
                          "borderRadius": 16,
                          "height": 32,
                          "justifyContent": "center",
                          "overflow": "hidden",
                          "width": 32,
                        }
                      }
                    >
                      <SvgMock
                        color="#686e7d"
                        fill="currentColor"
                        height={20}
                        name="Data"
                        style={
                          {
                            "height": 20,
                            "width": 20,
                          }
                        }
                        width={20}
                      />
                    </View>
                    <View
                      style={
                        {
                          "flex": 1,
                          "marginLeft": 12,
                        }
                      }
                    >
                      <Text
                        accessibilityRole="text"
                        style={
                          {
                            "color": "#121314",
                            "fontFamily": "CentraNo1-Book",
                            "fontSize": 16,
                            "fontWeight": "400",
                            "letterSpacing": 0,
                            "lineHeight": 24,
                          }
                        }
                      >
                        Use your enabled networks
                      </Text>
                      <View
                        style={
                          {
                            "alignItems": "center",
                            "flexDirection": "row",
                          }
                        }
                      >
                        <View
                          style={
                            {
                              "marginRight": 4,
                              "maxWidth": "75%",
                            }
                          }
                        >
                          <Text
                            accessibilityRole="text"
                            ellipsizeMode="tail"
                            numberOfLines={1}
                            style={
                              {
<<<<<<< HEAD
                                "color": "#121314",
                                "fontFamily": "CentraNo1-Book",
                                "fontSize": 16,
                                "fontWeight": "400",
                                "letterSpacing": 0,
                                "lineHeight": 24,
=======
                                "alignItems": "center",
                                "backgroundColor": "#ffffff",
                                "borderColor": "#ffffff",
                                "borderRadius": 8,
                                "borderWidth": 1.5,
                                "height": 16,
                                "justifyContent": "center",
                                "overflow": "hidden",
                                "width": 16,
>>>>>>> 9f131c79
                              }
                            }
                          >
                            <Image
                              onError={[Function]}
                              resizeMode="contain"
                              source={1}
                              style={
                                {
<<<<<<< HEAD
                                  "color": "#121314",
                                  "fontFamily": "CentraNo1-Book",
                                  "fontSize": 14,
                                  "fontWeight": "400",
                                  "letterSpacing": 0,
                                  "lineHeight": 22,
                                }
                              }
                            >
                              Requesting for Ethereum
                            </Text>
                          </Text>
                        </View>
                        <View
                          style={
                            {
                              "flexGrow": 1,
                              "marginLeft": 2,
                              "minWidth": "25%",
                            }
                          }
                        >
                          <View
                            style={
                              {
                                "alignItems": "center",
                                "flexDirection": "row",
                              }
                            }
                          >
                            <View
                              style={
                                {
                                  "marginLeft": 0,
                                }
                              }
                              testID="avatargroup-avatar-container-0"
                            >
                              <View
                                style={
                                  {
                                    "alignItems": "center",
                                    "backgroundColor": "#ffffff",
                                    "borderColor": "#ffffff",
                                    "borderRadius": 8,
                                    "borderWidth": 1.5,
                                    "height": 16,
                                    "justifyContent": "center",
                                    "overflow": "hidden",
                                    "width": 16,
                                  }
                                }
                                testID="avatargroup-avatar"
                              >
                                <Image
                                  onError={[Function]}
                                  resizeMode="contain"
                                  source={1}
                                  style={
                                    {
                                      "height": 16,
                                      "width": 16,
                                    }
                                  }
                                  testID="network-avatar-image"
                                />
                              </View>
                            </View>
=======
                                  "height": 16,
                                  "width": 16,
                                }
                              }
                              testID="network-avatar-image"
                            />
>>>>>>> 9f131c79
                          </View>
                        </View>
                      </View>
                    </View>
                    <View
                      testID="connection-details-button"
                    >
                      <View
                        style={
                          {
                            "alignItems": "center",
                            "width": 56,
                          }
                        }
                      >
                        <Text
                          accessibilityRole="text"
                          style={
                            {
                              "color": "#4459ff",
                              "fontFamily": "CentraNo1-Medium",
                              "fontSize": 16,
                              "fontWeight": "500",
                              "letterSpacing": 0,
                              "lineHeight": 24,
                            }
                          }
                        >
                          Edit
                        </Text>
                      </View>
                    </View>
                  </View>
                </TouchableOpacity>
              </View>
            </View>
          </View>
          <View
            style={
              {
                "marginTop": 8,
              }
            }
          >
            <View
              style={
                {
                  "flex": 0,
                  "flexDirection": "row",
                  "marginBottom": 0,
                  "marginTop": 8,
                  "paddingHorizontal": 16,
                }
              }
            >
              <TouchableOpacity
                accessibilityRole="button"
                accessible={true}
                activeOpacity={0.2}
                onPress={[Function]}
                style={
                  [
                    [
                      {
                        "borderRadius": 100,
                        "justifyContent": "center",
                        "padding": 15,
                      },
                      {
                        "backgroundColor": "#ffffff",
                        "borderColor": "#686e7d",
                        "borderWidth": 1,
                      },
                      [
                        {
                          "flex": 1,
                        },
                        {
                          "marginRight": 8,
                        },
                      ],
                    ],
                    null,
                  ]
                }
                testID="cancel-button"
              >
                <Text
                  style={
                    [
                      {
                        "color": "#007aff",
                        "fontSize": 17,
                        "fontWeight": "500",
                        "textAlign": "center",
                      },
                      null,
                      [
                        {
                          "fontFamily": "CentraNo1-Bold",
                          "fontSize": 14,
                          "fontWeight": "600",
                          "textAlign": "center",
                        },
                        {
                          "color": "#686e7d",
                        },
                        undefined,
                      ],
                      null,
                    ]
                  }
                >
                  Cancel
                </Text>
              </TouchableOpacity>
              <TouchableOpacity
                accessibilityRole="button"
                accessible={true}
                activeOpacity={0.2}
                disabled={false}
                onPress={[Function]}
                style={
                  [
                    [
                      {
                        "borderRadius": 100,
                        "justifyContent": "center",
                        "padding": 15,
                      },
                      {
                        "backgroundColor": "#4459ff",
                        "minHeight": 50,
                      },
                      [
                        {
                          "flex": 1,
                        },
                        {
                          "marginLeft": 8,
                        },
                      ],
                    ],
                    null,
                  ]
                }
                testID="connect-button"
              >
                <Text
                  style={
                    [
                      {
                        "color": "#007aff",
                        "fontSize": 17,
                        "fontWeight": "500",
                        "textAlign": "center",
                      },
                      null,
                      [
                        {
                          "fontFamily": "CentraNo1-Bold",
                          "fontSize": 14,
                          "fontWeight": "600",
                          "textAlign": "center",
                        },
                        {
                          "color": "#ffffff",
                        },
                        undefined,
                      ],
                      null,
                    ]
                  }
                >
                  Connect
                </Text>
              </TouchableOpacity>
            </View>
          </View>
        </View>
      </RCTSafeAreaView>
    </View>
  </View>
</View>
`;<|MERGE_RESOLUTION|>--- conflicted
+++ resolved
@@ -683,24 +683,12 @@
                             numberOfLines={1}
                             style={
                               {
-<<<<<<< HEAD
                                 "color": "#121314",
                                 "fontFamily": "CentraNo1-Book",
                                 "fontSize": 16,
                                 "fontWeight": "400",
                                 "letterSpacing": 0,
                                 "lineHeight": 24,
-=======
-                                "alignItems": "center",
-                                "backgroundColor": "#ffffff",
-                                "borderColor": "#ffffff",
-                                "borderRadius": 8,
-                                "borderWidth": 1.5,
-                                "height": 16,
-                                "justifyContent": "center",
-                                "overflow": "hidden",
-                                "width": 16,
->>>>>>> 9f131c79
                               }
                             }
                             testID="permission-summary-account-text"
@@ -711,7 +699,6 @@
                               source={1}
                               style={
                                 {
-<<<<<<< HEAD
                                   "color": "#121314",
                                   "fontFamily": "CentraNo1-Book",
                                   "fontSize": 14,
@@ -894,14 +881,6 @@
                                 </View>
                               </View>
                             </View>
-=======
-                                  "height": 16,
-                                  "width": 16,
-                                }
-                              }
-                              testID="network-avatar-image"
-                            />
->>>>>>> 9f131c79
                           </View>
                         </View>
                       </View>
@@ -1974,24 +1953,12 @@
                             numberOfLines={1}
                             style={
                               {
-<<<<<<< HEAD
                                 "color": "#121314",
                                 "fontFamily": "CentraNo1-Book",
                                 "fontSize": 16,
                                 "fontWeight": "400",
                                 "letterSpacing": 0,
                                 "lineHeight": 24,
-=======
-                                "alignItems": "center",
-                                "backgroundColor": "#ffffff",
-                                "borderColor": "#ffffff",
-                                "borderRadius": 8,
-                                "borderWidth": 1.5,
-                                "height": 16,
-                                "justifyContent": "center",
-                                "overflow": "hidden",
-                                "width": 16,
->>>>>>> 9f131c79
                               }
                             }
                             testID="permission-summary-account-text"
@@ -2002,7 +1969,6 @@
                               source={1}
                               style={
                                 {
-<<<<<<< HEAD
                                   "color": "#121314",
                                   "fontFamily": "CentraNo1-Book",
                                   "fontSize": 14,
@@ -2185,14 +2151,6 @@
                                 </View>
                               </View>
                             </View>
-=======
-                                  "height": 16,
-                                  "width": 16,
-                                }
-                              }
-                              testID="network-avatar-image"
-                            />
->>>>>>> 9f131c79
                           </View>
                         </View>
                       </View>
@@ -3275,8 +3233,10 @@
                             }
                             testID="permission-summary-account-text"
                           >
-                            <Text
-                              accessibilityRole="text"
+                            <Image
+                              onError={[Function]}
+                              resizeMode="contain"
+                              source={1}
                               style={
                                 {
                                   "color": "#121314",
@@ -3583,34 +3543,19 @@
                             numberOfLines={1}
                             style={
                               {
-<<<<<<< HEAD
                                 "color": "#121314",
                                 "fontFamily": "CentraNo1-Book",
                                 "fontSize": 16,
                                 "fontWeight": "400",
                                 "letterSpacing": 0,
                                 "lineHeight": 24,
-=======
-                                "alignItems": "center",
-                                "backgroundColor": "#ffffff",
-                                "borderColor": "#ffffff",
-                                "borderRadius": 8,
-                                "borderWidth": 1.5,
-                                "height": 16,
-                                "justifyContent": "center",
-                                "overflow": "hidden",
-                                "width": 16,
->>>>>>> 9f131c79
                               }
                             }
                           >
-                            <Image
-                              onError={[Function]}
-                              resizeMode="contain"
-                              source={1}
+                            <Text
+                              accessibilityRole="text"
                               style={
                                 {
-<<<<<<< HEAD
                                   "color": "#121314",
                                   "fontFamily": "CentraNo1-Book",
                                   "fontSize": 14,
@@ -3679,14 +3624,6 @@
                                 />
                               </View>
                             </View>
-=======
-                                  "height": 16,
-                                  "width": 16,
-                                }
-                              }
-                              testID="network-avatar-image"
-                            />
->>>>>>> 9f131c79
                           </View>
                         </View>
                       </View>
