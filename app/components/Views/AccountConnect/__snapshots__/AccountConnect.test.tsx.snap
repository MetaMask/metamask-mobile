--- conflicted
+++ resolved
@@ -3576,18 +3576,7 @@
                             style={
                               {
                                 "alignItems": "center",
-<<<<<<< HEAD
-                                "backgroundColor": "#ffffff",
-                                "borderColor": "#ffffff",
-                                "borderRadius": 4,
-                                "borderWidth": 2,
-                                "height": 16,
-                                "justifyContent": "center",
-                                "overflow": "hidden",
-                                "width": 16,
-=======
                                 "flexDirection": "row",
->>>>>>> c492a1d2
                               }
                             }
                           >
