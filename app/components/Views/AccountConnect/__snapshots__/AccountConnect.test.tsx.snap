// Jest Snapshot v1, https://goo.gl/fbAQLP

exports[`AccountConnect renders correctly with base request 1`] = `
<View
  onLayout={[Function]}
  style={
    [
      {
        "bottom": 0,
        "justifyContent": "flex-end",
        "left": 0,
        "position": "absolute",
        "right": 0,
        "top": 0,
      },
      {
        "paddingBottom": 0,
      },
    ]
  }
>
  <View
    style={
      [
        {
          "backgroundColor": "#00000066",
          "bottom": 0,
          "left": 0,
          "position": "absolute",
          "right": 0,
          "top": 0,
        },
        {
          "opacity": 0,
        },
      ]
    }
  >
    <TouchableOpacity
      onPress={[Function]}
      style={
        {
          "flex": 1,
        }
      }
    />
  </View>
  <View
    onLayout={[Function]}
    style={
      [
        {
          "bottom": 0,
          "left": 0,
          "position": "absolute",
          "right": 0,
        },
        {
          "paddingBottom": 0,
        },
      ]
    }
  >
    <View
      collapsable={false}
      enabled={true}
      handlerTag={2}
      handlerType="PanGestureHandler"
      onGestureHandlerEvent={[Function]}
      onGestureHandlerStateChange={[Function]}
      onLayout={[Function]}
      style={
        [
          {
            "backgroundColor": "#f3f5f9",
            "borderColor": "#b7bbc866",
            "borderTopLeftRadius": 8,
            "borderTopRightRadius": 8,
            "borderWidth": 1,
            "maxHeight": 1334,
            "overflow": "hidden",
            "paddingBottom": 0,
            "shadowColor": "#0000001a",
            "shadowOffset": {
              "height": 2,
              "width": 0,
            },
            "shadowOpacity": 1,
            "shadowRadius": 40,
          },
          {
            "transform": [
              {
                "translateY": 1334,
              },
            ],
          },
        ]
      }
    >
      <View
        style={
          {
            "alignItems": "center",
            "alignSelf": "stretch",
            "padding": 4,
          }
        }
      >
        <View
          style={
            {
              "backgroundColor": "#b7bbc866",
              "borderRadius": 2,
              "height": 4,
              "width": 40,
            }
          }
        />
      </View>
      <RCTSafeAreaView
        style={
          {
            "backgroundColor": "#f3f5f9",
          }
        }
      >
        <View
          style={
            [
              {
                "backgroundColor": "#f3f5f9",
                "borderTopLeftRadius": 20,
                "borderTopRightRadius": 20,
                "height": undefined,
                "justifyContent": "flex-start",
                "paddingTop": 16,
              },
              {
                "minHeight": 0,
              },
            ]
          }
        >
          <View
            style={
              {
                "flex": 1,
              }
            }
          >
            <View
              style={
                {
                  "alignItems": "center",
                  "flexDirection": "row",
                  "justifyContent": "space-between",
                }
              }
            >
              <View
                style={
                  {
                    "flex": 1,
                    "paddingLeft": 16,
                  }
                }
              />
              <View
                style={
                  [
                    {
                      "alignItems": "center",
                      "flex": 1,
                      "justifyContent": "center",
                    },
                    false,
                  ]
                }
              >
                <View
                  style={
                    {
                      "alignItems": "center",
                      "borderRadius": 10,
                      "justifyContent": "center",
                    }
                  }
                >
                  <View
                    style={
                      [
                        {
                          "alignContent": "center",
                          "backgroundColor": "#ffffff",
                          "borderRadius": 27,
                          "height": 54,
                          "justifyContent": "center",
                          "width": 54,
                        },
                        {
                          "borderRadius": 16,
                          "height": 32,
                          "width": 32,
                        },
                      ]
                    }
                  >
                    <Text
                      style={
                        [
                          {
                            "color": "#121314",
                            "fontFamily": "CentraNo1-Book",
                            "fontSize": 24,
                            "fontWeight": "400",
                            "textAlign": "center",
                            "textTransform": "uppercase",
                          },
                          undefined,
                        ]
                      }
                    >
                      h
                    </Text>
                  </View>
                </View>
              </View>
              <View
                style={
                  {
                    "alignItems": "flex-end",
                    "flex": 1,
                    "paddingRight": 16,
                  }
                }
              />
            </View>
            <View
              style={
                {
                  "alignSelf": "center",
                  "marginBottom": 16,
                  "marginLeft": 24,
                  "marginRight": 24,
                  "marginTop": 8,
                }
              }
              testID="permission-network-permissions-container"
            >
              <Text
                accessibilityRole="text"
                style={
                  {
                    "color": "#121314",
                    "fontFamily": "CentraNo1-Bold",
                    "fontSize": 18,
                    "fontWeight": "700",
                    "letterSpacing": 0,
                    "lineHeight": 24,
                    "textAlign": "center",
                  }
                }
              >
                mockorigin
              </Text>
              <Text
                accessibilityRole="text"
                style={
                  {
                    "color": "#121314",
                    "fontFamily": "CentraNo1-Book",
                    "fontSize": 16,
                    "fontWeight": "400",
                    "letterSpacing": 0,
                    "lineHeight": 24,
                  }
                }
              >
                Connect this website with MetaMask
              </Text>
            </View>
            <View
              style={
                {
                  "flex": 1,
                  "paddingHorizontal": 16,
                }
              }
            >
              <View
                style={
                  {
                    "maxHeight": 262.5,
                  }
                }
              >
                <View
                  style={
                    {
                      "backgroundColor": "#ffffff",
                      "borderRadius": 16,
                      "marginHorizontal": 8,
                      "marginTop": 8,
                      "overflow": "hidden",
                    }
                  }
                >
<<<<<<< HEAD
                  <SvgMock
                    color="#686e7d"
                    fill="currentColor"
                    height={20}
                    name="Wallet"
                    style={
                      {
                        "height": 20,
                        "width": 20,
                      }
=======
                  <RCTScrollView
                    collapsable={false}
                    data={
                      [
                        "eip155:0:0xc4966c0d659d99699bfd7eb54d8fafee40e4a756",
                      ]
>>>>>>> 961a5281
                    }
                    getItem={[Function]}
                    getItemCount={[Function]}
                    handlerTag={1}
                    handlerType="NativeViewGestureHandler"
                    keyExtractor={[Function]}
                    onContentSizeChange={[Function]}
                    onGestureHandlerEvent={[Function]}
                    onGestureHandlerStateChange={[Function]}
                    onLayout={[Function]}
                    onMomentumScrollBegin={[Function]}
                    onMomentumScrollEnd={[Function]}
                    onScroll={[Function]}
                    onScrollBeginDrag={[Function]}
                    onScrollEndDrag={[Function]}
                    removeClippedSubviews={false}
                    renderItem={[Function]}
                    renderScrollComponent={[Function]}
                    scrollEnabled={false}
                    scrollEventThrottle={0.0001}
                    stickyHeaderIndices={[]}
                    viewabilityConfigCallbackPairs={[]}
                  >
                    <View>
                      <View
                        onFocusCapture={[Function]}
                        onLayout={[Function]}
                        style={null}
                      >
                        <TouchableOpacity
                          avatarProps={
                            {
                              "accountAddress": "0xc4966c0d659d99699bfd7eb54d8fafee40e4a756",
                              "type": "JazzIcon",
                              "variant": "Account",
                            }
                          }
                          secondaryText="0xC4966...4a756"
                          showSecondaryTextIcon={false}
                          style={
                            {
                              "backgroundColor": "#ffffff",
                              "borderColor": "#b7bbc8",
                              "borderRadius": 4,
                              "borderWidth": 0,
                              "height": 75,
                              "justifyContent": "center",
                              "padding": 16,
                            }
                          }
                          testID="celldisplay"
                        >
                          <View
                            style={
                              {
                                "flexDirection": "row",
                              }
                            }
                          >
                            <View
                              style={
                                {
                                  "backgroundColor": "#ffffff",
                                  "borderRadius": 16,
                                  "height": 32,
                                  "marginRight": 16,
                                  "overflow": "hidden",
                                  "width": 32,
                                }
                              }
                              testID="cellbase-avatar"
                            >
                              <View
                                style={
                                  [
                                    {
                                      "overflow": "hidden",
                                    },
                                    {
                                      "backgroundColor": "#FC4800",
                                      "borderRadius": 16,
                                      "height": 32,
                                      "width": 32,
                                    },
                                    undefined,
                                  ]
                                }
                              >
                                <RNSVGSvgView
                                  bbHeight={32}
                                  bbWidth={32}
                                  focusable={false}
                                  height={32}
                                  style={
                                    [
                                      {
                                        "backgroundColor": "transparent",
                                        "borderWidth": 0,
                                      },
                                      {
                                        "flex": 0,
                                        "height": 32,
                                        "width": 32,
                                      },
                                    ]
                                  }
                                  width={32}
                                >
                                  <RNSVGGroup
                                    fill={
                                      {
                                        "payload": 4278190080,
                                        "type": 0,
                                      }
                                    }
                                  >
                                    <RNSVGRect
                                      fill={
                                        {
                                          "payload": 4278291575,
                                          "type": 0,
                                        }
                                      }
                                      height={32}
                                      matrix={
                                        [
                                          -0.41310442982454204,
                                          -0.910683660806177,
                                          0.910683660806177,
                                          -0.41310442982454204,
                                          8.80960563430791,
                                          40.3361680482215,
                                        ]
                                      }
                                      propList={
                                        [
                                          "fill",
                                        ]
                                      }
                                      width={32}
                                      x={0}
                                      y={0}
                                    />
                                    <RNSVGRect
                                      fill={
                                        {
                                          "payload": 4278410587,
                                          "type": 0,
                                        }
                                      }
                                      height={32}
                                      matrix={
                                        [
                                          0.903335292863301,
                                          -0.42893513340314526,
                                          0.42893513340314526,
                                          0.903335292863301,
                                          -18.594021578605165,
                                          6.725269324133852,
                                        ]
                                      }
                                      propList={
                                        [
                                          "fill",
                                        ]
                                      }
                                      width={32}
                                      x={0}
                                      y={0}
                                    />
                                    <RNSVGRect
                                      fill={
                                        {
                                          "payload": 4294382337,
                                          "type": 0,
                                        }
                                      }
                                      height={32}
                                      matrix={
                                        [
                                          -0.6921431738704069,
                                          -0.7217602280983622,
                                          0.7217602280983622,
                                          -0.6921431738704069,
                                          -12.339279260280694,
                                          30.41598471866334,
                                        ]
                                      }
                                      propList={
                                        [
                                          "fill",
                                        ]
                                      }
                                      width={32}
                                      x={0}
                                      y={0}
                                    />
                                  </RNSVGGroup>
                                </RNSVGSvgView>
                              </View>
                            </View>
                            <View
                              style={
                                {
                                  "alignItems": "flex-start",
                                  "flex": 1,
                                }
                              }
                            >
                              <Text
                                accessibilityRole="text"
                                numberOfLines={1}
                                style={
                                  {
                                    "color": "#121314",
                                    "fontFamily": "CentraNo1-Book",
                                    "fontSize": 16,
                                    "fontWeight": "400",
                                    "letterSpacing": 0,
                                    "lineHeight": 24,
                                  }
                                }
                                testID="cellbase-avatar-title"
                              />
                              <Text
                                accessibilityRole="text"
                                numberOfLines={1}
                                style={
                                  {
                                    "color": "#686e7d",
                                    "fontFamily": "CentraNo1-Book",
                                    "fontSize": 16,
                                    "fontWeight": "400",
                                    "letterSpacing": 0,
                                    "lineHeight": 24,
                                  }
                                }
                              >
                                0xC4966...4a756
                              </Text>
                            </View>
                            <View
                              style={
                                {
                                  "marginLeft": 16,
                                }
                              }
                            >
                              <View
                                style={
                                  {
                                    "alignItems": "flex-end",
                                    "flexDirection": "column",
                                  }
                                }
                                testID="account-connected-item-0xC4966c0D659D99699BFD7EB54D8fafEE40e4a756"
                              >
                                <Text
                                  accessibilityRole="text"
                                  style={
                                    {
                                      "color": "#121314",
                                      "fontFamily": "CentraNo1-Book",
                                      "fontSize": 16,
                                      "fontWeight": "400",
                                      "letterSpacing": 0,
                                      "lineHeight": 24,
                                      "textAlign": "right",
                                    }
                                  }
                                />
                                <View
                                  style={
                                    {
                                      "alignItems": "center",
                                      "flexDirection": "row",
                                    }
                                  }
                                  testID="avatar-group-container"
                                />
                              </View>
                            </View>
                          </View>
                        </TouchableOpacity>
                      </View>
                    </View>
                  </RCTScrollView>
                </View>
                <TouchableOpacity
                  onPress={[Function]}
                  style={
                    {
                      "alignItems": "center",
                      "marginTop": 8,
                    }
                  }
                  testID="account-list-bottom-sheet"
                >
                  <Text
                    accessibilityRole="text"
                    style={
                      {
                        "color": "#4459ff",
                        "fontFamily": "CentraNo1-Medium",
                        "fontSize": 16,
                        "fontWeight": "500",
                        "letterSpacing": 0,
                        "lineHeight": 24,
                        "marginTop": 8,
                      }
                    }
                  >
                    Edit accounts
                  </Text>
                </TouchableOpacity>
              </View>
              <View
                navigation={
                  {
                    "goBack": [MockFunction],
                    "navigate": [MockFunction],
                  }
                }
                style={
                  {
                    "backgroundColor": "#ffffff",
                    "borderRadius": 16,
                    "marginTop": 8,
                    "paddingVertical": 8,
                  }
                }
                tabLabel="Permissions"
              >
                <TouchableOpacity
                  onPress={[Function]}
                >
                  <View
                    style={
                      {
                        "alignItems": "center",
                        "flexDirection": "row",
                        "marginBottom": 12,
                        "marginHorizontal": 24,
                        "marginTop": 8,
                      }
                    }
                    testID="permission-summary-container"
                  >
                    <View
                      style={
                        {
                          "alignItems": "center",
                          "alignSelf": "flex-start",
                          "backgroundColor": "#0000001a",
                          "borderRadius": 16,
                          "height": 32,
                          "justifyContent": "center",
                          "overflow": "hidden",
                          "width": 32,
                        }
                      }
                    >
                      <SvgMock
                        color="#686e7d"
                        fill="currentColor"
                        height={20}
                        name="Wallet"
                        style={
                          {
                            "height": 20,
                            "width": 20,
                          }
                        }
                        width={20}
                      />
                    </View>
                    <View
                      style={
                        {
                          "flex": 1,
                          "marginLeft": 12,
                        }
                      }
                    >
                      <Text
                        accessibilityRole="text"
                        style={
                          {
                            "color": "#121314",
                            "fontFamily": "CentraNo1-Book",
                            "fontSize": 16,
                            "fontWeight": "400",
                            "letterSpacing": 0,
                            "lineHeight": 24,
                          }
                        }
                      >
                        See your accounts and suggest transactions
                      </Text>
                      <View
                        style={
                          {
                            "alignItems": "center",
                            "flexDirection": "row",
                            "gap": 2,
                          }
                        }
                      >
                        <View
                          style={
                            {
                              "maxWidth": "75%",
                            }
                          }
                        >
                          <Text
                            accessibilityRole="text"
                            ellipsizeMode="tail"
                            numberOfLines={1}
                            style={
                              {
                                "color": "#121314",
                                "fontFamily": "CentraNo1-Book",
                                "fontSize": 16,
                                "fontWeight": "400",
                                "letterSpacing": 0,
                                "lineHeight": 24,
                              }
                            }
                            testID="permission-summary-account-text"
                          >
                            <Text
                              accessibilityRole="text"
                              style={
                                {
                                  "color": "#121314",
                                  "fontFamily": "CentraNo1-Book",
                                  "fontSize": 14,
                                  "fontWeight": "400",
                                  "letterSpacing": 0,
                                  "lineHeight": 22,
                                }
                              }
                            >
                              Requesting for Account 2
                            </Text>
                          </Text>
                        </View>
                        <View
                          style={
                            {
                              "flexGrow": 1,
                              "marginLeft": 2,
                              "minWidth": "25%",
                            }
                          }
                        >
                          <View
                            style={
                              {
                                "alignItems": "center",
                                "flexDirection": "row",
                              }
                            }
                            testID="avatar-group-container"
                          >
                            <View
                              style={
                                {
                                  "marginLeft": 0,
                                }
                              }
                              testID="avatargroup-avatar-container-0"
                            >
                              <View
                                style={
                                  {
                                    "backgroundColor": "#ffffff",
                                    "borderColor": "#ffffff",
                                    "borderRadius": 8,
                                    "borderWidth": 1.5,
                                    "height": 16,
                                    "overflow": "hidden",
                                    "width": 16,
                                  }
                                }
                                testID="avatargroup-avatar"
                              >
                                <View
                                  style={
                                    [
                                      {
                                        "overflow": "hidden",
                                      },
                                      {
                                        "backgroundColor": "#FC4800",
                                        "borderRadius": 8,
                                        "height": 16,
                                        "width": 16,
                                      },
                                      undefined,
                                    ]
                                  }
                                >
                                  <RNSVGSvgView
                                    bbHeight={16}
                                    bbWidth={16}
                                    focusable={false}
                                    height={16}
                                    style={
                                      [
                                        {
                                          "backgroundColor": "transparent",
                                          "borderWidth": 0,
                                        },
                                        {
                                          "flex": 0,
                                          "height": 16,
                                          "width": 16,
                                        },
                                      ]
                                    }
                                    width={16}
                                  >
                                    <RNSVGGroup
                                      fill={
                                        {
                                          "payload": 4278190080,
                                          "type": 0,
                                        }
                                      }
                                    >
                                      <RNSVGRect
                                        fill={
                                          {
                                            "payload": 4278291575,
                                            "type": 0,
                                          }
                                        }
                                        height={16}
                                        matrix={
                                          [
                                            -0.41310442982454204,
                                            -0.910683660806177,
                                            0.910683660806177,
                                            -0.41310442982454204,
                                            4.404802817153955,
                                            20.16808402411075,
                                          ]
                                        }
                                        propList={
                                          [
                                            "fill",
                                          ]
                                        }
                                        width={16}
                                        x={0}
                                        y={0}
                                      />
                                      <RNSVGRect
                                        fill={
                                          {
                                            "payload": 4278410587,
                                            "type": 0,
                                          }
                                        }
                                        height={16}
                                        matrix={
                                          [
                                            0.903335292863301,
                                            -0.42893513340314526,
                                            0.42893513340314526,
                                            0.903335292863301,
                                            -9.297010789302583,
                                            3.362634662066926,
                                          ]
                                        }
                                        propList={
                                          [
                                            "fill",
                                          ]
                                        }
                                        width={16}
                                        x={0}
                                        y={0}
                                      />
                                      <RNSVGRect
                                        fill={
                                          {
                                            "payload": 4294382337,
                                            "type": 0,
                                          }
                                        }
                                        height={16}
                                        matrix={
                                          [
                                            -0.6921431738704069,
                                            -0.7217602280983622,
                                            0.7217602280983622,
                                            -0.6921431738704069,
                                            -6.169639630140347,
                                            15.20799235933167,
                                          ]
                                        }
                                        propList={
                                          [
                                            "fill",
                                          ]
                                        }
                                        width={16}
                                        x={0}
                                        y={0}
                                      />
                                    </RNSVGGroup>
                                  </RNSVGSvgView>
                                </View>
                              </View>
                            </View>
                          </View>
                        </View>
                      </View>
                    </View>
                    <View
                      testID="connection-details-button"
                    >
                      <View
                        style={
                          {
                            "alignItems": "center",
                            "width": 56,
                          }
                        }
                      >
                        <Text
                          accessibilityRole="text"
                          style={
                            {
                              "color": "#4459ff",
                              "fontFamily": "CentraNo1-Medium",
                              "fontSize": 16,
                              "fontWeight": "500",
                              "letterSpacing": 0,
                              "lineHeight": 24,
                            }
                          }
                        >
                          Edit
                        </Text>
                      </View>
                    </View>
                  </View>
                </TouchableOpacity>
                <TouchableOpacity
                  onPress={[Function]}
                  testID="navigate_to_edit_networks_permissions_button"
                >
                  <View
                    style={
                      {
                        "alignItems": "center",
                        "flexDirection": "row",
                        "marginBottom": 16,
                        "marginHorizontal": 24,
                        "marginTop": 8,
                      }
                    }
                  >
                    <View
                      style={
                        {
                          "alignItems": "center",
                          "alignSelf": "flex-start",
                          "backgroundColor": "#0000001a",
                          "borderRadius": 16,
                          "height": 32,
                          "justifyContent": "center",
                          "overflow": "hidden",
                          "width": 32,
                        }
                      }
                    >
                      <SvgMock
                        color="#686e7d"
                        fill="currentColor"
                        height={20}
                        name="Data"
                        style={
                          {
                            "height": 20,
                            "width": 20,
                          }
                        }
                        width={20}
                      />
                    </View>
                    <View
                      style={
                        {
                          "flex": 1,
                          "marginLeft": 12,
                        }
                      }
                    >
                      <Text
                        accessibilityRole="text"
                        style={
                          {
                            "color": "#121314",
                            "fontFamily": "CentraNo1-Book",
                            "fontSize": 16,
                            "fontWeight": "400",
                            "letterSpacing": 0,
                            "lineHeight": 24,
                          }
                        }
                      >
                        Use your enabled networks
                      </Text>
                      <View
                        style={
                          {
                            "alignItems": "center",
                            "flexDirection": "row",
                          }
                        }
                      >
                        <View
                          style={
                            {
                              "marginRight": 4,
                              "maxWidth": "75%",
                            }
                          }
                        >
                          <Text
                            accessibilityRole="text"
                            ellipsizeMode="tail"
                            numberOfLines={1}
                            style={
                              {
                                "color": "#121314",
                                "fontFamily": "CentraNo1-Book",
                                "fontSize": 16,
                                "fontWeight": "400",
                                "letterSpacing": 0,
                                "lineHeight": 24,
                              }
                            }
                          >
                            <Text
                              accessibilityRole="text"
                              style={
                                {
                                  "color": "#121314",
                                  "fontFamily": "CentraNo1-Book",
                                  "fontSize": 14,
                                  "fontWeight": "400",
                                  "letterSpacing": 0,
                                  "lineHeight": 22,
                                }
                              }
                            >
                              Requesting for Ethereum
                            </Text>
                          </Text>
                        </View>
                        <View
                          style={
                            {
                              "flexGrow": 1,
                              "marginLeft": 2,
                              "minWidth": "25%",
                            }
                          }
                        >
                          <View
                            style={
                              {
                                "alignItems": "center",
                                "flexDirection": "row",
                              }
                            }
                            testID="avatar-group-container"
                          >
                            <View
                              style={
                                {
                                  "marginLeft": 0,
                                }
                              }
                              testID="avatargroup-avatar-container-0"
                            >
                              <View
                                caipChainId="eip155:1"
                                style={
                                  {
                                    "alignItems": "center",
                                    "backgroundColor": "#ffffff",
                                    "borderColor": "#ffffff",
                                    "borderRadius": 4,
                                    "borderWidth": 1.5,
                                    "height": 16,
                                    "justifyContent": "center",
                                    "overflow": "hidden",
                                    "width": 16,
                                  }
                                }
                                testID="avatargroup-avatar"
                              >
                                <Image
                                  onError={[Function]}
                                  resizeMode="contain"
                                  source={1}
                                  style={
                                    {
                                      "height": 16,
                                      "width": 16,
                                    }
                                  }
                                  testID="network-avatar-image"
                                />
                              </View>
                            </View>
                          </View>
                        </View>
                      </View>
                    </View>
                    <View
                      testID="connection-details-button"
                    >
                      <View
                        style={
                          {
                            "alignItems": "center",
                            "width": 56,
                          }
                        }
                      >
                        <Text
                          accessibilityRole="text"
                          style={
                            {
                              "color": "#4459ff",
                              "fontFamily": "CentraNo1-Medium",
                              "fontSize": 16,
                              "fontWeight": "500",
                              "letterSpacing": 0,
                              "lineHeight": 24,
                            }
                          }
                        >
                          Edit
                        </Text>
                      </View>
                    </View>
                  </View>
                </TouchableOpacity>
              </View>
            </View>
          </View>
          <View
            style={
              {
                "marginTop": 8,
              }
            }
          >
            <View
              style={
                {
                  "flex": 0,
                  "flexDirection": "row",
                  "marginBottom": 0,
                  "marginTop": 8,
                  "paddingHorizontal": 16,
                }
              }
            >
              <TouchableOpacity
                accessibilityRole="button"
                accessible={true}
                activeOpacity={0.2}
                onPress={[Function]}
                style={
                  [
                    [
                      {
                        "borderRadius": 12,
                        "justifyContent": "center",
                        "padding": 15,
                      },
                      {
                        "backgroundColor": "#ffffff",
                        "borderColor": "#686e7d",
                        "borderWidth": 1,
                      },
                      [
                        {
                          "flex": 1,
                        },
                        {
                          "marginRight": 8,
                        },
                      ],
                    ],
                    null,
                  ]
                }
                testID="cancel-button"
              >
                <Text
                  style={
                    [
                      {
                        "color": "#007aff",
                        "fontSize": 17,
                        "fontWeight": "500",
                        "textAlign": "center",
                      },
                      null,
                      [
                        {
                          "fontFamily": "CentraNo1-Bold",
                          "fontSize": 14,
                          "fontWeight": "600",
                          "textAlign": "center",
                        },
                        {
                          "color": "#686e7d",
                        },
                        undefined,
                      ],
                      null,
                    ]
                  }
                >
                  Cancel
                </Text>
              </TouchableOpacity>
              <TouchableOpacity
                accessibilityRole="button"
                accessible={true}
                activeOpacity={0.2}
                disabled={false}
                onPress={[Function]}
                style={
                  [
                    [
                      {
                        "borderRadius": 12,
                        "justifyContent": "center",
                        "padding": 15,
                      },
                      {
                        "backgroundColor": "#4459ff",
                        "minHeight": 50,
                      },
                      [
                        {
                          "flex": 1,
                        },
                        {
                          "marginLeft": 8,
                        },
                      ],
                    ],
                    null,
                  ]
                }
                testID="connect-button"
              >
                <Text
                  style={
                    [
                      {
                        "color": "#007aff",
                        "fontSize": 17,
                        "fontWeight": "500",
                        "textAlign": "center",
                      },
                      null,
                      [
                        {
                          "fontFamily": "CentraNo1-Bold",
                          "fontSize": 14,
                          "fontWeight": "600",
                          "textAlign": "center",
                        },
                        {
                          "color": "#ffffff",
                        },
                        undefined,
                      ],
                      null,
                    ]
                  }
                >
                  Connect
                </Text>
              </TouchableOpacity>
            </View>
          </View>
        </View>
      </RCTSafeAreaView>
      <View />
    </View>
  </View>
</View>
`;

exports[`AccountConnect renders correctly with request including chains and accounts 1`] = `
<View
  onLayout={[Function]}
  style={
    [
      {
        "bottom": 0,
        "justifyContent": "flex-end",
        "left": 0,
        "position": "absolute",
        "right": 0,
        "top": 0,
      },
      {
        "paddingBottom": 0,
      },
    ]
  }
>
  <View
    style={
      [
        {
          "backgroundColor": "#00000066",
          "bottom": 0,
          "left": 0,
          "position": "absolute",
          "right": 0,
          "top": 0,
        },
        {
          "opacity": 0,
        },
      ]
    }
  >
    <TouchableOpacity
      onPress={[Function]}
      style={
        {
          "flex": 1,
        }
      }
    />
  </View>
  <View
    onLayout={[Function]}
    style={
      [
        {
          "bottom": 0,
          "left": 0,
          "position": "absolute",
          "right": 0,
        },
        {
          "paddingBottom": 0,
        },
      ]
    }
  >
    <View
      collapsable={false}
      enabled={true}
      handlerTag={4}
      handlerType="PanGestureHandler"
      onGestureHandlerEvent={[Function]}
      onGestureHandlerStateChange={[Function]}
      onLayout={[Function]}
      style={
        [
          {
            "backgroundColor": "#f3f5f9",
            "borderColor": "#b7bbc866",
            "borderTopLeftRadius": 8,
            "borderTopRightRadius": 8,
            "borderWidth": 1,
            "maxHeight": 1334,
            "overflow": "hidden",
            "paddingBottom": 0,
            "shadowColor": "#0000001a",
            "shadowOffset": {
              "height": 2,
              "width": 0,
            },
            "shadowOpacity": 1,
            "shadowRadius": 40,
          },
          {
            "transform": [
              {
                "translateY": 1334,
              },
            ],
          },
        ]
      }
    >
      <View
        style={
          {
            "alignItems": "center",
            "alignSelf": "stretch",
            "padding": 4,
          }
        }
      >
        <View
          style={
            {
              "backgroundColor": "#b7bbc866",
              "borderRadius": 2,
              "height": 4,
              "width": 40,
            }
          }
        />
      </View>
      <RCTSafeAreaView
        style={
          {
            "backgroundColor": "#f3f5f9",
          }
        }
      >
        <View
          style={
            [
              {
                "backgroundColor": "#f3f5f9",
                "borderTopLeftRadius": 20,
                "borderTopRightRadius": 20,
                "height": undefined,
                "justifyContent": "flex-start",
                "paddingTop": 16,
              },
              {
                "minHeight": 0,
              },
            ]
          }
        >
          <View
            style={
              {
                "flex": 1,
              }
            }
          >
            <View
              style={
                {
                  "alignItems": "center",
                  "flexDirection": "row",
                  "justifyContent": "space-between",
                }
              }
            >
              <View
                style={
                  {
                    "flex": 1,
                    "paddingLeft": 16,
                  }
                }
              />
              <View
                style={
                  [
                    {
                      "alignItems": "center",
                      "flex": 1,
                      "justifyContent": "center",
                    },
                    false,
                  ]
                }
              >
                <View
                  style={
                    {
                      "alignItems": "center",
                      "borderRadius": 10,
                      "justifyContent": "center",
                    }
                  }
                >
                  <View
                    style={
                      [
                        {
                          "alignContent": "center",
                          "backgroundColor": "#ffffff",
                          "borderRadius": 27,
                          "height": 54,
                          "justifyContent": "center",
                          "width": 54,
                        },
                        {
                          "borderRadius": 16,
                          "height": 32,
                          "width": 32,
                        },
                      ]
                    }
                  >
                    <Text
                      style={
                        [
                          {
                            "color": "#121314",
                            "fontFamily": "CentraNo1-Book",
                            "fontSize": 24,
                            "fontWeight": "400",
                            "textAlign": "center",
                            "textTransform": "uppercase",
                          },
                          undefined,
                        ]
                      }
                    >
                      h
                    </Text>
                  </View>
                </View>
              </View>
              <View
                style={
                  {
                    "alignItems": "flex-end",
                    "flex": 1,
                    "paddingRight": 16,
                  }
                }
              />
            </View>
            <View
              style={
                {
                  "alignSelf": "center",
                  "marginBottom": 16,
                  "marginLeft": 24,
                  "marginRight": 24,
                  "marginTop": 8,
                }
              }
              testID="permission-network-permissions-container"
            >
              <Text
                accessibilityRole="text"
                style={
                  {
                    "color": "#121314",
                    "fontFamily": "CentraNo1-Bold",
                    "fontSize": 18,
                    "fontWeight": "700",
                    "letterSpacing": 0,
                    "lineHeight": 24,
                    "textAlign": "center",
                  }
                }
              >
                mockorigin
              </Text>
              <Text
                accessibilityRole="text"
                style={
                  {
                    "color": "#121314",
                    "fontFamily": "CentraNo1-Book",
                    "fontSize": 16,
                    "fontWeight": "400",
                    "letterSpacing": 0,
                    "lineHeight": 24,
                  }
                }
              >
                Connect this website with MetaMask
              </Text>
            </View>
            <View
              style={
                {
                  "flex": 1,
                  "paddingHorizontal": 16,
                }
              }
            >
              <View
                style={
                  {
                    "maxHeight": 262.5,
                  }
                }
              >
                <View
                  style={
                    {
                      "backgroundColor": "#ffffff",
                      "borderRadius": 16,
                      "marginHorizontal": 8,
                      "marginTop": 8,
                      "overflow": "hidden",
                    }
                  }
                >
                  <RCTScrollView
                    collapsable={false}
                    data={
                      [
                        "eip155:0:0xc4966c0d659d99699bfd7eb54d8fafee40e4a756",
                      ]
                    }
                    getItem={[Function]}
                    getItemCount={[Function]}
                    handlerTag={3}
                    handlerType="NativeViewGestureHandler"
                    keyExtractor={[Function]}
                    onContentSizeChange={[Function]}
                    onGestureHandlerEvent={[Function]}
                    onGestureHandlerStateChange={[Function]}
                    onLayout={[Function]}
                    onMomentumScrollBegin={[Function]}
                    onMomentumScrollEnd={[Function]}
                    onScroll={[Function]}
                    onScrollBeginDrag={[Function]}
                    onScrollEndDrag={[Function]}
                    removeClippedSubviews={false}
                    renderItem={[Function]}
                    renderScrollComponent={[Function]}
                    scrollEnabled={false}
                    scrollEventThrottle={0.0001}
                    stickyHeaderIndices={[]}
                    viewabilityConfigCallbackPairs={[]}
                  >
                    <View>
                      <View
                        onFocusCapture={[Function]}
                        onLayout={[Function]}
                        style={null}
                      >
                        <TouchableOpacity
                          avatarProps={
                            {
                              "accountAddress": "0xc4966c0d659d99699bfd7eb54d8fafee40e4a756",
                              "type": "JazzIcon",
                              "variant": "Account",
                            }
                          }
                          secondaryText="0xC4966...4a756"
                          showSecondaryTextIcon={false}
                          style={
                            {
                              "backgroundColor": "#ffffff",
                              "borderColor": "#b7bbc8",
                              "borderRadius": 4,
                              "borderWidth": 0,
                              "height": 75,
                              "justifyContent": "center",
                              "padding": 16,
                            }
                          }
                          testID="celldisplay"
                        >
                          <View
                            style={
                              {
                                "flexDirection": "row",
                              }
                            }
                          >
                            <View
                              style={
                                {
                                  "backgroundColor": "#ffffff",
                                  "borderRadius": 16,
                                  "height": 32,
                                  "marginRight": 16,
                                  "overflow": "hidden",
                                  "width": 32,
                                }
                              }
                              testID="cellbase-avatar"
                            >
                              <View
                                style={
                                  [
                                    {
                                      "overflow": "hidden",
                                    },
                                    {
                                      "backgroundColor": "#FC4800",
                                      "borderRadius": 16,
                                      "height": 32,
                                      "width": 32,
                                    },
                                    undefined,
                                  ]
                                }
                              >
                                <RNSVGSvgView
                                  bbHeight={32}
                                  bbWidth={32}
                                  focusable={false}
                                  height={32}
                                  style={
                                    [
                                      {
                                        "backgroundColor": "transparent",
                                        "borderWidth": 0,
                                      },
                                      {
                                        "flex": 0,
                                        "height": 32,
                                        "width": 32,
                                      },
                                    ]
                                  }
                                  width={32}
                                >
                                  <RNSVGGroup
                                    fill={
                                      {
                                        "payload": 4278190080,
                                        "type": 0,
                                      }
                                    }
                                  >
                                    <RNSVGRect
                                      fill={
                                        {
                                          "payload": 4278291575,
                                          "type": 0,
                                        }
                                      }
                                      height={32}
                                      matrix={
                                        [
                                          -0.41310442982454204,
                                          -0.910683660806177,
                                          0.910683660806177,
                                          -0.41310442982454204,
                                          8.80960563430791,
                                          40.3361680482215,
                                        ]
                                      }
                                      propList={
                                        [
                                          "fill",
                                        ]
                                      }
                                      width={32}
                                      x={0}
                                      y={0}
                                    />
                                    <RNSVGRect
                                      fill={
                                        {
                                          "payload": 4278410587,
                                          "type": 0,
                                        }
                                      }
                                      height={32}
                                      matrix={
                                        [
                                          0.903335292863301,
                                          -0.42893513340314526,
                                          0.42893513340314526,
                                          0.903335292863301,
                                          -18.594021578605165,
                                          6.725269324133852,
                                        ]
                                      }
                                      propList={
                                        [
                                          "fill",
                                        ]
                                      }
                                      width={32}
                                      x={0}
                                      y={0}
                                    />
                                    <RNSVGRect
                                      fill={
                                        {
                                          "payload": 4294382337,
                                          "type": 0,
                                        }
                                      }
                                      height={32}
                                      matrix={
                                        [
                                          -0.6921431738704069,
                                          -0.7217602280983622,
                                          0.7217602280983622,
                                          -0.6921431738704069,
                                          -12.339279260280694,
                                          30.41598471866334,
                                        ]
                                      }
                                      propList={
                                        [
                                          "fill",
                                        ]
                                      }
                                      width={32}
                                      x={0}
                                      y={0}
                                    />
                                  </RNSVGGroup>
                                </RNSVGSvgView>
                              </View>
                            </View>
                            <View
                              style={
                                {
                                  "alignItems": "flex-start",
                                  "flex": 1,
                                }
                              }
                            >
                              <Text
                                accessibilityRole="text"
                                numberOfLines={1}
                                style={
                                  {
                                    "color": "#121314",
                                    "fontFamily": "CentraNo1-Book",
                                    "fontSize": 16,
                                    "fontWeight": "400",
                                    "letterSpacing": 0,
                                    "lineHeight": 24,
                                  }
                                }
                                testID="cellbase-avatar-title"
                              />
                              <Text
                                accessibilityRole="text"
                                numberOfLines={1}
                                style={
                                  {
                                    "color": "#686e7d",
                                    "fontFamily": "CentraNo1-Book",
                                    "fontSize": 16,
                                    "fontWeight": "400",
                                    "letterSpacing": 0,
                                    "lineHeight": 24,
                                  }
                                }
                              >
                                0xC4966...4a756
                              </Text>
                            </View>
                            <View
                              style={
                                {
                                  "marginLeft": 16,
                                }
                              }
                            >
                              <View
                                style={
                                  {
                                    "alignItems": "flex-end",
                                    "flexDirection": "column",
                                  }
                                }
                                testID="account-connected-item-0xC4966c0D659D99699BFD7EB54D8fafEE40e4a756"
                              >
                                <Text
                                  accessibilityRole="text"
                                  style={
                                    {
                                      "color": "#121314",
                                      "fontFamily": "CentraNo1-Book",
                                      "fontSize": 16,
                                      "fontWeight": "400",
                                      "letterSpacing": 0,
                                      "lineHeight": 24,
                                      "textAlign": "right",
                                    }
                                  }
                                />
                                <View
                                  style={
                                    {
                                      "alignItems": "center",
                                      "flexDirection": "row",
                                    }
                                  }
                                  testID="avatar-group-container"
                                />
                              </View>
                            </View>
                          </View>
                        </TouchableOpacity>
                      </View>
                    </View>
                  </RCTScrollView>
                </View>
                <TouchableOpacity
                  onPress={[Function]}
                  style={
                    {
                      "alignItems": "center",
                      "marginTop": 8,
                    }
                  }
                  testID="account-list-bottom-sheet"
                >
                  <Text
                    accessibilityRole="text"
                    style={
                      {
                        "color": "#4459ff",
                        "fontFamily": "CentraNo1-Medium",
                        "fontSize": 16,
                        "fontWeight": "500",
                        "letterSpacing": 0,
                        "lineHeight": 24,
                        "marginTop": 8,
                      }
                    }
                  >
                    Edit accounts
                  </Text>
                </TouchableOpacity>
              </View>
              <View
                navigation={
                  {
                    "goBack": [MockFunction],
                    "navigate": [MockFunction],
                  }
                }
                style={
                  {
                    "backgroundColor": "#ffffff",
                    "borderRadius": 16,
                    "marginTop": 8,
                    "paddingVertical": 8,
                  }
                }
                tabLabel="Permissions"
              >
                <TouchableOpacity
                  onPress={[Function]}
                >
                  <View
                    style={
                      {
                        "alignItems": "center",
                        "flexDirection": "row",
                        "marginBottom": 12,
                        "marginHorizontal": 24,
                        "marginTop": 8,
                      }
                    }
                    testID="permission-summary-container"
                  >
                    <View
                      style={
                        {
                          "alignItems": "center",
                          "alignSelf": "flex-start",
                          "backgroundColor": "#0000001a",
                          "borderRadius": 16,
                          "height": 32,
                          "justifyContent": "center",
                          "overflow": "hidden",
                          "width": 32,
                        }
                      }
                    >
                      <SvgMock
                        color="#686e7d"
                        fill="currentColor"
                        height={20}
                        name="Wallet"
                        style={
                          {
                            "height": 20,
                            "width": 20,
                          }
                        }
                        width={20}
                      />
                    </View>
                    <View
                      style={
                        {
                          "flex": 1,
                          "marginLeft": 12,
                        }
                      }
                    >
                      <Text
                        accessibilityRole="text"
                        style={
                          {
                            "color": "#121314",
                            "fontFamily": "CentraNo1-Book",
                            "fontSize": 16,
                            "fontWeight": "400",
                            "letterSpacing": 0,
                            "lineHeight": 24,
                          }
                        }
                      >
                        See your accounts and suggest transactions
                      </Text>
                      <View
                        style={
                          {
                            "alignItems": "center",
                            "flexDirection": "row",
                            "gap": 2,
                          }
                        }
                      >
                        <View
                          style={
                            {
                              "maxWidth": "75%",
                            }
                          }
                        >
                          <Text
                            accessibilityRole="text"
                            ellipsizeMode="tail"
                            numberOfLines={1}
                            style={
                              {
                                "color": "#121314",
                                "fontFamily": "CentraNo1-Book",
                                "fontSize": 16,
                                "fontWeight": "400",
                                "letterSpacing": 0,
                                "lineHeight": 24,
                              }
                            }
                            testID="permission-summary-account-text"
                          >
                            <Text
                              accessibilityRole="text"
                              style={
                                {
                                  "color": "#121314",
                                  "fontFamily": "CentraNo1-Book",
                                  "fontSize": 14,
                                  "fontWeight": "400",
                                  "letterSpacing": 0,
                                  "lineHeight": 22,
                                }
                              }
                            >
                              Requesting for Account 2
                            </Text>
                          </Text>
                        </View>
                        <View
                          style={
                            {
                              "flexGrow": 1,
                              "marginLeft": 2,
                              "minWidth": "25%",
                            }
                          }
                        >
                          <View
                            style={
                              {
                                "alignItems": "center",
                                "flexDirection": "row",
                              }
                            }
                            testID="avatar-group-container"
                          >
                            <View
                              style={
                                {
                                  "marginLeft": 0,
                                }
                              }
                              testID="avatargroup-avatar-container-0"
                            >
                              <View
                                style={
                                  {
                                    "backgroundColor": "#ffffff",
                                    "borderColor": "#ffffff",
                                    "borderRadius": 8,
                                    "borderWidth": 1.5,
                                    "height": 16,
                                    "overflow": "hidden",
                                    "width": 16,
                                  }
                                }
                                testID="avatargroup-avatar"
                              >
                                <View
                                  style={
                                    [
                                      {
                                        "overflow": "hidden",
                                      },
                                      {
                                        "backgroundColor": "#FC4800",
                                        "borderRadius": 8,
                                        "height": 16,
                                        "width": 16,
                                      },
                                      undefined,
                                    ]
                                  }
                                >
                                  <RNSVGSvgView
                                    bbHeight={16}
                                    bbWidth={16}
                                    focusable={false}
                                    height={16}
                                    style={
                                      [
                                        {
                                          "backgroundColor": "transparent",
                                          "borderWidth": 0,
                                        },
                                        {
                                          "flex": 0,
                                          "height": 16,
                                          "width": 16,
                                        },
                                      ]
                                    }
                                    width={16}
                                  >
                                    <RNSVGGroup
                                      fill={
                                        {
                                          "payload": 4278190080,
                                          "type": 0,
                                        }
                                      }
                                    >
                                      <RNSVGRect
                                        fill={
                                          {
                                            "payload": 4278291575,
                                            "type": 0,
                                          }
                                        }
                                        height={16}
                                        matrix={
                                          [
                                            -0.41310442982454204,
                                            -0.910683660806177,
                                            0.910683660806177,
                                            -0.41310442982454204,
                                            4.404802817153955,
                                            20.16808402411075,
                                          ]
                                        }
                                        propList={
                                          [
                                            "fill",
                                          ]
                                        }
                                        width={16}
                                        x={0}
                                        y={0}
                                      />
                                      <RNSVGRect
                                        fill={
                                          {
                                            "payload": 4278410587,
                                            "type": 0,
                                          }
                                        }
                                        height={16}
                                        matrix={
                                          [
                                            0.903335292863301,
                                            -0.42893513340314526,
                                            0.42893513340314526,
                                            0.903335292863301,
                                            -9.297010789302583,
                                            3.362634662066926,
                                          ]
                                        }
                                        propList={
                                          [
                                            "fill",
                                          ]
                                        }
                                        width={16}
                                        x={0}
                                        y={0}
                                      />
                                      <RNSVGRect
                                        fill={
                                          {
                                            "payload": 4294382337,
                                            "type": 0,
                                          }
                                        }
                                        height={16}
                                        matrix={
                                          [
                                            -0.6921431738704069,
                                            -0.7217602280983622,
                                            0.7217602280983622,
                                            -0.6921431738704069,
                                            -6.169639630140347,
                                            15.20799235933167,
                                          ]
                                        }
                                        propList={
                                          [
                                            "fill",
                                          ]
                                        }
                                        width={16}
                                        x={0}
                                        y={0}
                                      />
                                    </RNSVGGroup>
                                  </RNSVGSvgView>
                                </View>
                              </View>
                            </View>
                          </View>
                        </View>
                      </View>
                    </View>
                    <View
                      testID="connection-details-button"
                    >
                      <View
                        style={
                          {
                            "alignItems": "center",
                            "width": 56,
                          }
                        }
                      >
                        <Text
                          accessibilityRole="text"
                          style={
                            {
                              "color": "#4459ff",
                              "fontFamily": "CentraNo1-Medium",
                              "fontSize": 16,
                              "fontWeight": "500",
                              "letterSpacing": 0,
                              "lineHeight": 24,
                            }
                          }
                        >
                          Edit
                        </Text>
                      </View>
                    </View>
                  </View>
                </TouchableOpacity>
                <TouchableOpacity
                  onPress={[Function]}
                  testID="navigate_to_edit_networks_permissions_button"
                >
                  <View
                    style={
                      {
                        "alignItems": "center",
                        "flexDirection": "row",
                        "marginBottom": 16,
                        "marginHorizontal": 24,
                        "marginTop": 8,
                      }
                    }
                  >
                    <View
                      style={
                        {
                          "alignItems": "center",
                          "alignSelf": "flex-start",
                          "backgroundColor": "#0000001a",
                          "borderRadius": 16,
                          "height": 32,
                          "justifyContent": "center",
                          "overflow": "hidden",
                          "width": 32,
                        }
                      }
                    >
                      <SvgMock
                        color="#686e7d"
                        fill="currentColor"
                        height={20}
                        name="Data"
                        style={
                          {
                            "height": 20,
                            "width": 20,
                          }
                        }
                        width={20}
                      />
                    </View>
                    <View
                      style={
                        {
                          "flex": 1,
                          "marginLeft": 12,
                        }
                      }
                    >
                      <Text
                        accessibilityRole="text"
                        style={
                          {
                            "color": "#121314",
                            "fontFamily": "CentraNo1-Book",
                            "fontSize": 16,
                            "fontWeight": "400",
                            "letterSpacing": 0,
                            "lineHeight": 24,
                          }
                        }
                      >
                        Use your enabled networks
                      </Text>
                      <View
                        style={
                          {
                            "alignItems": "center",
                            "flexDirection": "row",
                          }
                        }
                      >
                        <View
                          style={
                            {
                              "marginRight": 4,
                              "maxWidth": "75%",
                            }
                          }
                        >
                          <Text
                            accessibilityRole="text"
                            ellipsizeMode="tail"
                            numberOfLines={1}
                            style={
                              {
                                "color": "#121314",
                                "fontFamily": "CentraNo1-Book",
                                "fontSize": 16,
                                "fontWeight": "400",
                                "letterSpacing": 0,
                                "lineHeight": 24,
                              }
                            }
                          >
                            <Text
                              accessibilityRole="text"
                              style={
                                {
                                  "color": "#121314",
                                  "fontFamily": "CentraNo1-Book",
                                  "fontSize": 14,
                                  "fontWeight": "400",
                                  "letterSpacing": 0,
                                  "lineHeight": 22,
                                }
                              }
                            >
                              Requesting for Ethereum
                            </Text>
                          </Text>
                        </View>
                        <View
                          style={
                            {
                              "flexGrow": 1,
                              "marginLeft": 2,
                              "minWidth": "25%",
                            }
                          }
                        >
                          <View
                            style={
                              {
                                "alignItems": "center",
                                "flexDirection": "row",
                              }
                            }
                            testID="avatar-group-container"
                          >
                            <View
                              style={
                                {
                                  "marginLeft": 0,
                                }
                              }
                              testID="avatargroup-avatar-container-0"
                            >
                              <View
                                caipChainId="eip155:1"
                                style={
                                  {
                                    "alignItems": "center",
                                    "backgroundColor": "#ffffff",
                                    "borderColor": "#ffffff",
                                    "borderRadius": 4,
                                    "borderWidth": 1.5,
                                    "height": 16,
                                    "justifyContent": "center",
                                    "overflow": "hidden",
                                    "width": 16,
                                  }
                                }
                                testID="avatargroup-avatar"
                              >
                                <Image
                                  onError={[Function]}
                                  resizeMode="contain"
                                  source={1}
                                  style={
                                    {
                                      "height": 16,
                                      "width": 16,
                                    }
                                  }
                                  testID="network-avatar-image"
                                />
                              </View>
                            </View>
                          </View>
                        </View>
                      </View>
                    </View>
                    <View
                      testID="connection-details-button"
                    >
                      <View
                        style={
                          {
                            "alignItems": "center",
                            "width": 56,
                          }
                        }
                      >
                        <Text
                          accessibilityRole="text"
                          style={
                            {
                              "color": "#4459ff",
                              "fontFamily": "CentraNo1-Medium",
                              "fontSize": 16,
                              "fontWeight": "500",
                              "letterSpacing": 0,
                              "lineHeight": 24,
                            }
                          }
                        >
                          Edit
                        </Text>
                      </View>
                    </View>
                  </View>
                </TouchableOpacity>
              </View>
            </View>
          </View>
          <View
            style={
              {
                "marginTop": 8,
              }
            }
          >
            <View
              style={
                {
                  "flex": 0,
                  "flexDirection": "row",
                  "marginBottom": 0,
                  "marginTop": 8,
                  "paddingHorizontal": 16,
                }
              }
            >
              <TouchableOpacity
                accessibilityRole="button"
                accessible={true}
                activeOpacity={0.2}
                onPress={[Function]}
                style={
                  [
                    [
                      {
                        "borderRadius": 12,
                        "justifyContent": "center",
                        "padding": 15,
                      },
                      {
                        "backgroundColor": "#ffffff",
                        "borderColor": "#686e7d",
                        "borderWidth": 1,
                      },
                      [
                        {
                          "flex": 1,
                        },
                        {
                          "marginRight": 8,
                        },
                      ],
                    ],
                    null,
                  ]
                }
                testID="cancel-button"
              >
                <Text
                  style={
                    [
                      {
                        "color": "#007aff",
                        "fontSize": 17,
                        "fontWeight": "500",
                        "textAlign": "center",
                      },
                      null,
                      [
                        {
                          "fontFamily": "CentraNo1-Bold",
                          "fontSize": 14,
                          "fontWeight": "600",
                          "textAlign": "center",
                        },
                        {
                          "color": "#686e7d",
                        },
                        undefined,
                      ],
                      null,
                    ]
                  }
                >
                  Cancel
                </Text>
              </TouchableOpacity>
              <TouchableOpacity
                accessibilityRole="button"
                accessible={true}
                activeOpacity={0.2}
                disabled={false}
                onPress={[Function]}
                style={
                  [
                    [
                      {
                        "borderRadius": 12,
                        "justifyContent": "center",
                        "padding": 15,
                      },
                      {
                        "backgroundColor": "#4459ff",
                        "minHeight": 50,
                      },
                      [
                        {
                          "flex": 1,
                        },
                        {
                          "marginLeft": 8,
                        },
                      ],
                    ],
                    null,
                  ]
                }
                testID="connect-button"
              >
                <Text
                  style={
                    [
                      {
                        "color": "#007aff",
                        "fontSize": 17,
                        "fontWeight": "500",
                        "textAlign": "center",
                      },
                      null,
                      [
                        {
                          "fontFamily": "CentraNo1-Bold",
                          "fontSize": 14,
                          "fontWeight": "600",
                          "textAlign": "center",
                        },
                        {
                          "color": "#ffffff",
                        },
                        undefined,
                      ],
                      null,
                    ]
                  }
                >
                  Connect
                </Text>
              </TouchableOpacity>
            </View>
          </View>
        </View>
      </RCTSafeAreaView>
      <View />
    </View>
  </View>
</View>
`;

exports[`AccountConnect renders correctly with request including only chains 1`] = `
<View
  onLayout={[Function]}
  style={
    [
      {
        "bottom": 0,
        "justifyContent": "flex-end",
        "left": 0,
        "position": "absolute",
        "right": 0,
        "top": 0,
      },
      {
        "paddingBottom": 0,
      },
    ]
  }
>
  <View
    style={
      [
        {
          "backgroundColor": "#00000066",
          "bottom": 0,
          "left": 0,
          "position": "absolute",
          "right": 0,
          "top": 0,
        },
        {
          "opacity": 0,
        },
      ]
    }
  >
    <TouchableOpacity
      onPress={[Function]}
      style={
        {
          "flex": 1,
        }
      }
    />
  </View>
  <View
    onLayout={[Function]}
    style={
      [
        {
          "bottom": 0,
          "left": 0,
          "position": "absolute",
          "right": 0,
        },
        {
          "paddingBottom": 0,
        },
      ]
    }
  >
    <View
      collapsable={false}
      enabled={true}
      handlerTag={6}
      handlerType="PanGestureHandler"
      onGestureHandlerEvent={[Function]}
      onGestureHandlerStateChange={[Function]}
      onLayout={[Function]}
      style={
        [
          {
            "backgroundColor": "#f3f5f9",
            "borderColor": "#b7bbc866",
            "borderTopLeftRadius": 8,
            "borderTopRightRadius": 8,
            "borderWidth": 1,
            "maxHeight": 1334,
            "overflow": "hidden",
            "paddingBottom": 0,
            "shadowColor": "#0000001a",
            "shadowOffset": {
              "height": 2,
              "width": 0,
            },
            "shadowOpacity": 1,
            "shadowRadius": 40,
          },
          {
            "transform": [
              {
                "translateY": 1334,
              },
            ],
          },
        ]
      }
    >
      <View
        style={
          {
            "alignItems": "center",
            "alignSelf": "stretch",
            "padding": 4,
          }
        }
      >
        <View
          style={
            {
              "backgroundColor": "#b7bbc866",
              "borderRadius": 2,
              "height": 4,
              "width": 40,
            }
          }
        />
      </View>
      <RCTSafeAreaView
        style={
          {
            "backgroundColor": "#f3f5f9",
          }
        }
      >
        <View
          style={
            [
              {
                "backgroundColor": "#f3f5f9",
                "borderTopLeftRadius": 20,
                "borderTopRightRadius": 20,
                "height": undefined,
                "justifyContent": "flex-start",
                "paddingTop": 16,
              },
              {
                "minHeight": 0,
              },
            ]
          }
        >
          <View
            style={
              {
                "flex": 1,
              }
            }
          >
            <View
              style={
                {
                  "alignItems": "center",
                  "flexDirection": "row",
                  "justifyContent": "space-between",
                }
              }
            >
              <View
                style={
                  {
                    "flex": 1,
                    "paddingLeft": 16,
                  }
                }
              />
              <View
                style={
                  [
                    {
                      "alignItems": "center",
                      "flex": 1,
                      "justifyContent": "center",
                    },
                    false,
                  ]
                }
              >
                <View
                  style={
                    {
                      "alignItems": "center",
                      "borderRadius": 10,
                      "justifyContent": "center",
                    }
                  }
                >
                  <View
                    style={
                      [
                        {
                          "alignContent": "center",
                          "backgroundColor": "#ffffff",
                          "borderRadius": 27,
                          "height": 54,
                          "justifyContent": "center",
                          "width": 54,
                        },
                        {
                          "borderRadius": 16,
                          "height": 32,
                          "width": 32,
                        },
                      ]
                    }
                  >
                    <Text
                      style={
                        [
                          {
                            "color": "#121314",
                            "fontFamily": "CentraNo1-Book",
                            "fontSize": 24,
                            "fontWeight": "400",
                            "textAlign": "center",
                            "textTransform": "uppercase",
                          },
                          undefined,
                        ]
                      }
                    >
                      h
                    </Text>
                  </View>
                </View>
              </View>
              <View
                style={
                  {
                    "alignItems": "flex-end",
                    "flex": 1,
                    "paddingRight": 16,
                  }
                }
              />
            </View>
            <View
              style={
                {
                  "alignSelf": "center",
                  "marginBottom": 16,
                  "marginLeft": 24,
                  "marginRight": 24,
                  "marginTop": 8,
                }
              }
              testID="permission-network-permissions-container"
            >
              <Text
                accessibilityRole="text"
                style={
                  {
                    "color": "#121314",
                    "fontFamily": "CentraNo1-Bold",
                    "fontSize": 18,
                    "fontWeight": "700",
                    "letterSpacing": 0,
                    "lineHeight": 24,
                    "textAlign": "center",
                  }
                }
              >
                mockorigin
              </Text>
              <Text
                accessibilityRole="text"
                style={
                  {
                    "color": "#121314",
                    "fontFamily": "CentraNo1-Book",
                    "fontSize": 16,
                    "fontWeight": "400",
                    "letterSpacing": 0,
                    "lineHeight": 24,
                  }
                }
              >
                Connect this website with MetaMask
              </Text>
            </View>
            <View
              style={
                {
                  "flex": 1,
                  "paddingHorizontal": 16,
                }
              }
            >
              <View
                style={
                  {
                    "maxHeight": 262.5,
                  }
                }
              >
                <View
                  style={
                    {
                      "backgroundColor": "#ffffff",
                      "borderRadius": 16,
                      "marginHorizontal": 8,
                      "marginTop": 8,
                      "overflow": "hidden",
                    }
                  }
                >
                  <RCTScrollView
                    collapsable={false}
                    data={
                      [
                        "eip155:0:0xc4966c0d659d99699bfd7eb54d8fafee40e4a756",
                      ]
                    }
                    getItem={[Function]}
                    getItemCount={[Function]}
                    handlerTag={5}
                    handlerType="NativeViewGestureHandler"
                    keyExtractor={[Function]}
                    onContentSizeChange={[Function]}
                    onGestureHandlerEvent={[Function]}
                    onGestureHandlerStateChange={[Function]}
                    onLayout={[Function]}
                    onMomentumScrollBegin={[Function]}
                    onMomentumScrollEnd={[Function]}
                    onScroll={[Function]}
                    onScrollBeginDrag={[Function]}
                    onScrollEndDrag={[Function]}
                    removeClippedSubviews={false}
                    renderItem={[Function]}
                    renderScrollComponent={[Function]}
                    scrollEnabled={false}
                    scrollEventThrottle={0.0001}
                    stickyHeaderIndices={[]}
                    viewabilityConfigCallbackPairs={[]}
                  >
                    <View>
                      <View
                        onFocusCapture={[Function]}
                        onLayout={[Function]}
                        style={null}
                      >
                        <TouchableOpacity
                          avatarProps={
                            {
                              "accountAddress": "0xc4966c0d659d99699bfd7eb54d8fafee40e4a756",
                              "type": "JazzIcon",
                              "variant": "Account",
                            }
                          }
                          secondaryText="0xC4966...4a756"
                          showSecondaryTextIcon={false}
                          style={
                            {
                              "backgroundColor": "#ffffff",
                              "borderColor": "#b7bbc8",
                              "borderRadius": 4,
                              "borderWidth": 0,
                              "height": 75,
                              "justifyContent": "center",
                              "padding": 16,
                            }
                          }
                          testID="celldisplay"
                        >
                          <View
                            style={
                              {
                                "flexDirection": "row",
                              }
                            }
                          >
                            <View
                              style={
                                {
                                  "backgroundColor": "#ffffff",
                                  "borderRadius": 16,
                                  "height": 32,
                                  "marginRight": 16,
                                  "overflow": "hidden",
                                  "width": 32,
                                }
                              }
                              testID="cellbase-avatar"
                            >
                              <View
                                style={
                                  [
                                    {
                                      "overflow": "hidden",
                                    },
                                    {
                                      "backgroundColor": "#FC4800",
                                      "borderRadius": 16,
                                      "height": 32,
                                      "width": 32,
                                    },
                                    undefined,
                                  ]
                                }
                              >
                                <RNSVGSvgView
                                  bbHeight={32}
                                  bbWidth={32}
                                  focusable={false}
                                  height={32}
                                  style={
                                    [
                                      {
                                        "backgroundColor": "transparent",
                                        "borderWidth": 0,
                                      },
                                      {
                                        "flex": 0,
                                        "height": 32,
                                        "width": 32,
                                      },
                                    ]
                                  }
                                  width={32}
                                >
                                  <RNSVGGroup
                                    fill={
                                      {
                                        "payload": 4278190080,
                                        "type": 0,
                                      }
                                    }
                                  >
                                    <RNSVGRect
                                      fill={
                                        {
                                          "payload": 4278291575,
                                          "type": 0,
                                        }
                                      }
                                      height={32}
                                      matrix={
                                        [
                                          -0.41310442982454204,
                                          -0.910683660806177,
                                          0.910683660806177,
                                          -0.41310442982454204,
                                          8.80960563430791,
                                          40.3361680482215,
                                        ]
                                      }
                                      propList={
                                        [
                                          "fill",
                                        ]
                                      }
                                      width={32}
                                      x={0}
                                      y={0}
                                    />
                                    <RNSVGRect
                                      fill={
                                        {
                                          "payload": 4278410587,
                                          "type": 0,
                                        }
                                      }
                                      height={32}
                                      matrix={
                                        [
                                          0.903335292863301,
                                          -0.42893513340314526,
                                          0.42893513340314526,
                                          0.903335292863301,
                                          -18.594021578605165,
                                          6.725269324133852,
                                        ]
                                      }
                                      propList={
                                        [
                                          "fill",
                                        ]
                                      }
                                      width={32}
                                      x={0}
                                      y={0}
                                    />
                                    <RNSVGRect
                                      fill={
                                        {
                                          "payload": 4294382337,
                                          "type": 0,
                                        }
                                      }
                                      height={32}
                                      matrix={
                                        [
                                          -0.6921431738704069,
                                          -0.7217602280983622,
                                          0.7217602280983622,
                                          -0.6921431738704069,
                                          -12.339279260280694,
                                          30.41598471866334,
                                        ]
                                      }
                                      propList={
                                        [
                                          "fill",
                                        ]
                                      }
                                      width={32}
                                      x={0}
                                      y={0}
                                    />
                                  </RNSVGGroup>
                                </RNSVGSvgView>
                              </View>
                            </View>
                            <View
                              style={
                                {
                                  "alignItems": "flex-start",
                                  "flex": 1,
                                }
                              }
                            >
                              <Text
                                accessibilityRole="text"
                                numberOfLines={1}
                                style={
                                  {
                                    "color": "#121314",
                                    "fontFamily": "CentraNo1-Book",
                                    "fontSize": 16,
                                    "fontWeight": "400",
                                    "letterSpacing": 0,
                                    "lineHeight": 24,
                                  }
                                }
                                testID="cellbase-avatar-title"
                              />
                              <Text
                                accessibilityRole="text"
                                numberOfLines={1}
                                style={
                                  {
                                    "color": "#686e7d",
                                    "fontFamily": "CentraNo1-Book",
                                    "fontSize": 16,
                                    "fontWeight": "400",
                                    "letterSpacing": 0,
                                    "lineHeight": 24,
                                  }
                                }
                              >
                                0xC4966...4a756
                              </Text>
                            </View>
                            <View
                              style={
                                {
                                  "marginLeft": 16,
                                }
                              }
                            >
                              <View
                                style={
                                  {
                                    "alignItems": "flex-end",
                                    "flexDirection": "column",
                                  }
                                }
                                testID="account-connected-item-0xC4966c0D659D99699BFD7EB54D8fafEE40e4a756"
                              >
                                <Text
                                  accessibilityRole="text"
                                  style={
                                    {
                                      "color": "#121314",
                                      "fontFamily": "CentraNo1-Book",
                                      "fontSize": 16,
                                      "fontWeight": "400",
                                      "letterSpacing": 0,
                                      "lineHeight": 24,
                                      "textAlign": "right",
                                    }
                                  }
                                />
                                <View
                                  style={
                                    {
                                      "alignItems": "center",
                                      "flexDirection": "row",
                                    }
                                  }
                                  testID="avatar-group-container"
                                />
                              </View>
                            </View>
                          </View>
                        </TouchableOpacity>
                      </View>
                    </View>
                  </RCTScrollView>
                </View>
                <TouchableOpacity
                  onPress={[Function]}
                  style={
                    {
                      "alignItems": "center",
                      "marginTop": 8,
                    }
                  }
                  testID="account-list-bottom-sheet"
                >
                  <Text
                    accessibilityRole="text"
                    style={
                      {
                        "color": "#4459ff",
                        "fontFamily": "CentraNo1-Medium",
                        "fontSize": 16,
                        "fontWeight": "500",
                        "letterSpacing": 0,
                        "lineHeight": 24,
                        "marginTop": 8,
                      }
                    }
                  >
                    Edit accounts
                  </Text>
                </TouchableOpacity>
              </View>
              <View
                navigation={
                  {
                    "goBack": [MockFunction],
                    "navigate": [MockFunction],
                  }
                }
                style={
                  {
                    "backgroundColor": "#ffffff",
                    "borderRadius": 16,
                    "marginTop": 8,
                    "paddingVertical": 8,
                  }
                }
                tabLabel="Permissions"
              >
                <TouchableOpacity
                  onPress={[Function]}
                >
                  <View
                    style={
                      {
                        "alignItems": "center",
                        "flexDirection": "row",
                        "marginBottom": 12,
                        "marginHorizontal": 24,
                        "marginTop": 8,
                      }
                    }
                    testID="permission-summary-container"
                  >
                    <View
                      style={
                        {
                          "alignItems": "center",
                          "alignSelf": "flex-start",
                          "backgroundColor": "#0000001a",
                          "borderRadius": 16,
                          "height": 32,
                          "justifyContent": "center",
                          "overflow": "hidden",
                          "width": 32,
                        }
                      }
                    >
                      <SvgMock
                        color="#686e7d"
                        fill="currentColor"
                        height={20}
                        name="Wallet"
                        style={
                          {
                            "height": 20,
                            "width": 20,
                          }
                        }
                        width={20}
                      />
                    </View>
                    <View
                      style={
                        {
                          "flex": 1,
                          "marginLeft": 12,
                        }
                      }
                    >
                      <Text
                        accessibilityRole="text"
                        style={
                          {
                            "color": "#121314",
                            "fontFamily": "CentraNo1-Book",
                            "fontSize": 16,
                            "fontWeight": "400",
                            "letterSpacing": 0,
                            "lineHeight": 24,
                          }
                        }
                      >
                        See your accounts and suggest transactions
                      </Text>
                      <View
                        style={
                          {
                            "alignItems": "center",
                            "flexDirection": "row",
                            "gap": 2,
                          }
                        }
                      >
                        <View
                          style={
                            {
                              "maxWidth": "75%",
                            }
                          }
                        >
                          <Text
                            accessibilityRole="text"
                            ellipsizeMode="tail"
                            numberOfLines={1}
                            style={
                              {
                                "color": "#121314",
                                "fontFamily": "CentraNo1-Book",
                                "fontSize": 16,
                                "fontWeight": "400",
                                "letterSpacing": 0,
                                "lineHeight": 24,
                              }
                            }
                            testID="permission-summary-account-text"
                          >
                            <Text
                              accessibilityRole="text"
                              style={
                                {
                                  "color": "#121314",
                                  "fontFamily": "CentraNo1-Book",
                                  "fontSize": 14,
                                  "fontWeight": "400",
                                  "letterSpacing": 0,
                                  "lineHeight": 22,
                                }
                              }
                            >
                              Requesting for Account 2
                            </Text>
                          </Text>
                        </View>
                        <View
                          style={
                            {
                              "flexGrow": 1,
                              "marginLeft": 2,
                              "minWidth": "25%",
                            }
                          }
                        >
                          <View
                            style={
                              {
                                "alignItems": "center",
                                "flexDirection": "row",
                              }
                            }
                            testID="avatar-group-container"
                          >
                            <View
                              style={
                                {
                                  "marginLeft": 0,
                                }
                              }
                              testID="avatargroup-avatar-container-0"
                            >
                              <View
                                style={
                                  {
                                    "backgroundColor": "#ffffff",
                                    "borderColor": "#ffffff",
                                    "borderRadius": 8,
                                    "borderWidth": 1.5,
                                    "height": 16,
                                    "overflow": "hidden",
                                    "width": 16,
                                  }
                                }
                                testID="avatargroup-avatar"
                              >
                                <View
                                  style={
                                    [
                                      {
                                        "overflow": "hidden",
                                      },
                                      {
                                        "backgroundColor": "#FC4800",
                                        "borderRadius": 8,
                                        "height": 16,
                                        "width": 16,
                                      },
                                      undefined,
                                    ]
                                  }
                                >
                                  <RNSVGSvgView
                                    bbHeight={16}
                                    bbWidth={16}
                                    focusable={false}
                                    height={16}
                                    style={
                                      [
                                        {
                                          "backgroundColor": "transparent",
                                          "borderWidth": 0,
                                        },
                                        {
                                          "flex": 0,
                                          "height": 16,
                                          "width": 16,
                                        },
                                      ]
                                    }
                                    width={16}
                                  >
                                    <RNSVGGroup
                                      fill={
                                        {
                                          "payload": 4278190080,
                                          "type": 0,
                                        }
                                      }
                                    >
                                      <RNSVGRect
                                        fill={
                                          {
                                            "payload": 4278291575,
                                            "type": 0,
                                          }
                                        }
                                        height={16}
                                        matrix={
                                          [
                                            -0.41310442982454204,
                                            -0.910683660806177,
                                            0.910683660806177,
                                            -0.41310442982454204,
                                            4.404802817153955,
                                            20.16808402411075,
                                          ]
                                        }
                                        propList={
                                          [
                                            "fill",
                                          ]
                                        }
                                        width={16}
                                        x={0}
                                        y={0}
                                      />
                                      <RNSVGRect
                                        fill={
                                          {
                                            "payload": 4278410587,
                                            "type": 0,
                                          }
                                        }
                                        height={16}
                                        matrix={
                                          [
                                            0.903335292863301,
                                            -0.42893513340314526,
                                            0.42893513340314526,
                                            0.903335292863301,
                                            -9.297010789302583,
                                            3.362634662066926,
                                          ]
                                        }
                                        propList={
                                          [
                                            "fill",
                                          ]
                                        }
                                        width={16}
                                        x={0}
                                        y={0}
                                      />
                                      <RNSVGRect
                                        fill={
                                          {
                                            "payload": 4294382337,
                                            "type": 0,
                                          }
                                        }
                                        height={16}
                                        matrix={
                                          [
                                            -0.6921431738704069,
                                            -0.7217602280983622,
                                            0.7217602280983622,
                                            -0.6921431738704069,
                                            -6.169639630140347,
                                            15.20799235933167,
                                          ]
                                        }
                                        propList={
                                          [
                                            "fill",
                                          ]
                                        }
                                        width={16}
                                        x={0}
                                        y={0}
                                      />
                                    </RNSVGGroup>
                                  </RNSVGSvgView>
                                </View>
                              </View>
                            </View>
                          </View>
                        </View>
                      </View>
                    </View>
                    <View
                      testID="connection-details-button"
                    >
                      <View
                        style={
                          {
                            "alignItems": "center",
                            "width": 56,
                          }
                        }
                      >
                        <Text
                          accessibilityRole="text"
                          style={
                            {
                              "color": "#4459ff",
                              "fontFamily": "CentraNo1-Medium",
                              "fontSize": 16,
                              "fontWeight": "500",
                              "letterSpacing": 0,
                              "lineHeight": 24,
                            }
                          }
                        >
                          Edit
                        </Text>
                      </View>
                    </View>
                  </View>
                </TouchableOpacity>
                <TouchableOpacity
                  onPress={[Function]}
                  testID="navigate_to_edit_networks_permissions_button"
                >
                  <View
                    style={
                      {
                        "alignItems": "center",
                        "flexDirection": "row",
                        "marginBottom": 16,
                        "marginHorizontal": 24,
                        "marginTop": 8,
                      }
                    }
                  >
                    <View
                      style={
                        {
                          "alignItems": "center",
                          "alignSelf": "flex-start",
                          "backgroundColor": "#0000001a",
                          "borderRadius": 16,
                          "height": 32,
                          "justifyContent": "center",
                          "overflow": "hidden",
                          "width": 32,
                        }
                      }
                    >
<<<<<<< HEAD
                      Edit
                    </Text>
                  </View>
                </View>
              </View>
            </TouchableOpacity>
            <TouchableOpacity
              onPress={[Function]}
              testID="navigate_to_edit_networks_permissions_button"
            >
              <View
                style={
                  {
                    "alignItems": "center",
                    "flexDirection": "row",
                    "marginBottom": 16,
                    "marginHorizontal": 24,
                    "marginTop": 8,
                  }
                }
              >
                <View
                  style={
                    {
                      "alignItems": "center",
                      "alignSelf": "flex-start",
                      "backgroundColor": "#0000001a",
                      "borderRadius": 16,
                      "height": 32,
                      "justifyContent": "center",
                      "overflow": "hidden",
                      "width": 32,
                    }
                  }
                >
                  <SvgMock
                    color="#686e7d"
                    fill="currentColor"
                    height={20}
                    name="Data"
                    style={
                      {
                        "height": 20,
                        "width": 20,
                      }
                    }
                    width={20}
                  />
                </View>
                <View
                  style={
                    {
                      "flex": 1,
                      "marginLeft": 12,
                    }
                  }
                >
                  <Text
                    accessibilityRole="text"
                    style={
                      {
                        "color": "#121314",
                        "fontFamily": "CentraNo1-Book",
                        "fontSize": 16,
                        "fontWeight": "400",
                        "letterSpacing": 0,
                        "lineHeight": 24,
                      }
                    }
                  >
                    Use your enabled networks
                  </Text>
                  <View
                    style={
                      {
                        "alignItems": "center",
                        "flexDirection": "row",
                      }
                    }
                  >
=======
                      <SvgMock
                        color="#686e7d"
                        fill="currentColor"
                        height={20}
                        name="Data"
                        style={
                          {
                            "height": 20,
                            "width": 20,
                          }
                        }
                        width={20}
                      />
                    </View>
>>>>>>> 961a5281
                    <View
                      style={
                        {
                          "flex": 1,
                          "marginLeft": 12,
                        }
                      }
                    >
                      <Text
                        accessibilityRole="text"
                        style={
                          {
                            "color": "#121314",
                            "fontFamily": "CentraNo1-Book",
                            "fontSize": 16,
                            "fontWeight": "400",
                            "letterSpacing": 0,
                            "lineHeight": 24,
                          }
                        }
                      >
                        Use your enabled networks
                      </Text>
                      <View
                        style={
                          {
                            "alignItems": "center",
                            "flexDirection": "row",
                          }
                        }
                      >
                        <View
                          style={
                            {
                              "marginRight": 4,
                              "maxWidth": "75%",
                            }
                          }
                        >
                          <Text
                            accessibilityRole="text"
                            ellipsizeMode="tail"
                            numberOfLines={1}
                            style={
                              {
                                "color": "#121314",
                                "fontFamily": "CentraNo1-Book",
                                "fontSize": 16,
                                "fontWeight": "400",
                                "letterSpacing": 0,
                                "lineHeight": 24,
                              }
                            }
                          >
                            <Text
                              accessibilityRole="text"
                              style={
                                {
                                  "color": "#121314",
                                  "fontFamily": "CentraNo1-Book",
                                  "fontSize": 14,
                                  "fontWeight": "400",
                                  "letterSpacing": 0,
                                  "lineHeight": 22,
                                }
                              }
                            >
                              Requesting for Ethereum
                            </Text>
                          </Text>
                        </View>
                        <View
                          style={
                            {
                              "flexGrow": 1,
                              "marginLeft": 2,
                              "minWidth": "25%",
                            }
                          }
                        >
                          <View
                            style={
                              {
                                "alignItems": "center",
                                "flexDirection": "row",
                              }
                            }
                            testID="avatar-group-container"
                          >
                            <View
                              style={
                                {
                                  "marginLeft": 0,
                                }
                              }
                              testID="avatargroup-avatar-container-0"
                            >
                              <View
                                caipChainId="eip155:1"
                                style={
                                  {
                                    "alignItems": "center",
                                    "backgroundColor": "#ffffff",
                                    "borderColor": "#ffffff",
                                    "borderRadius": 4,
                                    "borderWidth": 1.5,
                                    "height": 16,
                                    "justifyContent": "center",
                                    "overflow": "hidden",
                                    "width": 16,
                                  }
                                }
                                testID="avatargroup-avatar"
                              >
                                <Image
                                  onError={[Function]}
                                  resizeMode="contain"
                                  source={1}
                                  style={
                                    {
                                      "height": 16,
                                      "width": 16,
                                    }
                                  }
                                  testID="network-avatar-image"
                                />
                              </View>
                            </View>
                          </View>
                        </View>
                      </View>
                    </View>
                    <View
                      testID="connection-details-button"
                    >
                      <View
                        style={
                          {
                            "alignItems": "center",
                            "width": 56,
                          }
                        }
                      >
                        <Text
                          accessibilityRole="text"
                          style={
                            {
                              "color": "#4459ff",
                              "fontFamily": "CentraNo1-Medium",
                              "fontSize": 16,
                              "fontWeight": "500",
                              "letterSpacing": 0,
                              "lineHeight": 24,
                            }
                          }
                        >
                          Edit
                        </Text>
                      </View>
                    </View>
                  </View>
                </TouchableOpacity>
              </View>
            </View>
          </View>
          <View
            style={
              {
                "marginTop": 8,
              }
            }
          >
            <View
              style={
                {
                  "flex": 0,
                  "flexDirection": "row",
                  "marginBottom": 0,
                  "marginTop": 8,
                  "paddingHorizontal": 16,
                }
              }
            >
              <TouchableOpacity
                accessibilityRole="button"
                accessible={true}
                activeOpacity={0.2}
                onPress={[Function]}
                style={
                  [
                    [
                      {
                        "borderRadius": 12,
                        "justifyContent": "center",
                        "padding": 15,
                      },
                      {
                        "backgroundColor": "#ffffff",
                        "borderColor": "#686e7d",
                        "borderWidth": 1,
                      },
                      [
                        {
                          "flex": 1,
                        },
                        {
                          "marginRight": 8,
                        },
                      ],
                    ],
                    null,
                  ]
                }
                testID="cancel-button"
              >
                <Text
                  style={
                    [
                      {
                        "color": "#007aff",
                        "fontSize": 17,
                        "fontWeight": "500",
                        "textAlign": "center",
                      },
                      null,
                      [
                        {
                          "fontFamily": "CentraNo1-Bold",
                          "fontSize": 14,
                          "fontWeight": "600",
                          "textAlign": "center",
                        },
                        {
                          "color": "#686e7d",
                        },
                        undefined,
                      ],
                      null,
                    ]
                  }
                >
                  Cancel
                </Text>
              </TouchableOpacity>
              <TouchableOpacity
                accessibilityRole="button"
                accessible={true}
                activeOpacity={0.2}
                disabled={false}
                onPress={[Function]}
                style={
                  [
                    [
                      {
                        "borderRadius": 12,
                        "justifyContent": "center",
                        "padding": 15,
                      },
                      {
                        "backgroundColor": "#4459ff",
                        "minHeight": 50,
                      },
                      [
                        {
                          "flex": 1,
                        },
                        {
                          "marginLeft": 8,
                        },
                      ],
                    ],
                    null,
                  ]
                }
                testID="connect-button"
              >
                <Text
                  style={
                    [
                      {
                        "color": "#007aff",
                        "fontSize": 17,
                        "fontWeight": "500",
                        "textAlign": "center",
                      },
                      null,
                      [
                        {
                          "fontFamily": "CentraNo1-Bold",
                          "fontSize": 14,
                          "fontWeight": "600",
                          "textAlign": "center",
                        },
                        {
                          "color": "#ffffff",
                        },
                        undefined,
                      ],
                      null,
                    ]
                  }
                >
                  Connect
                </Text>
              </TouchableOpacity>
            </View>
          </View>
        </View>
      </RCTSafeAreaView>
<<<<<<< HEAD
=======
      <View />
>>>>>>> 961a5281
    </View>
  </View>
</View>
`;<|MERGE_RESOLUTION|>--- conflicted
+++ resolved
@@ -306,25 +306,12 @@
                     }
                   }
                 >
-<<<<<<< HEAD
-                  <SvgMock
-                    color="#686e7d"
-                    fill="currentColor"
-                    height={20}
-                    name="Wallet"
-                    style={
-                      {
-                        "height": 20,
-                        "width": 20,
-                      }
-=======
                   <RCTScrollView
                     collapsable={false}
                     data={
                       [
                         "eip155:0:0xc4966c0d659d99699bfd7eb54d8fafee40e4a756",
                       ]
->>>>>>> 961a5281
                     }
                     getItem={[Function]}
                     getItemCount={[Function]}
@@ -3650,88 +3637,6 @@
                         }
                       }
                     >
-<<<<<<< HEAD
-                      Edit
-                    </Text>
-                  </View>
-                </View>
-              </View>
-            </TouchableOpacity>
-            <TouchableOpacity
-              onPress={[Function]}
-              testID="navigate_to_edit_networks_permissions_button"
-            >
-              <View
-                style={
-                  {
-                    "alignItems": "center",
-                    "flexDirection": "row",
-                    "marginBottom": 16,
-                    "marginHorizontal": 24,
-                    "marginTop": 8,
-                  }
-                }
-              >
-                <View
-                  style={
-                    {
-                      "alignItems": "center",
-                      "alignSelf": "flex-start",
-                      "backgroundColor": "#0000001a",
-                      "borderRadius": 16,
-                      "height": 32,
-                      "justifyContent": "center",
-                      "overflow": "hidden",
-                      "width": 32,
-                    }
-                  }
-                >
-                  <SvgMock
-                    color="#686e7d"
-                    fill="currentColor"
-                    height={20}
-                    name="Data"
-                    style={
-                      {
-                        "height": 20,
-                        "width": 20,
-                      }
-                    }
-                    width={20}
-                  />
-                </View>
-                <View
-                  style={
-                    {
-                      "flex": 1,
-                      "marginLeft": 12,
-                    }
-                  }
-                >
-                  <Text
-                    accessibilityRole="text"
-                    style={
-                      {
-                        "color": "#121314",
-                        "fontFamily": "CentraNo1-Book",
-                        "fontSize": 16,
-                        "fontWeight": "400",
-                        "letterSpacing": 0,
-                        "lineHeight": 24,
-                      }
-                    }
-                  >
-                    Use your enabled networks
-                  </Text>
-                  <View
-                    style={
-                      {
-                        "alignItems": "center",
-                        "flexDirection": "row",
-                      }
-                    }
-                  >
-=======
                       <SvgMock
                         color="#686e7d"
                         fill="currentColor"
@@ -3746,7 +3651,6 @@
                         width={20}
                       />
                     </View>
->>>>>>> 961a5281
                     <View
                       style={
                         {
@@ -4056,10 +3960,7 @@
           </View>
         </View>
       </RCTSafeAreaView>
-<<<<<<< HEAD
-=======
       <View />
->>>>>>> 961a5281
     </View>
   </View>
 </View>
