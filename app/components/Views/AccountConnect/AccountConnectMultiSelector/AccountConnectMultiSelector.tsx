// Third party dependencies.
import React, { useCallback, useState } from 'react';
import { Platform, View } from 'react-native';

// External dependencies.
import { strings } from '../../../../../locales/i18n';
import { ACCOUNT_APPROVAL_SELECT_ALL_BUTTON } from '../../../../../wdio/screen-objects/testIDs/Components/AccountApprovalModal.testIds';
import generateTestId from '../../../../../wdio/utils/generateTestId';
import Button, {
  ButtonSize,
  ButtonVariants,
  ButtonWidthTypes,
} from '../../../../component-library/components/Buttons/Button';
import SheetHeader from '../../../../component-library/components/Sheet/SheetHeader';
import TagUrl from '../../../../component-library/components/Tags/TagUrl';
import Text, {
  TextColor,
} from '../../../../component-library/components/Texts/Text';
import { useStyles } from '../../../../component-library/hooks';
import { USER_INTENT } from '../../../../constants/permissions';
import AccountSelectorList from '../../../UI/AccountSelectorList';
import HelpText, {
  HelpTextSeverity,
} from '../../../../component-library/components/Form/HelpText';

// Internal dependencies.
import { ConnectAccountModalSelectorsIDs } from '../../../../../e2e/selectors/Modals/ConnectAccountModal.selectors';
import { ACCOUNT_LIST_ADD_BUTTON_ID } from '../../../../../wdio/screen-objects/testIDs/Components/AccountListComponent.testIds';
import AddAccountActions from '../../AddAccountActions';
import styleSheet from './AccountConnectMultiSelector.styles';
import {
  AccountConnectMultiSelectorProps,
  AccountConnectMultiSelectorScreens,
} from './AccountConnectMultiSelector.types';
import { isMutichainVersion1Enabled } from '../../../../util/networks';
import Checkbox from '../../../../component-library/components/Checkbox';
<<<<<<< HEAD
import { useNavigation } from '@react-navigation/native';
import Routes from '../../../../constants/navigation/Routes';
=======
>>>>>>> 9d4e527e

const AccountConnectMultiSelector = ({
  accounts,
  ensByAccountAddress,
  selectedAddresses,
  onSelectAddress,
  isLoading,
  onUserAction,
  favicon,
  secureIcon,
  isAutoScrollEnabled = true,
  urlWithProtocol,
  hostname,
  connection,
  onBack,
}: AccountConnectMultiSelectorProps) => {
  const { styles } = useStyles(styleSheet, {});
  const { navigate } = useNavigation();
  const [screen, setScreen] = useState<AccountConnectMultiSelectorScreens>(
    AccountConnectMultiSelectorScreens.AccountMultiSelector,
  );

  const onSelectAccount = useCallback(
    (accAddress) => {
      const selectedAddressIndex = selectedAddresses.indexOf(accAddress);
      // Reconstruct selected addresses.
      const newAccountAddresses = accounts.reduce((acc, { address }) => {
        if (accAddress === address) {
          selectedAddressIndex === -1 && acc.push(address);
        } else if (selectedAddresses.includes(address)) {
          acc.push(address);
        }
        return acc;
      }, [] as string[]);
      onSelectAddress(newAccountAddresses);
    },
    [accounts, selectedAddresses, onSelectAddress],
  );

  const toggleRevokeAllAccountPermissionsModal = useCallback(() => {
    navigate(Routes.MODAL.ROOT_MODAL_FLOW, {
      screen: Routes.SHEET.REVOKE_ALL_ACCOUNT_PERMISSIONS,
      params: {
        hostInfo: {
          metadata: {
            origin: urlWithProtocol && new URL(urlWithProtocol).hostname,
          },
        },
      },
    });
  }, [navigate, urlWithProtocol]);

  const renderSelectAllButton = useCallback(
    () =>
      Boolean(accounts.length) &&
      !isMutichainVersion1Enabled && (
        <Button
          variant={ButtonVariants.Link}
          onPress={() => {
            if (isLoading) return;
            const allSelectedAccountAddresses = accounts.map(
              ({ address }) => address,
            );
            onSelectAddress(allSelectedAccountAddresses);
          }}
          style={{
            ...styles.selectAllButton,
            ...(isLoading && styles.disabled),
          }}
          label={strings('accounts.select_all')}
          {...generateTestId(Platform, ACCOUNT_APPROVAL_SELECT_ALL_BUTTON)}
        />
      ),
    [accounts, isLoading, onSelectAddress, styles],
  );

  const renderUnselectAllButton = useCallback(
    () =>
      Boolean(accounts.length) &&
      !isMutichainVersion1Enabled && (
        <Button
          variant={ButtonVariants.Link}
          onPress={() => {
            if (isLoading) return;
            onSelectAddress([]);
          }}
          style={{
            ...styles.selectAllButton,
            ...(isLoading && styles.disabled),
          }}
          label={strings('accounts.unselect_all')}
        />
      ),
    [accounts, isLoading, onSelectAddress, styles],
  );

  const areAllAccountsSelected = accounts
    .map(({ address }) => address)
    .every((address) => selectedAddresses.includes(address));

<<<<<<< HEAD
  const areAnyAccountsSelected = selectedAddresses?.length !== 0;
  const areNoAccountsSelected = selectedAddresses?.length === 0;

  const renderSelectAllCheckbox = useCallback((): React.JSX.Element | null => {
=======
  const renderSelectAllCheckbox = useCallback((): React.JSX.Element | null => {
    const areAnyAccountsSelected = selectedAddresses?.length !== 0;
>>>>>>> 9d4e527e
    const areSomeSelectedButNotAll =
      areAnyAccountsSelected && !areAllAccountsSelected;

    const selectAll = () => {
      if (isLoading) return;
      const allSelectedAccountAddresses = accounts.map(
        ({ address }) => address,
      );
      onSelectAddress(allSelectedAccountAddresses);
    };

    const unselectAll = () => {
      if (isLoading) return;
      onSelectAddress([]);
    };

    const onPress = () => {
      areAllAccountsSelected ? unselectAll() : selectAll();
    };

    return (
      <View>
        <Checkbox
          style={styles.selectAll}
          label={strings('accounts.select_all')}
          isIndeterminate={areSomeSelectedButNotAll}
          isChecked={areAllAccountsSelected}
          onPress={onPress}
        ></Checkbox>
      </View>
    );
  }, [
    areAllAccountsSelected,
<<<<<<< HEAD
    areAnyAccountsSelected,
    accounts,
    isLoading,
    onSelectAddress,
=======
    accounts,
    isLoading,
    onSelectAddress,
    selectedAddresses?.length,
>>>>>>> 9d4e527e
    styles.selectAll,
  ]);

  const renderCtaButtons = useCallback(() => {
    const isConnectDisabled = Boolean(!selectedAddresses.length) || isLoading;

    return (
      <View style={styles.ctaButtonsContainer}>
<<<<<<< HEAD
        <View style={styles.connectOrUpdateButtonContainer}>
          {!isMutichainVersion1Enabled && (
            <Button
              variant={ButtonVariants.Secondary}
              label={strings('accounts.cancel')}
              onPress={() => onUserAction(USER_INTENT.Cancel)}
              size={ButtonSize.Lg}
              style={styles.button}
            />
=======
        {!isMutichainVersion1Enabled && (
          <Button
            variant={ButtonVariants.Secondary}
            label={strings('accounts.cancel')}
            onPress={() => onUserAction(USER_INTENT.Cancel)}
            size={ButtonSize.Lg}
            style={styles.button}
          />
        )}
        {!isMutichainVersion1Enabled && <View style={styles.buttonSeparator} />}
        <Button
          variant={ButtonVariants.Primary}
          label={strings(
            isMutichainVersion1Enabled
              ? 'app_settings.fiat_on_ramp.update'
              : 'accounts.connect_with_count',
            {
              countLabel: selectedAddresses.length
                ? ` (${selectedAddresses.length})`
                : '',
            },
          )}
          onPress={() => onUserAction(USER_INTENT.Confirm)}
          size={ButtonSize.Lg}
          style={{
            ...styles.button,
            ...(isConnectDisabled && styles.disabled),
          }}
          disabled={isConnectDisabled}
          {...generateTestId(
            Platform,
            ConnectAccountModalSelectorsIDs.SELECT_MULTI_BUTTON,
>>>>>>> 9d4e527e
          )}
          {!isMutichainVersion1Enabled && (
            <View style={styles.buttonSeparator} />
          )}
          {areAnyAccountsSelected && (
            <Button
              variant={ButtonVariants.Primary}
              label={strings(
                isMutichainVersion1Enabled
                  ? 'app_settings.fiat_on_ramp.update'
                  : 'accounts.connect_with_count',
                {
                  countLabel: selectedAddresses.length
                    ? ` (${selectedAddresses.length})`
                    : '',
                },
              )}
              onPress={() => onUserAction(USER_INTENT.Confirm)}
              size={ButtonSize.Lg}
              style={{
                ...styles.button,
                ...(isConnectDisabled && styles.disabled),
              }}
              disabled={isConnectDisabled}
              {...generateTestId(
                Platform,
                ConnectAccountModalSelectorsIDs.SELECT_MULTI_BUTTON,
              )}
            />
          )}
        </View>
        {isMutichainVersion1Enabled && areNoAccountsSelected && (
          <View style={styles.disconnectAllContainer}>
            <View style={styles.helpTextContainer}>
              <HelpText severity={HelpTextSeverity.Error}>
                {strings('accounts.disconnect_you_from', {
                  dappUrl: hostname,
                })}
              </HelpText>
            </View>
            <View style={styles.disconnectAllButtonContainer}>
              <Button
                variant={ButtonVariants.Primary}
                label={strings('accounts.disconnect')}
                onPress={toggleRevokeAllAccountPermissionsModal}
                isDanger
                size={ButtonSize.Lg}
                style={{
                  ...styles.button,
                }}
              />
            </View>
          </View>
        )}
      </View>
    );
<<<<<<< HEAD
  }, [
    areAnyAccountsSelected,
    isLoading,
    onUserAction,
    selectedAddresses,
    styles,
    areNoAccountsSelected,
    hostname,
    toggleRevokeAllAccountPermissionsModal,
  ]);
=======
  }, [isLoading, onUserAction, selectedAddresses, styles]);
>>>>>>> 9d4e527e

  const renderAccountConnectMultiSelector = useCallback(
    () => (
      <View style={styles.container}>
        <SheetHeader
          title={
            isMutichainVersion1Enabled
              ? strings('accounts.edit_accounts_title')
              : strings('accounts.connect_accounts_title')
          }
          onBack={onBack}
        />
        <View style={styles.body}>
          {!isMutichainVersion1Enabled && (
            <TagUrl
              imageSource={favicon}
              label={urlWithProtocol}
              iconName={secureIcon}
            />
          )}
          <Text style={styles.description}>
            {isMutichainVersion1Enabled
              ? strings('accounts.select_accounts_description')
              : strings('accounts.connect_description')}
          </Text>
          {isMutichainVersion1Enabled && renderSelectAllCheckbox()}
          {areAllAccountsSelected
            ? renderUnselectAllButton()
            : renderSelectAllButton()}
        </View>
        <AccountSelectorList
          onSelectAccount={onSelectAccount}
          accounts={accounts}
          ensByAccountAddress={ensByAccountAddress}
          isLoading={isLoading}
          selectedAddresses={selectedAddresses}
          isMultiSelect
          isRemoveAccountEnabled
          isAutoScrollEnabled={isAutoScrollEnabled}
        />
        {connection?.originatorInfo?.apiVersion && (
          <View style={styles.sdkInfoContainer}>
            <View style={styles.sdkInfoDivier} />
            <Text color={TextColor.Muted}>
              SDK {connection?.originatorInfo?.platform} v
              {connection?.originatorInfo?.apiVersion}
            </Text>
          </View>
        )}
        <View style={styles.addAccountButtonContainer}>
          <Button
            variant={ButtonVariants.Link}
            label={strings('account_actions.add_account_or_hardware_wallet')}
            width={ButtonWidthTypes.Full}
            size={ButtonSize.Lg}
            onPress={() =>
              setScreen(AccountConnectMultiSelectorScreens.AddAccountActions)
            }
            {...generateTestId(Platform, ACCOUNT_LIST_ADD_BUTTON_ID)}
          />
        </View>
        <View style={styles.body}>{renderCtaButtons()}</View>
      </View>
    ),
    [
      accounts,
      areAllAccountsSelected,
      ensByAccountAddress,
      favicon,
      isAutoScrollEnabled,
      isLoading,
      onSelectAccount,
      renderCtaButtons,
      renderSelectAllButton,
      renderUnselectAllButton,
      secureIcon,
      selectedAddresses,
      styles.addAccountButtonContainer,
      styles.body,
      styles.description,
      urlWithProtocol,
      connection,
      styles.sdkInfoContainer,
      styles.container,
      styles.sdkInfoDivier,
      onBack,
      renderSelectAllCheckbox,
    ],
  );

  const renderAddAccountActions = useCallback(
    () => (
      <AddAccountActions
        onBack={() =>
          setScreen(AccountConnectMultiSelectorScreens.AccountMultiSelector)
        }
      />
    ),
    [],
  );

  const renderAccountScreens = useCallback(() => {
    switch (screen) {
      case AccountConnectMultiSelectorScreens.AccountMultiSelector:
        return renderAccountConnectMultiSelector();
      case AccountConnectMultiSelectorScreens.AddAccountActions:
        return renderAddAccountActions();
      default:
        return renderAccountConnectMultiSelector();
    }
  }, [screen, renderAccountConnectMultiSelector, renderAddAccountActions]);

  return renderAccountScreens();
};

export default AccountConnectMultiSelector;<|MERGE_RESOLUTION|>--- conflicted
+++ resolved
@@ -32,13 +32,10 @@
   AccountConnectMultiSelectorProps,
   AccountConnectMultiSelectorScreens,
 } from './AccountConnectMultiSelector.types';
+import { useNavigation } from '@react-navigation/native';
+import Routes from '../../../../constants/navigation/Routes';
 import { isMutichainVersion1Enabled } from '../../../../util/networks';
 import Checkbox from '../../../../component-library/components/Checkbox';
-<<<<<<< HEAD
-import { useNavigation } from '@react-navigation/native';
-import Routes from '../../../../constants/navigation/Routes';
-=======
->>>>>>> 9d4e527e
 
 const AccountConnectMultiSelector = ({
   accounts,
@@ -139,15 +136,10 @@
     .map(({ address }) => address)
     .every((address) => selectedAddresses.includes(address));
 
-<<<<<<< HEAD
   const areAnyAccountsSelected = selectedAddresses?.length !== 0;
   const areNoAccountsSelected = selectedAddresses?.length === 0;
 
   const renderSelectAllCheckbox = useCallback((): React.JSX.Element | null => {
-=======
-  const renderSelectAllCheckbox = useCallback((): React.JSX.Element | null => {
-    const areAnyAccountsSelected = selectedAddresses?.length !== 0;
->>>>>>> 9d4e527e
     const areSomeSelectedButNotAll =
       areAnyAccountsSelected && !areAllAccountsSelected;
 
@@ -181,17 +173,56 @@
     );
   }, [
     areAllAccountsSelected,
-<<<<<<< HEAD
     areAnyAccountsSelected,
     accounts,
     isLoading,
     onSelectAddress,
-=======
+    styles.selectAll,
+  ]);
+
+  const areAllAccountsSelected = accounts
+    .map(({ address }) => address)
+    .every((address) => selectedAddresses.includes(address));
+
+  const renderSelectAllCheckbox = useCallback((): React.JSX.Element | null => {
+    const areAnyAccountsSelected = selectedAddresses?.length !== 0;
+    const areSomeSelectedButNotAll =
+      areAnyAccountsSelected && !areAllAccountsSelected;
+
+    const selectAll = () => {
+      if (isLoading) return;
+      const allSelectedAccountAddresses = accounts.map(
+        ({ address }) => address,
+      );
+      onSelectAddress(allSelectedAccountAddresses);
+    };
+
+    const unselectAll = () => {
+      if (isLoading) return;
+      onSelectAddress([]);
+    };
+
+    const onPress = () => {
+      areAllAccountsSelected ? unselectAll() : selectAll();
+    };
+
+    return (
+      <View>
+        <Checkbox
+          style={styles.selectAll}
+          label={strings('accounts.select_all')}
+          isIndeterminate={areSomeSelectedButNotAll}
+          isChecked={areAllAccountsSelected}
+          onPress={onPress}
+        ></Checkbox>
+      </View>
+    );
+  }, [
+    areAllAccountsSelected,
     accounts,
     isLoading,
     onSelectAddress,
     selectedAddresses?.length,
->>>>>>> 9d4e527e
     styles.selectAll,
   ]);
 
@@ -200,7 +231,6 @@
 
     return (
       <View style={styles.ctaButtonsContainer}>
-<<<<<<< HEAD
         <View style={styles.connectOrUpdateButtonContainer}>
           {!isMutichainVersion1Enabled && (
             <Button
@@ -210,40 +240,6 @@
               size={ButtonSize.Lg}
               style={styles.button}
             />
-=======
-        {!isMutichainVersion1Enabled && (
-          <Button
-            variant={ButtonVariants.Secondary}
-            label={strings('accounts.cancel')}
-            onPress={() => onUserAction(USER_INTENT.Cancel)}
-            size={ButtonSize.Lg}
-            style={styles.button}
-          />
-        )}
-        {!isMutichainVersion1Enabled && <View style={styles.buttonSeparator} />}
-        <Button
-          variant={ButtonVariants.Primary}
-          label={strings(
-            isMutichainVersion1Enabled
-              ? 'app_settings.fiat_on_ramp.update'
-              : 'accounts.connect_with_count',
-            {
-              countLabel: selectedAddresses.length
-                ? ` (${selectedAddresses.length})`
-                : '',
-            },
-          )}
-          onPress={() => onUserAction(USER_INTENT.Confirm)}
-          size={ButtonSize.Lg}
-          style={{
-            ...styles.button,
-            ...(isConnectDisabled && styles.disabled),
-          }}
-          disabled={isConnectDisabled}
-          {...generateTestId(
-            Platform,
-            ConnectAccountModalSelectorsIDs.SELECT_MULTI_BUTTON,
->>>>>>> 9d4e527e
           )}
           {!isMutichainVersion1Enabled && (
             <View style={styles.buttonSeparator} />
@@ -300,7 +296,6 @@
         )}
       </View>
     );
-<<<<<<< HEAD
   }, [
     areAnyAccountsSelected,
     isLoading,
@@ -311,14 +306,16 @@
     hostname,
     toggleRevokeAllAccountPermissionsModal,
   ]);
-=======
-  }, [isLoading, onUserAction, selectedAddresses, styles]);
->>>>>>> 9d4e527e
 
   const renderAccountConnectMultiSelector = useCallback(
     () => (
       <View style={styles.container}>
         <SheetHeader
+          title={
+            isMutichainVersion1Enabled
+              ? strings('accounts.edit_accounts_title')
+              : strings('accounts.connect_accounts_title')
+          }
           title={
             isMutichainVersion1Enabled
               ? strings('accounts.edit_accounts_title')
@@ -334,11 +331,22 @@
               iconName={secureIcon}
             />
           )}
+          {!isMutichainVersion1Enabled && (
+            <TagUrl
+              imageSource={favicon}
+              label={urlWithProtocol}
+              iconName={secureIcon}
+            />
+          )}
           <Text style={styles.description}>
             {isMutichainVersion1Enabled
               ? strings('accounts.select_accounts_description')
               : strings('accounts.connect_description')}
+            {isMutichainVersion1Enabled
+              ? strings('accounts.select_accounts_description')
+              : strings('accounts.connect_description')}
           </Text>
+          {isMutichainVersion1Enabled && renderSelectAllCheckbox()}
           {isMutichainVersion1Enabled && renderSelectAllCheckbox()}
           {areAllAccountsSelected
             ? renderUnselectAllButton()
@@ -401,6 +409,7 @@
       styles.sdkInfoDivier,
       onBack,
       renderSelectAllCheckbox,
+      renderSelectAllCheckbox,
     ],
   );
 
