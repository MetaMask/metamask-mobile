--- conflicted
+++ resolved
@@ -1,10 +1,6 @@
 import React from 'react';
 import { fireEvent } from '@testing-library/react-native';
-<<<<<<< HEAD
-import { CaipAccountId, CaipChainId } from '@metamask/utils';
-=======
 import { EthScope, SolScope } from '@metamask/keyring-api';
->>>>>>> 8e1666e9
 import renderWithProvider from '../../../../util/test/renderWithProvider';
 import AccountConnectMultiSelector from './AccountConnectMultiSelector';
 import { backgroundState } from '../../../../util/test/initial-root-state';
@@ -12,6 +8,7 @@
 import { AccountListBottomSheetSelectorsIDs } from '../../../../../e2e/selectors/wallet/AccountListBottomSheet.selectors';
 import { ConnectAccountBottomSheetSelectorsIDs } from '../../../../../e2e/selectors/Browser/ConnectAccountBottomSheet.selectors';
 import { KeyringTypes } from '@metamask/keyring-controller';
+import { CaipAccountId } from '@metamask/utils';
 import { WalletClientType } from '../../../../core/SnapKeyring/MultichainWalletSnapClient';
 
 const mockNavigate = jest.fn();
@@ -63,7 +60,6 @@
     yOffset: 0,
     isSelected: false,
     caipAccountId: 'eip155:0:0x1234' as const,
-    scopes: ['eip155:0'] as CaipChainId[],
     isLoadingAccount: false,
     scopes: [EthScope.Eoa],
   },
@@ -75,7 +71,6 @@
     yOffset: 0,
     isSelected: false,
     caipAccountId: 'eip155:0:0x5678' as const,
-    scopes: ['eip155:0'] as CaipChainId[],
     isLoadingAccount: false,
     scopes: [EthScope.Eoa],
   },
