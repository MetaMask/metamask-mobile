--- conflicted
+++ resolved
@@ -20,30 +20,6 @@
   }),
 }));
 
-<<<<<<< HEAD
-jest.mock('../../../../core/Engine', () => {
-  // eslint-disable-next-line @typescript-eslint/no-shadow
-  const { KeyringTypes } = jest.requireActual('@metamask/keyring-controller');
-  return {
-    context: {
-      PermissionController: {
-        revokeAllPermissions: jest.fn(),
-      },
-      AccountsController: {
-        state: {
-          internalAccounts: {
-            accounts: {
-              '0x1234': {
-                address: '0x1234',
-                name: 'Account 1',
-                type: 'simple',
-              },
-              '0x5678': {
-                address: '0x5678',
-                name: 'Account 2',
-                type: 'simple',
-              },
-=======
 jest.mock('../../../../core/Engine', () => ({
   context: {
     KeyringController: {
@@ -64,30 +40,13 @@
               address: '0x5678',
               name: 'Account 2',
               type: 'simple',
->>>>>>> bd91ac84
             },
           },
         },
       },
-      KeyringController: {
-        state: {
-          keyrings: [
-            {
-              type: KeyringTypes.hd,
-              accounts: ['0x1234', '0x5678'],
-            },
-          ],
-          keyringsMetadata: [
-            {
-              id: '01JNG71B7GTWH0J1TSJY9891S0',
-              name: '',
-            },
-          ],
-        },
-      },
     },
-  };
-});
+  },
+}));
 
 const mockAccounts = [
   {
