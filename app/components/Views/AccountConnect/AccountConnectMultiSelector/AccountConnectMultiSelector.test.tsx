import React from 'react';
import { fireEvent } from '@testing-library/react-native';
import { EthScope, SolScope } from '@metamask/keyring-api';
import renderWithProvider from '../../../../util/test/renderWithProvider';
import AccountConnectMultiSelector from './AccountConnectMultiSelector';
import { backgroundState } from '../../../../util/test/initial-root-state';
import { ConnectedAccountsSelectorsIDs } from '../../../../../e2e/selectors/Browser/ConnectedAccountModal.selectors';
import { AccountListBottomSheetSelectorsIDs } from '../../../../../e2e/selectors/wallet/AccountListBottomSheet.selectors';
import { ConnectAccountBottomSheetSelectorsIDs } from '../../../../../e2e/selectors/Browser/ConnectAccountBottomSheet.selectors';
import { KeyringTypes } from '@metamask/keyring-controller';
import { CaipAccountId } from '@metamask/utils';
import { WalletClientType } from '../../../../core/SnapKeyring/MultichainWalletSnapClient';

const mockNavigate = jest.fn();
const mockOnSubmit = jest.fn();
const mockOnBack = jest.fn();
const mockOnCreateAccount = jest.fn();

jest.mock('@react-navigation/native', () => ({
  ...jest.requireActual('@react-navigation/native'),
  useNavigation: () => ({
    navigate: mockNavigate,
  }),
}));

jest.mock('../../../../core/Engine', () => ({
  context: {
    KeyringController: {
      state: {
        keyrings: [],
      },
    },
    AccountsController: {
      state: {
        internalAccounts: {
          accounts: {
            '0x1234': {
              address: '0x1234',
              name: 'Account 1',
              type: 'simple',
              metadata: {
                keyring: {
                  type: 'HD Key Tree',
                },
              },
            },
            '0x5678': {
              address: '0x5678',
              name: 'Account 2',
              type: 'simple',
              metadata: {
                keyring: {
                  type: 'HD Key Tree',
                },
              },
            },
          },
        },
      },
    },
  },
}));

const mockAccounts = [
  {
    id: 'mock-account-id-1',
    address: '0x1234',
    name: 'Account 1',
    balance: '0x1',
    type: KeyringTypes.simple,
    yOffset: 0,
    isSelected: false,
<<<<<<< HEAD
    isLoadingAccount: false,
=======
    caipAccountId: 'eip155:0:0x1234' as const,
    isLoadingAccount: false,
    scopes: [EthScope.Eoa],
>>>>>>> b6e9c40b
  },
  {
    id: 'mock-account-id-2',
    address: '0x5678',
    name: 'Account 2',
    balance: '0x2',
    type: KeyringTypes.simple,
    yOffset: 0,
    isSelected: false,
<<<<<<< HEAD
    isLoadingAccount: false,
=======
    caipAccountId: 'eip155:0:0x5678' as const,
    isLoadingAccount: false,
    scopes: [EthScope.Eoa],
>>>>>>> b6e9c40b
  },
];

const mockEnsByAccountAddress = {
  '0x1234': 'test1.eth',
  '0x5678': 'test2.eth',
};

const defaultProps = {
  accounts: mockAccounts,
  ensByAccountAddress: mockEnsByAccountAddress,
  defaultSelectedAddresses: ['eip155:0:0x1234'] as CaipAccountId[],
  onSubmit: mockOnSubmit,
  onCreateAccount: mockOnCreateAccount,
  isLoading: false,
  hostname: 'test.com',
  onBack: mockOnBack,
  isRenderedAsBottomSheet: true,
  showDisconnectAllButton: true,
};

describe('AccountConnectMultiSelector', () => {
  beforeEach(() => {
    jest.clearAllMocks();
  });

  it('renders correctly', () => {
    const { toJSON } = renderWithProvider(
      <AccountConnectMultiSelector {...defaultProps} />,
      { state: { engine: { backgroundState } } },
    );
    expect(toJSON()).toMatchSnapshot();
  });

  it('displays accounts list', () => {
    const { getByTestId } = renderWithProvider(
      <AccountConnectMultiSelector {...defaultProps} />,
      { state: { engine: { backgroundState } } },
    );

    expect(
      getByTestId(AccountListBottomSheetSelectorsIDs.ACCOUNT_LIST_ID),
    ).toBeDefined();
  });

  it('disables the select all button when loading', () => {
    const { getByTestId, getAllByTestId } = renderWithProvider(
      <AccountConnectMultiSelector
        {...defaultProps}
<<<<<<< HEAD
        defaultSelectedAddresses={['0x1234']}
=======
        defaultSelectedAddresses={['eip155:0:0x1234']}
>>>>>>> b6e9c40b
        isLoading
      />,
    );

    const selectAllbutton = getAllByTestId(
      ConnectAccountBottomSheetSelectorsIDs.SELECT_ALL_BUTTON,
    );
    fireEvent.press(selectAllbutton[0]);

    const updateButton = getByTestId(
      ConnectAccountBottomSheetSelectorsIDs.SELECT_MULTI_BUTTON,
    );
    fireEvent.press(updateButton);

    expect(defaultProps.onSubmit).toHaveBeenCalledWith(['eip155:0:0x1234']);
  });

  it('handles the select all button when not loading', () => {
    const { getByTestId, getAllByTestId } = renderWithProvider(
      <AccountConnectMultiSelector
        {...defaultProps}
<<<<<<< HEAD
        defaultSelectedAddresses={['0x1234', '0x5678']}
=======
        defaultSelectedAddresses={['eip155:0:0x1234', 'eip155:0:0x5678']}
>>>>>>> b6e9c40b
      />,
    );

    const selectAllbutton = getAllByTestId(
      ConnectAccountBottomSheetSelectorsIDs.SELECT_ALL_BUTTON,
    );
    fireEvent.press(selectAllbutton[0]);
    fireEvent.press(selectAllbutton[0]);

    const updateButton = getByTestId(
      ConnectAccountBottomSheetSelectorsIDs.SELECT_MULTI_BUTTON,
    );
    fireEvent.press(updateButton);

    expect(defaultProps.onSubmit).toHaveBeenCalledWith([
      'eip155:0:0x1234',
      'eip155:0:0x5678',
    ]);
  });

  it('handles account selection correctly', () => {
    const { getByTestId, getByText } = renderWithProvider(
      <AccountConnectMultiSelector
        {...defaultProps}
<<<<<<< HEAD
        defaultSelectedAddresses={['0x1234']}
=======
        defaultSelectedAddresses={['eip155:0:0x1234']}
>>>>>>> b6e9c40b
      />,
      { state: { engine: { backgroundState } } },
    );

    const newAccount = getByText('test2.eth');
    fireEvent.press(newAccount);

    // tests removal of an already selected account
    const exstingAccount = getByText('test1.eth');
    fireEvent.press(exstingAccount);

    const updateButton = getByTestId(
      ConnectAccountBottomSheetSelectorsIDs.SELECT_MULTI_BUTTON,
    );
    fireEvent.press(updateButton);

    expect(defaultProps.onSubmit).toHaveBeenCalledWith(['eip155:0:0x5678']);
  });

  it('shows update button when accounts are selected', () => {
    const { getByTestId } = renderWithProvider(
      <AccountConnectMultiSelector
        {...defaultProps}
<<<<<<< HEAD
        defaultSelectedAddresses={['0x1234']}
=======
        defaultSelectedAddresses={['eip155:0:0x1234']}
>>>>>>> b6e9c40b
      />,
      { state: { engine: { backgroundState } } },
    );

    const updateButton = getByTestId(
      ConnectAccountBottomSheetSelectorsIDs.SELECT_MULTI_BUTTON,
    );
    expect(updateButton).toBeTruthy();
    fireEvent.press(updateButton);

    expect(defaultProps.onSubmit).toHaveBeenCalledWith(['eip155:0:0x1234']);
  });

  it('shows disconnect button when no accounts are selected', () => {
    const { getByTestId } = renderWithProvider(
      <AccountConnectMultiSelector
        {...defaultProps}
        defaultSelectedAddresses={[]}
      />,
      { state: { engine: { backgroundState } } },
    );

    const disconnectButton = getByTestId(
      ConnectedAccountsSelectorsIDs.DISCONNECT,
    );
    expect(disconnectButton).toBeTruthy();
    fireEvent.press(disconnectButton);

    expect(defaultProps.onSubmit).toHaveBeenCalledWith([]);
  });

  it('handles add account button press', () => {
    const { getByTestId, getByText } = renderWithProvider(
      <AccountConnectMultiSelector {...defaultProps} />,
      { state: { engine: { backgroundState } } },
    );

    const addButton = getByTestId(
      AccountListBottomSheetSelectorsIDs.ACCOUNT_LIST_ADD_BUTTON_ID,
    );
    fireEvent.press(addButton);

    const addEthereumAccount = getByText('Ethereum account');
    const addSolanaAccount = getByText('Solana account');

    // Will move into the add account action
    expect(addEthereumAccount).toBeDefined();
    expect(addSolanaAccount).toBeDefined();

    fireEvent.press(addSolanaAccount);

    expect(mockOnCreateAccount).toHaveBeenCalledWith(
      WalletClientType.Solana,
      SolScope.Mainnet,
    );
  });
});<|MERGE_RESOLUTION|>--- conflicted
+++ resolved
@@ -70,13 +70,9 @@
     type: KeyringTypes.simple,
     yOffset: 0,
     isSelected: false,
-<<<<<<< HEAD
-    isLoadingAccount: false,
-=======
     caipAccountId: 'eip155:0:0x1234' as const,
     isLoadingAccount: false,
     scopes: [EthScope.Eoa],
->>>>>>> b6e9c40b
   },
   {
     id: 'mock-account-id-2',
@@ -86,13 +82,9 @@
     type: KeyringTypes.simple,
     yOffset: 0,
     isSelected: false,
-<<<<<<< HEAD
-    isLoadingAccount: false,
-=======
     caipAccountId: 'eip155:0:0x5678' as const,
     isLoadingAccount: false,
     scopes: [EthScope.Eoa],
->>>>>>> b6e9c40b
   },
 ];
 
@@ -142,11 +134,7 @@
     const { getByTestId, getAllByTestId } = renderWithProvider(
       <AccountConnectMultiSelector
         {...defaultProps}
-<<<<<<< HEAD
-        defaultSelectedAddresses={['0x1234']}
-=======
         defaultSelectedAddresses={['eip155:0:0x1234']}
->>>>>>> b6e9c40b
         isLoading
       />,
     );
@@ -168,11 +156,7 @@
     const { getByTestId, getAllByTestId } = renderWithProvider(
       <AccountConnectMultiSelector
         {...defaultProps}
-<<<<<<< HEAD
-        defaultSelectedAddresses={['0x1234', '0x5678']}
-=======
         defaultSelectedAddresses={['eip155:0:0x1234', 'eip155:0:0x5678']}
->>>>>>> b6e9c40b
       />,
     );
 
@@ -197,11 +181,7 @@
     const { getByTestId, getByText } = renderWithProvider(
       <AccountConnectMultiSelector
         {...defaultProps}
-<<<<<<< HEAD
-        defaultSelectedAddresses={['0x1234']}
-=======
         defaultSelectedAddresses={['eip155:0:0x1234']}
->>>>>>> b6e9c40b
       />,
       { state: { engine: { backgroundState } } },
     );
@@ -225,11 +205,7 @@
     const { getByTestId } = renderWithProvider(
       <AccountConnectMultiSelector
         {...defaultProps}
-<<<<<<< HEAD
-        defaultSelectedAddresses={['0x1234']}
-=======
         defaultSelectedAddresses={['eip155:0:0x1234']}
->>>>>>> b6e9c40b
       />,
       { state: { engine: { backgroundState } } },
     );
