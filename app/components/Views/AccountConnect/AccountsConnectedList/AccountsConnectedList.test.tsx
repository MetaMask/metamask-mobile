// Third party dependencies.
import React from 'react';
import { Provider } from 'react-redux';
import configureStore from 'redux-mock-store';
import { render, fireEvent } from '@testing-library/react-native';
import { KeyringTypes } from '@metamask/keyring-controller';
import { SolScope, BtcScope } from '@metamask/keyring-api';
import { CaipAccountId } from '@metamask/utils';

// external dependencies
import { Account, EnsByAccountAddress } from '../../../hooks/useAccounts';
import { NetworkAvatarProps } from '../AccountConnect.types';
import {
  AvatarSize,
  AvatarVariant,
} from '../../../../component-library/components/Avatars/Avatar';
import SolanaLogo from '../../../../images/solana-logo.png';
import BitcoinLogo from '../../../../images/bitcoin-logo.png';
import EthereumLogo from '../../../../images/ethereum.png';
import PolygonLogo from '../../../../images/matic.png';

// Internal dependencies.
import AccountsConnectedList from './AccountsConnectedList';

const MOCK_ETH_ADDRESS = '0x123';
const MOCK_BTC_ADDRESS = '0x456';
const MOCK_SOL_ADDRESS = '0x789';
const MOCK_NO_SCOPES_ADDRESS = '0xdef';

const MOCK_ACCOUNTS: Account[] = [
  {
    address: MOCK_ETH_ADDRESS,
    caipAccountId: `eip155:1:${MOCK_ETH_ADDRESS}` as CaipAccountId,
    name: 'Account 1',
    assets: { fiatBalance: '$100.00\nETH' },
    type: KeyringTypes.hd,
    yOffset: 0,
    isSelected: true,
<<<<<<< HEAD
    scopes: ['eip155:1'],
=======
    scopes: ['eip155:1', 'eip155:137'],
>>>>>>> 8e1666e9
    isLoadingAccount: false,
  },
  {
    address: MOCK_BTC_ADDRESS,
    caipAccountId:
      `bip122:000000000019d6689c085ae165831e93:${MOCK_BTC_ADDRESS}` as CaipAccountId,
    name: 'Bitcoin Account',
    assets: { fiatBalance: '$200.00\nBTC' },
    type: KeyringTypes.hd,
    yOffset: 0,
    isSelected: false,
<<<<<<< HEAD
    scopes: ['eip155:1'],
=======
    scopes: [BtcScope.Mainnet, BtcScope.Testnet],
    isLoadingAccount: false,
  },
  {
    address: MOCK_SOL_ADDRESS,
    caipAccountId:
      `solana:5eykt4UsFv8P8NJdTREpY1vzqKqZKvdp:${MOCK_SOL_ADDRESS}` as CaipAccountId,
    name: 'Solana Account',
    assets: { fiatBalance: '$150.00\nSOL' },
    type: KeyringTypes.hd,
    yOffset: 0,
    isSelected: false,
    scopes: [SolScope.Mainnet, SolScope.Devnet, SolScope.Testnet],
    isLoadingAccount: false,
  },
  {
    address: MOCK_NO_SCOPES_ADDRESS,
    caipAccountId: `eip155:1:${MOCK_NO_SCOPES_ADDRESS}` as CaipAccountId,
    name: 'Account with no scopes',
    assets: { fiatBalance: '$50.00' },
    type: KeyringTypes.hd,
    yOffset: 0,
    isSelected: false,
    scopes: [],
>>>>>>> 8e1666e9
    isLoadingAccount: false,
  },
];

const MOCK_ENS_BY_ACCOUNT_ADDRESS: EnsByAccountAddress = {
  [MOCK_ETH_ADDRESS]: 'billybob.eth',
};

const MOCK_NETWORK_AVATARS: NetworkAvatarProps[] = [
  {
    name: 'Ethereum',
    size: AvatarSize.Xs,
    imageSource: EthereumLogo,
    variant: AvatarVariant.Network,
    caipChainId: 'eip155:1',
  },
  {
    name: 'Polygon',
    size: AvatarSize.Xs,
    imageSource: PolygonLogo,
    variant: AvatarVariant.Network,
    caipChainId: 'eip155:137',
  },
  {
    name: 'Bitcoin',
    size: AvatarSize.Xs,
    imageSource: BitcoinLogo,
    variant: AvatarVariant.Network,
<<<<<<< HEAD
    caipChainId: 'eip155:1',
=======
    caipChainId: BtcScope.Mainnet,
  },
  {
    name: 'Solana',
    size: AvatarSize.Xs,
    imageSource: SolanaLogo,
    variant: AvatarVariant.Network,
    caipChainId: SolScope.Mainnet,
>>>>>>> 8e1666e9
  },
];

// Default props for most tests
const DEFAULT_PROPS = {
  selectedAddresses: [`eip155:1:${MOCK_ETH_ADDRESS}`] as CaipAccountId[],
  ensByAccountAddress: MOCK_ENS_BY_ACCOUNT_ADDRESS,
  accounts: MOCK_ACCOUNTS,
  privacyMode: false,
  networkAvatars: MOCK_NETWORK_AVATARS,
  handleEditAccountsButtonPress: jest.fn(),
};

const mockStore = configureStore([]);
const mockInitialState = {
  settings: {
    useBlockieIcon: false,
  },
};

const renderAccountsConnectedList = (propOverrides = {}) => {
  const props = { ...DEFAULT_PROPS, ...propOverrides };
  const store = mockStore(mockInitialState);
  return render(
    <Provider store={store}>
      <AccountsConnectedList {...props} />
    </Provider>,
  );
};

const renderWithPrivacyMode = (privacyMode = true) =>
  renderAccountsConnectedList({ privacyMode });

const renderEthereumAccount = () =>
  renderAccountsConnectedList({
    selectedAddresses: [`eip155:1:${MOCK_ETH_ADDRESS}`],
    accounts: [MOCK_ACCOUNTS[0]],
  });

const renderBitcoinAccount = () =>
  renderAccountsConnectedList({
    selectedAddresses: [
      `bip122:000000000019d6689c085ae165831e93:${MOCK_BTC_ADDRESS}`,
    ],
    accounts: [MOCK_ACCOUNTS[1]],
  });

const renderSolanaAccount = () =>
  renderAccountsConnectedList({
    selectedAddresses: [
      `solana:5eykt4UsFv8P8NJdTREpY1vzqKqZKvdp:${MOCK_SOL_ADDRESS}`,
    ],
    accounts: [MOCK_ACCOUNTS[2]],
  });

const renderAccountWithNoScopes = () =>
  renderAccountsConnectedList({
    selectedAddresses: [`eip155:1:${MOCK_NO_SCOPES_ADDRESS}`],
    accounts: [MOCK_ACCOUNTS[3]],
  });

describe('AccountsConnectedItemList', () => {
  beforeEach(() => {
    jest.clearAllMocks();
  });

  it('renders a list of accounts', () => {
    const { getByText } = renderAccountsConnectedList({
      selectedAddresses: [
        `eip155:1:${MOCK_ETH_ADDRESS}`,
        `eip155:1:${MOCK_BTC_ADDRESS}`,
      ],
    });

    expect(getByText('0x123...0x123')).toBeTruthy();
    expect(getByText('0x456...0x456')).toBeTruthy();
  });

  it('calls handleEditAccountsButtonPress when edit button is pressed', () => {
    const onEdit = jest.fn();
    const { getByText } = renderAccountsConnectedList({
      handleEditAccountsButtonPress: onEdit,
    });

    fireEvent.press(getByText('Edit accounts'));
    expect(onEdit).toHaveBeenCalled();
  });

  it('hides balances when privacyMode is true', () => {
    const { getAllByTestId } = renderWithPrivacyMode();

    const balanceTestIds = getAllByTestId(/account-connected-item-/);
    balanceTestIds.forEach((node) => {
      expect(node.props.children[0].props.isHidden).toBe(true);
    });
  });

  describe('Network Avatar Filtering', () => {
    it('shows only Ethereum network avatars for Ethereum accounts', () => {
      const { getByTestId } = renderEthereumAccount();
      const accountItem = getByTestId(
        `account-connected-item-${MOCK_ETH_ADDRESS}`,
      );
      expect(accountItem).toBeTruthy();
    });

    it('shows only Bitcoin network avatars for Bitcoin accounts', () => {
      const { getByTestId } = renderBitcoinAccount();
      const accountItem = getByTestId(
        `account-connected-item-${MOCK_BTC_ADDRESS}`,
      );
      expect(accountItem).toBeTruthy();
    });

    it('shows only Solana network avatars for Solana accounts', () => {
      const { getByTestId } = renderSolanaAccount();
      const accountItem = getByTestId(
        `account-connected-item-${MOCK_SOL_ADDRESS}`,
      );
      expect(accountItem).toBeTruthy();
    });

    it('shows no network avatars for accounts with no scopes', () => {
      const { getByTestId } = renderAccountWithNoScopes();
      const accountItem = getByTestId(
        `account-connected-item-${MOCK_NO_SCOPES_ADDRESS}`,
      );
      expect(accountItem).toBeTruthy();
    });

    it('handles empty network avatars array gracefully', () => {
      const { getByTestId } = renderAccountsConnectedList({
        networkAvatars: [],
      });
      const accountItem = getByTestId(
        `account-connected-item-${MOCK_ETH_ADDRESS}`,
      );
      expect(accountItem).toBeTruthy();
    });
  });
});<|MERGE_RESOLUTION|>--- conflicted
+++ resolved
@@ -36,11 +36,7 @@
     type: KeyringTypes.hd,
     yOffset: 0,
     isSelected: true,
-<<<<<<< HEAD
-    scopes: ['eip155:1'],
-=======
     scopes: ['eip155:1', 'eip155:137'],
->>>>>>> 8e1666e9
     isLoadingAccount: false,
   },
   {
@@ -52,9 +48,6 @@
     type: KeyringTypes.hd,
     yOffset: 0,
     isSelected: false,
-<<<<<<< HEAD
-    scopes: ['eip155:1'],
-=======
     scopes: [BtcScope.Mainnet, BtcScope.Testnet],
     isLoadingAccount: false,
   },
@@ -79,7 +72,6 @@
     yOffset: 0,
     isSelected: false,
     scopes: [],
->>>>>>> 8e1666e9
     isLoadingAccount: false,
   },
 ];
@@ -108,9 +100,6 @@
     size: AvatarSize.Xs,
     imageSource: BitcoinLogo,
     variant: AvatarVariant.Network,
-<<<<<<< HEAD
-    caipChainId: 'eip155:1',
-=======
     caipChainId: BtcScope.Mainnet,
   },
   {
@@ -119,7 +108,6 @@
     imageSource: SolanaLogo,
     variant: AvatarVariant.Network,
     caipChainId: SolScope.Mainnet,
->>>>>>> 8e1666e9
   },
 ];
 
