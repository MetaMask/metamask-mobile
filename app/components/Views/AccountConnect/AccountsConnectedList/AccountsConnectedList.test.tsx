--- conflicted
+++ resolved
@@ -27,11 +27,8 @@
     type: KeyringTypes.hd,
     yOffset: 0,
     isSelected: true,
-<<<<<<< HEAD
     scopes: ['eip155:1'],
-=======
     isLoadingAccount: false,
->>>>>>> d2ab80c7
   },
   {
     address: '0x456',
@@ -41,11 +38,8 @@
     type: KeyringTypes.hd,
     yOffset: 0,
     isSelected: false,
-<<<<<<< HEAD
     scopes: ['eip155:1'],
-=======
     isLoadingAccount: false,
->>>>>>> d2ab80c7
   },
 ];
 
@@ -60,6 +54,7 @@
     size: AvatarSize.Xs,
     imageSource: { uri: 'https://reactnative.dev/img/tiny_logo.png' },
     variant: AvatarVariant.Network,
+    caipChainId: 'eip155:1',
   },
 ];
 
