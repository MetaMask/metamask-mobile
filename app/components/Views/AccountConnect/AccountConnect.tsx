--- conflicted
+++ resolved
@@ -83,16 +83,11 @@
 import { isUUID } from '../../../core/SDKConnect/utils/isUUID';
 import useOriginSource from '../../hooks/useOriginSource';
 import { selectIsEvmNetworkSelected } from '../../../selectors/multichainNetworkController';
-<<<<<<< HEAD
-import { getPhishingTestResult } from '../../../util/phishingDetection';
-import { getFormattedAddressFromInternalAccount } from '../../../core/Multichain/utils';
-=======
 import { getFormattedAddressFromInternalAccount } from '../../../core/Multichain/utils';
 import {
   getPhishingTestResultAsync,
   isProductSafetyDappScanningEnabled,
 } from '../../../util/phishingDetection';
->>>>>>> 733bad1a
 
 const createStyles = () =>
   StyleSheet.create({
@@ -301,14 +296,6 @@
     }
   }, [selectedChainIds, chainId, hostname]);
 
-<<<<<<< HEAD
-  const isAllowedOrigin = useCallback((origin: string) => {
-    const phishingResult = getPhishingTestResult(origin);
-    return !phishingResult?.result;
-  }, []);
-
-=======
->>>>>>> 733bad1a
   useEffect(() => {
     let url = dappUrl || channelIdOrHostname || '';
 
