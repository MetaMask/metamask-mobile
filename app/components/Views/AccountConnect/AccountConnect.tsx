--- conflicted
+++ resolved
@@ -900,30 +900,6 @@
     [isLoading, handleNetworksSelected, hostnameFromUrlObj, selectedChainIds],
   );
 
-<<<<<<< HEAD
-  const renderAddNewAccount = useCallback(
-    ({
-      clientType,
-      scope,
-    }: {
-      clientType?: WalletClientType;
-      scope?: CaipChainId;
-    }) => (
-      <AddNewAccount
-        scope={scope}
-        clientType={clientType}
-        onActionComplete={(account: InternalAccount) => {
-          const [accountScope] = account.scopes;
-          const { namespace, reference } = parseCaipChainId(accountScope);
-          const caipAccountId = toCaipAccountId(
-            namespace,
-            reference,
-            account.address,
-          );
-          setSelectedAddresses([...selectedAddresses, caipAccountId]);
-          setScreen(AccountConnectScreens.SingleConnect);
-        }}
-=======
   const handleAccountSelection = useCallback(
     (account: InternalAccount) => {
       const [scope] = account.scopes;
@@ -945,17 +921,12 @@
         scope={multichainAccountOptions?.scope}
         clientType={multichainAccountOptions?.clientType}
         onActionComplete={handleAccountSelection}
->>>>>>> 3bb8a785
         onBack={() => {
           setScreen(AccountConnectScreens.SingleConnect);
         }}
       />
     ),
-<<<<<<< HEAD
-    [selectedAddresses],
-=======
     [handleAccountSelection, setScreen, multichainAccountOptions],
->>>>>>> 3bb8a785
   );
 
   const renderPhishingModal = useCallback(
@@ -1007,11 +978,7 @@
       case AccountConnectScreens.MultiConnectNetworkSelector:
         return renderMultiConnectNetworkSelectorScreen();
       case AccountConnectScreens.AddNewAccount:
-<<<<<<< HEAD
-        return renderAddNewAccount(multichainAccountOptions || {});
-=======
         return renderAddNewAccount();
->>>>>>> 3bb8a785
     }
   }, [
     screen,
@@ -1022,10 +989,6 @@
     renderMultiConnectSelectorScreen,
     renderMultiConnectNetworkSelectorScreen,
     renderAddNewAccount,
-<<<<<<< HEAD
-    multichainAccountOptions,
-=======
->>>>>>> 3bb8a785
   ]);
 
   return (
