// Third party dependencies.
import { useNavigation } from '@react-navigation/native';
import { isEqual } from 'lodash';
import React, {
  useCallback,
  useContext,
  useEffect,
  useMemo,
  useRef,
  useState,
} from 'react';
import Modal from 'react-native-modal';
import { useSelector } from 'react-redux';
// External dependencies.
import { strings } from '../../../../locales/i18n';
import BottomSheet, {
  BottomSheetRef,
} from '../../../component-library/components/BottomSheets/BottomSheet';
import { IconName } from '../../../component-library/components/Icons/Icon';
import {
  ToastContext,
  ToastVariants,
} from '../../../component-library/components/Toast';
import { ToastOptions } from '../../../component-library/components/Toast/Toast.types';
import { USER_INTENT } from '../../../constants/permissions';
import { MetaMetricsEvents } from '../../../core/Analytics';
import Engine from '../../../core/Engine';
import { selectAccountsLength } from '../../../selectors/accountTrackerController';
import {
  selectInternalAccounts,
  selectSelectedInternalAccountFormattedAddress,
} from '../../../selectors/accountsController';
import { isDefaultAccountName } from '../../../util/ENSUtils';
import Logger from '../../../util/Logger';
import {
  getAddressAccountType,
  safeToChecksumAddress,
} from '../../../util/address';
import {
  getHost,
  getUrlObj,
  prefixUrlWithProtocol,
} from '../../../util/browser';
import { getActiveTabUrl } from '../../../util/transactions';
import { Account, useAccounts } from '../../hooks/useAccounts';

// Internal dependencies.
import { PermissionsRequest } from '@metamask/permission-controller';
import { ImageURISource, ImageSourcePropType, StyleSheet } from 'react-native';
import URLParse from 'url-parse';
import PhishingModal from '../../../components/UI/PhishingModal';
import { useMetrics } from '../../../components/hooks/useMetrics';
import Routes from '../../../constants/navigation/Routes';
import {
  MM_BLOCKLIST_ISSUE_URL,
  MM_ETHERSCAN_URL,
  MM_PHISH_DETECT_URL,
} from '../../../constants/urls';
import AppConstants from '../../../core/AppConstants';
import SDKConnect from '../../../core/SDKConnect/SDKConnect';
import DevLogger from '../../../core/SDKConnect/utils/DevLogger';
import { RootState } from '../../../reducers';
import { trackDappViewedEvent } from '../../../util/metrics';
import { useTheme } from '../../../util/theme';
import useFavicon from '../../hooks/useFavicon/useFavicon';
import {
  AccountConnectProps,
  AccountConnectScreens,
} from './AccountConnect.types';
import AccountConnectMultiSelector from './AccountConnectMultiSelector';
import AccountConnectSingle from './AccountConnectSingle';
import AccountConnectSingleSelector from './AccountConnectSingleSelector';
import { PermissionsSummaryProps } from '../../../components/UI/PermissionsSummary/PermissionsSummary.types';
import PermissionsSummary from '../../../components/UI/PermissionsSummary';
import {
  isMultichainVersion1Enabled,
  getNetworkImageSource,
} from '../../../util/networks';
import NetworkConnectMultiSelector from '../NetworkConnect/NetworkConnectMultiSelector';
import { PermissionKeys } from '../../../core/Permissions/specifications';
import { CaveatTypes } from '../../../core/Permissions/constants';
import { useNetworkInfo } from '../../../selectors/selectedNetworkController';
import { AvatarSize } from '../../../component-library/components/Avatars/Avatar';
import { selectNetworkConfigurations } from '../../../selectors/networkController';
import { isUUID } from '../../../core/SDKConnect/utils/isUUID';
import useOriginSource from '../../hooks/useOriginSource';

const createStyles = () =>
  StyleSheet.create({
    fullScreenModal: {
      flex: 1,
    },
  });

const AccountConnect = (props: AccountConnectProps) => {
  const { colors } = useTheme();
  const styles = createStyles();
  const { hostInfo, permissionRequestId } = props.route.params;
  const [isLoading, setIsLoading] = useState(false);
  const navigation = useNavigation();
  const { trackEvent, createEventBuilder } = useMetrics();

  const [blockedUrl, setBlockedUrl] = useState('');

  const selectedWalletAddress = useSelector(
    selectSelectedInternalAccountFormattedAddress,
  );
  const [selectedAddresses, setSelectedAddresses] = useState<string[]>(
    selectedWalletAddress ? [selectedWalletAddress] : [],
  );
  const [confirmedAddresses, setConfirmedAddresses] =
    useState<string[]>(selectedAddresses);

  const sheetRef = useRef<BottomSheetRef>(null);
  const [screen, setScreen] = useState<AccountConnectScreens>(
    AccountConnectScreens.SingleConnect,
  );
  const { accounts, ensByAccountAddress } = useAccounts({
    isLoading,
  });
  const previousIdentitiesListSize = useRef<number>();
  const internalAccounts = useSelector(selectInternalAccounts);
  const [showPhishingModal, setShowPhishingModal] = useState(false);
  const [userIntent, setUserIntent] = useState(USER_INTENT.None);

  const [selectedNetworkAvatars, setSelectedNetworkAvatars] = useState<
    {
      size: AvatarSize;
      name: string;
      imageSource: ImageSourcePropType;
    }[]
  >([]);

  const { toastRef } = useContext(ToastContext);

  // origin is set to the last active tab url in the browser which can conflict with sdk
  const inappBrowserOrigin: string = useSelector(getActiveTabUrl, isEqual);
  const accountsLength = useSelector(selectAccountsLength);
  const { wc2Metadata } = useSelector((state: RootState) => state.sdk);

  const networkConfigurations = useSelector(selectNetworkConfigurations);

  const { origin: channelIdOrHostname } = hostInfo.metadata as {
    id: string;
    origin: string;
  };

  const isChannelId = isUUID(channelIdOrHostname);

  const sdkConnection = SDKConnect.getInstance().getConnection({
    channelId: channelIdOrHostname,
  });

  const isOriginMMSDKRemoteConn = sdkConnection !== undefined;

  const isOriginWalletConnect =
    !isOriginMMSDKRemoteConn && wc2Metadata?.id && wc2Metadata?.id.length > 0;

  const dappIconUrl = sdkConnection?.originatorInfo?.icon;
  const dappUrl = sdkConnection?.originatorInfo?.url ?? '';

  const { domainTitle, hostname } = useMemo(() => {
    let title = '';
    let dappHostname = dappUrl || channelIdOrHostname;

    if (
      isOriginMMSDKRemoteConn &&
      channelIdOrHostname.startsWith(AppConstants.MM_SDK.SDK_REMOTE_ORIGIN)
    ) {
      title = getUrlObj(
        channelIdOrHostname.split(AppConstants.MM_SDK.SDK_REMOTE_ORIGIN)[1],
      ).origin;
    } else if (isOriginWalletConnect) {
      title = getUrlObj(channelIdOrHostname).origin;
      dappHostname = title;
    } else if (!isChannelId && (dappUrl || channelIdOrHostname)) {
      title = prefixUrlWithProtocol(dappUrl || channelIdOrHostname);
      dappHostname = inappBrowserOrigin;
    } else {
      title = strings('sdk.unknown');
    }

    return { domainTitle: title, hostname: dappHostname };
  }, [
    isOriginWalletConnect,
    inappBrowserOrigin,
    isOriginMMSDKRemoteConn,
    isChannelId,
    dappUrl,
    channelIdOrHostname,
  ]);

  const urlWithProtocol =
    hostname && !isUUID(hostname)
      ? prefixUrlWithProtocol(getHost(hostname))
      : domainTitle;

  const { chainId } = useNetworkInfo(hostname);

  const [selectedChainIds, setSelectedChainIds] = useState<string[]>(() =>
    chainId ? [chainId] : [],
  );
  const [selectedNetworkIds, setSelectedNetworkIds] = useState<string[]>(() =>
    chainId ? [chainId] : [],
  );

  useEffect(() => {
    if (chainId) {
      const initialNetworkAvatar = {
        size: AvatarSize.Xs,
        name: networkConfigurations[chainId]?.name || '',
        // @ts-expect-error getNetworkImageSourcenot yet typed
        imageSource: getNetworkImageSource({ chainId }),
      };
      setSelectedNetworkAvatars([initialNetworkAvatar]);

      setSelectedChainIds([chainId]);
    }
  }, [chainId, networkConfigurations]);

  const handleUpdateNetworkPermissions = useCallback(async () => {
    let hasPermittedChains = false;
    let chainsToPermit = selectedChainIds.length > 0 ? selectedChainIds : [];
    if (chainId && chainsToPermit.length === 0) {
      chainsToPermit = [chainId];
    }

    try {
      hasPermittedChains = Engine.context.PermissionController.hasCaveat(
        new URL(hostname).hostname,
        PermissionKeys.permittedChains,
        CaveatTypes.restrictNetworkSwitching,
      );
    } catch {
      // noop
    }

    if (hasPermittedChains) {
      Engine.context.PermissionController.updateCaveat(
        new URL(hostname).hostname,
        PermissionKeys.permittedChains,
        CaveatTypes.restrictNetworkSwitching,
        chainsToPermit,
      );
    } else {
      Engine.context.PermissionController.grantPermissionsIncremental({
        subject: {
          origin: new URL(hostname).hostname,
        },
        approvedPermissions: {
          [PermissionKeys.permittedChains]: {
            caveats: [
              {
                type: CaveatTypes.restrictNetworkSwitching,
                value: chainsToPermit,
              },
            ],
          },
        },
      });
    }
  }, [selectedChainIds, chainId, hostname]);

  const isAllowedOrigin = useCallback((origin: string) => {
    const { PhishingController } = Engine.context;

    // Update phishing configuration if it is out-of-date
    // This is async but we are not `await`-ing it here intentionally, so that we don't slow
    // down network requests. The configuration is updated for the next request.
    PhishingController.maybeUpdateState();

    const phishingControllerTestResult = PhishingController.test(origin);

    return !phishingControllerTestResult.result;
  }, []);

  useEffect(() => {
    const url = dappUrl || channelIdOrHostname || '';
    const isAllowed = isAllowedOrigin(url);

    if (!isAllowed) {
      setBlockedUrl(dappUrl);
      setShowPhishingModal(true);
    }
  }, [isAllowedOrigin, dappUrl, channelIdOrHostname]);

  const faviconSource = useFavicon(
    inappBrowserOrigin || (!isChannelId ? channelIdOrHostname : ''),
  );

  const actualIcon = useMemo(() => {
    // Priority to dappIconUrl
    if (dappIconUrl) {
      return { uri: dappIconUrl };
    }

    if (isOriginWalletConnect) {
      // fetch icon from store
      return { uri: wc2Metadata?.icon ?? '' };
    }

    const favicon = faviconSource as ImageURISource;
    if ('uri' in favicon) {
      return faviconSource;
    }

    return { uri: '' };
  }, [dappIconUrl, wc2Metadata, faviconSource, isOriginWalletConnect]);

  const secureIcon = useMemo(
    () =>
      (getUrlObj(hostname) as URLParse<string>).protocol === 'https:'
        ? IconName.Lock
        : IconName.LockSlash,
    [hostname],
  );

  const eventSource = useOriginSource({ origin: channelIdOrHostname });

  // Refreshes selected addresses based on the addition and removal of accounts.
  useEffect(() => {
    // Extract the address list from the internalAccounts array
    const accountsAddressList = internalAccounts.map((account) =>
      account.address.toLowerCase(),
    );

    if (previousIdentitiesListSize.current !== accountsAddressList.length) {
      // Clean up selected addresses that are no longer part of accounts.
      const updatedSelectedAddresses = selectedAddresses.filter((address) =>
        accountsAddressList.includes(address.toLowerCase()),
      );
      setSelectedAddresses(updatedSelectedAddresses);
      previousIdentitiesListSize.current = accountsAddressList.length;
    }
  }, [internalAccounts, selectedAddresses]);

  const cancelPermissionRequest = useCallback(
    (requestId) => {
      DevLogger.log(
        `AccountConnect::cancelPermissionRequest requestId=${requestId} channelIdOrHostname=${channelIdOrHostname} accountsLength=${accountsLength}`,
      );
      Engine.context.PermissionController.rejectPermissionsRequest(requestId);
      if (channelIdOrHostname && accountsLength === 0) {
        // Remove Potential SDK connection
        SDKConnect.getInstance().removeChannel({
          channelId: channelIdOrHostname,
          sendTerminate: true,
        });
      }

      trackEvent(
        createEventBuilder(MetaMetricsEvents.CONNECT_REQUEST_CANCELLED)
          .addProperties({
            number_of_accounts: accountsLength,
<<<<<<< HEAD
            source: SourceType.PERMISSION_SYSTEM,
=======
            source: eventSource,
>>>>>>> 734e3890
          })
          .build(),
      );
    },
<<<<<<< HEAD
    [accountsLength, channelIdOrHostname, trackEvent, createEventBuilder],
=======
    [accountsLength, channelIdOrHostname, trackEvent, createEventBuilder, eventSource],
>>>>>>> 734e3890
  );

  const navigateToUrlInEthPhishingModal = useCallback(
    (url: string | null) => {
      setShowPhishingModal(false);
      cancelPermissionRequest(permissionRequestId);
      navigation.goBack();
      setIsLoading(false);

      if (url !== null) {
        navigation.navigate(Routes.BROWSER.HOME, {
          screen: Routes.BROWSER.VIEW,
          params: {
            newTabUrl: url,
            timestamp: Date.now(),
          },
        });
      }
    },
    [cancelPermissionRequest, navigation, permissionRequestId],
  );

  const continueToPhishingSite = useCallback(() => {
    setShowPhishingModal(false);
  }, []);

  const goToETHPhishingDetector = useCallback(() => {
    navigateToUrlInEthPhishingModal(MM_PHISH_DETECT_URL);
  }, [navigateToUrlInEthPhishingModal]);

  const goToFilePhishingIssue = useCallback(() => {
    navigateToUrlInEthPhishingModal(MM_BLOCKLIST_ISSUE_URL);
  }, [navigateToUrlInEthPhishingModal]);

  const goToEtherscam = useCallback(() => {
    navigateToUrlInEthPhishingModal(MM_ETHERSCAN_URL);
  }, [navigateToUrlInEthPhishingModal]);

  const goBackToSafety = useCallback(() => {
    navigateToUrlInEthPhishingModal(null); // No URL means just go back to safety without navigating to a new page
  }, [navigateToUrlInEthPhishingModal]);

  const triggerDappViewedEvent = useCallback(
    (numberOfConnectedAccounts: number) =>
      // Track dapp viewed event
      trackDappViewedEvent({ hostname, numberOfConnectedAccounts }),
    [hostname],
  );

  const handleConnect = useCallback(async () => {
    const request: PermissionsRequest = {
      ...hostInfo,
      metadata: {
        ...hostInfo.metadata,
        origin: channelIdOrHostname,
      },
      approvedAccounts: selectedAddresses,
    };
    const connectedAccountLength = selectedAddresses.length;
    const activeAddress = selectedAddresses[0];

    try {
      setIsLoading(true);
      /*
       * TODO: update request object to match PermissionsRequest type
       */
      await Engine.context.PermissionController.acceptPermissionsRequest(
        request,
      );

      triggerDappViewedEvent(connectedAccountLength);

      trackEvent(
        createEventBuilder(MetaMetricsEvents.CONNECT_REQUEST_COMPLETED)
          .addProperties({
            number_of_accounts: accountsLength,
            number_of_accounts_connected: connectedAccountLength,
            account_type: getAddressAccountType(activeAddress),
            source: eventSource,
          })
          .build(),
      );
      let labelOptions: ToastOptions['labelOptions'] = [];

      if (connectedAccountLength >= 1) {
        labelOptions = [{ label: `${strings('toast.permissions_updated')}` }];
      }

      toastRef?.current?.showToast({
        variant: ToastVariants.Network,
        labelOptions,
        networkImageSource: faviconSource,
        hasNoTimeout: false,
      });
    } catch (e) {
      if (e instanceof Error) {
        Logger.error(e, 'Error while trying to connect to a dApp.');
      }
    } finally {
      setIsLoading(false);
    }
  }, [
    eventSource,
    selectedAddresses,
    hostInfo,
    toastRef,
    accountsLength,
    channelIdOrHostname,
    triggerDappViewedEvent,
    trackEvent,
    faviconSource,
    createEventBuilder,
  ]);

  const handleCreateAccount = useCallback(
    async (isMultiSelect?: boolean) => {
      const { KeyringController } = Engine.context;
      try {
        setIsLoading(true);
        const addedAccountAddress = await KeyringController.addNewAccount();
        const checksummedAddress = safeToChecksumAddress(
          addedAccountAddress,
        ) as string;
        !isMultiSelect && setSelectedAddresses([checksummedAddress]);
        trackEvent(
          createEventBuilder(
            MetaMetricsEvents.ACCOUNTS_ADDED_NEW_ACCOUNT,
          ).build(),
        );
      } catch (e) {
        if (e instanceof Error) {
          Logger.error(e, 'error while trying to add a new account');
        }
      } finally {
        setIsLoading(false);
      }
    },
    [trackEvent, createEventBuilder],
  );

  const handleNetworksSelected = useCallback(
    (newSelectedChainIds: string[]) => {
      setSelectedChainIds(newSelectedChainIds);
      setSelectedNetworkIds(newSelectedChainIds);

      const newNetworkAvatars = newSelectedChainIds.map(
        (newSelectedChainId) => ({
          size: AvatarSize.Xs,
          // @ts-expect-error - networkConfigurations is not typed
          name: networkConfigurations[newSelectedChainId]?.name || '',
          // @ts-expect-error - getNetworkImageSource is not typed
          imageSource: getNetworkImageSource({ chainId: newSelectedChainId }),
        }),
      );
      setSelectedNetworkAvatars(newNetworkAvatars);

      setScreen(AccountConnectScreens.SingleConnect);
    },
    [networkConfigurations, setScreen],
  );

  const hideSheet = (callback?: () => void) =>
    sheetRef?.current?.onCloseBottomSheet?.(callback);

  /**
   * User intent is set on AccountConnectSingle,
   * AccountConnectSingleSelector & AccountConnectMultiSelector.
   *
   * We need to know where the user clicks to decide what
   * should happen to the Permission Request Promise.
   * We then trigger the corresponding side effects &
   * control the Bottom Sheet visibility.
   */
  useEffect(() => {
    if (userIntent === USER_INTENT.None) return;

    const handleUserActions = (action: USER_INTENT) => {
      switch (action) {
        case USER_INTENT.Confirm: {
          handleConnect();
          handleUpdateNetworkPermissions();
          hideSheet();
          break;
        }
        case USER_INTENT.Create: {
          handleCreateAccount();
          break;
        }
        case USER_INTENT.CreateMultiple: {
          handleCreateAccount(true);
          break;
        }
        case USER_INTENT.Cancel: {
          hideSheet(() => cancelPermissionRequest(permissionRequestId));
          break;
        }
        case USER_INTENT.Import: {
          navigation.navigate('ImportPrivateKeyView');
          // TODO: Confirm if this is where we want to track importing an account or within ImportPrivateKeyView screen.
          trackEvent(
            createEventBuilder(
              MetaMetricsEvents.ACCOUNTS_IMPORTED_NEW_ACCOUNT,
            ).build(),
          );
          break;
        }
        case USER_INTENT.ConnectHW: {
          navigation.navigate('ConnectQRHardwareFlow');
          // TODO: Confirm if this is where we want to track connecting a hardware wallet or within ConnectQRHardwareFlow screen.
          trackEvent(
            createEventBuilder(
              MetaMetricsEvents.CONNECT_HARDWARE_WALLET,
            ).build(),
          );

          break;
        }
      }
    };

    handleUserActions(userIntent);

    setUserIntent(USER_INTENT.None);
  }, [
    navigation,
    userIntent,
    sheetRef,
    cancelPermissionRequest,
    permissionRequestId,
    handleCreateAccount,
    handleConnect,
    trackEvent,
    handleUpdateNetworkPermissions,
    createEventBuilder,
  ]);

  const handleSheetDismiss = () => {
    if (!permissionRequestId || userIntent !== USER_INTENT.None) return;

    cancelPermissionRequest(permissionRequestId);
  };

  const renderSingleConnectScreen = useCallback(() => {
    const selectedAddress = selectedAddresses[0];
    const selectedAccount = accounts.find(
      (account) =>
        safeToChecksumAddress(account.address) ===
        safeToChecksumAddress(selectedAddress),
    );
    const ensName = ensByAccountAddress[selectedAddress];
    const defaultSelectedAccount: Account | undefined = selectedAccount
      ? {
          ...selectedAccount,
          name:
            isDefaultAccountName(selectedAccount.name) && ensName
              ? ensName
              : selectedAccount.name,
        }
      : undefined;
    return (
      <AccountConnectSingle
        onSetSelectedAddresses={setSelectedAddresses}
        connection={sdkConnection}
        onSetScreen={setScreen}
        onUserAction={setUserIntent}
        defaultSelectedAccount={defaultSelectedAccount}
        isLoading={isLoading}
        favicon={actualIcon}
        secureIcon={secureIcon}
        urlWithProtocol={urlWithProtocol}
      />
    );
  }, [
    accounts,
    ensByAccountAddress,
    selectedAddresses,
    isLoading,
    setScreen,
    setSelectedAddresses,
    actualIcon,
    secureIcon,
    sdkConnection,
    urlWithProtocol,
    setUserIntent,
  ]);

  const renderPermissionsSummaryScreen = useCallback(() => {
    const permissionsSummaryProps: PermissionsSummaryProps = {
      currentPageInformation: {
        currentEnsName: '',
        icon: faviconSource as string,
        url: urlWithProtocol,
      },
      onEdit: () => {
        setScreen(AccountConnectScreens.MultiConnectSelector);
      },
      onEditNetworks: () =>
        setScreen(AccountConnectScreens.MultiConnectNetworkSelector),
      onUserAction: setUserIntent,
      isAlreadyConnected: false,
      accountAddresses: confirmedAddresses,
      accounts,
      // @ts-expect-error imageSource not yet typed
      networkAvatars: selectedNetworkAvatars,
    };
    return <PermissionsSummary {...permissionsSummaryProps} />;
  }, [
    faviconSource,
    urlWithProtocol,
    confirmedAddresses,
    selectedNetworkAvatars,
    accounts,
  ]);

  const renderSingleConnectSelectorScreen = useCallback(
    () => (
      <AccountConnectSingleSelector
        accounts={accounts}
        ensByAccountAddress={ensByAccountAddress}
        onSetScreen={setScreen}
        onSetSelectedAddresses={setSelectedAddresses}
        selectedAddresses={selectedAddresses}
        isLoading={isLoading}
        onUserAction={setUserIntent}
      />
    ),
    [
      accounts,
      ensByAccountAddress,
      selectedAddresses,
      isLoading,
      setUserIntent,
      setSelectedAddresses,
      setScreen,
    ],
  );

  const renderMultiConnectSelectorScreen = useCallback(
    () => (
      <AccountConnectMultiSelector
        accounts={accounts}
        ensByAccountAddress={ensByAccountAddress}
        selectedAddresses={selectedAddresses}
        onSelectAddress={setSelectedAddresses}
        isLoading={isLoading}
        favicon={faviconSource}
        secureIcon={secureIcon}
        urlWithProtocol={urlWithProtocol}
        onUserAction={setUserIntent}
        onBack={() => {
          setSelectedAddresses(confirmedAddresses);
          setScreen(AccountConnectScreens.SingleConnect);
        }}
        connection={sdkConnection}
        hostname={hostname}
        onPrimaryActionButtonPress={() => {
          setConfirmedAddresses(selectedAddresses);
          return isMultichainVersion1Enabled
            ? setScreen(AccountConnectScreens.SingleConnect)
            : undefined;
        }}
        screenTitle={strings('accounts.edit_accounts_title')}
      />
    ),
    [
      accounts,
      ensByAccountAddress,
      selectedAddresses,
      confirmedAddresses,
      isLoading,
      faviconSource,
      secureIcon,
      urlWithProtocol,
      sdkConnection,
      hostname,
    ],
  );

  const renderMultiConnectNetworkSelectorScreen = useCallback(
    () => (
      <NetworkConnectMultiSelector
        onSelectNetworkIds={setSelectedAddresses}
        isLoading={isLoading}
        onUserAction={setUserIntent}
        urlWithProtocol={urlWithProtocol}
        hostname={new URL(urlWithProtocol).hostname}
        onBack={() => setScreen(AccountConnectScreens.SingleConnect)}
        onNetworksSelected={handleNetworksSelected}
        initialChainId={chainId}
        selectedChainIds={selectedNetworkIds}
        isInitializedWithPermittedChains={false}
      />
    ),
    [
      isLoading,
      urlWithProtocol,
      chainId,
      handleNetworksSelected,
      selectedNetworkIds,
    ],
  );

  const renderPhishingModal = useCallback(
    () => (
      <Modal
        isVisible={showPhishingModal}
        animationIn="slideInUp"
        animationOut="slideOutDown"
        style={styles.fullScreenModal}
        backdropOpacity={1}
        backdropColor={colors.error.default}
        animationInTiming={300}
        animationOutTiming={300}
        useNativeDriver
      >
        <PhishingModal
          fullUrl={blockedUrl}
          goToETHPhishingDetector={goToETHPhishingDetector}
          continueToPhishingSite={continueToPhishingSite}
          goToEtherscam={goToEtherscam}
          goToFilePhishingIssue={goToFilePhishingIssue}
          goBackToSafety={goBackToSafety}
        />
      </Modal>
    ),
    [
      blockedUrl,
      colors.error.default,
      continueToPhishingSite,
      goBackToSafety,
      goToETHPhishingDetector,
      goToEtherscam,
      goToFilePhishingIssue,
      showPhishingModal,
      styles.fullScreenModal,
    ],
  );

  const renderConnectScreens = useCallback(() => {
    switch (screen) {
      case AccountConnectScreens.SingleConnect:
        return isMultichainVersion1Enabled
          ? renderPermissionsSummaryScreen()
          : renderSingleConnectScreen();
      case AccountConnectScreens.SingleConnectSelector:
        return renderSingleConnectSelectorScreen();
      case AccountConnectScreens.MultiConnectSelector:
        return renderMultiConnectSelectorScreen();
      case AccountConnectScreens.MultiConnectNetworkSelector:
        return renderMultiConnectNetworkSelectorScreen();
    }
  }, [
    screen,
    renderSingleConnectScreen,
    renderPermissionsSummaryScreen,
    renderSingleConnectSelectorScreen,
    renderMultiConnectSelectorScreen,
    renderMultiConnectNetworkSelectorScreen,
  ]);

  return (
    <BottomSheet onClose={handleSheetDismiss} ref={sheetRef}>
      {renderConnectScreens()}
      {renderPhishingModal()}
    </BottomSheet>
  );
};

export default AccountConnect;<|MERGE_RESOLUTION|>--- conflicted
+++ resolved
@@ -352,20 +352,12 @@
         createEventBuilder(MetaMetricsEvents.CONNECT_REQUEST_CANCELLED)
           .addProperties({
             number_of_accounts: accountsLength,
-<<<<<<< HEAD
-            source: SourceType.PERMISSION_SYSTEM,
-=======
             source: eventSource,
->>>>>>> 734e3890
           })
           .build(),
       );
     },
-<<<<<<< HEAD
-    [accountsLength, channelIdOrHostname, trackEvent, createEventBuilder],
-=======
     [accountsLength, channelIdOrHostname, trackEvent, createEventBuilder, eventSource],
->>>>>>> 734e3890
   );
 
   const navigateToUrlInEthPhishingModal = useCallback(
