// Third party dependencies.
import { useNavigation } from '@react-navigation/native';
import { isEqual } from 'lodash';
import React, {
  useCallback,
  useContext,
  useEffect,
  useMemo,
  useRef,
  useState,
} from 'react';
import Modal from 'react-native-modal';
import { useSelector } from 'react-redux';
// External dependencies.
import { strings } from '../../../../locales/i18n';
import { AvatarAccountType } from '../../../component-library/components/Avatars/Avatar/variants/AvatarAccount';
import BottomSheet, {
  BottomSheetRef,
} from '../../../component-library/components/BottomSheets/BottomSheet';
import { IconName } from '../../../component-library/components/Icons/Icon';
import {
  ToastContext,
  ToastVariants,
} from '../../../component-library/components/Toast';
import { ToastOptions } from '../../../component-library/components/Toast/Toast.types';
import { USER_INTENT } from '../../../constants/permissions';
import { MetaMetricsEvents } from '../../../core/Analytics';
import Engine from '../../../core/Engine';
import { selectAccountsLength } from '../../../selectors/accountTrackerController';
import {
  selectInternalAccounts,
  selectSelectedInternalAccountChecksummedAddress,
} from '../../../selectors/accountsController';
import { isDefaultAccountName } from '../../../util/ENSUtils';
import Logger from '../../../util/Logger';
import getAccountNameWithENS from '../../../util/accounts';
import {
  getAddressAccountType,
  safeToChecksumAddress,
} from '../../../util/address';
import { getHost, getUrlObj, prefixUrlWithProtocol } from '../../../util/browser';
import { getActiveTabUrl } from '../../../util/transactions';
import { Account, useAccounts } from '../../hooks/useAccounts';

// Internal dependencies.
import { PermissionsRequest } from '@metamask/permission-controller';
import { ImageURISource, StyleSheet } from 'react-native';
import URLParse from 'url-parse';
import PhishingModal from '../../../components/UI/PhishingModal';
import { useMetrics } from '../../../components/hooks/useMetrics';
import Routes from '../../../constants/navigation/Routes';
import {
  MM_BLOCKLIST_ISSUE_URL,
  MM_ETHERSCAN_URL,
  MM_PHISH_DETECT_URL,
} from '../../../constants/urls';
import AppConstants from '../../../core/AppConstants';
import SDKConnect from '../../../core/SDKConnect/SDKConnect';
import DevLogger from '../../../core/SDKConnect/utils/DevLogger';
import { RootState } from '../../../reducers';
import { trackDappViewedEvent } from '../../../util/metrics';
import { useTheme } from '../../../util/theme';
import useFavicon from '../../hooks/useFavicon/useFavicon';
import { SourceType } from '../../hooks/useMetrics/useMetrics.types';
import {
  AccountConnectProps,
  AccountConnectScreens,
} from './AccountConnect.types';
import AccountConnectMultiSelector from './AccountConnectMultiSelector';
import AccountConnectSingle from './AccountConnectSingle';
import AccountConnectSingleSelector from './AccountConnectSingleSelector';
import { PermissionsSummaryProps } from '../../../components/UI/PermissionsSummary/PermissionsSummary.types';
import PermissionsSummary from '../../../components/UI/PermissionsSummary';
import { isMultichainVersion1Enabled } from '../../../util/networks';
import NetworkConnectMultiSelector from '../NetworkConnect/NetworkConnectMultiSelector';

const createStyles = () =>
  StyleSheet.create({
    fullScreenModal: {
      flex: 1,
    },
  });

const AccountConnect = (props: AccountConnectProps) => {
  const { colors } = useTheme();
  const styles = createStyles();
  const { hostInfo, permissionRequestId } = props.route.params;
  const [isLoading, setIsLoading] = useState(false);
  const navigation = useNavigation();
  const { trackEvent } = useMetrics();

  const [blockedUrl, setBlockedUrl] = useState('');

  const selectedWalletAddress = useSelector(
    selectSelectedInternalAccountChecksummedAddress,
  );
  const [selectedAddresses, setSelectedAddresses] = useState<string[]>(
    selectedWalletAddress ? [selectedWalletAddress] : [],
  );
  const sheetRef = useRef<BottomSheetRef>(null);
  const [screen, setScreen] = useState<AccountConnectScreens>(
    AccountConnectScreens.SingleConnect,
  );
  const { accounts, ensByAccountAddress } = useAccounts({
    isLoading,
  });
  const previousIdentitiesListSize = useRef<number>();
  const internalAccounts = useSelector(selectInternalAccounts);
  const [showPhishingModal, setShowPhishingModal] = useState(false);
  const [userIntent, setUserIntent] = useState(USER_INTENT.None);

  const { toastRef } = useContext(ToastContext);
  const accountAvatarType = useSelector((state: RootState) =>
    state.settings.useBlockieIcon
      ? AvatarAccountType.Blockies
      : AvatarAccountType.JazzIcon,
  );

  // origin is set to the last active tab url in the browser which can conflict with sdk
  const inappBrowserOrigin: string = useSelector(getActiveTabUrl, isEqual);
  const accountsLength = useSelector(selectAccountsLength);
  const { wc2Metadata } = useSelector((state: RootState) => state.sdk);

  const isOriginWalletConnect = wc2Metadata?.id && wc2Metadata?.id.length > 0;
  const { origin: channelIdOrHostname } = hostInfo.metadata as {
    id: string;
    origin: string;
  };

  const isUUID = (str: string) => {
    const uuidRegex =
      /^[0-9a-f]{8}-[0-9a-f]{4}-[0-9a-f]{4}-[0-9a-f]{4}-[0-9a-f]{12}$/i;
    return uuidRegex.test(str);
  };

  const isChannelId = isUUID(channelIdOrHostname);

  const sdkConnection = SDKConnect.getInstance().getConnection({
    channelId: channelIdOrHostname,
  });

  const isOriginMMSDKRemoteConn = sdkConnection !== undefined;

  const dappIconUrl = sdkConnection?.originatorInfo?.icon;
  const dappUrl = sdkConnection?.originatorInfo?.url ?? '';

  const { domainTitle, hostname } = useMemo(() => {
    let title = '';
    let dappHostname = dappUrl || channelIdOrHostname;

    if (
      isOriginMMSDKRemoteConn &&
      channelIdOrHostname.startsWith(AppConstants.MM_SDK.SDK_REMOTE_ORIGIN)
    ) {
      title = getUrlObj(
        channelIdOrHostname.split(AppConstants.MM_SDK.SDK_REMOTE_ORIGIN)[1],
      ).origin;
    } else if (isOriginWalletConnect) {
      title = getUrlObj(channelIdOrHostname).origin;
      dappHostname = title;
    } else if (!isChannelId && (dappUrl || channelIdOrHostname)) {
      title = prefixUrlWithProtocol(dappUrl || channelIdOrHostname);
      dappHostname = inappBrowserOrigin;
    } else {
      title = strings('sdk.unknown');
    }

    return { domainTitle: title, hostname: dappHostname };
  }, [
    isOriginWalletConnect,
    inappBrowserOrigin,
    isOriginMMSDKRemoteConn,
    isChannelId,
    dappUrl,
    channelIdOrHostname,
  ]);

<<<<<<< HEAD
  const urlWithProtocol = (hostname && !isUUID(hostname))
    ? prefixUrlWithProtocol(getHost(hostname))
    : domainTitle;
=======
  const urlWithProtocol =
    hostname && !isUUID(hostname)
      ? prefixUrlWithProtocol(hostname)
      : domainTitle;
>>>>>>> 092d567f

  const isAllowedOrigin = useCallback((origin: string) => {
    const { PhishingController } = Engine.context;

    // Update phishing configuration if it is out-of-date
    // This is async but we are not `await`-ing it here intentionally, so that we don't slow
    // down network requests. The configuration is updated for the next request.
    PhishingController.maybeUpdateState();

    const phishingControllerTestResult = PhishingController.test(origin);

    return !phishingControllerTestResult.result;
  }, []);

  useEffect(() => {
    const url = dappUrl || channelIdOrHostname || '';
    const isAllowed = isAllowedOrigin(url);

    if (!isAllowed) {
      setBlockedUrl(dappUrl);
      setShowPhishingModal(true);
    }
  }, [isAllowedOrigin, dappUrl, channelIdOrHostname]);

  const faviconSource = useFavicon(
    inappBrowserOrigin || (!isChannelId ? channelIdOrHostname : ''),
  );

  const actualIcon = useMemo(() => {
    // Priority to dappIconUrl
    if (dappIconUrl) {
      return { uri: dappIconUrl };
    }

    if (isOriginWalletConnect) {
      // fetch icon from store
      return { uri: wc2Metadata?.icon ?? '' };
    }

    const favicon = faviconSource as ImageURISource;
    if ('uri' in favicon) {
      return faviconSource;
    }

    return { uri: '' };
  }, [dappIconUrl, wc2Metadata, faviconSource, isOriginWalletConnect]);

  const secureIcon = useMemo(
    () =>
      (getUrlObj(hostname) as URLParse<string>).protocol === 'https:'
        ? IconName.Lock
        : IconName.LockSlash,
    [hostname],
  );

  const eventSource = useMemo(() => {
    // walletconnect channelId format: app.name.org
    // sdk channelId format: uuid
    // inappbrowser channelId format: app.name.org but origin is set
    if (isOriginWalletConnect) {
      return SourceType.WALLET_CONNECT;
    }

    if (sdkConnection) {
      return SourceType.SDK;
    }

    return SourceType.IN_APP_BROWSER;
  }, [isOriginWalletConnect, sdkConnection]);

  // Refreshes selected addresses based on the addition and removal of accounts.
  useEffect(() => {
    // Extract the address list from the internalAccounts array
    const accountsAddressList = internalAccounts.map((account) =>
      account.address.toLowerCase(),
    );

    if (previousIdentitiesListSize.current !== accountsAddressList.length) {
      // Clean up selected addresses that are no longer part of accounts.
      const updatedSelectedAddresses = selectedAddresses.filter((address) =>
        accountsAddressList.includes(address.toLowerCase()),
      );
      setSelectedAddresses(updatedSelectedAddresses);
      previousIdentitiesListSize.current = accountsAddressList.length;
    }
  }, [internalAccounts, selectedAddresses]);

  const cancelPermissionRequest = useCallback(
    (requestId) => {
      DevLogger.log(
        `AccountConnect::cancelPermissionRequest requestId=${requestId} channelIdOrHostname=${channelIdOrHostname} accountsLength=${accountsLength}`,
      );
      Engine.context.PermissionController.rejectPermissionsRequest(requestId);
      if (channelIdOrHostname && accountsLength === 0) {
        // Remove Potential SDK connection
        SDKConnect.getInstance().removeChannel({
          channelId: channelIdOrHostname,
          sendTerminate: true,
        });
      }

      trackEvent(MetaMetricsEvents.CONNECT_REQUEST_CANCELLED, {
        number_of_accounts: accountsLength,
        source: SourceType.PERMISSION_SYSTEM,
      });
    },
    [accountsLength, channelIdOrHostname, trackEvent],
  );

  const navigateToUrlInEthPhishingModal = useCallback(
    (url: string | null) => {
      setShowPhishingModal(false);
      cancelPermissionRequest(permissionRequestId);
      navigation.goBack();
      setIsLoading(false);

      if (url !== null) {
        navigation.navigate(Routes.BROWSER.HOME, {
          screen: Routes.BROWSER.VIEW,
          params: {
            newTabUrl: url,
            timestamp: Date.now(),
          },
        });
      }
    },
    [cancelPermissionRequest, navigation, permissionRequestId],
  );

  const continueToPhishingSite = useCallback(() => {
    setShowPhishingModal(false);
  }, []);

  const goToETHPhishingDetector = useCallback(() => {
    navigateToUrlInEthPhishingModal(MM_PHISH_DETECT_URL);
  }, [navigateToUrlInEthPhishingModal]);

  const goToFilePhishingIssue = useCallback(() => {
    navigateToUrlInEthPhishingModal(MM_BLOCKLIST_ISSUE_URL);
  }, [navigateToUrlInEthPhishingModal]);

  const goToEtherscam = useCallback(() => {
    navigateToUrlInEthPhishingModal(MM_ETHERSCAN_URL);
  }, [navigateToUrlInEthPhishingModal]);

  const goBackToSafety = useCallback(() => {
    navigateToUrlInEthPhishingModal(null); // No URL means just go back to safety without navigating to a new page
  }, [navigateToUrlInEthPhishingModal]);

  const triggerDappViewedEvent = useCallback(
    (numberOfConnectedAccounts: number) =>
      // Track dapp viewed event
      trackDappViewedEvent({ hostname, numberOfConnectedAccounts }),
    [hostname],
  );

  const handleConnect = useCallback(async () => {
    const request: PermissionsRequest = {
      ...hostInfo,
      metadata: {
        ...hostInfo.metadata,
        origin: channelIdOrHostname,
      },
      approvedAccounts: selectedAddresses,
    };

    const connectedAccountLength = selectedAddresses.length;
    const activeAddress = selectedAddresses[0];
    const activeAccountName = getAccountNameWithENS({
      accountAddress: activeAddress,
      accounts,
      ensByAccountAddress,
    });

    try {
      setIsLoading(true);
      /*
       * TODO: update request object to match PermissionsRequest type
       */
      await Engine.context.PermissionController.acceptPermissionsRequest(
        request,
      );

      triggerDappViewedEvent(connectedAccountLength);

      trackEvent(MetaMetricsEvents.CONNECT_REQUEST_COMPLETED, {
        number_of_accounts: accountsLength,
        number_of_accounts_connected: connectedAccountLength,
        account_type: getAddressAccountType(activeAddress),
        source: eventSource,
      });
      let labelOptions: ToastOptions['labelOptions'] = [];
      if (connectedAccountLength > 1) {
        labelOptions = [
          { label: `${connectedAccountLength} `, isBold: true },
          {
            label: `${strings('toast.accounts_connected')}`,
          },
          { label: `\n${activeAccountName} `, isBold: true },
          { label: strings('toast.now_active') },
        ];
      } else {
        labelOptions = [
          { label: `${activeAccountName} `, isBold: true },
          { label: strings('toast.connected_and_active') },
        ];
      }
      toastRef?.current?.showToast({
        variant: ToastVariants.Account,
        labelOptions,
        accountAddress: activeAddress,
        accountAvatarType,
        hasNoTimeout: false,
      });
    } catch (e) {
      if (e instanceof Error) {
        Logger.error(e, 'Error while trying to connect to a dApp.');
      }
    } finally {
      setIsLoading(false);
    }
  }, [
    eventSource,
    selectedAddresses,
    hostInfo,
    accounts,
    ensByAccountAddress,
    accountAvatarType,
    toastRef,
    accountsLength,
    channelIdOrHostname,
    triggerDappViewedEvent,
    trackEvent,
  ]);

  const handleCreateAccount = useCallback(
    async (isMultiSelect?: boolean) => {
      const { KeyringController } = Engine.context;
      try {
        setIsLoading(true);
        const addedAccountAddress = await KeyringController.addNewAccount();
        const checksummedAddress = safeToChecksumAddress(
          addedAccountAddress,
        ) as string;
        !isMultiSelect && setSelectedAddresses([checksummedAddress]);
        trackEvent(MetaMetricsEvents.ACCOUNTS_ADDED_NEW_ACCOUNT);
      } catch (e) {
        if (e instanceof Error) {
          Logger.error(e, 'error while trying to add a new account');
        }
      } finally {
        setIsLoading(false);
      }
    },
    [trackEvent],
  );

  const hideSheet = (callback?: () => void) =>
    sheetRef?.current?.onCloseBottomSheet?.(callback);

  /**
   * User intent is set on AccountConnectSingle,
   * AccountConnectSingleSelector & AccountConnectMultiSelector.
   *
   * We need to know where the user clicks to decide what
   * should happen to the Permission Request Promise.
   * We then trigger the corresponding side effects &
   * control the Bottom Sheet visibility.
   */
  useEffect(() => {
    if (userIntent === USER_INTENT.None) return;

    const handleUserActions = (action: USER_INTENT) => {
      switch (action) {
        case USER_INTENT.Confirm: {
          handleConnect();
          hideSheet();
          break;
        }
        case USER_INTENT.Create: {
          handleCreateAccount();
          break;
        }
        case USER_INTENT.CreateMultiple: {
          handleCreateAccount(true);
          break;
        }
        case USER_INTENT.Cancel: {
          hideSheet(() => cancelPermissionRequest(permissionRequestId));
          break;
        }
        case USER_INTENT.Import: {
          navigation.navigate('ImportPrivateKeyView');
          // TODO: Confirm if this is where we want to track importing an account or within ImportPrivateKeyView screen.
          trackEvent(MetaMetricsEvents.ACCOUNTS_IMPORTED_NEW_ACCOUNT);
          break;
        }
        case USER_INTENT.ConnectHW: {
          navigation.navigate('ConnectQRHardwareFlow');
          // TODO: Confirm if this is where we want to track connecting a hardware wallet or within ConnectQRHardwareFlow screen.
          trackEvent(MetaMetricsEvents.CONNECT_HARDWARE_WALLET);

          break;
        }
      }
    };

    handleUserActions(userIntent);

    setUserIntent(USER_INTENT.None);
  }, [
    navigation,
    userIntent,
    sheetRef,
    cancelPermissionRequest,
    permissionRequestId,
    handleCreateAccount,
    handleConnect,
    trackEvent,
  ]);

  const handleSheetDismiss = () => {
    if (!permissionRequestId || userIntent !== USER_INTENT.None) return;

    cancelPermissionRequest(permissionRequestId);
  };

  const renderSingleConnectScreen = useCallback(() => {
    const selectedAddress = selectedAddresses[0];
    const selectedAccount = accounts.find(
      (account) =>
        safeToChecksumAddress(account.address) ===
        safeToChecksumAddress(selectedAddress),
    );
    const ensName = ensByAccountAddress[selectedAddress];
    const defaultSelectedAccount: Account | undefined = selectedAccount
      ? {
          ...selectedAccount,
          name:
            isDefaultAccountName(selectedAccount.name) && ensName
              ? ensName
              : selectedAccount.name,
        }
      : undefined;
    return (
      <AccountConnectSingle
        onSetSelectedAddresses={setSelectedAddresses}
        connection={sdkConnection}
        onSetScreen={setScreen}
        onUserAction={setUserIntent}
        defaultSelectedAccount={defaultSelectedAccount}
        isLoading={isLoading}
        favicon={actualIcon}
        secureIcon={secureIcon}
        urlWithProtocol={urlWithProtocol}
      />
    );
  }, [
    accounts,
    ensByAccountAddress,
    selectedAddresses,
    isLoading,
    setScreen,
    setSelectedAddresses,
    actualIcon,
    secureIcon,
    sdkConnection,
    urlWithProtocol,
    setUserIntent,
  ]);

  const renderPermissionsSummaryScreen = useCallback(() => {
    const permissionsSummaryProps: PermissionsSummaryProps = {
      currentPageInformation: {
        currentEnsName: '',
        icon: faviconSource as string,
        url: urlWithProtocol,
      },
      onEdit: () => {
        setScreen(AccountConnectScreens.MultiConnectSelector);
      },
      onEditNetworks: () =>
        setScreen(AccountConnectScreens.MultiConnectNetworkSelector),
      onUserAction: setUserIntent,
      isAlreadyConnected: false,
    };
    return <PermissionsSummary {...permissionsSummaryProps} />;
  }, [faviconSource, urlWithProtocol]);

  const renderSingleConnectSelectorScreen = useCallback(
    () => (
      <AccountConnectSingleSelector
        accounts={accounts}
        ensByAccountAddress={ensByAccountAddress}
        onSetScreen={setScreen}
        onSetSelectedAddresses={setSelectedAddresses}
        selectedAddresses={selectedAddresses}
        isLoading={isLoading}
        onUserAction={setUserIntent}
      />
    ),
    [
      accounts,
      ensByAccountAddress,
      selectedAddresses,
      isLoading,
      setUserIntent,
      setSelectedAddresses,
      setScreen,
    ],
  );

  const renderMultiConnectSelectorScreen = useCallback(
    () => (
      <AccountConnectMultiSelector
        accounts={accounts}
        ensByAccountAddress={ensByAccountAddress}
        selectedAddresses={selectedAddresses}
        onSelectAddress={setSelectedAddresses}
        isLoading={isLoading}
        favicon={faviconSource}
        secureIcon={secureIcon}
        urlWithProtocol={urlWithProtocol}
        onUserAction={setUserIntent}
        onBack={() => setScreen(AccountConnectScreens.SingleConnect)}
        connection={sdkConnection}
        hostname={hostname}
      />
    ),
    [
      accounts,
      ensByAccountAddress,
      selectedAddresses,
      isLoading,
      faviconSource,
      secureIcon,
      urlWithProtocol,
      sdkConnection,
      hostname,
    ],
  );

  const renderMultiConnectNetworkSelectorScreen = useCallback(
    () => (
      <NetworkConnectMultiSelector
        onSelectNetworkIds={setSelectedAddresses}
        isLoading={isLoading}
        onUserAction={setUserIntent}
        urlWithProtocol={urlWithProtocol}
        hostname={hostname}
        onBack={() => setScreen(AccountConnectScreens.SingleConnect)}
      />
    ),
    [isLoading, urlWithProtocol, hostname],
  );

  const renderPhishingModal = useCallback(
    () => (
      <Modal
        isVisible={showPhishingModal}
        animationIn="slideInUp"
        animationOut="slideOutDown"
        style={styles.fullScreenModal}
        backdropOpacity={1}
        backdropColor={colors.error.default}
        animationInTiming={300}
        animationOutTiming={300}
        useNativeDriver
      >
        <PhishingModal
          fullUrl={blockedUrl}
          goToETHPhishingDetector={goToETHPhishingDetector}
          continueToPhishingSite={continueToPhishingSite}
          goToEtherscam={goToEtherscam}
          goToFilePhishingIssue={goToFilePhishingIssue}
          goBackToSafety={goBackToSafety}
        />
      </Modal>
    ),
    [
      blockedUrl,
      colors.error.default,
      continueToPhishingSite,
      goBackToSafety,
      goToETHPhishingDetector,
      goToEtherscam,
      goToFilePhishingIssue,
      showPhishingModal,
      styles.fullScreenModal,
    ],
  );

  const renderConnectScreens = useCallback(() => {
    switch (screen) {
      case AccountConnectScreens.SingleConnect:
        return isMultichainVersion1Enabled
          ? renderPermissionsSummaryScreen()
          : renderSingleConnectScreen();
      case AccountConnectScreens.SingleConnectSelector:
        return renderSingleConnectSelectorScreen();
      case AccountConnectScreens.MultiConnectSelector:
        return renderMultiConnectSelectorScreen();
      case AccountConnectScreens.MultiConnectNetworkSelector:
        return renderMultiConnectNetworkSelectorScreen();
    }
  }, [
    screen,
    renderSingleConnectScreen,
    renderPermissionsSummaryScreen,
    renderSingleConnectSelectorScreen,
    renderMultiConnectSelectorScreen,
    renderMultiConnectNetworkSelectorScreen,
  ]);

  return (
    <BottomSheet onClose={handleSheetDismiss} ref={sheetRef}>
      {renderConnectScreens()}
      {renderPhishingModal()}
    </BottomSheet>
  );
};

export default AccountConnect;<|MERGE_RESOLUTION|>--- conflicted
+++ resolved
@@ -175,16 +175,10 @@
     channelIdOrHostname,
   ]);
 
-<<<<<<< HEAD
-  const urlWithProtocol = (hostname && !isUUID(hostname))
-    ? prefixUrlWithProtocol(getHost(hostname))
-    : domainTitle;
-=======
   const urlWithProtocol =
     hostname && !isUUID(hostname)
-      ? prefixUrlWithProtocol(hostname)
+      ? prefixUrlWithProtocol(getHost(hostname))
       : domainTitle;
->>>>>>> 092d567f
 
   const isAllowedOrigin = useCallback((origin: string) => {
     const { PhishingController } = Engine.context;
