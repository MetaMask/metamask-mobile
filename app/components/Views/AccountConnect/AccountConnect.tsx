// Third party dependencies.
import { useNavigation } from '@react-navigation/native';
import React, {
  useCallback,
  useContext,
  useEffect,
  useMemo,
  useRef,
  useState,
} from 'react';
import Modal from 'react-native-modal';
import { useSelector } from 'react-redux';
// External dependencies.
import { strings } from '../../../../locales/i18n';
import BottomSheet, {
  BottomSheetRef,
} from '../../../component-library/components/BottomSheets/BottomSheet';
import { IconName } from '../../../component-library/components/Icons/Icon';
import {
  ToastContext,
  ToastVariants,
} from '../../../component-library/components/Toast';
import { ToastOptions } from '../../../component-library/components/Toast/Toast.types';
import { USER_INTENT } from '../../../constants/permissions';
import { MetaMetricsEvents } from '../../../core/Analytics';
import Engine from '../../../core/Engine';
import { selectAccountsLength } from '../../../selectors/accountTrackerController';
import {
  selectInternalAccounts,
  selectPreviouslySelectedEvmAccount,
  selectSelectedInternalAccountFormattedAddress,
} from '../../../selectors/accountsController';
import { isDefaultAccountName } from '../../../util/ENSUtils';
import Logger from '../../../util/Logger';
import {
  getAddressAccountType,
  safeToChecksumAddress,
} from '../../../util/address';
import {
  getHost,
  getUrlObj,
  prefixUrlWithProtocol,
} from '../../../util/browser';
import { Account, useAccounts } from '../../hooks/useAccounts';

// Internal dependencies.
import { PermissionsRequest } from '@metamask/permission-controller';
import { ImageURISource, ImageSourcePropType, StyleSheet } from 'react-native';
import PhishingModal from '../../../components/UI/PhishingModal';
import { useMetrics } from '../../../components/hooks/useMetrics';
import Routes from '../../../constants/navigation/Routes';
import {
  MM_BLOCKLIST_ISSUE_URL,
  MM_ETHERSCAN_URL,
  MM_PHISH_DETECT_URL,
} from '../../../constants/urls';
import AppConstants from '../../../core/AppConstants';
import SDKConnect from '../../../core/SDKConnect/SDKConnect';
import DevLogger from '../../../core/SDKConnect/utils/DevLogger';
import { RootState } from '../../../reducers';
import { trackDappViewedEvent } from '../../../util/metrics';
import { useTheme } from '../../../util/theme';
import useFavicon from '../../hooks/useFavicon/useFavicon';
import {
  AccountConnectProps,
  AccountConnectScreens,
} from './AccountConnect.types';
import AccountConnectMultiSelector from './AccountConnectMultiSelector';
import AccountConnectSingle from './AccountConnectSingle';
import AccountConnectSingleSelector from './AccountConnectSingleSelector';
import { PermissionsSummaryProps } from '../../../components/UI/PermissionsSummary/PermissionsSummary.types';
import PermissionsSummary from '../../../components/UI/PermissionsSummary';
import { getNetworkImageSource } from '../../../util/networks';
import NetworkConnectMultiSelector from '../NetworkConnect/NetworkConnectMultiSelector';
import { useNetworkInfo } from '../../../selectors/selectedNetworkController';
import { AvatarSize } from '../../../component-library/components/Avatars/Avatar';
import { selectEvmNetworkConfigurationsByChainId } from '../../../selectors/networkController';
import { isUUID } from '../../../core/SDKConnect/utils/isUUID';
import useOriginSource from '../../hooks/useOriginSource';
import { selectIsEvmNetworkSelected } from '../../../selectors/multichainNetworkController';
import {
  getCaip25PermissionsResponse,
  getRequestedCaip25CaveatValue,
} from './utils';
import { getFormattedAddressFromInternalAccount } from '../../../core/Multichain/utils';
import {
  getPhishingTestResultAsync,
  isProductSafetyDappScanningEnabled,
} from '../../../util/phishingDetection';
import { toHex } from '@metamask/controller-utils';

const createStyles = () =>
  StyleSheet.create({
    fullScreenModal: {
      flex: 1,
    },
  });

const AccountConnect = (props: AccountConnectProps) => {
  const { colors } = useTheme();
  const styles = createStyles();
  const { hostInfo, permissionRequestId } = props.route.params;
  const [isLoading, setIsLoading] = useState(false);
  const navigation = useNavigation();
  const { trackEvent, createEventBuilder } = useMetrics();

  const [blockedUrl, setBlockedUrl] = useState('');

  const selectedWalletAddress = useSelector(
    selectSelectedInternalAccountFormattedAddress,
  );

  const previouslySelectedEvmAccount = useSelector(
    selectPreviouslySelectedEvmAccount,
  );

  const isEvmSelected = useSelector(selectIsEvmNetworkSelected);
  const [selectedAddresses, setSelectedAddresses] = useState<string[]>(
    selectedWalletAddress && isEvmSelected
      ? [selectedWalletAddress]
      : [
          previouslySelectedEvmAccount
            ? getFormattedAddressFromInternalAccount(
                previouslySelectedEvmAccount,
              )
            : '',
        ],
  );

  const sheetRef = useRef<BottomSheetRef>(null);
  const [screen, setScreen] = useState<AccountConnectScreens>(
    AccountConnectScreens.SingleConnect,
  );
  const { evmAccounts: accounts, ensByAccountAddress } = useAccounts({
    isLoading,
  });
  const previousIdentitiesListSize = useRef<number>();
  const internalAccounts = useSelector(selectInternalAccounts);
  const [showPhishingModal, setShowPhishingModal] = useState(false);
  const [userIntent, setUserIntent] = useState(USER_INTENT.None);
  const isMountedRef = useRef(true);

  const [selectedNetworkAvatars, setSelectedNetworkAvatars] = useState<
    {
      size: AvatarSize;
      name: string;
      imageSource: ImageSourcePropType;
    }[]
  >([]);

  const { toastRef } = useContext(ToastContext);

  const accountsLength = useSelector(selectAccountsLength);
  const { wc2Metadata } = useSelector((state: RootState) => state.sdk);

  const networkConfigurations = useSelector(
    selectEvmNetworkConfigurationsByChainId,
  );

  const { origin: channelIdOrHostname } = hostInfo.metadata as {
    id: string;
    origin: string;
  };

  const isChannelId = isUUID(channelIdOrHostname);

  const sdkConnection = SDKConnect.getInstance().getConnection({
    channelId: channelIdOrHostname,
  });

  const isOriginMMSDKRemoteConn = sdkConnection !== undefined;

  const isOriginWalletConnect =
    !isOriginMMSDKRemoteConn && wc2Metadata?.id && wc2Metadata?.id.length > 0;

  const dappIconUrl = sdkConnection?.originatorInfo?.icon;
  const dappUrl = sdkConnection?.originatorInfo?.url ?? '';

  const [isSdkUrlUnknown, setIsSdkUrlUnknown] = useState(false);

  const { domainTitle, hostname } = useMemo(() => {
    let title = '';
    let dappHostname = dappUrl || channelIdOrHostname;

    if (
      isOriginMMSDKRemoteConn &&
      channelIdOrHostname.startsWith(AppConstants.MM_SDK.SDK_REMOTE_ORIGIN)
    ) {
      title = getUrlObj(
        channelIdOrHostname.split(AppConstants.MM_SDK.SDK_REMOTE_ORIGIN)[1],
      ).origin;
    } else if (isOriginWalletConnect) {
      title = channelIdOrHostname;
      dappHostname = title;
    } else if (!isChannelId && (dappUrl || channelIdOrHostname)) {
      title = prefixUrlWithProtocol(dappUrl || channelIdOrHostname);
      dappHostname = channelIdOrHostname;
    } else {
      title = strings('sdk.unknown');
      setIsSdkUrlUnknown(true);
    }

    return { domainTitle: title, hostname: dappHostname };
  }, [
    isOriginWalletConnect,
    isOriginMMSDKRemoteConn,
    isChannelId,
    dappUrl,
    channelIdOrHostname,
  ]);

  const urlWithProtocol =
    hostname && !isUUID(hostname)
      ? prefixUrlWithProtocol(getHost(hostname))
      : domainTitle;

  const { chainId } = useNetworkInfo(urlWithProtocol);

  const {
    hostname: hostnameFromUrlObj,
    protocol: protocolFromUrlObj
  } = getUrlObj(urlWithProtocol);

  const [selectedChainIds, setSelectedChainIds] = useState<string[]>(() => {
    // Get all enabled network chain IDs from networkConfigurations
    const enabledChainIds = Object.values(networkConfigurations).map(
      (network) => network.chainId,
    );
    return enabledChainIds;
  });

  useEffect(() => {
    // Create network avatars for all enabled networks
    const networkAvatars = Object.values(networkConfigurations).map(
      (network) => ({
        size: AvatarSize.Xs,
        name: network.name || '',
        imageSource: getNetworkImageSource({ chainId: network.chainId }),
      }),
    );

    setSelectedNetworkAvatars(networkAvatars);

    // No need to update selectedChainIds here since it's already initialized with all networks
  }, [networkConfigurations]);

<<<<<<< HEAD
  const handleUpdateNetworkPermissions = useCallback(async () => {
    let hasPermittedChains = false;
    let chainsToPermit = selectedChainIds.length > 0 ? selectedChainIds : [];
    if (chainId && chainsToPermit.length === 0) {
      chainsToPermit = [chainId];
    }

    try {
      hasPermittedChains = Engine.context.PermissionController.hasCaveat(
        hostnameFromUrlObj,
        PermissionKeys.permittedChains,
        CaveatTypes.restrictNetworkSwitching,
      );
    } catch {
      // noop
    }

    if (hasPermittedChains) {
      Engine.context.PermissionController.updateCaveat(
        hostnameFromUrlObj,
        PermissionKeys.permittedChains,
        CaveatTypes.restrictNetworkSwitching,
        chainsToPermit,
      );
    } else {
      Engine.context.PermissionController.grantPermissionsIncremental({
        subject: {
          origin: hostnameFromUrlObj,
        },
        approvedPermissions: {
          [PermissionKeys.permittedChains]: {
            caveats: [
              {
                type: CaveatTypes.restrictNetworkSwitching,
                value: chainsToPermit,
              },
            ],
          },
        },
      });
    }
  }, [selectedChainIds, chainId, hostnameFromUrlObj]);

  const isAllowedOrigin = useCallback((origin: string) => {
    const phishingResult = getPhishingTestResult(origin);
    return !phishingResult?.result;
  }, []);

=======
>>>>>>> acfbd307
  useEffect(() => {
    let url = dappUrl || channelIdOrHostname || '';

    const checkOrigin = async () => {
      if (isProductSafetyDappScanningEnabled()) {
        url = prefixUrlWithProtocol(url);
      }
      const scanResult = await getPhishingTestResultAsync(url);
      if (scanResult.result && isMountedRef.current) {
        setBlockedUrl(dappUrl);
        setShowPhishingModal(true);
      }
    };
    checkOrigin();
    return () => {
      isMountedRef.current = false;
    };
  }, [dappUrl, channelIdOrHostname]);

  const faviconSource = useFavicon(
    channelIdOrHostname || (!isChannelId ? channelIdOrHostname : ''),
  );

  const actualIcon = useMemo(() => {
    // Priority to dappIconUrl
    if (dappIconUrl) {
      return { uri: dappIconUrl };
    }

    if (isOriginWalletConnect) {
      // fetch icon from store
      return { uri: wc2Metadata?.icon ?? '' };
    }

    const favicon = faviconSource as ImageURISource;
    if ('uri' in favicon) {
      return faviconSource;
    }

    return { uri: '' };
  }, [dappIconUrl, wc2Metadata, faviconSource, isOriginWalletConnect]);

  const secureIcon = useMemo(
    () =>
      protocolFromUrlObj === 'https:'
        ? IconName.Lock
        : IconName.LockSlash,
    [protocolFromUrlObj],
  );

  const eventSource = useOriginSource({ origin: channelIdOrHostname });

  // Refreshes selected addresses based on the addition and removal of accounts.
  useEffect(() => {
    // Extract the address list from the internalAccounts array
    const accountsAddressList = internalAccounts.map((account) =>
      account.address.toLowerCase(),
    );

    if (previousIdentitiesListSize.current !== accountsAddressList.length) {
      // Clean up selected addresses that are no longer part of accounts.
      const updatedSelectedAddresses = selectedAddresses.filter((address) =>
        accountsAddressList.includes(address.toLowerCase()),
      );
      setSelectedAddresses(updatedSelectedAddresses);
      previousIdentitiesListSize.current = accountsAddressList.length;
    }
  }, [internalAccounts, selectedAddresses]);

  const cancelPermissionRequest = useCallback(
    (requestId: string) => {
      DevLogger.log(
        `AccountConnect::cancelPermissionRequest requestId=${requestId} channelIdOrHostname=${channelIdOrHostname} accountsLength=${accountsLength}`,
      );
      Engine.context.PermissionController.rejectPermissionsRequest(requestId);
      if (channelIdOrHostname && accountsLength === 0) {
        // Remove Potential SDK connection
        SDKConnect.getInstance().removeChannel({
          channelId: channelIdOrHostname,
          sendTerminate: true,
        });
      }

      trackEvent(
        createEventBuilder(MetaMetricsEvents.CONNECT_REQUEST_CANCELLED)
          .addProperties({
            number_of_accounts: accountsLength,
            source: eventSource,
          })
          .build(),
      );
    },
    [
      accountsLength,
      channelIdOrHostname,
      trackEvent,
      createEventBuilder,
      eventSource,
    ],
  );

  const navigateToUrlInEthPhishingModal = useCallback(
    (url: string | null) => {
      setShowPhishingModal(false);
      cancelPermissionRequest(permissionRequestId);
      navigation.goBack();
      setIsLoading(false);

      if (url !== null) {
        navigation.navigate(Routes.BROWSER.HOME, {
          screen: Routes.BROWSER.VIEW,
          params: {
            newTabUrl: url,
            timestamp: Date.now(),
          },
        });
      }
    },
    [cancelPermissionRequest, navigation, permissionRequestId],
  );

  const continueToPhishingSite = useCallback(() => {
    setShowPhishingModal(false);
  }, []);

  const goToETHPhishingDetector = useCallback(() => {
    navigateToUrlInEthPhishingModal(MM_PHISH_DETECT_URL);
  }, [navigateToUrlInEthPhishingModal]);

  const goToFilePhishingIssue = useCallback(() => {
    navigateToUrlInEthPhishingModal(MM_BLOCKLIST_ISSUE_URL);
  }, [navigateToUrlInEthPhishingModal]);

  const goToEtherscam = useCallback(() => {
    navigateToUrlInEthPhishingModal(MM_ETHERSCAN_URL);
  }, [navigateToUrlInEthPhishingModal]);

  const goBackToSafety = useCallback(() => {
    navigateToUrlInEthPhishingModal(null); // No URL means just go back to safety without navigating to a new page
  }, [navigateToUrlInEthPhishingModal]);

  const triggerDappViewedEvent = useCallback(
    (numberOfConnectedAccounts: number) =>
      // Track dapp viewed event
      trackDappViewedEvent({ hostname: hostnameFromUrlObj, numberOfConnectedAccounts }),
    [hostnameFromUrlObj],
  );

  const handleConnect = useCallback(async () => {
    const requestedCaip25CaveatValue = getRequestedCaip25CaveatValue(
      hostInfo.permissions,
    );

    /**
     * TODO: This should be removed as part of later UI connection refactor work for Multichain API implementation.
     * This logic should be removed and the UI should ensure it cannot continue if no chains are selected.
     * {@link https://github.com/MetaMask/metamask-mobile/pull/13970/files#r2042345624}
     */
    const chainsToPermit = chainId && selectedChainIds.length === 0 ? [chainId] : selectedChainIds;
    const hexSelectedAddresses = selectedAddresses.map((account) =>
      toHex(account),
    );
    const hexChainsToPermit = chainsToPermit.map((chain) => toHex(chain));

    const request: PermissionsRequest = {
      ...hostInfo,
      metadata: {
        ...hostInfo.metadata,
        origin: channelIdOrHostname,
      },
      permissions: {
        ...hostInfo.permissions,
        ...getCaip25PermissionsResponse(
          requestedCaip25CaveatValue,
          hexSelectedAddresses,
          hexChainsToPermit,
        ),
      },
    };
    const connectedAccountLength = selectedAddresses.length;
    const activeAddress = selectedAddresses[0];

    try {
      setIsLoading(true);
      /*
       * TODO: update request object to match PermissionsRequest type
       */
      await Engine.context.PermissionController.acceptPermissionsRequest(
        request,
      );

      triggerDappViewedEvent(connectedAccountLength);

      trackEvent(
        createEventBuilder(MetaMetricsEvents.CONNECT_REQUEST_COMPLETED)
          .addProperties({
            number_of_accounts: accountsLength,
            number_of_accounts_connected: connectedAccountLength,
            account_type: getAddressAccountType(activeAddress),
            source: eventSource,
          })
          .build(),
      );
      let labelOptions: ToastOptions['labelOptions'] = [];

      if (connectedAccountLength >= 1) {
        labelOptions = [{ label: `${strings('toast.permissions_updated')}` }];
      }

      toastRef?.current?.showToast({
        variant: ToastVariants.Network,
        labelOptions,
        networkImageSource: faviconSource,
        hasNoTimeout: false,
      });
    } catch (e) {
      if (e instanceof Error) {
        Logger.error(e, 'Error while trying to connect to a dApp.');
      }
    } finally {
      setIsLoading(false);
    }
  }, [
    eventSource,
    selectedAddresses,
    hostInfo,
    toastRef,
    accountsLength,
    channelIdOrHostname,
    triggerDappViewedEvent,
    trackEvent,
    faviconSource,
    createEventBuilder,
    selectedChainIds,
    chainId,
  ]);

  const handleCreateAccount = useCallback(
    async (isMultiSelect?: boolean) => {
      const { KeyringController } = Engine.context;
      try {
        setIsLoading(true);
        const addedAccountAddress = await KeyringController.addNewAccount();
        const checksummedAddress = safeToChecksumAddress(
          addedAccountAddress,
        ) as string;
        !isMultiSelect && setSelectedAddresses([checksummedAddress]);
        trackEvent(
          createEventBuilder(
            MetaMetricsEvents.ACCOUNTS_ADDED_NEW_ACCOUNT,
          ).build(),
        );
      } catch (e) {
        if (e instanceof Error) {
          Logger.error(e, 'error while trying to add a new account');
        }
      } finally {
        setIsLoading(false);
      }
    },
    [trackEvent, createEventBuilder],
  );

  const handleAccountsSelected = useCallback(
    (newSelectedAccountAddresses: string[]) => {
      setSelectedAddresses(newSelectedAccountAddresses);
      setScreen(AccountConnectScreens.SingleConnect);
    },
    [setSelectedAddresses, setScreen],
  );

  const handleNetworksSelected = useCallback(
    (newSelectedChainIds: string[]) => {
      setSelectedChainIds(newSelectedChainIds);

      const newNetworkAvatars = newSelectedChainIds.map(
        (newSelectedChainId) => ({
          size: AvatarSize.Xs,
          // @ts-expect-error - networkConfigurations is not typed
          name: networkConfigurations[newSelectedChainId]?.name || '',
          imageSource: getNetworkImageSource({ chainId: newSelectedChainId }),
        }),
      );
      setSelectedNetworkAvatars(newNetworkAvatars);
      setScreen(AccountConnectScreens.SingleConnect);
    },
    [networkConfigurations, setScreen],
  );

  const hideSheet = (callback?: () => void) =>
    sheetRef?.current?.onCloseBottomSheet?.(callback);

  /**
   * User intent is set on AccountConnectSingle,
   * AccountConnectSingleSelector & AccountConnectMultiSelector.
   *
   * We need to know where the user clicks to decide what
   * should happen to the Permission Request Promise.
   * We then trigger the corresponding side effects &
   * control the Bottom Sheet visibility.
   */
  useEffect(() => {
    if (userIntent === USER_INTENT.None) return;

    const handleUserActions = (action: USER_INTENT) => {
      switch (action) {
        case USER_INTENT.Confirm: {
          handleConnect();
          hideSheet();
          break;
        }
        case USER_INTENT.Create: {
          handleCreateAccount();
          break;
        }
        case USER_INTENT.CreateMultiple: {
          handleCreateAccount(true);
          break;
        }
        case USER_INTENT.Cancel: {
          hideSheet(() => cancelPermissionRequest(permissionRequestId));
          break;
        }
        case USER_INTENT.Import: {
          navigation.navigate('ImportPrivateKeyView');
          // TODO: Confirm if this is where we want to track importing an account or within ImportPrivateKeyView screen.
          trackEvent(
            createEventBuilder(
              MetaMetricsEvents.ACCOUNTS_IMPORTED_NEW_ACCOUNT,
            ).build(),
          );
          break;
        }
        ///: BEGIN:ONLY_INCLUDE_IF(multi-srp)
        case USER_INTENT.ImportSrp: {
          navigation.navigate('ImportSrpView');
          break;
        }
        ///: END:ONLY_INCLUDE_IF
        case USER_INTENT.ConnectHW: {
          navigation.navigate('ConnectQRHardwareFlow');
          // TODO: Confirm if this is where we want to track connecting a hardware wallet or within ConnectQRHardwareFlow screen.
          trackEvent(
            createEventBuilder(
              MetaMetricsEvents.CONNECT_HARDWARE_WALLET,
            ).build(),
          );

          break;
        }
      }
    };

    handleUserActions(userIntent);

    setUserIntent(USER_INTENT.None);
  }, [
    navigation,
    userIntent,
    sheetRef,
    cancelPermissionRequest,
    permissionRequestId,
    handleCreateAccount,
    handleConnect,
    trackEvent,
    createEventBuilder,
  ]);

  const handleSheetDismiss = () => {
    if (!permissionRequestId || userIntent !== USER_INTENT.None) return;

    cancelPermissionRequest(permissionRequestId);
  };

  const renderSingleConnectScreen = useCallback(() => {
    const selectedAddress = selectedAddresses[0];
    const selectedAccount = accounts.find(
      (account) =>
        safeToChecksumAddress(account.address) ===
        safeToChecksumAddress(selectedAddress),
    );
    const ensName = ensByAccountAddress[selectedAddress];
    const defaultSelectedAccount: Account | undefined = selectedAccount
      ? {
        ...selectedAccount,
        name:
          isDefaultAccountName(selectedAccount.name) && ensName
            ? ensName
            : selectedAccount.name,
      }
      : undefined;
    return (
      <AccountConnectSingle
        onSetSelectedAddresses={setSelectedAddresses}
        connection={sdkConnection}
        onSetScreen={setScreen}
        onUserAction={setUserIntent}
        defaultSelectedAccount={defaultSelectedAccount}
        isLoading={isLoading}
        favicon={actualIcon}
        secureIcon={secureIcon}
        urlWithProtocol={urlWithProtocol}
      />
    );
  }, [
    accounts,
    ensByAccountAddress,
    selectedAddresses,
    isLoading,
    setScreen,
    setSelectedAddresses,
    actualIcon,
    secureIcon,
    sdkConnection,
    urlWithProtocol,
    setUserIntent,
  ]);

  const renderPermissionsSummaryScreen = useCallback(() => {
    const permissionsSummaryProps: PermissionsSummaryProps = {
      currentPageInformation: {
        currentEnsName: '',
        icon: faviconSource as string,
        url: urlWithProtocol,
      },
      onEdit: () => {
        setScreen(AccountConnectScreens.MultiConnectSelector);
      },
      onEditNetworks: () =>
        setScreen(AccountConnectScreens.MultiConnectNetworkSelector),
      onUserAction: setUserIntent,
      isAlreadyConnected: false,
      accountAddresses: selectedAddresses,
      accounts,
      // @ts-expect-error imageSource not yet typed
      networkAvatars: selectedNetworkAvatars,
    };
    return <PermissionsSummary {...permissionsSummaryProps} />;
  }, [
    faviconSource,
    urlWithProtocol,
    selectedAddresses,
    selectedNetworkAvatars,
    accounts,
  ]);

  const renderSingleConnectSelectorScreen = useCallback(
    () => (
      <AccountConnectSingleSelector
        accounts={accounts}
        ensByAccountAddress={ensByAccountAddress}
        onSetScreen={setScreen}
        onSetSelectedAddresses={setSelectedAddresses}
        selectedAddresses={selectedAddresses}
        isLoading={isLoading}
        onUserAction={setUserIntent}
      />
    ),
    [
      accounts,
      ensByAccountAddress,
      selectedAddresses,
      isLoading,
      setUserIntent,
      setSelectedAddresses,
      setScreen,
    ],
  );

  const renderMultiConnectSelectorScreen = useCallback(
    () => (
      <AccountConnectMultiSelector
        accounts={accounts}
        ensByAccountAddress={ensByAccountAddress}
        defaultSelectedAddresses={selectedAddresses}
        onSubmit={handleAccountsSelected}
        isLoading={isLoading}
        onBack={() => {
          setScreen(AccountConnectScreens.SingleConnect);
        }}
        connection={sdkConnection}
<<<<<<< HEAD
        hostname={hostnameFromUrlObj}
        onPrimaryActionButtonPress={() => {
          setConfirmedAddresses(selectedAddresses);
          setScreen(AccountConnectScreens.SingleConnect);
        }}
=======
        hostname={hostname}
>>>>>>> acfbd307
        screenTitle={strings('accounts.edit_accounts_title')}
      />
    ),
    [
      accounts,
      ensByAccountAddress,
      selectedAddresses,
      isLoading,
      sdkConnection,
<<<<<<< HEAD
      hostnameFromUrlObj,
=======
      hostname,
      handleAccountsSelected
>>>>>>> acfbd307
    ],
  );

  const renderMultiConnectNetworkSelectorScreen = useCallback(
    () => (
      <NetworkConnectMultiSelector
        onSubmit={handleNetworksSelected}
        isLoading={isLoading}
<<<<<<< HEAD
        onUserAction={setUserIntent}
        urlWithProtocol={urlWithProtocol}
        hostname={hostnameFromUrlObj}
=======
        hostname={new URL(urlWithProtocol).hostname}
>>>>>>> acfbd307
        onBack={() => setScreen(AccountConnectScreens.SingleConnect)}
        defaultSelectedChainIds={selectedChainIds}
      />
    ),
    [
      isLoading,
      urlWithProtocol,
      handleNetworksSelected,
<<<<<<< HEAD
      selectedNetworkIds,
      hostnameFromUrlObj,
=======
      selectedChainIds,
>>>>>>> acfbd307
    ],
  );

  const renderPhishingModal = useCallback(
    () => (
      <Modal
        isVisible={showPhishingModal}
        animationIn="slideInUp"
        animationOut="slideOutDown"
        style={styles.fullScreenModal}
        backdropOpacity={1}
        backdropColor={colors.error.default}
        animationInTiming={300}
        animationOutTiming={300}
        useNativeDriver
      >
        <PhishingModal
          fullUrl={blockedUrl}
          goToETHPhishingDetector={goToETHPhishingDetector}
          continueToPhishingSite={continueToPhishingSite}
          goToEtherscam={goToEtherscam}
          goToFilePhishingIssue={goToFilePhishingIssue}
          goBackToSafety={goBackToSafety}
        />
      </Modal>
    ),
    [
      blockedUrl,
      colors.error.default,
      continueToPhishingSite,
      goBackToSafety,
      goToETHPhishingDetector,
      goToEtherscam,
      goToFilePhishingIssue,
      showPhishingModal,
      styles.fullScreenModal,
    ],
  );

  const renderConnectScreens = useCallback(() => {
    switch (screen) {
      case AccountConnectScreens.SingleConnect:
        return isSdkUrlUnknown
          ? renderSingleConnectScreen()
          : renderPermissionsSummaryScreen();
      case AccountConnectScreens.SingleConnectSelector:
        return renderSingleConnectSelectorScreen();
      case AccountConnectScreens.MultiConnectSelector:
        return renderMultiConnectSelectorScreen();
      case AccountConnectScreens.MultiConnectNetworkSelector:
        return renderMultiConnectNetworkSelectorScreen();
    }
  }, [
    screen,
    isSdkUrlUnknown,
    renderSingleConnectScreen,
    renderPermissionsSummaryScreen,
    renderSingleConnectSelectorScreen,
    renderMultiConnectSelectorScreen,
    renderMultiConnectNetworkSelectorScreen,
  ]);

  return (
    <BottomSheet onClose={handleSheetDismiss} ref={sheetRef}>
      {renderConnectScreens()}
      {renderPhishingModal()}
    </BottomSheet>
  );
};

export default AccountConnect;<|MERGE_RESOLUTION|>--- conflicted
+++ resolved
@@ -244,57 +244,6 @@
     // No need to update selectedChainIds here since it's already initialized with all networks
   }, [networkConfigurations]);
 
-<<<<<<< HEAD
-  const handleUpdateNetworkPermissions = useCallback(async () => {
-    let hasPermittedChains = false;
-    let chainsToPermit = selectedChainIds.length > 0 ? selectedChainIds : [];
-    if (chainId && chainsToPermit.length === 0) {
-      chainsToPermit = [chainId];
-    }
-
-    try {
-      hasPermittedChains = Engine.context.PermissionController.hasCaveat(
-        hostnameFromUrlObj,
-        PermissionKeys.permittedChains,
-        CaveatTypes.restrictNetworkSwitching,
-      );
-    } catch {
-      // noop
-    }
-
-    if (hasPermittedChains) {
-      Engine.context.PermissionController.updateCaveat(
-        hostnameFromUrlObj,
-        PermissionKeys.permittedChains,
-        CaveatTypes.restrictNetworkSwitching,
-        chainsToPermit,
-      );
-    } else {
-      Engine.context.PermissionController.grantPermissionsIncremental({
-        subject: {
-          origin: hostnameFromUrlObj,
-        },
-        approvedPermissions: {
-          [PermissionKeys.permittedChains]: {
-            caveats: [
-              {
-                type: CaveatTypes.restrictNetworkSwitching,
-                value: chainsToPermit,
-              },
-            ],
-          },
-        },
-      });
-    }
-  }, [selectedChainIds, chainId, hostnameFromUrlObj]);
-
-  const isAllowedOrigin = useCallback((origin: string) => {
-    const phishingResult = getPhishingTestResult(origin);
-    return !phishingResult?.result;
-  }, []);
-
-=======
->>>>>>> acfbd307
   useEffect(() => {
     let url = dappUrl || channelIdOrHostname || '';
 
@@ -776,15 +725,7 @@
           setScreen(AccountConnectScreens.SingleConnect);
         }}
         connection={sdkConnection}
-<<<<<<< HEAD
         hostname={hostnameFromUrlObj}
-        onPrimaryActionButtonPress={() => {
-          setConfirmedAddresses(selectedAddresses);
-          setScreen(AccountConnectScreens.SingleConnect);
-        }}
-=======
-        hostname={hostname}
->>>>>>> acfbd307
         screenTitle={strings('accounts.edit_accounts_title')}
       />
     ),
@@ -794,12 +735,8 @@
       selectedAddresses,
       isLoading,
       sdkConnection,
-<<<<<<< HEAD
       hostnameFromUrlObj,
-=======
-      hostname,
       handleAccountsSelected
->>>>>>> acfbd307
     ],
   );
 
@@ -808,13 +745,7 @@
       <NetworkConnectMultiSelector
         onSubmit={handleNetworksSelected}
         isLoading={isLoading}
-<<<<<<< HEAD
-        onUserAction={setUserIntent}
-        urlWithProtocol={urlWithProtocol}
         hostname={hostnameFromUrlObj}
-=======
-        hostname={new URL(urlWithProtocol).hostname}
->>>>>>> acfbd307
         onBack={() => setScreen(AccountConnectScreens.SingleConnect)}
         defaultSelectedChainIds={selectedChainIds}
       />
@@ -823,12 +754,8 @@
       isLoading,
       urlWithProtocol,
       handleNetworksSelected,
-<<<<<<< HEAD
-      selectedNetworkIds,
       hostnameFromUrlObj,
-=======
       selectedChainIds,
->>>>>>> acfbd307
     ],
   );
 
