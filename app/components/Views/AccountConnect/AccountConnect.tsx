--- conflicted
+++ resolved
@@ -53,12 +53,8 @@
 import AccountConnectMultiSelector from './AccountConnectMultiSelector';
 import useFavicon from '../../hooks/useFavicon/useFavicon';
 import URLParse from 'url-parse';
-<<<<<<< HEAD
-import { trackDappVisitedEvent } from '../../../analytics';
+import { trackDappVisitedEvent } from '../../../util/metrics';
 import { useMetrics } from '../../../components/hooks/useMetrics';
-=======
-import { trackDappVisitedEvent } from '../../../util/metrics';
->>>>>>> baed762f
 
 const AccountConnect = (props: AccountConnectProps) => {
   const Engine = UntypedEngine as any;
