// Third party dependencies.
import { useNavigation } from '@react-navigation/native';
import React, {
  useCallback,
  useContext,
  useEffect,
  useMemo,
  useRef,
  useState,
} from 'react';
import Modal from 'react-native-modal';
import { useSelector } from 'react-redux';
import { NON_EVM_TESTNET_IDS } from '@metamask/multichain-network-controller';

// External dependencies.
import { strings } from '../../../../locales/i18n';
import BottomSheet, {
  BottomSheetRef,
} from '../../../component-library/components/BottomSheets/BottomSheet';
import {
  ToastContext,
  ToastVariants,
} from '../../../component-library/components/Toast';
import { ToastOptions } from '../../../component-library/components/Toast/Toast.types';
import { USER_INTENT } from '../../../constants/permissions';
import { MetaMetricsEvents } from '../../../core/Analytics';
import Engine from '../../../core/Engine';
import { selectAccountsLength } from '../../../selectors/accountTrackerController';
import {
  InternalAccountWithCaipAccountId,
  selectInternalAccountsWithCaipAccountId,
} from '../../../selectors/accountsController';
import Logger from '../../../util/Logger';
import {
  getAddressAccountType,
  safeToChecksumAddress,
} from '../../../util/address';
import {
  getHost,
  getUrlObj,
  prefixUrlWithProtocol,
} from '../../../util/browser';
<<<<<<< HEAD
import { Account, useAccounts } from '../../hooks/useAccounts';

// Internal dependencies.
import { PermissionsRequest } from '@metamask/permission-controller';
import { ImageURISource } from 'react-native';
=======
import { useAccounts } from '../../hooks/useAccounts';

// Internal dependencies.
import { PermissionsRequest } from '@metamask/permission-controller';
>>>>>>> bc83b72c
import PhishingModal from '../../../components/UI/PhishingModal';
import { useMetrics } from '../../../components/hooks/useMetrics';
import Routes from '../../../constants/navigation/Routes';
import {
  MM_BLOCKLIST_ISSUE_URL,
  MM_ETHERSCAN_URL,
  MM_PHISH_DETECT_URL,
} from '../../../constants/urls';
import AppConstants from '../../../core/AppConstants';
import SDKConnect from '../../../core/SDKConnect/SDKConnect';
import DevLogger from '../../../core/SDKConnect/utils/DevLogger';
import { RootState } from '../../../reducers';
import { trackDappViewedEvent } from '../../../util/metrics';
import { useTheme } from '../../../util/theme';
import useFavicon from '../../hooks/useFavicon/useFavicon';
import {
  AccountConnectProps,
  AccountConnectScreens,
} from './AccountConnect.types';
import AccountConnectMultiSelector from './AccountConnectMultiSelector';
import AccountConnectSingleSelector from './AccountConnectSingleSelector';
import { PermissionsSummaryProps } from '../../../components/UI/PermissionsSummary/PermissionsSummary.types';
import PermissionsSummary from '../../../components/UI/PermissionsSummary';
import { getNetworkImageSource } from '../../../util/networks';
import NetworkConnectMultiSelector from '../NetworkConnect/NetworkConnectMultiSelector';
import {
  AvatarSize,
  AvatarVariant,
} from '../../../component-library/components/Avatars/Avatar';
import { selectNetworkConfigurationsByCaipChainId } from '../../../selectors/networkController';
import { isUUID } from '../../../core/SDKConnect/utils/isUUID';
import useOriginSource from '../../hooks/useOriginSource';
import {
  getCaip25PermissionsResponse,
  getDefaultAccounts,
  getRequestedCaip25CaveatValue,
} from './utils';
import {
  getPhishingTestResultAsync,
  isProductSafetyDappScanningEnabled,
} from '../../../util/phishingDetection';
import {
  CaipAccountId,
  CaipChainId,
  KnownCaipNamespace,
  parseCaipAccountId,
  parseCaipChainId,
  toCaipAccountId,
} from '@metamask/utils';
import {
  Caip25EndowmentPermissionName,
  getAllNamespacesFromCaip25CaveatValue,
  getAllScopesFromCaip25CaveatValue,
  getAllScopesFromPermission,
  getCaipAccountIdsFromCaip25CaveatValue,
  isCaipAccountIdInPermittedAccountIds,
} from '@metamask/chain-agnostic-permission';
import { isEqualCaseInsensitive } from '@metamask/controller-utils';
import styleSheet from './AccountConnect.styles';
import { useStyles } from '../../../component-library/hooks';
import { WalletClientType } from '../../../core/SnapKeyring/MultichainWalletSnapClient';
import AddNewAccount from '../AddNewAccount';
import { InternalAccount } from '@metamask/keyring-internal-api';
import { getApiAnalyticsProperties } from '../../../util/metrics/MultichainAPI/getApiAnalyticsProperties';

const AccountConnect = (props: AccountConnectProps) => {
  const { colors } = useTheme();
  const { styles } = useStyles(styleSheet, {});
  const { hostInfo, permissionRequestId } = props.route.params;
  const [isLoading, setIsLoading] = useState(false);
  const [tabIndex, setTabIndex] = useState(0);
  const { accounts, ensByAccountAddress } = useAccounts({
    isLoading,
  });

  const previousIdentitiesListSize = useRef<number>();
  const internalAccounts = useSelector(selectInternalAccountsWithCaipAccountId);
  const navigation = useNavigation();
  const { trackEvent, createEventBuilder } = useMetrics();

  const [blockedUrl, setBlockedUrl] = useState('');

  const requestedCaip25CaveatValue = useMemo(
    () => getRequestedCaip25CaveatValue(hostInfo.permissions),
    [hostInfo.permissions],
  );

  const requestedCaipAccountIds = useMemo(
    () => getCaipAccountIdsFromCaip25CaveatValue(requestedCaip25CaveatValue),
    [requestedCaip25CaveatValue],
  );
  const requestedCaipChainIds = useMemo(
    () => getAllScopesFromCaip25CaveatValue(requestedCaip25CaveatValue),
    [requestedCaip25CaveatValue],
  );

  const requestedNamespaces = useMemo(
    () => getAllNamespacesFromCaip25CaveatValue(requestedCaip25CaveatValue),
    [requestedCaip25CaveatValue],
  );

  const networkConfigurations = useSelector(
    selectNetworkConfigurationsByCaipChainId,
  );
  const allNetworksList = Object.keys(networkConfigurations) as CaipChainId[];

  const supportedRequestedCaipChainIds = requestedCaipChainIds.filter(
    (caipChainId) => allNetworksList.includes(caipChainId as CaipChainId),
  );

  const { wc2Metadata } = useSelector((state: RootState) => state.sdk);

  const { origin: channelIdOrHostname } = hostInfo.metadata;

  const isChannelId = isUUID(channelIdOrHostname);

  const sdkConnection = SDKConnect.getInstance().getConnection({
    channelId: channelIdOrHostname,
  });

  const isOriginMMSDKRemoteConn = sdkConnection !== undefined;

  const isOriginWalletConnect =
    !isOriginMMSDKRemoteConn && wc2Metadata?.id && wc2Metadata?.id.length > 0;

  const { isEip1193Request } = hostInfo.metadata;

  const defaultSelectedChainIds = useMemo(() => {
    // For EIP-1193 requests (injected Ethereum provider requests) or WalletConnect or MMSDK Remote Conn,
    // we only want to show EIP-155 (Ethereum) compatible chains
    if (isEip1193Request || isOriginWalletConnect || isOriginMMSDKRemoteConn) {
      return allNetworksList.filter((chain) =>
        chain.includes(KnownCaipNamespace.Eip155),
      );
      // otherwise, if we have supported requested CAIP chain IDs, use those
    } else if (supportedRequestedCaipChainIds.length > 0) {
      return supportedRequestedCaipChainIds;
    }
    // otherwise, use all available networks
    return allNetworksList;
  }, [
    isEip1193Request,
    allNetworksList,
    isOriginWalletConnect,
    isOriginMMSDKRemoteConn,
    supportedRequestedCaipChainIds,
  ]);

  const [selectedChainIds, setSelectedChainIds] = useState<CaipChainId[]>(
    defaultSelectedChainIds,
  );

  const selectedNetworkAvatars = useMemo(
    () =>
      selectedChainIds
        .filter(
          (selectedChainId) => !NON_EVM_TESTNET_IDS.includes(selectedChainId),
        )
        .map((selectedChainId) => ({
          size: AvatarSize.Xs,
          name: networkConfigurations[selectedChainId]?.name || '',
          imageSource: getNetworkImageSource({ chainId: selectedChainId }),
          variant: AvatarVariant.Network,
          caipChainId: selectedChainId,
        })),
    [networkConfigurations, selectedChainIds],
  );

  // all accounts that match the requested namespaces
  const supportedAccountsForRequestedNamespaces = internalAccounts.filter(
    (account) => {
      const {
        chain: { namespace },
      } = parseCaipAccountId(account.caipAccountId);
      return requestedNamespaces.includes(namespace);
    },
  );

  const supportedRequestedAccounts = requestedCaipAccountIds.reduce(
    (acc, account) => {
      const supportedRequestedAccount =
        supportedAccountsForRequestedNamespaces.find(({ caipAccountId }) => {
          const {
            chain: { namespace },
          } = parseCaipAccountId(caipAccountId);
          // EIP155 (EVM) addresses are not case sensitive
          if (namespace === KnownCaipNamespace.Eip155) {
            return isEqualCaseInsensitive(caipAccountId, account);
          }
          return caipAccountId === account;
        });
      if (supportedRequestedAccount) {
        acc.push(supportedRequestedAccount);
      }
      return acc;
    },
    [] as InternalAccountWithCaipAccountId[],
  );

  const defaultAccounts = getDefaultAccounts(
    requestedNamespaces,
    supportedRequestedAccounts,
    supportedAccountsForRequestedNamespaces,
  );

  const defaultCaipAccountAddresses = defaultAccounts.map(
    ({ caipAccountId }) => caipAccountId,
  );

  const [selectedAddresses, setSelectedAddresses] = useState<CaipAccountId[]>(
    defaultCaipAccountAddresses,
  );

  const sheetRef = useRef<BottomSheetRef>(null);
  const [screen, setScreen] = useState<AccountConnectScreens>(
    AccountConnectScreens.SingleConnect,
  );
  const [showPhishingModal, setShowPhishingModal] = useState(false);
  const [userIntent, setUserIntent] = useState(USER_INTENT.None);
  const isMountedRef = useRef(true);

  const { toastRef } = useContext(ToastContext);

  const accountsLength = useSelector(selectAccountsLength);
  const solanaAccountExistsInWallet = useMemo(
    () =>
      accounts.some(({ caipAccountId }) => {
        const { chain } = parseCaipAccountId(caipAccountId);
        return chain.namespace === KnownCaipNamespace.Solana;
      }),
    [accounts],
  );

  const promptToCreateSolanaAccount = useMemo(
    () =>
      hostInfo.metadata.promptToCreateSolanaAccount &&
      !solanaAccountExistsInWallet,
    [
      hostInfo.metadata.promptToCreateSolanaAccount,
      solanaAccountExistsInWallet,
    ],
  );

<<<<<<< HEAD
  const dappIconUrl = sdkConnection?.originatorInfo?.icon;
=======
>>>>>>> bc83b72c
  const dappUrl = sdkConnection?.originatorInfo?.url ?? '';

  // If it is undefined, it will enter the regular eth account creation flow.
  const [multichainAccountOptions, setMultichainAccountOptions] = useState<
    | {
        clientType?: WalletClientType;
        scope?: CaipChainId;
      }
    | undefined
  >(undefined);
<<<<<<< HEAD

  const [isSdkUrlUnknown, setIsSdkUrlUnknown] = useState(false);
=======
>>>>>>> bc83b72c

  const { domainTitle, hostname } = useMemo(() => {
    let title = strings('sdk.unknown');
    let dappHostname = dappUrl || channelIdOrHostname;
    if (
      isOriginMMSDKRemoteConn &&
      channelIdOrHostname.startsWith(AppConstants.MM_SDK.SDK_REMOTE_ORIGIN)
    ) {
      title = getUrlObj(
        channelIdOrHostname.replace(AppConstants.MM_SDK.SDK_REMOTE_ORIGIN, ''),
      ).origin;
    } else if (isOriginWalletConnect) {
      title = wc2Metadata?.lastVerifiedUrl ?? wc2Metadata?.url ?? channelIdOrHostname;
      dappHostname = title;
    } else if (!isChannelId && (dappUrl || channelIdOrHostname)) {
      title = prefixUrlWithProtocol(dappUrl || channelIdOrHostname);
      dappHostname = channelIdOrHostname;
<<<<<<< HEAD
    } else {
      title = strings('sdk.unknown');
      setIsSdkUrlUnknown(true);
=======
>>>>>>> bc83b72c
    }
    return { domainTitle: title, hostname: dappHostname };
  }, [
    isOriginWalletConnect,
    isOriginMMSDKRemoteConn,
    isChannelId,
    dappUrl,
    channelIdOrHostname,
    wc2Metadata?.lastVerifiedUrl,
    wc2Metadata?.url,
  ]);

  const urlWithProtocol =
    hostname && !isUUID(hostname)
      ? prefixUrlWithProtocol(getHost(hostname))
      : domainTitle;

<<<<<<< HEAD
  const { hostname: hostnameFromUrlObj, protocol: protocolFromUrlObj } =
=======
  const { hostname: hostnameFromUrlObj } =
>>>>>>> bc83b72c
    getUrlObj(urlWithProtocol);

  useEffect(() => {
    let url = dappUrl || channelIdOrHostname || '';

    const checkOrigin = async () => {
      if (isProductSafetyDappScanningEnabled()) {
        url = prefixUrlWithProtocol(url);
      }
      const scanResult = await getPhishingTestResultAsync(url);
      if (scanResult.result && isMountedRef.current) {
        setBlockedUrl(dappUrl);
        setShowPhishingModal(true);
      }
    };
    checkOrigin();
    return () => {
      isMountedRef.current = false;
    };
  }, [dappUrl, channelIdOrHostname]);

  const faviconSource = useFavicon(
    channelIdOrHostname || (!isChannelId ? channelIdOrHostname : ''),
<<<<<<< HEAD
  );

  const actualIcon = useMemo(() => {
    // Priority to dappIconUrl
    if (dappIconUrl) {
      return { uri: dappIconUrl };
    }

    if (isOriginWalletConnect) {
      // fetch icon from store
      return { uri: wc2Metadata?.icon ?? '' };
    }

    const favicon = faviconSource as ImageURISource;
    if ('uri' in favicon) {
      return faviconSource;
    }

    return { uri: '' };
  }, [dappIconUrl, wc2Metadata, faviconSource, isOriginWalletConnect]);

  const secureIcon = useMemo(
    () =>
      protocolFromUrlObj === 'https:' ? IconName.Lock : IconName.LockSlash,
    [protocolFromUrlObj],
=======
>>>>>>> bc83b72c
  );

  const eventSource = useOriginSource({ origin: channelIdOrHostname });

  // Refreshes selected addresses based on the addition and removal of accounts.
  useEffect(() => {
    // Extract the address list from the internalAccounts array
    const accountsAddressList = internalAccounts.map(
      (account) => account.caipAccountId,
    );

    if (previousIdentitiesListSize.current !== accountsAddressList.length) {
      // Clean up selected addresses that are no longer part of accounts.
      const updatedSelectedAddresses = selectedAddresses.filter((address) =>
        isCaipAccountIdInPermittedAccountIds(address, accountsAddressList),
      );

      setSelectedAddresses(updatedSelectedAddresses);
      previousIdentitiesListSize.current = accountsAddressList.length;
    }
  }, [internalAccounts, selectedAddresses]);

  const cancelPermissionRequest = useCallback(
    (requestId: string) => {
      DevLogger.log(
        `AccountConnect::cancelPermissionRequest requestId=${requestId} channelIdOrHostname=${channelIdOrHostname} accountsLength=${accountsLength}`,
      );
      Engine.context.PermissionController.rejectPermissionsRequest(requestId);
      if (channelIdOrHostname && accountsLength === 0) {
        // Remove Potential SDK connection
        SDKConnect.getInstance().removeChannel({
          channelId: channelIdOrHostname,
          sendTerminate: true,
        });
      }

      const chainIds = getAllScopesFromPermission(
        hostInfo.permissions[Caip25EndowmentPermissionName] ?? {
          caveats: [],
        },
      );

      const isMultichainRequest = !hostInfo.metadata.isEip1193Request;

      trackEvent(
        createEventBuilder(MetaMetricsEvents.CONNECT_REQUEST_CANCELLED)
          .addProperties({
            number_of_accounts: accountsLength,
            source: eventSource,
            chain_id_list: chainIds,
            referrer: channelIdOrHostname,
            ...getApiAnalyticsProperties(isMultichainRequest),
          })
          .build(),
      );
    },
    [
      accountsLength,
      channelIdOrHostname,
      trackEvent,
      createEventBuilder,
      eventSource,
      hostInfo.metadata.isEip1193Request,
      hostInfo.permissions,
    ],
  );

  const navigateToUrlInEthPhishingModal = useCallback(
    (url: string | null) => {
      setShowPhishingModal(false);
      cancelPermissionRequest(permissionRequestId);
      navigation.goBack();
      setIsLoading(false);

      if (url !== null) {
        navigation.navigate(Routes.BROWSER.HOME, {
          screen: Routes.BROWSER.VIEW,
          params: {
            newTabUrl: url,
            timestamp: Date.now(),
          },
        });
      }
    },
    [cancelPermissionRequest, navigation, permissionRequestId],
  );

  const continueToPhishingSite = useCallback(() => {
    setShowPhishingModal(false);
  }, []);

  const goToETHPhishingDetector = useCallback(() => {
    navigateToUrlInEthPhishingModal(MM_PHISH_DETECT_URL);
  }, [navigateToUrlInEthPhishingModal]);

  const goToFilePhishingIssue = useCallback(() => {
    navigateToUrlInEthPhishingModal(MM_BLOCKLIST_ISSUE_URL);
  }, [navigateToUrlInEthPhishingModal]);

  const goToEtherscam = useCallback(() => {
    navigateToUrlInEthPhishingModal(MM_ETHERSCAN_URL);
  }, [navigateToUrlInEthPhishingModal]);

  const goBackToSafety = useCallback(() => {
    navigateToUrlInEthPhishingModal(null); // No URL means just go back to safety without navigating to a new page
  }, [navigateToUrlInEthPhishingModal]);

  const triggerDappViewedEvent = useCallback(
    (numberOfConnectedAccounts: number) =>
      // Track dapp viewed event
      trackDappViewedEvent({
        hostname: hostnameFromUrlObj,
        numberOfConnectedAccounts,
      }),
    [hostnameFromUrlObj],
  );

  const handleConnect = useCallback(async () => {
    const request: PermissionsRequest = {
      ...hostInfo,
      metadata: {
        ...hostInfo.metadata,
        origin: channelIdOrHostname,
      },
      permissions: {
        ...hostInfo.permissions,
        ...getCaip25PermissionsResponse(
          requestedCaip25CaveatValue,
          selectedAddresses,
          selectedChainIds,
        ),
      },
    };

    const connectedAccountLength = selectedAddresses.length;
    const activeAddress = selectedAddresses[0];

    const isMultichainRequest = !hostInfo.metadata.isEip1193Request;

    try {
      setIsLoading(true);
      /*
       * TODO: update request object to match PermissionsRequest type
       */
      await Engine.context.PermissionController.acceptPermissionsRequest(
        request,
      );

      triggerDappViewedEvent(connectedAccountLength);

      trackEvent(
        createEventBuilder(MetaMetricsEvents.CONNECT_REQUEST_COMPLETED)
          .addProperties({
            number_of_accounts: accountsLength,
            number_of_accounts_connected: connectedAccountLength,
            // TODO: Fix this. Not accurate
            account_type: getAddressAccountType(activeAddress),
            source: eventSource,
            chain_id_list: selectedChainIds,
            referrer: request.metadata.origin,
            ...getApiAnalyticsProperties(isMultichainRequest),
          })
          .build(),
      );
      let labelOptions: ToastOptions['labelOptions'] = [];

      if (connectedAccountLength >= 1) {
        labelOptions = [{ label: `${strings('toast.permissions_updated')}` }];
      }

      toastRef?.current?.showToast({
        variant: ToastVariants.Network,
        labelOptions,
        networkImageSource: faviconSource,
        hasNoTimeout: false,
      });
    } catch (e) {
      if (e instanceof Error) {
        Logger.error(e, 'Error while trying to connect to a dApp.');
      }
    } finally {
      setIsLoading(false);
    }
  }, [
    eventSource,
    selectedAddresses,
    hostInfo,
    toastRef,
    accountsLength,
    channelIdOrHostname,
    triggerDappViewedEvent,
    trackEvent,
    faviconSource,
    createEventBuilder,
    selectedChainIds,
    requestedCaip25CaveatValue,
  ]);

  // This only handles EVM
  const handleCreateAccount = useCallback(
    async (isMultiSelect?: boolean) => {
      const { KeyringController } = Engine.context;
      try {
        setIsLoading(true);
        const addedAccountAddress = await KeyringController.addNewAccount();
        const checksummedAddress = safeToChecksumAddress(
          addedAccountAddress,
        ) as string;
        !isMultiSelect &&
          setSelectedAddresses([`eip155:0:${checksummedAddress}`]);
        trackEvent(
          createEventBuilder(
            MetaMetricsEvents.ACCOUNTS_ADDED_NEW_ACCOUNT,
          ).build(),
        );
      } catch (e) {
        if (e instanceof Error) {
          Logger.error(e, 'error while trying to add a new account');
        }
      } finally {
        setIsLoading(false);
      }
    },
    [trackEvent, createEventBuilder],
  );

  const handleAccountsSelected = useCallback(
    (newSelectedAccountAddresses: CaipAccountId[]) => {
      let updatedSelectedChains = [...selectedChainIds];

      newSelectedAccountAddresses.forEach((caipAccountAddress) => {
        const {
          chain: { namespace: accountNamespace },
        } = parseCaipAccountId(caipAccountAddress);

        const existsSelectedChainForNamespace = updatedSelectedChains.some(
          (caipChainId) => {
            try {
              const { namespace: chainNamespace } =
                parseCaipChainId(caipChainId);
              return accountNamespace === chainNamespace;
            } catch (err) {
              return false;
            }
          },
        );

        if (!existsSelectedChainForNamespace) {
          const chainIdsForNamespace = allNetworksList.filter((caipChainId) => {
            try {
              const { namespace: chainNamespace } =
                parseCaipChainId(caipChainId);
              return accountNamespace === chainNamespace;
            } catch (err) {
              return false;
            }
          });

          updatedSelectedChains = [
            ...updatedSelectedChains,
            ...chainIdsForNamespace,
          ];
        }
      });

      setSelectedChainIds(updatedSelectedChains);
      setSelectedAddresses(newSelectedAccountAddresses);
      setScreen(AccountConnectScreens.SingleConnect);
    },
    [
      setSelectedAddresses,
      setScreen,
      selectedChainIds,
      allNetworksList,
      setSelectedChainIds,
    ],
  );

  const handleNetworksSelected = useCallback(
    (newSelectedChainIds: CaipChainId[]) => {
      setSelectedChainIds(newSelectedChainIds);
      setScreen(AccountConnectScreens.SingleConnect);
    },
    [setScreen, setSelectedChainIds],
<<<<<<< HEAD
=======
  );

  const hideSheet = useCallback(
    (callback?: () => void) =>
      sheetRef?.current?.onCloseBottomSheet?.(callback),
    [sheetRef],
>>>>>>> bc83b72c
  );

  const handleConfirm = useCallback(async () => {
    hideSheet();
    await handleConnect();
  }, [hideSheet, handleConnect]);

  /**
   * User intent is set on AccountConnectSingle,
   * AccountConnectSingleSelector & AccountConnectMultiSelector.
   *
   * We need to know where the user clicks to decide what
   * should happen to the Permission Request Promise.
   * We then trigger the corresponding side effects &
   * control the Bottom Sheet visibility.
   */
  useEffect(() => {
    if (userIntent === USER_INTENT.None) return;

    const handleUserActions = (action: USER_INTENT) => {
      switch (action) {
        case USER_INTENT.Confirm: {
<<<<<<< HEAD
          handleConnect();
          hideSheet();
=======
          handleConfirm();
>>>>>>> bc83b72c
          break;
        }
        case USER_INTENT.Cancel: {
          hideSheet(() => cancelPermissionRequest(permissionRequestId));
          break;
        }
        case USER_INTENT.Import: {
          navigation.navigate('ImportPrivateKeyView');
          // TODO: Confirm if this is where we want to track importing an account or within ImportPrivateKeyView screen.
          trackEvent(
            createEventBuilder(
              MetaMetricsEvents.ACCOUNTS_IMPORTED_NEW_ACCOUNT,
            ).build(),
          );
          break;
        }
        case USER_INTENT.ImportSrp: {
          navigation.navigate('ImportSrpView');
          break;
        }
        case USER_INTENT.ConnectHW: {
          navigation.navigate('ConnectQRHardwareFlow');
          // TODO: Confirm if this is where we want to track connecting a hardware wallet or within ConnectQRHardwareFlow screen.
          trackEvent(
            createEventBuilder(
              MetaMetricsEvents.CONNECT_HARDWARE_WALLET,
            ).build(),
          );

          break;
        }
      }
    };

    handleUserActions(userIntent);

    setUserIntent(USER_INTENT.None);
  }, [
    navigation,
    userIntent,
    sheetRef,
    cancelPermissionRequest,
    permissionRequestId,
    handleCreateAccount,
    handleConfirm,
    hideSheet,
    trackEvent,
    createEventBuilder,
  ]);

  const handleSheetDismiss = () => {
    if (!permissionRequestId || userIntent !== USER_INTENT.None) return;

    cancelPermissionRequest(permissionRequestId);
  };

<<<<<<< HEAD
  const renderSingleConnectScreen = useCallback(() => {
    const selectedAddress = selectedAddresses[0];
    const selectedAccount = accounts.find(
      (account) => account.caipAccountId === selectedAddress,
    );
    const { address } = parseCaipAccountId(selectedAddress);
    const ensName = ensByAccountAddress[address];
    const defaultSelectedAccount: Account | undefined = selectedAccount
      ? {
          ...selectedAccount,
          name:
            isDefaultAccountName(selectedAccount.name) && ensName
              ? ensName
              : selectedAccount.name,
        }
      : undefined;
    return (
      <AccountConnectSingle
        onSetSelectedAddresses={handleAccountsSelected}
        connection={sdkConnection}
        onSetScreen={setScreen}
        onUserAction={setUserIntent}
        defaultSelectedAccount={defaultSelectedAccount}
        isLoading={isLoading}
        favicon={actualIcon}
        secureIcon={secureIcon}
        urlWithProtocol={urlWithProtocol}
      />
    );
  }, [
    accounts,
    ensByAccountAddress,
    selectedAddresses,
    isLoading,
    setScreen,
    actualIcon,
    secureIcon,
    sdkConnection,
    urlWithProtocol,
    setUserIntent,
    handleAccountsSelected,
  ]);
=======
>>>>>>> bc83b72c

  const renderPermissionsSummaryScreen = useCallback(() => {
    const permissionsSummaryProps: PermissionsSummaryProps = {
      currentPageInformation: {
        currentEnsName: '',
        icon: faviconSource as string,
        url: urlWithProtocol,
      },
      onEdit: () => {
        setScreen(AccountConnectScreens.MultiConnectSelector);
      },
      onEditNetworks: () =>
        setScreen(AccountConnectScreens.MultiConnectNetworkSelector),
      onUserAction: setUserIntent,
      isAlreadyConnected: false,
      accountAddresses: selectedAddresses,
      ensByAccountAddress,
      accounts,
      networkAvatars: selectedNetworkAvatars,
      setTabIndex,
      tabIndex,
      promptToCreateSolanaAccount,
      onCreateAccount: (clientType, scope) => {
        setMultichainAccountOptions({
          clientType,
          scope,
        });
        setScreen(AccountConnectScreens.AddNewAccount);
      },
    };
    return <PermissionsSummary {...permissionsSummaryProps} />;
  }, [
    faviconSource,
    urlWithProtocol,
    selectedAddresses,
    selectedNetworkAvatars,
    accounts,
    ensByAccountAddress,
    tabIndex,
    setTabIndex,
    promptToCreateSolanaAccount,
  ]);

  const renderSingleConnectSelectorScreen = useCallback(
    () => (
      <AccountConnectSingleSelector
        accounts={accounts}
        ensByAccountAddress={ensByAccountAddress}
        onSetScreen={setScreen}
        onSetSelectedAddresses={handleAccountsSelected}
        selectedAddresses={selectedAddresses}
        isLoading={isLoading}
        onUserAction={setUserIntent}
      />
    ),
    [
      accounts,
      ensByAccountAddress,
      selectedAddresses,
      isLoading,
      setUserIntent,
      setScreen,
      handleAccountsSelected,
    ],
  );

  const renderMultiConnectSelectorScreen = useCallback(
    () => (
      <AccountConnectMultiSelector
        accounts={accounts}
        ensByAccountAddress={ensByAccountAddress}
        defaultSelectedAddresses={selectedAddresses}
        onSubmit={handleAccountsSelected}
        onCreateAccount={(clientType, scope) => {
          setMultichainAccountOptions({
            clientType,
            scope,
          });
          setScreen(AccountConnectScreens.AddNewAccount);
        }}
        isLoading={isLoading}
        onBack={() => {
          setScreen(AccountConnectScreens.SingleConnect);
        }}
        connection={sdkConnection}
        hostname={hostnameFromUrlObj}
        screenTitle={strings('accounts.edit_accounts_title')}
      />
    ),
    [
      accounts,
      ensByAccountAddress,
      isLoading,
      sdkConnection,
      hostnameFromUrlObj,
      handleAccountsSelected,
      selectedAddresses,
    ],
  );

  const renderMultiConnectNetworkSelectorScreen = useCallback(
    () => (
      <NetworkConnectMultiSelector
        onSubmit={handleNetworksSelected}
        isLoading={isLoading}
        hostname={hostnameFromUrlObj}
        onBack={() => setScreen(AccountConnectScreens.SingleConnect)}
        defaultSelectedChainIds={selectedChainIds}
      />
    ),
    [isLoading, handleNetworksSelected, hostnameFromUrlObj, selectedChainIds],
  );

  const handleAccountSelection = useCallback(
    (account: InternalAccount) => {
      const [scope] = account.scopes;
      const { namespace, reference } = parseCaipChainId(scope);
      const caipAccountId = toCaipAccountId(
        namespace,
        reference,
        account.address,
      );
      setSelectedAddresses([...selectedAddresses, caipAccountId]);
      setScreen(AccountConnectScreens.SingleConnect);
    },
    [selectedAddresses, setSelectedAddresses, setScreen],
  );

  const renderAddNewAccount = useCallback(
    () => (
      <AddNewAccount
        scope={multichainAccountOptions?.scope}
        clientType={multichainAccountOptions?.clientType}
        onActionComplete={handleAccountSelection}
        onBack={() => {
          setScreen(AccountConnectScreens.SingleConnect);
        }}
      />
    ),
    [handleAccountSelection, setScreen, multichainAccountOptions],
  );

  const renderPhishingModal = useCallback(
    () => (
      <Modal
        isVisible={showPhishingModal}
        animationIn="slideInUp"
        animationOut="slideOutDown"
        style={styles.fullScreenModal}
        backdropOpacity={1}
        backdropColor={colors.error.default}
        animationInTiming={300}
        animationOutTiming={300}
        useNativeDriver
      >
        <PhishingModal
          fullUrl={blockedUrl}
          goToETHPhishingDetector={goToETHPhishingDetector}
          continueToPhishingSite={continueToPhishingSite}
          goToEtherscam={goToEtherscam}
          goToFilePhishingIssue={goToFilePhishingIssue}
          goBackToSafety={goBackToSafety}
        />
      </Modal>
    ),
    [
      blockedUrl,
      colors.error.default,
      continueToPhishingSite,
      goBackToSafety,
      goToETHPhishingDetector,
      goToEtherscam,
      goToFilePhishingIssue,
      showPhishingModal,
      styles.fullScreenModal,
    ],
  );

  const renderConnectScreens = useCallback(() => {
    switch (screen) {
      case AccountConnectScreens.SingleConnect:
        return renderPermissionsSummaryScreen();
      case AccountConnectScreens.SingleConnectSelector:
        return renderSingleConnectSelectorScreen();
      case AccountConnectScreens.MultiConnectSelector:
        return renderMultiConnectSelectorScreen();
      case AccountConnectScreens.MultiConnectNetworkSelector:
        return renderMultiConnectNetworkSelectorScreen();
      case AccountConnectScreens.AddNewAccount:
        return renderAddNewAccount();
    }
  }, [
    screen,
    renderPermissionsSummaryScreen,
    renderSingleConnectSelectorScreen,
    renderMultiConnectSelectorScreen,
    renderMultiConnectNetworkSelectorScreen,
<<<<<<< HEAD
    renderAddNewAccount,
=======
    renderAddNewAccount
>>>>>>> bc83b72c
  ]);

  return (
    <BottomSheet
      style={
        screen === AccountConnectScreens.SingleConnect &&
        styles.bottomSheetBackground
      }
      onClose={handleSheetDismiss}
      ref={sheetRef}
    >
      {renderConnectScreens()}
      {renderPhishingModal()}
    </BottomSheet>
  );
};

export default AccountConnect;<|MERGE_RESOLUTION|>--- conflicted
+++ resolved
@@ -40,18 +40,10 @@
   getUrlObj,
   prefixUrlWithProtocol,
 } from '../../../util/browser';
-<<<<<<< HEAD
-import { Account, useAccounts } from '../../hooks/useAccounts';
+import { useAccounts } from '../../hooks/useAccounts';
 
 // Internal dependencies.
 import { PermissionsRequest } from '@metamask/permission-controller';
-import { ImageURISource } from 'react-native';
-=======
-import { useAccounts } from '../../hooks/useAccounts';
-
-// Internal dependencies.
-import { PermissionsRequest } from '@metamask/permission-controller';
->>>>>>> bc83b72c
 import PhishingModal from '../../../components/UI/PhishingModal';
 import { useMetrics } from '../../../components/hooks/useMetrics';
 import Routes from '../../../constants/navigation/Routes';
@@ -295,10 +287,6 @@
     ],
   );
 
-<<<<<<< HEAD
-  const dappIconUrl = sdkConnection?.originatorInfo?.icon;
-=======
->>>>>>> bc83b72c
   const dappUrl = sdkConnection?.originatorInfo?.url ?? '';
 
   // If it is undefined, it will enter the regular eth account creation flow.
@@ -309,11 +297,6 @@
       }
     | undefined
   >(undefined);
-<<<<<<< HEAD
-
-  const [isSdkUrlUnknown, setIsSdkUrlUnknown] = useState(false);
-=======
->>>>>>> bc83b72c
 
   const { domainTitle, hostname } = useMemo(() => {
     let title = strings('sdk.unknown');
@@ -331,12 +314,6 @@
     } else if (!isChannelId && (dappUrl || channelIdOrHostname)) {
       title = prefixUrlWithProtocol(dappUrl || channelIdOrHostname);
       dappHostname = channelIdOrHostname;
-<<<<<<< HEAD
-    } else {
-      title = strings('sdk.unknown');
-      setIsSdkUrlUnknown(true);
-=======
->>>>>>> bc83b72c
     }
     return { domainTitle: title, hostname: dappHostname };
   }, [
@@ -354,11 +331,7 @@
       ? prefixUrlWithProtocol(getHost(hostname))
       : domainTitle;
 
-<<<<<<< HEAD
-  const { hostname: hostnameFromUrlObj, protocol: protocolFromUrlObj } =
-=======
   const { hostname: hostnameFromUrlObj } =
->>>>>>> bc83b72c
     getUrlObj(urlWithProtocol);
 
   useEffect(() => {
@@ -382,34 +355,6 @@
 
   const faviconSource = useFavicon(
     channelIdOrHostname || (!isChannelId ? channelIdOrHostname : ''),
-<<<<<<< HEAD
-  );
-
-  const actualIcon = useMemo(() => {
-    // Priority to dappIconUrl
-    if (dappIconUrl) {
-      return { uri: dappIconUrl };
-    }
-
-    if (isOriginWalletConnect) {
-      // fetch icon from store
-      return { uri: wc2Metadata?.icon ?? '' };
-    }
-
-    const favicon = faviconSource as ImageURISource;
-    if ('uri' in favicon) {
-      return faviconSource;
-    }
-
-    return { uri: '' };
-  }, [dappIconUrl, wc2Metadata, faviconSource, isOriginWalletConnect]);
-
-  const secureIcon = useMemo(
-    () =>
-      protocolFromUrlObj === 'https:' ? IconName.Lock : IconName.LockSlash,
-    [protocolFromUrlObj],
-=======
->>>>>>> bc83b72c
   );
 
   const eventSource = useOriginSource({ origin: channelIdOrHostname });
@@ -694,15 +639,12 @@
       setScreen(AccountConnectScreens.SingleConnect);
     },
     [setScreen, setSelectedChainIds],
-<<<<<<< HEAD
-=======
   );
 
   const hideSheet = useCallback(
     (callback?: () => void) =>
       sheetRef?.current?.onCloseBottomSheet?.(callback),
     [sheetRef],
->>>>>>> bc83b72c
   );
 
   const handleConfirm = useCallback(async () => {
@@ -725,12 +667,7 @@
     const handleUserActions = (action: USER_INTENT) => {
       switch (action) {
         case USER_INTENT.Confirm: {
-<<<<<<< HEAD
-          handleConnect();
-          hideSheet();
-=======
           handleConfirm();
->>>>>>> bc83b72c
           break;
         }
         case USER_INTENT.Cancel: {
@@ -787,51 +724,6 @@
     cancelPermissionRequest(permissionRequestId);
   };
 
-<<<<<<< HEAD
-  const renderSingleConnectScreen = useCallback(() => {
-    const selectedAddress = selectedAddresses[0];
-    const selectedAccount = accounts.find(
-      (account) => account.caipAccountId === selectedAddress,
-    );
-    const { address } = parseCaipAccountId(selectedAddress);
-    const ensName = ensByAccountAddress[address];
-    const defaultSelectedAccount: Account | undefined = selectedAccount
-      ? {
-          ...selectedAccount,
-          name:
-            isDefaultAccountName(selectedAccount.name) && ensName
-              ? ensName
-              : selectedAccount.name,
-        }
-      : undefined;
-    return (
-      <AccountConnectSingle
-        onSetSelectedAddresses={handleAccountsSelected}
-        connection={sdkConnection}
-        onSetScreen={setScreen}
-        onUserAction={setUserIntent}
-        defaultSelectedAccount={defaultSelectedAccount}
-        isLoading={isLoading}
-        favicon={actualIcon}
-        secureIcon={secureIcon}
-        urlWithProtocol={urlWithProtocol}
-      />
-    );
-  }, [
-    accounts,
-    ensByAccountAddress,
-    selectedAddresses,
-    isLoading,
-    setScreen,
-    actualIcon,
-    secureIcon,
-    sdkConnection,
-    urlWithProtocol,
-    setUserIntent,
-    handleAccountsSelected,
-  ]);
-=======
->>>>>>> bc83b72c
 
   const renderPermissionsSummaryScreen = useCallback(() => {
     const permissionsSummaryProps: PermissionsSummaryProps = {
@@ -1029,11 +921,7 @@
     renderSingleConnectSelectorScreen,
     renderMultiConnectSelectorScreen,
     renderMultiConnectNetworkSelectorScreen,
-<<<<<<< HEAD
     renderAddNewAccount,
-=======
-    renderAddNewAccount
->>>>>>> bc83b72c
   ]);
 
   return (
