// Third party dependencies.
import { useNavigation } from '@react-navigation/native';
import { isEqual } from 'lodash';
import React, {
  useCallback,
  useContext,
  useEffect,
  useMemo,
  useRef,
  useState,
} from 'react';
import Modal from 'react-native-modal';
import { useSelector } from 'react-redux';
// External dependencies.
import { strings } from '../../../../locales/i18n';
import BottomSheet, {
  BottomSheetRef,
} from '../../../component-library/components/BottomSheets/BottomSheet';
import { IconName } from '../../../component-library/components/Icons/Icon';
import {
  ToastContext,
  ToastVariants,
} from '../../../component-library/components/Toast';
import { ToastOptions } from '../../../component-library/components/Toast/Toast.types';
import { USER_INTENT } from '../../../constants/permissions';
import { MetaMetricsEvents } from '../../../core/Analytics';
import Engine from '../../../core/Engine';
import { selectAccountsLength } from '../../../selectors/accountTrackerController';
import {
  InternalAccountWithCaipAccountId,
  selectInternalAccounts,
  selectInternalAccountsWithCaipAccountId,
} from '../../../selectors/accountsController';
import { isDefaultAccountName } from '../../../util/ENSUtils';
import Logger from '../../../util/Logger';
import {
  getAddressAccountType,
  safeToChecksumAddress,
} from '../../../util/address';
import {
  getHost,
  getUrlObj,
  prefixUrlWithProtocol,
} from '../../../util/browser';
import { getActiveTabUrl } from '../../../util/transactions';
import { Account, useAccounts } from '../../hooks/useAccounts';

// Internal dependencies.
import { PermissionsRequest } from '@metamask/permission-controller';
import { ImageURISource, ImageSourcePropType, StyleSheet } from 'react-native';
import URLParse from 'url-parse';
import PhishingModal from '../../../components/UI/PhishingModal';
import { useMetrics } from '../../../components/hooks/useMetrics';
import Routes from '../../../constants/navigation/Routes';
import {
  MM_BLOCKLIST_ISSUE_URL,
  MM_ETHERSCAN_URL,
  MM_PHISH_DETECT_URL,
} from '../../../constants/urls';
import AppConstants from '../../../core/AppConstants';
import SDKConnect from '../../../core/SDKConnect/SDKConnect';
import DevLogger from '../../../core/SDKConnect/utils/DevLogger';
import { RootState } from '../../../reducers';
import { trackDappViewedEvent } from '../../../util/metrics';
import { useTheme } from '../../../util/theme';
import useFavicon from '../../hooks/useFavicon/useFavicon';
import {
  AccountConnectProps,
  AccountConnectScreens,
} from './AccountConnect.types';
import AccountConnectMultiSelector from './AccountConnectMultiSelector';
import AccountConnectSingle from './AccountConnectSingle';
import AccountConnectSingleSelector from './AccountConnectSingleSelector';
import { PermissionsSummaryProps } from '../../../components/UI/PermissionsSummary/PermissionsSummary.types';
import PermissionsSummary from '../../../components/UI/PermissionsSummary';
import { getNetworkImageSource } from '../../../util/networks';
import NetworkConnectMultiSelector from '../NetworkConnect/NetworkConnectMultiSelector';
import { useNetworkInfo } from '../../../selectors/selectedNetworkController';
import { AvatarSize } from '../../../component-library/components/Avatars/Avatar';
import { selectNetworkConfigurationsByCaipChainId } from '../../../selectors/networkController';
import { isUUID } from '../../../core/SDKConnect/utils/isUUID';
import useOriginSource from '../../hooks/useOriginSource';
import {
  getCaip25PermissionsResponse,
  getDefaultAccounts,
  getRequestedCaip25CaveatValue,
} from './utils';
import {
  getPhishingTestResultAsync,
  isProductSafetyDappScanningEnabled,
} from '../../../util/phishingDetection';
import {
  CaipAccountId,
  CaipChainId,
  KnownCaipNamespace,
  parseCaipAccountId,
  parseCaipChainId,
} from '@metamask/utils';
import {
  getAllNamespacesFromCaip25CaveatValue,
  getAllScopesFromCaip25CaveatValue,
  getCaipAccountIdsFromCaip25CaveatValue,
  isCaipAccountIdInPermittedAccountIds,
  isInternalAccountInPermittedAccountIds,
} from '@metamask/chain-agnostic-permission';
import { isEqualCaseInsensitive } from '@metamask/controller-utils';
import AccountConnectSummary, {
  type AccountConnectSummaryProps,
} from './AccountConnectSummary';

const createStyles = () =>
  StyleSheet.create({
    fullScreenModal: {
      flex: 1,
    },
  });

const AccountConnect = (props: AccountConnectProps) => {
  const { colors } = useTheme();
  const styles = createStyles();
  const { hostInfo, permissionRequestId } = props.route.params;
  const [isLoading, setIsLoading] = useState(false);
  const { accounts, ensByAccountAddress } = useAccounts({
    isLoading,
  });
  const previousIdentitiesListSize = useRef<number>();
  const internalAccounts = useSelector(selectInternalAccountsWithCaipAccountId);
  const navigation = useNavigation();
  const { trackEvent, createEventBuilder } = useMetrics();

  const [blockedUrl, setBlockedUrl] = useState('');

  const [selectedNetworkAvatars, setSelectedNetworkAvatars] = useState<
    {
      size: AvatarSize;
      name: string;
      imageSource: ImageSourcePropType;
    }[]
  >([]);

  const requestedCaip25CaveatValue = getRequestedCaip25CaveatValue(
    hostInfo.permissions,
  );

  const requestedCaipAccountIds = getCaipAccountIdsFromCaip25CaveatValue(
    requestedCaip25CaveatValue,
  );
  const requestedCaipChainIds = getAllScopesFromCaip25CaveatValue(
    requestedCaip25CaveatValue,
  );

  const requestedNamespaces = getAllNamespacesFromCaip25CaveatValue(
    requestedCaip25CaveatValue,
  );

  const networkConfigurations = useSelector(
    selectNetworkConfigurationsByCaipChainId,
  );
  const allNetworksList = Object.keys(networkConfigurations) as CaipChainId[];

  const supportedRequestedCaipChainIds = requestedCaipChainIds.filter(
    (caipChainId) => allNetworksList.includes(caipChainId as CaipChainId),
  );

  const defaultSelectedChainIds =
    supportedRequestedCaipChainIds.length > 0
      ? supportedRequestedCaipChainIds
      : allNetworksList;

<<<<<<< HEAD
  const [selectedChainIds, _setSelectedChainIds] = useState<CaipChainId[]>(
    defaultSelectedChainIds as CaipChainId[],
  );
  const setSelectedChainIds = useCallback(
    (newSelectedChainIds: CaipChainId[]) => {
      _setSelectedChainIds(newSelectedChainIds);

      const newNetworkAvatars = newSelectedChainIds.map(
        (newSelectedChainId) => ({
          size: AvatarSize.Xs,
          name: networkConfigurations[newSelectedChainId]?.name || '',
          // @ts-expect-error - getNetworkImageSource is not typed
          imageSource: getNetworkImageSource({ chainId: newSelectedChainId }),
        }),
      );
      setSelectedNetworkAvatars(newNetworkAvatars);
    },
    [networkConfigurations, setSelectedNetworkAvatars],
  );
=======
  const [selectedChainIds, _setSelectedChainIds] = useState<CaipChainId[]>(defaultSelectedChainIds as CaipChainId[]);
  const setSelectedChainIds = useCallback((newSelectedChainIds: CaipChainId[]) => {
    _setSelectedChainIds(newSelectedChainIds);

    const newNetworkAvatars = newSelectedChainIds.map(
      (newSelectedChainId) => ({
        size: AvatarSize.Xs,
        name: networkConfigurations[newSelectedChainId]?.name || '',
        imageSource: getNetworkImageSource({ chainId: newSelectedChainId }),
      }),
    );
    setSelectedNetworkAvatars(newNetworkAvatars);
  }, [networkConfigurations, setSelectedNetworkAvatars])
>>>>>>> aa69c363

  // all accounts that match the requested namespaces
  const supportedAccountsForRequestedNamespaces = internalAccounts.filter(
    (account) => {
      const {
        chain: { namespace },
      } = parseCaipAccountId(account.caipAccountId);
      return requestedNamespaces.includes(namespace);
    },
  );

  const supportedRequestedAccounts = requestedCaipAccountIds.reduce(
    (acc, account) => {
      const supportedRequestedAccount =
        supportedAccountsForRequestedNamespaces.find(({ caipAccountId }) => {
          const {
            chain: { namespace },
          } = parseCaipAccountId(caipAccountId);
          // EIP155 (EVM) addresses are not case sensitive
          if (namespace === KnownCaipNamespace.Eip155) {
            return isEqualCaseInsensitive(caipAccountId, account);
          }
          return caipAccountId === account;
        });
      if (supportedRequestedAccount) {
        acc.push(supportedRequestedAccount);
      }
      return acc;
    },
    [] as InternalAccountWithCaipAccountId[],
  );

  const defaultAccounts = getDefaultAccounts(
    requestedNamespaces,
    supportedRequestedAccounts,
    supportedAccountsForRequestedNamespaces,
  );

  const defaultCaipAccountAddresses = defaultAccounts.map(
    ({ caipAccountId }) => caipAccountId,
  );

  const [selectedAddresses, setSelectedAddresses] = useState<CaipAccountId[]>(
    defaultCaipAccountAddresses,
  );

  const sheetRef = useRef<BottomSheetRef>(null);
  const [screen, setScreen] = useState<AccountConnectScreens>(
    AccountConnectScreens.SingleConnect,
  );
  const [showPhishingModal, setShowPhishingModal] = useState(false);
  const [userIntent, setUserIntent] = useState(USER_INTENT.None);
  const isMountedRef = useRef(true);

  const { toastRef } = useContext(ToastContext);

  // origin is set to the last active tab url in the browser which can conflict with sdk
  const inappBrowserOrigin: string = useSelector(getActiveTabUrl, isEqual);
  const accountsLength = useSelector(selectAccountsLength);
  const { wc2Metadata } = useSelector((state: RootState) => state.sdk);

  const { origin: channelIdOrHostname } = hostInfo.metadata as {
    id: string;
    origin: string;
  };

  const isChannelId = isUUID(channelIdOrHostname);

  const sdkConnection = SDKConnect.getInstance().getConnection({
    channelId: channelIdOrHostname,
  });

  const isOriginMMSDKRemoteConn = sdkConnection !== undefined;

  const isOriginWalletConnect =
    !isOriginMMSDKRemoteConn && wc2Metadata?.id && wc2Metadata?.id.length > 0;

  const dappIconUrl = sdkConnection?.originatorInfo?.icon;
  const dappUrl = sdkConnection?.originatorInfo?.url ?? '';

  const [isSdkUrlUnknown, setIsSdkUrlUnknown] = useState(false);

  const { domainTitle, hostname } = useMemo(() => {
    let title = '';
    let dappHostname = dappUrl || channelIdOrHostname;

    if (
      isOriginMMSDKRemoteConn &&
      channelIdOrHostname.startsWith(AppConstants.MM_SDK.SDK_REMOTE_ORIGIN)
    ) {
      title = getUrlObj(
        channelIdOrHostname.split(AppConstants.MM_SDK.SDK_REMOTE_ORIGIN)[1],
      ).origin;
    } else if (isOriginWalletConnect) {
      title = channelIdOrHostname;
      dappHostname = title;
    } else if (!isChannelId && (dappUrl || channelIdOrHostname)) {
      title = prefixUrlWithProtocol(dappUrl || channelIdOrHostname);
      dappHostname = inappBrowserOrigin;
    } else {
      title = strings('sdk.unknown');
      setIsSdkUrlUnknown(true);
    }

    return { domainTitle: title, hostname: dappHostname };
  }, [
    isOriginWalletConnect,
    inappBrowserOrigin,
    isOriginMMSDKRemoteConn,
    isChannelId,
    dappUrl,
    channelIdOrHostname,
  ]);

  const urlWithProtocol =
    hostname && !isUUID(hostname)
      ? prefixUrlWithProtocol(getHost(hostname))
      : domainTitle;

  const { chainId } = useNetworkInfo(hostname);

  useEffect(() => {
    // Create network avatars for all enabled networks
    const networkAvatars = Object.values(networkConfigurations).map(
      (network) => ({
        size: AvatarSize.Xs,
        name: network.name || '',
        imageSource: getNetworkImageSource({ chainId: network.caipChainId }),
      }),
    );

    setSelectedNetworkAvatars(networkAvatars);

    // No need to update selectedChainIds here since it's already initialized with all networks
  }, [networkConfigurations]);

  useEffect(() => {
    let url = dappUrl || channelIdOrHostname || '';

    const checkOrigin = async () => {
      if (isProductSafetyDappScanningEnabled()) {
        url = prefixUrlWithProtocol(url);
      }
      const scanResult = await getPhishingTestResultAsync(url);
      if (scanResult.result && isMountedRef.current) {
        setBlockedUrl(dappUrl);
        setShowPhishingModal(true);
      }
    };
    checkOrigin();
    return () => {
      isMountedRef.current = false;
    };
  }, [dappUrl, channelIdOrHostname]);

  const faviconSource = useFavicon(
    inappBrowserOrigin || (!isChannelId ? channelIdOrHostname : ''),
  );

  const actualIcon = useMemo(() => {
    // Priority to dappIconUrl
    if (dappIconUrl) {
      return { uri: dappIconUrl };
    }

    if (isOriginWalletConnect) {
      // fetch icon from store
      return { uri: wc2Metadata?.icon ?? '' };
    }

    const favicon = faviconSource as ImageURISource;
    if ('uri' in favicon) {
      return faviconSource;
    }

    return { uri: '' };
  }, [dappIconUrl, wc2Metadata, faviconSource, isOriginWalletConnect]);

  const secureIcon = useMemo(
    () =>
      (getUrlObj(hostname) as URLParse<string>).protocol === 'https:'
        ? IconName.Lock
        : IconName.LockSlash,
    [hostname],
  );

  const eventSource = useOriginSource({ origin: channelIdOrHostname });

  // Refreshes selected addresses based on the addition and removal of accounts.
  useEffect(() => {
    // Extract the address list from the internalAccounts array
    const accountsAddressList = internalAccounts.map(
      (account) => account.caipAccountId,
    );

    if (previousIdentitiesListSize.current !== accountsAddressList.length) {
      // Clean up selected addresses that are no longer part of accounts.
      const updatedSelectedAddresses = selectedAddresses.filter((address) =>
        isCaipAccountIdInPermittedAccountIds(address, accountsAddressList),
      );

      setSelectedAddresses(updatedSelectedAddresses);
      previousIdentitiesListSize.current = accountsAddressList.length;
    }
  }, [internalAccounts, selectedAddresses]);

  const cancelPermissionRequest = useCallback(
    (requestId: string) => {
      DevLogger.log(
        `AccountConnect::cancelPermissionRequest requestId=${requestId} channelIdOrHostname=${channelIdOrHostname} accountsLength=${accountsLength}`,
      );
      Engine.context.PermissionController.rejectPermissionsRequest(requestId);
      if (channelIdOrHostname && accountsLength === 0) {
        // Remove Potential SDK connection
        SDKConnect.getInstance().removeChannel({
          channelId: channelIdOrHostname,
          sendTerminate: true,
        });
      }

      trackEvent(
        createEventBuilder(MetaMetricsEvents.CONNECT_REQUEST_CANCELLED)
          .addProperties({
            number_of_accounts: accountsLength,
            source: eventSource,
          })
          .build(),
      );
    },
    [
      accountsLength,
      channelIdOrHostname,
      trackEvent,
      createEventBuilder,
      eventSource,
    ],
  );

  const navigateToUrlInEthPhishingModal = useCallback(
    (url: string | null) => {
      setShowPhishingModal(false);
      cancelPermissionRequest(permissionRequestId);
      navigation.goBack();
      setIsLoading(false);

      if (url !== null) {
        navigation.navigate(Routes.BROWSER.HOME, {
          screen: Routes.BROWSER.VIEW,
          params: {
            newTabUrl: url,
            timestamp: Date.now(),
          },
        });
      }
    },
    [cancelPermissionRequest, navigation, permissionRequestId],
  );

  const continueToPhishingSite = useCallback(() => {
    setShowPhishingModal(false);
  }, []);

  const goToETHPhishingDetector = useCallback(() => {
    navigateToUrlInEthPhishingModal(MM_PHISH_DETECT_URL);
  }, [navigateToUrlInEthPhishingModal]);

  const goToFilePhishingIssue = useCallback(() => {
    navigateToUrlInEthPhishingModal(MM_BLOCKLIST_ISSUE_URL);
  }, [navigateToUrlInEthPhishingModal]);

  const goToEtherscam = useCallback(() => {
    navigateToUrlInEthPhishingModal(MM_ETHERSCAN_URL);
  }, [navigateToUrlInEthPhishingModal]);

  const goBackToSafety = useCallback(() => {
    navigateToUrlInEthPhishingModal(null); // No URL means just go back to safety without navigating to a new page
  }, [navigateToUrlInEthPhishingModal]);

  const triggerDappViewedEvent = useCallback(
    (numberOfConnectedAccounts: number) =>
      // Track dapp viewed event
      trackDappViewedEvent({ hostname, numberOfConnectedAccounts }),
    [hostname],
  );

  const handleConnect = useCallback(async () => {
    const request: PermissionsRequest = {
      ...hostInfo,
      metadata: {
        ...hostInfo.metadata,
        origin: channelIdOrHostname,
      },
      permissions: {
        ...hostInfo.permissions,
        ...getCaip25PermissionsResponse(
          requestedCaip25CaveatValue,
          selectedAddresses,
          selectedChainIds,
        ),
      },
    };
    const connectedAccountLength = selectedAddresses.length;
    const activeAddress = selectedAddresses[0];

    try {
      setIsLoading(true);
      /*
       * TODO: update request object to match PermissionsRequest type
       */
      await Engine.context.PermissionController.acceptPermissionsRequest(
        request,
      );

      triggerDappViewedEvent(connectedAccountLength);

      trackEvent(
        createEventBuilder(MetaMetricsEvents.CONNECT_REQUEST_COMPLETED)
          .addProperties({
            number_of_accounts: accountsLength,
            number_of_accounts_connected: connectedAccountLength,
            // TODO: Fix this. Not accurate
            account_type: getAddressAccountType(activeAddress),
            source: eventSource,
          })
          .build(),
      );
      let labelOptions: ToastOptions['labelOptions'] = [];

      if (connectedAccountLength >= 1) {
        labelOptions = [{ label: `${strings('toast.permissions_updated')}` }];
      }

      toastRef?.current?.showToast({
        variant: ToastVariants.Network,
        labelOptions,
        networkImageSource: faviconSource,
        hasNoTimeout: false,
      });
    } catch (e) {
      if (e instanceof Error) {
        Logger.error(e, 'Error while trying to connect to a dApp.');
      }
    } finally {
      setIsLoading(false);
    }
  }, [
    eventSource,
    selectedAddresses,
    hostInfo,
    toastRef,
    accountsLength,
    channelIdOrHostname,
    triggerDappViewedEvent,
    trackEvent,
    faviconSource,
    createEventBuilder,
    selectedChainIds,
    chainId,
  ]);

  // This only handles EVM
  const handleCreateAccount = useCallback(
    async (isMultiSelect?: boolean) => {
      const { KeyringController } = Engine.context;
      try {
        setIsLoading(true);
        const addedAccountAddress = await KeyringController.addNewAccount();
        const checksummedAddress = safeToChecksumAddress(
          addedAccountAddress,
        ) as string;
        !isMultiSelect &&
          setSelectedAddresses([`eip155:0:${checksummedAddress}`]);
        trackEvent(
          createEventBuilder(
            MetaMetricsEvents.ACCOUNTS_ADDED_NEW_ACCOUNT,
          ).build(),
        );
      } catch (e) {
        if (e instanceof Error) {
          Logger.error(e, 'error while trying to add a new account');
        }
      } finally {
        setIsLoading(false);
      }
    },
    [trackEvent, createEventBuilder],
  );

  const handleAccountsSelected = useCallback(
    (newSelectedAccountAddresses: CaipAccountId[]) => {
      let updatedSelectedChains = [...selectedChainIds];

      newSelectedAccountAddresses.forEach((caipAccountAddress) => {
        const {
          chain: { namespace: accountNamespace },
        } = parseCaipAccountId(caipAccountAddress);

        const existsSelectedChainForNamespace = updatedSelectedChains.some(
          (caipChainId) => {
            try {
              const { namespace: chainNamespace } =
                parseCaipChainId(caipChainId);
              return accountNamespace === chainNamespace;
            } catch (err) {
              return false;
            }
          },
        );

        if (!existsSelectedChainForNamespace) {
          const chainIdsForNamespace = allNetworksList.filter((caipChainId) => {
            try {
              const { namespace: chainNamespace } =
                parseCaipChainId(caipChainId);
              return accountNamespace === chainNamespace;
            } catch (err) {
              return false;
            }
          });

          updatedSelectedChains = [
            ...updatedSelectedChains,
            ...chainIdsForNamespace,
          ];
        }
      });

      setSelectedChainIds(updatedSelectedChains);
      setSelectedAddresses(newSelectedAccountAddresses);
      setScreen(AccountConnectScreens.SingleConnect);
    },
    [
      setSelectedAddresses,
      setScreen,
      selectedChainIds,
      allNetworksList,
      setSelectedChainIds,
    ],
  );

  const handleNetworksSelected = useCallback(
    (newSelectedChainIds: CaipChainId[]) => {
      setSelectedChainIds(newSelectedChainIds);
      setScreen(AccountConnectScreens.SingleConnect);
    },
    [networkConfigurations, setScreen],
  );

  const hideSheet = (callback?: () => void) =>
    sheetRef?.current?.onCloseBottomSheet?.(callback);

  /**
   * User intent is set on AccountConnectSingle,
   * AccountConnectSingleSelector & AccountConnectMultiSelector.
   *
   * We need to know where the user clicks to decide what
   * should happen to the Permission Request Promise.
   * We then trigger the corresponding side effects &
   * control the Bottom Sheet visibility.
   */
  useEffect(() => {
    if (userIntent === USER_INTENT.None) return;

    const handleUserActions = (action: USER_INTENT) => {
      switch (action) {
        case USER_INTENT.Confirm: {
          handleConnect();
          hideSheet();
          break;
        }
        case USER_INTENT.Create: {
          handleCreateAccount();
          break;
        }
        case USER_INTENT.CreateMultiple: {
          handleCreateAccount(true);
          break;
        }
        case USER_INTENT.Cancel: {
          hideSheet(() => cancelPermissionRequest(permissionRequestId));
          break;
        }
        case USER_INTENT.Import: {
          navigation.navigate('ImportPrivateKeyView');
          // TODO: Confirm if this is where we want to track importing an account or within ImportPrivateKeyView screen.
          trackEvent(
            createEventBuilder(
              MetaMetricsEvents.ACCOUNTS_IMPORTED_NEW_ACCOUNT,
            ).build(),
          );
          break;
        }
        ///: BEGIN:ONLY_INCLUDE_IF(multi-srp)
        case USER_INTENT.ImportSrp: {
          navigation.navigate('ImportSrpView');
          break;
        }
        ///: END:ONLY_INCLUDE_IF
        case USER_INTENT.ConnectHW: {
          navigation.navigate('ConnectQRHardwareFlow');
          // TODO: Confirm if this is where we want to track connecting a hardware wallet or within ConnectQRHardwareFlow screen.
          trackEvent(
            createEventBuilder(
              MetaMetricsEvents.CONNECT_HARDWARE_WALLET,
            ).build(),
          );

          break;
        }
      }
    };

    handleUserActions(userIntent);

    setUserIntent(USER_INTENT.None);
  }, [
    navigation,
    userIntent,
    sheetRef,
    cancelPermissionRequest,
    permissionRequestId,
    handleCreateAccount,
    handleConnect,
    trackEvent,
    createEventBuilder,
  ]);

  const handleSheetDismiss = () => {
    if (!permissionRequestId || userIntent !== USER_INTENT.None) return;

    cancelPermissionRequest(permissionRequestId);
  };

  const renderAccountConnectSummaryScreen = useCallback(() => {
    const accountConnectSummaryProps: AccountConnectSummaryProps = {
      currentPageInformation: {
        currentEnsName: '',
        icon: faviconSource as string,
        url: urlWithProtocol,
      },
    };
    return <AccountConnectSummary {...accountConnectSummaryProps} />;
  }, [faviconSource, urlWithProtocol]);

  const renderSingleConnectScreen = useCallback(() => {
    const selectedAddress = selectedAddresses[0];
    const selectedAccount = accounts.find(
      (account) =>
        safeToChecksumAddress(account.address) ===
        safeToChecksumAddress(selectedAddress),
    );
    const ensName = ensByAccountAddress[selectedAddress];
    const defaultSelectedAccount: Account | undefined = selectedAccount
      ? {
          ...selectedAccount,
          name:
            isDefaultAccountName(selectedAccount.name) && ensName
              ? ensName
              : selectedAccount.name,
        }
      : undefined;
    return (
      // TODO: does this need to be refactored too?..
      <AccountConnectSingle
        onSetSelectedAddresses={handleAccountsSelected}
        connection={sdkConnection}
        onSetScreen={setScreen}
        onUserAction={setUserIntent}
        defaultSelectedAccount={defaultSelectedAccount}
        isLoading={isLoading}
        favicon={actualIcon}
        secureIcon={secureIcon}
        urlWithProtocol={urlWithProtocol}
      />
    );
  }, [
    accounts,
    ensByAccountAddress,
    selectedAddresses,
    isLoading,
    setScreen,
    setSelectedAddresses,
    actualIcon,
    secureIcon,
    sdkConnection,
    urlWithProtocol,
    setUserIntent,
  ]);

  const renderPermissionsSummaryScreen = useCallback(() => {
    const permissionsSummaryProps: PermissionsSummaryProps = {
      currentPageInformation: {
        currentEnsName: '',
        icon: faviconSource as string,
        url: urlWithProtocol,
      },
      onEdit: () => {
        setScreen(AccountConnectScreens.MultiConnectSelector);
      },
      onEditNetworks: () =>
        setScreen(AccountConnectScreens.MultiConnectNetworkSelector),
      onUserAction: setUserIntent,
      isAlreadyConnected: false,
      accountAddresses: selectedAddresses,
      accounts,
      // @ts-expect-error imageSource not yet typed
      networkAvatars: selectedNetworkAvatars,
    };
    return <PermissionsSummary {...permissionsSummaryProps} />;
  }, [
    faviconSource,
    urlWithProtocol,
    selectedAddresses,
    selectedNetworkAvatars,
    accounts,
  ]);

  const renderSingleConnectSelectorScreen = useCallback(
    () => (
      <AccountConnectSingleSelector
        accounts={accounts}
        ensByAccountAddress={ensByAccountAddress}
        onSetScreen={setScreen}
        onSetSelectedAddresses={handleAccountsSelected}
        selectedAddresses={selectedAddresses}
        isLoading={isLoading}
        onUserAction={setUserIntent}
      />
    ),
    [
      accounts,
      ensByAccountAddress,
      selectedAddresses,
      isLoading,
      setUserIntent,
      setSelectedAddresses,
      setScreen,
    ],
  );

  const renderMultiConnectSelectorScreen = useCallback(
    () => (
      <AccountConnectMultiSelector
        accounts={accounts}
        ensByAccountAddress={ensByAccountAddress}
        defaultSelectedAddresses={selectedAddresses}
        onSubmit={handleAccountsSelected}
        isLoading={isLoading}
        onBack={() => {
          setScreen(AccountConnectScreens.SingleConnect);
        }}
        connection={sdkConnection}
        hostname={hostname}
        screenTitle={strings('accounts.edit_accounts_title')}
      />
    ),
    [
      accounts,
      ensByAccountAddress,
      selectedAddresses,
      isLoading,
      sdkConnection,
      hostname,
      handleAccountsSelected,
    ],
  );

  const renderMultiConnectNetworkSelectorScreen = useCallback(
    () => (
      <NetworkConnectMultiSelector
        onSubmit={handleNetworksSelected}
        isLoading={isLoading}
        hostname={new URL(urlWithProtocol).hostname}
        onBack={() => setScreen(AccountConnectScreens.SingleConnect)}
        defaultSelectedChainIds={selectedChainIds}
      />
    ),
    [isLoading, urlWithProtocol, handleNetworksSelected, selectedChainIds],
  );

  const renderPhishingModal = useCallback(
    () => (
      <Modal
        isVisible={showPhishingModal}
        animationIn="slideInUp"
        animationOut="slideOutDown"
        style={styles.fullScreenModal}
        backdropOpacity={1}
        backdropColor={colors.error.default}
        animationInTiming={300}
        animationOutTiming={300}
        useNativeDriver
      >
        <PhishingModal
          fullUrl={blockedUrl}
          goToETHPhishingDetector={goToETHPhishingDetector}
          continueToPhishingSite={continueToPhishingSite}
          goToEtherscam={goToEtherscam}
          goToFilePhishingIssue={goToFilePhishingIssue}
          goBackToSafety={goBackToSafety}
        />
      </Modal>
    ),
    [
      blockedUrl,
      colors.error.default,
      continueToPhishingSite,
      goBackToSafety,
      goToETHPhishingDetector,
      goToEtherscam,
      goToFilePhishingIssue,
      showPhishingModal,
      styles.fullScreenModal,
    ],
  );

  const renderConnectScreens = useCallback(() => {
    switch (screen) {
      case AccountConnectScreens.AccountConnectSummary:
        return renderAccountConnectSummaryScreen();
      case AccountConnectScreens.SingleConnect:
        return isSdkUrlUnknown
          ? renderSingleConnectScreen()
          : renderPermissionsSummaryScreen();
      case AccountConnectScreens.SingleConnectSelector:
        return renderSingleConnectSelectorScreen();
      case AccountConnectScreens.MultiConnectSelector:
        return renderMultiConnectSelectorScreen();
      case AccountConnectScreens.MultiConnectNetworkSelector:
        return renderMultiConnectNetworkSelectorScreen();
    }
  }, [
    screen,
    isSdkUrlUnknown,
    renderSingleConnectScreen,
    renderPermissionsSummaryScreen,
    renderSingleConnectSelectorScreen,
    renderMultiConnectSelectorScreen,
    renderMultiConnectNetworkSelectorScreen,
  ]);

  return (
    <BottomSheet onClose={handleSheetDismiss} ref={sheetRef}>
      {renderConnectScreens()}
      {renderPhishingModal()}
    </BottomSheet>
  );
};

export default AccountConnect;<|MERGE_RESOLUTION|>--- conflicted
+++ resolved
@@ -167,7 +167,6 @@
       ? supportedRequestedCaipChainIds
       : allNetworksList;
 
-<<<<<<< HEAD
   const [selectedChainIds, _setSelectedChainIds] = useState<CaipChainId[]>(
     defaultSelectedChainIds as CaipChainId[],
   );
@@ -179,7 +178,6 @@
         (newSelectedChainId) => ({
           size: AvatarSize.Xs,
           name: networkConfigurations[newSelectedChainId]?.name || '',
-          // @ts-expect-error - getNetworkImageSource is not typed
           imageSource: getNetworkImageSource({ chainId: newSelectedChainId }),
         }),
       );
@@ -187,21 +185,6 @@
     },
     [networkConfigurations, setSelectedNetworkAvatars],
   );
-=======
-  const [selectedChainIds, _setSelectedChainIds] = useState<CaipChainId[]>(defaultSelectedChainIds as CaipChainId[]);
-  const setSelectedChainIds = useCallback((newSelectedChainIds: CaipChainId[]) => {
-    _setSelectedChainIds(newSelectedChainIds);
-
-    const newNetworkAvatars = newSelectedChainIds.map(
-      (newSelectedChainId) => ({
-        size: AvatarSize.Xs,
-        name: networkConfigurations[newSelectedChainId]?.name || '',
-        imageSource: getNetworkImageSource({ chainId: newSelectedChainId }),
-      }),
-    );
-    setSelectedNetworkAvatars(newNetworkAvatars);
-  }, [networkConfigurations, setSelectedNetworkAvatars])
->>>>>>> aa69c363
 
   // all accounts that match the requested namespaces
   const supportedAccountsForRequestedNamespaces = internalAccounts.filter(
