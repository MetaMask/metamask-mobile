--- conflicted
+++ resolved
@@ -45,11 +45,7 @@
 
 // Internal dependencies.
 import { PermissionsRequest } from '@metamask/permission-controller';
-<<<<<<< HEAD
-import { ImageURISource, StyleSheet } from 'react-native';
-=======
 import { ImageURISource } from 'react-native';
->>>>>>> 9e4ff4fb
 import PhishingModal from '../../../components/UI/PhishingModal';
 import { useMetrics } from '../../../components/hooks/useMetrics';
 import Routes from '../../../constants/navigation/Routes';
@@ -127,19 +123,9 @@
 
   const [blockedUrl, setBlockedUrl] = useState('');
 
-<<<<<<< HEAD
   const requestedCaip25CaveatValue = useMemo(() => getRequestedCaip25CaveatValue(
     hostInfo.permissions,
   ), [hostInfo.permissions]
-=======
-  const [selectedNetworkAvatars, setSelectedNetworkAvatars] = useState<
-    NetworkAvatarProps[]
-  >([]);
-
-  const requestedCaip25CaveatValue = useMemo(
-    () => getRequestedCaip25CaveatValue(hostInfo.permissions),
-    [hostInfo.permissions],
->>>>>>> 9e4ff4fb
   );
 
   const requestedCaipAccountIds = useMemo(
@@ -170,7 +156,6 @@
       ? supportedRequestedCaipChainIds
       : allNetworksList;
 
-<<<<<<< HEAD
   const [selectedChainIds, setSelectedChainIds] = useState<CaipChainId[]>(defaultSelectedChainIds);
   const selectedNetworkAvatars = useMemo(() => selectedChainIds.map(
       (selectedChainId) => ({
@@ -180,27 +165,6 @@
       }),
     ), [networkConfigurations, selectedChainIds]);
 
-=======
-  const [selectedChainIds, _setSelectedChainIds] = useState<CaipChainId[]>(
-    defaultSelectedChainIds as CaipChainId[],
-  );
-  const setSelectedChainIds = useCallback(
-    (newSelectedChainIds: CaipChainId[]) => {
-      _setSelectedChainIds(newSelectedChainIds);
-
-      const newNetworkAvatars = newSelectedChainIds.map(
-        (newSelectedChainId) => ({
-          size: AvatarSize.Xs,
-          name: networkConfigurations[newSelectedChainId]?.name || '',
-          imageSource: getNetworkImageSource({ chainId: newSelectedChainId }),
-          variant: AvatarVariant.Network,
-        }),
-      );
-      setSelectedNetworkAvatars(newNetworkAvatars);
-    },
-    [networkConfigurations, setSelectedNetworkAvatars],
-  );
->>>>>>> 9e4ff4fb
 
   // all accounts that match the requested namespaces
   const supportedAccountsForRequestedNamespaces = internalAccounts.filter(
@@ -321,25 +285,6 @@
     getUrlObj(urlWithProtocol);
 
   useEffect(() => {
-<<<<<<< HEAD
-=======
-    // Create network avatars for all enabled networks
-    const networkAvatars = Object.values(networkConfigurations).map(
-      (network) => ({
-        size: AvatarSize.Xs,
-        name: network.name || '',
-        imageSource: getNetworkImageSource({ chainId: network.caipChainId }),
-        variant: AvatarVariant.Network,
-      }),
-    );
-
-    setSelectedNetworkAvatars(networkAvatars);
-
-    // No need to update selectedChainIds here since it's already initialized with all networks
-  }, [networkConfigurations]);
-
-  useEffect(() => {
->>>>>>> 9e4ff4fb
     let url = dappUrl || channelIdOrHostname || '';
 
     const checkOrigin = async () => {
