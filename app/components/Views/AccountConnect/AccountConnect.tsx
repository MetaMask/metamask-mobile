--- conflicted
+++ resolved
@@ -150,32 +150,6 @@
     (caipChainId) => allNetworksList.includes(caipChainId as CaipChainId),
   );
 
-<<<<<<< HEAD
-  const shouldDefaultToEVMAvailableNetworks = useMemo(
-    () =>
-      requestedCaipChainIds.length === 1 &&
-      requestedCaipChainIds[0].includes(KnownCaipNamespace.Wallet),
-    [requestedCaipChainIds],
-  );
-
-  const fallbackNetworks = useMemo(
-    () =>
-      supportedRequestedCaipChainIds.length > 0
-        ? supportedRequestedCaipChainIds
-        : allNetworksList,
-    [supportedRequestedCaipChainIds, allNetworksList],
-  );
-
-  const defaultSelectedChainIds = useMemo(
-    () =>
-      shouldDefaultToEVMAvailableNetworks
-        ? allNetworksList.filter((chain) =>
-            chain.includes(KnownCaipNamespace.Eip155),
-          )
-        : fallbackNetworks,
-    [shouldDefaultToEVMAvailableNetworks, allNetworksList, fallbackNetworks],
-  );
-=======
   const { isEip1193Request } = hostInfo.metadata;
 
   const defaultSelectedChainIds = useMemo(() => {
@@ -192,7 +166,6 @@
     // otherwise, use all available networks
     return allNetworksList;
   }, [isEip1193Request, allNetworksList, supportedRequestedCaipChainIds]);
->>>>>>> 813f7be8
 
   const [selectedChainIds, setSelectedChainIds] = useState<CaipChainId[]>(
     defaultSelectedChainIds,
