--- conflicted
+++ resolved
@@ -107,13 +107,10 @@
 import { isEqualCaseInsensitive } from '@metamask/controller-utils';
 import styleSheet from './AccountConnect.styles';
 import { useStyles } from '../../../component-library/hooks';
-<<<<<<< HEAD
 import { WalletClientType } from '../../../core/SnapKeyring/MultichainWalletSnapClient';
 import AddNewAccount from '../AddNewAccount';
 import { InternalAccount } from '@metamask/keyring-internal-api';
-=======
 import { getApiAnalyticsProperties } from '../../../util/metrics/MultichainAPI/getApiAnalyticsProperties';
->>>>>>> d807a9b7
 
 const AccountConnect = (props: AccountConnectProps) => {
   const { colors } = useTheme();
@@ -193,7 +190,13 @@
     }
     // otherwise, use all available networks
     return allNetworksList;
-  }, [isEip1193Request, allNetworksList, isOriginWalletConnect, isOriginMMSDKRemoteConn, supportedRequestedCaipChainIds]);
+  }, [
+    isEip1193Request,
+    allNetworksList,
+    isOriginWalletConnect,
+    isOriginMMSDKRemoteConn,
+    supportedRequestedCaipChainIds,
+  ]);
 
   const [selectedChainIds, setSelectedChainIds] = useState<CaipChainId[]>(
     defaultSelectedChainIds,
@@ -744,12 +747,12 @@
     const ensName = ensByAccountAddress[address];
     const defaultSelectedAccount: Account | undefined = selectedAccount
       ? {
-        ...selectedAccount,
-        name:
-          isDefaultAccountName(selectedAccount.name) && ensName
-            ? ensName
-            : selectedAccount.name,
-      }
+          ...selectedAccount,
+          name:
+            isDefaultAccountName(selectedAccount.name) && ensName
+              ? ensName
+              : selectedAccount.name,
+        }
       : undefined;
     return (
       <AccountConnectSingle
