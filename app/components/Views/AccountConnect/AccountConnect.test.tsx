--- conflicted
+++ resolved
@@ -5,7 +5,7 @@
 import AccountConnect from './AccountConnect';
 import { backgroundState } from '../../../util/test/initial-root-state';
 import { RootState } from '../../../reducers';
-import { act, fireEvent } from '@testing-library/react-native';
+import { fireEvent } from '@testing-library/react-native';
 import AccountConnectMultiSelector from './AccountConnectMultiSelector/AccountConnectMultiSelector';
 import Engine from '../../../core/Engine';
 import {
@@ -45,18 +45,12 @@
   };
 });
 
-<<<<<<< HEAD
-jest.mock('react-native/Libraries/Linking/Linking', () => ({
-  addEventListener: jest.fn(),
-  removeEventListener: jest.fn(),
-=======
 jest.mock('react-native-scrollable-tab-view', () => ({
   __esModule: true,
   default: ({ children }: { children: React.ReactNode }) => <>{children}</>,
   DefaultTabBar: ({ children }: { children: React.ReactNode }) => (
     <>{children}</>
   ),
->>>>>>> bd91ac84
 }));
 
 jest.mock('../../../components/hooks/useMetrics', () => ({
@@ -124,22 +118,6 @@
                 id: '01JNG71B7GTWH0J1TSJY9891S0',
                 name: '',
               },
-            },
-          ],
-        },
-      },
-      KeyringController: {
-        state: {
-          keyrings: [
-            {
-              type: KeyringTypes.hd,
-              accounts: [MOCK_ADDRESS_1, MOCK_ADDRESS_2],
-            },
-          ],
-          keyringsMetadata: [
-            {
-              id: '01JNG71B7GTWH0J1TSJY9891S0',
-              name: '',
             },
           ],
         },
@@ -479,86 +457,12 @@
       const multiSelector = UNSAFE_getByType(AccountConnectMultiSelector);
 
       // Now we can access the component's props
-<<<<<<< HEAD
-      await act(async () => {
-        multiSelector.props.onPrimaryActionButtonPress();
-      });
-=======
       multiSelector.props.onSubmit([`eip155:0:${mockAddress2}`]);
 
->>>>>>> bd91ac84
       // Verify that the screen changed back to PermissionsSummary
       expect(
         await findByTestId('permission-summary-container'),
       ).toBeOnTheScreen();
-    });
-  });
-
-  describe('Phishing detection', () => {
-    describe('dapp scanning is enabled', () => {
-      it('should show phishing modal for phishing URLs', async () => {
-        const { findByText } = renderWithProvider(
-          <AccountConnect
-            route={{
-              params: {
-                hostInfo: {
-                  metadata: {
-                    id: 'mockId',
-                    origin: 'phishing.com',
-                  },
-                  permissions: {
-                    eth_accounts: {
-                      parentCapability: 'eth_accounts',
-                    },
-                  },
-                },
-                permissionRequestId: 'test',
-              },
-            }}
-          />,
-          { state: mockInitialState },
-        );
-
-        const warningText = await findByText(
-          `MetaMask flagged the site you're trying to visit as potentially deceptive. Attackers may trick you into doing something dangerous.`,
-        );
-        expect(warningText).toBeTruthy();
-        expect(Engine.context.PhishingController.scanUrl).toHaveBeenCalledWith(
-          'https://phishing.com',
-        );
-      });
-
-      it('should not show phishing modal for safe URLs', async () => {
-        const { queryByText } = renderWithProvider(
-          <AccountConnect
-            route={{
-              params: {
-                hostInfo: {
-                  metadata: {
-                    id: 'mockId',
-                    origin: 'safe-site.com',
-                  },
-                  permissions: {
-                    eth_accounts: {
-                      parentCapability: 'eth_accounts',
-                    },
-                  },
-                },
-                permissionRequestId: 'test',
-              },
-            }}
-          />,
-          { state: mockInitialState },
-        );
-
-        const warningText = queryByText(
-          `MetaMask flagged the site you're trying to visit as potentially deceptive.`,
-        );
-        expect(warningText).toBeNull();
-        expect(Engine.context.PhishingController.scanUrl).toHaveBeenCalledWith(
-          'https://safe-site.com',
-        );
-      });
     });
   });
 
