import React from 'react';
import renderWithProvider, {
  DeepPartial,
} from '../../../util/test/renderWithProvider';
import AccountConnect from './AccountConnect';
import { backgroundState } from '../../../util/test/initial-root-state';
import { RootState } from '../../../reducers';
import { fireEvent, waitFor } from '@testing-library/react-native';
import AccountConnectMultiSelector from './AccountConnectMultiSelector/AccountConnectMultiSelector';
import Engine from '../../../core/Engine';
import {
  createMockAccountsControllerState as createMockAccountsControllerStateUtil,
  MOCK_ADDRESS_1 as mockAddress1,
  MOCK_ADDRESS_2 as mockAddress2,
} from '../../../util/test/accountsControllerTestUtils';
import {
  Caip25CaveatType,
  Caip25EndowmentPermissionName,
  Caip25CaveatValue,
} from '@metamask/chain-agnostic-permission';
import { PermissionSummaryBottomSheetSelectorsIDs } from '../../../../e2e/selectors/Browser/PermissionSummaryBottomSheet.selectors';
import { AccountConnectSelectorsIDs } from '../../../../e2e/selectors/wallet/AccountConnect.selectors';
import { AddNewAccountIds } from '../../../../e2e/selectors/MultiSRP/AddHdAccount.selectors';
import { KeyringTypes } from '@metamask/keyring-controller';
import { SolScope } from '@metamask/keyring-api';
<<<<<<< HEAD
import { PermissionDoesNotExistError } from '@metamask/permission-controller';
=======
import { ConnectedAccountsSelectorsIDs } from '../../../../e2e/selectors/Browser/ConnectedAccountModal.selectors';
>>>>>>> 2697deaa

const MOCK_ACCOUNTS_CONTROLLER_STATE = createMockAccountsControllerStateUtil([
  mockAddress1,
  mockAddress2,
]);
const mockKeyringId = '01JNG71B7GTWH0J1TSJY9891S0';

// Helper function to create properly typed CAIP-25 permissions
const createMockCaip25Permission = (
  optionalScopes: Record<string, { accounts: string[] }>,
) => ({
  [Caip25EndowmentPermissionName]: {
    parentCapability: Caip25EndowmentPermissionName,
    caveats: [
      {
        type: Caip25CaveatType,
        value: {
          requiredScopes: {},
          optionalScopes,
          isMultichainOrigin: false,
          sessionProperties: {},
        },
      },
    ] as [{ type: string; value: Caip25CaveatValue }],
  },
});

const mockedNavigate = jest.fn();
const mockedGoBack = jest.fn();
const mockedTrackEvent = jest.fn();
const mockCreateEventBuilder = jest.fn().mockReturnValue({
  addProperties: jest.fn().mockReturnValue({
    build: jest.fn(),
  }),
});
const mockGetNextAvailableAccountName = jest
  .fn()
  .mockReturnValue('Snap Account 1');

jest.mock('@react-navigation/native', () => {
  const actualNav = jest.requireActual('@react-navigation/native');
  return {
    ...actualNav,
    useNavigation: () => ({
      navigate: mockedNavigate,
      goBack: mockedGoBack,
    }),
  };
});

jest.mock('react-native-scrollable-tab-view', () => ({
  __esModule: true,
  default: ({ children }: { children: React.ReactNode }) => <>{children}</>,
  DefaultTabBar: ({ children }: { children: React.ReactNode }) => (
    <>{children}</>
  ),
}));

jest.mock('../../../components/hooks/useMetrics', () => ({
  useMetrics: () => ({
    trackEvent: mockedTrackEvent,
    createEventBuilder: mockCreateEventBuilder,
  }),
}));

jest.mock('react-native-safe-area-context', () => {
  const inset = { top: 0, right: 0, bottom: 0, left: 0 };
  const frame = { width: 0, height: 0, x: 0, y: 0 };
  return {
    SafeAreaProvider: jest.fn().mockImplementation(({ children }) => children),
    SafeAreaConsumer: jest
      .fn()
      .mockImplementation(({ children }) => children(inset)),
    useSafeAreaInsets: jest.fn().mockImplementation(() => inset),
    useSafeAreaFrame: jest.fn().mockImplementation(() => frame),
  };
});

jest.mock('../../../core/Engine', () => {
  const {
    createMockAccountsControllerState,
    MOCK_ADDRESS_1,
    MOCK_ADDRESS_2,
    // eslint-disable-next-line @typescript-eslint/no-require-imports, @typescript-eslint/no-var-requires
  } = require('../../../util/test/accountsControllerTestUtils');
  const mockAccountsState = createMockAccountsControllerState(
    [MOCK_ADDRESS_1, MOCK_ADDRESS_2],
    MOCK_ADDRESS_1,
  );
  // Ignore no shadowing warning for mocks.
  // eslint-disable-next-line @typescript-eslint/no-shadow
  const { KeyringTypes } = jest.requireActual('@metamask/keyring-controller');

  return {
    context: {
      PhishingController: {
        maybeUpdateState: jest.fn(),
        test: jest.fn((url: string) => {
          if (url === 'phishing.com') return { result: true };
          return { result: false };
        }),
        scanUrl: jest.fn(async (url: string) => {
          if (url === 'https://phishing.com') {
            return { recommendedAction: 'BLOCK' };
          }
          return { recommendedAction: 'NONE' };
        }),
      },
      PermissionController: {
        rejectPermissionsRequest: jest.fn(),
<<<<<<< HEAD
        getCaveat: jest.fn(),
=======
        acceptPermissionsRequest: jest.fn().mockResolvedValue(undefined),
        updateCaveat: jest.fn(),
        grantPermissionsIncremental: jest.fn(),
        hasCaveat: jest.fn().mockReturnValue(false),
>>>>>>> 2697deaa
      },
      AccountsController: {
        state: mockAccountsState,
        getAccountByAddress: jest.fn(),
        getNextAvailableAccountName: () => mockGetNextAvailableAccountName(),
      },
      KeyringController: {
        state: {
          keyrings: [
            {
              type: KeyringTypes.hd,
              accounts: [MOCK_ADDRESS_1, MOCK_ADDRESS_2],
              metadata: {
                id: '01JNG71B7GTWH0J1TSJY9891S0',
                name: '',
              },
            },
          ],
        },
      },
    },
  };
});

const mockRemoveChannel = jest.fn();
const mockGetConnection = jest.fn();

// Mock SDKConnect
jest.mock('../../../core/SDKConnect/SDKConnect', () => ({
  getInstance: () => ({
    getConnection: mockGetConnection,
    removeChannel: mockRemoveChannel,
  }),
}));

// Mock the isUUID function
jest.mock('../../../core/SDKConnect/utils/isUUID', () => ({
  isUUID: jest.fn(() => false),
}));


// Access the mocked function for test control
const { isUUID: mockIsUUID } = jest.requireMock('../../../core/SDKConnect/utils/isUUID');

// Mock useAccounts to return test accounts
jest.mock('../../hooks/useAccounts', () => ({
  useAccounts: jest.fn(() => ({
    accounts: [
      {
        address: mockAddress1,
        name: 'Account 1',
        caipAccountId: `eip155:0:${mockAddress1}`,
      },
      {
        address: mockAddress2,
        name: 'Account 2',
        caipAccountId: `eip155:0:${mockAddress2}`,
      },
    ],
    ensByAccountAddress: {},
  })),
}));

// Mock AppConstants
jest.mock('../../../core/AppConstants', () => ({
  MM_SDK: {
    SDK_REMOTE_ORIGIN: 'metamask-sdk://connect?redirect=',
  },
  BUNDLE_IDS: {
    ANDROID: 'io.metamask',
  },
  MM_UNIVERSAL_LINK_HOST: 'metamask.app.link',
}));

// Setup test state with proper account data
const mockInitialState: DeepPartial<RootState> = {
  settings: {},
  engine: {
    backgroundState: {
      ...backgroundState,
      AccountsController: createMockAccountsControllerStateUtil(
        [mockAddress2, mockAddress2],
        mockAddress1,
      ),
      NetworkController: {
        networkConfigurationsByChainId: {
          '0x1': {
            chainId: '0x1',
            name: 'Ethereum',
            rpcEndpoints: [{ url: 'https://mainnet.infura.io/v3/test' }],
            blockExplorerUrls: ['https://etherscan.io'],
            nativeCurrency: 'ETH',
          },
        },
        selectedNetworkClientId: '1',
      },
      KeyringController: {
        keyrings: [
          {
            type: KeyringTypes.hd,
            accounts: [mockAddress1, mockAddress2],
            metadata: {
              id: mockKeyringId,
              name: '',
            },
          },
        ],
      },
    },
  },
};

const mockCreateMultichainAccount = jest.fn().mockResolvedValue(null);
const mockMultichainWalletSnapClient = {
  createAccount: mockCreateMultichainAccount,
  getSnapId: jest.fn().mockReturnValue('mock-snap-id'),
  getSnapName: jest.fn().mockReturnValue('mock-snap-name'),
  getScopes: jest.fn().mockReturnValue([]),
  getSnapSender: jest.fn().mockReturnValue({}),
  withSnapKeyring: jest.fn().mockImplementation(async (callback) => {
    await callback({ createAccount: mockCreateMultichainAccount });
  }),
};

jest.mock('../../../core/SnapKeyring/MultichainWalletSnapClient', () => ({
  ...jest.requireActual('../../../core/SnapKeyring/MultichainWalletSnapClient'),
  WalletClientType: {
    Bitcoin: 'bitcoin',
    Solana: 'solana',
  },
  MultichainWalletSnapFactory: {
    createClient: jest
      .fn()
      .mockImplementation(() => mockMultichainWalletSnapClient),
  },
}));

// Set default mock behaviors
mockGetConnection.mockReturnValue(undefined);
mockIsUUID.mockReturnValue(false);

describe('AccountConnect', () => {
  beforeEach(() => jest.clearAllMocks());
  it('renders correctly with base request', () => {
    (
      Engine.context.PermissionController.getCaveat as jest.Mock
    ).mockImplementation(() => {
      throw new PermissionDoesNotExistError(
        'Permission does not exist',
        Caip25EndowmentPermissionName,
      );
    });
    const { toJSON } = renderWithProvider(
      <AccountConnect
        route={{
          params: {
            hostInfo: {
              metadata: {
                id: 'mockId',
                origin: 'mockOrigin',
                isEip1193Request: true,
              },
              permissions: createMockCaip25Permission({
                'wallet:eip155': {
                  accounts: [],
                },
              }),
            },
            permissionRequestId: 'test',
          },
        }}
      />,
      { state: mockInitialState },
    );

    expect(toJSON()).toMatchSnapshot();
  });

  it('renders correctly with request including chains and accounts', () => {
    const { toJSON } = renderWithProvider(
      <AccountConnect
        route={{
          params: {
            hostInfo: {
              metadata: {
                id: 'mockId',
                origin: 'mockOrigin',
              },
              permissions: createMockCaip25Permission({
                'eip155:1': {
                  accounts: [`eip155:1:${mockAddress1}`],
                },
              }),
            },
            permissionRequestId: 'test',
          },
        }}
      />,
      { state: mockInitialState },
    );

    expect(toJSON()).toMatchSnapshot();
  });

  it('renders correctly with request including only chains', () => {
    const { toJSON } = renderWithProvider(
      <AccountConnect
        route={{
          params: {
            hostInfo: {
              metadata: {
                id: 'mockId',
                origin: 'mockOrigin',
              },
              permissions: createMockCaip25Permission({
                'eip155:1': {
                  accounts: [],
                },
              }),
            },
            permissionRequestId: 'test',
          },
        }}
      />,
      { state: mockInitialState },
    );

    expect(toJSON()).toMatchSnapshot();
  });

  describe('AccountConnectMultiSelector handlers', () => {
    it('invokes onEditNetworks and renders multiconnect network selector', async () => {
            // Render the container component with necessary props
            const { getByTestId, findByTestId } =
            renderWithProvider(
              <AccountConnect
                route={{
                  params: {
                    hostInfo: {
                      metadata: {
                        id: 'mockId',
                        // Using a valid URL format to ensure PermissionsSummary renders first
                        origin: 'https://example.com',
                      },
                      permissions: createMockCaip25Permission({
                        'wallet:eip155': {
                          accounts: [],
                        },
                      }),
                    },
                    permissionRequestId: 'test',
                  },
                }}
              />,
              { state: mockInitialState },
            );

          // First find and click the edit button on PermissionsSummary to show MultiSelector
          const editNetworksButton = getByTestId(ConnectedAccountsSelectorsIDs.NAVIGATE_TO_EDIT_NETWORKS_PERMISSIONS_BUTTON);
          fireEvent.press(editNetworksButton);

          // Verify that the network selector screen is shown
          const updateButton = await findByTestId(
            'multiconnect-connect-network-button',
          );
          expect(updateButton).toBeOnTheScreen();

          // Click the update button to go back to permission summary
          fireEvent.press(updateButton);

          // Verify that the screen changed back to PermissionsSummary
          expect(
            await findByTestId('permission-summary-container'),
          ).toBeOnTheScreen();



    })
    it('invokes onSubmit property and renders permissions summary', async () => {
      // Render the container component with necessary props
      const { getByTestId, UNSAFE_getByType, findByTestId } =
        renderWithProvider(
          <AccountConnect
            route={{
              params: {
                hostInfo: {
                  metadata: {
                    id: 'mockId',
                    // Using a valid URL format to ensure PermissionsSummary renders first
                    origin: 'https://example.com',
                  },
                  permissions: createMockCaip25Permission({
                    'wallet:eip155': {
                      accounts: [],
                    },
                  }),
                },
                permissionRequestId: 'test',
              },
            }}
          />,
          { state: mockInitialState },
        );

      // First find and click the edit button on PermissionsSummary to show MultiSelector
      const editButton = getByTestId('permission-summary-container');
      fireEvent.press(editButton);

      // Using UNSAFE_getByType to access onPrimaryActionButtonPress prop directly for coverage
      const multiSelector = UNSAFE_getByType(AccountConnectMultiSelector);

      // Now we can access the component's props
      multiSelector.props.onSubmit([`eip155:0:${mockAddress2}`]);

      // Verify that the screen changed back to PermissionsSummary
      expect(
        await findByTestId('permission-summary-container'),
      ).toBeOnTheScreen();
    });
  });

  it('should handle cancel button press correctly', () => {
    const { getByTestId } = renderWithProvider(
      <AccountConnect
        route={{
          params: {
            hostInfo: {
              metadata: {
                id: 'mockId',
                origin: 'mockOrigin',
              },
              permissions: createMockCaip25Permission({
                'wallet:eip155': {
                  accounts: [],
                },
              }),
            },
            permissionRequestId: 'test',
          },
        }}
      />,
      { state: mockInitialState },
    );

    const cancelButton = getByTestId('cancel-button');
    fireEvent.press(cancelButton);

    // Verify that the trackEvent was called
    expect(mockedTrackEvent).toHaveBeenCalled();
    // Verify the permission request was rejected
    expect(
      Engine.context.PermissionController.rejectPermissionsRequest,
    ).toHaveBeenCalledWith('test');
    // Verify removeChannel was called with correct parameters
    expect(mockRemoveChannel).toHaveBeenCalledWith({
      channelId: 'mockOrigin',
      sendTerminate: true,
    });
    // Verify createEventBuilder was called
    expect(mockCreateEventBuilder).toHaveBeenCalled();
  });

  it('should handle confirm button press correctly', async () => {
    // Mock the acceptPermissionsRequest to resolve successfully
    const mockAcceptPermissionsRequest = jest.fn().mockResolvedValue(undefined);
    const mockUpdateCaveat = jest.fn();
    const mockGrantPermissionsIncremental = jest.fn();

    // Override the Engine mock for this test
    Engine.context.PermissionController.acceptPermissionsRequest = mockAcceptPermissionsRequest;
    Engine.context.PermissionController.updateCaveat = mockUpdateCaveat;
    Engine.context.PermissionController.grantPermissionsIncremental = mockGrantPermissionsIncremental;

    const { getByTestId } = renderWithProvider(
        <AccountConnect
          route={{
            params: {
              hostInfo: {
                metadata: {
                  id: 'mockId',
                  origin: 'https://example.com',
                  isEip1193Request: true,
                },
                permissions: createMockCaip25Permission({
                  'wallet:eip155': {
                    accounts: [],
                  },
                }),
              },
              permissionRequestId: 'test-confirm',
            },
          }}
        />,
      { state: mockInitialState },
    );

    // Find and click the confirm button
    const confirmButton = getByTestId('connect-button');
    fireEvent.press(confirmButton);

    // Wait for async operations to complete
    await waitFor(() => {
      // Verify that acceptPermissionsRequest was called
      expect(mockAcceptPermissionsRequest).toHaveBeenCalledWith(
        expect.objectContaining({
          metadata: expect.objectContaining({
            origin: 'https://example.com',
            id: 'mockId',
            isEip1193Request: true,
          }),
          permissions: expect.objectContaining({
            [Caip25EndowmentPermissionName]: expect.any(Object),
          }),
        }),
      );
    });
  });

  it('AccountConnect should not change origin if browser URL changes', () => {
    // Setup a mock store with browser tabs
    const originalURL = 'https://dapp-requesting-connection.com';
    const parsedOriginalURL = new URL(originalURL);
    const mockState = {
      browser: {
        activeTab: 1,
        tabs: [{ id: 1, url: originalURL }],
      },
      engine: {
        backgroundState: {
          ...backgroundState,
          AccountsController: MOCK_ACCOUNTS_CONTROLLER_STATE,
        },
      },
    };

    // Create a function for rendering that we can use in our test
    const renderComponent = () =>
      renderWithProvider(
        <AccountConnect
          route={{
            params: {
              hostInfo: {
                metadata: {
                  id: 'mockId',
                  origin: originalURL,
                },
                permissions: {
                  eth_accounts: { parentCapability: 'eth_accounts' },
                },
              },
              permissionRequestId: 'test-id',
            },
          }}
        />,
        { state: mockState },
      );

    // Execute the render function (may succeed or fail)
    let result = renderComponent();

    // check that component with testID 'permission-network-permissions-container' is rendered
    // with the correct origin
    const permissionsRequestOriginWrap = result.getByTestId(
      PermissionSummaryBottomSheetSelectorsIDs.NETWORK_PERMISSIONS_CONTAINER,
    );
    // check if this wrap component includes the original URL
    expect(permissionsRequestOriginWrap).toBeDefined();
    // get inner text of permissionsRequestOriginWrap and check for original URL
    const permissionsRequestOriginText =
      // @ts-expect-error - This is a valid way to access the children of the permissionsRequestOriginWrap component
      permissionsRequestOriginWrap.children[0].children[0].props.children;
    expect(permissionsRequestOriginText).toContain(parsedOriginalURL.hostname);

    // now change the mockState to have a different active tab URL
    const newURL = 'https://different-site.com';
    mockState.browser.tabs[0].url = newURL;
    // re-render the component
    result = renderComponent();
    // check that the component with testID 'permission-network-permissions-container' is rendered
    // with the correct origin
    expect(
      result.getByTestId(
        PermissionSummaryBottomSheetSelectorsIDs.NETWORK_PERMISSIONS_CONTAINER,
      ),
    ).toBeDefined();
    expect(permissionsRequestOriginText).toContain(parsedOriginalURL.hostname);
    expect(permissionsRequestOriginText).not.toContain(
      new URL(newURL).hostname,
    );
  });

  describe('Phishing detection', () => {
    describe('dapp scanning is enabled', () => {
      it('should show phishing modal for phishing URLs', async () => {
        const { findByText } = renderWithProvider(
          <AccountConnect
            route={{
              params: {
                hostInfo: {
                  metadata: {
                    id: 'mockId',
                    origin: 'phishing.com',
                  },
                  permissions: {
                    eth_accounts: {
                      parentCapability: 'eth_accounts',
                    },
                  },
                },
                permissionRequestId: 'test',
              },
            }}
          />,
          { state: mockInitialState },
        );

        const warningText = await findByText(
          `MetaMask flagged the site you're trying to visit as potentially deceptive. Attackers may trick you into doing something dangerous.`,
        );
        expect(warningText).toBeTruthy();
        expect(Engine.context.PhishingController.scanUrl).toHaveBeenCalledWith(
          'https://phishing.com',
        );
      });

      it('should not show phishing modal for safe URLs', async () => {
        const { queryByText } = renderWithProvider(
          <AccountConnect
            route={{
              params: {
                hostInfo: {
                  metadata: {
                    id: 'mockId',
                    origin: 'safe-site.com',
                  },
                  permissions: {
                    eth_accounts: {
                      parentCapability: 'eth_accounts',
                    },
                  },
                },
                permissionRequestId: 'test',
              },
            }}
          />,
          { state: mockInitialState },
        );

        const warningText = queryByText(
          `MetaMask flagged the site you're trying to visit as potentially deceptive.`,
        );
        expect(warningText).toBeNull();
        expect(Engine.context.PhishingController.scanUrl).toHaveBeenCalledWith(
          'https://safe-site.com',
        );
      });
    });
  });

  describe('CreateInitialAccount', () => {
    it('creates the initial solana account', async () => {
      const { getByTestId } = renderWithProvider(
        <AccountConnect
          route={{
            params: {
              hostInfo: {
                metadata: {
                  id: 'mockId',
                  origin: 'mockOrigin',
                  promptToCreateSolanaAccount: true,
                },
                permissions: {
                  [Caip25EndowmentPermissionName]: {
                    parentCapability: Caip25EndowmentPermissionName,
                    caveats: [
                      {
                        type: Caip25CaveatType,
                        value: {
                          requiredScopes: {},
                          optionalScopes: {
                            'wallet:eip155': {
                              accounts: [],
                            },
                          },
                          isMultichainOrigin: false,
                          sessionProperties: {},
                        },
                      },
                    ],
                  },
                },
              },
              permissionRequestId: 'test',
            },
          }}
        />,
        { state: mockInitialState },
      );

      const addAccountButton = getByTestId(
        AccountConnectSelectorsIDs.CREATE_ACCOUNT_BUTTON,
      );

      expect(addAccountButton).toBeDefined();

      fireEvent.press(addAccountButton);

      expect(getByTestId(AddNewAccountIds.CONTAINER)).toBeDefined();

      const confirmButton = getByTestId(AddNewAccountIds.CONFIRM);

      fireEvent.press(confirmButton);

      await waitFor(() => {
        expect(
          mockMultichainWalletSnapClient.createAccount,
        ).toHaveBeenCalledWith({
          scope: SolScope.Mainnet,
          accountNameSuggestion: 'Solana Account 1',
          entropySource: mockKeyringId,
        });
      });
    });
  });

  describe('Domain title and hostname logic', () => {
    beforeEach(() => {
      // Reset mocks before each test
      mockGetConnection.mockReset();
      mockGetConnection.mockReturnValue(undefined); // Default behavior
      mockIsUUID.mockReset();
      mockIsUUID.mockReturnValue(false); // Default behavior
      jest.clearAllMocks();
    });

    it('should handle MMSDK remote connection origin correctly', () => {
      const mockOrigin = 'https://example-dapp.com';
      const mockChannelId = `metamask-sdk://connect?redirect=${mockOrigin}`;

      // Mock SDKConnect to return a connection (isOriginMMSDKRemoteConn = true)
      mockGetConnection.mockReturnValue({
        originatorInfo: { url: 'https://test.com' },
      });

      // Mock isUUID to return false for this channelId
      mockIsUUID.mockReturnValue(false);

      const mockStateWithoutWC2 = {
        ...mockInitialState,
        sdk: {
          wc2Metadata: { id: '' }, // Empty to avoid WalletConnect branch
        },
      };

      const { getByTestId } = renderWithProvider(
        <AccountConnect
          route={{
            params: {
              hostInfo: {
                metadata: {
                  id: 'mockId',
                  origin: mockChannelId,
                },
                permissions: createMockCaip25Permission({
                  'wallet:eip155': {
                    accounts: [],
                  },
                }),
              },
              permissionRequestId: 'test',
            },
          }}
        />,
        { state: mockStateWithoutWC2 },
      );

      // Verify the component renders correctly with MMSDK remote connection
      const permissionsContainer = getByTestId(
        'permission-summary-container',
      );
      expect(permissionsContainer).toBeDefined();
      expect(mockGetConnection).toHaveBeenCalledWith({
        channelId: mockChannelId,
      });
    });

    it('should handle WalletConnect origin correctly', () => {
      const mockChannelId = 'walletconnect-origin.com';

      // Mock SDKConnect to return undefined (isOriginMMSDKRemoteConn = false)
      mockGetConnection.mockReturnValue(undefined);

      // Mock isUUID to return false
      mockIsUUID.mockReturnValue(false);

      const mockStateWithWC2 = {
        ...mockInitialState,
        sdk: {
          wc2Metadata: { id: 'mock-wc2-id' }, // Non-empty to trigger WalletConnect branch
        },
      };

      const { getByTestId } = renderWithProvider(
        <AccountConnect
          route={{
            params: {
              hostInfo: {
                metadata: {
                  id: 'mockId',
                  origin: mockChannelId,
                },
                permissions: createMockCaip25Permission({
                  'wallet:eip155': {
                    accounts: [],
                  },
                }),
              },
              permissionRequestId: 'test',
            },
          }}
        />,
        { state: mockStateWithWC2 },
      );

      // Verify the component renders correctly with WalletConnect
      const permissionsContainer = getByTestId(
        'permission-summary-container',
      );
      expect(permissionsContainer).toBeDefined();
      expect(mockGetConnection).toHaveBeenCalledWith({
        channelId: mockChannelId,
      });
    });

    it('should handle unknown SDK origin correctly and set isSdkUrlUnknown to true', () => {
      const mockChannelId = '550e8400-e29b-41d4-a716-446655440000'; // UUID format

      // Mock SDKConnect to return undefined (isOriginMMSDKRemoteConn = false)
      mockGetConnection.mockReturnValue(undefined);

      // Mock isUUID to return true (isChannelId = true)
      mockIsUUID.mockReturnValue(true);

      const mockStateWithoutWC2 = {
        ...mockInitialState,
        sdk: {
          wc2Metadata: { id: '' }, // Empty to avoid WalletConnect branch
        },
      };

      const { getByTestId } = renderWithProvider(
        <AccountConnect
          route={{
            params: {
              hostInfo: {
                metadata: {
                  id: 'mockId',
                  origin: mockChannelId,
                },
                permissions: createMockCaip25Permission({
                  'wallet:eip155': {
                    accounts: [],
                  },
                }),
              },
              permissionRequestId: 'test',
            },
          }}
        />,
        { state: mockStateWithoutWC2 },
      );

      // Verify the component renders correctly with unknown SDK
      const permissionsContainer = getByTestId(
        'permission-summary-container',
      );
      expect(permissionsContainer).toBeDefined();
      expect(mockGetConnection).toHaveBeenCalledWith({
        channelId: mockChannelId,
      });
      expect(mockIsUUID).toHaveBeenCalledWith(mockChannelId);
    });
  });
});<|MERGE_RESOLUTION|>--- conflicted
+++ resolved
@@ -23,11 +23,8 @@
 import { AddNewAccountIds } from '../../../../e2e/selectors/MultiSRP/AddHdAccount.selectors';
 import { KeyringTypes } from '@metamask/keyring-controller';
 import { SolScope } from '@metamask/keyring-api';
-<<<<<<< HEAD
 import { PermissionDoesNotExistError } from '@metamask/permission-controller';
-=======
 import { ConnectedAccountsSelectorsIDs } from '../../../../e2e/selectors/Browser/ConnectedAccountModal.selectors';
->>>>>>> 2697deaa
 
 const MOCK_ACCOUNTS_CONTROLLER_STATE = createMockAccountsControllerStateUtil([
   mockAddress1,
@@ -138,14 +135,11 @@
       },
       PermissionController: {
         rejectPermissionsRequest: jest.fn(),
-<<<<<<< HEAD
         getCaveat: jest.fn(),
-=======
         acceptPermissionsRequest: jest.fn().mockResolvedValue(undefined),
         updateCaveat: jest.fn(),
         grantPermissionsIncremental: jest.fn(),
         hasCaveat: jest.fn().mockReturnValue(false),
->>>>>>> 2697deaa
       },
       AccountsController: {
         state: mockAccountsState,
@@ -186,9 +180,10 @@
   isUUID: jest.fn(() => false),
 }));
 
-
 // Access the mocked function for test control
-const { isUUID: mockIsUUID } = jest.requireMock('../../../core/SDKConnect/utils/isUUID');
+const { isUUID: mockIsUUID } = jest.requireMock(
+  '../../../core/SDKConnect/utils/isUUID',
+);
 
 // Mock useAccounts to return test accounts
 jest.mock('../../hooks/useAccounts', () => ({
@@ -378,52 +373,50 @@
 
   describe('AccountConnectMultiSelector handlers', () => {
     it('invokes onEditNetworks and renders multiconnect network selector', async () => {
-            // Render the container component with necessary props
-            const { getByTestId, findByTestId } =
-            renderWithProvider(
-              <AccountConnect
-                route={{
-                  params: {
-                    hostInfo: {
-                      metadata: {
-                        id: 'mockId',
-                        // Using a valid URL format to ensure PermissionsSummary renders first
-                        origin: 'https://example.com',
-                      },
-                      permissions: createMockCaip25Permission({
-                        'wallet:eip155': {
-                          accounts: [],
-                        },
-                      }),
-                    },
-                    permissionRequestId: 'test',
+      // Render the container component with necessary props
+      const { getByTestId, findByTestId } = renderWithProvider(
+        <AccountConnect
+          route={{
+            params: {
+              hostInfo: {
+                metadata: {
+                  id: 'mockId',
+                  // Using a valid URL format to ensure PermissionsSummary renders first
+                  origin: 'https://example.com',
+                },
+                permissions: createMockCaip25Permission({
+                  'wallet:eip155': {
+                    accounts: [],
                   },
-                }}
-              />,
-              { state: mockInitialState },
-            );
-
-          // First find and click the edit button on PermissionsSummary to show MultiSelector
-          const editNetworksButton = getByTestId(ConnectedAccountsSelectorsIDs.NAVIGATE_TO_EDIT_NETWORKS_PERMISSIONS_BUTTON);
-          fireEvent.press(editNetworksButton);
-
-          // Verify that the network selector screen is shown
-          const updateButton = await findByTestId(
-            'multiconnect-connect-network-button',
-          );
-          expect(updateButton).toBeOnTheScreen();
-
-          // Click the update button to go back to permission summary
-          fireEvent.press(updateButton);
-
-          // Verify that the screen changed back to PermissionsSummary
-          expect(
-            await findByTestId('permission-summary-container'),
-          ).toBeOnTheScreen();
-
-
-
-    })
+                }),
+              },
+              permissionRequestId: 'test',
+            },
+          }}
+        />,
+        { state: mockInitialState },
+      );
+
+      // First find and click the edit button on PermissionsSummary to show MultiSelector
+      const editNetworksButton = getByTestId(
+        ConnectedAccountsSelectorsIDs.NAVIGATE_TO_EDIT_NETWORKS_PERMISSIONS_BUTTON,
+      );
+      fireEvent.press(editNetworksButton);
+
+      // Verify that the network selector screen is shown
+      const updateButton = await findByTestId(
+        'multiconnect-connect-network-button',
+      );
+      expect(updateButton).toBeOnTheScreen();
+
+      // Click the update button to go back to permission summary
+      fireEvent.press(updateButton);
+
+      // Verify that the screen changed back to PermissionsSummary
+      expect(
+        await findByTestId('permission-summary-container'),
+      ).toBeOnTheScreen();
+    });
     it('invokes onSubmit property and renders permissions summary', async () => {
       // Render the container component with necessary props
       const { getByTestId, UNSAFE_getByType, findByTestId } =
@@ -515,30 +508,32 @@
     const mockGrantPermissionsIncremental = jest.fn();
 
     // Override the Engine mock for this test
-    Engine.context.PermissionController.acceptPermissionsRequest = mockAcceptPermissionsRequest;
+    Engine.context.PermissionController.acceptPermissionsRequest =
+      mockAcceptPermissionsRequest;
     Engine.context.PermissionController.updateCaveat = mockUpdateCaveat;
-    Engine.context.PermissionController.grantPermissionsIncremental = mockGrantPermissionsIncremental;
+    Engine.context.PermissionController.grantPermissionsIncremental =
+      mockGrantPermissionsIncremental;
 
     const { getByTestId } = renderWithProvider(
-        <AccountConnect
-          route={{
-            params: {
-              hostInfo: {
-                metadata: {
-                  id: 'mockId',
-                  origin: 'https://example.com',
-                  isEip1193Request: true,
-                },
-                permissions: createMockCaip25Permission({
-                  'wallet:eip155': {
-                    accounts: [],
-                  },
-                }),
-              },
-              permissionRequestId: 'test-confirm',
-            },
-          }}
-        />,
+      <AccountConnect
+        route={{
+          params: {
+            hostInfo: {
+              metadata: {
+                id: 'mockId',
+                origin: 'https://example.com',
+                isEip1193Request: true,
+              },
+              permissions: createMockCaip25Permission({
+                'wallet:eip155': {
+                  accounts: [],
+                },
+              }),
+            },
+            permissionRequestId: 'test-confirm',
+          },
+        }}
+      />,
       { state: mockInitialState },
     );
 
@@ -823,9 +818,7 @@
       );
 
       // Verify the component renders correctly with MMSDK remote connection
-      const permissionsContainer = getByTestId(
-        'permission-summary-container',
-      );
+      const permissionsContainer = getByTestId('permission-summary-container');
       expect(permissionsContainer).toBeDefined();
       expect(mockGetConnection).toHaveBeenCalledWith({
         channelId: mockChannelId,
@@ -871,9 +864,7 @@
       );
 
       // Verify the component renders correctly with WalletConnect
-      const permissionsContainer = getByTestId(
-        'permission-summary-container',
-      );
+      const permissionsContainer = getByTestId('permission-summary-container');
       expect(permissionsContainer).toBeDefined();
       expect(mockGetConnection).toHaveBeenCalledWith({
         channelId: mockChannelId,
@@ -919,9 +910,7 @@
       );
 
       // Verify the component renders correctly with unknown SDK
-      const permissionsContainer = getByTestId(
-        'permission-summary-container',
-      );
+      const permissionsContainer = getByTestId('permission-summary-container');
       expect(permissionsContainer).toBeDefined();
       expect(mockGetConnection).toHaveBeenCalledWith({
         channelId: mockChannelId,
