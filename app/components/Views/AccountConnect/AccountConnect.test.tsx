--- conflicted
+++ resolved
@@ -59,23 +59,6 @@
   };
 });
 
-<<<<<<< HEAD
-jest.mock('../../../core/Engine', () => ({
-  context: {
-    PhishingController: {
-      maybeUpdateState: jest.fn(),
-      test: jest.fn((url: string) => {
-        if (url === 'phishing.com') return { result: true };
-        return { result: false };
-      }),
-      scanUrl: jest.fn((url: string) => {
-        if (url === 'phishing.com') return { recommendedAction: 'BLOCK' };
-        return { recommendedAction: 'NONE' };
-      }),
-    },
-    PermissionController: {
-      rejectPermissionsRequest: jest.fn(),
-=======
 jest.mock('../../../core/Engine', () => {
   const {
     createMockAccountsControllerState,
@@ -103,7 +86,6 @@
       AccountsController: {
         state: mockAccountsState,
       },
->>>>>>> 3805e0d8
     },
   };
 });
@@ -255,11 +237,7 @@
   });
 
   describe('AccountConnectMultiSelector handlers', () => {
-<<<<<<< HEAD
-    it('should handle onPrimaryActionButtonPress correctly', async () => {
-=======
     it('invokes onPrimaryActionButtonPress property and renders permissions summary', async () => {
->>>>>>> 3805e0d8
       // Render the container component with necessary props
       const { getByTestId, UNSAFE_getByType, findByTestId } =
         renderWithProvider(
