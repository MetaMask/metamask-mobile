--- conflicted
+++ resolved
@@ -452,27 +452,6 @@
 
   it('should handle cancel button press correctly', () => {
     const { getByTestId } = renderWithProvider(
-<<<<<<< HEAD
-        <AccountConnect
-            route={{
-              params: {
-                hostInfo: {
-                  metadata: {
-                    id: 'mockId',
-                    origin: 'mockOrigin',
-                  },
-                  permissions: {
-                    eth_accounts: {
-                      parentCapability: 'eth_accounts',
-                    },
-                  },
-                },
-                permissionRequestId: 'test',
-              },
-            }}
-        />,
-        { state: mockInitialState },
-=======
       <AccountConnect
         route={{
           params: {
@@ -492,7 +471,6 @@
         }}
       />,
       { state: mockInitialState },
->>>>>>> b6e9c40b
     );
 
     const cancelButton = getByTestId('cancel-button');
