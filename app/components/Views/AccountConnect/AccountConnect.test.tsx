--- conflicted
+++ resolved
@@ -5,7 +5,7 @@
 import AccountConnect from './AccountConnect';
 import { backgroundState } from '../../../util/test/initial-root-state';
 import { RootState } from '../../../reducers';
-import { act, fireEvent } from '@testing-library/react-native';
+import { fireEvent } from '@testing-library/react-native';
 import AccountConnectMultiSelector from './AccountConnectMultiSelector/AccountConnectMultiSelector';
 import Engine from '../../../core/Engine';
 import {
@@ -33,11 +33,6 @@
     }),
   };
 });
-
-jest.mock('react-native/Libraries/Linking/Linking', () => ({
-  addEventListener: jest.fn(),
-  removeEventListener: jest.fn(),
-}));
 
 jest.mock('../../../components/hooks/useMetrics', () => ({
   useMetrics: () => ({
@@ -80,19 +75,10 @@
           if (url === 'phishing.com') return { result: true };
           return { result: false };
         }),
-<<<<<<< HEAD
-        scanUrl: jest.fn(async (url: string) => {
-          if (url === 'https://phishing.com') {
-            return { recommendedAction: 'BLOCK' };
-          }
-          return { recommendedAction: 'NONE' };
-        }),
-=======
         scanUrl: jest.fn((domainName: string) => ({
           domainName,
           recommendedAction: 'NONE'
         })),
->>>>>>> 83511375
       },
       PermissionController: {
         rejectPermissionsRequest: jest.fn(),
@@ -301,86 +287,12 @@
       const multiSelector = UNSAFE_getByType(AccountConnectMultiSelector);
 
       // Now we can access the component's props
-<<<<<<< HEAD
-      await act(async () => {
-        multiSelector.props.onPrimaryActionButtonPress();
-      });
-=======
       multiSelector.props.onSubmit([mockAddress2]);
 
->>>>>>> 83511375
       // Verify that the screen changed back to PermissionsSummary
       expect(
         await findByTestId('permission-summary-container'),
       ).toBeOnTheScreen();
-    });
-  });
-
-  describe('Phishing detection', () => {
-    describe('dapp scanning is enabled', () => {
-      it('should show phishing modal for phishing URLs', async () => {
-        const { findByText } = renderWithProvider(
-          <AccountConnect
-            route={{
-              params: {
-                hostInfo: {
-                  metadata: {
-                    id: 'mockId',
-                    origin: 'phishing.com',
-                  },
-                  permissions: {
-                    eth_accounts: {
-                      parentCapability: 'eth_accounts',
-                    },
-                  },
-                },
-                permissionRequestId: 'test',
-              },
-            }}
-          />,
-          { state: mockInitialState },
-        );
-
-        const warningText = await findByText(
-          `MetaMask flagged the site you're trying to visit as potentially deceptive. Attackers may trick you into doing something dangerous.`,
-        );
-        expect(warningText).toBeTruthy();
-        expect(Engine.context.PhishingController.scanUrl).toHaveBeenCalledWith(
-          'https://phishing.com',
-        );
-      });
-
-      it('should not show phishing modal for safe URLs', async () => {
-        const { queryByText } = renderWithProvider(
-          <AccountConnect
-            route={{
-              params: {
-                hostInfo: {
-                  metadata: {
-                    id: 'mockId',
-                    origin: 'safe-site.com',
-                  },
-                  permissions: {
-                    eth_accounts: {
-                      parentCapability: 'eth_accounts',
-                    },
-                  },
-                },
-                permissionRequestId: 'test',
-              },
-            }}
-          />,
-          { state: mockInitialState },
-        );
-
-        const warningText = queryByText(
-          `MetaMask flagged the site you're trying to visit as potentially deceptive.`,
-        );
-        expect(warningText).toBeNull();
-        expect(Engine.context.PhishingController.scanUrl).toHaveBeenCalledWith(
-          'https://safe-site.com',
-        );
-      });
     });
   });
 
