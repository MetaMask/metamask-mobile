--- conflicted
+++ resolved
@@ -112,11 +112,8 @@
     [MOCK_ADDRESS_1, MOCK_ADDRESS_2],
     MOCK_ADDRESS_1,
   );
-<<<<<<< HEAD
-=======
   // Ignore no shadowing warning for mocks.
   // eslint-disable-next-line @typescript-eslint/no-shadow
->>>>>>> 961a5281
   const { KeyringTypes } = jest.requireActual('@metamask/keyring-controller');
 
   return {
@@ -127,19 +124,12 @@
           if (url === 'phishing.com') return { result: true };
           return { result: false };
         }),
-<<<<<<< HEAD
-        scanUrl: jest.fn((domainName: string) => ({
-          domainName,
-          recommendedAction: 'NONE'
-        })),
-=======
         scanUrl: jest.fn(async (url: string) => {
           if (url === 'https://phishing.com') {
             return { recommendedAction: 'BLOCK' };
           }
           return { recommendedAction: 'NONE' };
         }),
->>>>>>> 961a5281
       },
       PermissionController: {
         rejectPermissionsRequest: jest.fn(),
@@ -148,20 +138,6 @@
         state: mockAccountsState,
         getAccountByAddress: jest.fn(),
         getNextAvailableAccountName: () => mockGetNextAvailableAccountName(),
-      },
-      KeyringController: {
-        state: {
-          keyrings: [
-            {
-              type: KeyringTypes.hd,
-              accounts: [MOCK_ADDRESS_1, MOCK_ADDRESS_2],
-              metadata: {
-                id: '01JNG71B7GTWH0J1TSJY9891S0',
-                name: '',
-              },
-            },
-          ],
-        },
       },
       KeyringController: {
         state: {
@@ -453,11 +429,7 @@
       const multiSelector = UNSAFE_getByType(AccountConnectMultiSelector);
 
       // Now we can access the component's props
-<<<<<<< HEAD
-      multiSelector.props.onSubmit([mockAddress2]);
-=======
       multiSelector.props.onSubmit([`eip155:0:${mockAddress2}`]);
->>>>>>> 961a5281
 
       // Verify that the screen changed back to PermissionsSummary
       expect(
@@ -468,27 +440,6 @@
 
   it('should handle cancel button press correctly', () => {
     const { getByTestId } = renderWithProvider(
-<<<<<<< HEAD
-        <AccountConnect
-            route={{
-              params: {
-                hostInfo: {
-                  metadata: {
-                    id: 'mockId',
-                    origin: 'mockOrigin',
-                  },
-                  permissions: {
-                    eth_accounts: {
-                      parentCapability: 'eth_accounts',
-                    },
-                  },
-                },
-                permissionRequestId: 'test',
-              },
-            }}
-        />,
-        { state: mockInitialState },
-=======
       <AccountConnect
         route={{
           params: {
@@ -508,7 +459,6 @@
         }}
       />,
       { state: mockInitialState },
->>>>>>> 961a5281
     );
 
     const cancelButton = getByTestId('cancel-button');
