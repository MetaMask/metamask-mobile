import React from 'react';
import renderWithProvider, {
  DeepPartial,
} from '../../../util/test/renderWithProvider';
import AccountConnect from './AccountConnect';
import { backgroundState } from '../../../util/test/initial-root-state';
import { RootState } from '../../../reducers';
import { fireEvent } from '@testing-library/react-native';
import AccountConnectMultiSelector from './AccountConnectMultiSelector/AccountConnectMultiSelector';
import Engine from '../../../core/Engine';
import {
  createMockAccountsControllerState as createMockAccountsControllerStateUtil,
  MOCK_ADDRESS_1 as mockAddress1,
  MOCK_ADDRESS_2 as mockAddress2,
} from '../../../util/test/accountsControllerTestUtils';

const mockedNavigate = jest.fn();
const mockedGoBack = jest.fn();
const mockedTrackEvent = jest.fn();
const mockCreateEventBuilder = jest.fn().mockReturnValue({
  addProperties: jest.fn().mockReturnValue({
    build: jest.fn(),
  }),
});

jest.mock('@react-navigation/native', () => {
  const actualNav = jest.requireActual('@react-navigation/native');
  return {
    ...actualNav,
    useNavigation: () => ({
      navigate: mockedNavigate,
      goBack: mockedGoBack,
    }),
  };
});

jest.mock('../../../components/hooks/useMetrics', () => ({
  useMetrics: () => ({
    trackEvent: mockedTrackEvent,
    createEventBuilder: mockCreateEventBuilder,
  }),
}));

jest.mock('react-native-safe-area-context', () => {
  const inset = { top: 0, right: 0, bottom: 0, left: 0 };
  const frame = { width: 0, height: 0, x: 0, y: 0 };
  return {
    SafeAreaProvider: jest.fn().mockImplementation(({ children }) => children),
    SafeAreaConsumer: jest
      .fn()
      .mockImplementation(({ children }) => children(inset)),
    useSafeAreaInsets: jest.fn().mockImplementation(() => inset),
    useSafeAreaFrame: jest.fn().mockImplementation(() => frame),
  };
});

jest.mock('../../../core/Engine', () => {
  const {
    createMockAccountsControllerState,
    MOCK_ADDRESS_1,
    MOCK_ADDRESS_2,
    // eslint-disable-next-line @typescript-eslint/no-require-imports, @typescript-eslint/no-var-requires
  } = require('../../../util/test/accountsControllerTestUtils');
  const mockAccountsState = createMockAccountsControllerState(
    [MOCK_ADDRESS_1, MOCK_ADDRESS_2],
    MOCK_ADDRESS_1,
  );

  return {
    context: {
      PhishingController: {
        maybeUpdateState: jest.fn(),
        test: jest.fn((url: string) => {
          if (url === 'phishing.com') return { result: true };
          return { result: false };
        }),
      },
      PermissionController: {
        rejectPermissionsRequest: jest.fn(),
      },
      AccountsController: {
        state: mockAccountsState,
      },
    },
  };
});

const mockRemoveChannel = jest.fn();

// Mock SDKConnect
jest.mock('../../../core/SDKConnect/SDKConnect', () => ({
  getInstance: () => ({
    getConnection: () => undefined,
    removeChannel: mockRemoveChannel,
  }),
}));

// Mock the isUUID function
jest.mock('../../../core/SDKConnect/utils/isUUID', () => ({
  isUUID: () => false,
}));

// Mock useAccounts to return test accounts
jest.mock('../../hooks/useAccounts', () => ({
  useAccounts: jest.fn(() => ({
    evmAccounts: [
      {
        address: mockAddress1,
        name: 'Account 1',
      },
      {
        address: mockAddress2,
        name: 'Account 2',
      },
    ],
    ensByAccountAddress: {},
  })),
}));

// Setup test state with proper account data
const mockInitialState: DeepPartial<RootState> = {
  settings: {},
  engine: {
    backgroundState: {
      ...backgroundState,
      AccountsController: createMockAccountsControllerStateUtil(
        [mockAddress2, mockAddress2],
        mockAddress1,
      ),
      NetworkController: {
        networkConfigurationsByChainId: {
          '0x1': {
            chainId: '0x1',
            name: 'Ethereum',
            rpcEndpoints: [{ url: 'https://mainnet.infura.io/v3/test' }],
            blockExplorerUrls: ['https://etherscan.io'],
            nativeCurrency: 'ETH',
          },
        },
        selectedNetworkClientId: '1',
      },
    },
  },
};

describe('AccountConnect', () => {
  it('renders correctly', () => {
    const { toJSON } = renderWithProvider(
      <AccountConnect
        route={{
          params: {
            hostInfo: {
              metadata: {
                id: 'mockId',
                origin: 'mockOrigin',
              },
              permissions: {
                eth_accounts: {
                  parentCapability: 'eth_accounts',
                },
              },
            },
            permissionRequestId: 'test',
          },
        }}
      />,
      { state: mockInitialState },
    );

    // Create a new snapshot since the component UI has changed
    expect(toJSON()).toMatchSnapshot();
  });

  describe('Renders different screens based on SDK URL status', () => {
    it('should render SingleConnect screen when isSdkUrlUnknown is true', () => {
      const mockPropsForUnknownUrl = {
        route: {
          params: {
            hostInfo: {
              metadata: {
                id: 'mockId',
                // Using an invalid/unknown format for origin
                origin: '',
              },
              permissions: {
                eth_accounts: {
                  parentCapability: 'eth_accounts',
                },
              },
            },
            permissionRequestId: 'test',
          },
        },
      };

      const { getByTestId } = renderWithProvider(
        <AccountConnect {...mockPropsForUnknownUrl} />,
        { state: mockInitialState },
      );

      expect(getByTestId('connect-account-modal')).toBeDefined();
    });

    it('should render PermissionsSummary screen when isSdkUrlUnknown is false', () => {
      const mockPropsForKnownUrl = {
        route: {
          params: {
            hostInfo: {
              metadata: {
                id: 'mockId',
                // Using a valid URL format
                origin: 'https://example.com',
              },
              permissions: {
                eth_accounts: {
                  parentCapability: 'eth_accounts',
                },
              },
            },
            permissionRequestId: 'test',
          },
        },
      };

      const { getByTestId } = renderWithProvider(
        <AccountConnect {...mockPropsForKnownUrl} />,
        { state: mockInitialState },
      );

      expect(getByTestId('permission-summary-container')).toBeDefined();
    });
  });

  describe('AccountConnectMultiSelector handlers', () => {
    it('invokes onPrimaryActionButtonPress property and renders permissions summary', async () => {
      // Render the container component with necessary props
      const { getByTestId, UNSAFE_getByType, findByTestId } =
        renderWithProvider(
          <AccountConnect
            route={{
              params: {
                hostInfo: {
                  metadata: {
                    id: 'mockId',
                    // Using a valid URL format to ensure PermissionsSummary renders first
                    origin: 'https://example.com',
                  },
                  permissions: {
                    eth_accounts: {
                      parentCapability: 'eth_accounts',
                    },
                  },
                },
                permissionRequestId: 'test',
              },
            }}
          />,
          { state: mockInitialState },
        );

      // First find and click the edit button on PermissionsSummary to show MultiSelector
      const editButton = getByTestId('permission-summary-container');
      fireEvent.press(editButton);

      // Using UNSAFE_getByType to access onPrimaryActionButtonPress prop directly for coverage
      const multiSelector = UNSAFE_getByType(AccountConnectMultiSelector);

      // Now we can access the component's props
      multiSelector.props.onPrimaryActionButtonPress();

      // Verify that the screen changed back to PermissionsSummary
<<<<<<< HEAD
      expect(await findByTestId('permission-summary-container')).toBeDefined();
=======
      expect(
        await findByTestId('permission-summary-container'),
      ).toBeOnTheScreen();
>>>>>>> 62a9a426
    });
  });

  it('should handle cancel button press correctly', () => {
    const { getByTestId } = renderWithProvider(
      <AccountConnect
        route={{
          params: {
            hostInfo: {
              metadata: {
                id: 'mockId',
                origin: 'mockOrigin',
              },
              permissions: {
                eth_accounts: {
                  parentCapability: 'eth_accounts',
                },
              },
            },
            permissionRequestId: 'test',
          },
        }}
      />,
      { state: mockInitialState },
    );

    const cancelButton = getByTestId('cancel-button');
    fireEvent.press(cancelButton);

    // Verify that the trackEvent was called
    expect(mockedTrackEvent).toHaveBeenCalled();
    // Verify the permission request was rejected
    expect(
      Engine.context.PermissionController.rejectPermissionsRequest,
    ).toHaveBeenCalledWith('test');
    // Verify removeChannel was called with correct parameters
    expect(mockRemoveChannel).toHaveBeenCalledWith({
      channelId: 'mockOrigin',
      sendTerminate: true,
    });
    // Verify createEventBuilder was called
    expect(mockCreateEventBuilder).toHaveBeenCalled();
  });
});<|MERGE_RESOLUTION|>--- conflicted
+++ resolved
@@ -269,13 +269,9 @@
       multiSelector.props.onPrimaryActionButtonPress();
 
       // Verify that the screen changed back to PermissionsSummary
-<<<<<<< HEAD
-      expect(await findByTestId('permission-summary-container')).toBeDefined();
-=======
       expect(
         await findByTestId('permission-summary-container'),
       ).toBeOnTheScreen();
->>>>>>> 62a9a426
     });
   });
 
