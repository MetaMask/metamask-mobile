--- conflicted
+++ resolved
@@ -15,16 +15,12 @@
 import styleSheet from './AddAccount.styles';
 import { WalletClientType } from '../../../../core/SnapKeyring/MultichainWalletSnapClient';
 import { CaipChainId } from '@metamask/utils';
-<<<<<<< HEAD
-import { SolScope, TrxScope } from '@metamask/keyring-api';
-=======
 import {
   SolScope,
   ///: BEGIN:ONLY_INCLUDE_IF(tron)
   TrxScope,
   ///: END:ONLY_INCLUDE_IF
 } from '@metamask/keyring-api';
->>>>>>> 95811926
 import Icon, {
   IconName,
   IconSize,
@@ -101,12 +97,9 @@
               </Text>
             </Box>
           </TouchableWithoutFeedback>
-<<<<<<< HEAD
-=======
           {
             ///: BEGIN:ONLY_INCLUDE_IF(tron)
           }
->>>>>>> 95811926
           <TouchableWithoutFeedback
             onPress={() => {
               onCreateAccount(WalletClientType.Tron, TrxScope.Mainnet);
@@ -130,12 +123,9 @@
               </Text>
             </Box>
           </TouchableWithoutFeedback>
-<<<<<<< HEAD
-=======
           {
             ///: END:ONLY_INCLUDE_IF
           }
->>>>>>> 95811926
         </Box>
       </Box>
     </SafeAreaView>
