import React from 'react';
import ActivityView from '.';
import { backgroundState } from '../../../util/test/initial-root-state';
import renderWithProvider from '../../../util/test/renderWithProvider';
import { createStackNavigator } from '@react-navigation/stack';
import { fireEvent } from '@testing-library/react-native';
// eslint-disable-next-line import/no-namespace
import * as networkUtils from '../../../util/networks';
// eslint-disable-next-line import/no-namespace
import * as networkManagerUtils from '../../UI/NetworkManager';
// eslint-disable-next-line import/no-namespace
import * as tokenBottomSheetUtils from '../../UI/Tokens/TokensBottomSheet';
import { useCurrentNetworkInfo } from '../../hooks/useCurrentNetworkInfo';

const Stack = createStackNavigator();

const mockNavigation = {
  navigate: jest.fn(),
  setOptions: jest.fn(),
  goBack: jest.fn(),
  reset: jest.fn(),
  dangerouslyGetParent: () => ({
    pop: jest.fn(),
  }),
};

// Mock the useCurrentNetworkInfo hook
jest.mock('../../hooks/useCurrentNetworkInfo', () => ({
  useCurrentNetworkInfo: jest.fn(),
}));

jest.mock('@react-navigation/native', () => ({
  ...jest.requireActual('@react-navigation/native'),
  useNavigation: () => mockNavigation,
}));

jest.mock('../../../core/Engine', () => ({
  context: {
    KeyringController: {
      getOrAddQRKeyring: jest.fn(),
    },
  },
  controllerMessenger: {
    subscribe: jest.fn(),
    unsubscribe: jest.fn(),
  },
}));

<<<<<<< HEAD
=======
jest.mock('../../hooks/useNetworksByNamespace/useNetworksByNamespace', () => ({
  useNetworksByNamespace: () => ({
    networks: [],
    selectNetwork: jest.fn(),
    selectCustomNetwork: jest.fn(),
    selectPopularNetwork: jest.fn(),
  }),
  NetworkType: {
    Popular: 'popular',
    Custom: 'custom',
  },
}));

jest.mock('../../hooks/useNetworkSelection/useNetworkSelection', () => ({
  useNetworkSelection: () => ({
    selectCustomNetwork: jest.fn(),
    selectPopularNetwork: jest.fn(),
  }),
}));
>>>>>>> 578bf728
jest.mock('../../hooks/AssetPolling/useCurrencyRatePolling', () => jest.fn());
jest.mock('../../hooks/AssetPolling/useTokenRatesPolling', () => jest.fn());

// TODO: Replace "any" with type
// eslint-disable-next-line @typescript-eslint/no-explicit-any
const renderComponent = (state: any = {}) =>
  renderWithProvider(
    <Stack.Navigator>
      <Stack.Screen name="Amount" options={{}}>
        {() => <ActivityView />}
      </Stack.Screen>
    </Stack.Navigator>,
    { state },
  );

const mockInitialState = {
  wizard: {
    step: 1,
  },
  engine: {
    backgroundState,
  },
};

describe('ActivityView', () => {
  const mockUseCurrentNetworkInfo =
    useCurrentNetworkInfo as jest.MockedFunction<typeof useCurrentNetworkInfo>;

  const defaultNetworkInfo = {
    enabledNetworks: [
      { chainId: '0x1', enabled: true },
      { chainId: '0x89', enabled: true },
    ],
    getNetworkInfo: jest.fn((index: number = 0) => {
      const networks = [
        { caipChainId: 'eip155:1', networkName: 'Ethereum Mainnet' },
        { caipChainId: 'eip155:137', networkName: 'Polygon' },
      ];
      return networks[index] || null;
    }),
    getNetworkInfoByChainId: jest.fn((chainId: string) => {
      const networks: Record<
        string,
        { caipChainId: string; networkName: string }
      > = {
        '0x1': { caipChainId: 'eip155:1', networkName: 'Ethereum Mainnet' },
        '0x89': { caipChainId: 'eip155:137', networkName: 'Polygon' },
      };
      return networks[chainId] || null;
    }),
    hasEnabledNetworks: true,
    isDisabled: false,
  };

  beforeEach(() => {
    jest.clearAllMocks();
    mockUseCurrentNetworkInfo.mockReturnValue(defaultNetworkInfo);
  });

  it('should render correctly', () => {
    const { toJSON } = renderComponent(mockInitialState);
    expect(toJSON()).toMatchSnapshot();
  });

  describe('filter controls', () => {
    beforeEach(() => {
      jest.clearAllMocks();
    });

    it('navigates to network manager when global network selector is enabled', () => {
      const mockNetworkManagerNavDetails = [
        'NetworkManager',
        { screen: 'NetworkSelector' },
      ] as const;

      const spyOnIsRemoveGlobalNetworkSelectorEnabled = jest
        .spyOn(networkUtils, 'isRemoveGlobalNetworkSelectorEnabled')
        .mockReturnValue(true);
      const spyOnCreateNetworkManagerNavDetails = jest
        .spyOn(networkManagerUtils, 'createNetworkManagerNavDetails')
        .mockReturnValue(mockNetworkManagerNavDetails);

      const { getByTestId } = renderComponent(mockInitialState);

      const filterControlsButton = getByTestId('token-network-filter');
      fireEvent.press(filterControlsButton);

      expect(spyOnIsRemoveGlobalNetworkSelectorEnabled).toHaveBeenCalledTimes(
        9,
      );
      expect(spyOnCreateNetworkManagerNavDetails).toHaveBeenCalledWith({});
      expect(mockNavigation.navigate).toHaveBeenCalledWith(
        ...mockNetworkManagerNavDetails,
      );

      spyOnIsRemoveGlobalNetworkSelectorEnabled.mockRestore();
      spyOnCreateNetworkManagerNavDetails.mockRestore();
    });

    it('navigates to token bottom sheet filter when global network selector is disabled', () => {
      const mockTokenBottomSheetNavDetails = [
        'TokenBottomSheet',
        { screen: 'TokenFilter' },
      ] as const;

      const spyOnIsRemoveGlobalNetworkSelectorEnabled = jest
        .spyOn(networkUtils, 'isRemoveGlobalNetworkSelectorEnabled')
        .mockReturnValue(false);
      const spyOnCreateTokenBottomSheetFilterNavDetails = jest
        .spyOn(tokenBottomSheetUtils, 'createTokenBottomSheetFilterNavDetails')
        .mockReturnValue(mockTokenBottomSheetNavDetails);

      const { getByTestId } = renderComponent(mockInitialState);

      const filterControlsButton = getByTestId('token-network-filter');
      fireEvent.press(filterControlsButton);

      expect(spyOnIsRemoveGlobalNetworkSelectorEnabled).toHaveBeenCalledTimes(
        9,
      );
      expect(spyOnCreateTokenBottomSheetFilterNavDetails).toHaveBeenCalledWith(
        {},
      );
      expect(mockNavigation.navigate).toHaveBeenCalledWith(
        ...mockTokenBottomSheetNavDetails,
      );

      spyOnIsRemoveGlobalNetworkSelectorEnabled.mockRestore();
      spyOnCreateTokenBottomSheetFilterNavDetails.mockRestore();
    });
  });

  describe('Feature Flag: isRemoveGlobalNetworkSelectorEnabled', () => {
    describe('when feature flag is enabled', () => {
      beforeEach(() => {
        jest
          .spyOn(networkUtils, 'isRemoveGlobalNetworkSelectorEnabled')
          .mockReturnValue(true);
      });

      afterEach(() => {
        jest.restoreAllMocks();
      });

      it('shows "Enabled Networks" text when multiple networks are enabled', () => {
        const { getByText } = renderComponent(mockInitialState);

        expect(getByText('Enabled networks')).toBeTruthy();
      });

      it('shows current network name when only one network is enabled', () => {
        const singleNetworkInfo = {
          enabledNetworks: [{ chainId: '0x1', enabled: true }],
          getNetworkInfo: jest.fn(() => ({
            caipChainId: 'eip155:1',
            networkName: 'Ethereum Mainnet',
          })),
          getNetworkInfoByChainId: jest.fn((chainId: string) => {
            const networks: Record<
              string,
              { caipChainId: string; networkName: string }
            > = {
              '0x1': {
                caipChainId: 'eip155:1',
                networkName: 'Ethereum Mainnet',
              },
            };
            return networks[chainId] || null;
          }),
          hasEnabledNetworks: true,
          isDisabled: false,
        };
        mockUseCurrentNetworkInfo.mockReturnValue(singleNetworkInfo);

        const { getByText } = renderComponent(mockInitialState);

        expect(getByText('Ethereum Mainnet')).toBeTruthy();
      });

      it('shows fallback text when no network info is available', () => {
        const noNetworkInfo = {
          enabledNetworks: [],
          getNetworkInfo: jest.fn(() => null),
          getNetworkInfoByChainId: jest.fn(() => null),
          hasEnabledNetworks: false,
          isDisabled: false,
        };
        mockUseCurrentNetworkInfo.mockReturnValue(noNetworkInfo);

        const { getByText } = renderComponent(mockInitialState);

        expect(getByText('Current network')).toBeTruthy();
      });

      it('navigates to NetworkManager when filter button is pressed', () => {
        const mockNetworkManagerNavDetails = [
          'NetworkManager',
          { screen: 'NetworkSelector' },
        ] as const;

        const spyOnCreateNetworkManagerNavDetails = jest
          .spyOn(networkManagerUtils, 'createNetworkManagerNavDetails')
          .mockReturnValue(mockNetworkManagerNavDetails);

        const { getByTestId } = renderComponent(mockInitialState);

        const filterButton = getByTestId('token-network-filter');
        fireEvent.press(filterButton);

        expect(spyOnCreateNetworkManagerNavDetails).toHaveBeenCalledWith({});
        expect(mockNavigation.navigate).toHaveBeenCalledWith(
          ...mockNetworkManagerNavDetails,
        );

        spyOnCreateNetworkManagerNavDetails.mockRestore();
      });
    });

    describe('when feature flag is disabled', () => {
      beforeEach(() => {
        jest
          .spyOn(networkUtils, 'isRemoveGlobalNetworkSelectorEnabled')
          .mockReturnValue(false);
      });

      afterEach(() => {
        jest.restoreAllMocks();
      });

      it('shows "Popular Networks" text when all conditions are met', () => {
        const stateWithPopularNetworks = {
          ...mockInitialState,
          engine: {
            backgroundState: {
              ...backgroundState,
              NetworkController: {
                ...backgroundState.NetworkController,
                isAllNetworks: true,
                isPopularNetwork: true,
              },
              MultichainNetworkController: {
                ...backgroundState.MultichainNetworkController,
                isEvmNetworkSelected: true,
              },
            },
          },
        };

        const { getByText } = renderComponent(stateWithPopularNetworks);

        expect(getByText('Ethereum Main Network')).toBeTruthy();
      });

      it('shows network name when not all conditions are met', () => {
        const { getByText } = renderComponent(mockInitialState);

        expect(getByText('Ethereum Main Network')).toBeTruthy();
      });

      it('shows fallback text when network name is not available', () => {
        const stateWithoutNetworkName = {
          ...mockInitialState,
          engine: {
            backgroundState: {
              ...backgroundState,
              NetworkController: {
                ...backgroundState.NetworkController,
                isAllNetworks: false,
                isPopularNetwork: false,
                networkName: null,
              },
              MultichainNetworkController: {
                ...backgroundState.MultichainNetworkController,
                isEvmNetworkSelected: true,
              },
            },
          },
        };

        const { getByText } = renderComponent(stateWithoutNetworkName);

        expect(getByText('Ethereum Main Network')).toBeTruthy();
      });

      it('navigates to TokenFilter when filter button is pressed', () => {
        const mockTokenBottomSheetNavDetails = [
          'TokenBottomSheet',
          { screen: 'TokenFilter' },
        ] as const;

        const spyOnCreateTokenBottomSheetFilterNavDetails = jest
          .spyOn(
            tokenBottomSheetUtils,
            'createTokenBottomSheetFilterNavDetails',
          )
          .mockReturnValue(mockTokenBottomSheetNavDetails);

        const { getByTestId } = renderComponent(mockInitialState);

        const filterButton = getByTestId('token-network-filter');
        fireEvent.press(filterButton);

        expect(
          spyOnCreateTokenBottomSheetFilterNavDetails,
        ).toHaveBeenCalledWith({});
        expect(mockNavigation.navigate).toHaveBeenCalledWith(
          ...mockTokenBottomSheetNavDetails,
        );

        spyOnCreateTokenBottomSheetFilterNavDetails.mockRestore();
      });
    });

    describe('button behavior', () => {
      it('disables button when network info is disabled', () => {
        const disabledNetworkInfo = {
          ...defaultNetworkInfo,
          isDisabled: true,
        };
        mockUseCurrentNetworkInfo.mockReturnValue(disabledNetworkInfo);

        const { getByTestId } = renderComponent(mockInitialState);
        const filterButton = getByTestId('token-network-filter');

        expect(filterButton.props.disabled).toBe(true);
      });
    });
  });
});<|MERGE_RESOLUTION|>--- conflicted
+++ resolved
@@ -46,8 +46,6 @@
   },
 }));
 
-<<<<<<< HEAD
-=======
 jest.mock('../../hooks/useNetworksByNamespace/useNetworksByNamespace', () => ({
   useNetworksByNamespace: () => ({
     networks: [],
@@ -67,7 +65,6 @@
     selectPopularNetwork: jest.fn(),
   }),
 }));
->>>>>>> 578bf728
 jest.mock('../../hooks/AssetPolling/useCurrencyRatePolling', () => jest.fn());
 jest.mock('../../hooks/AssetPolling/useTokenRatesPolling', () => jest.fn());
 
