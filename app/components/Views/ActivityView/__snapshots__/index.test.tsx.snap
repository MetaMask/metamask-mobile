--- conflicted
+++ resolved
@@ -110,24 +110,22 @@
                 }
               }
             >
-<<<<<<< HEAD
               <Text
                 accessibilityRole="header"
                 aria-level="1"
                 collapsable={false}
                 numberOfLines={1}
                 onLayout={[Function]}
-=======
-              <TouchableOpacity
-                activeOpacity={0.2}
-                onPress={[Function]}
                 style={
                   {
-                    "alignItems": "center",
-                    "justifyContent": "center",
+                    "color": "rgb(28, 28, 30)",
+                    "fontSize": 17,
+                    "fontWeight": "600",
                   }
                 }
               >
+                Amount
+              </Text>
                 <Text
                   accessibilityRole="text"
                   numberOfLines={1}
@@ -186,17 +184,54 @@
             >
               <TouchableOpacity
                 onPress={[Function]}
->>>>>>> 51c50524
                 style={
                   {
-                    "color": "rgb(28, 28, 30)",
-                    "fontSize": 17,
-                    "fontWeight": "600",
+                    "alignItems": "center",
+                    "justifyContent": "center",
+                    "marginBottom": 12,
+                    "marginLeft": 0,
+                    "marginRight": 16,
+                    "marginTop": 12,
                   }
                 }
+                testID="navbar-account-button"
               >
-                Amount
-              </Text>
+                <TextInput
+                  style={
+                    {
+                      "height": 0,
+                      "paddingVertical": 0,
+                      "width": 0,
+                    }
+                  }
+                />
+                <View
+                  style={
+                    {
+                      "alignItems": "center",
+                      "backgroundColor": "#ffffff",
+                      "borderRadius": 8,
+                      "height": 32,
+                      "justifyContent": "center",
+                      "overflow": "hidden",
+                      "width": 32,
+                    }
+                  }
+                >
+                  <Image
+                    onError={[Function]}
+                    resizeMode="contain"
+                    source={1}
+                    style={
+                      {
+                        "height": 32,
+                        "width": 32,
+                      }
+                    }
+                    testID="network-avatar-image"
+                  />
+                </View>
+              </TouchableOpacity>
             </View>
           </View>
         </View>
