--- conflicted
+++ resolved
@@ -348,8 +348,18 @@
                         <View
                           style={
                             {
-                              "alignItems": "flex-start",
-                              "flex": 1,
+                              "alignItems": "center",
+                              "alignSelf": "flex-start",
+                              "backgroundColor": "#ffffff",
+                              "borderRadius": 8,
+                              "borderStyle": "solid",
+                              "borderWidth": 1,
+                              "flexDirection": "row",
+                              "height": 40,
+                              "justifyContent": "center",
+                              "maxWidth": "80%",
+                              "overflow": "hidden",
+                              "paddingHorizontal": 12,
                             }
                           }
                         >
@@ -378,19 +388,7 @@
                           style={
                             {
                               "backgroundColor": "#ffffff",
-<<<<<<< HEAD
                               "flex": 1,
-=======
-                              "borderRadius": 8,
-                              "borderStyle": "solid",
-                              "borderWidth": 1,
-                              "flexDirection": "row",
-                              "height": 40,
-                              "justifyContent": "center",
-                              "maxWidth": "80%",
-                              "overflow": "hidden",
-                              "paddingHorizontal": 12,
->>>>>>> 80d03cf3
                             }
                           }
                           tabLabel="Transactions"
@@ -513,16 +511,6 @@
                                 }
                               }
                             >
-<<<<<<< HEAD
-                              <View
-                                style={
-                                  {
-                                    "alignItems": "center",
-                                    "backgroundColor": "#ffffff",
-                                    "justifyContent": "center",
-                                    "paddingVertical": 40,
-                                    "width": "100%",
-=======
                               <ActivityIndicator
                                 size="small"
                                 style={
@@ -554,22 +542,11 @@
                                   {
                                     "flexDirection": "row",
                                     "gap": 12,
->>>>>>> 80d03cf3
                                   }
                                 }
                                 horizontal={true}
                                 showsHorizontalScrollIndicator={false}
                               >
-<<<<<<< HEAD
-                                <ActivityIndicator
-                                  size="small"
-                                  style={
-                                    {
-                                      "alignSelf": "center",
-                                    }
-                                  }
-                                />
-=======
                                 <ButtonFilter
                                   accessibilityLabel="All"
                                   isActive={true}
@@ -1220,7 +1197,6 @@
                                 >
                                   No bank or card transfers yet.
                                 </Text>
->>>>>>> 80d03cf3
                               </View>
                             </View>
                             <View />
