// Jest Snapshot v1, https://goo.gl/fbAQLP

exports[`ActivityView should render correctly 1`] = `
<View
  style={
    {
      "flex": 1,
    }
  }
>
  <RNCSafeAreaProvider
    onInsetsChange={[Function]}
    style={
      [
        {
          "flex": 1,
        },
        undefined,
      ]
    }
  >
    <View
      collapsable={false}
      pointerEvents="box-none"
      style={
        {
          "zIndex": 1,
        }
      }
    >
      <View
        accessibilityElementsHidden={false}
        importantForAccessibility="auto"
        onLayout={[Function]}
        pointerEvents="box-none"
        style={null}
      >
        <View
          collapsable={false}
          pointerEvents="box-none"
          style={
            {
              "bottom": 0,
              "left": 0,
              "opacity": 1,
              "position": "absolute",
              "right": 0,
              "top": 0,
              "zIndex": 0,
            }
          }
        >
          <View
            collapsable={false}
            style={
              {
                "backgroundColor": "#ffffff",
                "borderBottomColor": "rgb(216, 216, 216)",
                "elevation": 0,
                "flex": 1,
                "shadowColor": "transparent",
                "shadowOffset": {
                  "height": 0.5,
                  "width": 0,
                },
                "shadowOpacity": 0.85,
                "shadowRadius": 0,
              }
            }
          />
        </View>
        <View
          collapsable={false}
          pointerEvents="box-none"
          style={
            {
              "height": 64,
              "maxHeight": undefined,
              "minHeight": undefined,
              "opacity": undefined,
              "transform": undefined,
            }
          }
        >
          <View
            pointerEvents="none"
            style={
              {
                "height": 20,
              }
            }
          />
          <View
            pointerEvents="box-none"
            style={
              {
                "alignItems": "center",
                "flex": 1,
                "flexDirection": "row",
                "justifyContent": "center",
              }
            }
          >
            <View
              collapsable={false}
              pointerEvents="box-none"
              style={
                {
                  "marginHorizontal": 16,
                  "opacity": 1,
                }
              }
            >
              <TouchableOpacity
                activeOpacity={0.2}
                onPress={[Function]}
                style={
                  {
                    "alignItems": "center",
                    "justifyContent": "center",
                  }
                }
              >
                <Text
                  accessibilityRole="text"
                  numberOfLines={1}
                  style={
                    {
                      "color": "#121314",
                      "fontFamily": "CentraNo1-Bold",
                      "fontSize": 16,
                      "fontWeight": "700",
                      "letterSpacing": 0,
                      "lineHeight": 24,
                    }
                  }
                >
                  Transactions
                </Text>
                <View
                  style={
                    {
                      "alignItems": "center",
                      "flexDirection": "row",
                    }
                  }
                >
                  <Text
                    accessibilityRole="text"
                    numberOfLines={1}
                    style={
                      {
                        "color": "#686e7d",
                        "fontFamily": "CentraNo1-Book",
                        "fontSize": 14,
                        "fontWeight": "400",
                        "letterSpacing": 0,
                        "lineHeight": 22,
                      }
                    }
                  >
                    Ethereum Main Network
                  </Text>
                </View>
              </TouchableOpacity>
            </View>
            <View
              collapsable={false}
              pointerEvents="box-none"
              style={
                {
                  "alignItems": "flex-end",
                  "bottom": 0,
                  "justifyContent": "center",
                  "opacity": 1,
                  "position": "absolute",
                  "right": 0,
                  "top": 0,
                }
              }
            >
              <TouchableOpacity
                onPress={[Function]}
                style={
                  {
                    "alignItems": "center",
                    "justifyContent": "center",
                    "marginBottom": 12,
                    "marginLeft": 0,
                    "marginRight": 16,
                    "marginTop": 12,
                  }
                }
                testID="navbar-account-button"
              >
                <TextInput
                  style={
                    {
                      "height": 0,
                      "paddingVertical": 0,
                      "width": 0,
                    }
                  }
                />
                <View
                  style={
                    {
                      "alignItems": "center",
                      "backgroundColor": "#ffffff",
                      "borderRadius": 8,
                      "height": 32,
                      "justifyContent": "center",
                      "overflow": "hidden",
                      "width": 32,
                    }
                  }
                >
                  <Image
                    onError={[Function]}
                    resizeMode="contain"
                    source={1}
                    style={
                      {
                        "height": 32,
                        "width": 32,
                      }
                    }
                    testID="network-avatar-image"
                  />
                </View>
              </TouchableOpacity>
            </View>
          </View>
        </View>
      </View>
    </View>
    <RNSScreenContainer
      onLayout={[Function]}
      style={
        {
          "flex": 1,
        }
      }
    >
      <RNSScreen
        activityState={2}
        collapsable={false}
        gestureResponseDistance={
          {
            "bottom": -1,
            "end": -1,
            "start": -1,
            "top": -1,
          }
        }
        onGestureCancel={[Function]}
        pointerEvents="box-none"
        sheetAllowedDetents="large"
        sheetCornerRadius={-1}
        sheetExpandsWhenScrolledToEdge={true}
        sheetGrabberVisible={false}
        sheetLargestUndimmedDetent="all"
        style={
          {
            "bottom": 0,
            "left": 0,
            "position": "absolute",
            "right": 0,
            "top": 0,
            "zIndex": undefined,
          }
        }
      >
        <View
          collapsable={false}
          style={
            {
              "opacity": 1,
            }
          }
        />
        <View
          accessibilityElementsHidden={false}
          closing={false}
          gestureVelocityImpact={0.3}
          importantForAccessibility="auto"
          onClose={[Function]}
          onGestureBegin={[Function]}
          onGestureCanceled={[Function]}
          onGestureEnd={[Function]}
          onOpen={[Function]}
          onTransition={[Function]}
          pointerEvents="box-none"
          style={
            [
              {
                "overflow": undefined,
              },
              {
                "bottom": 0,
                "left": 0,
                "position": "absolute",
                "right": 0,
                "top": 0,
              },
            ]
          }
          transitionSpec={
            {
              "close": {
                "animation": "spring",
                "config": {
                  "damping": 500,
                  "mass": 3,
                  "overshootClamping": true,
                  "restDisplacementThreshold": 10,
                  "restSpeedThreshold": 10,
                  "stiffness": 1000,
                },
              },
              "open": {
                "animation": "spring",
                "config": {
                  "damping": 500,
                  "mass": 3,
                  "overshootClamping": true,
                  "restDisplacementThreshold": 10,
                  "restSpeedThreshold": 10,
                  "stiffness": 1000,
                },
              },
            }
          }
        >
          <View
            collapsable={false}
            needsOffscreenAlphaCompositing={false}
            pointerEvents="box-none"
            style={
              {
                "flex": 1,
              }
            }
          >
            <View
              collapsable={false}
              enabled={false}
              handlerTag={1}
              handlerType="PanGestureHandler"
              onGestureHandlerEvent={[Function]}
              onGestureHandlerStateChange={[Function]}
              style={
                {
                  "flex": 1,
                  "transform": [
                    {
                      "translateX": 0,
                    },
                    {
                      "translateX": 0,
                    },
                  ],
                }
              }
            >
              <View
                collapsable={false}
                pointerEvents="none"
                style={
                  {
                    "backgroundColor": "rgb(242, 242, 242)",
                    "bottom": 0,
                    "left": 0,
                    "position": "absolute",
                    "shadowColor": "#000",
                    "shadowOffset": {
                      "height": 1,
                      "width": -1,
                    },
                    "shadowOpacity": 0.3,
                    "shadowRadius": 5,
                    "top": 0,
                    "width": 3,
                  }
                }
              />
              <View
                style={
                  [
                    {
                      "flex": 1,
                      "overflow": "hidden",
                    },
                    [
                      {
                        "backgroundColor": "rgb(242, 242, 242)",
                      },
                      undefined,
                    ],
                  ]
                }
              >
                <View
                  style={
                    {
                      "flex": 1,
                      "flexDirection": "column-reverse",
                    }
                  }
                >
                  <View
                    style={
                      {
                        "flex": 1,
                      }
                    }
                  >
                    <View
                      style={
                        [
                          {
                            "backgroundColor": "#ffffff",
                            "flexDirection": "row",
                            "paddingHorizontal": 16,
                          },
                          {
                            "marginTop": 0,
                          },
                        ]
                      }
                    >
                      <Text
                        style={
                          {
                            "color": "#121314",
                            "fontFamily": "CentraNo1-Bold",
                            "fontSize": 18,
                            "fontWeight": "700",
                            "letterSpacing": 0,
                            "lineHeight": 24,
                            "marginTop": 20,
                          }
                        }
                        variant="sHeadingSM"
                      >
                        Transactions
                      </Text>
                    </View>
                    <View
                      style={
                        {
                          "flex": 1,
                        }
                      }
                    >
                      <View
                        style={
                          {
                            "flexDirection": "row",
                            "justifyContent": "space-between",
                            "paddingHorizontal": 8,
                            "paddingVertical": 16,
                            "width": "100%",
                          }
                        }
                      >
                        <TouchableOpacity
                          accessibilityRole="button"
                          accessible={true}
                          activeOpacity={1}
                          disabled={false}
                          onPress={[Function]}
                          style={
                            {
                              "alignItems": "center",
                              "alignSelf": "flex-start",
                              "backgroundColor": "#ffffff",
                              "borderColor": "#b7bbc866",
                              "borderRadius": 20,
                              "borderStyle": "solid",
                              "borderWidth": 1,
                              "flexDirection": "row",
                              "height": 40,
                              "justifyContent": "center",
                              "marginLeft": 5,
                              "marginRight": 5,
                              "maxWidth": "60%",
                              "paddingHorizontal": 16,
                            }
                          }
                          testID="token-network-filter"
                        >
                          <Text
                            numberOfLines={1}
                            style={
                              {
                                "color": "#121314",
                              }
                            }
                          >
                            Ethereum Main Network
                          </Text>
                          <SvgMock
                            color="#121314"
                            fill="currentColor"
                            height={16}
                            name="ArrowDown"
                            style={
                              {
                                "height": 16,
                                "marginLeft": 8,
                                "width": 16,
                              }
                            }
                            width={16}
                          />
                        </TouchableOpacity>
                      </View>
                      <View
                        onLayout={[Function]}
                        style={
                          [
                            {
                              "flex": 1,
                            },
                            undefined,
                          ]
                        }
                      >
                        <View
                          activeTab={0}
                          containerWidth={750}
                          goToPage={[Function]}
                          scrollValue={0}
                          tabs={
                            [
                              "Transactions",
                            ]
                          }
                        />
                        <RCTScrollView
                          alwaysBounceVertical={false}
                          automaticallyAdjustContentInsets={false}
                          collapsable={false}
                          contentOffset={
                            {
                              "x": 0,
                            }
                          }
                          directionalLockEnabled={true}
                          horizontal={true}
                          keyboardDismissMode="on-drag"
                          onMomentumScrollBegin={[Function]}
                          onMomentumScrollEnd={[Function]}
                          onScroll={[Function]}
                          pagingEnabled={true}
                          scrollEnabled={false}
                          scrollEventThrottle={16}
                          scrollsToTop={false}
                          showsHorizontalScrollIndicator={false}
                        >
                          <View>
                            <View
                              style={
                                {
                                  "width": 750,
                                }
                              }
                            >
                              <View
                                style={
                                  {
                                    "flex": 1,
                                  }
                                }
                              >
                                <View
                                  style={
                                    {
                                      "backgroundColor": "#ffffff",
                                      "flex": 1,
                                    }
                                  }
                                >
                                  <View
                                    style={
                                      {
                                        "alignItems": "center",
                                        "justifyContent": "center",
                                        "paddingBottom": 24,
                                      }
                                    }
                                  >
                                    <ActivityIndicator
                                      size="small"
                                      style={
                                        {
                                          "alignSelf": "center",
                                        }
                                      }
                                    />
                                  </View>
                                </View>
<<<<<<< HEAD
=======
                                <View />
>>>>>>> 961a5281
                              </View>
                            </View>
                          </View>
                        </RCTScrollView>
                      </View>
                    </View>
                  </View>
                </View>
              </View>
            </View>
          </View>
        </View>
      </RNSScreen>
    </RNSScreenContainer>
  </RNCSafeAreaProvider>
</View>
`;<|MERGE_RESOLUTION|>--- conflicted
+++ resolved
@@ -601,10 +601,7 @@
                                     />
                                   </View>
                                 </View>
-<<<<<<< HEAD
-=======
                                 <View />
->>>>>>> 961a5281
                               </View>
                             </View>
                           </View>
