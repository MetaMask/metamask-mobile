--- conflicted
+++ resolved
@@ -506,11 +506,7 @@
                                 }
                                 variant="sHeadingMD"
                               >
-<<<<<<< HEAD
-                                You don't have any orders
-=======
                                 No bank or card transfers yet.
->>>>>>> de227863
                               </Text>
                             </Row>
                           }
@@ -738,11 +734,7 @@
                                   }
                                 }
                               >
-<<<<<<< HEAD
-                                You don't have any orders
-=======
                                 No bank or card transfers yet.
->>>>>>> de227863
                               </Text>
                             </View>
                           </View>
