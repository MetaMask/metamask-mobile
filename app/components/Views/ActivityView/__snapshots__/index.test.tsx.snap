--- conflicted
+++ resolved
@@ -422,16 +422,11 @@
                       <Text
                         style={
                           {
-<<<<<<< HEAD
                             "fontFamily": "CentraNo1-Bold",
                             "fontSize": 18,
                             "fontWeight": "700",
                             "letterSpacing": 0,
                             "lineHeight": 24,
-=======
-                            "color": "#121314",
-                            "fontSize": 20,
->>>>>>> 116c15ff
                             "marginTop": 20,
                           }
                         }
