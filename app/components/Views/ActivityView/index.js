import { typography } from '@metamask/design-tokens';
import { useFocusEffect, useNavigation } from '@react-navigation/native';
import React, {
  useCallback,
  useEffect,
  useMemo,
  useRef,
  useState,
} from 'react';
import { StyleSheet, Text, View } from 'react-native';
import { useSafeAreaInsets } from 'react-native-safe-area-context';
import ScrollableTabView from '@tommasini/react-native-scrollable-tab-view';
import { useSelector } from 'react-redux';
import { WalletViewSelectorsIDs } from '../../../../e2e/selectors/wallet/WalletView.selectors';
import { strings } from '../../../../locales/i18n';
import Avatar, {
  AvatarSize,
  AvatarVariant,
} from '../../../component-library/components/Avatars/Avatar';
import ButtonBase from '../../../component-library/components/Buttons/Button/foundation/ButtonBase';
import ButtonIcon, {
  ButtonIconSizes,
} from '../../../component-library/components/Buttons/ButtonIcon';
import {
  IconName,
  IconColor,
} from '../../../component-library/components/Icons/Icon';
import TextComponent, {
  getFontFamily,
  TextVariant,
} from '../../../component-library/components/Texts/Text';
import { useMetrics } from '../../../components/hooks/useMetrics';
import Routes from '../../../constants/navigation/Routes';
import { MetaMetricsEvents } from '../../../core/Analytics';
import { isNonEvmAddress } from '../../../core/Multichain/utils';
import { selectAccountsByChainId } from '../../../selectors/accountTrackerController';
import { selectSelectedInternalAccountFormattedAddress } from '../../../selectors/accountsController';
import { selectMultichainAccountsState2Enabled } from '../../../selectors/featureFlagController/multichainAccounts';
import { selectIsEvmNetworkSelected } from '../../../selectors/multichainNetworkController';
import { selectChainId } from '../../../selectors/networkController';
import { selectNetworkName } from '../../../selectors/networkInfos';
import { useParams } from '../../../util/navigation/navUtils';
import { getNetworkImageSource } from '../../../util/networks';
import { useTheme } from '../../../util/theme';
import TabBar from '../../Base/TabBar';
import { getTransactionsNavbarOptions } from '../../UI/Navbar';
import { createNetworkManagerNavDetails } from '../../UI/NetworkManager';
import { useFeatureFlag, FeatureFlagNames } from '../../hooks/useFeatureFlag';
import PredictTransactionsView from '../../UI/Predict/views/PredictTransactionsView/PredictTransactionsView';
import PerpsTransactionsView from '../../UI/Perps/Views/PerpsTransactionsView';
import { PerpsConnectionProvider } from '../../UI/Perps/providers/PerpsConnectionProvider';
import RampOrdersList from '../../UI/Ramp/Aggregator/Views/OrdersList';
import { useCurrentNetworkInfo } from '../../hooks/useCurrentNetworkInfo';
import {
  NetworkType,
  useNetworksByNamespace,
} from '../../hooks/useNetworksByNamespace/useNetworksByNamespace';
import { useStyles } from '../../hooks/useStyles';
import ErrorBoundary from '../ErrorBoundary';
import MultichainTransactionsView from '../MultichainTransactionsView';
import TransactionsView from '../TransactionsView';
import UnifiedTransactionsView from '../UnifiedTransactionsView/UnifiedTransactionsView';

const createStyles = (params) => {
  const { theme } = params;
  const { colors } = theme;
  return StyleSheet.create({
    wrapper: {
      flex: 1,
    },
    headerWithBackButton: {
      flexDirection: 'row',
      alignItems: 'center',
      paddingHorizontal: 16,
      paddingVertical: 12,
      backgroundColor: colors.background.default,
    },
    headerBackButton: {
      marginRight: 12,
    },
    headerTitleContainer: {
      flex: 1,
    },
    controlButtonOuterWrapper: {
      flexDirection: 'row',
      width: '100%',
      justifyContent: 'space-between',
      paddingVertical: 16,
      paddingHorizontal: 8,
    },
    controlButton: {
      backgroundColor: colors.background.default,
      borderStyle: 'solid',
      borderWidth: 1,
      borderRadius: 8,
      maxWidth: '80%',
      paddingHorizontal: 12,
    },
    controlButtonDisabled: {
      backgroundColor: colors.background.default,
      borderStyle: 'solid',
      marginRight: 4,
      borderWidth: 1,
      borderRadius: 8,
      maxWidth: '80%',
      paddingHorizontal: 12,
      opacity: 0.5,
    },
    networkManagerWrapper: {
      display: 'flex',
      flexDirection: 'row',
      alignItems: 'center',
      gap: 4,
    },
    header: {
      backgroundColor: colors.background.default,
      flexDirection: 'row',
      paddingHorizontal: 16,
    },
    title: {
      marginTop: 20,
      fontSize: 20,
      color: colors.text.default,
      ...typography.sHeadingMD,
      fontFamily: getFontFamily(TextVariant.HeadingMD),
    },
    titleText: {
      color: colors.text.default,
    },
  });
};

const ActivityView = () => {
  const { colors } = useTheme();
  const insets = useSafeAreaInsets();

  const { styles } = useStyles(createStyles, {
    style: { marginTop: insets.top },
  });

  const { trackEvent, createEventBuilder } = useMetrics();
  const navigation = useNavigation();
  const selectedAddress = useSelector(
    selectSelectedInternalAccountFormattedAddress,
  );

  const currentChainId = useSelector(selectChainId);
  const isEvmSelected = useSelector(selectIsEvmNetworkSelected);
  const networkName = useSelector(selectNetworkName);
  const accountsByChainId = useSelector(selectAccountsByChainId);

  const { enabledNetworks, getNetworkInfo, isDisabled } =
    useCurrentNetworkInfo();
  const { areAllNetworksSelected } = useNetworksByNamespace({
    networkType: NetworkType.Popular,
  });

  const currentNetworkName = getNetworkInfo(0)?.networkName;

  const tabViewRef = useRef();
  const params = useParams();
  const perpsEnabledFlag = useFeatureFlag(
    FeatureFlagNames.perpsPerpTradingEnabled,
  );
  const isPerpsEnabled = useMemo(
    () => perpsEnabledFlag && isEvmSelected,
    [perpsEnabledFlag, isEvmSelected],
  );
  const [activeTabIndex, setActiveTabIndex] = useState(0);
  const predictEnabledFlag = useFeatureFlag(
    FeatureFlagNames.predictTradingEnabled,
  );
  const isPredictEnabled = useMemo(
    () => predictEnabledFlag,
    [predictEnabledFlag],
  );

  const openAccountSelector = useCallback(() => {
    navigation.navigate(Routes.MODAL.ROOT_MODAL_FLOW, {
      screen: Routes.SHEET.ACCOUNT_SELECTOR,
    });
    // Track Event: "Opened Account Switcher"
    trackEvent(
      createEventBuilder(MetaMetricsEvents.BROWSER_OPEN_ACCOUNT_SWITCH)
        .addProperties({
          number_of_accounts: Object.keys(
            accountsByChainId[selectedAddress] ?? {},
          ).length,
        })
        .build(),
    );
  }, [
    navigation,
    accountsByChainId,
    selectedAddress,
    trackEvent,
    createEventBuilder,
  ]);

  const showFilterControls = () => {
    navigation.navigate(...createNetworkManagerNavDetails({}));
  };

  const handleBackPress = useCallback(() => {
    if (navigation.canGoBack()) {
      navigation.goBack();
    }
  }, [navigation]);

  const showBackButton = params.showBackButton || false;

  useEffect(
    () => {
      const title = 'activity_view.title';
      if (!showBackButton) {
        navigation.setOptions(
          getTransactionsNavbarOptions(
            title,
            colors,
            navigation,
            selectedAddress,
            openAccountSelector,
          ),
        );
      } else {
        navigation.setOptions({
          headerShown: false,
        });
      }
    },
    /* eslint-disable-next-line */
    [navigation, colors, selectedAddress, openAccountSelector, showBackButton],
  );

  const renderTabBar = () => <TabBar />;

  // Calculate if Perps tab is currently active
  // Perps is the last tab, so its index depends on what other tabs are shown
  const perpsTabIndex = 2;
  const predictTabIndex = isPerpsEnabled ? 3 : 2;
  const isPerpsTabActive = isPerpsEnabled && activeTabIndex === perpsTabIndex;
  const isPredictTabActive =
    isPredictEnabled && activeTabIndex === predictTabIndex;
  const isOrdersTabActive = activeTabIndex === 1;

  useFocusEffect(
    useCallback(() => {
      if (params.redirectToOrders) {
        const orderTabNumber = 1;
        navigation.setParams({ redirectToOrders: false });
        tabViewRef.current?.goToPage(orderTabNumber);
      } else if (isPerpsEnabled && params.redirectToPerpsTransactions) {
        const perpsTabNumber = isPerpsEnabled ? 2 : 1;
        navigation.setParams({ redirectToPerpsTransactions: false });
        tabViewRef.current?.goToPage(perpsTabNumber);
      }
    }, [
      navigation,
      params.redirectToOrders,
      isPerpsEnabled,
      params.redirectToPerpsTransactions,
    ]),
  );

  // TODO: Placeholder variable for now until we update the network enablement controller
  const firstEnabledChainId = enabledNetworks[0]?.chainId || '';
  const networkImageSource = getNetworkImageSource({
    chainId: firstEnabledChainId,
  });

  const isMultichainAccountsState2Enabled = useSelector(
    selectMultichainAccountsState2Enabled,
  );
  const showUnifiedActivityList = isMultichainAccountsState2Enabled;

  return (
    <ErrorBoundary navigation={navigation} view="ActivityView">
      {showBackButton ? (
        <View style={[styles.headerWithBackButton, { marginTop: insets.top }]}>
          <View style={styles.headerBackButton}>
            <ButtonIcon
              iconName={IconName.ArrowLeft}
              iconColor={IconColor.Default}
              size={ButtonIconSizes.Md}
              onPress={handleBackPress}
              testID="activity-view-back-button"
            />
          </View>
          <View style={styles.headerTitleContainer}>
            <TextComponent variant={TextVariant.HeadingMD}>
              {strings('transactions_view.title')}
            </TextComponent>
          </View>
        </View>
      ) : (
        <View style={[styles.header, { marginTop: insets.top }]}>
          <Text style={styles.title} variant={TextVariant.HeadingSM}>
            {strings('transactions_view.title')}
          </Text>
        </View>
      )}
      <View style={styles.wrapper}>
        {!(isPerpsTabActive || isOrdersTabActive || isPredictTabActive) && (
          <View style={styles.controlButtonOuterWrapper}>
            <ButtonBase
              testID={WalletViewSelectorsIDs.TOKEN_NETWORK_FILTER}
              label={
<<<<<<< HEAD
                <>
                  {isRemoveGlobalNetworkSelectorEnabled() ? (
                    <View style={styles.networkManagerWrapper}>
                      {!areAllNetworksSelected && (
                        <Avatar
                          variant={AvatarVariant.Network}
                          size={AvatarSize.Xs}
                          name={networkName}
                          imageSource={networkImageSource}
                        />
                      )}
                      <TextComponent
                        variant={TextVariant.BodyMDMedium}
                        style={styles.controlButtonText}
                        numberOfLines={1}
                      >
                        {enabledNetworks.length > 1
                          ? strings('wallet.popular_networks')
                          : (currentNetworkName ??
                            strings('wallet.current_network'))}
                      </TextComponent>
                    </View>
                  ) : (
                    <TextComponent
                      variant={TextVariant.BodyMDMedium}
                      style={styles.titleText}
                      numberOfLines={1}
                    >
                      {isAllNetworks && isAllPopularEVMNetworks && isEvmSelected
                        ? strings('wallet.popular_networks')
                        : (networkName ?? strings('wallet.current_network'))}
                    </TextComponent>
=======
                <View style={styles.networkManagerWrapper}>
                  {!areAllNetworksSelected && (
                    <Avatar
                      variant={AvatarVariant.Network}
                      size={AvatarSize.Xs}
                      name={networkName}
                      imageSource={networkImageSource}
                    />
>>>>>>> f4e8f8d0
                  )}
                  <TextComponent
                    variant={TextVariant.BodyMDMedium}
                    style={styles.controlButtonText}
                    numberOfLines={1}
                  >
                    {enabledNetworks.length > 1
                      ? strings('wallet.popular_networks')
                      : (currentNetworkName ??
                        strings('wallet.current_network'))}
                  </TextComponent>
                </View>
              }
              isDisabled={isDisabled && !isMultichainAccountsState2Enabled}
              onPress={
                isEvmSelected || isMultichainAccountsState2Enabled
                  ? showFilterControls
                  : () => null
              }
              endIconName={
                isEvmSelected || isMultichainAccountsState2Enabled
                  ? IconName.ArrowDown
                  : undefined
              }
              style={
                isDisabled && !isMultichainAccountsState2Enabled
                  ? styles.controlButtonDisabled
                  : styles.controlButton
              }
              disabled={isDisabled && !isMultichainAccountsState2Enabled}
            />
          </View>
        )}
        <ScrollableTabView
          ref={tabViewRef}
          renderTabBar={renderTabBar}
          onChangeTab={({ i }) => setActiveTabIndex(i)}
        >
          {showUnifiedActivityList ? (
            <UnifiedTransactionsView
              tabLabel={strings('transactions_view.title')}
              chainId={currentChainId}
            />
          ) : selectedAddress && isNonEvmAddress(selectedAddress) ? (
            <MultichainTransactionsView
              tabLabel={strings('transactions_view.title')}
              chainId={currentChainId}
            />
          ) : (
            <TransactionsView tabLabel={strings('transactions_view.title')} />
          )}
          <RampOrdersList
            tabLabel={strings('fiat_on_ramp_aggregator.orders')}
          />

          {isPerpsEnabled && (
            <PerpsConnectionProvider
              tabLabel={strings('perps.transactions.title')}
              isVisible={isPerpsTabActive}
            >
              <PerpsTransactionsView />
            </PerpsConnectionProvider>
          )}

          {isPredictEnabled && (
            <PredictTransactionsView
              tabLabel={strings('predict.transactions.title')}
              isVisible={isPredictTabActive}
            />
          )}
        </ScrollableTabView>
      </View>
    </ErrorBoundary>
  );
};

export default ActivityView;<|MERGE_RESOLUTION|>--- conflicted
+++ resolved
@@ -305,40 +305,6 @@
             <ButtonBase
               testID={WalletViewSelectorsIDs.TOKEN_NETWORK_FILTER}
               label={
-<<<<<<< HEAD
-                <>
-                  {isRemoveGlobalNetworkSelectorEnabled() ? (
-                    <View style={styles.networkManagerWrapper}>
-                      {!areAllNetworksSelected && (
-                        <Avatar
-                          variant={AvatarVariant.Network}
-                          size={AvatarSize.Xs}
-                          name={networkName}
-                          imageSource={networkImageSource}
-                        />
-                      )}
-                      <TextComponent
-                        variant={TextVariant.BodyMDMedium}
-                        style={styles.controlButtonText}
-                        numberOfLines={1}
-                      >
-                        {enabledNetworks.length > 1
-                          ? strings('wallet.popular_networks')
-                          : (currentNetworkName ??
-                            strings('wallet.current_network'))}
-                      </TextComponent>
-                    </View>
-                  ) : (
-                    <TextComponent
-                      variant={TextVariant.BodyMDMedium}
-                      style={styles.titleText}
-                      numberOfLines={1}
-                    >
-                      {isAllNetworks && isAllPopularEVMNetworks && isEvmSelected
-                        ? strings('wallet.popular_networks')
-                        : (networkName ?? strings('wallet.current_network'))}
-                    </TextComponent>
-=======
                 <View style={styles.networkManagerWrapper}>
                   {!areAllNetworksSelected && (
                     <Avatar
@@ -347,7 +313,6 @@
                       name={networkName}
                       imageSource={networkImageSource}
                     />
->>>>>>> f4e8f8d0
                   )}
                   <TextComponent
                     variant={TextVariant.BodyMDMedium}
