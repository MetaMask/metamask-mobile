import { typography } from '@metamask/design-tokens';
import { useFocusEffect, useNavigation } from '@react-navigation/native';
import React, {
  useCallback,
  useEffect,
  useMemo,
  useRef,
  useState,
} from 'react';
import { StyleSheet, Text, View } from 'react-native';
import { useSafeAreaInsets } from 'react-native-safe-area-context';
import ScrollableTabView from '@tommasini/react-native-scrollable-tab-view';
import { useSelector } from 'react-redux';
import { WalletViewSelectorsIDs } from '../../../../e2e/selectors/wallet/WalletView.selectors';
import { strings } from '../../../../locales/i18n';
import Avatar, {
  AvatarSize,
  AvatarVariant,
} from '../../../component-library/components/Avatars/Avatar';
import ButtonBase from '../../../component-library/components/Buttons/Button/foundation/ButtonBase';
import { IconName } from '../../../component-library/components/Icons/Icon';
import TextComponent, {
  getFontFamily,
  TextVariant,
} from '../../../component-library/components/Texts/Text';
import { useMetrics } from '../../../components/hooks/useMetrics';
import Routes from '../../../constants/navigation/Routes';
import { MetaMetricsEvents } from '../../../core/Analytics';
import { isNonEvmAddress } from '../../../core/Multichain/utils';
import { selectAccountsByChainId } from '../../../selectors/accountTrackerController';
import { selectSelectedInternalAccountFormattedAddress } from '../../../selectors/accountsController';
import { selectMultichainAccountsState2Enabled } from '../../../selectors/featureFlagController/multichainAccounts';
import { selectIsEvmNetworkSelected } from '../../../selectors/multichainNetworkController';
import {
  selectChainId,
  selectIsAllNetworks,
  selectIsPopularNetwork,
} from '../../../selectors/networkController';
import { selectNetworkName } from '../../../selectors/networkInfos';
import { useParams } from '../../../util/navigation/navUtils';
import {
  getNetworkImageSource,
  isRemoveGlobalNetworkSelectorEnabled,
} from '../../../util/networks';
import { useTheme } from '../../../util/theme';
import TabBar from '../../Base/TabBar';
import { getTransactionsNavbarOptions } from '../../UI/Navbar';
import { createNetworkManagerNavDetails } from '../../UI/NetworkManager';
import { selectPerpsEnabledFlag } from '../../UI/Perps';
import { selectPredictEnabledFlag } from '../../UI/Predict/selectors/featureFlags';
import PredictTransactionsView from '../../UI/Predict/views/PredictTransactionsView/PredictTransactionsView';
import PerpsTransactionsView from '../../UI/Perps/Views/PerpsTransactionsView';
import { PerpsConnectionProvider } from '../../UI/Perps/providers/PerpsConnectionProvider';
import RampOrdersList from '../../UI/Ramp/Aggregator/Views/OrdersList';
import { createTokenBottomSheetFilterNavDetails } from '../../UI/Tokens/TokensBottomSheet';
import { useCurrentNetworkInfo } from '../../hooks/useCurrentNetworkInfo';
import {
  NetworkType,
  useNetworksByNamespace,
} from '../../hooks/useNetworksByNamespace/useNetworksByNamespace';
import { useStyles } from '../../hooks/useStyles';
import ErrorBoundary from '../ErrorBoundary';
import MultichainTransactionsView from '../MultichainTransactionsView';
import TransactionsView from '../TransactionsView';
import UnifiedTransactionsView from '../UnifiedTransactionsView/UnifiedTransactionsView';

const createStyles = (params) => {
  const { theme } = params;
  const { colors } = theme;
  return StyleSheet.create({
    wrapper: {
      flex: 1,
    },
    controlButtonOuterWrapper: {
      flexDirection: 'row',
      width: '100%',
      justifyContent: 'space-between',
      paddingVertical: 16,
      paddingHorizontal: 8,
    },
    controlButton: {
      backgroundColor: colors.background.default,
      borderColor: !isRemoveGlobalNetworkSelectorEnabled()
        ? colors.border.default
        : undefined,
      borderStyle: 'solid',
      borderWidth: isRemoveGlobalNetworkSelectorEnabled() ? 1 : 0,
      borderRadius: isRemoveGlobalNetworkSelectorEnabled() ? 8 : 0,
      maxWidth: isRemoveGlobalNetworkSelectorEnabled() ? '80%' : '60%',
      paddingHorizontal: isRemoveGlobalNetworkSelectorEnabled() ? 12 : 0,
    },
    controlButtonDisabled: {
      backgroundColor: colors.background.default,
      borderColor: !isRemoveGlobalNetworkSelectorEnabled()
        ? colors.border.default
        : undefined,
      borderStyle: 'solid',
      marginRight: 4,
      borderWidth: isRemoveGlobalNetworkSelectorEnabled() ? 1 : 0,
      borderRadius: isRemoveGlobalNetworkSelectorEnabled() ? 8 : 0,
      maxWidth: isRemoveGlobalNetworkSelectorEnabled() ? '80%' : '60%',
      paddingHorizontal: isRemoveGlobalNetworkSelectorEnabled() ? 12 : 0,
      opacity: 0.5,
    },
    networkManagerWrapper: {
      display: 'flex',
      flexDirection: 'row',
      alignItems: 'center',
      gap: 4,
    },
    header: {
      backgroundColor: colors.background.default,
      flexDirection: 'row',
      paddingHorizontal: 16,
    },
    title: {
      marginTop: 20,
      fontSize: 20,
      color: colors.text.default,
      ...typography.sHeadingMD,
      fontFamily: getFontFamily(TextVariant.HeadingMD),
    },
    titleText: {
      color: colors.text.default,
    },
  });
};

const ActivityView = () => {
  const { colors } = useTheme();
  const insets = useSafeAreaInsets();

  const { styles } = useStyles(createStyles, {
    style: { marginTop: insets.top },
  });

  const { trackEvent, createEventBuilder } = useMetrics();
  const navigation = useNavigation();
  const selectedAddress = useSelector(
    selectSelectedInternalAccountFormattedAddress,
  );

  const currentChainId = useSelector(selectChainId);
  const isAllNetworks = useSelector(selectIsAllNetworks);
  const isAllPopularEVMNetworks = useSelector(selectIsPopularNetwork);
  const isEvmSelected = useSelector(selectIsEvmNetworkSelected);
  const networkName = useSelector(selectNetworkName);
  const accountsByChainId = useSelector(selectAccountsByChainId);

  const { enabledNetworks, getNetworkInfo, isDisabled } =
    useCurrentNetworkInfo();
  const { areAllNetworksSelected } = useNetworksByNamespace({
    networkType: NetworkType.Popular,
  });

  const currentNetworkName = getNetworkInfo(0)?.networkName;

  const tabViewRef = useRef();
  const params = useParams();
  const perpsEnabledFlag = useSelector(selectPerpsEnabledFlag);
  const isPerpsEnabled = useMemo(
    () => perpsEnabledFlag && isEvmSelected,
    [perpsEnabledFlag, isEvmSelected],
  );
  const [activeTabIndex, setActiveTabIndex] = useState(0);
  const predictEnabledFlag = useSelector(selectPredictEnabledFlag);
  const isPredictEnabled = useMemo(
    () => predictEnabledFlag && isEvmSelected,
    [predictEnabledFlag, isEvmSelected],
  );

  const openAccountSelector = useCallback(() => {
    navigation.navigate(Routes.MODAL.ROOT_MODAL_FLOW, {
      screen: Routes.SHEET.ACCOUNT_SELECTOR,
    });
    // Track Event: "Opened Acount Switcher"
    trackEvent(
      createEventBuilder(MetaMetricsEvents.BROWSER_OPEN_ACCOUNT_SWITCH)
        .addProperties({
          number_of_accounts: Object.keys(
            accountsByChainId[selectedAddress] ?? {},
          ).length,
        })
        .build(),
    );
  }, [
    navigation,
    accountsByChainId,
    selectedAddress,
    trackEvent,
    createEventBuilder,
  ]);

  const showFilterControls = () => {
    if (isRemoveGlobalNetworkSelectorEnabled()) {
      navigation.navigate(...createNetworkManagerNavDetails({}));
    } else {
      navigation.navigate(...createTokenBottomSheetFilterNavDetails({}));
    }
  };

  useEffect(
    () => {
      const title = 'activity_view.title';
      navigation.setOptions(
        getTransactionsNavbarOptions(
          title,
          colors,
          navigation,
          selectedAddress,
          openAccountSelector,
        ),
      );
    },
    /* eslint-disable-next-line */
    [navigation, colors, selectedAddress, openAccountSelector],
  );

  const renderTabBar = () => <TabBar />;

  // Calculate if Perps tab is currently active
  // Perps is the last tab, so its index depends on what other tabs are shown
  const perpsTabIndex = 2;
  const predictTabIndex = 3;
  const isPerpsTabActive = isPerpsEnabled && activeTabIndex === perpsTabIndex;
  const isPredictTabActive =
    isPredictEnabled && activeTabIndex === predictTabIndex;
  const isOrdersTabActive = activeTabIndex === 1;

  useFocusEffect(
    useCallback(() => {
      if (params.redirectToOrders) {
        const orderTabNumber = 1;
        navigation.setParams({ redirectToOrders: false });
        tabViewRef.current?.goToPage(orderTabNumber);
      } else if (isPerpsEnabled && params.redirectToPerpsTransactions) {
        const perpsTabNumber = isPerpsEnabled ? 2 : 1;
        navigation.setParams({ redirectToPerpsTransactions: false });
        tabViewRef.current?.goToPage(perpsTabNumber);
      }
    }, [
      navigation,
      params.redirectToOrders,
      isPerpsEnabled,
      params.redirectToPerpsTransactions,
    ]),
  );

  // TODO: Placeholder variable for now until we update the network enablement controller
  const firstEnabledChainId = enabledNetworks[0]?.chainId || '';
  const networkImageSource = getNetworkImageSource({
    chainId: firstEnabledChainId,
  });

  const isMultichainAccountsState2Enabled = useSelector(
    selectMultichainAccountsState2Enabled,
  );
  const isGlobalNetworkSelectorRemoved =
    process.env.MM_REMOVE_GLOBAL_NETWORK_SELECTOR === 'true';
  const showUnifiedActivityList =
    isGlobalNetworkSelectorRemoved && isMultichainAccountsState2Enabled;

  return (
    <ErrorBoundary navigation={navigation} view="ActivityView">
      <View style={[styles.header, { marginTop: insets.top }]}>
        <Text style={styles.title} variant={TextVariant.HeadingSM}>
          {strings('transactions_view.title')}
        </Text>
      </View>
      <View style={styles.wrapper}>
        {!(isPerpsTabActive || isOrdersTabActive || isPredictTabActive) && (
          <View style={styles.controlButtonOuterWrapper}>
            <ButtonBase
              testID={WalletViewSelectorsIDs.TOKEN_NETWORK_FILTER}
              label={
                <>
                  {isRemoveGlobalNetworkSelectorEnabled() ? (
                    <View style={styles.networkManagerWrapper}>
                      {!areAllNetworksSelected && (
                        <Avatar
                          variant={AvatarVariant.Network}
                          size={AvatarSize.Xs}
                          name={networkName}
                          imageSource={networkImageSource}
                        />
                      )}
                      <TextComponent
                        variant={TextVariant.BodyMDMedium}
                        style={styles.controlButtonText}
                        numberOfLines={1}
                      >
                        {enabledNetworks.length > 1
                          ? strings('wallet.popular_networks')
<<<<<<< HEAD
                          : currentNetworkName ??
                            strings('wallet.current_network')}
=======
                          : (currentNetworkName ??
                            strings('wallet.current_network'))}
>>>>>>> 338177c4
                      </TextComponent>
                    </View>
                  ) : (
                    <TextComponent
                      variant={TextVariant.BodyMDMedium}
                      style={styles.titleText}
                      numberOfLines={1}
                    >
                      {isAllNetworks && isAllPopularEVMNetworks && isEvmSelected
                        ? strings('wallet.popular_networks')
                        : (networkName ?? strings('wallet.current_network'))}
                    </TextComponent>
                  )}
                </>
              }
              isDisabled={isDisabled && !isMultichainAccountsState2Enabled}
              onPress={
                isEvmSelected || isMultichainAccountsState2Enabled
                  ? showFilterControls
                  : () => null
              }
              endIconName={
                isEvmSelected || isMultichainAccountsState2Enabled
                  ? IconName.ArrowDown
                  : undefined
              }
              style={
                isDisabled && !isMultichainAccountsState2Enabled
                  ? styles.controlButtonDisabled
                  : styles.controlButton
              }
              disabled={isDisabled && !isMultichainAccountsState2Enabled}
            />
          </View>
        )}
        <ScrollableTabView
          ref={tabViewRef}
          renderTabBar={renderTabBar}
          onChangeTab={({ i }) => setActiveTabIndex(i)}
        >
          {showUnifiedActivityList ? (
            <UnifiedTransactionsView
              tabLabel={strings('transactions_view.title')}
              chainId={currentChainId}
            />
          ) : selectedAddress && isNonEvmAddress(selectedAddress) ? (
            <MultichainTransactionsView
              tabLabel={strings('transactions_view.title')}
              chainId={currentChainId}
            />
          ) : (
            <TransactionsView tabLabel={strings('transactions_view.title')} />
          )}
          <RampOrdersList
            tabLabel={strings('fiat_on_ramp_aggregator.orders')}
          />

          {isPerpsEnabled && (
            <PerpsConnectionProvider
              tabLabel={strings('perps.transactions.title')}
              isVisible={isPerpsTabActive}
            >
              <PerpsTransactionsView />
            </PerpsConnectionProvider>
          )}

          {isPredictEnabled && (
            <PredictTransactionsView
              tabLabel={strings('predict.transactions.title')}
              isVisible={isPredictTabActive}
            />
          )}
        </ScrollableTabView>
      </View>
    </ErrorBoundary>
  );
};

export default ActivityView;<|MERGE_RESOLUTION|>--- conflicted
+++ resolved
@@ -291,13 +291,8 @@
                       >
                         {enabledNetworks.length > 1
                           ? strings('wallet.popular_networks')
-<<<<<<< HEAD
-                          : currentNetworkName ??
-                            strings('wallet.current_network')}
-=======
                           : (currentNetworkName ??
                             strings('wallet.current_network'))}
->>>>>>> 338177c4
                       </TextComponent>
                     </View>
                   ) : (
