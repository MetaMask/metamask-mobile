import { typography } from '@metamask/design-tokens';
import { useFocusEffect, useNavigation } from '@react-navigation/native';
import React, {
  useCallback,
  useEffect,
  useMemo,
  useRef,
  useState,
} from 'react';
import { StyleSheet, View } from 'react-native';
import { useSafeAreaInsets } from 'react-native-safe-area-context';
import { useSelector } from 'react-redux';
import { WalletViewSelectorsIDs } from '../../../../e2e/selectors/wallet/WalletView.selectors';
import { strings } from '../../../../locales/i18n';
import Avatar, {
  AvatarSize,
  AvatarVariant,
} from '../../../component-library/components/Avatars/Avatar';
import { Box } from '@metamask/design-system-react-native';
import ButtonBase from '../../../component-library/components/Buttons/Button/foundation/ButtonBase';
import { IconName } from '../../../component-library/components/Icons/Icon';
import TextComponent, {
  getFontFamily,
  TextVariant,
} from '../../../component-library/components/Texts/Text';
import { useTailwind } from '@metamask/design-system-twrnc-preset';
import { useMetrics } from '../../../components/hooks/useMetrics';
import Routes from '../../../constants/navigation/Routes';
import { MetaMetricsEvents } from '../../../core/Analytics';
import { isNonEvmAddress } from '../../../core/Multichain/utils';
import { selectAccountsByChainId } from '../../../selectors/accountTrackerController';
import { selectSelectedInternalAccountFormattedAddress } from '../../../selectors/accountsController';
import { selectMultichainAccountsState2Enabled } from '../../../selectors/featureFlagController/multichainAccounts';
import { selectIsEvmNetworkSelected } from '../../../selectors/multichainNetworkController';
import {
  selectChainId,
  selectIsAllNetworks,
  selectIsPopularNetwork,
} from '../../../selectors/networkController';
import { selectNetworkName } from '../../../selectors/networkInfos';
import { useParams } from '../../../util/navigation/navUtils';
import {
  getNetworkImageSource,
  isRemoveGlobalNetworkSelectorEnabled,
} from '../../../util/networks';
import { useTheme } from '../../../util/theme';
import { TabsList } from '../../../component-library/components-temp/Tabs';
import { getTransactionsNavbarOptions } from '../../UI/Navbar';
import { createNetworkManagerNavDetails } from '../../UI/NetworkManager';
import { selectPerpsEnabledFlag } from '../../UI/Perps';
import { selectPredictEnabledFlag } from '../../UI/Predict/selectors/featureFlags';
import PredictTransactionsView from '../../UI/Predict/views/PredictTransactionsView/PredictTransactionsView';
import PerpsTransactionsView from '../../UI/Perps/Views/PerpsTransactionsView';
import { PerpsConnectionProvider } from '../../UI/Perps/providers/PerpsConnectionProvider';
import RampOrdersList from '../../UI/Ramp/Aggregator/Views/OrdersList';
import { createTokenBottomSheetFilterNavDetails } from '../../UI/Tokens/TokensBottomSheet';
import { useCurrentNetworkInfo } from '../../hooks/useCurrentNetworkInfo';
import {
  NetworkType,
  useNetworksByNamespace,
} from '../../hooks/useNetworksByNamespace/useNetworksByNamespace';
import { useStyles } from '../../hooks/useStyles';
import ErrorBoundary from '../ErrorBoundary';
import MultichainTransactionsView from '../MultichainTransactionsView';
import TransactionsView from '../TransactionsView';
import UnifiedTransactionsView from '../UnifiedTransactionsView/UnifiedTransactionsView';

const createStyles = (params) => {
  const { theme } = params;
  const { colors } = theme;
  return StyleSheet.create({
    wrapper: {
      flex: 1,
      paddingHorizontal: 16,
    },
    tabWrapper: {
      flex: 1,
      backgroundColor: colors.background.default,
    },
    controlButtonOuterWrapper: {
      flexDirection: 'row',
      width: '100%',
      justifyContent: 'space-between',
      alignItems: 'center',
      marginVertical: 8,
    },
    controlButton: {
      backgroundColor: colors.background.default,
      borderColor: colors.border.muted,
      borderWidth: 1,
      borderRadius: 8,
      maxWidth: '80%',
      paddingHorizontal: 12,
    },
    controlButtonDisabled: {
      backgroundColor: colors.background.default,
      borderColor: colors.border.muted,
      marginRight: 4,
      borderWidth: 1,
      borderRadius: 8,
      maxWidth: '80%',
      paddingHorizontal: 12,
      opacity: 0.5,
    },
    networkManagerWrapper: {
      display: 'flex',
      flexDirection: 'row',
      alignItems: 'center',
      gap: 4,
    },
    header: {
      backgroundColor: colors.background.default,
      flexDirection: 'row',
      paddingHorizontal: 16,
    },
    title: {
      marginTop: 20,
      fontSize: 20,
      color: colors.text.default,
      ...typography.sHeadingMD,
      fontFamily: getFontFamily(TextVariant.HeadingMD),
    },
    titleText: {
      color: colors.text.default,
    },
  });
};

const ActivityView = () => {
  const { colors } = useTheme();
  const insets = useSafeAreaInsets();
  const tw = useTailwind();

  const { styles } = useStyles(createStyles, {
    style: { marginTop: insets.top },
  });

  const { trackEvent, createEventBuilder } = useMetrics();
  const navigation = useNavigation();
  const selectedAddress = useSelector(
    selectSelectedInternalAccountFormattedAddress,
  );

  const currentChainId = useSelector(selectChainId);
  const isAllNetworks = useSelector(selectIsAllNetworks);
  const isAllPopularEVMNetworks = useSelector(selectIsPopularNetwork);
  const isEvmSelected = useSelector(selectIsEvmNetworkSelected);
  const networkName = useSelector(selectNetworkName);
  const accountsByChainId = useSelector(selectAccountsByChainId);

  const { enabledNetworks, getNetworkInfo, isDisabled } =
    useCurrentNetworkInfo();
  const { areAllNetworksSelected } = useNetworksByNamespace({
    networkType: NetworkType.Popular,
  });

  const currentNetworkName = getNetworkInfo(0)?.networkName;

  const tabViewRef = useRef();
  const params = useParams();
  const perpsEnabledFlag = useSelector(selectPerpsEnabledFlag);
  const isPerpsEnabled = useMemo(
    () => perpsEnabledFlag && isEvmSelected,
    [perpsEnabledFlag, isEvmSelected],
  );
  const [activeTabIndex, setActiveTabIndex] = useState(0);
  const predictEnabledFlag = useSelector(selectPredictEnabledFlag);
  const isPredictEnabled = useMemo(
    () => predictEnabledFlag && isEvmSelected,
    [predictEnabledFlag, isEvmSelected],
  );

  const openAccountSelector = useCallback(() => {
    navigation.navigate(Routes.MODAL.ROOT_MODAL_FLOW, {
      screen: Routes.SHEET.ACCOUNT_SELECTOR,
    });
    // Track Event: "Opened Acount Switcher"
    trackEvent(
      createEventBuilder(MetaMetricsEvents.BROWSER_OPEN_ACCOUNT_SWITCH)
        .addProperties({
          number_of_accounts: Object.keys(
            accountsByChainId[selectedAddress] ?? {},
          ).length,
        })
        .build(),
    );
  }, [
    navigation,
    accountsByChainId,
    selectedAddress,
    trackEvent,
    createEventBuilder,
  ]);

  const showFilterControls = () => {
    if (isRemoveGlobalNetworkSelectorEnabled()) {
      navigation.navigate(...createNetworkManagerNavDetails({}));
    } else {
      navigation.navigate(...createTokenBottomSheetFilterNavDetails({}));
    }
  };

  useEffect(
    () => {
      const title = 'activity_view.title';
      navigation.setOptions(
        getTransactionsNavbarOptions(
          title,
          colors,
          navigation,
          selectedAddress,
          openAccountSelector,
        ),
      );
    },
    /* eslint-disable-next-line */
    [navigation, colors, selectedAddress, openAccountSelector],
  );

  // Calculate if Perps tab is currently active
  // Perps is the last tab, so its index depends on what other tabs are shown
  const perpsTabIndex = 2;
  const predictTabIndex = 3;
  const isPerpsTabActive = isPerpsEnabled && activeTabIndex === perpsTabIndex;
  const isPredictTabActive =
    isPredictEnabled && activeTabIndex === predictTabIndex;
  const isOrdersTabActive = activeTabIndex === 1;

  useFocusEffect(
    useCallback(() => {
      if (params.redirectToOrders) {
        const orderTabNumber = 1;
        navigation.setParams({ redirectToOrders: false });
        tabViewRef.current?.goToTabIndex(orderTabNumber);
      } else if (isPerpsEnabled && params.redirectToPerpsTransactions) {
        const perpsTabNumber = isPerpsEnabled ? 2 : 1;
        navigation.setParams({ redirectToPerpsTransactions: false });
        tabViewRef.current?.goToTabIndex(perpsTabNumber);
      }
    }, [
      navigation,
      params.redirectToOrders,
      isPerpsEnabled,
      params.redirectToPerpsTransactions,
    ]),
  );

  // TODO: Placeholder variable for now until we update the network enablement controller
  const firstEnabledChainId = enabledNetworks[0]?.chainId || '';
  const networkImageSource = getNetworkImageSource({
    chainId: firstEnabledChainId,
  });

  const isMultichainAccountsState2Enabled = useSelector(
    selectMultichainAccountsState2Enabled,
  );
  const isGlobalNetworkSelectorRemoved =
    process.env.MM_REMOVE_GLOBAL_NETWORK_SELECTOR === 'true';
  const showUnifiedActivityList =
    isGlobalNetworkSelectorRemoved && isMultichainAccountsState2Enabled;

  return (
    <ErrorBoundary navigation={navigation} view="ActivityView">
      <Box
        twClassName="flex-1 bg-default gap-4"
        style={{ marginTop: insets.top }}
      >
        <Box twClassName="px-4 mb-4">
          <TextComponent
            variant={TextVariant.HeadingLG}
            twClassName="text-default"
          >
            {strings('activity_view.title')}
          </TextComponent>
        </Box>
        <TabsList
          ref={tabViewRef}
          onChangeTab={({ i }) => setActiveTabIndex(i)}
        >
          <View
            key="transactions"
            tabLabel={strings('transactions_view.title')}
            style={styles.tabWrapper}
          >
            <View style={styles.controlButtonOuterWrapper}>
              <ButtonBase
                testID={WalletViewSelectorsIDs.TOKEN_NETWORK_FILTER}
                label={
                  <>
                    {isRemoveGlobalNetworkSelectorEnabled() ? (
                      <View style={styles.networkManagerWrapper}>
                        {!areAllNetworksSelected && (
                          <Avatar
                            variant={AvatarVariant.Network}
                            size={AvatarSize.Xs}
                            name={networkName}
                            imageSource={networkImageSource}
                          />
                        )}
                        <TextComponent
                          variant={TextVariant.BodyMDMedium}
                          style={styles.controlButtonText}
                          numberOfLines={1}
                        >
                          {enabledNetworks.length > 1
                            ? strings('wallet.popular_networks')
                            : currentNetworkName ??
                              strings('wallet.current_network')}
                        </TextComponent>
                      </View>
                    ) : (
                      <TextComponent
                        variant={TextVariant.BodyMDMedium}
                        style={styles.titleText}
                        numberOfLines={1}
                      >
                        {isAllNetworks &&
                        isAllPopularEVMNetworks &&
                        isEvmSelected
                          ? strings('wallet.popular_networks')
<<<<<<< HEAD
                          : networkName ?? strings('wallet.current_network')}
                      </TextComponent>
                    )}
                  </>
                }
                isDisabled={isDisabled && !isMultichainAccountsState2Enabled}
                onPress={
                  isEvmSelected || isMultichainAccountsState2Enabled
                    ? showFilterControls
                    : () => null
                }
                endIconName={
                  isEvmSelected || isMultichainAccountsState2Enabled
                    ? IconName.ArrowDown
                    : undefined
                }
                style={
                  isDisabled && !isMultichainAccountsState2Enabled
                    ? styles.controlButtonDisabled
                    : styles.controlButton
                }
                disabled={isDisabled && !isMultichainAccountsState2Enabled}
              />
            </View>
            {showUnifiedActivityList ? (
              <UnifiedTransactionsView chainId={currentChainId} />
            ) : selectedAddress && isNonEvmAddress(selectedAddress) ? (
              <MultichainTransactionsView chainId={currentChainId} />
            ) : (
              <TransactionsView />
            )}
=======
                          : (currentNetworkName ??
                            strings('wallet.current_network'))}
                      </TextComponent>
                    </View>
                  ) : (
                    <TextComponent
                      variant={TextVariant.BodyMDMedium}
                      style={styles.titleText}
                      numberOfLines={1}
                    >
                      {isAllNetworks && isAllPopularEVMNetworks && isEvmSelected
                        ? strings('wallet.popular_networks')
                        : (networkName ?? strings('wallet.current_network'))}
                    </TextComponent>
                  )}
                </>
              }
              isDisabled={isDisabled && !isMultichainAccountsState2Enabled}
              onPress={
                isEvmSelected || isMultichainAccountsState2Enabled
                  ? showFilterControls
                  : () => null
              }
              endIconName={
                isEvmSelected || isMultichainAccountsState2Enabled
                  ? IconName.ArrowDown
                  : undefined
              }
              style={
                isDisabled && !isMultichainAccountsState2Enabled
                  ? styles.controlButtonDisabled
                  : styles.controlButton
              }
              disabled={isDisabled && !isMultichainAccountsState2Enabled}
            />
>>>>>>> 3bf2cf93
          </View>
          <View
            key="orders"
            tabLabel={strings('fiat_on_ramp_aggregator.orders')}
            style={styles.tabWrapper}
          >
            <RampOrdersList />
          </View>

          {isPerpsEnabled && (
            <View
              key="perps"
              tabLabel={strings('perps.transactions.title')}
              style={styles.tabWrapper}
            >
              <PerpsConnectionProvider isVisible={isPerpsTabActive}>
                <PerpsTransactionsView />
              </PerpsConnectionProvider>
            </View>
          )}

          {isPredictEnabled && (
<<<<<<< HEAD
            <View
              key="predict"
              tabLabel={strings('wallet.predict')}
              style={styles.tabWrapper}
            >
              <PredictTransactionsView />
            </View>
=======
            <PredictTransactionsView
              tabLabel={strings('predict.transactions.title')}
              isVisible={isPredictTabActive}
            />
>>>>>>> 3bf2cf93
          )}
        </TabsList>
      </Box>
    </ErrorBoundary>
  );
};

export default ActivityView;<|MERGE_RESOLUTION|>--- conflicted
+++ resolved
@@ -304,8 +304,8 @@
                         >
                           {enabledNetworks.length > 1
                             ? strings('wallet.popular_networks')
-                            : currentNetworkName ??
-                              strings('wallet.current_network')}
+                            : (currentNetworkName ??
+                              strings('wallet.current_network'))}
                         </TextComponent>
                       </View>
                     ) : (
@@ -318,8 +318,7 @@
                         isAllPopularEVMNetworks &&
                         isEvmSelected
                           ? strings('wallet.popular_networks')
-<<<<<<< HEAD
-                          : networkName ?? strings('wallet.current_network')}
+                          : (networkName ?? strings('wallet.current_network'))}
                       </TextComponent>
                     )}
                   </>
@@ -350,43 +349,6 @@
             ) : (
               <TransactionsView />
             )}
-=======
-                          : (currentNetworkName ??
-                            strings('wallet.current_network'))}
-                      </TextComponent>
-                    </View>
-                  ) : (
-                    <TextComponent
-                      variant={TextVariant.BodyMDMedium}
-                      style={styles.titleText}
-                      numberOfLines={1}
-                    >
-                      {isAllNetworks && isAllPopularEVMNetworks && isEvmSelected
-                        ? strings('wallet.popular_networks')
-                        : (networkName ?? strings('wallet.current_network'))}
-                    </TextComponent>
-                  )}
-                </>
-              }
-              isDisabled={isDisabled && !isMultichainAccountsState2Enabled}
-              onPress={
-                isEvmSelected || isMultichainAccountsState2Enabled
-                  ? showFilterControls
-                  : () => null
-              }
-              endIconName={
-                isEvmSelected || isMultichainAccountsState2Enabled
-                  ? IconName.ArrowDown
-                  : undefined
-              }
-              style={
-                isDisabled && !isMultichainAccountsState2Enabled
-                  ? styles.controlButtonDisabled
-                  : styles.controlButton
-              }
-              disabled={isDisabled && !isMultichainAccountsState2Enabled}
-            />
->>>>>>> 3bf2cf93
           </View>
           <View
             key="orders"
@@ -409,20 +371,13 @@
           )}
 
           {isPredictEnabled && (
-<<<<<<< HEAD
             <View
               key="predict"
-              tabLabel={strings('wallet.predict')}
+              tabLabel={strings('redict.transactions.title')}
               style={styles.tabWrapper}
             >
-              <PredictTransactionsView />
+              <PredictTransactionsView isVisible={isPredictTabActive} />
             </View>
-=======
-            <PredictTransactionsView
-              tabLabel={strings('predict.transactions.title')}
-              isVisible={isPredictTabActive}
-            />
->>>>>>> 3bf2cf93
           )}
         </TabsList>
       </Box>
