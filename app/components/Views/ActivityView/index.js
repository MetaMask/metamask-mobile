import { typography } from '@metamask/design-tokens';
import { useFocusEffect, useNavigation } from '@react-navigation/native';
import React, {
  useCallback,
  useEffect,
  useMemo,
  useRef,
  useState,
} from 'react';
import { StyleSheet, Text, View } from 'react-native';
import { useSafeAreaInsets } from 'react-native-safe-area-context';
import ScrollableTabView from 'react-native-scrollable-tab-view';
import { useSelector } from 'react-redux';
import { WalletViewSelectorsIDs } from '../../../../e2e/selectors/wallet/WalletView.selectors';
import { strings } from '../../../../locales/i18n';
import Avatar, {
  AvatarSize,
  AvatarVariant,
} from '../../../component-library/components/Avatars/Avatar';
import ButtonBase from '../../../component-library/components/Buttons/Button/foundation/ButtonBase';
import { IconName } from '../../../component-library/components/Icons/Icon';
import TextComponent, {
  getFontFamily,
  TextVariant,
} from '../../../component-library/components/Texts/Text';
import { useMetrics } from '../../../components/hooks/useMetrics';
import Routes from '../../../constants/navigation/Routes';
import { MetaMetricsEvents } from '../../../core/Analytics';
import { isNonEvmAddress } from '../../../core/Multichain/utils';
import { selectAccountsByChainId } from '../../../selectors/accountTrackerController';
import { selectSelectedInternalAccountFormattedAddress } from '../../../selectors/accountsController';
import { selectMultichainAccountsState2Enabled } from '../../../selectors/featureFlagController/multichainAccounts';
import { selectIsEvmNetworkSelected } from '../../../selectors/multichainNetworkController';
import {
  selectChainId,
  selectIsAllNetworks,
  selectIsPopularNetwork,
} from '../../../selectors/networkController';
import { selectNetworkName } from '../../../selectors/networkInfos';
import { useParams } from '../../../util/navigation/navUtils';
import {
  getNetworkImageSource,
  isRemoveGlobalNetworkSelectorEnabled,
} from '../../../util/networks';
import { useTheme } from '../../../util/theme';
import TabBar from '../../Base/TabBar';
import { getTransactionsNavbarOptions } from '../../UI/Navbar';
import { createNetworkManagerNavDetails } from '../../UI/NetworkManager';
import { selectPerpsEnabledFlag } from '../../UI/Perps';
import PerpsTransactionsView from '../../UI/Perps/Views/PerpsTransactionsView';
import { PerpsConnectionProvider } from '../../UI/Perps/providers/PerpsConnectionProvider';
import RampOrdersList from '../../UI/Ramp/Aggregator/Views/OrdersList';
import { createTokenBottomSheetFilterNavDetails } from '../../UI/Tokens/TokensBottomSheet';
import { useCurrentNetworkInfo } from '../../hooks/useCurrentNetworkInfo';
import {
  NetworkType,
  useNetworksByNamespace,
} from '../../hooks/useNetworksByNamespace/useNetworksByNamespace';
import { useStyles } from '../../hooks/useStyles';
import ErrorBoundary from '../ErrorBoundary';
import MultichainTransactionsView from '../MultichainTransactionsView';
import TransactionsView from '../TransactionsView';
import UnifiedTransactionsView from '../UnifiedTransactionsView/UnifiedTransactionsView';

const createStyles = (params) => {
  const { theme } = params;
  const { colors } = theme;
  return StyleSheet.create({
    wrapper: {
      flex: 1,
    },
    controlButtonOuterWrapper: {
      flexDirection: 'row',
      width: '100%',
      justifyContent: 'space-between',
      paddingVertical: 16,
      paddingHorizontal: 8,
    },
    controlButton: {
      backgroundColor: colors.background.default,
      borderColor: !isRemoveGlobalNetworkSelectorEnabled()
        ? colors.border.default
        : undefined,
      borderStyle: 'solid',
      borderWidth: isRemoveGlobalNetworkSelectorEnabled() ? 1 : 0,
      borderRadius: isRemoveGlobalNetworkSelectorEnabled() ? 8 : 0,
      maxWidth: isRemoveGlobalNetworkSelectorEnabled() ? '80%' : '60%',
      paddingHorizontal: isRemoveGlobalNetworkSelectorEnabled() ? 12 : 0,
    },
    controlButtonDisabled: {
      backgroundColor: colors.background.default,
      borderColor: !isRemoveGlobalNetworkSelectorEnabled()
        ? colors.border.default
        : undefined,
      borderStyle: 'solid',
      marginRight: 4,
      borderWidth: isRemoveGlobalNetworkSelectorEnabled() ? 1 : 0,
      borderRadius: isRemoveGlobalNetworkSelectorEnabled() ? 8 : 0,
      maxWidth: isRemoveGlobalNetworkSelectorEnabled() ? '80%' : '60%',
      paddingHorizontal: isRemoveGlobalNetworkSelectorEnabled() ? 12 : 0,
      opacity: 0.5,
    },
    networkManagerWrapper: {
      display: 'flex',
      flexDirection: 'row',
      alignItems: 'center',
      gap: 4,
    },
    header: {
      backgroundColor: colors.background.default,
      flexDirection: 'row',
      paddingHorizontal: 16,
    },
    title: {
      marginTop: 20,
      fontSize: 20,
      color: colors.text.default,
      ...typography.sHeadingMD,
      fontFamily: getFontFamily(TextVariant.HeadingMD),
    },
    titleText: {
      color: colors.text.default,
    },
  });
};

const ActivityView = () => {
  const { colors } = useTheme();
  const insets = useSafeAreaInsets();

  const { styles } = useStyles(createStyles, {
    style: { marginTop: insets.top },
  });

  const { trackEvent, createEventBuilder } = useMetrics();
  const navigation = useNavigation();
  const selectedAddress = useSelector(
    selectSelectedInternalAccountFormattedAddress,
  );

  const currentChainId = useSelector(selectChainId);
  const isAllNetworks = useSelector(selectIsAllNetworks);
  const isAllPopularEVMNetworks = useSelector(selectIsPopularNetwork);
  const isEvmSelected = useSelector(selectIsEvmNetworkSelected);
  const networkName = useSelector(selectNetworkName);
  const accountsByChainId = useSelector(selectAccountsByChainId);

  const { enabledNetworks, getNetworkInfo, isDisabled } =
    useCurrentNetworkInfo();
  const { areAllNetworksSelected } = useNetworksByNamespace({
    networkType: NetworkType.Popular,
  });

  const currentNetworkName = getNetworkInfo(0)?.networkName;

  const tabViewRef = useRef();
  const params = useParams();
  const perpsEnabledFlag = useSelector(selectPerpsEnabledFlag);
  const isPerpsEnabled = useMemo(
    () => perpsEnabledFlag && isEvmSelected,
    [perpsEnabledFlag, isEvmSelected],
  );
  const [activeTabIndex, setActiveTabIndex] = useState(0);

  const openAccountSelector = useCallback(() => {
    navigation.navigate(Routes.MODAL.ROOT_MODAL_FLOW, {
      screen: Routes.SHEET.ACCOUNT_SELECTOR,
    });
    // Track Event: "Opened Acount Switcher"
    trackEvent(
      createEventBuilder(MetaMetricsEvents.BROWSER_OPEN_ACCOUNT_SWITCH)
        .addProperties({
          number_of_accounts: Object.keys(
            accountsByChainId[selectedAddress] ?? {},
          ).length,
        })
        .build(),
    );
  }, [
    navigation,
    accountsByChainId,
    selectedAddress,
    trackEvent,
    createEventBuilder,
  ]);

  const showFilterControls = () => {
    if (isRemoveGlobalNetworkSelectorEnabled()) {
      navigation.navigate(...createNetworkManagerNavDetails({}));
    } else {
      navigation.navigate(...createTokenBottomSheetFilterNavDetails({}));
    }
  };

  useEffect(
    () => {
      const title = 'activity_view.title';
      navigation.setOptions(
        getTransactionsNavbarOptions(
          title,
          colors,
          navigation,
          selectedAddress,
          openAccountSelector,
        ),
      );
    },
    /* eslint-disable-next-line */
    [navigation, colors, selectedAddress, openAccountSelector],
  );

  const renderTabBar = () => <TabBar />;

  // Calculate if Perps tab is currently active
  // Perps is the last tab, so its index depends on what other tabs are shown
  const perpsTabIndex = 2;
  const isPerpsTabActive = isPerpsEnabled && activeTabIndex === perpsTabIndex;
  const isOrdersTabActive = activeTabIndex === 1;

  useFocusEffect(
    useCallback(() => {
      if (params.redirectToOrders) {
        const orderTabNumber = 1;
        navigation.setParams({ redirectToOrders: false });
        tabViewRef.current?.goToPage(orderTabNumber);
      } else if (isPerpsEnabled && params.redirectToPerpsTransactions) {
        const perpsTabNumber = isPerpsEnabled ? 2 : 1;
        navigation.setParams({ redirectToPerpsTransactions: false });
        tabViewRef.current?.goToPage(perpsTabNumber);
      }
    }, [
      navigation,
      params.redirectToOrders,
      isPerpsEnabled,
      params.redirectToPerpsTransactions,
    ]),
  );

  // TODO: Placeholder variable for now until we update the network enablement controller
  const firstEnabledChainId = enabledNetworks[0]?.chainId || '';
  const networkImageSource = getNetworkImageSource({
    chainId: firstEnabledChainId,
  });

  const isMultichainAccountsState2Enabled = useSelector(
    selectMultichainAccountsState2Enabled,
  );
  const isGlobalNetworkSelectorRemoved =
    process.env.MM_REMOVE_GLOBAL_NETWORK_SELECTOR === 'true';
  const showUnifiedActivityList =
    isGlobalNetworkSelectorRemoved && isMultichainAccountsState2Enabled;

  return (
    <ErrorBoundary navigation={navigation} view="ActivityView">
      <View style={[styles.header, { marginTop: insets.top }]}>
        <Text style={styles.title} variant={TextVariant.HeadingSM}>
          {strings('transactions_view.title')}
        </Text>
      </View>
      <View style={styles.wrapper}>
        {!(isPerpsTabActive || isOrdersTabActive) && (
          <View style={styles.controlButtonOuterWrapper}>
            <ButtonBase
              testID={WalletViewSelectorsIDs.TOKEN_NETWORK_FILTER}
              label={
                <>
                  {isRemoveGlobalNetworkSelectorEnabled() ? (
                    <View style={styles.networkManagerWrapper}>
                      {!areAllNetworksSelected && (
                        <Avatar
                          variant={AvatarVariant.Network}
                          size={AvatarSize.Xs}
                          name={networkName}
                          imageSource={networkImageSource}
                        />
                      )}
                      <TextComponent
                        variant={TextVariant.BodyMDMedium}
                        style={styles.controlButtonText}
                        numberOfLines={1}
                      >
                        {enabledNetworks.length > 1
                          ? strings('wallet.all_networks')
                          : currentNetworkName ??
                            strings('wallet.current_network')}
                      </TextComponent>
                    </View>
                  ) : (
                    <TextComponent
                      variant={TextVariant.BodyMDMedium}
                      style={styles.titleText}
                      numberOfLines={1}
                    >
                      {isAllNetworks && isAllPopularEVMNetworks && isEvmSelected
                        ? strings('wallet.popular_networks')
                        : networkName ?? strings('wallet.current_network')}
                    </TextComponent>
                  )}
                </>
              }
              isDisabled={isDisabled && !isMultichainAccountsState2Enabled}
              onPress={
                isEvmSelected || isMultichainAccountsState2Enabled
                  ? showFilterControls
                  : () => null
              }
              endIconName={
                isEvmSelected || isMultichainAccountsState2Enabled
                  ? IconName.ArrowDown
                  : undefined
              }
              style={
                isDisabled && !isMultichainAccountsState2Enabled
                  ? styles.controlButtonDisabled
                  : styles.controlButton
              }
              disabled={isDisabled && !isMultichainAccountsState2Enabled}
            />
          </View>
        )}
        <ScrollableTabView
          ref={tabViewRef}
          renderTabBar={renderTabBar}
          onChangeTab={({ i }) => setActiveTabIndex(i)}
        >
          {showUnifiedActivityList ? (
            <UnifiedTransactionsView
              tabLabel={strings('transactions_view.title')}
              chainId={currentChainId}
            />
          ) : selectedAddress && isNonEvmAddress(selectedAddress) ? (
            <MultichainTransactionsView
              tabLabel={strings('transactions_view.title')}
              chainId={currentChainId}
            />
          ) : (
            <TransactionsView tabLabel={strings('transactions_view.title')} />
          )}
<<<<<<< HEAD

=======
>>>>>>> de227863
          <RampOrdersList
            tabLabel={strings('fiat_on_ramp_aggregator.orders')}
          />

          {isPerpsEnabled && (
            <PerpsConnectionProvider
              tabLabel={strings('perps.transactions.title')}
              isVisible={isPerpsTabActive}
            >
              <PerpsTransactionsView />
            </PerpsConnectionProvider>
          )}
        </ScrollableTabView>
      </View>
    </ErrorBoundary>
  );
};

export default ActivityView;<|MERGE_RESOLUTION|>--- conflicted
+++ resolved
@@ -336,10 +336,6 @@
           ) : (
             <TransactionsView tabLabel={strings('transactions_view.title')} />
           )}
-<<<<<<< HEAD
-
-=======
->>>>>>> de227863
           <RampOrdersList
             tabLabel={strings('fiat_on_ramp_aggregator.orders')}
           />
