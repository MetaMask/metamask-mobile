--- conflicted
+++ resolved
@@ -20,19 +20,7 @@
 import { getHasOrders } from '../../../reducers/fiatOrders';
 import { selectAccountsByChainId } from '../../../selectors/accountTrackerController';
 import { selectSelectedInternalAccountFormattedAddress } from '../../../selectors/accountsController';
-<<<<<<< HEAD
-import { useMetrics } from '../../../components/hooks/useMetrics';
-import { useParams } from '../../../util/navigation/navUtils';
-import { createTokenBottomSheetFilterNavDetails } from '../../UI/Tokens/TokensBottomSheet';
-import ButtonBase from '../../../component-library/components/Buttons/Button/foundation/ButtonBase';
-import { WalletViewSelectorsIDs } from '../../../../e2e/selectors/wallet/WalletView.selectors';
-import {
-  isRemoveGlobalNetworkSelectorEnabled,
-  getNetworkImageSource,
-} from '../../../util/networks';
-=======
 import { selectIsEvmNetworkSelected } from '../../../selectors/multichainNetworkController';
->>>>>>> e09997b1
 import {
   selectChainId,
   selectIsAllNetworks,
@@ -40,7 +28,10 @@
 } from '../../../selectors/networkController';
 import { selectNetworkName } from '../../../selectors/networkInfos';
 import { useParams } from '../../../util/navigation/navUtils';
-import { isRemoveGlobalNetworkSelectorEnabled } from '../../../util/networks';
+import {
+  isRemoveGlobalNetworkSelectorEnabled,
+  getNetworkImageSource,
+} from '../../../util/networks';
 import { useTheme } from '../../../util/theme';
 import TabBar from '../../Base/TabBar';
 import { getTransactionsNavbarOptions } from '../../UI/Navbar';
@@ -48,8 +39,13 @@
 import { selectPerpsEnabledFlag } from '../../UI/Perps';
 import PerpsTransactionsView from '../../UI/Perps/Views/PerpsTransactionsView';
 import { PerpsConnectionProvider } from '../../UI/Perps/providers/PerpsConnectionProvider';
-<<<<<<< HEAD
-import { selectPerpsEnabledFlag } from '../../UI/Perps';
+import RampOrdersList from '../../UI/Ramp/Aggregator/Views/OrdersList';
+import { createTokenBottomSheetFilterNavDetails } from '../../UI/Tokens/TokensBottomSheet';
+import { useCurrentNetworkInfo } from '../../hooks/useCurrentNetworkInfo';
+import { useStyles } from '../../hooks/useStyles';
+import ErrorBoundary from '../ErrorBoundary';
+import MultichainTransactionsView from '../MultichainTransactionsView';
+import TransactionsView from '../TransactionsView';
 import Avatar, {
   AvatarSize,
   AvatarVariant,
@@ -58,15 +54,6 @@
   useNetworksByNamespace,
   NetworkType,
 } from '../../hooks/useNetworksByNamespace/useNetworksByNamespace';
-=======
-import RampOrdersList from '../../UI/Ramp/Aggregator/Views/OrdersList';
-import { createTokenBottomSheetFilterNavDetails } from '../../UI/Tokens/TokensBottomSheet';
-import { useCurrentNetworkInfo } from '../../hooks/useCurrentNetworkInfo';
-import { useStyles } from '../../hooks/useStyles';
-import ErrorBoundary from '../ErrorBoundary';
-import MultichainTransactionsView from '../MultichainTransactionsView';
-import TransactionsView from '../TransactionsView';
->>>>>>> e09997b1
 
 const createStyles = (params) => {
   const { theme } = params;
@@ -255,56 +242,6 @@
         </Text>
       </View>
       <View style={styles.wrapper}>
-<<<<<<< HEAD
-        <View style={styles.controlButtonOuterWrapper}>
-          <ButtonBase
-            testID={WalletViewSelectorsIDs.TOKEN_NETWORK_FILTER}
-            label={
-              <>
-                {isRemoveGlobalNetworkSelectorEnabled() ? (
-                  <View style={styles.networkManagerWrapper}>
-                    {!areAllNetworksSelected && (
-                      <Avatar
-                        variant={AvatarVariant.Network}
-                        size={AvatarSize.Xs}
-                        name={networkName}
-                        imageSource={networkImageSource}
-                      />
-                    )}
-                    <TextComponent
-                      variant={TextVariant.BodyMDMedium}
-                      style={styles.controlButtonText}
-                      numberOfLines={1}
-                    >
-                      {enabledNetworks.length > 1
-                        ? strings('wallet.all_networks')
-                        : currentNetworkName ??
-                          strings('wallet.current_network')}
-                    </TextComponent>
-                  </View>
-                ) : (
-                  <TextComponent
-                    variant={TextVariant.BodyMDMedium}
-                    style={styles.titleText}
-                    numberOfLines={1}
-                  >
-                    {isAllNetworks && isAllPopularEVMNetworks && isEvmSelected
-                      ? strings('wallet.popular_networks')
-                      : networkName ?? strings('wallet.current_network')}
-                  </TextComponent>
-                )}
-              </>
-            }
-            isDisabled={isDisabled}
-            onPress={isEvmSelected ? showFilterControls : () => null}
-            endIconName={isEvmSelected ? IconName.ArrowDown : undefined}
-            style={
-              isDisabled ? styles.controlButtonDisabled : styles.controlButton
-            }
-            disabled={isDisabled}
-          />
-        </View>
-=======
         {!isPerpsTabActive && (
           <View style={styles.controlButtonOuterWrapper}>
             <ButtonBase
@@ -312,16 +249,26 @@
               label={
                 <>
                   {isRemoveGlobalNetworkSelectorEnabled() ? (
-                    <TextComponent
-                      variant={TextVariant.BodyMDMedium}
-                      style={styles.titleText}
-                      numberOfLines={1}
-                    >
-                      {enabledNetworks.length > 1
-                        ? strings('networks.enabled_networks')
-                        : currentNetworkName ??
-                          strings('wallet.current_network')}
-                    </TextComponent>
+                    <View style={styles.networkManagerWrapper}>
+                      {!areAllNetworksSelected && (
+                        <Avatar
+                          variant={AvatarVariant.Network}
+                          size={AvatarSize.Xs}
+                          name={networkName}
+                          imageSource={networkImageSource}
+                        />
+                      )}
+                      <TextComponent
+                        variant={TextVariant.BodyMDMedium}
+                        style={styles.controlButtonText}
+                        numberOfLines={1}
+                      >
+                        {enabledNetworks.length > 1
+                          ? strings('wallet.all_networks')
+                          : currentNetworkName ??
+                            strings('wallet.current_network')}
+                      </TextComponent>
+                    </View>
                   ) : (
                     <TextComponent
                       variant={TextVariant.BodyMDMedium}
@@ -345,7 +292,6 @@
             />
           </View>
         )}
->>>>>>> e09997b1
         <ScrollableTabView
           ref={tabViewRef}
           renderTabBar={renderTabBar}
