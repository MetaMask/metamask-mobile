--- conflicted
+++ resolved
@@ -1,9 +1,4 @@
-<<<<<<< HEAD
 import React, { useEffect, useCallback } from 'react';
-import PropTypes from 'prop-types';
-=======
-import React, { useEffect, useContext } from 'react';
->>>>>>> 355656d9
 import { View, StyleSheet } from 'react-native';
 import ScrollableTabView from 'react-native-scrollable-tab-view';
 import { useSelector } from 'react-redux';
@@ -25,12 +20,7 @@
   },
 });
 
-<<<<<<< HEAD
-function ActivityView() {
-=======
 const ActivityView = () => {
-  const { drawerRef } = useContext(DrawerContext);
->>>>>>> 355656d9
   const { colors } = useTheme();
   const navigation = useNavigation();
   const selectedAddress = useSelector(
@@ -42,11 +32,7 @@
     (state) => state.engine.backgroundState.AccountTrackerController.accounts,
   );
 
-<<<<<<< HEAD
   const openAccountSelector = useCallback(() => {
-=======
-  const openAccountSelector = () => {
->>>>>>> 355656d9
     navigation.navigate(Routes.MODAL.ROOT_MODAL_FLOW, {
       screen: Routes.SHEET.ACCOUNT_SELECTOR,
     });
@@ -57,29 +43,17 @@
         number_of_accounts: Object.keys(accounts ?? {}).length,
       },
     );
-<<<<<<< HEAD
   }, [navigation, accounts]);
-=======
-  };
->>>>>>> 355656d9
 
   useEffect(
     () => {
       const title =
         hasOrders ?? false ? 'activity_view.title' : 'transactions_view.title';
       navigation.setOptions(
-<<<<<<< HEAD
         getTransactionsNavbarOptions(
           title,
           colors,
           navigation,
-=======
-        getNavbarOptions(
-          title,
-          false,
-          drawerRef,
-          colors,
->>>>>>> 355656d9
           selectedAddress,
           openAccountSelector,
         ),
@@ -107,10 +81,6 @@
       </View>
     </ErrorBoundary>
   );
-<<<<<<< HEAD
 }
-=======
-};
->>>>>>> 355656d9
 
 export default ActivityView;