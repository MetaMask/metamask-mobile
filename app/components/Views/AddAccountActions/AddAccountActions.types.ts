--- conflicted
+++ resolved
@@ -1,10 +1,6 @@
 export interface AddAccountActionsProps {
   onBack: () => void;
   ///: BEGIN:ONLY_INCLUDE_IF(multi-srp)
-<<<<<<< HEAD
-  onAddHdAccount: () => void;
-=======
   onAddHdAccount?: () => void;
->>>>>>> 14d01dfe
   ///: END:ONLY_INCLUDE_IF
 }