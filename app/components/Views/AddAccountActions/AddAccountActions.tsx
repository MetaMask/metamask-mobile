// Third party dependencies.
import React, { Fragment, useCallback, useState } from 'react';
import { SafeAreaView, View } from 'react-native';
///: BEGIN:ONLY_INCLUDE_IF(multi-srp)
import { useSelector } from 'react-redux';
///: END:ONLY_INCLUDE_IF
import { useNavigation } from '@react-navigation/native';

// External dependencies.
import SheetHeader from '../../../component-library/components/Sheet/SheetHeader';
import AccountAction from '../AccountAction/AccountAction';
import { IconName } from '../../../component-library/components/Icons/Icon';
import { strings } from '../../../../locales/i18n';
import { MetaMetricsEvents } from '../../../core/Analytics';
import Logger from '../../../util/Logger';
///: BEGIN:ONLY_INCLUDE_IF(keyring-snaps)
import { trace, TraceName, TraceOperation } from '../../../util/trace';
import { getTraceTags } from '../../../util/sentry/tags';
import { store } from '../../../store';
///: END:ONLY_INCLUDE_IF

// Internal dependencies
import { AddAccountActionsProps } from './AddAccountActions.types';
import { AddAccountBottomSheetSelectorsIDs } from '../../../../e2e/selectors/wallet/AddAccountBottomSheet.selectors';
import Routes from '../../../constants/navigation/Routes';
import { useMetrics } from '../../../components/hooks/useMetrics';
import { useStyles } from '../../hooks/useStyles';
import styleSheet from './AddAccountActions.styles';

import { addNewHdAccount } from '../../../actions/multiSrp';
import Text, {
  TextColor,
  TextVariant,
} from '../../../component-library/components/Texts/Text';

///: BEGIN:ONLY_INCLUDE_IF(keyring-snaps)
import { CaipChainId } from '@metamask/utils';
import { WalletClientType } from '../../../core/SnapKeyring/MultichainWalletSnapClient';
// eslint-disable-next-line import/no-duplicates
import { SolScope } from '@metamask/keyring-api';
///: END:ONLY_INCLUDE_IF
///: BEGIN:ONLY_INCLUDE_IF(multi-srp)
import { selectHDKeyrings } from '../../../selectors/keyringController';
///: END:ONLY_INCLUDE_IF
///: BEGIN:ONLY_INCLUDE_IF(bitcoin)
import {
  selectHasCreatedBtcMainnetAccount,
  hasCreatedBtcTestnetAccount,
} from '../../../selectors/accountsController';
// eslint-disable-next-line no-duplicate-imports, import/no-duplicates
import { BtcScope } from '@metamask/keyring-api';
///: END:ONLY_INCLUDE_IF

const AddAccountActions = ({ onBack }: AddAccountActionsProps) => {
  const { styles } = useStyles(styleSheet, {});
  const { navigate } = useNavigation();
  const { trackEvent, createEventBuilder } = useMetrics();
  const [isLoading, setIsLoading] = useState(false);
  ///: BEGIN:ONLY_INCLUDE_IF(multi-srp)
  const hdKeyrings = useSelector(selectHDKeyrings);
<<<<<<< HEAD
  const useCreateAccountWithSrps = hdKeyrings.length > 1;
=======
  const hasMultipleSRPs = hdKeyrings.length > 1;
>>>>>>> e058be14
  ///: END:ONLY_INCLUDE_IF

  const openImportAccount = useCallback(() => {
    navigate('ImportPrivateKeyView');
    onBack();
    trackEvent(
      createEventBuilder(
        MetaMetricsEvents.ACCOUNTS_IMPORTED_NEW_ACCOUNT,
      ).build(),
    );
  }, [navigate, onBack, trackEvent, createEventBuilder]);

  const openConnectHardwareWallet = useCallback(() => {
    navigate(Routes.HW.CONNECT);
    onBack();
    trackEvent(
      createEventBuilder(MetaMetricsEvents.CONNECT_HARDWARE_WALLET).build(),
    );
  }, [onBack, navigate, trackEvent, createEventBuilder]);
  ///: BEGIN:ONLY_INCLUDE_IF(multi-srp)
  const openImportSrp = useCallback(() => {
    navigate(Routes.MULTI_SRP.IMPORT);
    onBack();
  }, [onBack, navigate]);
  ///: END:ONLY_INCLUDE_IF

  const createNewAccount = useCallback(async () => {
    ///: BEGIN:ONLY_INCLUDE_IF(multi-srp)
<<<<<<< HEAD
    if (useCreateAccountWithSrps) {
=======
    if (hasMultipleSRPs) {
>>>>>>> e058be14
      navigate(Routes.SHEET.ADD_ACCOUNT, {});
      return;
    }
    ///: END:ONLY_INCLUDE_IF

    try {
      setIsLoading(true);

      await addNewHdAccount();

      trackEvent(
        createEventBuilder(
          MetaMetricsEvents.ACCOUNTS_ADDED_NEW_ACCOUNT,
        ).build(),
      );
      // TODO: Replace "any" with type
      // eslint-disable-next-line @typescript-eslint/no-explicit-any
    } catch (e: any) {
      Logger.error(e, 'error while trying to add a new account');
    } finally {
      onBack();

      setIsLoading(false);
    }
<<<<<<< HEAD
  }, [
    useCreateAccountWithSrps,
    navigate,
    trackEvent,
    createEventBuilder,
    onBack,
  ]);
=======
  }, [hasMultipleSRPs, navigate, trackEvent, createEventBuilder, onBack]);
>>>>>>> e058be14

  ///: BEGIN:ONLY_INCLUDE_IF(bitcoin)
  const isBtcMainnetAccountAlreadyCreated = useSelector(
    selectHasCreatedBtcMainnetAccount,
  );
  const isBtcTestnetAccountAlreadyCreated = useSelector(
    hasCreatedBtcTestnetAccount,
  );

  const createBitcoinAccount = async (scope: CaipChainId) => {
    navigate(Routes.SHEET.ADD_ACCOUNT, {
      scope,
      clientType: WalletClientType.Bitcoin,
    });
  };
  ///: END:ONLY_INCLUDE_IF
  ///: BEGIN:ONLY_INCLUDE_IF(keyring-snaps)
  const createSolanaAccount = async (scope: CaipChainId) => {
    trace({
      name: TraceName.CreateSnapAccount,
      op: TraceOperation.CreateSnapAccount,
      tags: getTraceTags(store.getState()),
    });
    navigate(Routes.SHEET.ADD_ACCOUNT, {
      scope,
      clientType: WalletClientType.Solana,
    });
  };
  ///: END:ONLY_INCLUDE_IF

  return (
    <SafeAreaView>
      <Fragment>
        <SheetHeader
          title={strings('account_actions.add_account')}
          onBack={onBack}
        />
        <View>
          <Text
            style={styles.subHeaders}
            variant={TextVariant.BodySMMedium}
            color={TextColor.Alternative}
          >
            {strings('account_actions.create_an_account')}
          </Text>
          <AccountAction
            actionTitle={strings('account_actions.add_new_account')}
            iconName={IconName.Add}
            onPress={createNewAccount}
            disabled={isLoading}
            testID={AddAccountBottomSheetSelectorsIDs.NEW_ACCOUNT_BUTTON}
          />
          {
            ///: BEGIN:ONLY_INCLUDE_IF(keyring-snaps)
          }
          <AccountAction
            actionTitle={strings('account_actions.add_solana_account')}
            iconName={IconName.Add}
            onPress={async () => {
              await createSolanaAccount(SolScope.Mainnet);
            }}
            disabled={isLoading}
            testID={AddAccountBottomSheetSelectorsIDs.ADD_SOLANA_ACCOUNT_BUTTON}
          />
          {
            ///: END:ONLY_INCLUDE_IF
          }
          {
            ///: BEGIN:ONLY_INCLUDE_IF(bitcoin)
          }
          <AccountAction
            actionTitle={strings('account_actions.add_bitcoin_account_mainnet')}
            iconName={IconName.Add}
            onPress={async () => {
              await createBitcoinAccount(BtcScope.Mainnet);
            }}
            disabled={isLoading || isBtcMainnetAccountAlreadyCreated}
            testID={
              AddAccountBottomSheetSelectorsIDs.ADD_BITCOIN_ACCOUNT_BUTTON
            }
          />
          <AccountAction
            actionTitle={strings('account_actions.add_bitcoin_account_testnet')}
            iconName={IconName.Add}
            onPress={async () => {
              await createBitcoinAccount(BtcScope.Testnet);
            }}
            disabled={isLoading || isBtcTestnetAccountAlreadyCreated}
            testID={
              AddAccountBottomSheetSelectorsIDs.ADD_BITCOIN_TESTNET_ACCOUNT_BUTTON
            }
          />
          {
            ///: END:ONLY_INCLUDE_IF
          }
          <Text
            style={styles.subHeaders}
            variant={TextVariant.BodySMMedium}
            color={TextColor.Alternative}
          >
            {strings('account_actions.import_wallet_or_account')}
          </Text>
          {
            ///: BEGIN:ONLY_INCLUDE_IF(multi-srp)
            <AccountAction
              actionTitle={strings('account_actions.import_srp')}
              iconName={IconName.Wallet}
              onPress={openImportSrp}
              disabled={isLoading}
              testID={AddAccountBottomSheetSelectorsIDs.IMPORT_SRP_BUTTON}
            />
            ///: END:ONLY_INCLUDE_IF
          }
          <AccountAction
            actionTitle={strings('account_actions.import_account')}
            iconName={IconName.Key}
            onPress={openImportAccount}
            disabled={isLoading}
            testID={AddAccountBottomSheetSelectorsIDs.IMPORT_ACCOUNT_BUTTON}
          />
          <Text
            style={styles.subHeaders}
            variant={TextVariant.BodySMMedium}
            color={TextColor.Alternative}
          >
            {strings('account_actions.connect_hardware_wallet')}
          </Text>
          <AccountAction
            actionTitle={strings('account_actions.add_hardware_wallet')}
            iconName={IconName.Hardware}
            onPress={openConnectHardwareWallet}
            disabled={isLoading}
            testID={
              AddAccountBottomSheetSelectorsIDs.ADD_HARDWARE_WALLET_BUTTON
            }
          />
        </View>
      </Fragment>
    </SafeAreaView>
  );
};

export default AddAccountActions;<|MERGE_RESOLUTION|>--- conflicted
+++ resolved
@@ -58,11 +58,7 @@
   const [isLoading, setIsLoading] = useState(false);
   ///: BEGIN:ONLY_INCLUDE_IF(multi-srp)
   const hdKeyrings = useSelector(selectHDKeyrings);
-<<<<<<< HEAD
-  const useCreateAccountWithSrps = hdKeyrings.length > 1;
-=======
   const hasMultipleSRPs = hdKeyrings.length > 1;
->>>>>>> e058be14
   ///: END:ONLY_INCLUDE_IF
 
   const openImportAccount = useCallback(() => {
@@ -91,11 +87,7 @@
 
   const createNewAccount = useCallback(async () => {
     ///: BEGIN:ONLY_INCLUDE_IF(multi-srp)
-<<<<<<< HEAD
-    if (useCreateAccountWithSrps) {
-=======
     if (hasMultipleSRPs) {
->>>>>>> e058be14
       navigate(Routes.SHEET.ADD_ACCOUNT, {});
       return;
     }
@@ -120,17 +112,7 @@
 
       setIsLoading(false);
     }
-<<<<<<< HEAD
-  }, [
-    useCreateAccountWithSrps,
-    navigate,
-    trackEvent,
-    createEventBuilder,
-    onBack,
-  ]);
-=======
   }, [hasMultipleSRPs, navigate, trackEvent, createEventBuilder, onBack]);
->>>>>>> e058be14
 
   ///: BEGIN:ONLY_INCLUDE_IF(bitcoin)
   const isBtcMainnetAccountAlreadyCreated = useSelector(
