--- conflicted
+++ resolved
@@ -35,12 +35,7 @@
 
 ///: BEGIN:ONLY_INCLUDE_IF(keyring-snaps)
 import { CaipChainId } from '@metamask/utils';
-<<<<<<< HEAD
-import { KeyringClient } from '@metamask/keyring-snap-client';
-import { SolanaWalletSnapSender } from '../../../core/SnapKeyring/SolanaWalletSnap';
-=======
 import { WalletClientType } from '../../../core/SnapKeyring/MultichainWalletSnapClient';
->>>>>>> 733bad1a
 // eslint-disable-next-line import/no-duplicates
 import { SolScope } from '@metamask/keyring-api';
 ///: END:ONLY_INCLUDE_IF
@@ -52,34 +47,18 @@
   selectHasCreatedBtcMainnetAccount,
   hasCreatedBtcTestnetAccount,
 } from '../../../selectors/accountsController';
-<<<<<<< HEAD
-import { BitcoinWalletSnapSender } from '../../../core/SnapKeyring/BitcoinWalletSnap';
-=======
->>>>>>> 733bad1a
 // eslint-disable-next-line no-duplicate-imports, import/no-duplicates
 import { BtcScope } from '@metamask/keyring-api';
 ///: END:ONLY_INCLUDE_IF
 
-const AddAccountActions = (props: AddAccountActionsProps) => {
-  // The props is destructured here because of prettier
-  // causing the fence to be at the ending curly brace.
-  const {
-    onBack,
-    ///: BEGIN:ONLY_INCLUDE_IF(multi-srp)
-    onAddHdAccount,
-    ///: END:ONLY_INCLUDE_IF
-  } = props;
-
+const AddAccountActions = ({ onBack }: AddAccountActionsProps) => {
   const { styles } = useStyles(styleSheet, {});
   const { navigate } = useNavigation();
   const { trackEvent, createEventBuilder } = useMetrics();
   const [isLoading, setIsLoading] = useState(false);
   ///: BEGIN:ONLY_INCLUDE_IF(multi-srp)
   const hdKeyrings = useSelector(selectHDKeyrings);
-<<<<<<< HEAD
-=======
   const hasMultipleSRPs = hdKeyrings.length > 1;
->>>>>>> 733bad1a
   ///: END:ONLY_INCLUDE_IF
 
   const openImportAccount = useCallback(() => {
@@ -108,15 +87,8 @@
 
   const createNewAccount = useCallback(async () => {
     ///: BEGIN:ONLY_INCLUDE_IF(multi-srp)
-<<<<<<< HEAD
-    const hasMultipleHdKeyrings = hdKeyrings.length > 1;
-
-    if (hasMultipleHdKeyrings) {
-      onAddHdAccount?.();
-=======
     if (hasMultipleSRPs) {
       navigate(Routes.SHEET.ADD_ACCOUNT, {});
->>>>>>> 733bad1a
       return;
     }
     ///: END:ONLY_INCLUDE_IF
@@ -140,19 +112,7 @@
 
       setIsLoading(false);
     }
-<<<<<<< HEAD
-  }, [
-    ///: BEGIN:ONLY_INCLUDE_IF(multi-srp)
-    hdKeyrings.length,
-    onAddHdAccount,
-    ///: END:ONLY_INCLUDE_IF
-    trackEvent,
-    createEventBuilder,
-    onBack,
-  ]);
-=======
   }, [hasMultipleSRPs, navigate, trackEvent, createEventBuilder, onBack]);
->>>>>>> 733bad1a
 
   ///: BEGIN:ONLY_INCLUDE_IF(bitcoin)
   const isBtcMainnetAccountAlreadyCreated = useSelector(
