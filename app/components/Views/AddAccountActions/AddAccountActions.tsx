--- conflicted
+++ resolved
@@ -40,22 +40,15 @@
 // eslint-disable-next-line import/no-duplicates
 import { SolScope } from '@metamask/keyring-api';
 ///: END:ONLY_INCLUDE_IF
-<<<<<<< HEAD
-=======
 ///: BEGIN:ONLY_INCLUDE_IF(multi-srp)
 import { selectHDKeyrings } from '../../../selectors/keyringController';
 ///: END:ONLY_INCLUDE_IF
->>>>>>> 62a9a426
 ///: BEGIN:ONLY_INCLUDE_IF(bitcoin)
 import {
   selectHasCreatedBtcMainnetAccount,
   hasCreatedBtcTestnetAccount,
 } from '../../../selectors/accountsController';
 import { BitcoinWalletSnapSender } from '../../../core/SnapKeyring/BitcoinWalletSnap';
-<<<<<<< HEAD
-import { useSelector } from 'react-redux';
-=======
->>>>>>> 62a9a426
 // eslint-disable-next-line no-duplicate-imports, import/no-duplicates
 import { BtcScope } from '@metamask/keyring-api';
 ///: END:ONLY_INCLUDE_IF
@@ -131,9 +124,6 @@
 
       setIsLoading(false);
     }
-<<<<<<< HEAD
-  }, [onBack, setIsLoading, trackEvent, createEventBuilder]);
-=======
   }, [
     ///: BEGIN:ONLY_INCLUDE_IF(multi-srp)
     hdKeyrings.length,
@@ -143,7 +133,6 @@
     createEventBuilder,
     onBack,
   ]);
->>>>>>> 62a9a426
 
   ///: BEGIN:ONLY_INCLUDE_IF(bitcoin)
   const isBtcMainnetAccountAlreadyCreated = useSelector(
