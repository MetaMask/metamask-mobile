--- conflicted
+++ resolved
@@ -13,15 +13,11 @@
 import { strings } from '../../../../locales/i18n';
 import { MetaMetricsEvents } from '../../../core/Analytics';
 import Logger from '../../../util/Logger';
-<<<<<<< HEAD
-=======
-import Engine from '../../../core/Engine';
 ///: BEGIN:ONLY_INCLUDE_IF(keyring-snaps)
 import { trace, TraceName, TraceOperation } from '../../../util/trace';
 import { getTraceTags } from '../../../util/sentry/tags';
 import { store } from '../../../store';
 ///: END:ONLY_INCLUDE_IF
->>>>>>> 8f302f0c
 
 // Internal dependencies
 import { AddAccountActionsProps } from './AddAccountActions.types';
@@ -30,15 +26,12 @@
 import { useMetrics } from '../../../components/hooks/useMetrics';
 import { useStyles } from '../../hooks/useStyles';
 import styleSheet from './AddAccountActions.styles';
-<<<<<<< HEAD
 
 import { addNewHdAccount } from '../../../actions/multiSrp';
-=======
 import Text, {
   TextColor,
   TextVariant,
 } from '../../../component-library/components/Texts/Text';
->>>>>>> 8f302f0c
 
 ///: BEGIN:ONLY_INCLUDE_IF(keyring-snaps)
 import { CaipChainId } from '@metamask/utils';
@@ -55,14 +48,10 @@
   selectIsSolanaSupportEnabled,
 } from '../../../selectors/multichain';
 import { BtcScope, SolScope } from '@metamask/keyring-api';
-import Text, {
-  TextColor,
-  TextVariant,
-} from '../../../component-library/components/Texts/Text';
 
 ///: END:ONLY_INCLUDE_IF
 ///: BEGIN:ONLY_INCLUDE_IF(multi-srp)
-import { selectHdKeyrings } from '../../../selectors/keyringController';
+import { selectHDKeyrings } from '../../../selectors/keyringController';
 ///: END:ONLY_INCLUDE_IF
 
 const AddAccountActions = (props: AddAccountActionsProps) => {
@@ -75,16 +64,12 @@
     ///: END:ONLY_INCLUDE_IF
   } = props;
 
-<<<<<<< HEAD
-=======
-const AddAccountActions = ({ onBack }: AddAccountActionsProps) => {
->>>>>>> 8f302f0c
   const { styles } = useStyles(styleSheet, {});
   const { navigate } = useNavigation();
   const { trackEvent, createEventBuilder } = useMetrics();
   const [isLoading, setIsLoading] = useState(false);
   ///: BEGIN:ONLY_INCLUDE_IF(multi-srp)
-  const hdKeyrings = useSelector(selectHdKeyrings);
+  const hdKeyrings = useSelector(selectHDKeyrings);
   ///: END:ONLY_INCLUDE_IF
 
   const openImportAccount = useCallback(() => {
