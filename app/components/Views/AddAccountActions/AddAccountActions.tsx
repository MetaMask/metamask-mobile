--- conflicted
+++ resolved
@@ -28,10 +28,6 @@
 
 import { CaipChainId } from '@metamask/utils';
 import { WalletClientType } from '../../../core/SnapKeyring/MultichainWalletSnapClient';
-<<<<<<< HEAD
-import { SolScope, BtcScope, TrxScope } from '@metamask/keyring-api';
-///: END:ONLY_INCLUDE_IF
-=======
 import {
   SolScope,
   BtcScope,
@@ -39,7 +35,6 @@
   TrxScope,
   ///: END:ONLY_INCLUDE_IF
 } from '@metamask/keyring-api';
->>>>>>> 95811926
 import { selectHDKeyrings } from '../../../selectors/keyringController';
 import { useAccountsWithNetworkActivitySync } from '../../hooks/useAccountsWithNetworkActivitySync';
 
@@ -124,15 +119,10 @@
         return WalletClientType.Bitcoin;
       if (Object.values(SolScope).includes(chainScope as SolScope))
         return WalletClientType.Solana;
-<<<<<<< HEAD
-      if (Object.values(TrxScope).includes(chainScope as TrxScope))
-        return WalletClientType.Tron;
-=======
       ///: BEGIN:ONLY_INCLUDE_IF(tron)
       if (Object.values(TrxScope).includes(chainScope as TrxScope))
         return WalletClientType.Tron;
       ///: END:ONLY_INCLUDE_IF
->>>>>>> 95811926
       throw new Error(`Unsupported scope: ${chainScope}`);
     };
 
