// Third party dependencies.
import React, { Fragment, useCallback, useState } from 'react';
import { SafeAreaView, View } from 'react-native';
import { useNavigation } from '@react-navigation/native';

// External dependencies.
import SheetHeader from '../../../component-library/components/Sheet/SheetHeader';
import AccountAction from '../AccountAction/AccountAction';
import { IconName } from '../../../component-library/components/Icons/Icon';
import { strings } from '../../../../locales/i18n';
import { MetaMetricsEvents } from '../../../core/Analytics';
import Logger from '../../../util/Logger';
import Engine from '../../../core/Engine';

// Internal dependencies
import { AddAccountActionsProps } from './AddAccountActions.types';
import { AddAccountModalSelectorsIDs } from '../../../../e2e/selectors/Modals/AddAccountModal.selectors';
import Routes from '../../../constants/navigation/Routes';
import { useMetrics } from '../../../components/hooks/useMetrics';

///: BEGIN:ONLY_INCLUDE_IF(keyring-snaps)
import { CaipChainId } from '@metamask/utils';
import { KeyringClient } from '@metamask/keyring-api';
import { BitcoinWalletSnapSender } from '../../../core/SnapKeyring/BitcoinWalletSnap';
import { MultichainNetworks } from '../../../core/Multichain/constants';
import { useSelector } from 'react-redux';
import {
  hasCreatedBtcMainnetAccount,
  hasCreatedBtcTestnetAccount,
} from '../../../selectors/accountsController';
import {
  selectIsBitcoinSupportEnabled,
  selectIsBitcoinTestnetSupportEnabled,
} from '../../../selectors/multichain';
///: END:ONLY_INCLUDE_IF

const AddAccountActions = ({ onBack }: AddAccountActionsProps) => {
  const { navigate } = useNavigation();
  const { trackEvent, createEventBuilder } = useMetrics();
  const [isLoading, setIsLoading] = useState(false);

  const openImportAccount = useCallback(() => {
    navigate('ImportPrivateKeyView');
    onBack();
    trackEvent(
      createEventBuilder(
        MetaMetricsEvents.ACCOUNTS_IMPORTED_NEW_ACCOUNT,
      ).build(),
    );
  }, [navigate, onBack, trackEvent, createEventBuilder]);

  const openConnectHardwareWallet = useCallback(() => {
    navigate(Routes.HW.CONNECT);
    onBack();
    trackEvent(
      createEventBuilder(MetaMetricsEvents.CONNECT_HARDWARE_WALLET).build(),
    );
  }, [onBack, navigate, trackEvent, createEventBuilder]);

  const createNewAccount = useCallback(async () => {
    const { KeyringController } = Engine.context;
    try {
      setIsLoading(true);

      const addedAccountAddress = await KeyringController.addNewAccount();
      Engine.setSelectedAddress(addedAccountAddress);
      trackEvent(
        createEventBuilder(
          MetaMetricsEvents.ACCOUNTS_ADDED_NEW_ACCOUNT,
        ).build(),
      );
      // TODO: Replace "any" with type
      // eslint-disable-next-line @typescript-eslint/no-explicit-any
    } catch (e: any) {
      Logger.error(e, 'error while trying to add a new account');
    } finally {
      onBack();

      setIsLoading(false);
    }
  }, [onBack, setIsLoading, trackEvent, createEventBuilder]);
<<<<<<< HEAD
=======

  ///: BEGIN:ONLY_INCLUDE_IF(keyring-snaps)
  const isBitcoinSupportEnabled = useSelector(selectIsBitcoinSupportEnabled);

  const isBitcoinTestnetSupportEnabled = useSelector(
    selectIsBitcoinTestnetSupportEnabled,
  );

  const isBtcMainnetAccountAlreadyCreated = useSelector(
    hasCreatedBtcMainnetAccount,
  );
  const isBtcTestnetAccountAlreadyCreated = useSelector(
    hasCreatedBtcTestnetAccount,
  );
  const createBitcoinAccount = async (scope: CaipChainId) => {
    try {
      setIsLoading(true);
      // Client to create the account using the Bitcoin Snap
      const client = new KeyringClient(new BitcoinWalletSnapSender());

      // This will trigger the Snap account creation flow (+ account renaming)
      await client.createAccount({
        scope,
      });
    } catch (error) {
      Logger.error(error as Error, 'Bitcoin account creation failed');
    } finally {
      onBack();
      setIsLoading(false);
    }
  };
  ///: END:ONLY_INCLUDE_IF
>>>>>>> 734e3890

  return (
    <SafeAreaView>
      <Fragment>
        <SheetHeader
          title={strings('account_actions.add_account')}
          onBack={onBack}
        />
        <View>
          <AccountAction
            actionTitle={strings('account_actions.add_new_account')}
            iconName={IconName.Add}
            onPress={createNewAccount}
            disabled={isLoading}
            testID={AddAccountModalSelectorsIDs.NEW_ACCOUNT_BUTTON}
          />
          {
            ///: BEGIN:ONLY_INCLUDE_IF(keyring-snaps)
          }
          {isBitcoinSupportEnabled && (
            <AccountAction
              actionTitle={strings(
                'account_actions.add_bitcoin_account_mainnet',
              )}
              iconName={IconName.Add}
              onPress={async () => {
                await createBitcoinAccount(MultichainNetworks.BITCOIN);
              }}
              disabled={isLoading || isBtcMainnetAccountAlreadyCreated}
            />
          )}
          {isBitcoinTestnetSupportEnabled && (
            <AccountAction
              actionTitle={strings(
                'account_actions.add_bitcoin_account_testnet',
              )}
              iconName={IconName.Add}
              onPress={async () => {
                await createBitcoinAccount(MultichainNetworks.BITCOIN_TESTNET);
              }}
              disabled={isLoading || isBtcTestnetAccountAlreadyCreated}
            />
          )}
          {
            ///: END:ONLY_INCLUDE_IF
          }
          <AccountAction
            actionTitle={strings('account_actions.import_account')}
            iconName={IconName.Import}
            onPress={openImportAccount}
            disabled={isLoading}
            testID={AddAccountModalSelectorsIDs.IMPORT_ACCOUNT_BUTTON}
          />
          <AccountAction
            actionTitle={strings('account_actions.add_hardware_wallet')}
            iconName={IconName.Hardware}
            onPress={openConnectHardwareWallet}
            disabled={isLoading}
          />
        </View>
      </Fragment>
    </SafeAreaView>
  );
};

export default AddAccountActions;<|MERGE_RESOLUTION|>--- conflicted
+++ resolved
@@ -79,8 +79,6 @@
       setIsLoading(false);
     }
   }, [onBack, setIsLoading, trackEvent, createEventBuilder]);
-<<<<<<< HEAD
-=======
 
   ///: BEGIN:ONLY_INCLUDE_IF(keyring-snaps)
   const isBitcoinSupportEnabled = useSelector(selectIsBitcoinSupportEnabled);
@@ -113,7 +111,6 @@
     }
   };
   ///: END:ONLY_INCLUDE_IF
->>>>>>> 734e3890
 
   return (
     <SafeAreaView>
