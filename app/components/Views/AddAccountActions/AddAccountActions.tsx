--- conflicted
+++ resolved
@@ -13,15 +13,11 @@
 import { strings } from '../../../../locales/i18n';
 import { MetaMetricsEvents } from '../../../core/Analytics';
 import Logger from '../../../util/Logger';
-<<<<<<< HEAD
-=======
-import Engine from '../../../core/Engine';
 ///: BEGIN:ONLY_INCLUDE_IF(keyring-snaps)
 import { trace, TraceName, TraceOperation } from '../../../util/trace';
 import { getTraceTags } from '../../../util/sentry/tags';
 import { store } from '../../../store';
 ///: END:ONLY_INCLUDE_IF
->>>>>>> b9a3689d
 
 // Internal dependencies
 import { AddAccountActionsProps } from './AddAccountActions.types';
@@ -30,15 +26,11 @@
 import { useMetrics } from '../../../components/hooks/useMetrics';
 import { useStyles } from '../../hooks/useStyles';
 import styleSheet from './AddAccountActions.styles';
-<<<<<<< HEAD
-
 import { addNewHdAccount } from '../../../actions/multiSrp';
-=======
 import Text, {
   TextColor,
   TextVariant,
 } from '../../../component-library/components/Texts/Text';
->>>>>>> b9a3689d
 
 ///: BEGIN:ONLY_INCLUDE_IF(keyring-snaps)
 import { CaipChainId } from '@metamask/utils';
@@ -55,14 +47,10 @@
   selectIsSolanaSupportEnabled,
 } from '../../../selectors/multichain';
 import { BtcScope, SolScope } from '@metamask/keyring-api';
-import Text, {
-  TextColor,
-  TextVariant,
-} from '../../../component-library/components/Texts/Text';
 
 ///: END:ONLY_INCLUDE_IF
 ///: BEGIN:ONLY_INCLUDE_IF(multi-srp)
-import { selectHdKeyrings } from '../../../selectors/keyringController';
+import { selectHDKeyrings } from '../../../selectors/keyringController';
 ///: END:ONLY_INCLUDE_IF
 
 const AddAccountActions = (props: AddAccountActionsProps) => {
@@ -75,16 +63,12 @@
     ///: END:ONLY_INCLUDE_IF
   } = props;
 
-<<<<<<< HEAD
-=======
-const AddAccountActions = ({ onBack }: AddAccountActionsProps) => {
->>>>>>> b9a3689d
   const { styles } = useStyles(styleSheet, {});
   const { navigate } = useNavigation();
   const { trackEvent, createEventBuilder } = useMetrics();
   const [isLoading, setIsLoading] = useState(false);
   ///: BEGIN:ONLY_INCLUDE_IF(multi-srp)
-  const hdKeyrings = useSelector(selectHdKeyrings);
+  const hdKeyrings = useSelector(selectHDKeyrings);
   ///: END:ONLY_INCLUDE_IF
 
   const openImportAccount = useCallback(() => {
@@ -116,7 +100,7 @@
     const hasMultipleHdKeyrings = hdKeyrings.length > 1;
 
     if (hasMultipleHdKeyrings) {
-      onAddHdAccount();
+      onAddHdAccount?.();
       return;
     }
     ///: END:ONLY_INCLUDE_IF
