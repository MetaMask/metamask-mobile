import React from 'react';
import { render, act, fireEvent, waitFor } from '@testing-library/react-native';
import configureMockStore from 'redux-mock-store';
import {
  ONBOARDING,
  PREVIOUS_SCREEN,
  PROTECT,
} from '../../../constants/navigation';
import { Provider } from 'react-redux';
import { backgroundState } from '../../../util/test/initial-root-state';
import { MOCK_ACCOUNTS_CONTROLLER_STATE } from '../../../util/test/accountsControllerTestUtils';
import { strings } from '../../../../locales/i18n';
import { ThemeContext, mockTheme } from '../../../util/theme';
import { ChoosePasswordSelectorsIDs } from '../../../../e2e/selectors/Onboarding/ChoosePassword.selectors';
import Device from '../../../util/device';
import StorageWrapper from '../../../store/storage-wrapper';
import AUTHENTICATION_TYPE from '../../../constants/userProperties';
import { BIOMETRY_TYPE } from 'react-native-keychain';
import { Authentication } from '../../../core';
import { InteractionManager, Alert } from 'react-native';
import { EVENT_NAME } from '../../../core/Analytics';

jest.mock('../../../util/metrics/TrackOnboarding/trackOnboarding');

import ChoosePassword from './';
import trackOnboarding from '../../../util/metrics/TrackOnboarding/trackOnboarding';

const mockTrackOnboarding = trackOnboarding as jest.MockedFunction<typeof trackOnboarding>;

jest.mock('../../../core/Engine', () => ({
  context: {
    KeyringController: {
      createNewVaultAndKeychain: jest.fn().mockResolvedValue(true),
      exportSeedPhrase: jest.fn().mockResolvedValue('test seed phrase'),
    },
  },
}));

jest.mock('lottie-react-native', () => 'LottieView');

jest.mock('../../../store/storage-wrapper', () => ({
  setItem: jest.fn(),
  getItem: jest.fn(),
  removeItem: jest.fn(),
}));

jest.mock('../../../core/Authentication', () => ({
  getType: jest.fn().mockResolvedValue({
    currentAuthType: 'passcode',
    availableBiometryType: 'faceID',
  }),
  componentAuthenticationType: jest.fn().mockResolvedValue({
    currentAuthType: 'passcode',
    availableBiometryType: 'faceID',
  }),
  newWalletAndKeychain: jest
    .fn()
    .mockImplementation(
      () => new Promise((resolve) => setTimeout(resolve, 100)),
    ),
  newWalletAndRestore: jest
    .fn()
    .mockImplementation(
      () => new Promise((resolve) => setTimeout(resolve, 100)),
    ),
}));

jest.mock('../../../util/device', () => ({
  isIos: jest.fn(),
  isAndroid: jest.fn(),
}));

jest.mock('react-native/Libraries/Alert/Alert', () => ({
  alert: jest.fn(),
}));

const mockMetricsIsEnabled = jest.fn().mockReturnValue(true);
jest.mock('../../../core/Analytics/MetaMetrics', () => ({
  getInstance: () => ({
    isEnabled: mockMetricsIsEnabled,
  }),
}));

const mockRunAfterInteractions = jest.fn().mockImplementation((cb) => {
  cb();
  return {
    then: (onfulfilled: () => void) => Promise.resolve(onfulfilled()),
    done: (onfulfilled: () => void, onrejected: () => void) =>
      Promise.resolve().then(onfulfilled, onrejected),
    cancel: jest.fn(),
  };
});
jest
  .spyOn(InteractionManager, 'runAfterInteractions')
  .mockImplementation(mockRunAfterInteractions);

const mockStore = configureMockStore();
const initialState = {
  user: {
    passwordSet: true,
    seedphraseBackedUp: false,
  },
  engine: {
    backgroundState: {
      ...backgroundState,
      AccountsController: MOCK_ACCOUNTS_CONTROLLER_STATE,
    },
  },
  security: {
    allowLoginWithRememberMe: true,
  },
};
const store = mockStore(initialState);

interface ChoosePasswordProps {
  route: {
    params: {
      [ONBOARDING]?: boolean;
      [PROTECT]?: boolean;
      [PREVIOUS_SCREEN]?: string;
      oauthLoginSuccess?: boolean;
    };
  };
  navigation?: {
    setOptions: jest.Mock;
    goBack: jest.Mock;
    navigate: jest.Mock;
    push: jest.Mock;
    replace: jest.Mock;
    reset?: jest.Mock;
  };
  metrics: {
    isEnabled: jest.Mock;
  };
}

const mockNavigation = {
  setOptions: jest.fn(),
  goBack: jest.fn(),
  navigate: jest.fn(),
  push: jest.fn(),
  replace: jest.fn(),
  setParams: jest.fn(),
  reset: jest.fn(),
};

const renderWithProviders = (ui: React.ReactElement) =>
  render(
    <Provider store={store}>
      <ThemeContext.Provider value={mockTheme}>{ui}</ThemeContext.Provider>
    </Provider>,
  );

const defaultProps: ChoosePasswordProps = {
  route: { params: { [ONBOARDING]: true, [PROTECT]: true } },
  navigation: mockNavigation,
  metrics: {
    isEnabled: mockMetricsIsEnabled,
  },
};

describe('ChoosePassword', () => {
  beforeEach(() => {
    jest.clearAllMocks();
    mockTrackOnboarding.mockClear();
  });

  it('render matches snapshot', async () => {
    const component = renderWithProviders(<ChoosePassword {...defaultProps} />);
    await act(async () => {
      await new Promise((resolve) => setTimeout(resolve, 0));
    });

    expect(component.toJSON()).toMatchSnapshot();
  });

  it('render loading state while creating password', async () => {
    jest.spyOn(Device, 'isIos').mockReturnValue(true);
    const component = renderWithProviders(<ChoosePassword {...defaultProps} />);

    await act(async () => {
      await new Promise((resolve) => setTimeout(resolve, 0));
    });

    const passwordInput = component.getByTestId(
      ChoosePasswordSelectorsIDs.NEW_PASSWORD_INPUT_ID,
    );

    await act(async () => {
      fireEvent.changeText(passwordInput, 'Test123456!');
    });

    const confirmPasswordInput = component.getByTestId(
      ChoosePasswordSelectorsIDs.CONFIRM_PASSWORD_INPUT_ID,
    );

    await act(async () => {
      fireEvent.changeText(confirmPasswordInput, 'Test123456!');
    });

    const checkbox = component.getByTestId(
      ChoosePasswordSelectorsIDs.I_UNDERSTAND_CHECKBOX_ID,
    );

    await act(async () => {
      fireEvent.press(checkbox);
    });

    const submitButton = component.getByRole('button', {
      name: strings('choose_password.create_password_cta'),
    });

    // Button should still be disabled (checkbox not checked)
    expect(submitButton.props.disabled).toBe(false);

    await act(async () => {
      fireEvent.press(submitButton);
    });

    // Check if title text is rendered correctly for loading state
    const loadingTitle = component.getByText(
      strings('secure_your_wallet.creating_password'),
    );
    expect(loadingTitle).toBeTruthy();
    jest.spyOn(Device, 'isIos').mockRestore();
  });

  it('error message is shown when passwords do not match', async () => {
    const component = renderWithProviders(<ChoosePassword {...defaultProps} />);

    await act(async () => {
      await new Promise((resolve) => setTimeout(resolve, 0));
    });

    const passwordInput = component.getByTestId(
      ChoosePasswordSelectorsIDs.NEW_PASSWORD_INPUT_ID,
    );
    const confirmPasswordInput = component.getByTestId(
      ChoosePasswordSelectorsIDs.CONFIRM_PASSWORD_INPUT_ID,
    );
    const checkbox = component.getByTestId(
      ChoosePasswordSelectorsIDs.I_UNDERSTAND_CHECKBOX_ID,
    );
    const submitButton = component.getByTestId(
      ChoosePasswordSelectorsIDs.SUBMIT_BUTTON_ID,
    );

    // Enter matching passwords
    await act(async () => {
      fireEvent.changeText(passwordInput, 'Test123456!');
      await new Promise((resolve) => setTimeout(resolve, 0));
    });

    // Enter non-matching passwords
    await act(async () => {
      fireEvent.changeText(confirmPasswordInput, 'DifferentPassword123!');
      await new Promise((resolve) => setTimeout(resolve, 0));
    });

    // Check the checkbox and wait for state update
    await act(async () => {
      fireEvent.press(checkbox);
      await new Promise((resolve) => setTimeout(resolve, 0));
    });

    fireEvent.press(submitButton);

    // Error message should be shown
    const errorMessage = component.getByText(
      strings('choose_password.password_error'),
    );
    expect(errorMessage).toBeOnTheScreen();
  });

  it('render header left button on press, navigates to previous screen', async () => {
    renderWithProviders(<ChoosePassword {...defaultProps} />);

    await act(async () => {
      await new Promise((resolve) => setTimeout(resolve, 0));
    });

    // Verify that setOptions was called with correct parameters
    expect(mockNavigation.setOptions).toHaveBeenCalledWith(
      expect.objectContaining({
        headerLeft: expect.any(Function),
      }),
    );

    // Get the headerLeft function that was passed to setOptions
    const headerLeftFn = mockNavigation.setOptions.mock.calls[0][0].headerLeft;

    // Get the TouchableOpacity component from headerLeft
    const headerLeftComponent = headerLeftFn();

    // Simulate pressing the back button by calling the onPress handler directly
    await act(async () => {
      headerLeftComponent.props.onPress();
    });

    expect(mockNavigation.goBack).toHaveBeenCalled();
  });

  it('set biometryType and biometryChoice when currentAuthType is PASSCODE', async () => {
    // Mock Authentication.getType to return PASSCODE
    const mockGetType = jest.spyOn(Authentication, 'getType');
    mockGetType.mockResolvedValueOnce({
      currentAuthType: AUTHENTICATION_TYPE.PASSCODE,
      availableBiometryType: undefined,
    });

    // Mock StorageWrapper.getItem for all keys called during componentDidMount
    const mockStorageWrapper = jest.mocked(StorageWrapper);
    mockStorageWrapper.getItem.mockImplementation((key) => {
      if (key === '@MetaMask:passcodeDisabled') {
        return Promise.resolve('TRUE');
      }
      if (key === '@MetaMask:biometryChoiceDisabled') {
        return Promise.resolve(null);
      }
      if (key === '@MetaMask:UserTermsAcceptedv1.0') {
        return Promise.resolve('true');
      }
      return Promise.resolve(null);
    });

    const component = renderWithProviders(<ChoosePassword {...defaultProps} />);

    // Wait for componentDidMount to complete
    await act(async () => {
      await new Promise((resolve) => setTimeout(resolve, 100));
    });

    // Verify that getType was called
    expect(mockGetType).toHaveBeenCalled();

    // Verify that StorageWrapper.getItem was called with correct parameters
    expect(mockStorageWrapper.getItem).toHaveBeenCalledWith(
      '@MetaMask:biometryChoiceDisabled',
    );
    expect(mockStorageWrapper.getItem).toHaveBeenCalledWith(
      '@MetaMask:passcodeDisabled',
    );
    expect(mockStorageWrapper.getItem).toHaveBeenCalledWith(
      '@MetaMask:UserTermsAcceptedv1.0',
    );

    // Component should render without errors
    expect(component).toBeTruthy();
  });

  it('set biometryType and biometryChoice when availableBiometryType exists', async () => {
    // Mock Authentication.getType to return availableBiometryType
    const mockGetType = jest.spyOn(Authentication, 'getType');
    mockGetType.mockResolvedValueOnce({
      currentAuthType: AUTHENTICATION_TYPE.PASSWORD,
      availableBiometryType: BIOMETRY_TYPE.FACE_ID,
    });

    // Mock StorageWrapper.getItem for all keys called during componentDidMount
    const mockStorageWrapper = jest.mocked(StorageWrapper);
    mockStorageWrapper.getItem.mockImplementation((key) => {
      if (key === '@MetaMask:biometryChoiceDisabled') {
        return Promise.resolve('TRUE');
      }
      if (key === '@MetaMask:passcodeDisabled') {
        return Promise.resolve(null);
      }
      if (key === '@MetaMask:UserTermsAcceptedv1.0') {
        return Promise.resolve('true');
      }
      return Promise.resolve(null);
    });

    const component = renderWithProviders(<ChoosePassword {...defaultProps} />);

    // Wait for componentDidMount to complete
    await act(async () => {
      await new Promise((resolve) => setTimeout(resolve, 100));
    });

    // Verify that getType was called
    expect(mockGetType).toHaveBeenCalled();

    // Component should render without errors
    expect(component).toBeTruthy();

    // Verify that StorageWrapper.getItem was called with all expected keys
    expect(mockStorageWrapper.getItem).toHaveBeenCalledWith(
      '@MetaMask:biometryChoiceDisabled',
    );
    expect(mockStorageWrapper.getItem).toHaveBeenCalledWith(
      '@MetaMask:passcodeDisabled',
    );
    expect(mockStorageWrapper.getItem).toHaveBeenCalledWith(
      '@MetaMask:UserTermsAcceptedv1.0',
    );
  });

  it('create a password and navigate to AccountBackupStep1', async () => {
    // Mock Authentication.newWalletAndKeychain to resolve quickly to trigger loading state
    const mockNewWalletAndKeychain = jest.spyOn(
      Authentication,
      'newWalletAndKeychain',
    );

    mockNewWalletAndKeychain.mockImplementation(
      () => new Promise((resolve) => setTimeout(resolve, 50)),
    );

    const props: ChoosePasswordProps = {
      ...defaultProps,
      route: {
        ...defaultProps.route,
        params: {
          ...defaultProps.route.params,
          [PREVIOUS_SCREEN]: ONBOARDING,
        }
      },
    };
    const component = renderWithProviders(<ChoosePassword {...props} />);

    // Wait for initial render and componentDidMount
    await act(async () => {
      await new Promise((resolve) => setTimeout(resolve, 100));
    });

    // Clear previous navigation calls to focus on the componentDidUpdate behavior
    mockNavigation.setParams.mockClear();

    // Fill in form with valid data that meets all requirements
    const passwordInput = component.getByTestId(
      ChoosePasswordSelectorsIDs.NEW_PASSWORD_INPUT_ID,
    );

    await act(async () => {
      fireEvent.changeText(passwordInput, 'StrongPassword123!@#');
    });

    expect(passwordInput.props.value).toBe('StrongPassword123!@#');

    const confirmPasswordInput = component.getByTestId(
      ChoosePasswordSelectorsIDs.CONFIRM_PASSWORD_INPUT_ID,
    );

    await act(async () => {
      fireEvent.changeText(confirmPasswordInput, 'StrongPassword123!@#');
    });

    expect(confirmPasswordInput.props.value).toBe('StrongPassword123!@#');

    const checkbox = component.getByTestId(
      ChoosePasswordSelectorsIDs.I_UNDERSTAND_CHECKBOX_ID,
    );

    await act(async () => {
      fireEvent.press(checkbox);
      await new Promise((resolve) => setTimeout(resolve, 100));
    });

    await waitFor(() => {
      expect(checkbox.props.disabled).toBe(false);
    });

    const submitButton = component.getByTestId(
      ChoosePasswordSelectorsIDs.SUBMIT_BUTTON_ID,
    );

    // Submit the form to trigger loading state change
    await act(async () => {
      fireEvent.press(submitButton);
    });

    // Wait a moment for the loading state to be set and componentDidUpdate to be called
    await act(async () => {
      await new Promise((resolve) => setTimeout(resolve, 100));
    });

    expect(mockNavigation.replace).toHaveBeenCalledWith('AccountBackupStep1');

    // // Clean up mock
    mockNewWalletAndKeychain.mockRestore();
  });

<<<<<<< HEAD
  it('should track failure when password requirements are not met', async () => {
    mockTrackOnboarding.mockClear();

    const component = renderWithProviders(<ChoosePassword {...defaultProps} />);

    await act(async () => {
      await new Promise((resolve) => setTimeout(resolve, 100));
    });

    const passwordInput = component.getByTestId(
      ChoosePasswordSelectorsIDs.NEW_PASSWORD_INPUT_ID,
    );
    const confirmPasswordInput = component.getByTestId(
      ChoosePasswordSelectorsIDs.CONFIRM_PASSWORD_INPUT_ID,
    );
    const checkbox = component.getByTestId(
      ChoosePasswordSelectorsIDs.I_UNDERSTAND_CHECKBOX_ID,
    );

    // Use short password that will fail passwordRequirementsMet
    await act(async () => {
      fireEvent.press(checkbox);
      fireEvent.changeText(passwordInput, '123');
    });

    await act(async () => {
      fireEvent.changeText(confirmPasswordInput, '123');
    });

    await act(async () => {
      fireEvent(confirmPasswordInput, 'submitEditing');
    });

    // Should not proceed with wallet creation
    expect(Authentication.newWalletAndKeychain).not.toHaveBeenCalled();
    // Should track the failure
    expect(mockTrackOnboarding).toHaveBeenCalled();
    const trackingEvent = mockTrackOnboarding.mock.calls[0][0];
    expect(trackingEvent.name).toBe(EVENT_NAME.WALLET_SETUP_FAILURE);
    expect(trackingEvent.properties).toEqual({
      wallet_setup_type: 'import',
      error_type: strings('choose_password.password_length_error'),
    });
  });

  it('should track failure and return when passwords do not match on submit', async () => {
    mockTrackOnboarding.mockClear();

    const component = renderWithProviders(<ChoosePassword {...defaultProps} />);

    await act(async () => {
      await new Promise((resolve) => setTimeout(resolve, 100));
    });

    const passwordInput = component.getByTestId(
      ChoosePasswordSelectorsIDs.NEW_PASSWORD_INPUT_ID,
    );
    const confirmPasswordInput = component.getByTestId(
      ChoosePasswordSelectorsIDs.CONFIRM_PASSWORD_INPUT_ID,
    );
    const checkbox = component.getByTestId(
      ChoosePasswordSelectorsIDs.I_UNDERSTAND_CHECKBOX_ID,
    );

    // Enter mismatched passwords
    await act(async () => {
      fireEvent.press(checkbox);
      fireEvent.changeText(passwordInput, 'StrongPassword123');
    });

    await act(async () => {
      fireEvent.changeText(confirmPasswordInput, 'DifferentPassword123');
    });

    await act(async () => {
      fireEvent(confirmPasswordInput, 'submitEditing');
    });

    // Should not proceed with wallet creation
    expect(Authentication.newWalletAndKeychain).not.toHaveBeenCalled();
    // Should track the failure
    expect(mockTrackOnboarding).toHaveBeenCalled();
    const trackingEvent = mockTrackOnboarding.mock.calls[0][0];
    expect(trackingEvent.name).toBe(EVENT_NAME.WALLET_SETUP_FAILURE);
    expect(trackingEvent.properties).toEqual({
      wallet_setup_type: 'import',
      error_type: strings('choose_password.password_dont_match'),
    });
  });

  it('should handle rejected OS biometric prompt', async () => {
    jest.spyOn(Device, 'isIos').mockReturnValue(true);

    // Mock newWalletAndKeychain to throw error first, then succeed
    const mockNewWalletAndKeychain = jest.spyOn(Authentication, 'newWalletAndKeychain');
    mockNewWalletAndKeychain
      .mockRejectedValueOnce(new Error('User rejected biometric prompt'))
      .mockResolvedValueOnce(undefined);

    const props: ChoosePasswordProps = {
      ...defaultProps,
      route: {
        ...defaultProps.route,
        params: {
          ...defaultProps.route.params,
          [PREVIOUS_SCREEN]: ONBOARDING,
        }
      },
    };
    const component = renderWithProviders(<ChoosePassword {...props} />);

    await act(async () => {
      await new Promise((resolve) => setTimeout(resolve, 100));
    });

    const passwordInput = component.getByTestId(
      ChoosePasswordSelectorsIDs.NEW_PASSWORD_INPUT_ID,
    );
    const confirmPasswordInput = component.getByTestId(
      ChoosePasswordSelectorsIDs.CONFIRM_PASSWORD_INPUT_ID,
    );
    const checkbox = component.getByTestId(
      ChoosePasswordSelectorsIDs.I_UNDERSTAND_CHECKBOX_ID,
    );

    await act(async () => {
      fireEvent.press(checkbox);
      fireEvent.changeText(passwordInput, 'StrongPassword123!');
    });

    await act(async () => {
      fireEvent.changeText(confirmPasswordInput, 'StrongPassword123!');
    });

    await act(async () => {
      fireEvent(confirmPasswordInput, 'submitEditing');
    });

    // Should handle the rejection and create wallet with fallback method
    expect(mockNewWalletAndKeychain).toHaveBeenCalledTimes(2);

    jest.spyOn(Device, 'isIos').mockRestore();
    mockNewWalletAndKeychain.mockRestore();
  });

  it('should show alert when passcode not set error occurs', async () => {
    jest.spyOn(Device, 'isIos').mockReturnValue(false);
    const mockComponentAuthenticationType = jest.spyOn(Authentication, 'componentAuthenticationType');
    mockComponentAuthenticationType.mockRejectedValueOnce(new Error('Passcode not set.'));

    const component = renderWithProviders(<ChoosePassword {...defaultProps} />);

    await act(async () => {
      await new Promise((resolve) => setTimeout(resolve, 100));
    });

    const passwordInput = component.getByTestId(
      ChoosePasswordSelectorsIDs.NEW_PASSWORD_INPUT_ID,
    );
    const confirmPasswordInput = component.getByTestId(
      ChoosePasswordSelectorsIDs.CONFIRM_PASSWORD_INPUT_ID,
    );
    const checkbox = component.getByTestId(
      ChoosePasswordSelectorsIDs.I_UNDERSTAND_CHECKBOX_ID,
    );

    await act(async () => {
      fireEvent.press(checkbox);
      fireEvent.changeText(passwordInput, 'StrongPassword123!');
    });

    await act(async () => {
      fireEvent.changeText(confirmPasswordInput, 'StrongPassword123!');
    });

    await act(async () => {
      fireEvent(confirmPasswordInput, 'submitEditing');
    });

    await act(async () => {
      await new Promise((resolve) => setTimeout(resolve, 200));
    });

    expect(Alert.alert).toHaveBeenCalledWith(
      strings('choose_password.security_alert_title'),
      strings('choose_password.security_alert_message'),
    );

    jest.spyOn(Device, 'isIos').mockRestore();
    mockComponentAuthenticationType.mockClear();
  });

  it('should navigate to success screen when oauth2Login is true and metrics enabled', async () => {
    const mockNewWalletAndKeychain = jest.spyOn(Authentication, 'newWalletAndKeychain');
    mockNewWalletAndKeychain.mockResolvedValue(undefined);
    mockMetricsIsEnabled.mockReturnValueOnce(true);

    const props: ChoosePasswordProps = {
      ...defaultProps,
      route: {
        ...defaultProps.route,
        params: {
          ...defaultProps.route.params,
          [PREVIOUS_SCREEN]: ONBOARDING,
          oauthLoginSuccess: true
        }
      },
      navigation: mockNavigation,
    };
=======
  it('confirm password input is cleared when password input is cleared', async () => {
    const props: ChoosePasswordProps = {
      route: { params: { [ONBOARDING]: true } },
      navigation: mockNavigation,
    };

>>>>>>> d883ecd7
    const component = renderWithProviders(<ChoosePassword {...props} />);

    await act(async () => {
      await new Promise((resolve) => setTimeout(resolve, 100));
    });

    const passwordInput = component.getByTestId(
      ChoosePasswordSelectorsIDs.NEW_PASSWORD_INPUT_ID,
    );
<<<<<<< HEAD
    const confirmPasswordInput = component.getByTestId(
      ChoosePasswordSelectorsIDs.CONFIRM_PASSWORD_INPUT_ID,
    );
    const checkbox = component.getByTestId(
      ChoosePasswordSelectorsIDs.I_UNDERSTAND_CHECKBOX_ID,
    );

    await act(async () => {
      fireEvent.press(checkbox);
      fireEvent.changeText(passwordInput, 'StrongPassword123!');
    });

    await act(async () => {
      fireEvent.changeText(confirmPasswordInput, 'StrongPassword123!');
    });

    await act(async () => {
      fireEvent(confirmPasswordInput, 'submitEditing');
    });

    await act(async () => {
      await new Promise((resolve) => setTimeout(resolve, 200));
    });

    expect(mockNavigation.reset).toHaveBeenCalledWith({
      index: 0,
      routes: [
        {
          name: 'OnboardingSuccess',
          params: { showPasswordHint: true },
        },
      ],
    });

    mockNewWalletAndKeychain.mockRestore();
  });

  it('should navigate to OptinMetrics when oauth2Login is true and metrics disabled', async () => {
    const mockNewWalletAndKeychain = jest.spyOn(Authentication, 'newWalletAndKeychain');
    mockNewWalletAndKeychain.mockResolvedValue(undefined);
    mockMetricsIsEnabled.mockReturnValueOnce(false);

    const props: ChoosePasswordProps = {
      ...defaultProps,
      route: {
        ...defaultProps.route,
        params: {
          ...defaultProps.route.params,
          [PREVIOUS_SCREEN]: ONBOARDING,
          oauthLoginSuccess: true
        }
      },
      navigation: mockNavigation,
    };
    const component = renderWithProviders(<ChoosePassword {...props} />);

    await act(async () => {
      await new Promise((resolve) => setTimeout(resolve, 100));
    });

    const passwordInput = component.getByTestId(
      ChoosePasswordSelectorsIDs.NEW_PASSWORD_INPUT_ID,
    );
    const confirmPasswordInput = component.getByTestId(
      ChoosePasswordSelectorsIDs.CONFIRM_PASSWORD_INPUT_ID,
    );
    const checkbox = component.getByTestId(
      ChoosePasswordSelectorsIDs.I_UNDERSTAND_CHECKBOX_ID,
    );

    await act(async () => {
      fireEvent.press(checkbox);
      fireEvent.changeText(passwordInput, 'StrongPassword123!');
    });

    await act(async () => {
      fireEvent.changeText(confirmPasswordInput, 'StrongPassword123!');
    });

    await act(async () => {
      fireEvent(confirmPasswordInput, 'submitEditing');
    });

    await act(async () => {
      await new Promise((resolve) => setTimeout(resolve, 200));
    });

    expect(mockNavigation.navigate).toHaveBeenCalledWith('OptinMetrics', {
      onContinue: expect.any(Function),
    });

    mockNewWalletAndKeychain.mockRestore();
=======

    await act(async () => {
      fireEvent.changeText(passwordInput, 'StrongPassword123!@#');
    });

    expect(passwordInput.props.value).toBe('StrongPassword123!@#');

    const confirmPasswordInput = component.getByTestId(
      ChoosePasswordSelectorsIDs.CONFIRM_PASSWORD_INPUT_ID,
    );

    await act(async () => {
      fireEvent.changeText(confirmPasswordInput, 'StrongPassword123!@#');
    });

    expect(confirmPasswordInput.props.value).toBe('StrongPassword123!@#');

    await act(async () => {
      fireEvent.changeText(passwordInput, 'StrongPassword123!@');
    });

    expect(confirmPasswordInput.props.value).toBe('StrongPassword123!@#');

    await act(async () => {
      fireEvent.changeText(passwordInput, '');
    });

    expect(confirmPasswordInput.props.value).toBe('');
>>>>>>> d883ecd7
  });
});<|MERGE_RESOLUTION|>--- conflicted
+++ resolved
@@ -25,7 +25,9 @@
 import ChoosePassword from './';
 import trackOnboarding from '../../../util/metrics/TrackOnboarding/trackOnboarding';
 
-const mockTrackOnboarding = trackOnboarding as jest.MockedFunction<typeof trackOnboarding>;
+const mockTrackOnboarding = trackOnboarding as jest.MockedFunction<
+  typeof trackOnboarding
+>;
 
 jest.mock('../../../core/Engine', () => ({
   context: {
@@ -414,7 +416,7 @@
         params: {
           ...defaultProps.route.params,
           [PREVIOUS_SCREEN]: ONBOARDING,
-        }
+        },
       },
     };
     const component = renderWithProviders(<ChoosePassword {...props} />);
@@ -481,7 +483,51 @@
     mockNewWalletAndKeychain.mockRestore();
   });
 
-<<<<<<< HEAD
+  it('confirm password input is cleared when password input is cleared', async () => {
+    const props: ChoosePasswordProps = {
+      route: { params: { [ONBOARDING]: true } },
+      navigation: mockNavigation,
+    };
+
+    const component = renderWithProviders(<ChoosePassword {...props} />);
+
+    await act(async () => {
+      await new Promise((resolve) => setTimeout(resolve, 100));
+    });
+
+    const passwordInput = component.getByTestId(
+      ChoosePasswordSelectorsIDs.NEW_PASSWORD_INPUT_ID,
+    );
+
+    await act(async () => {
+      fireEvent.changeText(passwordInput, 'StrongPassword123!@#');
+    });
+
+    expect(passwordInput.props.value).toBe('StrongPassword123!@#');
+
+    const confirmPasswordInput = component.getByTestId(
+      ChoosePasswordSelectorsIDs.CONFIRM_PASSWORD_INPUT_ID,
+    );
+
+    await act(async () => {
+      fireEvent.changeText(confirmPasswordInput, 'StrongPassword123!@#');
+    });
+
+    expect(confirmPasswordInput.props.value).toBe('StrongPassword123!@#');
+
+    await act(async () => {
+      fireEvent.changeText(passwordInput, 'StrongPassword123!@');
+    });
+
+    expect(confirmPasswordInput.props.value).toBe('StrongPassword123!@#');
+
+    await act(async () => {
+      fireEvent.changeText(passwordInput, '');
+    });
+
+    expect(confirmPasswordInput.props.value).toBe('');
+  });
+
   it('should track failure when password requirements are not met', async () => {
     mockTrackOnboarding.mockClear();
 
@@ -576,7 +622,10 @@
     jest.spyOn(Device, 'isIos').mockReturnValue(true);
 
     // Mock newWalletAndKeychain to throw error first, then succeed
-    const mockNewWalletAndKeychain = jest.spyOn(Authentication, 'newWalletAndKeychain');
+    const mockNewWalletAndKeychain = jest.spyOn(
+      Authentication,
+      'newWalletAndKeychain',
+    );
     mockNewWalletAndKeychain
       .mockRejectedValueOnce(new Error('User rejected biometric prompt'))
       .mockResolvedValueOnce(undefined);
@@ -588,7 +637,7 @@
         params: {
           ...defaultProps.route.params,
           [PREVIOUS_SCREEN]: ONBOARDING,
-        }
+        },
       },
     };
     const component = renderWithProviders(<ChoosePassword {...props} />);
@@ -629,8 +678,13 @@
 
   it('should show alert when passcode not set error occurs', async () => {
     jest.spyOn(Device, 'isIos').mockReturnValue(false);
-    const mockComponentAuthenticationType = jest.spyOn(Authentication, 'componentAuthenticationType');
-    mockComponentAuthenticationType.mockRejectedValueOnce(new Error('Passcode not set.'));
+    const mockComponentAuthenticationType = jest.spyOn(
+      Authentication,
+      'componentAuthenticationType',
+    );
+    mockComponentAuthenticationType.mockRejectedValueOnce(
+      new Error('Passcode not set.'),
+    );
 
     const component = renderWithProviders(<ChoosePassword {...defaultProps} />);
 
@@ -675,7 +729,10 @@
   });
 
   it('should navigate to success screen when oauth2Login is true and metrics enabled', async () => {
-    const mockNewWalletAndKeychain = jest.spyOn(Authentication, 'newWalletAndKeychain');
+    const mockNewWalletAndKeychain = jest.spyOn(
+      Authentication,
+      'newWalletAndKeychain',
+    );
     mockNewWalletAndKeychain.mockResolvedValue(undefined);
     mockMetricsIsEnabled.mockReturnValueOnce(true);
 
@@ -686,19 +743,11 @@
         params: {
           ...defaultProps.route.params,
           [PREVIOUS_SCREEN]: ONBOARDING,
-          oauthLoginSuccess: true
-        }
+          oauthLoginSuccess: true,
+        },
       },
       navigation: mockNavigation,
     };
-=======
-  it('confirm password input is cleared when password input is cleared', async () => {
-    const props: ChoosePasswordProps = {
-      route: { params: { [ONBOARDING]: true } },
-      navigation: mockNavigation,
-    };
-
->>>>>>> d883ecd7
     const component = renderWithProviders(<ChoosePassword {...props} />);
 
     await act(async () => {
@@ -708,7 +757,6 @@
     const passwordInput = component.getByTestId(
       ChoosePasswordSelectorsIDs.NEW_PASSWORD_INPUT_ID,
     );
-<<<<<<< HEAD
     const confirmPasswordInput = component.getByTestId(
       ChoosePasswordSelectorsIDs.CONFIRM_PASSWORD_INPUT_ID,
     );
@@ -747,7 +795,10 @@
   });
 
   it('should navigate to OptinMetrics when oauth2Login is true and metrics disabled', async () => {
-    const mockNewWalletAndKeychain = jest.spyOn(Authentication, 'newWalletAndKeychain');
+    const mockNewWalletAndKeychain = jest.spyOn(
+      Authentication,
+      'newWalletAndKeychain',
+    );
     mockNewWalletAndKeychain.mockResolvedValue(undefined);
     mockMetricsIsEnabled.mockReturnValueOnce(false);
 
@@ -758,8 +809,8 @@
         params: {
           ...defaultProps.route.params,
           [PREVIOUS_SCREEN]: ONBOARDING,
-          oauthLoginSuccess: true
-        }
+          oauthLoginSuccess: true,
+        },
       },
       navigation: mockNavigation,
     };
@@ -801,35 +852,5 @@
     });
 
     mockNewWalletAndKeychain.mockRestore();
-=======
-
-    await act(async () => {
-      fireEvent.changeText(passwordInput, 'StrongPassword123!@#');
-    });
-
-    expect(passwordInput.props.value).toBe('StrongPassword123!@#');
-
-    const confirmPasswordInput = component.getByTestId(
-      ChoosePasswordSelectorsIDs.CONFIRM_PASSWORD_INPUT_ID,
-    );
-
-    await act(async () => {
-      fireEvent.changeText(confirmPasswordInput, 'StrongPassword123!@#');
-    });
-
-    expect(confirmPasswordInput.props.value).toBe('StrongPassword123!@#');
-
-    await act(async () => {
-      fireEvent.changeText(passwordInput, 'StrongPassword123!@');
-    });
-
-    expect(confirmPasswordInput.props.value).toBe('StrongPassword123!@#');
-
-    await act(async () => {
-      fireEvent.changeText(passwordInput, '');
-    });
-
-    expect(confirmPasswordInput.props.value).toBe('');
->>>>>>> d883ecd7
   });
 });