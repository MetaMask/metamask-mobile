import React from 'react';
import { shallow } from 'enzyme';
import ChoosePassword from './';
import configureMockStore from 'redux-mock-store';
import { ONBOARDING, PROTECT } from '../../../constants/navigation';
import { Provider } from 'react-redux';
<<<<<<< HEAD
import { backgroundState } from '../../../util/test/initial-root-state';
=======
import initialBackgroundState from '../../../util/test/initial-background-state.json';
import { MOCK_ACCOUNTS_CONTROLLER_STATE } from '../../../util/test/accountsControllerTestUtils';
>>>>>>> f2dad68c

const mockStore = configureMockStore();
const initialState = {
  user: {
    passwordSet: true,
    seedphraseBackedUp: false,
  },
  engine: {
<<<<<<< HEAD
    backgroundState,
=======
    backgroundState: {
      ...initialBackgroundState,
      AccountsController: MOCK_ACCOUNTS_CONTROLLER_STATE,
    },
>>>>>>> f2dad68c
  },
};
const store = mockStore(initialState);

describe('ChoosePassword', () => {
  it('should render correctly', () => {
    const wrapper = shallow(
      <Provider store={store}>
        <ChoosePassword route={{ params: [ONBOARDING, PROTECT] }} />
      </Provider>,
    );
    expect(wrapper).toMatchSnapshot();
  });
});<|MERGE_RESOLUTION|>--- conflicted
+++ resolved
@@ -4,12 +4,8 @@
 import configureMockStore from 'redux-mock-store';
 import { ONBOARDING, PROTECT } from '../../../constants/navigation';
 import { Provider } from 'react-redux';
-<<<<<<< HEAD
 import { backgroundState } from '../../../util/test/initial-root-state';
-=======
-import initialBackgroundState from '../../../util/test/initial-background-state.json';
 import { MOCK_ACCOUNTS_CONTROLLER_STATE } from '../../../util/test/accountsControllerTestUtils';
->>>>>>> f2dad68c
 
 const mockStore = configureMockStore();
 const initialState = {
@@ -18,14 +14,10 @@
     seedphraseBackedUp: false,
   },
   engine: {
-<<<<<<< HEAD
-    backgroundState,
-=======
     backgroundState: {
-      ...initialBackgroundState,
+      ...backgroundState,
       AccountsController: MOCK_ACCOUNTS_CONTROLLER_STATE,
     },
->>>>>>> f2dad68c
   },
 };
 const store = mockStore(initialState);
