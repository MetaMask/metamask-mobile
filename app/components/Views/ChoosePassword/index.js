--- conflicted
+++ resolved
@@ -853,12 +853,7 @@
   passwordUnset: () => dispatch(passwordUnset()),
   setLockTime: (time) => dispatch(setLockTime(time)),
   seedphraseNotBackedUp: () => dispatch(seedphraseNotBackedUp()),
-<<<<<<< HEAD
-  dispatchSaveOnboardingEvent: (...eventArgs) =>
-    dispatch(saveOnboardingEvent(eventArgs)),
-=======
   saveOnboardingEvent: (...eventArgs) => dispatch(saveEvent(eventArgs)),
->>>>>>> e47d97f0
 });
 
 const mapStateToProps = (state) => ({});
