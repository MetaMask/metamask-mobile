import React, { PureComponent } from 'react';
import PropTypes from 'prop-types';
import {
  Alert,
  View,
  StyleSheet,
  TouchableOpacity,
  Platform,
  Keyboard,
} from 'react-native';
import { SafeAreaView } from 'react-native-safe-area-context';
import { KeyboardAwareScrollView } from 'react-native-keyboard-aware-scroll-view';
import { captureException } from '@sentry/react-native';
import Text, {
  TextColor,
  TextVariant,
} from '../../../component-library/components/Texts/Text';
import StorageWrapper from '../../../store/storage-wrapper';
import { connect } from 'react-redux';
import { saveOnboardingEvent as saveEvent } from '../../../actions/onboarding';
import {
  passwordSet,
  passwordUnset,
  seedphraseNotBackedUp,
  setExistingUser,
} from '../../../actions/user';
import { setLockTime } from '../../../actions/settings';
import Engine from '../../../core/Engine';
import OAuthLoginService from '../../../core/OAuthService/OAuthService';
import Device from '../../../util/device';
import { passcodeType } from '../../../util/authentication';
import { strings } from '../../../../locales/i18n';
import { getOnboardingNavbarOptions } from '../../UI/Navbar';
import AppConstants from '../../../core/AppConstants';
import Logger from '../../../util/Logger';
import { ONBOARDING, PREVIOUS_SCREEN } from '../../../constants/navigation';
import {
  TRUE,
  SEED_PHRASE_HINTS,
  BIOMETRY_CHOICE_DISABLED,
  PASSCODE_DISABLED,
} from '../../../constants/storage';
import {
  passwordRequirementsMet,
  MIN_PASSWORD_LENGTH,
} from '../../../util/password';

import { MetaMetricsEvents } from '../../../core/Analytics';
import { Authentication } from '../../../core';
import AUTHENTICATION_TYPE from '../../../constants/userProperties';
import { ThemeContext, mockTheme } from '../../../util/theme';
import { ChoosePasswordSelectorsIDs } from '../../../../e2e/selectors/Onboarding/ChoosePassword.selectors';
import trackOnboarding from '../../../util/metrics/TrackOnboarding/trackOnboarding';
import { MetricsEventBuilder } from '../../../core/Analytics/MetricsEventBuilder';
import Icon, {
  IconName,
  IconSize,
} from '../../../component-library/components/Icons/Icon';
import Checkbox from '../../../component-library/components/Checkbox';
import Button, {
  ButtonVariants,
  ButtonWidthTypes,
  ButtonSize,
} from '../../../component-library/components/Buttons/Button';
import TextField from '../../../component-library/components/Form/TextField/TextField';
import Label from '../../../component-library/components/Form/Label';
import { TextFieldSize } from '../../../component-library/components/Form/TextField';
import Routes from '../../../constants/navigation/Routes';
import { withMetricsAwareness } from '../../hooks/useMetrics';
import FoxRiveLoaderAnimation from './FoxRiveLoaderAnimation/FoxRiveLoaderAnimation';
import ErrorBoundary from '../ErrorBoundary';
import {
  TraceName,
  endTrace,
  trace,
  TraceOperation,
} from '../../../util/trace';
import { uint8ArrayToMnemonic } from '../../../util/mnemonic';
import { wordlist } from '@metamask/scure-bip39/dist/wordlists/english';
import { setDataCollectionForMarketing } from '../../../actions/security';

const createStyles = (colors) =>
  StyleSheet.create({
    mainWrapper: {
      backgroundColor: colors.background.default,
      flex: 1,
    },
    wrapper: {
      flex: 1,
      paddingHorizontal: 16,
    },
    container: {
      flex: 1,
      flexDirection: 'column',
    },
    loadingWrapper: {
      paddingHorizontal: 16,
      alignItems: 'center',
      display: 'flex',
      justifyContent: 'flex-start',
      alignContent: 'center',
      flex: 1,
      rowGap: 24,
    },
    foxWrapper: {
      width: Device.isMediumDevice() ? 180 : 220,
      height: Device.isMediumDevice() ? 180 : 220,
    },
    image: {
      alignSelf: 'center',
      width: Device.isMediumDevice() ? 180 : 220,
      height: Device.isMediumDevice() ? 180 : 220,
    },
    loadingTextContainer: {
      display: 'flex',
      flexDirection: 'column',
      rowGap: 4,
      alignItems: 'center',
      justifyContent: 'center',
    },
    field: {
      position: 'relative',
      flexDirection: 'column',
      gap: 8,
    },
    ctaWrapper: {
      width: '100%',
      flexDirection: 'column',
      rowGap: 18,
      marginTop: 'auto',
      marginBottom: Platform.select({
        ios: 16,
        android: 24,
        default: 16,
      }),
    },
    learnMoreContainer: {
      flexDirection: 'row',
      alignItems: 'flex-start',
      justifyContent: 'flex-start',
      gap: 8,
      marginTop: 8,
      marginBottom: 16,
      backgroundColor: colors.background.section,
      borderRadius: 8,
      padding: 16,
    },
    learnMoreTextContainer: {
      flexDirection: 'row',
      alignItems: 'flex-start',
      justifyContent: 'flex-start',
      gap: 1,
      flexWrap: 'wrap',
      width: '90%',
      marginTop: -6,
    },
    headerLeft: {
      marginLeft: 16,
    },
    headerRight: {
      marginRight: 16,
    },
    passwordContainer: {
      flexDirection: 'column',
      rowGap: 16,
      flexGrow: 1,
    },
    label: {
      marginBottom: -4,
    },
    checkbox: {
      alignItems: 'flex-start',
    },
    passwordContainerTitle: {
      flexDirection: 'column',
      rowGap: 4,
    },
  });

const PASSCODE_NOT_SET_ERROR = 'Error: Passcode not set.';

/**
 * View where users can set their password for the first time
 */
class ChoosePassword extends PureComponent {
  static propTypes = {
    setDataCollectionForMarketing: PropTypes.func,
    /**
     * The navigator object
     */
    navigation: PropTypes.object,
    /**
     * The action to update the password set flag
     * in the redux store
     */
    passwordSet: PropTypes.func,
    /**
     * The action to update the password set flag
     * in the redux store to false
     */
    passwordUnset: PropTypes.func,
    /**
     * The action to update the lock time
     * in the redux store
     */
    setLockTime: PropTypes.func,
    /**
     * Action to reset the flag seedphraseBackedUp in redux
     */
    seedphraseNotBackedUp: PropTypes.func,
    /**
     * Action to set existing user flag
     */
    setExistingUser: PropTypes.func,
    /**
     * Action to save onboarding event
     */
    saveOnboardingEvent: PropTypes.func,
    /**
     * Object that represents the current route info like params passed to it
     */
    route: PropTypes.object,
    /**
     * Metrics injected by withMetricsAwareness HOC
     */
    metrics: PropTypes.object,
  };

  state = {
    isSelected: false,
    password: '',
    confirmPassword: '',
    secureTextEntry: true,
    biometryChoice: false,
    loading: false,
    error: null,
    errorToThrow: null,
    inputWidth: { width: '99%' },
    showPasswordIndex: [0, 1],
    passwordInputContainerFocusedIndex: -1,
  };

  mounted = true;
  passwordSetupAttemptTraceCtx = null;

  confirmPasswordInput = React.createRef();
  // Flag to know if password in keyring was set or not
  keyringControllerPasswordSet = false;

  track = (event, properties) => {
    const eventBuilder = MetricsEventBuilder.createEventBuilder(event);
    eventBuilder.addProperties(properties);
    trackOnboarding(eventBuilder.build(), this.props.saveOnboardingEvent);
  };

  getOauth2LoginSuccess = () => this.props.route.params?.oauthLoginSuccess;

  headerLeft = () => {
    const { navigation } = this.props;
    const colors = this.context.colors || mockTheme.colors;
    const marginLeft = 16;
    return (
      <TouchableOpacity
        onPress={() => navigation.goBack()}
        disabled={this.state.loading}
      >
        <Icon
          name={IconName.ArrowLeft}
          size={IconSize.Lg}
          color={colors.icon.default}
          style={{ marginLeft }}
        />
      </TouchableOpacity>
    );
  };

  updateNavBar = () => {
    const { route, navigation } = this.props;
    const colors = this.context.colors || mockTheme.colors;
    navigation.setOptions(
      getOnboardingNavbarOptions(
        route,
        {
          headerLeft: this.state.loading ? () => <View /> : this.headerLeft,
        },
        colors,
        false,
      ),
    );
  };

  async componentDidMount() {
    const { route } = this.props;
    const onboardingTraceCtx = route.params?.onboardingTraceCtx;
    if (onboardingTraceCtx) {
      this.passwordSetupAttemptTraceCtx = trace({
        name: TraceName.OnboardingPasswordSetupAttempt,
        op: TraceOperation.OnboardingUserJourney,
        parentContext: onboardingTraceCtx,
      });
    }

    const authData = await Authentication.getType();
    const previouslyDisabled = await StorageWrapper.getItem(
      BIOMETRY_CHOICE_DISABLED,
    );
    const passcodePreviouslyDisabled = await StorageWrapper.getItem(
      PASSCODE_DISABLED,
    );
    if (authData.currentAuthType === AUTHENTICATION_TYPE.PASSCODE) {
      this.setState({
        biometryType: passcodeType(authData.currentAuthType),
        biometryChoice: !(
          passcodePreviouslyDisabled && passcodePreviouslyDisabled === TRUE
        ),
      });
    } else if (authData.availableBiometryType) {
      this.setState({
        biometryType: authData.availableBiometryType,
        biometryChoice: !(previouslyDisabled && previouslyDisabled === TRUE),
      });
    }
    this.updateNavBar();
    setTimeout(() => {
      this.setState({
        inputWidth: { width: '100%' },
      });
    }, 100);
  }

  componentDidUpdate(prevProps, prevState) {
    this.updateNavBar();
    const prevLoading = prevState.loading;
    const { loading } = this.state;
    const { navigation } = this.props;
    if (!prevLoading && loading) {
      // update navigationOptions
      navigation.setParams({
        headerLeft: () => <View />,
      });
    }
  }

  componentWillUnmount() {
    this.mounted = false;
    if (this.passwordSetupAttemptTraceCtx) {
      endTrace({ name: TraceName.OnboardingPasswordSetupAttempt });
      this.passwordSetupAttemptTraceCtx = null;
    }
  }

  isOAuthPasswordCreationError = (error, authType) =>
    authType.oauth2Login &&
    error.message &&
    error.message.includes('SeedlessOnboardingController');

  handleOAuthPasswordCreationError = (error, authType) => {
    // If user has already consented to analytics, report error using regular Sentry
    if (this.props.metrics.isEnabled()) {
      authType.oauth2Login &&
        captureException(error, {
          tags: {
            view: 'ChoosePassword',
            context:
              'OAuth password creation failed - user consented to analytics',
          },
        });
    } else {
      // User hasn't consented to analytics yet, use ErrorBoundary onboarding flow
      authType.oauth2Login &&
        this.setState({
          loading: false,
          errorToThrow: new Error(
            `OAuth password creation failed: ${error.message}`,
          ),
        });
    }
  };

  setSelection = () => {
    const { isSelected } = this.state;
    this.setState(() => ({ isSelected: !isSelected }));
  };

  tryExportSeedPhrase = async (password) => {
    const { KeyringController } = Engine.context;
    const uint8ArrayMnemonic = await KeyringController.exportSeedPhrase(
      password,
    );
    return uint8ArrayToMnemonic(uint8ArrayMnemonic, wordlist).split(' ');
  };

  onPressCreate = async () => {
    const { loading, isSelected, password, confirmPassword } = this.state;
    const passwordsMatch = password !== '' && password === confirmPassword;
    let canSubmit;
    if (this.getOauth2LoginSuccess()) {
      canSubmit = passwordsMatch;
    } else {
      canSubmit = passwordsMatch && isSelected;
    }
    if (loading) return;
    if (!canSubmit) {
      if (
        password !== '' &&
        confirmPassword !== '' &&
        password !== confirmPassword
      ) {
        this.track(MetaMetricsEvents.WALLET_SETUP_FAILURE, {
          wallet_setup_type: 'import',
          error_type: strings('choose_password.password_dont_match'),
        });
      }
      return;
    }
    if (!passwordRequirementsMet(password)) {
      this.track(MetaMetricsEvents.WALLET_SETUP_FAILURE, {
        wallet_setup_type: 'import',
        error_type: strings('choose_password.password_length_error'),
      });
      return;
    }

    const provider = this.props.route.params?.provider;
    const accountType = provider ? `metamask_${provider}` : 'metamask';

    this.track(MetaMetricsEvents.WALLET_CREATION_ATTEMPTED, {
      account_type: accountType,
    });

    try {
      this.setState({ loading: true });
      const previous_screen = this.props.route.params?.[PREVIOUS_SCREEN];

      // latest ux changes - we are forcing user to enable biometric by default
      const authType = await Authentication.componentAuthenticationType(
        true,
        false,
      );

      authType.oauth2Login = this.getOauth2LoginSuccess();

      const onboardingTraceCtx = this.props.route.params?.onboardingTraceCtx;
      trace({
        name: TraceName.OnboardingSRPAccountCreationTime,
        op: TraceOperation.OnboardingUserJourney,
        parentContext: onboardingTraceCtx,
        tags: {
          is_social_login: Boolean(provider),
          account_type: accountType,
          biometrics_enabled: Boolean(this.state.biometryType),
        },
      });

      Logger.log('previous_screen', previous_screen);
      if (previous_screen.toLowerCase() === ONBOARDING.toLowerCase()) {
        try {
          await Authentication.newWalletAndKeychain(password, authType);
        } catch (error) {
          if (this.isOAuthPasswordCreationError(error, authType)) {
            this.handleOAuthPasswordCreationError(error, authType);
            return;
          }
          if (Device.isIos) {
            await this.handleRejectedOsBiometricPrompt();
          }
        }
        this.keyringControllerPasswordSet = true;
        this.props.seedphraseNotBackedUp();
      } else {
        await this.recreateVault(password, authType);
      }

      this.props.passwordSet();
      this.props.setLockTime(AppConstants.DEFAULT_LOCK_TIMEOUT);

      if (authType.oauth2Login) {
        endTrace({ name: TraceName.OnboardingNewSocialCreateWallet });
        endTrace({ name: TraceName.OnboardingJourneyOverall });

        this.props.setDataCollectionForMarketing(this.state.isSelected);
        OAuthLoginService.updateMarketingOptInStatus(
          this.state.isSelected,
        ).catch((error) => {
          Logger.error(error);
        });

        this.props.navigation.reset({
          index: 0,
          routes: [
            {
              name: Routes.ONBOARDING.SUCCESS,
              params: { showPasswordHint: true },
            },
          ],
        });
      } else {
        const seedPhrase = await this.tryExportSeedPhrase(password);
        this.props.navigation.replace('AccountBackupStep1', {
          seedPhrase,
        });
      }
      this.track(MetaMetricsEvents.WALLET_CREATED, {
        biometrics_enabled: Boolean(this.state.biometryType),
        account_type: accountType,
      });
      this.track(MetaMetricsEvents.WALLET_SETUP_COMPLETED, {
        wallet_setup_type: 'new',
        new_wallet: true,
        account_type: accountType,
      });
      endTrace({ name: TraceName.OnboardingSRPAccountCreationTime });
    } catch (error) {
      try {
        await this.recreateVault('');
      } catch (e) {
        Logger.error(e);
      }
      // Set state in app as it was with no password
      this.props.setExistingUser(true);
      await StorageWrapper.removeItem(SEED_PHRASE_HINTS);
      this.props.passwordUnset();
      this.props.setLockTime(-1);
      // Should we force people to enable passcode / biometrics?
      if (error.toString() === PASSCODE_NOT_SET_ERROR) {
        Alert.alert(
          strings('choose_password.security_alert_title'),
          strings('choose_password.security_alert_message'),
        );
        this.setState({ loading: false });
      } else {
        this.setState({ loading: false, error: error.toString() });
      }
      this.track(MetaMetricsEvents.WALLET_SETUP_FAILURE, {
        wallet_setup_type: 'new',
        error_type: error.toString(),
      });

      const onboardingTraceCtx = this.props.route.params?.onboardingTraceCtx;
      if (onboardingTraceCtx) {
        trace({
          name: TraceName.OnboardingPasswordSetupError,
          op: TraceOperation.OnboardingUserJourney,
          parentContext: onboardingTraceCtx,
          tags: { errorMessage: error.toString() },
        });
        endTrace({ name: TraceName.OnboardingPasswordSetupError });
      }
    }
  };

  /**
   * This function handles the case when the user rejects the OS prompt for allowing use of biometrics.
   * If this occurs we will create the wallet automatically with password as the login method
   */
  handleRejectedOsBiometricPrompt = async () => {
    const newAuthData = await Authentication.componentAuthenticationType(
      false,
      false,
    );

    const oauth2LoginSuccess = this.getOauth2LoginSuccess();
    newAuthData.oauth2Login = oauth2LoginSuccess;
    try {
      await Authentication.newWalletAndKeychain(
        this.state.password,
        newAuthData,
      );
    } catch (err) {
      if (this.isOAuthPasswordCreationError(err, newAuthData)) {
        this.handleOAuthPasswordCreationError(err, newAuthData);
        return;
      }
      throw Error(strings('choose_password.disable_biometric_error'));
    }
    this.setState({
      biometryType: newAuthData.availableBiometryType,
      biometryChoice: false,
    });
  };

  /**
   * Recreates a vault
   *
   * @param password - Password to recreate and set the vault with
   */
  recreateVault = async (password, authType) => {
    const { KeyringController } = Engine.context;
    const seedPhrase = await this.getSeedPhrase();
    let importedAccounts = [];
    try {
      const keychainPassword = this.keyringControllerPasswordSet
        ? this.state.password
        : '';
      // Get imported accounts
      const simpleKeyrings = KeyringController.state.keyrings.filter(
        (keyring) => keyring.type === 'Simple Key Pair',
      );
      for (let i = 0; i < simpleKeyrings.length; i++) {
        const simpleKeyring = simpleKeyrings[i];
        const simpleKeyringAccounts = await Promise.all(
          simpleKeyring.accounts.map((account) =>
            KeyringController.exportAccount(keychainPassword, account),
          ),
        );
        importedAccounts = [...importedAccounts, ...simpleKeyringAccounts];
      }
    } catch (e) {
      Logger.error(
        e,
        'error while trying to get imported accounts on recreate vault',
      );
    }

    // Recreate keyring with password given to this method
    await Authentication.newWalletAndRestore(
      password,
      authType,
      seedPhrase,
      true,
    );
    // Keyring is set with empty password or not
    this.keyringControllerPasswordSet = password !== '';

    // Get props to restore vault
    const hdKeyring = KeyringController.state.keyrings[0];
    const existingAccountCount = hdKeyring.accounts.length;

    // Create previous accounts again
    for (let i = 0; i < existingAccountCount - 1; i++) {
      await KeyringController.addNewAccount();
    }

    try {
      // Import imported accounts again
      for (let i = 0; i < importedAccounts.length; i++) {
        await KeyringController.importAccountWithStrategy('privateKey', [
          importedAccounts[i],
        ]);
      }
    } catch (e) {
      Logger.error(
        e,
        'error while trying to import accounts on recreate vault',
      );
    }
  };

  /**
   * Returns current vault seed phrase
   * It does it using an empty password or a password set by the user
   * depending on the state the app is currently in
   */
  getSeedPhrase = async () => {
    const { KeyringController } = Engine.context;
    const { password } = this.state;
    const keychainPassword = this.keyringControllerPasswordSet ? password : '';
    return await KeyringController.exportSeedPhrase(keychainPassword);
  };

  jumpToConfirmPassword = () => {
    const { current } = this.confirmPasswordInput;
    current && current.focus();
  };

  onPasswordChange = (val) => {
    this.setState((prevState) => ({
      password: val,
      confirmPassword: val === '' ? '' : prevState.confirmPassword,
    }));
  };

  learnMore = () => {
    const learnMoreUrl =
      'https://support.metamask.io/managing-my-wallet/resetting-deleting-and-restoring/how-can-i-reset-my-password/';

    this.track(MetaMetricsEvents.EXTERNAL_LINK_CLICKED, {
      text: 'Learn More',
      location: 'choose_password',
      url: learnMoreUrl,
    });

    this.props.navigation.push('Webview', {
      screen: 'SimpleWebview',
      params: {
        url: learnMoreUrl,
        title: 'support.metamask.io',
      },
    });
  };

  toggleShowPassword = (index) => {
    this.setState((prevState) => {
      const newShowPasswordIndex = prevState.showPasswordIndex.includes(index)
        ? prevState.showPasswordIndex.filter((i) => i !== index)
        : [...prevState.showPasswordIndex, index];
      return { showPasswordIndex: newShowPasswordIndex };
    });
  };

  setConfirmPassword = (val) => this.setState({ confirmPassword: val });

  checkError = () => {
    const { password, confirmPassword } = this.state;
    return (
      password !== '' && confirmPassword !== '' && password !== confirmPassword
    );
  };

  renderContent = () => {
    const { isSelected, password, confirmPassword, loading } = this.state;
    const passwordsMatch = password !== '' && password === confirmPassword;
    let canSubmit;
    if (this.getOauth2LoginSuccess()) {
      canSubmit = passwordsMatch && password.length >= MIN_PASSWORD_LENGTH;
    } else {
      canSubmit =
        passwordsMatch && isSelected && password.length >= MIN_PASSWORD_LENGTH;
    }
    const previousScreen = this.props.route.params?.[PREVIOUS_SCREEN];
    const colors = this.context.colors || mockTheme.colors;
    const themeAppearance = this.context.themeAppearance || 'light';
    const styles = createStyles(colors);

    return (
      <SafeAreaView edges={{ bottom: 'additive' }} style={styles.mainWrapper}>
        {loading ? (
          <View style={styles.loadingWrapper}>
            <FoxRiveLoaderAnimation />
          </View>
        ) : (
          <KeyboardAwareScrollView
            contentContainerStyle={styles.wrapper}
            resetScrollToCoords={{ x: 0, y: 0 }}
          >
            <View style={styles.container}>
              {!this.getOauth2LoginSuccess() && (
                <Text
                  variant={TextVariant.BodyMD}
                  color={TextColor.Alternative}
                >
                  {strings('choose_password.steps', {
                    currentStep: 1,
                    totalSteps: 3,
                  })}
                </Text>
              )}

              <View
                style={styles.passwordContainer}
                testID={ChoosePasswordSelectorsIDs.CONTAINER_ID}
              >
                <View style={styles.passwordContainerTitle}>
                  <Text
                    variant={TextVariant.DisplayMD}
                    color={TextColor.Default}
                  >
                    {strings(
                      previousScreen === ONBOARDING
                        ? Platform.OS === 'ios' && this.getOauth2LoginSuccess()
                          ? 'choose_password.title_ios'
                          : 'choose_password.title'
                        : 'choose_password.title',
                    )}
                  </Text>
                  <Text
                    variant={TextVariant.BodyMD}
                    color={TextColor.Alternative}
                  >
                    {this.getOauth2LoginSuccess() ? (
                      <Text
                        variant={TextVariant.BodyMD}
                        color={TextColor.Alternative}
                      >
<<<<<<< HEAD
                        {Platform.OS === 'ios' && this.getOauth2LoginSuccess()
=======
                        {Platform.OS === 'ios'
>>>>>>> c0842c92
                          ? strings(
                              'choose_password.description_social_login_update_ios',
                            )
                          : strings(
                              'choose_password.description_social_login_update',
                            )}
                        {Platform.OS === 'android' && (
                          <Text
                            variant={TextVariant.BodyMD}
                            color={TextColor.Warning}
                          >
                            {' '}
                            {strings(
                              'choose_password.description_social_login_update_bold',
                            )}
                          </Text>
                        )}
                      </Text>
                    ) : (
                      strings('choose_password.description')
                    )}
                  </Text>
                </View>

                <View style={styles.field}>
                  <Label
                    variant={TextVariant.BodyMDMedium}
                    color={TextColor.Default}
                    style={styles.label}
                  >
                    {strings(
                      Platform.OS === 'ios' && this.getOauth2LoginSuccess()
                        ? 'choose_password.pin_ios'
                        : 'choose_password.password',
                    )}
                  </Label>
                  <TextField
                    secureTextEntry={this.state.showPasswordIndex.includes(0)}
                    value={password}
                    onChangeText={this.onPasswordChange}
                    placeholderTextColor={colors.text.muted}
                    testID={ChoosePasswordSelectorsIDs.NEW_PASSWORD_INPUT_ID}
                    onSubmitEditing={this.jumpToConfirmPassword}
                    submitBehavior="submit"
                    autoComplete="new-password"
                    returnKeyType="next"
                    autoCapitalize="none"
                    keyboardAppearance={themeAppearance}
                    size={TextFieldSize.Lg}
                    endAccessory={
                      <Icon
                        name={
                          this.state.showPasswordIndex.includes(0)
                            ? IconName.Eye
                            : IconName.EyeSlash
                        }
                        size={IconSize.Lg}
                        color={colors.icon.alternative}
                        onPress={() => this.toggleShowPassword(0)}
                      />
                    }
                  />
                  {(!password || password.length < MIN_PASSWORD_LENGTH) && (
                    <Text
                      variant={TextVariant.BodySM}
                      color={TextColor.Alternative}
                    >
                      {strings('choose_password.must_be_at_least', {
                        number: MIN_PASSWORD_LENGTH,
                      })}
                    </Text>
                  )}
                </View>

                <View style={styles.field}>
                  <Label
                    variant={TextVariant.BodyMDMedium}
                    color={TextColor.Default}
                    style={styles.label}
                  >
                    {strings(
                      Platform.OS === 'ios' && this.getOauth2LoginSuccess()
                        ? 'choose_password.confirm_pin_ios'
                        : 'choose_password.confirm_password',
                    )}
                  </Label>
                  <TextField
                    ref={this.confirmPasswordInput}
                    value={confirmPassword}
                    onChangeText={this.setConfirmPassword}
                    secureTextEntry={this.state.showPasswordIndex.includes(1)}
                    placeholderTextColor={colors.text.muted}
                    testID={
                      ChoosePasswordSelectorsIDs.CONFIRM_PASSWORD_INPUT_ID
                    }
                    accessibilityLabel={
                      ChoosePasswordSelectorsIDs.CONFIRM_PASSWORD_INPUT_ID
                    }
                    autoComplete="new-password"
                    onSubmitEditing={Keyboard.dismiss}
                    returnKeyType={'done'}
                    autoCapitalize="none"
                    keyboardAppearance={themeAppearance}
                    size={TextFieldSize.Lg}
                    endAccessory={
                      <Icon
                        name={
                          this.state.showPasswordIndex.includes(1)
                            ? IconName.Eye
                            : IconName.EyeSlash
                        }
                        size={IconSize.Lg}
                        color={colors.icon.alternative}
                        onPress={() => this.toggleShowPassword(1)}
                      />
                    }
                    isDisabled={password === ''}
                    isError={this.checkError()}
                  />
                  {this.checkError() && (
                    <Text variant={TextVariant.BodySM} color={TextColor.Error}>
                      {strings(
                        Platform.OS === 'ios' && this.getOauth2LoginSuccess()
                          ? 'choose_password.pin_error'
                          : 'choose_password.password_error',
                      )}
                    </Text>
                  )}
                </View>

                <View style={styles.learnMoreContainer}>
                  <Checkbox
                    onPress={this.setSelection}
                    isChecked={isSelected}
                    testID={ChoosePasswordSelectorsIDs.I_UNDERSTAND_CHECKBOX_ID}
                    accessibilityLabel={
                      ChoosePasswordSelectorsIDs.I_UNDERSTAND_CHECKBOX_ID
                    }
                    style={styles.checkbox}
                  />
                  <Button
                    variant={ButtonVariants.Link}
                    onPress={this.setSelection}
                    style={styles.learnMoreTextContainer}
                    testID={ChoosePasswordSelectorsIDs.CHECKBOX_TEXT_ID}
                    label={
                      <Text
                        variant={TextVariant.BodySM}
                        color={TextColor.Default}
                      >
                        {this.getOauth2LoginSuccess() ? (
                          strings(
                            'choose_password.marketing_opt_in_description',
                          )
                        ) : (
                          <Text
                            variant={TextVariant.BodySM}
                            color={TextColor.Alternative}
                          >
                            {strings(
                              'choose_password.loose_password_description',
                            )}
                            <Text
                              variant={TextVariant.BodySM}
                              color={TextColor.Primary}
                              onPress={this.learnMore}
                              testID={
                                ChoosePasswordSelectorsIDs.LEARN_MORE_LINK_ID
                              }
                            >
                              {' '}
                              {strings('reset_password.learn_more')}
                            </Text>
                          </Text>
                        )}
                      </Text>
                    }
                  />
                </View>

                <View style={styles.ctaWrapper}>
                  <Button
                    variant={ButtonVariants.Primary}
                    onPress={this.onPressCreate}
                    label={strings(
                      Platform.OS === 'ios' && this.getOauth2LoginSuccess()
                        ? 'choose_password.create_pin_cta_ios'
                        : 'choose_password.create_password_cta',
                    )}
                    disabled={!canSubmit}
                    width={ButtonWidthTypes.Full}
                    size={ButtonSize.Lg}
                    isDisabled={!canSubmit}
                    testID={ChoosePasswordSelectorsIDs.SUBMIT_BUTTON_ID}
                  />
                </View>
              </View>
            </View>
          </KeyboardAwareScrollView>
        )}
      </SafeAreaView>
    );
  };

  render() {
    const { errorToThrow } = this.state;

    // Component that throws error if needed (to be caught by ErrorBoundary)
    const ThrowErrorIfNeeded = () => {
      if (errorToThrow) {
        throw errorToThrow;
      }
      return null;
    };

    return (
      <ErrorBoundary
        navigation={this.props.navigation}
        view="ChoosePassword"
        useOnboardingErrorHandling={
          !!errorToThrow && !this.props.metrics.isEnabled()
        }
      >
        <ThrowErrorIfNeeded />
        {this.renderContent()}
      </ErrorBoundary>
    );
  }
}

ChoosePassword.contextType = ThemeContext;

const mapDispatchToProps = (dispatch) => ({
  passwordSet: () => dispatch(passwordSet()),
  passwordUnset: () => dispatch(passwordUnset()),
  setLockTime: (time) => dispatch(setLockTime(time)),
  seedphraseNotBackedUp: () => dispatch(seedphraseNotBackedUp()),
  saveOnboardingEvent: (...eventArgs) => dispatch(saveEvent(eventArgs)),
  setExistingUser: (value) => dispatch(setExistingUser(value)),
  setDataCollectionForMarketing: (enabled) =>
    dispatch(setDataCollectionForMarketing(enabled)),
});

const mapStateToProps = (state) => ({});

export default connect(
  mapStateToProps,
  mapDispatchToProps,
)(withMetricsAwareness(ChoosePassword));<|MERGE_RESOLUTION|>--- conflicted
+++ resolved
@@ -772,11 +772,7 @@
                         variant={TextVariant.BodyMD}
                         color={TextColor.Alternative}
                       >
-<<<<<<< HEAD
                         {Platform.OS === 'ios' && this.getOauth2LoginSuccess()
-=======
-                        {Platform.OS === 'ios'
->>>>>>> c0842c92
                           ? strings(
                               'choose_password.description_social_login_update_ios',
                             )
