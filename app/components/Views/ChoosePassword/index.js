--- conflicted
+++ resolved
@@ -22,19 +22,13 @@
 import zxcvbn from 'zxcvbn';
 import Logger from '../../../util/Logger';
 import { ONBOARDING, PREVIOUS_SCREEN } from '../../../constants/navigation';
-<<<<<<< HEAD
-import { EXISTING_USER, NEXT_MAKER_REMINDER, TRUE } from '../../../constants/storage';
-=======
 import {
-	SEED_PHRASE_HINTS,
 	EXISTING_USER,
 	NEXT_MAKER_REMINDER,
-	BIOMETRY_CHOICE,
-	BIOMETRY_CHOICE_DISABLED,
-	PASSCODE_DISABLED,
-	TRUE
+	TRUE,
+	SEED_PHRASE_HINTS,
+	BIOMETRY_CHOICE_DISABLED
 } from '../../../constants/storage';
->>>>>>> f3a066e4
 import { getPasswordStrengthWord, passwordRequirementsMet } from '../../../util/password';
 
 import { CHOOSE_PASSWORD_STEPS } from '../../../constants/onboarding';
@@ -439,6 +433,15 @@
 		current && current.focus();
 	};
 
+	updateBiometryChoice = async biometryChoice => {
+		if (!biometryChoice) {
+			await AsyncStorage.setItem(BIOMETRY_CHOICE_DISABLED, TRUE);
+		} else {
+			await AsyncStorage.removeItem(BIOMETRY_CHOICE_DISABLED);
+		}
+		this.setState({ biometryChoice });
+	};
+
 	renderSwitch = () => {
 		const { biometryType, rememberMe, biometryChoice } = this.state;
 		return (
@@ -450,7 +453,7 @@
 						</Text>
 						<View>
 							<Switch
-								onValueChange={biometryChoice => this.setState({ biometryChoice })} // eslint-disable-line react/jsx-no-bind
+								onValueChange={this.updateBiometryChoice} // eslint-disable-line react/jsx-no-bind
 								value={biometryChoice}
 								style={styles.biometrySwitch}
 								trackColor={Device.isIos() ? { true: colors.green300, false: colors.grey300 } : null}
