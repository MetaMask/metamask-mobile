import React, { PureComponent } from 'react';
import PropTypes from 'prop-types';
import {
	Switch,
	ActivityIndicator,
	Alert,
	Text,
	View,
	TextInput,
	SafeAreaView,
	StyleSheet,
	Image,
	InteractionManager,
} from 'react-native';
// eslint-disable-next-line import/no-unresolved
import CheckBox from '@react-native-community/checkbox';
import AnimatedFox from 'react-native-animated-fox';
import { KeyboardAwareScrollView } from 'react-native-keyboard-aware-scroll-view';
import AsyncStorage from '@react-native-community/async-storage';
import { connect } from 'react-redux';
import { logIn, passwordSet, passwordUnset, seedphraseNotBackedUp } from '../../../actions/user';
import { setLockTime } from '../../../actions/settings';
import StyledButton from '../../UI/StyledButton';
import Engine from '../../../core/Engine';
import Device from '../../../util/device';
import { fontStyles } from '../../../styles/common';
import { strings } from '../../../../locales/i18n';
import { getOnboardingNavbarOptions } from '../../UI/Navbar';
import SecureKeychain from '../../../core/SecureKeychain';
import Icon from 'react-native-vector-icons/FontAwesome';
import AppConstants from '../../../core/AppConstants';
import OnboardingProgress from '../../UI/OnboardingProgress';
import zxcvbn from 'zxcvbn';
import Logger from '../../../util/Logger';
import { ONBOARDING, PREVIOUS_SCREEN } from '../../../constants/navigation';
import {
	EXISTING_USER,
	NEXT_MAKER_REMINDER,
	TRUE,
	SEED_PHRASE_HINTS,
	BIOMETRY_CHOICE_DISABLED,
} from '../../../constants/storage';
import { getPasswordStrengthWord, passwordRequirementsMet, MIN_PASSWORD_LENGTH } from '../../../util/password';

import { CHOOSE_PASSWORD_STEPS } from '../../../constants/onboarding';
import AnalyticsV2 from '../../../util/analyticsV2';
import { ThemeContext } from '../../../util/theme';

<<<<<<< HEAD
const styles = StyleSheet.create({
	mainWrapper: {
		backgroundColor: colors.white,
		flex: 1,
	},
	wrapper: {
		flex: 1,
		marginBottom: 10,
	},
	scrollableWrapper: {
		flex: 1,
		paddingHorizontal: 32,
	},
	keyboardScrollableWrapper: {
		flexGrow: 1,
	},
	loadingWrapper: {
		paddingHorizontal: 40,
		paddingBottom: 30,
		alignItems: 'center',
		flex: 1,
	},
	foxWrapper: {
		width: Device.isIos() ? 90 : 80,
		height: Device.isIos() ? 90 : 80,
		marginTop: 30,
		marginBottom: 30,
	},
	image: {
		alignSelf: 'center',
		width: 80,
		height: 80,
	},
	content: {
		textAlign: 'center',
		alignItems: 'center',
	},
	title: {
		fontSize: Device.isAndroid() ? 20 : 25,
		marginTop: 20,
		marginBottom: 20,
		color: colors.fontPrimary,
		justifyContent: 'center',
		textAlign: 'center',
		...fontStyles.bold,
	},
	subtitle: {
		fontSize: 16,
		lineHeight: 23,
		color: colors.fontPrimary,
		textAlign: 'center',
		...fontStyles.normal,
	},
	text: {
		marginBottom: 10,
		justifyContent: 'center',
		...fontStyles.normal,
	},
	checkboxContainer: {
		marginTop: 10,
		marginHorizontal: 10,
		flex: 1,
		alignItems: 'center',
		justifyContent: 'center',
		flexDirection: 'row',
	},
	checkbox: {
		width: 18,
		height: 18,
		margin: 10,
		marginTop: -5,
	},
	label: {
		...fontStyles.normal,
		fontSize: 14,
		color: colors.black,
		paddingHorizontal: 10,
		lineHeight: 18,
	},
	learnMore: {
		color: colors.blue,
		textDecorationLine: 'underline',
		textDecorationColor: colors.blue,
	},
	field: {
		marginVertical: 5,
		position: 'relative',
	},
	input: {
		borderWidth: 1,
		borderColor: colors.grey500,
		padding: 10,
		borderRadius: 6,
		fontSize: 14,
		height: 50,
		...fontStyles.normal,
	},
	ctaWrapper: {
		flex: 1,
		marginTop: 20,
		paddingHorizontal: 10,
	},
	errorMsg: {
		color: colors.red,
		...fontStyles.normal,
	},
	biometrics: {
		position: 'relative',
		marginTop: 20,
		marginBottom: 30,
	},
	biometryLabel: {
		flex: 1,
		fontSize: 16,
		color: colors.black,
		...fontStyles.normal,
	},
	biometrySwitch: {
		position: 'absolute',
		top: 0,
		right: 0,
	},
	hintLabel: {
		color: colors.black,
		fontSize: 16,
		marginBottom: 12,
		...fontStyles.normal,
	},
	passwordStrengthLabel: {
		height: 20,
		marginTop: 10,
		fontSize: 15,
		color: colors.black,
		...fontStyles.normal,
	},
	showPassword: {
		position: 'absolute',
		top: 0,
		right: 0,
	},
	// eslint-disable-next-line react-native/no-unused-styles
	strength_weak: {
		color: colors.red,
	},
	// eslint-disable-next-line react-native/no-unused-styles
	strength_good: {
		color: colors.blue,
	},
	// eslint-disable-next-line react-native/no-unused-styles
	strength_strong: {
		color: colors.green300,
	},
	showMatchingPasswords: {
		position: 'absolute',
		top: 52,
		right: 17,
		alignSelf: 'flex-end',
	},
});
=======
const createStyles = (colors) =>
	StyleSheet.create({
		mainWrapper: {
			backgroundColor: colors.background.default,
			flex: 1,
		},
		wrapper: {
			flex: 1,
			marginBottom: 10,
		},
		scrollableWrapper: {
			flex: 1,
			paddingHorizontal: 32,
		},
		keyboardScrollableWrapper: {
			flexGrow: 1,
		},
		loadingWrapper: {
			paddingHorizontal: 40,
			paddingBottom: 30,
			alignItems: 'center',
			flex: 1,
		},
		foxWrapper: {
			width: Device.isIos() ? 90 : 80,
			height: Device.isIos() ? 90 : 80,
			marginTop: 30,
			marginBottom: 30,
		},
		image: {
			alignSelf: 'center',
			width: 80,
			height: 80,
		},
		content: {
			textAlign: 'center',
			alignItems: 'center',
		},
		title: {
			fontSize: Device.isAndroid() ? 20 : 25,
			marginTop: 20,
			marginBottom: 20,
			color: colors.text.default,
			justifyContent: 'center',
			textAlign: 'center',
			...fontStyles.bold,
		},
		subtitle: {
			fontSize: 16,
			lineHeight: 23,
			color: colors.text.default,
			textAlign: 'center',
			...fontStyles.normal,
		},
		text: {
			marginBottom: 10,
			justifyContent: 'center',
			...fontStyles.normal,
		},
		checkboxContainer: {
			marginTop: 10,
			marginHorizontal: 10,
			flex: 1,
			alignItems: 'center',
			justifyContent: 'center',
			flexDirection: 'row',
		},
		checkbox: {
			width: 18,
			height: 18,
			margin: 10,
			marginTop: -5,
		},
		label: {
			...fontStyles.normal,
			fontSize: 14,
			color: colors.text.default,
			paddingHorizontal: 10,
			lineHeight: 18,
		},
		learnMore: {
			color: colors.primary.default,
			textDecorationLine: 'underline',
			textDecorationColor: colors.primary.default,
		},
		field: {
			marginVertical: 5,
			position: 'relative',
		},
		input: {
			borderWidth: 1,
			borderColor: colors.grey500,
			padding: 10,
			borderRadius: 6,
			fontSize: 14,
			height: 50,
			...fontStyles.normal,
			color: colors.text.default,
		},
		ctaWrapper: {
			flex: 1,
			marginTop: 20,
			paddingHorizontal: 10,
		},
		errorMsg: {
			color: colors.error.default,
			...fontStyles.normal,
		},
		biometrics: {
			position: 'relative',
			marginTop: 20,
			marginBottom: 30,
		},
		biometryLabel: {
			flex: 1,
			fontSize: 16,
			color: colors.text.default,
			...fontStyles.normal,
		},
		biometrySwitch: {
			position: 'absolute',
			top: 0,
			right: 0,
		},
		hintLabel: {
			color: colors.text.default,
			fontSize: 16,
			marginBottom: 12,
			...fontStyles.normal,
		},
		passwordStrengthLabel: {
			height: 20,
			marginTop: 10,
			fontSize: 15,
			color: colors.text.default,
			...fontStyles.normal,
		},
		showPassword: {
			position: 'absolute',
			top: 0,
			right: 0,
		},
		// eslint-disable-next-line react-native/no-unused-styles
		strength_weak: {
			color: colors.error.default,
		},
		// eslint-disable-next-line react-native/no-unused-styles
		strength_good: {
			color: colors.primary.default,
		},
		// eslint-disable-next-line react-native/no-unused-styles
		strength_strong: {
			color: colors.success.default,
		},
		showMatchingPasswords: {
			position: 'absolute',
			top: 52,
			right: 17,
			alignSelf: 'flex-end',
		},
	});
>>>>>>> ee55a65c

const PASSCODE_NOT_SET_ERROR = 'Error: Passcode not set.';
const IOS_DENY_BIOMETRIC_ERROR = 'The user name or passphrase you entered is not correct.';

/**
 * View where users can set their password for the first time
 */
class ChoosePassword extends PureComponent {
	static propTypes = {
		/**
		 * The navigator object
		 */
		navigation: PropTypes.object,
		/**
		 * The action to update the password set flag
		 * in the redux store
		 */
		passwordSet: PropTypes.func,
		/**
		 * The action to update the password set flag
		 * in the redux store to false
		 */
		passwordUnset: PropTypes.func,
		/**
		 * The action to update the lock time
		 * in the redux store
		 */
		setLockTime: PropTypes.func,
		/**
		 * A string representing the selected address => account
		 */
		selectedAddress: PropTypes.string,
		/**
		 * Action to reset the flag seedphraseBackedUp in redux
		 */
		seedphraseNotBackedUp: PropTypes.func,
		/**
		 * Object that represents the current route info like params passed to it
		 */
		route: PropTypes.object,
		logIn: PropTypes.func,
	};

	state = {
		isSelected: false,
		password: '',
		confirmPassword: '',
		secureTextEntry: true,
		biometryType: null,
		biometryChoice: false,
		rememberMe: false,
		loading: false,
		error: null,
		inputWidth: { width: '99%' },
	};

	mounted = true;

	confirmPasswordInput = React.createRef();
	// Flag to know if password in keyring was set or not
	keyringControllerPasswordSet = false;

	updateNavBar = () => {
		const { route, navigation } = this.props;
		const { colors } = this.context;
		navigation.setOptions(getOnboardingNavbarOptions(route, {}, colors));
	};

	async componentDidMount() {
		this.updateNavBar();
		const biometryType = await SecureKeychain.getSupportedBiometryType();
		if (biometryType) {
			this.setState({ biometryType: Device.isAndroid() ? 'biometrics' : biometryType, biometryChoice: true });
		}
		setTimeout(() => {
			this.setState({
				inputWidth: { width: '100%' },
			});
		}, 100);
	}

	componentDidUpdate(prevProps, prevState) {
		this.updateNavBar();
		const prevLoading = prevState.loading;
		const { loading } = this.state;
		const { navigation } = this.props;
		if (!prevLoading && loading) {
			// update navigationOptions
			navigation.setParams({
				headerLeft: () => <View />,
			});
		}
	}

	componentWillUnmount() {
		this.mounted = false;
	}

	setSelection = () => {
		const { isSelected } = this.state;
		this.setState(() => ({ isSelected: !isSelected }));
	};

	createNewVaultAndKeychain = async (password) => {
		const { KeyringController } = Engine.context;
		await Engine.resetState();
		await KeyringController.createNewVaultAndKeychain(password);
		this.keyringControllerPasswordSet = true;
	};

	onPressCreate = async () => {
		const { loading, isSelected, password, confirmPassword } = this.state;
		const passwordsMatch = password !== '' && password === confirmPassword;
		const canSubmit = passwordsMatch && isSelected;

		if (!canSubmit) return;
		if (loading) return;
		if (!passwordRequirementsMet(password)) {
			Alert.alert('Error', strings('choose_password.password_length_error'));
			return;
		} else if (password !== confirmPassword) {
			Alert.alert('Error', strings('choose_password.password_dont_match'));
			return;
		}
		InteractionManager.runAfterInteractions(() => {
			AnalyticsV2.trackEvent(AnalyticsV2.ANALYTICS_EVENTS.WALLET_CREATION_ATTEMPTED);
		});

		try {
			this.setState({ loading: true });
			const previous_screen = this.props.route.params?.[PREVIOUS_SCREEN];

			if (previous_screen === ONBOARDING) {
				await this.createNewVaultAndKeychain(password);
				this.props.seedphraseNotBackedUp();
				await AsyncStorage.removeItem(NEXT_MAKER_REMINDER);
				await AsyncStorage.setItem(EXISTING_USER, TRUE);
				await AsyncStorage.removeItem(SEED_PHRASE_HINTS);
			} else {
				await this.recreateVault(password);
			}

			// Set state in app as it was with password
			await SecureKeychain.resetGenericPassword();
			if (this.state.biometryType && this.state.biometryChoice) {
				try {
					await SecureKeychain.setGenericPassword(password, SecureKeychain.TYPES.BIOMETRICS);
				} catch (error) {
					if (Device.isIos) await this.handleRejectedOsBiometricPrompt(error);
					throw error;
				}
			} else if (this.state.rememberMe) {
				await SecureKeychain.setGenericPassword(password, SecureKeychain.TYPES.REMEMBER_ME);
			} else {
				await SecureKeychain.resetGenericPassword();
			}
			await AsyncStorage.setItem(EXISTING_USER, TRUE);
			await AsyncStorage.removeItem(SEED_PHRASE_HINTS);
			this.props.passwordSet();
			this.props.logIn();
			this.props.setLockTime(AppConstants.DEFAULT_LOCK_TIMEOUT);
			this.setState({ loading: false });
			this.props.navigation.replace('AccountBackupStep1');
			InteractionManager.runAfterInteractions(() => {
				AnalyticsV2.trackEvent(AnalyticsV2.ANALYTICS_EVENTS.WALLET_CREATED, {
					biometrics_enabled: Boolean(this.state.biometryType),
				});
				AnalyticsV2.trackEvent(AnalyticsV2.ANALYTICS_EVENTS.WALLET_SETUP_COMPLETED, {
					wallet_setup_type: 'new',
					new_wallet: true,
				});
			});
		} catch (error) {
			await this.recreateVault('');
			// Set state in app as it was with no password
			await SecureKeychain.resetGenericPassword();
			await AsyncStorage.removeItem(NEXT_MAKER_REMINDER);
			await AsyncStorage.setItem(EXISTING_USER, TRUE);
			await AsyncStorage.removeItem(SEED_PHRASE_HINTS);
			this.props.passwordUnset();
			this.props.setLockTime(-1);
			// Should we force people to enable passcode / biometrics?
			if (error.toString() === PASSCODE_NOT_SET_ERROR) {
				Alert.alert(
					strings('choose_password.security_alert_title'),
					strings('choose_password.security_alert_message')
				);
				this.setState({ loading: false });
			} else {
				this.setState({ loading: false, error: error.toString() });
			}
			InteractionManager.runAfterInteractions(() => {
				AnalyticsV2.trackEvent(AnalyticsV2.ANALYTICS_EVENTS.WALLET_SETUP_FAILURE, {
					wallet_setup_type: 'new',
					error_type: error.toString(),
				});
			});
		}
	};

	/**
	 * This function handles the case when the user rejects the OS prompt for allowing use of biometrics.
	 * It resets the state and and prompts the user to both set the "Remember Me" state and to try again.
	 * @param {*} error - error provide from try catch wrapping the biometric set password attempt
	 */
	handleRejectedOsBiometricPrompt = async (error) => {
		const biometryType = await SecureKeychain.getSupportedBiometryType();
		if (error.toString().includes(IOS_DENY_BIOMETRIC_ERROR) && !biometryType) {
			this.setState({
				biometryType,
				biometryChoice: true,
			});
			this.updateBiometryChoice();
			throw Error(strings('choose_password.disable_biometric_error'));
		}
	};

	/**
	 * Recreates a vault
	 *
	 * @param password - Password to recreate and set the vault with
	 */
	recreateVault = async (password) => {
		const { KeyringController, PreferencesController } = Engine.context;
		const seedPhrase = await this.getSeedPhrase();

		let importedAccounts = [];
		try {
			const keychainPassword = this.keyringControllerPasswordSet ? this.state.password : '';
			// Get imported accounts
			const simpleKeyrings = KeyringController.state.keyrings.filter(
				(keyring) => keyring.type === 'Simple Key Pair'
			);
			for (let i = 0; i < simpleKeyrings.length; i++) {
				const simpleKeyring = simpleKeyrings[i];
				const simpleKeyringAccounts = await Promise.all(
					simpleKeyring.accounts.map((account) => KeyringController.exportAccount(keychainPassword, account))
				);
				importedAccounts = [...importedAccounts, ...simpleKeyringAccounts];
			}
		} catch (e) {
			Logger.error(e, 'error while trying to get imported accounts on recreate vault');
		}

		// Recreate keyring with password given to this method
		await KeyringController.createNewVaultAndRestore(password, seedPhrase);
		// Keyring is set with empty password or not
		this.keyringControllerPasswordSet = password !== '';

		// Get props to restore vault
		const hdKeyring = KeyringController.state.keyrings[0];
		const existingAccountCount = hdKeyring.accounts.length;
		const selectedAddress = this.props.selectedAddress;
		let preferencesControllerState = PreferencesController.state;

		// Create previous accounts again
		for (let i = 0; i < existingAccountCount - 1; i++) {
			await KeyringController.addNewAccount();
		}

		try {
			// Import imported accounts again
			for (let i = 0; i < importedAccounts.length; i++) {
				await KeyringController.importAccountWithStrategy('privateKey', [importedAccounts[i]]);
			}
		} catch (e) {
			Logger.error(e, 'error while trying to import accounts on recreate vault');
		}

		// Reset preferencesControllerState
		preferencesControllerState = PreferencesController.state;

		// Set preferencesControllerState again
		await PreferencesController.update(preferencesControllerState);
		// Reselect previous selected account if still available
		if (hdKeyring.accounts.includes(selectedAddress)) {
			PreferencesController.setSelectedAddress(selectedAddress);
		} else {
			PreferencesController.setSelectedAddress(hdKeyring.accounts[0]);
		}
	};

	/**
	 * Returns current vault seed phrase
	 * It does it using an empty password or a password set by the user
	 * depending on the state the app is currently in
	 */
	getSeedPhrase = async () => {
		const { KeyringController } = Engine.context;
		const { password } = this.state;
		const keychainPassword = this.keyringControllerPasswordSet ? password : '';
		const mnemonic = await KeyringController.exportSeedPhrase(keychainPassword);
		return JSON.stringify(mnemonic).replace(/"/g, '');
	};

	jumpToConfirmPassword = () => {
		const { current } = this.confirmPasswordInput;
		current && current.focus();
	};

	updateBiometryChoice = async (biometryChoice) => {
		if (!biometryChoice) {
			await AsyncStorage.setItem(BIOMETRY_CHOICE_DISABLED, TRUE);
		} else {
			await AsyncStorage.removeItem(BIOMETRY_CHOICE_DISABLED);
		}
		this.setState({ biometryChoice });
	};

	renderSwitch = () => {
		const { biometryType, rememberMe, biometryChoice } = this.state;
		const { colors } = this.context;
		const styles = createStyles(colors);

		return (
			<View style={styles.biometrics}>
				{biometryType ? (
					<>
						<Text style={styles.biometryLabel}>
							{strings(`biometrics.enable_${biometryType.toLowerCase()}`)}
						</Text>
						<View>
							<Switch
								onValueChange={this.updateBiometryChoice} // eslint-disable-line react/jsx-no-bind
								value={biometryChoice}
								style={styles.biometrySwitch}
								trackColor={
									Device.isIos() ? { true: colors.success.default, false: colors.grey300 } : null
								}
								ios_backgroundColor={colors.grey300}
							/>
						</View>
					</>
				) : (
					<>
						<Text style={styles.biometryLabel}>{strings(`choose_password.remember_me`)}</Text>
						<Switch
							onValueChange={(rememberMe) => this.setState({ rememberMe })} // eslint-disable-line react/jsx-no-bind
							value={rememberMe}
							style={styles.biometrySwitch}
							trackColor={Device.isIos() ? { true: colors.success.default, false: colors.grey300 } : null}
							ios_backgroundColor={colors.grey300}
						/>
					</>
				)}
			</View>
		);
	};

	onPasswordChange = (val) => {
		const passInfo = zxcvbn(val);

		this.setState({ password: val, passwordStrength: passInfo.score });
	};

	toggleShowHide = () => {
		this.setState((state) => ({ secureTextEntry: !state.secureTextEntry }));
	};

	learnMore = () => {
		this.props.navigation.push('Webview', {
			screen: 'SimpleWebview',
			params: {
				url: 'https://metamask.zendesk.com/hc/en-us/articles/360039616872-How-can-I-reset-my-password-',
				title: 'metamask.zendesk.com',
			},
		});
	};

	setConfirmPassword = (val) => this.setState({ confirmPassword: val });

	render() {
		const { isSelected, inputWidth, password, passwordStrength, confirmPassword, secureTextEntry, error, loading } =
			this.state;
		const passwordsMatch = password !== '' && password === confirmPassword;
		const canSubmit = passwordsMatch && isSelected;
		const previousScreen = this.props.route.params?.[PREVIOUS_SCREEN];
		const passwordStrengthWord = getPasswordStrengthWord(passwordStrength);
		const { colors } = this.context;
		const styles = createStyles(colors);

		return (
			<SafeAreaView style={styles.mainWrapper}>
				{loading ? (
					<View style={styles.loadingWrapper}>
						<View style={styles.foxWrapper}>
							{Device.isAndroid() ? (
								<Image
									source={require('../../../images/fox.png')}
									style={styles.image}
									resizeMethod={'auto'}
								/>
							) : (
								<AnimatedFox />
							)}
						</View>
						<ActivityIndicator
							size="large"
							color={Device.isAndroid() ? colors.primary.default : colors.grey}
						/>
						<Text style={styles.title}>
							{strings(
								previousScreen === ONBOARDING
									? 'create_wallet.title'
									: 'secure_your_wallet.creating_password'
							)}
						</Text>
						<Text style={styles.subtitle}>{strings('create_wallet.subtitle')}</Text>
					</View>
				) : (
					<View style={styles.wrapper} testID={'choose-password-screen'}>
						<OnboardingProgress steps={CHOOSE_PASSWORD_STEPS} />
						<KeyboardAwareScrollView
							style={styles.scrollableWrapper}
							contentContainerStyle={styles.keyboardScrollableWrapper}
							resetScrollToCoords={{ x: 0, y: 0 }}
						>
							<View testID={'create-password-screen'}>
								<View style={styles.content}>
									<Text style={styles.title}>{strings('choose_password.title')}</Text>
									<View style={styles.text}>
										<Text style={styles.subtitle}>{strings('choose_password.subtitle')}</Text>
									</View>
								</View>
								<View style={styles.field}>
									<Text style={styles.hintLabel}>{strings('choose_password.password')}</Text>
									<Text onPress={this.toggleShowHide} style={[styles.hintLabel, styles.showPassword]}>
										{strings(`choose_password.${secureTextEntry ? 'show' : 'hide'}`)}
									</Text>
									<TextInput
										style={[styles.input, inputWidth]}
										value={password}
										onChangeText={this.onPasswordChange}
										secureTextEntry={secureTextEntry}
										placeholder=""
										testID="input-password"
										onSubmitEditing={this.jumpToConfirmPassword}
										returnKeyType="next"
										autoCapitalize="none"
									/>
									{(password !== '' && (
										<Text style={styles.passwordStrengthLabel}>
											{strings('choose_password.password_strength')}
											<Text style={styles[`strength_${passwordStrengthWord}`]}>
												{' '}
												{strings(`choose_password.strength_${passwordStrengthWord}`)}
											</Text>
										</Text>
									)) || <Text style={styles.passwordStrengthLabel} />}
								</View>
								<View style={styles.field}>
									<Text style={styles.hintLabel}>{strings('choose_password.confirm_password')}</Text>
									<TextInput
										ref={this.confirmPasswordInput}
										style={[styles.input, inputWidth]}
										value={confirmPassword}
										onChangeText={this.setConfirmPassword}
										secureTextEntry={secureTextEntry}
										placeholder={''}
										placeholderTextColor={colors.grey100}
										testID={'input-password-confirm'}
										onSubmitEditing={this.onPressCreate}
										returnKeyType={'done'}
										autoCapitalize="none"
									/>
									<View style={styles.showMatchingPasswords}>
										{passwordsMatch ? (
											<Icon name="check" size={16} color={colors.success.default} />
										) : null}
									</View>
									<Text style={styles.passwordStrengthLabel}>
										{strings('choose_password.must_be_at_least', { number: MIN_PASSWORD_LENGTH })}
									</Text>
								</View>
								<View>{this.renderSwitch()}</View>
								<View style={styles.checkboxContainer}>
									<CheckBox
										value={isSelected}
										onValueChange={this.setSelection}
										style={styles.checkbox}
										tintColors={{ true: colors.primary.default }}
										boxType="square"
										testID={'password-understand-box'}
									/>
									<Text style={styles.label} onPress={this.setSelection} testID={'i-understand-text'}>
										{strings('choose_password.i_understand')}{' '}
										<Text onPress={this.learnMore} style={styles.learnMore}>
											{strings('choose_password.learn_more')}
										</Text>
									</Text>
								</View>

								{!!error && <Text style={styles.errorMsg}>{error}</Text>}
							</View>

							<View style={styles.ctaWrapper}>
								<StyledButton
									type={'blue'}
									onPress={this.onPressCreate}
									testID={'submit-button'}
									disabled={!canSubmit}
								>
									{strings('choose_password.create_button')}
								</StyledButton>
							</View>
						</KeyboardAwareScrollView>
					</View>
				)}
			</SafeAreaView>
		);
	}
}

ChoosePassword.contextType = ThemeContext;

const mapStateToProps = (state) => ({
	selectedAddress: state.engine.backgroundState.PreferencesController.selectedAddress,
});

const mapDispatchToProps = (dispatch) => ({
	passwordSet: () => dispatch(passwordSet()),
	passwordUnset: () => dispatch(passwordUnset()),
	setLockTime: (time) => dispatch(setLockTime(time)),
	seedphraseNotBackedUp: () => dispatch(seedphraseNotBackedUp()),
	logIn: () => dispatch(logIn()),
});

export default connect(mapStateToProps, mapDispatchToProps)(ChoosePassword);<|MERGE_RESOLUTION|>--- conflicted
+++ resolved
@@ -46,167 +46,6 @@
 import AnalyticsV2 from '../../../util/analyticsV2';
 import { ThemeContext } from '../../../util/theme';
 
-<<<<<<< HEAD
-const styles = StyleSheet.create({
-	mainWrapper: {
-		backgroundColor: colors.white,
-		flex: 1,
-	},
-	wrapper: {
-		flex: 1,
-		marginBottom: 10,
-	},
-	scrollableWrapper: {
-		flex: 1,
-		paddingHorizontal: 32,
-	},
-	keyboardScrollableWrapper: {
-		flexGrow: 1,
-	},
-	loadingWrapper: {
-		paddingHorizontal: 40,
-		paddingBottom: 30,
-		alignItems: 'center',
-		flex: 1,
-	},
-	foxWrapper: {
-		width: Device.isIos() ? 90 : 80,
-		height: Device.isIos() ? 90 : 80,
-		marginTop: 30,
-		marginBottom: 30,
-	},
-	image: {
-		alignSelf: 'center',
-		width: 80,
-		height: 80,
-	},
-	content: {
-		textAlign: 'center',
-		alignItems: 'center',
-	},
-	title: {
-		fontSize: Device.isAndroid() ? 20 : 25,
-		marginTop: 20,
-		marginBottom: 20,
-		color: colors.fontPrimary,
-		justifyContent: 'center',
-		textAlign: 'center',
-		...fontStyles.bold,
-	},
-	subtitle: {
-		fontSize: 16,
-		lineHeight: 23,
-		color: colors.fontPrimary,
-		textAlign: 'center',
-		...fontStyles.normal,
-	},
-	text: {
-		marginBottom: 10,
-		justifyContent: 'center',
-		...fontStyles.normal,
-	},
-	checkboxContainer: {
-		marginTop: 10,
-		marginHorizontal: 10,
-		flex: 1,
-		alignItems: 'center',
-		justifyContent: 'center',
-		flexDirection: 'row',
-	},
-	checkbox: {
-		width: 18,
-		height: 18,
-		margin: 10,
-		marginTop: -5,
-	},
-	label: {
-		...fontStyles.normal,
-		fontSize: 14,
-		color: colors.black,
-		paddingHorizontal: 10,
-		lineHeight: 18,
-	},
-	learnMore: {
-		color: colors.blue,
-		textDecorationLine: 'underline',
-		textDecorationColor: colors.blue,
-	},
-	field: {
-		marginVertical: 5,
-		position: 'relative',
-	},
-	input: {
-		borderWidth: 1,
-		borderColor: colors.grey500,
-		padding: 10,
-		borderRadius: 6,
-		fontSize: 14,
-		height: 50,
-		...fontStyles.normal,
-	},
-	ctaWrapper: {
-		flex: 1,
-		marginTop: 20,
-		paddingHorizontal: 10,
-	},
-	errorMsg: {
-		color: colors.red,
-		...fontStyles.normal,
-	},
-	biometrics: {
-		position: 'relative',
-		marginTop: 20,
-		marginBottom: 30,
-	},
-	biometryLabel: {
-		flex: 1,
-		fontSize: 16,
-		color: colors.black,
-		...fontStyles.normal,
-	},
-	biometrySwitch: {
-		position: 'absolute',
-		top: 0,
-		right: 0,
-	},
-	hintLabel: {
-		color: colors.black,
-		fontSize: 16,
-		marginBottom: 12,
-		...fontStyles.normal,
-	},
-	passwordStrengthLabel: {
-		height: 20,
-		marginTop: 10,
-		fontSize: 15,
-		color: colors.black,
-		...fontStyles.normal,
-	},
-	showPassword: {
-		position: 'absolute',
-		top: 0,
-		right: 0,
-	},
-	// eslint-disable-next-line react-native/no-unused-styles
-	strength_weak: {
-		color: colors.red,
-	},
-	// eslint-disable-next-line react-native/no-unused-styles
-	strength_good: {
-		color: colors.blue,
-	},
-	// eslint-disable-next-line react-native/no-unused-styles
-	strength_strong: {
-		color: colors.green300,
-	},
-	showMatchingPasswords: {
-		position: 'absolute',
-		top: 52,
-		right: 17,
-		alignSelf: 'flex-end',
-	},
-});
-=======
 const createStyles = (colors) =>
 	StyleSheet.create({
 		mainWrapper: {
@@ -368,7 +207,6 @@
 			alignSelf: 'flex-end',
 		},
 	});
->>>>>>> ee55a65c
 
 const PASSCODE_NOT_SET_ERROR = 'Error: Passcode not set.';
 const IOS_DENY_BIOMETRIC_ERROR = 'The user name or passphrase you entered is not correct.';
