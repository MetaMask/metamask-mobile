import React, { PureComponent } from 'react';
import PropTypes from 'prop-types';
import {
  ActivityIndicator,
  Alert,
  View,
  SafeAreaView,
  StyleSheet,
  TouchableOpacity,
  Platform,
} from 'react-native';
import { KeyboardAwareScrollView } from 'react-native-keyboard-aware-scroll-view';
import { captureException } from '@sentry/react-native';
import Text, {
  TextColor,
  TextVariant,
} from '../../../component-library/components/Texts/Text';
import StorageWrapper from '../../../store/storage-wrapper';
import { connect } from 'react-redux';
import { saveOnboardingEvent as saveEvent } from '../../../actions/onboarding';
import {
  passwordSet,
  passwordUnset,
  seedphraseNotBackedUp,
  setExistingUser,
} from '../../../actions/user';
import { setLockTime } from '../../../actions/settings';
import Engine from '../../../core/Engine';
import Device from '../../../util/device';
import {
  passcodeType,
  updateAuthTypeStorageFlags,
} from '../../../util/authentication';
import { strings } from '../../../../locales/i18n';
import { getOnboardingNavbarOptions } from '../../UI/Navbar';
import AppConstants from '../../../core/AppConstants';
import zxcvbn from 'zxcvbn';
import Logger from '../../../util/Logger';
import { ONBOARDING, PREVIOUS_SCREEN } from '../../../constants/navigation';
import {
  TRUE,
  SEED_PHRASE_HINTS,
  BIOMETRY_CHOICE_DISABLED,
  PASSCODE_DISABLED,
} from '../../../constants/storage';
import {
  getPasswordStrengthWord,
  passwordRequirementsMet,
  MIN_PASSWORD_LENGTH,
} from '../../../util/password';

import { MetaMetricsEvents } from '../../../core/Analytics';
import { Authentication } from '../../../core';
import AUTHENTICATION_TYPE from '../../../constants/userProperties';
import { ThemeContext, mockTheme } from '../../../util/theme';

import { LoginOptionsSwitch } from '../../UI/LoginOptionsSwitch';
import navigateTermsOfUse from '../../../util/termsOfUse/termsOfUse';
import { ChoosePasswordSelectorsIDs } from '../../../../e2e/selectors/Onboarding/ChoosePassword.selectors';
import trackOnboarding from '../../../util/metrics/TrackOnboarding/trackOnboarding';
import { MetricsEventBuilder } from '../../../core/Analytics/MetricsEventBuilder';
import Icon, {
  IconName,
  IconSize,
} from '../../../component-library/components/Icons/Icon';
import Checkbox from '../../../component-library/components/Checkbox';
import Button, {
  ButtonVariants,
  ButtonWidthTypes,
  ButtonSize,
} from '../../../component-library/components/Buttons/Button';
import TextField from '../../../component-library/components/Form/TextField/TextField';
import Label from '../../../component-library/components/Form/Label';
import { TextFieldSize } from '../../../component-library/components/Form/TextField';
import Routes from '../../../constants/navigation/Routes';
import { withMetricsAwareness } from '../../hooks/useMetrics';
import fox from '../../../animations/Searching_Fox.json';
import LottieView from 'lottie-react-native';
import ErrorBoundary from '../ErrorBoundary';
import {
  TraceName,
  endTrace,
  trace,
  TraceOperation,
} from '../../../util/trace';
import { uint8ArrayToMnemonic } from '../../../util/mnemonic';
import { wordlist } from '@metamask/scure-bip39/dist/wordlists/english';
import OAuthService from '../../../core/OAuthService/OAuthService';

const createStyles = (colors) =>
  StyleSheet.create({
    mainWrapper: {
      backgroundColor: colors.background.default,
      flex: 1,
    },
    wrapper: {
      flex: 1,
      paddingHorizontal: 16,
    },
    container: {
      flex: 1,
      flexDirection: 'column',
    },
    loadingWrapper: {
      paddingHorizontal: 40,
      paddingBottom: 30,
      alignItems: 'center',
      flex: 1,
    },
    foxWrapper: {
      width: Device.isIos() ? 90 : 80,
      height: Device.isIos() ? 90 : 80,
      marginTop: 30,
      marginBottom: 30,
    },
    image: {
      alignSelf: 'center',
      width: 80,
      height: 80,
    },
    title: {
      justifyContent: 'flex-start',
      textAlign: 'flex-start',
      fontSize: 32,
    },
    subtitle: {
      textAlign: 'center',
    },
    field: {
      position: 'relative',
      flexDirection: 'column',
      gap: 8,
    },
    ctaWrapper: {
      width: '100%',
      flexDirection: 'column',
      rowGap: 18,
      marginTop: 'auto',
      marginBottom: Platform.select({
        ios: 16,
        android: 24,
        default: 16,
      }),
    },
    // eslint-disable-next-line react-native/no-unused-styles
    strength_weak: {
      color: colors.error.default,
    },
    // eslint-disable-next-line react-native/no-unused-styles
    strength_good: {
      color: colors.primary.default,
    },
    // eslint-disable-next-line react-native/no-unused-styles
    strength_strong: {
      color: colors.success.default,
    },
    learnMoreContainer: {
      flexDirection: 'row',
      alignItems: 'flex-start',
      justifyContent: 'flex-start',
      gap: 8,
      marginTop: 8,
      marginBottom: 16,
    },
    learnMoreTextContainer: {
      flexDirection: 'row',
      alignItems: 'flex-start',
      justifyContent: 'flex-start',
      gap: 1,
      flexWrap: 'wrap',
      width: '90%',
    },
    headerLeft: {
      marginLeft: 16,
    },
    headerRight: {
      marginRight: 16,
    },
    passwordContainer: {
      flexDirection: 'column',
      rowGap: 16,
      flexGrow: 1,
    },
    label: {
      marginBottom: -4,
    },
    checkbox: {
      alignItems: 'flex-start',
    },
    passwordContainerTitle: {
      flexDirection: 'column',
      rowGap: 4,
    },
  });

const PASSCODE_NOT_SET_ERROR = 'Error: Passcode not set.';

/**
 * View where users can set their password for the first time
 */
class ChoosePassword extends PureComponent {
  static propTypes = {
    /**
     * The navigator object
     */
    navigation: PropTypes.object,
    /**
     * The action to update the password set flag
     * in the redux store
     */
    passwordSet: PropTypes.func,
    /**
     * The action to update the password set flag
     * in the redux store to false
     */
    passwordUnset: PropTypes.func,
    /**
     * The action to update the lock time
     * in the redux store
     */
    setLockTime: PropTypes.func,
    /**
     * Action to reset the flag seedphraseBackedUp in redux
     */
    seedphraseNotBackedUp: PropTypes.func,
    /**
     * Action to set existing user flag
     */
    setExistingUser: PropTypes.func,
    /**
     * Action to save onboarding event
     */
    saveOnboardingEvent: PropTypes.func,
    /**
     * Object that represents the current route info like params passed to it
     */
    route: PropTypes.object,
    /**
     * Metrics injected by withMetricsAwareness HOC
     */
    metrics: PropTypes.object,
  };

  state = {
    isSelected: false,
    password: '',
    confirmPassword: '',
    secureTextEntry: true,
    biometryType: null,
    biometryChoice: false,
    rememberMe: false,
    loading: false,
    error: null,
    errorToThrow: null,
    inputWidth: { width: '99%' },
    showPasswordIndex: [0, 1],
    passwordInputContainerFocusedIndex: -1,
  };

  mounted = true;
  passwordSetupAttemptTraceCtx = null;

  confirmPasswordInput = React.createRef();
  // Flag to know if password in keyring was set or not
  keyringControllerPasswordSet = false;

  track = (event, properties) => {
    const eventBuilder = MetricsEventBuilder.createEventBuilder(event);
    eventBuilder.addProperties(properties);
    trackOnboarding(eventBuilder.build(), this.props.saveOnboardingEvent);
  };

  getOauth2LoginSuccess = () => this.props.route.params?.oauthLoginSuccess;

  headerLeft = () => {
    const { navigation } = this.props;
    const colors = this.context.colors || mockTheme.colors;
    const marginLeft = 16;
    return (
      <TouchableOpacity
        onPress={() => navigation.goBack()}
        disabled={this.state.loading}
      >
        <Icon
          name={IconName.ArrowLeft}
          size={IconSize.Lg}
          color={this.state.loading ? colors.icon.muted : colors.icon.default}
          style={{ marginLeft }}
        />
      </TouchableOpacity>
    );
  };

  updateNavBar = () => {
    const { route, navigation } = this.props;
    const colors = this.context.colors || mockTheme.colors;
    navigation.setOptions(
      getOnboardingNavbarOptions(
        route,
        {
          headerLeft: this.headerLeft,
        },
        colors,
        false,
      ),
    );
  };

  termsOfUse = async () => {
    if (this.props.navigation) {
      await navigateTermsOfUse(this.props.navigation.navigate);
    }
  };

  async componentDidMount() {
    const { route } = this.props;
    const onboardingTraceCtx = route.params?.onboardingTraceCtx;
    if (onboardingTraceCtx) {
      this.passwordSetupAttemptTraceCtx = trace({
        name: TraceName.OnboardingPasswordSetupAttempt,
        op: TraceOperation.OnboardingUserJourney,
        parentContext: onboardingTraceCtx,
      });
    }

    const authData = await Authentication.getType();
    const previouslyDisabled = await StorageWrapper.getItem(
      BIOMETRY_CHOICE_DISABLED,
    );
    const passcodePreviouslyDisabled = await StorageWrapper.getItem(
      PASSCODE_DISABLED,
    );
    if (authData.currentAuthType === AUTHENTICATION_TYPE.PASSCODE) {
      this.setState({
        biometryType: passcodeType(authData.currentAuthType),
        biometryChoice: !(
          passcodePreviouslyDisabled && passcodePreviouslyDisabled === TRUE
        ),
      });
    } else if (authData.availableBiometryType) {
      this.setState({
        biometryType: authData.availableBiometryType,
        biometryChoice: !(previouslyDisabled && previouslyDisabled === TRUE),
      });
    }
    this.updateNavBar();
    setTimeout(() => {
      this.setState({
        inputWidth: { width: '100%' },
      });
    }, 100);
    this.termsOfUse();
  }

  componentDidUpdate(prevProps, prevState) {
    this.updateNavBar();
    const prevLoading = prevState.loading;
    const { loading } = this.state;
    const { navigation } = this.props;
    if (!prevLoading && loading) {
      // update navigationOptions
      navigation.setParams({
        headerLeft: () => <View />,
      });
    }
  }

  componentWillUnmount() {
    this.mounted = false;
    if (this.passwordSetupAttemptTraceCtx) {
      endTrace({ name: TraceName.OnboardingPasswordSetupAttempt });
      this.passwordSetupAttemptTraceCtx = null;
    }
  }

  isOAuthPasswordCreationError = (error, authType) =>
    authType.oauth2Login &&
    error.message &&
    error.message.includes('SeedlessOnboardingController');

  handleOAuthPasswordCreationError = (error, authType) => {
    // If user has already consented to analytics, report error using regular Sentry
    if (this.props.metrics.isEnabled()) {
      authType.oauth2Login &&
        captureException(error, {
          tags: {
            view: 'ChoosePassword',
            context:
              'OAuth password creation failed - user consented to analytics',
          },
        });
    } else {
      // User hasn't consented to analytics yet, use ErrorBoundary onboarding flow
      authType.oauth2Login &&
        this.setState({
          loading: false,
          errorToThrow: new Error(
            `OAuth password creation failed: ${error.message}`,
          ),
        });
    }
  };

  setSelection = () => {
    const { isSelected } = this.state;
    this.setState(() => ({ isSelected: !isSelected }));
  };

  tryExportSeedPhrase = async (password) => {
    const { KeyringController } = Engine.context;
    const uint8ArrayMnemonic = await KeyringController.exportSeedPhrase(
      password,
    );
    return uint8ArrayToMnemonic(uint8ArrayMnemonic, wordlist).split(' ');
  };

  onPressCreate = async () => {
    const { loading, isSelected, password, confirmPassword } = this.state;
    const passwordsMatch = password !== '' && password === confirmPassword;
    const canSubmit = passwordsMatch && isSelected;
    if (loading) return;
    if (!canSubmit) {
      if (
        password !== '' &&
        confirmPassword !== '' &&
        password !== confirmPassword
      ) {
        this.track(MetaMetricsEvents.WALLET_SETUP_FAILURE, {
          wallet_setup_type: 'import',
          error_type: strings('choose_password.password_dont_match'),
        });
      }
      return;
    }
    if (!passwordRequirementsMet(password)) {
      this.track(MetaMetricsEvents.WALLET_SETUP_FAILURE, {
        wallet_setup_type: 'import',
        error_type: strings('choose_password.password_length_error'),
      });
      return;
    }

    const provider = this.props.route.params?.provider;
    this.track(MetaMetricsEvents.WALLET_CREATION_ATTEMPTED, {
      account_type: provider ? `metamask_${provider}` : 'metamask',
    });

    try {
      this.setState({ loading: true });
      const previous_screen = this.props.route.params?.[PREVIOUS_SCREEN];

      const authType = await Authentication.componentAuthenticationType(
        this.state.biometryChoice,
        this.state.rememberMe,
      );

      authType.oauth2Login = this.getOauth2LoginSuccess();

      Logger.log('previous_screen', previous_screen);
      if (previous_screen.toLowerCase() === ONBOARDING.toLowerCase()) {
        try {
          await Authentication.newWalletAndKeychain(password, authType);
        } catch (error) {
<<<<<<< HEAD
          if (error.message.includes('SeedlessOnboardingController')) {
            await this.handleSeedlessOnboardingControllerError(error);
            throw error;
          } else if (Device.isIos) {
=======
          if (this.isOAuthPasswordCreationError(error, authType)) {
            this.handleOAuthPasswordCreationError(error, authType);
            return;
          }
          if (Device.isIos) {
>>>>>>> 93a11706
            await this.handleRejectedOsBiometricPrompt();
          }
        }
        this.keyringControllerPasswordSet = true;
        this.props.seedphraseNotBackedUp();
      } else {
        await this.recreateVault(password, authType);
      }

      this.props.passwordSet();
      this.props.setLockTime(AppConstants.DEFAULT_LOCK_TIMEOUT);
      this.setState({ loading: false });

      if (authType.oauth2Login) {
        endTrace({ name: TraceName.OnboardingNewSocialCreateWallet });
        endTrace({ name: TraceName.OnboardingJourneyOverall });

        if (this.props.metrics.isEnabled()) {
          this.props.navigation.reset({
            index: 0,
            routes: [
              {
                name: Routes.ONBOARDING.SUCCESS,
                params: { showPasswordHint: true },
              },
            ],
          });
        } else {
          this.props.navigation.navigate('OptinMetrics', {
            onContinue: () => {
              this.props.navigation.reset({
                index: 0,
                routes: [
                  {
                    name: Routes.ONBOARDING.SUCCESS,
                    params: { showPasswordHint: true },
                  },
                ],
              });
            },
          });
        }
      } else {
        const seedPhrase = await this.tryExportSeedPhrase(password);
        this.props.navigation.replace('AccountBackupStep1', {
          seedPhrase,
        });
      }
      this.track(MetaMetricsEvents.WALLET_CREATED, {
        biometrics_enabled: Boolean(this.state.biometryType),
        password_strength: getPasswordStrengthWord(this.state.passwordStrength),
      });
      this.track(MetaMetricsEvents.WALLET_SETUP_COMPLETED, {
        wallet_setup_type: 'new',
        new_wallet: true,
        account_type: provider ? `metamask_${provider}` : 'metamask',
      });
    } catch (error) {
      try {
        await this.recreateVault('');
      } catch (e) {
        Logger.error(e);
      }
      // Set state in app as it was with no password
      this.props.setExistingUser(true);
      await StorageWrapper.removeItem(SEED_PHRASE_HINTS);
      this.props.passwordUnset();
      this.props.setLockTime(-1);
      // Should we force people to enable passcode / biometrics?
      if (error.toString() === PASSCODE_NOT_SET_ERROR) {
        Alert.alert(
          strings('choose_password.security_alert_title'),
          strings('choose_password.security_alert_message'),
        );
        this.setState({ loading: false });
      } else {
        this.setState({ loading: false, error: error.toString() });
      }
      this.track(MetaMetricsEvents.WALLET_SETUP_FAILURE, {
        wallet_setup_type: 'new',
        error_type: error.toString(),
      });

      const onboardingTraceCtx = this.props.route.params?.onboardingTraceCtx;
      if (onboardingTraceCtx) {
        trace({
          name: TraceName.OnboardingPasswordSetupError,
          op: TraceOperation.OnboardingUserJourney,
          parentContext: onboardingTraceCtx,
          tags: { errorMessage: error.toString() },
        });
        endTrace({ name: TraceName.OnboardingPasswordSetupError });
      }

      if (error.message.includes('SeedlessOnboardingController')) {
        this.props.navigation.replace(Routes.ONBOARDING.LOGIN);
      }
    }
  };

  handleSeedlessOnboardingControllerError = async (error) => {
    Logger.error(error);
    OAuthService.resetOauthState();

    return new Promise((resolve) => {
      // to add error code and message
      this.props.navigation.navigate(Routes.MODAL.ROOT_MODAL_FLOW, {
        screen: Routes.SHEET.SUCCESS_ERROR_SHEET,
        params: {
          title: strings(
            'seedless_onboarding.seedless_onboarding_create_error_title',
          ),
          description: strings(
            'seedless_onboarding.seedless_onboarding_create_error_description',
          ),
          primaryButtonLabel: strings(
            'seedless_onboarding.seedless_onboarding_create_error_button',
          ),
          type: 'error',
          icon: IconName.Danger,
          isInteractable: false,
          onPrimaryButtonPress: async () => {
            resolve();
          },
          closeOnPrimaryButtonPress: true,
        },
      });
    });
  };

  /**
   * This function handles the case when the user rejects the OS prompt for allowing use of biometrics.
   * If this occurs we will create the wallet automatically with password as the login method
   */
  handleRejectedOsBiometricPrompt = async () => {
    const newAuthData = await Authentication.componentAuthenticationType(
      false,
      false,
    );

    try {
      await Authentication.newWalletAndKeychain(
        this.state.password,
        newAuthData,
      );
    } catch (err) {
      if (this.isOAuthPasswordCreationError(err, newAuthData)) {
        this.handleOAuthPasswordCreationError(err, newAuthData);
        return;
      }
      throw Error(strings('choose_password.disable_biometric_error'));
    }
    this.setState({
      biometryType: newAuthData.availableBiometryType,
      biometryChoice: false,
    });
  };

  /**
   * Recreates a vault
   *
   * @param password - Password to recreate and set the vault with
   */
  recreateVault = async (password, authType) => {
    const { KeyringController } = Engine.context;
    const seedPhrase = await this.getSeedPhrase();
    let importedAccounts = [];
    try {
      const keychainPassword = this.keyringControllerPasswordSet
        ? this.state.password
        : '';
      // Get imported accounts
      const simpleKeyrings = KeyringController.state.keyrings.filter(
        (keyring) => keyring.type === 'Simple Key Pair',
      );
      for (let i = 0; i < simpleKeyrings.length; i++) {
        const simpleKeyring = simpleKeyrings[i];
        const simpleKeyringAccounts = await Promise.all(
          simpleKeyring.accounts.map((account) =>
            KeyringController.exportAccount(keychainPassword, account),
          ),
        );
        importedAccounts = [...importedAccounts, ...simpleKeyringAccounts];
      }
    } catch (e) {
      Logger.error(
        e,
        'error while trying to get imported accounts on recreate vault',
      );
    }

    // Recreate keyring with password given to this method
    await Authentication.newWalletAndRestore(
      password,
      authType,
      seedPhrase,
      true,
    );
    // Keyring is set with empty password or not
    this.keyringControllerPasswordSet = password !== '';

    // Get props to restore vault
    const hdKeyring = KeyringController.state.keyrings[0];
    const existingAccountCount = hdKeyring.accounts.length;

    // Create previous accounts again
    for (let i = 0; i < existingAccountCount - 1; i++) {
      await KeyringController.addNewAccount();
    }

    try {
      // Import imported accounts again
      for (let i = 0; i < importedAccounts.length; i++) {
        await KeyringController.importAccountWithStrategy('privateKey', [
          importedAccounts[i],
        ]);
      }
    } catch (e) {
      Logger.error(
        e,
        'error while trying to import accounts on recreate vault',
      );
    }
  };

  /**
   * Returns current vault seed phrase
   * It does it using an empty password or a password set by the user
   * depending on the state the app is currently in
   */
  getSeedPhrase = async () => {
    const { KeyringController } = Engine.context;
    const { password } = this.state;
    const keychainPassword = this.keyringControllerPasswordSet ? password : '';
    return await KeyringController.exportSeedPhrase(keychainPassword);
  };

  jumpToConfirmPassword = () => {
    const { current } = this.confirmPasswordInput;
    current && current.focus();
  };

  updateBiometryChoice = async (biometryChoice) => {
    await updateAuthTypeStorageFlags(biometryChoice);
    this.setState({ biometryChoice });
  };

  renderSwitch = () => {
    const { biometryType, biometryChoice } = this.state;
    const handleUpdateRememberMe = (rememberMe) => {
      this.setState({ rememberMe });
    };
    return (
      <LoginOptionsSwitch
        shouldRenderBiometricOption={biometryType}
        biometryChoiceState={biometryChoice}
        onUpdateBiometryChoice={this.updateBiometryChoice}
        onUpdateRememberMe={handleUpdateRememberMe}
      />
    );
  };

  onPasswordChange = (val) => {
    const passInfo = zxcvbn(val);
    this.setState((prevState) => ({
      password: val,
      passwordStrength: passInfo.score,
      confirmPassword: val === '' ? '' : prevState.confirmPassword,
    }));
  };

  learnMore = () => {
    const learnMoreUrl =
      'https://support.metamask.io/managing-my-wallet/resetting-deleting-and-restoring/how-can-i-reset-my-password/';
    this.track(MetaMetricsEvents.EXTERNAL_LINK_CLICKED, {
      text: 'Learn More',
      location: 'choose_password',
      url: learnMoreUrl,
    });
    this.props.navigation.push('Webview', {
      screen: 'SimpleWebview',
      params: {
        url: learnMoreUrl,
        title: 'support.metamask.io',
      },
    });
  };

  toggleShowPassword = (index) => {
    this.setState((prevState) => {
      const newShowPasswordIndex = prevState.showPasswordIndex.includes(index)
        ? prevState.showPasswordIndex.filter((i) => i !== index)
        : [...prevState.showPasswordIndex, index];
      return { showPasswordIndex: newShowPasswordIndex };
    });
  };

  setConfirmPassword = (val) => this.setState({ confirmPassword: val });

  checkError = () => {
    const { password, confirmPassword } = this.state;
    return (
      password !== '' && confirmPassword !== '' && password !== confirmPassword
    );
  };

  renderContent = () => {
    const { isSelected, password, passwordStrength, confirmPassword, loading } =
      this.state;
    const passwordsMatch = password !== '' && password === confirmPassword;
    const canSubmit =
      passwordsMatch && isSelected && password.length >= MIN_PASSWORD_LENGTH;
    const previousScreen = this.props.route.params?.[PREVIOUS_SCREEN];
    const passwordStrengthWord = getPasswordStrengthWord(passwordStrength);
    const colors = this.context.colors || mockTheme.colors;
    const themeAppearance = this.context.themeAppearance || 'light';
    const styles = createStyles(colors);

    return (
      <SafeAreaView style={styles.mainWrapper}>
        {loading ? (
          <View style={styles.loadingWrapper}>
            <View style={styles.foxWrapper}>
              <LottieView
                style={styles.image}
                autoPlay
                loop
                source={fox}
                resizeMode="contain"
              />
            </View>
            <ActivityIndicator size="large" color={colors.text.default} />
            <Text
              variant={TextVariant.HeadingLG}
              style={styles.title}
              adjustsFontSizeToFit
              numberOfLines={1}
            >
              {strings(
                previousScreen === ONBOARDING
                  ? 'create_wallet.title'
                  : 'secure_your_wallet.creating_password',
              )}
            </Text>
            <Text variant={TextVariant.BodyMD} style={styles.subtitle}>
              {strings('create_wallet.subtitle')}
            </Text>
          </View>
        ) : (
          <KeyboardAwareScrollView
            contentContainerStyle={styles.wrapper}
            resetScrollToCoords={{ x: 0, y: 0 }}
          >
            <View style={styles.container}>
              {!this.getOauth2LoginSuccess() && (
                <Text
                  variant={TextVariant.BodyMD}
                  color={TextColor.Alternative}
                >
                  {strings('choose_password.steps', {
                    currentStep: 1,
                    totalSteps: 3,
                  })}
                </Text>
              )}

              <View
                style={styles.passwordContainer}
                testID={ChoosePasswordSelectorsIDs.CONTAINER_ID}
              >
                <View style={styles.passwordContainerTitle}>
                  <Text
                    variant={TextVariant.DisplayMD}
                    color={TextColor.Default}
                  >
                    {strings('choose_password.title')}
                  </Text>
                  <Text
                    variant={TextVariant.BodyMD}
                    color={TextColor.Alternative}
                  >
                    {this.getOauth2LoginSuccess()
                      ? strings('choose_password.description_social_login')
                      : strings('choose_password.description')}
                  </Text>
                </View>

                <View style={styles.field}>
                  <Label
                    variant={TextVariant.BodyMDMedium}
                    color={TextColor.Default}
                    style={styles.label}
                  >
                    {strings('choose_password.password')}
                  </Label>
                  <TextField
                    placeholder={strings(
                      'import_from_seed.enter_strong_password',
                    )}
                    secureTextEntry={this.state.showPasswordIndex.includes(0)}
                    value={password}
                    onChangeText={this.onPasswordChange}
                    placeholderTextColor={colors.text.muted}
                    testID={ChoosePasswordSelectorsIDs.NEW_PASSWORD_INPUT_ID}
                    onSubmitEditing={this.jumpToConfirmPassword}
                    submitBehavior="submit"
                    autoComplete="new-password"
                    returnKeyType="next"
                    autoCapitalize="none"
                    keyboardAppearance={themeAppearance}
                    size={TextFieldSize.Lg}
                    endAccessory={
                      <Icon
                        name={
                          this.state.showPasswordIndex.includes(0)
                            ? IconName.Eye
                            : IconName.EyeSlash
                        }
                        size={IconSize.Lg}
                        color={colors.icon.alternative}
                        onPress={() => this.toggleShowPassword(0)}
                      />
                    }
                  />
                  {Boolean(password) &&
                    password.length < MIN_PASSWORD_LENGTH && (
                      <Text
                        variant={TextVariant.BodySM}
                        color={TextColor.Alternative}
                      >
                        {strings('choose_password.must_be_at_least', {
                          number: MIN_PASSWORD_LENGTH,
                        })}
                      </Text>
                    )}
                  {Boolean(password) &&
                    password.length >= MIN_PASSWORD_LENGTH && (
                      <Text
                        variant={TextVariant.BodySM}
                        color={TextColor.Alternative}
                        testID={ChoosePasswordSelectorsIDs.PASSWORD_STRENGTH_ID}
                      >
                        {strings('choose_password.password_strength')}
                        <Text
                          variant={TextVariant.BodySM}
                          color={TextColor.Alternative}
                          style={styles[`strength_${passwordStrengthWord}`]}
                        >
                          {' '}
                          {strings(
                            `choose_password.strength_${passwordStrengthWord}`,
                          )}
                        </Text>
                      </Text>
                    )}
                </View>

                <View style={styles.field}>
                  <Label
                    variant={TextVariant.BodyMDMedium}
                    color={TextColor.Default}
                    style={styles.label}
                  >
                    {strings('choose_password.confirm_password')}
                  </Label>
                  <TextField
                    ref={this.confirmPasswordInput}
                    placeholder={strings('import_from_seed.re_enter_password')}
                    value={confirmPassword}
                    onChangeText={this.setConfirmPassword}
                    secureTextEntry={this.state.showPasswordIndex.includes(1)}
                    placeholderTextColor={colors.text.muted}
                    testID={
                      ChoosePasswordSelectorsIDs.CONFIRM_PASSWORD_INPUT_ID
                    }
                    accessibilityLabel={
                      ChoosePasswordSelectorsIDs.CONFIRM_PASSWORD_INPUT_ID
                    }
                    autoComplete="new-password"
                    onSubmitEditing={this.onPressCreate}
                    returnKeyType={'done'}
                    autoCapitalize="none"
                    keyboardAppearance={themeAppearance}
                    size={TextFieldSize.Lg}
                    endAccessory={
                      <Icon
                        name={
                          this.state.showPasswordIndex.includes(1)
                            ? IconName.Eye
                            : IconName.EyeSlash
                        }
                        size={IconSize.Lg}
                        color={colors.icon.alternative}
                        onPress={() => this.toggleShowPassword(1)}
                      />
                    }
                    isDisabled={password === ''}
                  />
                  {this.checkError() && (
                    <Text variant={TextVariant.BodySM} color={TextColor.Error}>
                      {strings('choose_password.password_error')}
                    </Text>
                  )}
                </View>

                <View style={styles.learnMoreContainer}>
                  <Checkbox
                    onPress={this.setSelection}
                    isChecked={isSelected}
                    testID={ChoosePasswordSelectorsIDs.I_UNDERSTAND_CHECKBOX_ID}
                    accessibilityLabel={
                      ChoosePasswordSelectorsIDs.I_UNDERSTAND_CHECKBOX_ID
                    }
                    style={styles.checkbox}
                  />
                  <Button
                    variant={ButtonVariants.Link}
                    onPress={this.setSelection}
                    style={styles.learnMoreTextContainer}
                    testID={ChoosePasswordSelectorsIDs.CHECKBOX_TEXT_ID}
                    label={
                      <Text
                        variant={TextVariant.BodyMD}
                        color={TextColor.Default}
                      >
                        {this.getOauth2LoginSuccess()
                          ? strings('import_from_seed.learn_more_social_login')
                          : strings('import_from_seed.learn_more')}
                        <Text
                          variant={TextVariant.BodyMD}
                          color={TextColor.Primary}
                          onPress={this.learnMore}
                          testID={ChoosePasswordSelectorsIDs.LEARN_MORE_LINK_ID}
                        >
                          {' ' + strings('reset_password.learn_more')}
                        </Text>
                      </Text>
                    }
                  />
                </View>

                <View style={styles.ctaWrapper}>
                  {this.renderSwitch()}
                  <Button
                    variant={ButtonVariants.Primary}
                    onPress={this.onPressCreate}
                    label={strings('choose_password.create_password_cta')}
                    disabled={!canSubmit}
                    width={ButtonWidthTypes.Full}
                    size={ButtonSize.Lg}
                    isDisabled={!canSubmit}
                    testID={ChoosePasswordSelectorsIDs.SUBMIT_BUTTON_ID}
                  />
                </View>
              </View>
            </View>
          </KeyboardAwareScrollView>
        )}
      </SafeAreaView>
    );
  };

  render() {
    const { errorToThrow } = this.state;

    // Component that throws error if needed (to be caught by ErrorBoundary)
    const ThrowErrorIfNeeded = () => {
      if (errorToThrow) {
        throw errorToThrow;
      }
      return null;
    };

    return (
      <ErrorBoundary
        navigation={this.props.navigation}
        view="ChoosePassword"
        useOnboardingErrorHandling={
          !!errorToThrow && !this.props.metrics.isEnabled()
        }
      >
        <ThrowErrorIfNeeded />
        {this.renderContent()}
      </ErrorBoundary>
    );
  }
}

ChoosePassword.contextType = ThemeContext;

const mapDispatchToProps = (dispatch) => ({
  passwordSet: () => dispatch(passwordSet()),
  passwordUnset: () => dispatch(passwordUnset()),
  setLockTime: (time) => dispatch(setLockTime(time)),
  seedphraseNotBackedUp: () => dispatch(seedphraseNotBackedUp()),
  saveOnboardingEvent: (...eventArgs) => dispatch(saveEvent(eventArgs)),
  setExistingUser: (value) => dispatch(setExistingUser(value)),
});

const mapStateToProps = (state) => ({});

export default connect(
  mapStateToProps,
  mapDispatchToProps,
)(withMetricsAwareness(ChoosePassword));<|MERGE_RESOLUTION|>--- conflicted
+++ resolved
@@ -461,18 +461,11 @@
         try {
           await Authentication.newWalletAndKeychain(password, authType);
         } catch (error) {
-<<<<<<< HEAD
-          if (error.message.includes('SeedlessOnboardingController')) {
+          if (this.isOAuthPasswordCreationError(error, authType)) {
+            this.handleOAuthPasswordCreationError(error, authType);
             await this.handleSeedlessOnboardingControllerError(error);
             throw error;
           } else if (Device.isIos) {
-=======
-          if (this.isOAuthPasswordCreationError(error, authType)) {
-            this.handleOAuthPasswordCreationError(error, authType);
-            return;
-          }
-          if (Device.isIos) {
->>>>>>> 93a11706
             await this.handleRejectedOsBiometricPrompt();
           }
         }
