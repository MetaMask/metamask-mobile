import React, { PureComponent } from 'react';
import PropTypes from 'prop-types';
import {
  ActivityIndicator,
  Alert,
  View,
  StyleSheet,
  TouchableOpacity,
  Platform,
  Keyboard,
} from 'react-native';
import { SafeAreaView } from 'react-native-safe-area-context';
import { KeyboardAwareScrollView } from 'react-native-keyboard-aware-scroll-view';
import { captureException } from '@sentry/react-native';
import Text, {
  TextColor,
  TextVariant,
} from '../../../component-library/components/Texts/Text';
import StorageWrapper from '../../../store/storage-wrapper';
import { connect } from 'react-redux';
import { saveOnboardingEvent as saveEvent } from '../../../actions/onboarding';
import {
  passwordSet,
  passwordUnset,
  seedphraseNotBackedUp,
  setExistingUser,
} from '../../../actions/user';
import { setLockTime } from '../../../actions/settings';
import Engine from '../../../core/Engine';
import OAuthLoginService from '../../../core/OAuthService/OAuthService';
import Device from '../../../util/device';
import { passcodeType } from '../../../util/authentication';
import { strings } from '../../../../locales/i18n';
import { getOnboardingNavbarOptions } from '../../UI/Navbar';
import AppConstants from '../../../core/AppConstants';
import Logger from '../../../util/Logger';
import { ONBOARDING, PREVIOUS_SCREEN } from '../../../constants/navigation';
import {
  TRUE,
  SEED_PHRASE_HINTS,
  BIOMETRY_CHOICE_DISABLED,
  PASSCODE_DISABLED,
} from '../../../constants/storage';
import {
  passwordRequirementsMet,
  MIN_PASSWORD_LENGTH,
} from '../../../util/password';

import { MetaMetricsEvents } from '../../../core/Analytics';
import { Authentication } from '../../../core';
import AUTHENTICATION_TYPE from '../../../constants/userProperties';
import { ThemeContext, mockTheme } from '../../../util/theme';
import { ChoosePasswordSelectorsIDs } from '../../../../e2e/selectors/Onboarding/ChoosePassword.selectors';
import trackOnboarding from '../../../util/metrics/TrackOnboarding/trackOnboarding';
import { MetricsEventBuilder } from '../../../core/Analytics/MetricsEventBuilder';
import Icon, {
  IconName,
  IconSize,
} from '../../../component-library/components/Icons/Icon';
import Checkbox from '../../../component-library/components/Checkbox';
import Button, {
  ButtonVariants,
  ButtonWidthTypes,
  ButtonSize,
} from '../../../component-library/components/Buttons/Button';
import TextField from '../../../component-library/components/Form/TextField/TextField';
import Label from '../../../component-library/components/Form/Label';
import { TextFieldSize } from '../../../component-library/components/Form/TextField';
import Routes from '../../../constants/navigation/Routes';
import { withMetricsAwareness } from '../../hooks/useMetrics';
import fox from '../../../animations/Searching_Fox.json';
import LottieView from 'lottie-react-native';
import ErrorBoundary from '../ErrorBoundary';
import {
  TraceName,
  endTrace,
  trace,
  TraceOperation,
} from '../../../util/trace';
import { uint8ArrayToMnemonic } from '../../../util/mnemonic';
import { wordlist } from '@metamask/scure-bip39/dist/wordlists/english';
import { setDataCollectionForMarketing } from '../../../actions/security';

const createStyles = (colors) =>
  StyleSheet.create({
    mainWrapper: {
      backgroundColor: colors.background.default,
      flex: 1,
    },
    wrapper: {
      flex: 1,
      paddingHorizontal: 16,
    },
    container: {
      flex: 1,
      flexDirection: 'column',
    },
    loadingWrapper: {
      paddingHorizontal: 16,
      alignItems: 'center',
      display: 'flex',
      justifyContent: 'flex-start',
      alignContent: 'center',
      flex: 1,
      rowGap: 24,
    },
    foxWrapper: {
      width: Device.isMediumDevice() ? 180 : 220,
      height: Device.isMediumDevice() ? 180 : 220,
    },
    image: {
      alignSelf: 'center',
      width: Device.isMediumDevice() ? 180 : 220,
      height: Device.isMediumDevice() ? 180 : 220,
    },
    loadingTextContainer: {
      display: 'flex',
      flexDirection: 'column',
      rowGap: 4,
      alignItems: 'center',
      justifyContent: 'center',
    },
    field: {
      position: 'relative',
      flexDirection: 'column',
      gap: 8,
    },
    ctaWrapper: {
      width: '100%',
      flexDirection: 'column',
      rowGap: 18,
      marginTop: 'auto',
      marginBottom: Platform.select({
        ios: 16,
        android: 24,
        default: 16,
      }),
    },
    learnMoreContainer: {
      flexDirection: 'row',
      alignItems: 'flex-start',
      justifyContent: 'flex-start',
      gap: 8,
      marginTop: 8,
      marginBottom: 16,
      backgroundColor: colors.background.section,
      borderRadius: 8,
      padding: 16,
    },
    learnMoreTextContainer: {
      flexDirection: 'row',
      alignItems: 'flex-start',
      justifyContent: 'flex-start',
      gap: 1,
      flexWrap: 'wrap',
      width: '90%',
      marginTop: -6,
    },
    headerLeft: {
      marginLeft: 16,
    },
    headerRight: {
      marginRight: 16,
    },
    passwordContainer: {
      flexDirection: 'column',
      rowGap: 16,
      flexGrow: 1,
    },
    label: {
      marginBottom: -4,
    },
    checkbox: {
      alignItems: 'flex-start',
    },
    passwordContainerTitle: {
      flexDirection: 'column',
      rowGap: 4,
    },
  });

const PASSCODE_NOT_SET_ERROR = 'Error: Passcode not set.';

/**
 * View where users can set their password for the first time
 */
class ChoosePassword extends PureComponent {
  static propTypes = {
    setDataCollectionForMarketing: PropTypes.func,
    /**
     * The navigator object
     */
    navigation: PropTypes.object,
    /**
     * The action to update the password set flag
     * in the redux store
     */
    passwordSet: PropTypes.func,
    /**
     * The action to update the password set flag
     * in the redux store to false
     */
    passwordUnset: PropTypes.func,
    /**
     * The action to update the lock time
     * in the redux store
     */
    setLockTime: PropTypes.func,
    /**
     * Action to reset the flag seedphraseBackedUp in redux
     */
    seedphraseNotBackedUp: PropTypes.func,
    /**
     * Action to set existing user flag
     */
    setExistingUser: PropTypes.func,
    /**
     * Action to save onboarding event
     */
    saveOnboardingEvent: PropTypes.func,
    /**
     * Object that represents the current route info like params passed to it
     */
    route: PropTypes.object,
    /**
     * Metrics injected by withMetricsAwareness HOC
     */
    metrics: PropTypes.object,
  };

  state = {
    isSelected: false,
    password: '',
    confirmPassword: '',
    secureTextEntry: true,
    biometryChoice: false,
    loading: false,
    error: null,
    errorToThrow: null,
    inputWidth: { width: '99%' },
    showPasswordIndex: [0, 1],
    passwordInputContainerFocusedIndex: -1,
  };

  mounted = true;
  passwordSetupAttemptTraceCtx = null;

  confirmPasswordInput = React.createRef();
  // Flag to know if password in keyring was set or not
  keyringControllerPasswordSet = false;

  track = (event, properties) => {
    const eventBuilder = MetricsEventBuilder.createEventBuilder(event);
    eventBuilder.addProperties(properties);
    trackOnboarding(eventBuilder.build(), this.props.saveOnboardingEvent);
  };

  getOauth2LoginSuccess = () => this.props.route.params?.oauthLoginSuccess;

  headerLeft = () => {
    const { navigation } = this.props;
    const colors = this.context.colors || mockTheme.colors;
    const marginLeft = 16;
    return (
      <TouchableOpacity
        onPress={() => navigation.goBack()}
        disabled={this.state.loading}
      >
        <Icon
          name={IconName.ArrowLeft}
          size={IconSize.Lg}
          color={colors.icon.default}
          style={{ marginLeft }}
        />
      </TouchableOpacity>
    );
  };

  updateNavBar = () => {
    const { route, navigation } = this.props;
    const colors = this.context.colors || mockTheme.colors;
    navigation.setOptions(
      getOnboardingNavbarOptions(
        route,
        {
          headerLeft: this.state.loading ? () => <View /> : this.headerLeft,
        },
        colors,
        false,
      ),
    );
  };

  async componentDidMount() {
    const { route } = this.props;
    const onboardingTraceCtx = route.params?.onboardingTraceCtx;
    if (onboardingTraceCtx) {
      this.passwordSetupAttemptTraceCtx = trace({
        name: TraceName.OnboardingPasswordSetupAttempt,
        op: TraceOperation.OnboardingUserJourney,
        parentContext: onboardingTraceCtx,
      });
    }

    const authData = await Authentication.getType();
    const previouslyDisabled = await StorageWrapper.getItem(
      BIOMETRY_CHOICE_DISABLED,
    );
    const passcodePreviouslyDisabled = await StorageWrapper.getItem(
      PASSCODE_DISABLED,
    );
    if (authData.currentAuthType === AUTHENTICATION_TYPE.PASSCODE) {
      this.setState({
        biometryType: passcodeType(authData.currentAuthType),
        biometryChoice: !(
          passcodePreviouslyDisabled && passcodePreviouslyDisabled === TRUE
        ),
      });
    } else if (authData.availableBiometryType) {
      this.setState({
        biometryType: authData.availableBiometryType,
        biometryChoice: !(previouslyDisabled && previouslyDisabled === TRUE),
      });
    }
    this.updateNavBar();
    setTimeout(() => {
      this.setState({
        inputWidth: { width: '100%' },
      });
    }, 100);
  }

  componentDidUpdate(prevProps, prevState) {
    this.updateNavBar();
    const prevLoading = prevState.loading;
    const { loading } = this.state;
    const { navigation } = this.props;
    if (!prevLoading && loading) {
      // update navigationOptions
      navigation.setParams({
        headerLeft: () => <View />,
      });
    }
  }

  componentWillUnmount() {
    this.mounted = false;
    if (this.passwordSetupAttemptTraceCtx) {
      endTrace({ name: TraceName.OnboardingPasswordSetupAttempt });
      this.passwordSetupAttemptTraceCtx = null;
    }
  }

  isOAuthPasswordCreationError = (error, authType) =>
    authType.oauth2Login &&
    error.message &&
    error.message.includes('SeedlessOnboardingController');

  handleOAuthPasswordCreationError = (error, authType) => {
    // If user has already consented to analytics, report error using regular Sentry
    if (this.props.metrics.isEnabled()) {
      authType.oauth2Login &&
        captureException(error, {
          tags: {
            view: 'ChoosePassword',
            context:
              'OAuth password creation failed - user consented to analytics',
          },
        });
    } else {
      // User hasn't consented to analytics yet, use ErrorBoundary onboarding flow
      authType.oauth2Login &&
        this.setState({
          loading: false,
          errorToThrow: new Error(
            `OAuth password creation failed: ${error.message}`,
          ),
        });
    }
  };

  setSelection = () => {
    const { isSelected } = this.state;
    this.setState(() => ({ isSelected: !isSelected }));
  };

  tryExportSeedPhrase = async (password) => {
    const { KeyringController } = Engine.context;
    const uint8ArrayMnemonic = await KeyringController.exportSeedPhrase(
      password,
    );
    return uint8ArrayToMnemonic(uint8ArrayMnemonic, wordlist).split(' ');
  };

  onPressCreate = async () => {
    const { loading, isSelected, password, confirmPassword } = this.state;
    const passwordsMatch = password !== '' && password === confirmPassword;
    let canSubmit;
    if (this.getOauth2LoginSuccess()) {
      canSubmit = passwordsMatch;
    } else {
      canSubmit = passwordsMatch && isSelected;
    }
    if (loading) return;
    if (!canSubmit) {
      if (
        password !== '' &&
        confirmPassword !== '' &&
        password !== confirmPassword
      ) {
        this.track(MetaMetricsEvents.WALLET_SETUP_FAILURE, {
          wallet_setup_type: 'import',
          error_type:
            Platform.OS === 'ios' && this.getOauth2LoginSuccess()
              ? strings('choose_password.password_dont_match_ios')
              : strings('choose_password.password_dont_match'),
        });
      }
      return;
    }
    if (!passwordRequirementsMet(password)) {
      this.track(MetaMetricsEvents.WALLET_SETUP_FAILURE, {
        wallet_setup_type: 'import',
        error_type: strings('choose_password.password_length_error'),
      });
      return;
    }

    const provider = this.props.route.params?.provider;
    const accountType = provider ? `metamask_${provider}` : 'metamask';

    this.track(MetaMetricsEvents.WALLET_CREATION_ATTEMPTED, {
      account_type: accountType,
    });

    try {
      this.setState({ loading: true });
      const previous_screen = this.props.route.params?.[PREVIOUS_SCREEN];

      // latest ux changes - we are forcing user to enable biometric by default
      const authType = await Authentication.componentAuthenticationType(
        true,
        false,
      );

      authType.oauth2Login = this.getOauth2LoginSuccess();

      const onboardingTraceCtx = this.props.route.params?.onboardingTraceCtx;
      trace({
        name: TraceName.OnboardingSRPAccountCreationTime,
        op: TraceOperation.OnboardingUserJourney,
        parentContext: onboardingTraceCtx,
        tags: {
          is_social_login: Boolean(provider),
          account_type: accountType,
          biometrics_enabled: Boolean(this.state.biometryType),
        },
      });

      Logger.log('previous_screen', previous_screen);
      if (previous_screen.toLowerCase() === ONBOARDING.toLowerCase()) {
        try {
          await Authentication.newWalletAndKeychain(password, authType);
        } catch (error) {
          if (this.isOAuthPasswordCreationError(error, authType)) {
            this.handleOAuthPasswordCreationError(error, authType);
            return;
          }
          if (Device.isIos) {
            await this.handleRejectedOsBiometricPrompt();
          }
        }
        this.keyringControllerPasswordSet = true;
        this.props.seedphraseNotBackedUp();
      } else {
        await this.recreateVault(password, authType);
      }

      this.props.passwordSet();
      this.props.setLockTime(AppConstants.DEFAULT_LOCK_TIMEOUT);

      if (authType.oauth2Login) {
        endTrace({ name: TraceName.OnboardingNewSocialCreateWallet });
        endTrace({ name: TraceName.OnboardingJourneyOverall });

        this.props.setDataCollectionForMarketing(this.state.isSelected);
        OAuthLoginService.updateMarketingOptInStatus(
          this.state.isSelected,
        ).catch((error) => {
          Logger.error(error);
        });

        this.props.navigation.reset({
          index: 0,
          routes: [
            {
              name: Routes.ONBOARDING.SUCCESS,
              params: { showPasswordHint: true },
            },
          ],
        });
      } else {
        const seedPhrase = await this.tryExportSeedPhrase(password);
        this.props.navigation.replace('AccountBackupStep1', {
          seedPhrase,
        });
      }
      this.track(MetaMetricsEvents.WALLET_CREATED, {
        biometrics_enabled: Boolean(this.state.biometryType),
        account_type: accountType,
      });
      this.track(MetaMetricsEvents.WALLET_SETUP_COMPLETED, {
        wallet_setup_type: 'new',
        new_wallet: true,
        account_type: accountType,
      });
      endTrace({ name: TraceName.OnboardingSRPAccountCreationTime });
    } catch (error) {
      try {
        await this.recreateVault('');
      } catch (e) {
        Logger.error(e);
      }
      // Set state in app as it was with no password
      this.props.setExistingUser(true);
      await StorageWrapper.removeItem(SEED_PHRASE_HINTS);
      this.props.passwordUnset();
      this.props.setLockTime(-1);
      // Should we force people to enable passcode / biometrics?
      if (error.toString() === PASSCODE_NOT_SET_ERROR) {
        Alert.alert(
          strings('choose_password.security_alert_title'),
          strings('choose_password.security_alert_message'),
        );
        this.setState({ loading: false });
      } else {
        this.setState({ loading: false, error: error.toString() });
      }
      this.track(MetaMetricsEvents.WALLET_SETUP_FAILURE, {
        wallet_setup_type: 'new',
        error_type: error.toString(),
      });

      const onboardingTraceCtx = this.props.route.params?.onboardingTraceCtx;
      if (onboardingTraceCtx) {
        trace({
          name: TraceName.OnboardingPasswordSetupError,
          op: TraceOperation.OnboardingUserJourney,
          parentContext: onboardingTraceCtx,
          tags: { errorMessage: error.toString() },
        });
        endTrace({ name: TraceName.OnboardingPasswordSetupError });
      }
    }
  };

  /**
   * This function handles the case when the user rejects the OS prompt for allowing use of biometrics.
   * If this occurs we will create the wallet automatically with password as the login method
   */
  handleRejectedOsBiometricPrompt = async () => {
    const newAuthData = await Authentication.componentAuthenticationType(
      false,
      false,
    );

    const oauth2LoginSuccess = this.getOauth2LoginSuccess();
    newAuthData.oauth2Login = oauth2LoginSuccess;
    try {
      await Authentication.newWalletAndKeychain(
        this.state.password,
        newAuthData,
      );
    } catch (err) {
      if (this.isOAuthPasswordCreationError(err, newAuthData)) {
        this.handleOAuthPasswordCreationError(err, newAuthData);
        return;
      }
      throw Error(strings('choose_password.disable_biometric_error'));
    }
    this.setState({
      biometryType: newAuthData.availableBiometryType,
      biometryChoice: false,
    });
  };

  /**
   * Recreates a vault
   *
   * @param password - Password to recreate and set the vault with
   */
  recreateVault = async (password, authType) => {
    const { KeyringController } = Engine.context;
    const seedPhrase = await this.getSeedPhrase();
    let importedAccounts = [];
    try {
      const keychainPassword = this.keyringControllerPasswordSet
        ? this.state.password
        : '';
      // Get imported accounts
      const simpleKeyrings = KeyringController.state.keyrings.filter(
        (keyring) => keyring.type === 'Simple Key Pair',
      );
      for (let i = 0; i < simpleKeyrings.length; i++) {
        const simpleKeyring = simpleKeyrings[i];
        const simpleKeyringAccounts = await Promise.all(
          simpleKeyring.accounts.map((account) =>
            KeyringController.exportAccount(keychainPassword, account),
          ),
        );
        importedAccounts = [...importedAccounts, ...simpleKeyringAccounts];
      }
    } catch (e) {
      Logger.error(
        e,
        'error while trying to get imported accounts on recreate vault',
      );
    }

    // Recreate keyring with password given to this method
    await Authentication.newWalletAndRestore(
      password,
      authType,
      seedPhrase,
      true,
    );
    // Keyring is set with empty password or not
    this.keyringControllerPasswordSet = password !== '';

    // Get props to restore vault
    const hdKeyring = KeyringController.state.keyrings[0];
    const existingAccountCount = hdKeyring.accounts.length;

    // Create previous accounts again
    for (let i = 0; i < existingAccountCount - 1; i++) {
      await KeyringController.addNewAccount();
    }

    try {
      // Import imported accounts again
      for (let i = 0; i < importedAccounts.length; i++) {
        await KeyringController.importAccountWithStrategy('privateKey', [
          importedAccounts[i],
        ]);
      }
    } catch (e) {
      Logger.error(
        e,
        'error while trying to import accounts on recreate vault',
      );
    }
  };

  /**
   * Returns current vault seed phrase
   * It does it using an empty password or a password set by the user
   * depending on the state the app is currently in
   */
  getSeedPhrase = async () => {
    const { KeyringController } = Engine.context;
    const { password } = this.state;
    const keychainPassword = this.keyringControllerPasswordSet ? password : '';
    return await KeyringController.exportSeedPhrase(keychainPassword);
  };

  jumpToConfirmPassword = () => {
    const { current } = this.confirmPasswordInput;
    current && current.focus();
  };

  onPasswordChange = (val) => {
    this.setState((prevState) => ({
      password: val,
      confirmPassword: val === '' ? '' : prevState.confirmPassword,
    }));
  };

  learnMore = () => {
    const learnMoreUrl =
      'https://support.metamask.io/managing-my-wallet/resetting-deleting-and-restoring/how-can-i-reset-my-password/';

    this.track(MetaMetricsEvents.EXTERNAL_LINK_CLICKED, {
      text: 'Learn More',
      location: 'choose_password',
      url: learnMoreUrl,
    });

    this.props.navigation.push('Webview', {
      screen: 'SimpleWebview',
      params: {
        url: learnMoreUrl,
        title: 'support.metamask.io',
      },
    });
  };

  toggleShowPassword = (index) => {
    this.setState((prevState) => {
      const newShowPasswordIndex = prevState.showPasswordIndex.includes(index)
        ? prevState.showPasswordIndex.filter((i) => i !== index)
        : [...prevState.showPasswordIndex, index];
      return { showPasswordIndex: newShowPasswordIndex };
    });
  };

  setConfirmPassword = (val) => this.setState({ confirmPassword: val });

  checkError = () => {
    const { password, confirmPassword } = this.state;
    return (
      password !== '' && confirmPassword !== '' && password !== confirmPassword
    );
  };

  renderContent = () => {
    const { isSelected, password, confirmPassword, loading } = this.state;
    const passwordsMatch = password !== '' && password === confirmPassword;
    let canSubmit;
    if (this.getOauth2LoginSuccess()) {
      canSubmit = passwordsMatch && password.length >= MIN_PASSWORD_LENGTH;
    } else {
      canSubmit =
        passwordsMatch && isSelected && password.length >= MIN_PASSWORD_LENGTH;
    }
    const previousScreen = this.props.route.params?.[PREVIOUS_SCREEN];
    const colors = this.context.colors || mockTheme.colors;
    const themeAppearance = this.context.themeAppearance || 'light';
    const styles = createStyles(colors);

    return (
      <SafeAreaView edges={{ bottom: 'additive' }} style={styles.mainWrapper}>
        {loading ? (
          <View style={styles.loadingWrapper}>
            <View style={styles.foxWrapper}>
              <LottieView
                style={styles.image}
                autoPlay
                loop
                source={fox}
                resizeMode="contain"
              />
            </View>
            <ActivityIndicator size="large" color={colors.text.default} />
            <View style={styles.loadingTextContainer}>
              <Text
                variant={TextVariant.HeadingLG}
                color={colors.text.default}
                adjustsFontSizeToFit
                numberOfLines={1}
              >
                {strings(
                  previousScreen === ONBOARDING
                    ? 'create_wallet.title'
                    : 'secure_your_wallet.creating_password',
                )}
              </Text>
              <Text
                variant={TextVariant.BodyMD}
                color={colors.text.alternative}
              >
                {strings('create_wallet.subtitle')}
              </Text>
            </View>
          </View>
        ) : (
          <KeyboardAwareScrollView
            contentContainerStyle={styles.wrapper}
            resetScrollToCoords={{ x: 0, y: 0 }}
          >
            <View style={styles.container}>
              {!this.getOauth2LoginSuccess() && (
                <Text
                  variant={TextVariant.BodyMD}
                  color={TextColor.Alternative}
                >
                  {strings('choose_password.steps', {
                    currentStep: 1,
                    totalSteps: 3,
                  })}
                </Text>
              )}

              <View
                style={styles.passwordContainer}
                testID={ChoosePasswordSelectorsIDs.CONTAINER_ID}
              >
                <View style={styles.passwordContainerTitle}>
                  <Text
                    variant={TextVariant.DisplayMD}
                    color={TextColor.Default}
                  >
                    {Platform.OS === 'ios' && this.getOauth2LoginSuccess()
                      ? strings('choose_password.title_ios')
                      : strings('choose_password.title')}
                  </Text>
                  <Text
                    variant={TextVariant.BodyMD}
                    color={TextColor.Alternative}
                  >
                    {this.getOauth2LoginSuccess() ? (
                      <Text
                        variant={TextVariant.BodyMD}
                        color={TextColor.Alternative}
                      >
<<<<<<< HEAD
                        {Platform.OS === 'ios' && this.getOauth2LoginSuccess()
=======
                        {Platform.OS === 'ios'
>>>>>>> 8e7057fe
                          ? strings(
                              'choose_password.description_social_login_update_ios',
                            )
                          : strings(
                              'choose_password.description_social_login_update',
                            )}
                        {Platform.OS === 'android' && (
                          <Text
                            variant={TextVariant.BodyMD}
                            color={TextColor.Warning}
                          >
                            {' '}
                            {strings(
                              'choose_password.description_social_login_update_bold',
                            )}
                          </Text>
                        )}
                      </Text>
                    ) : (
                      strings('choose_password.description')
                    )}
                  </Text>
                </View>

                <View style={styles.field}>
                  <Label
                    variant={TextVariant.BodyMDMedium}
                    color={TextColor.Default}
                    style={styles.label}
                  >
                    {Platform.OS === 'ios' && this.getOauth2LoginSuccess()
                      ? strings('choose_password.password_ios')
                      : strings('choose_password.password')}
                  </Label>
                  <TextField
                    secureTextEntry={this.state.showPasswordIndex.includes(0)}
                    value={password}
                    onChangeText={this.onPasswordChange}
                    placeholderTextColor={colors.text.muted}
                    testID={ChoosePasswordSelectorsIDs.NEW_PASSWORD_INPUT_ID}
                    onSubmitEditing={this.jumpToConfirmPassword}
                    submitBehavior="submit"
                    autoComplete="new-password"
                    returnKeyType="next"
                    autoCapitalize="none"
                    keyboardAppearance={themeAppearance}
                    size={TextFieldSize.Lg}
                    endAccessory={
                      <Icon
                        name={
                          this.state.showPasswordIndex.includes(0)
                            ? IconName.Eye
                            : IconName.EyeSlash
                        }
                        size={IconSize.Lg}
                        color={colors.icon.alternative}
                        onPress={() => this.toggleShowPassword(0)}
                      />
                    }
                  />
<<<<<<< HEAD
                  {Boolean(password) &&
                    password.length < MIN_PASSWORD_LENGTH && (
                      <Text
                        variant={TextVariant.BodySM}
                        color={TextColor.Alternative}
                      >
                        {Platform.OS === 'ios' && this.getOauth2LoginSuccess()
                          ? strings('choose_password.must_be_at_least_ios', {
                              number: MIN_PASSWORD_LENGTH,
                            })
                          : strings('choose_password.must_be_at_least', {
                              number: MIN_PASSWORD_LENGTH,
                            })}
                      </Text>
                    )}
                  {Boolean(password) &&
                    password.length >= MIN_PASSWORD_LENGTH && (
                      <Text
                        variant={TextVariant.BodySM}
                        color={TextColor.Alternative}
                        testID={ChoosePasswordSelectorsIDs.PASSWORD_STRENGTH_ID}
                      >
                        {Platform.OS === 'ios' && this.getOauth2LoginSuccess()
                          ? strings('choose_password.password_strength_ios')
                          : strings('choose_password.password_strength')}
                        <Text
                          variant={TextVariant.BodySM}
                          color={TextColor.Alternative}
                          style={styles[`strength_${passwordStrengthWord}`]}
                        >
                          {' '}
                          {strings(
                            `choose_password.strength_${passwordStrengthWord}`,
                          )}
                        </Text>
                      </Text>
                    )}
=======
                  {(!password || password.length < MIN_PASSWORD_LENGTH) && (
                    <Text
                      variant={TextVariant.BodySM}
                      color={TextColor.Alternative}
                    >
                      {strings('choose_password.must_be_at_least', {
                        number: MIN_PASSWORD_LENGTH,
                      })}
                    </Text>
                  )}
>>>>>>> 8e7057fe
                </View>

                <View style={styles.field}>
                  <Label
                    variant={TextVariant.BodyMDMedium}
                    color={TextColor.Default}
                    style={styles.label}
                  >
                    {Platform.OS === 'ios' && this.getOauth2LoginSuccess()
                      ? strings('choose_password.confirm_password_ios')
                      : strings('choose_password.confirm_password')}
                  </Label>
                  <TextField
                    ref={this.confirmPasswordInput}
                    value={confirmPassword}
                    onChangeText={this.setConfirmPassword}
                    secureTextEntry={this.state.showPasswordIndex.includes(1)}
                    placeholderTextColor={colors.text.muted}
                    testID={
                      ChoosePasswordSelectorsIDs.CONFIRM_PASSWORD_INPUT_ID
                    }
                    accessibilityLabel={
                      ChoosePasswordSelectorsIDs.CONFIRM_PASSWORD_INPUT_ID
                    }
                    autoComplete="new-password"
                    onSubmitEditing={Keyboard.dismiss}
                    returnKeyType={'done'}
                    autoCapitalize="none"
                    keyboardAppearance={themeAppearance}
                    size={TextFieldSize.Lg}
                    endAccessory={
                      <Icon
                        name={
                          this.state.showPasswordIndex.includes(1)
                            ? IconName.Eye
                            : IconName.EyeSlash
                        }
                        size={IconSize.Lg}
                        color={colors.icon.alternative}
                        onPress={() => this.toggleShowPassword(1)}
                      />
                    }
                    isDisabled={password === ''}
                    isError={this.checkError()}
                  />
                  {this.checkError() && (
                    <Text variant={TextVariant.BodySM} color={TextColor.Error}>
                      {Platform.OS === 'ios' && this.getOauth2LoginSuccess()
                        ? strings('choose_password.password_error_ios')
                        : strings('choose_password.password_error')}
                    </Text>
                  )}
                </View>

                <View style={styles.learnMoreContainer}>
                  <Checkbox
                    onPress={this.setSelection}
                    isChecked={isSelected}
                    testID={ChoosePasswordSelectorsIDs.I_UNDERSTAND_CHECKBOX_ID}
                    accessibilityLabel={
                      ChoosePasswordSelectorsIDs.I_UNDERSTAND_CHECKBOX_ID
                    }
                    style={styles.checkbox}
                  />
                  <Button
                    variant={ButtonVariants.Link}
                    onPress={this.setSelection}
                    style={styles.learnMoreTextContainer}
                    testID={ChoosePasswordSelectorsIDs.CHECKBOX_TEXT_ID}
                    label={
                      <Text
                        variant={TextVariant.BodySM}
                        color={TextColor.Default}
                      >
                        {this.getOauth2LoginSuccess() ? (
                          strings(
                            'choose_password.marketing_opt_in_description',
                          )
                        ) : (
                          <Text
                            variant={TextVariant.BodySM}
                            color={TextColor.Alternative}
                          >
                            {strings(
                              'choose_password.loose_password_description',
                            )}
                            <Text
                              variant={TextVariant.BodySM}
                              color={TextColor.Primary}
                              onPress={this.learnMore}
                              testID={
                                ChoosePasswordSelectorsIDs.LEARN_MORE_LINK_ID
                              }
                            >
                              {' '}
                              {strings('reset_password.learn_more')}
                            </Text>
                          </Text>
                        )}
                      </Text>
                    }
                  />
                </View>

                <View style={styles.ctaWrapper}>
                  <Button
                    variant={ButtonVariants.Primary}
                    onPress={this.onPressCreate}
                    label={
                      Platform.OS === 'ios' && this.getOauth2LoginSuccess()
                        ? strings('choose_password.create_password_cta_ios')
                        : strings('choose_password.create_password_cta')
                    }
                    disabled={!canSubmit}
                    width={ButtonWidthTypes.Full}
                    size={ButtonSize.Lg}
                    isDisabled={!canSubmit}
                    testID={ChoosePasswordSelectorsIDs.SUBMIT_BUTTON_ID}
                  />
                </View>
              </View>
            </View>
          </KeyboardAwareScrollView>
        )}
      </SafeAreaView>
    );
  };

  render() {
    const { errorToThrow } = this.state;

    // Component that throws error if needed (to be caught by ErrorBoundary)
    const ThrowErrorIfNeeded = () => {
      if (errorToThrow) {
        throw errorToThrow;
      }
      return null;
    };

    return (
      <ErrorBoundary
        navigation={this.props.navigation}
        view="ChoosePassword"
        useOnboardingErrorHandling={
          !!errorToThrow && !this.props.metrics.isEnabled()
        }
      >
        <ThrowErrorIfNeeded />
        {this.renderContent()}
      </ErrorBoundary>
    );
  }
}

ChoosePassword.contextType = ThemeContext;

const mapDispatchToProps = (dispatch) => ({
  passwordSet: () => dispatch(passwordSet()),
  passwordUnset: () => dispatch(passwordUnset()),
  setLockTime: (time) => dispatch(setLockTime(time)),
  seedphraseNotBackedUp: () => dispatch(seedphraseNotBackedUp()),
  saveOnboardingEvent: (...eventArgs) => dispatch(saveEvent(eventArgs)),
  setExistingUser: (value) => dispatch(setExistingUser(value)),
  setDataCollectionForMarketing: (enabled) =>
    dispatch(setDataCollectionForMarketing(enabled)),
});

const mapStateToProps = (state) => ({});

export default connect(
  mapStateToProps,
  mapDispatchToProps,
)(withMetricsAwareness(ChoosePassword));<|MERGE_RESOLUTION|>--- conflicted
+++ resolved
@@ -410,10 +410,7 @@
       ) {
         this.track(MetaMetricsEvents.WALLET_SETUP_FAILURE, {
           wallet_setup_type: 'import',
-          error_type:
-            Platform.OS === 'ios' && this.getOauth2LoginSuccess()
-              ? strings('choose_password.password_dont_match_ios')
-              : strings('choose_password.password_dont_match'),
+          error_type: strings('choose_password.password_dont_match'),
         });
       }
       return;
@@ -789,9 +786,7 @@
                     variant={TextVariant.DisplayMD}
                     color={TextColor.Default}
                   >
-                    {Platform.OS === 'ios' && this.getOauth2LoginSuccess()
-                      ? strings('choose_password.title_ios')
-                      : strings('choose_password.title')}
+                    {strings('choose_password.title')}
                   </Text>
                   <Text
                     variant={TextVariant.BodyMD}
@@ -802,11 +797,7 @@
                         variant={TextVariant.BodyMD}
                         color={TextColor.Alternative}
                       >
-<<<<<<< HEAD
-                        {Platform.OS === 'ios' && this.getOauth2LoginSuccess()
-=======
                         {Platform.OS === 'ios'
->>>>>>> 8e7057fe
                           ? strings(
                               'choose_password.description_social_login_update_ios',
                             )
@@ -837,9 +828,7 @@
                     color={TextColor.Default}
                     style={styles.label}
                   >
-                    {Platform.OS === 'ios' && this.getOauth2LoginSuccess()
-                      ? strings('choose_password.password_ios')
-                      : strings('choose_password.password')}
+                    {strings('choose_password.password')}
                   </Label>
                   <TextField
                     secureTextEntry={this.state.showPasswordIndex.includes(0)}
@@ -867,45 +856,6 @@
                       />
                     }
                   />
-<<<<<<< HEAD
-                  {Boolean(password) &&
-                    password.length < MIN_PASSWORD_LENGTH && (
-                      <Text
-                        variant={TextVariant.BodySM}
-                        color={TextColor.Alternative}
-                      >
-                        {Platform.OS === 'ios' && this.getOauth2LoginSuccess()
-                          ? strings('choose_password.must_be_at_least_ios', {
-                              number: MIN_PASSWORD_LENGTH,
-                            })
-                          : strings('choose_password.must_be_at_least', {
-                              number: MIN_PASSWORD_LENGTH,
-                            })}
-                      </Text>
-                    )}
-                  {Boolean(password) &&
-                    password.length >= MIN_PASSWORD_LENGTH && (
-                      <Text
-                        variant={TextVariant.BodySM}
-                        color={TextColor.Alternative}
-                        testID={ChoosePasswordSelectorsIDs.PASSWORD_STRENGTH_ID}
-                      >
-                        {Platform.OS === 'ios' && this.getOauth2LoginSuccess()
-                          ? strings('choose_password.password_strength_ios')
-                          : strings('choose_password.password_strength')}
-                        <Text
-                          variant={TextVariant.BodySM}
-                          color={TextColor.Alternative}
-                          style={styles[`strength_${passwordStrengthWord}`]}
-                        >
-                          {' '}
-                          {strings(
-                            `choose_password.strength_${passwordStrengthWord}`,
-                          )}
-                        </Text>
-                      </Text>
-                    )}
-=======
                   {(!password || password.length < MIN_PASSWORD_LENGTH) && (
                     <Text
                       variant={TextVariant.BodySM}
@@ -916,7 +866,6 @@
                       })}
                     </Text>
                   )}
->>>>>>> 8e7057fe
                 </View>
 
                 <View style={styles.field}>
@@ -925,9 +874,7 @@
                     color={TextColor.Default}
                     style={styles.label}
                   >
-                    {Platform.OS === 'ios' && this.getOauth2LoginSuccess()
-                      ? strings('choose_password.confirm_password_ios')
-                      : strings('choose_password.confirm_password')}
+                    {strings('choose_password.confirm_password')}
                   </Label>
                   <TextField
                     ref={this.confirmPasswordInput}
@@ -964,9 +911,7 @@
                   />
                   {this.checkError() && (
                     <Text variant={TextVariant.BodySM} color={TextColor.Error}>
-                      {Platform.OS === 'ios' && this.getOauth2LoginSuccess()
-                        ? strings('choose_password.password_error_ios')
-                        : strings('choose_password.password_error')}
+                      {strings('choose_password.password_error')}
                     </Text>
                   )}
                 </View>
@@ -1025,11 +970,7 @@
                   <Button
                     variant={ButtonVariants.Primary}
                     onPress={this.onPressCreate}
-                    label={
-                      Platform.OS === 'ios' && this.getOauth2LoginSuccess()
-                        ? strings('choose_password.create_password_cta_ios')
-                        : strings('choose_password.create_password_cta')
-                    }
+                    label={strings('choose_password.create_password_cta')}
                     disabled={!canSubmit}
                     width={ButtonWidthTypes.Full}
                     size={ButtonSize.Lg}
