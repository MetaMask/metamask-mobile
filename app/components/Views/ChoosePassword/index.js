--- conflicted
+++ resolved
@@ -6,10 +6,6 @@
   View,
   SafeAreaView,
   StyleSheet,
-<<<<<<< HEAD
-  Image,
-=======
->>>>>>> 0db38337
   TouchableOpacity,
 } from 'react-native';
 import { KeyboardAwareScrollView } from 'react-native-keyboard-aware-scroll-view';
@@ -78,10 +74,7 @@
 import { withMetricsAwareness } from '../../hooks/useMetrics';
 import fox from '../../../animations/Searching_Fox.json';
 import LottieView from 'lottie-react-native';
-<<<<<<< HEAD
 import { TraceName, endTrace } from '../../../util/trace';
-=======
->>>>>>> 0db38337
 
 const createStyles = (colors) =>
   StyleSheet.create({
@@ -373,12 +366,9 @@
 
       if (authType.oauth2Login) {
         if (this.props.metrics.isEnabled()) {
-<<<<<<< HEAD
           endTrace({ name: TraceName.OnboardingNewSocialCreateWallet });
           endTrace({ name: TraceName.OnboardingJourneyOverall });
 
-=======
->>>>>>> 0db38337
           this.props.navigation.reset({
             index: 0,
             routes: [
@@ -401,13 +391,10 @@
                 ],
               });
             },
-<<<<<<< HEAD
             tracesToEnd: [
               TraceName.OnboardingNewSocialCreateWallet,
               TraceName.OnboardingJourneyOverall,
             ],
-=======
->>>>>>> 0db38337
           });
         }
       } else {
@@ -638,18 +625,8 @@
         {loading ? (
           <View style={styles.loadingWrapper}>
             <View style={styles.foxWrapper}>
-<<<<<<< HEAD
-              {/* <Image
-                source={require('../../../images/branding/fox.png')}
-                style={styles.image}
-                resizeMethod={'auto'}
-              /> */}
               <LottieView
                 style={styles.image}
-=======
-              <LottieView
-                style={styles.image}
->>>>>>> 0db38337
                 autoPlay
                 loop
                 source={fox}
@@ -678,10 +655,6 @@
           </View>
         ) : (
           <View style={styles.wrapper}>
-<<<<<<< HEAD
-            {/* <OnboardingProgress steps={CHOOSE_PASSWORD_STEPS} /> */}
-=======
->>>>>>> 0db38337
             <KeyboardAwareScrollView
               style={styles.scrollableWrapper}
               contentContainerStyle={styles.keyboardScrollableWrapper}
