import React, { PureComponent } from 'react';
import PropTypes from 'prop-types';
import {
  ActivityIndicator,
  Alert,
  View,
  SafeAreaView,
  StyleSheet,
  TouchableOpacity,
  Platform,
} from 'react-native';
import { KeyboardAwareScrollView } from 'react-native-keyboard-aware-scroll-view';
import Text, {
  TextColor,
  TextVariant,
} from '../../../component-library/components/Texts/Text';
import StorageWrapper from '../../../store/storage-wrapper';
import { connect } from 'react-redux';
import { saveOnboardingEvent as saveEvent } from '../../../actions/onboarding';
import {
  passwordSet,
  passwordUnset,
  seedphraseNotBackedUp,
  setExistingUser,
} from '../../../actions/user';
import { setLockTime } from '../../../actions/settings';
import Engine from '../../../core/Engine';
import Device from '../../../util/device';
import {
  passcodeType,
  updateAuthTypeStorageFlags,
} from '../../../util/authentication';
import { strings } from '../../../../locales/i18n';
import { getOnboardingNavbarOptions } from '../../UI/Navbar';
import AppConstants from '../../../core/AppConstants';
import zxcvbn from 'zxcvbn';
import Logger from '../../../util/Logger';
import { ONBOARDING, PREVIOUS_SCREEN } from '../../../constants/navigation';
import {
  TRUE,
  SEED_PHRASE_HINTS,
  BIOMETRY_CHOICE_DISABLED,
  PASSCODE_DISABLED,
} from '../../../constants/storage';
import {
  getPasswordStrengthWord,
  passwordRequirementsMet,
  MIN_PASSWORD_LENGTH,
} from '../../../util/password';

import { MetaMetricsEvents } from '../../../core/Analytics';
import { Authentication } from '../../../core';
import AUTHENTICATION_TYPE from '../../../constants/userProperties';
import { ThemeContext, mockTheme } from '../../../util/theme';

import { LoginOptionsSwitch } from '../../UI/LoginOptionsSwitch';
import navigateTermsOfUse from '../../../util/termsOfUse/termsOfUse';
import { ChoosePasswordSelectorsIDs } from '../../../../e2e/selectors/Onboarding/ChoosePassword.selectors';
import trackOnboarding from '../../../util/metrics/TrackOnboarding/trackOnboarding';
import { MetricsEventBuilder } from '../../../core/Analytics/MetricsEventBuilder';
import Icon, {
  IconName,
  IconSize,
} from '../../../component-library/components/Icons/Icon';
import Checkbox from '../../../component-library/components/Checkbox';
import Button, {
  ButtonVariants,
  ButtonWidthTypes,
  ButtonSize,
} from '../../../component-library/components/Buttons/Button';
import TextField from '../../../component-library/components/Form/TextField/TextField';
import Label from '../../../component-library/components/Form/Label';
import { TextFieldSize } from '../../../component-library/components/Form/TextField';
import fox from '../../../animations/Searching_Fox.json';
import LottieView from 'lottie-react-native';

const createStyles = (colors) =>
  StyleSheet.create({
    mainWrapper: {
      backgroundColor: colors.background.default,
      flex: 1,
    },
    wrapper: {
      flex: 1,
      paddingHorizontal: 16,
    },
    container: {
      flex: 1,
      flexDirection: 'column',
    },
    loadingWrapper: {
      paddingHorizontal: 40,
      paddingBottom: 30,
      alignItems: 'center',
      flex: 1,
    },
    foxWrapper: {
      width: Device.isIos() ? 90 : 80,
      height: Device.isIos() ? 90 : 80,
      marginTop: 30,
      marginBottom: 30,
    },
    image: {
      alignSelf: 'center',
      width: 80,
      height: 80,
    },
    title: {
      justifyContent: 'flex-start',
      textAlign: 'flex-start',
      fontSize: 32,
    },
    subtitle: {
      textAlign: 'center',
    },
    field: {
      position: 'relative',
      flexDirection: 'column',
      gap: 8,
    },
    ctaWrapper: {
      width: '100%',
      flexDirection: 'column',
      rowGap: 18,
      marginTop: 'auto',
      marginBottom: Platform.select({
        ios: 16,
        android: 24,
        default: 16,
      }),
    },
    // eslint-disable-next-line react-native/no-unused-styles
    strength_weak: {
      color: colors.error.default,
    },
    // eslint-disable-next-line react-native/no-unused-styles
    strength_good: {
      color: colors.primary.default,
    },
    // eslint-disable-next-line react-native/no-unused-styles
    strength_strong: {
      color: colors.success.default,
    },
    learnMoreContainer: {
      flexDirection: 'row',
      alignItems: 'flex-start',
      justifyContent: 'flex-start',
      gap: 8,
      marginTop: 8,
      marginBottom: 16,
    },
    learnMoreTextContainer: {
      flexDirection: 'row',
      alignItems: 'flex-start',
      justifyContent: 'flex-start',
      gap: 1,
      flexWrap: 'wrap',
      width: '90%',
    },
    headerLeft: {
      marginLeft: 16,
    },
    headerRight: {
      marginRight: 16,
    },
    passwordContainer: {
      flexDirection: 'column',
      rowGap: 16,
      flexGrow: 1,
    },
    label: {
      marginBottom: -4,
    },
    checkbox: {
      alignItems: 'flex-start',
    },
    passwordContainerTitle: {
      flexDirection: 'column',
      rowGap: 4,
    },
  });

const PASSCODE_NOT_SET_ERROR = 'Error: Passcode not set.';

/**
 * View where users can set their password for the first time
 */
class ChoosePassword extends PureComponent {
  static propTypes = {
    /**
     * The navigator object
     */
    navigation: PropTypes.object,
    /**
     * The action to update the password set flag
     * in the redux store
     */
    passwordSet: PropTypes.func,
    /**
     * The action to update the password set flag
     * in the redux store to false
     */
    passwordUnset: PropTypes.func,
    /**
     * The action to update the lock time
     * in the redux store
     */
    setLockTime: PropTypes.func,
    /**
     * Action to reset the flag seedphraseBackedUp in redux
     */
    seedphraseNotBackedUp: PropTypes.func,
    /**
<<<<<<< HEAD
     * Redux dispatch function
     */
    dispatch: PropTypes.func,
    /**
     * Object that represents the current route info like params passed to it
=======
     * Action to save onboarding event
>>>>>>> 0c260cc7
     */
    saveOnboardingEvent: PropTypes.func,
    /**
     * Object that represents the current route info like params passed to it
     */
    route: PropTypes.object,
  };

  state = {
    isSelected: false,
    password: '',
    confirmPassword: '',
    secureTextEntry: true,
    biometryType: null,
    biometryChoice: false,
    rememberMe: false,
    loading: false,
    error: null,
    inputWidth: { width: '99%' },
    showPasswordIndex: [0, 1],
    passwordInputContainerFocusedIndex: -1,
  };

  mounted = true;

  confirmPasswordInput = React.createRef();
  // Flag to know if password in keyring was set or not
  keyringControllerPasswordSet = false;

  track = (event, properties) => {
    const eventBuilder = MetricsEventBuilder.createEventBuilder(event);
    eventBuilder.addProperties(properties);
    trackOnboarding(eventBuilder.build(), this.props.saveOnboardingEvent);
  };

  headerLeft = () => {
    const { navigation } = this.props;
    const colors = this.context.colors || mockTheme.colors;
    const marginLeft = 16;
    return (
      <TouchableOpacity
        onPress={() => navigation.goBack()}
        disabled={this.state.loading}
      >
        <Icon
          name={IconName.ArrowLeft}
          size={IconSize.Lg}
          color={this.state.loading ? colors.icon.muted : colors.icon.default}
          style={{ marginLeft }}
        />
      </TouchableOpacity>
    );
  };

  updateNavBar = () => {
    const { route, navigation } = this.props;
    const colors = this.context.colors || mockTheme.colors;
    navigation.setOptions(
      getOnboardingNavbarOptions(
        route,
        {
          headerLeft: this.headerLeft,
        },
        colors,
        false,
      ),
    );
  };

  termsOfUse = async () => {
    if (this.props.navigation) {
      await navigateTermsOfUse(this.props.navigation.navigate);
    }
  };

  async componentDidMount() {
    const authData = await Authentication.getType();
    const previouslyDisabled = await StorageWrapper.getItem(
      BIOMETRY_CHOICE_DISABLED,
    );
    const passcodePreviouslyDisabled = await StorageWrapper.getItem(
      PASSCODE_DISABLED,
    );
    if (authData.currentAuthType === AUTHENTICATION_TYPE.PASSCODE) {
      this.setState({
        biometryType: passcodeType(authData.currentAuthType),
        biometryChoice: !(
          passcodePreviouslyDisabled && passcodePreviouslyDisabled === TRUE
        ),
      });
    } else if (authData.availableBiometryType) {
      this.setState({
        biometryType: authData.availableBiometryType,
        biometryChoice: !(previouslyDisabled && previouslyDisabled === TRUE),
      });
    }
    this.updateNavBar();
    setTimeout(() => {
      this.setState({
        inputWidth: { width: '100%' },
      });
    }, 100);
    this.termsOfUse();
  }

  componentDidUpdate(prevProps, prevState) {
    this.updateNavBar();
    const prevLoading = prevState.loading;
    const { loading } = this.state;
    const { navigation } = this.props;
    if (!prevLoading && loading) {
      // update navigationOptions
      navigation.setParams({
        headerLeft: () => <View />,
      });
    }
  }

  componentWillUnmount() {
    this.mounted = false;
  }

  setSelection = () => {
    const { isSelected } = this.state;
    this.setState(() => ({ isSelected: !isSelected }));
  };

  onPressCreate = async () => {
    const { loading, isSelected, password, confirmPassword } = this.state;
    const passwordsMatch = password !== '' && password === confirmPassword;
    const canSubmit = passwordsMatch && isSelected;

    if (!canSubmit) return;
    if (loading) return;
    if (!passwordRequirementsMet(password)) {
      this.track(MetaMetricsEvents.WALLET_SETUP_FAILURE, {
        wallet_setup_type: 'import',
        error_type: strings('choose_password.password_length_error'),
      });
      return;
    } else if (password !== confirmPassword) {
      this.track(MetaMetricsEvents.WALLET_SETUP_FAILURE, {
        wallet_setup_type: 'import',
        error_type: strings('choose_password.password_dont_match'),
      });
      return;
    }
    const provider = this.props.route.params?.provider;
    this.track(MetaMetricsEvents.WALLET_CREATION_ATTEMPTED, {
      account_type: provider ? `metamask_${provider}` : 'metamask',
    });

    try {
      this.setState({ loading: true });
      const previous_screen = this.props.route.params?.[PREVIOUS_SCREEN];

      const authType = await Authentication.componentAuthenticationType(
        this.state.biometryChoice,
        this.state.rememberMe,
      );

      if (previous_screen === ONBOARDING) {
        try {
          await Authentication.newWalletAndKeychain(password, authType);
        } catch (error) {
          if (Device.isIos) await this.handleRejectedOsBiometricPrompt();
        }
        this.keyringControllerPasswordSet = true;
        this.props.seedphraseNotBackedUp();
      } else {
        await this.recreateVault(password, authType);
      }

      this.props.passwordSet();
      this.props.setLockTime(AppConstants.DEFAULT_LOCK_TIMEOUT);
      this.setState({ loading: false });
      this.props.navigation.replace('AccountBackupStep1');
      this.track(MetaMetricsEvents.WALLET_CREATED, {
        biometrics_enabled: Boolean(this.state.biometryType),
        password_strength: getPasswordStrengthWord(this.state.passwordStrength),
      });
      this.track(MetaMetricsEvents.WALLET_SETUP_COMPLETED, {
        wallet_setup_type: 'new',
        new_wallet: true,
        account_type: provider ? `metamask_${provider}` : 'metamask',
      });
    } catch (error) {
      try {
        await this.recreateVault('');
      } catch (e) {
        Logger.error(e);
      }
      // Set state in app as it was with no password
      this.props.dispatch(setExistingUser(true));
      await StorageWrapper.removeItem(SEED_PHRASE_HINTS);
      this.props.passwordUnset();
      this.props.setLockTime(-1);
      // Should we force people to enable passcode / biometrics?
      if (error.toString() === PASSCODE_NOT_SET_ERROR) {
        Alert.alert(
          strings('choose_password.security_alert_title'),
          strings('choose_password.security_alert_message'),
        );
        this.setState({ loading: false });
      } else {
        this.setState({ loading: false, error: error.toString() });
      }
      this.track(MetaMetricsEvents.WALLET_SETUP_FAILURE, {
        wallet_setup_type: 'new',
        error_type: error.toString(),
      });
    }
  };

  /**
   * This function handles the case when the user rejects the OS prompt for allowing use of biometrics.
   * If this occurs we will create the wallet automatically with password as the login method
   */
  handleRejectedOsBiometricPrompt = async () => {
    const newAuthData = await Authentication.componentAuthenticationType(
      false,
      false,
    );
    try {
      await Authentication.newWalletAndKeychain(
        this.state.password,
        newAuthData,
      );
    } catch (err) {
      throw Error(strings('choose_password.disable_biometric_error'));
    }
    this.setState({
      biometryType: newAuthData.availableBiometryType,
      biometryChoice: false,
    });
  };

  /**
   * Recreates a vault
   *
   * @param password - Password to recreate and set the vault with
   */
  recreateVault = async (password, authType) => {
    const { KeyringController } = Engine.context;
    const seedPhrase = await this.getSeedPhrase();
    let importedAccounts = [];
    try {
      const keychainPassword = this.keyringControllerPasswordSet
        ? this.state.password
        : '';
      // Get imported accounts
      const simpleKeyrings = KeyringController.state.keyrings.filter(
        (keyring) => keyring.type === 'Simple Key Pair',
      );
      for (let i = 0; i < simpleKeyrings.length; i++) {
        const simpleKeyring = simpleKeyrings[i];
        const simpleKeyringAccounts = await Promise.all(
          simpleKeyring.accounts.map((account) =>
            KeyringController.exportAccount(keychainPassword, account),
          ),
        );
        importedAccounts = [...importedAccounts, ...simpleKeyringAccounts];
      }
    } catch (e) {
      Logger.error(
        e,
        'error while trying to get imported accounts on recreate vault',
      );
    }

    // Recreate keyring with password given to this method
    await Authentication.newWalletAndRestore(
      password,
      authType,
      seedPhrase,
      true,
    );
    // Keyring is set with empty password or not
    this.keyringControllerPasswordSet = password !== '';

    // Get props to restore vault
    const hdKeyring = KeyringController.state.keyrings[0];
    const existingAccountCount = hdKeyring.accounts.length;

    // Create previous accounts again
    for (let i = 0; i < existingAccountCount - 1; i++) {
      await KeyringController.addNewAccount();
    }

    try {
      // Import imported accounts again
      for (let i = 0; i < importedAccounts.length; i++) {
        await KeyringController.importAccountWithStrategy('privateKey', [
          importedAccounts[i],
        ]);
      }
    } catch (e) {
      Logger.error(
        e,
        'error while trying to import accounts on recreate vault',
      );
    }
  };

  /**
   * Returns current vault seed phrase
   * It does it using an empty password or a password set by the user
   * depending on the state the app is currently in
   */
  getSeedPhrase = async () => {
    const { KeyringController } = Engine.context;
    const { password } = this.state;
    const keychainPassword = this.keyringControllerPasswordSet ? password : '';
    return await KeyringController.exportSeedPhrase(keychainPassword);
  };

  jumpToConfirmPassword = () => {
    const { current } = this.confirmPasswordInput;
    current && current.focus();
  };

  updateBiometryChoice = async (biometryChoice) => {
    await updateAuthTypeStorageFlags(biometryChoice);
    this.setState({ biometryChoice });
  };

  renderSwitch = () => {
    const { biometryType, biometryChoice } = this.state;
    const handleUpdateRememberMe = (rememberMe) => {
      this.setState({ rememberMe });
    };
    return (
      <LoginOptionsSwitch
        shouldRenderBiometricOption={biometryType}
        biometryChoiceState={biometryChoice}
        onUpdateBiometryChoice={this.updateBiometryChoice}
        onUpdateRememberMe={handleUpdateRememberMe}
      />
    );
  };

  onPasswordChange = (val) => {
    const passInfo = zxcvbn(val);
    this.setState({
      password: val,
      passwordStrength: passInfo.score,
      confirmPassword: '',
    });
  };

  learnMore = () => {
    const learnMoreUrl =
      'https://support.metamask.io/managing-my-wallet/resetting-deleting-and-restoring/how-can-i-reset-my-password/';
    this.track(MetaMetricsEvents.EXTERNAL_LINK_CLICKED, {
      text: 'Learn More',
      location: 'choose_password',
      url: learnMoreUrl,
    });
    this.props.navigation.push('Webview', {
      screen: 'SimpleWebview',
      params: {
        url: learnMoreUrl,
        title: 'support.metamask.io',
      },
    });
  };

  toggleShowPassword = (index) => {
    this.setState((prevState) => {
      const newShowPasswordIndex = prevState.showPasswordIndex.includes(index)
        ? prevState.showPasswordIndex.filter((i) => i !== index)
        : [...prevState.showPasswordIndex, index];
      return { showPasswordIndex: newShowPasswordIndex };
    });
  };

  setConfirmPassword = (val) => this.setState({ confirmPassword: val });

  checkError = () => {
    const { password, confirmPassword } = this.state;
    return (
      password !== '' && confirmPassword !== '' && password !== confirmPassword
    );
  };

  render() {
    const { isSelected, password, passwordStrength, confirmPassword, loading } =
      this.state;
    const passwordsMatch = password !== '' && password === confirmPassword;
    const canSubmit =
      passwordsMatch && isSelected && password.length >= MIN_PASSWORD_LENGTH;
    const previousScreen = this.props.route.params?.[PREVIOUS_SCREEN];
    const passwordStrengthWord = getPasswordStrengthWord(passwordStrength);
    const colors = this.context.colors || mockTheme.colors;
    const themeAppearance = this.context.themeAppearance || 'light';
    const styles = createStyles(colors);

    return (
      <SafeAreaView style={styles.mainWrapper}>
        {loading ? (
          <View style={styles.loadingWrapper}>
            <View style={styles.foxWrapper}>
              <LottieView
                style={styles.image}
                autoPlay
                loop
                source={fox}
                resizeMode="contain"
              />
            </View>
            <ActivityIndicator size="large" color={colors.text.default} />
            <Text
              variant={TextVariant.HeadingLG}
              style={styles.title}
              adjustsFontSizeToFit
              numberOfLines={1}
            >
              {strings(
                previousScreen === ONBOARDING
                  ? 'create_wallet.title'
                  : 'secure_your_wallet.creating_password',
              )}
            </Text>
            <Text
              variant={TextVariant.HeadingSMRegular}
              style={styles.subtitle}
            >
              {strings('create_wallet.subtitle')}
            </Text>
          </View>
        ) : (
          <KeyboardAwareScrollView
            contentContainerStyle={styles.wrapper}
            resetScrollToCoords={{ x: 0, y: 0 }}
          >
            <View style={styles.container}>
              <Text variant={TextVariant.BodyMD} color={TextColor.Alternative}>
                {strings('choose_password.steps', {
                  currentStep: 1,
                  totalSteps: 3,
                })}
              </Text>

              <View
                style={styles.passwordContainer}
                testID={ChoosePasswordSelectorsIDs.CONTAINER_ID}
              >
                <View style={styles.passwordContainerTitle}>
                  <Text
                    variant={TextVariant.DisplayMD}
                    color={TextColor.Default}
                  >
                    {strings('choose_password.title')}
                  </Text>
                  <Text
                    variant={TextVariant.BodySM}
                    color={TextColor.Alternative}
                  >
                    {strings('choose_password.description')}
                  </Text>
                </View>

                <View style={styles.field}>
                  <Label
                    variant={TextVariant.BodyMDMedium}
                    color={TextColor.Default}
                    style={styles.label}
                  >
                    {strings('choose_password.password')}
                  </Label>
                  <TextField
                    placeholder={strings(
                      'import_from_seed.enter_strong_password',
                    )}
                    secureTextEntry={this.state.showPasswordIndex.includes(0)}
                    value={password}
                    onChangeText={this.onPasswordChange}
                    placeholderTextColor={colors.text.muted}
                    testID={ChoosePasswordSelectorsIDs.NEW_PASSWORD_INPUT_ID}
                    onSubmitEditing={this.jumpToConfirmPassword}
                    autoComplete="new-password"
                    returnKeyType="next"
                    autoCapitalize="none"
                    keyboardAppearance={themeAppearance}
                    size={TextFieldSize.Lg}
                    endAccessory={
                      <Icon
                        name={
                          this.state.showPasswordIndex.includes(0)
                            ? IconName.Eye
                            : IconName.EyeSlash
                        }
                        size={IconSize.Lg}
                        color={colors.icon.alternative}
                        onPress={() => this.toggleShowPassword(0)}
                      />
                    }
                  />
                  {Boolean(password) &&
                    password.length < MIN_PASSWORD_LENGTH && (
                      <Text
                        variant={TextVariant.BodySM}
                        color={TextColor.Alternative}
                      >
                        {strings('choose_password.must_be_at_least', {
                          number: MIN_PASSWORD_LENGTH,
                        })}
                      </Text>
                    )}
                  {Boolean(password) &&
                    password.length >= MIN_PASSWORD_LENGTH && (
                      <Text
                        variant={TextVariant.BodySM}
                        color={TextColor.Alternative}
                        testID={ChoosePasswordSelectorsIDs.PASSWORD_STRENGTH_ID}
                      >
                        {strings('choose_password.password_strength')}
                        <Text
                          variant={TextVariant.BodySM}
                          color={TextColor.Alternative}
                          style={styles[`strength_${passwordStrengthWord}`]}
                        >
                          {' '}
                          {strings(
                            `choose_password.strength_${passwordStrengthWord}`,
                          )}
                        </Text>
                      </Text>
                    )}
                </View>

                <View style={styles.field}>
                  <Label
                    variant={TextVariant.BodyMDMedium}
                    color={TextColor.Default}
                    style={styles.label}
                  >
                    {strings('choose_password.confirm_password')}
                  </Label>
                  <TextField
                    placeholder={strings('import_from_seed.re_enter_password')}
                    value={confirmPassword}
                    onChangeText={this.setConfirmPassword}
                    secureTextEntry={this.state.showPasswordIndex.includes(1)}
                    placeholderTextColor={colors.text.muted}
                    testID={
                      ChoosePasswordSelectorsIDs.CONFIRM_PASSWORD_INPUT_ID
                    }
                    accessibilityLabel={
                      ChoosePasswordSelectorsIDs.CONFIRM_PASSWORD_INPUT_ID
                    }
                    autoComplete="new-password"
                    onSubmitEditing={this.onPressCreate}
                    returnKeyType={'done'}
                    autoCapitalize="none"
                    keyboardAppearance={themeAppearance}
                    size={TextFieldSize.Lg}
                    endAccessory={
                      <Icon
                        name={
                          this.state.showPasswordIndex.includes(1)
                            ? IconName.Eye
                            : IconName.EyeSlash
                        }
                        size={IconSize.Lg}
                        color={colors.icon.alternative}
                        onPress={() => this.toggleShowPassword(1)}
                      />
                    }
                    isDisabled={password === ''}
                  />
                  {this.checkError() && (
                    <Text variant={TextVariant.BodySM} color={TextColor.Error}>
                      {strings('choose_password.password_error')}
                    </Text>
                  )}
                </View>

                <View style={styles.learnMoreContainer}>
                  <Checkbox
                    onPress={this.setSelection}
                    isChecked={isSelected}
                    testID={ChoosePasswordSelectorsIDs.I_UNDERSTAND_CHECKBOX_ID}
                    accessibilityLabel={
                      ChoosePasswordSelectorsIDs.I_UNDERSTAND_CHECKBOX_ID
                    }
                    style={styles.checkbox}
                  />
                  <Button
                    variant={ButtonVariants.Link}
                    onPress={this.setSelection}
                    style={styles.learnMoreTextContainer}
                    testID={ChoosePasswordSelectorsIDs.CHECKBOX_TEXT_ID}
                    label={
                      <Text
                        variant={TextVariant.BodyMD}
                        color={TextColor.Default}
                      >
                        {strings('import_from_seed.learn_more')}
                        <Text
                          variant={TextVariant.BodyMD}
                          color={TextColor.Primary}
                          onPress={this.learnMore}
                          testID={ChoosePasswordSelectorsIDs.LEARN_MORE_LINK_ID}
                        >
                          {' ' + strings('reset_password.learn_more')}
                        </Text>
                      </Text>
                    }
                  />
                </View>

                <View style={styles.ctaWrapper}>
                  {this.renderSwitch()}
                  <Button
                    variant={ButtonVariants.Primary}
                    onPress={this.onPressCreate}
                    label={strings('choose_password.create_password_cta')}
                    disabled={!canSubmit}
                    width={ButtonWidthTypes.Full}
                    size={ButtonSize.Lg}
                    isDisabled={!canSubmit}
                    testID={ChoosePasswordSelectorsIDs.SUBMIT_BUTTON_ID}
                  />
                </View>
              </View>
            </View>
          </KeyboardAwareScrollView>
        )}
      </SafeAreaView>
    );
  }
}

ChoosePassword.contextType = ThemeContext;

const mapDispatchToProps = (dispatch) => ({
  passwordSet: () => dispatch(passwordSet()),
  passwordUnset: () => dispatch(passwordUnset()),
  setLockTime: (time) => dispatch(setLockTime(time)),
  seedphraseNotBackedUp: () => dispatch(seedphraseNotBackedUp()),
  saveOnboardingEvent: (...eventArgs) => dispatch(saveEvent(eventArgs)),
});

const mapStateToProps = (state) => ({});

export default connect(mapStateToProps, mapDispatchToProps)(ChoosePassword);<|MERGE_RESOLUTION|>--- conflicted
+++ resolved
@@ -211,15 +211,11 @@
      */
     seedphraseNotBackedUp: PropTypes.func,
     /**
-<<<<<<< HEAD
      * Redux dispatch function
      */
     dispatch: PropTypes.func,
     /**
-     * Object that represents the current route info like params passed to it
-=======
      * Action to save onboarding event
->>>>>>> 0c260cc7
      */
     saveOnboardingEvent: PropTypes.func,
     /**
