--- conflicted
+++ resolved
@@ -214,7 +214,7 @@
     confirmPassword: '',
     secureTextEntry: true,
     biometryType: null,
-    biometryChoice: true,
+    biometryChoice: false,
     rememberMe: false,
     loading: false,
     error: null,
@@ -586,11 +586,7 @@
 
   setConfirmPassword = (val) => this.setState({ confirmPassword: val });
 
-<<<<<<< HEAD
-  isError = () => {
-=======
   checkError = () => {
->>>>>>> bb73b247
     const { password, confirmPassword } = this.state;
     return (
       password !== '' && confirmPassword !== '' && password !== confirmPassword
@@ -661,14 +657,10 @@
                   variant={TextVariant.BodyMD}
                   color={TextColor.Alternative}
                 >
-<<<<<<< HEAD
-                  Step 1 of 3
-=======
                   {strings('choose_password.steps', {
                     currentStep: 1,
                     totalSteps: 3,
                   })}
->>>>>>> bb73b247
                 </Text>
 
                 <Text variant={TextVariant.DisplayMD} color={TextColor.Default}>
@@ -688,14 +680,6 @@
                       placeholder={strings(
                         'import_from_seed.enter_strong_password',
                       )}
-<<<<<<< HEAD
-                      value={password}
-                      onChangeText={this.onPasswordChange}
-                      secureTextEntry={this.state.showPasswordIndex.includes(0)}
-                      placeholderTextColor={colors.text.muted}
-                      testID={ChoosePasswordSelectorsIDs.NEW_PASSWORD_INPUT_ID}
-                      onSubmitEditing={this.jumpToConfirmPassword}
-=======
                       secureTextEntry={this.state.showPasswordIndex.includes(0)}
                       value={password}
                       onChangeText={this.onPasswordChange}
@@ -703,7 +687,6 @@
                       testID={ChoosePasswordSelectorsIDs.NEW_PASSWORD_INPUT_ID}
                       onSubmitEditing={this.jumpToConfirmPassword}
                       autoComplete="new-password"
->>>>>>> bb73b247
                       returnKeyType="next"
                       autoCapitalize="none"
                       keyboardAppearance={themeAppearance}
@@ -768,10 +751,7 @@
                       accessibilityLabel={
                         ChoosePasswordSelectorsIDs.CONFIRM_PASSWORD_INPUT_ID
                       }
-<<<<<<< HEAD
-=======
                       autoComplete="new-password"
->>>>>>> bb73b247
                       onSubmitEditing={this.onPressCreate}
                       returnKeyType={'done'}
                       autoCapitalize="none"
@@ -791,11 +771,7 @@
                       }
                       isDisabled={password === ''}
                     />
-<<<<<<< HEAD
-                    {this.isError() && (
-=======
                     {this.checkError() && (
->>>>>>> bb73b247
                       <Text
                         variant={TextVariant.BodySM}
                         color={TextColor.Error}
@@ -868,13 +844,7 @@
   seedphraseNotBackedUp: () => dispatch(seedphraseNotBackedUp()),
 });
 
-<<<<<<< HEAD
-const mapStateToProps = (state) => ({
-  oauth2LoginSuccess: state.user.oauth2LoginSuccess,
-});
-=======
 const mapStateToProps = (state) => ({});
->>>>>>> bb73b247
 
 export default connect(
   mapStateToProps,
