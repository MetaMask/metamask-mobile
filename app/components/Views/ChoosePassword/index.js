--- conflicted
+++ resolved
@@ -692,37 +692,6 @@
                       />
                     }
                   />
-<<<<<<< HEAD
-                  {password && password.length < MIN_PASSWORD_LENGTH && (
-                    <Text
-                      variant={TextVariant.BodySM}
-                      color={TextColor.Alternative}
-                    >
-                      {strings('choose_password.must_be_at_least', {
-                        number: MIN_PASSWORD_LENGTH,
-                      })}
-                    </Text>
-                  )}
-                  {password && password.length >= MIN_PASSWORD_LENGTH && (
-                    <Text
-                      variant={TextVariant.BodySM}
-                      color={TextColor.Alternative}
-                      testID={ChoosePasswordSelectorsIDs.PASSWORD_STRENGTH_ID}
-                    >
-                      {strings('choose_password.password_strength')}
-                      <Text
-                        variant={TextVariant.BodySM}
-                        color={TextColor.Alternative}
-                        style={styles[`strength_${passwordStrengthWord}`]}
-                      >
-                        {' '}
-                        {strings(
-                          `choose_password.strength_${passwordStrengthWord}`,
-                        )}
-                      </Text>
-                    </Text>
-                  )}
-=======
                   {Boolean(password) &&
                     password.length < MIN_PASSWORD_LENGTH && (
                       <Text
@@ -754,7 +723,6 @@
                         </Text>
                       </Text>
                     )}
->>>>>>> 9627ec04
                 </View>
 
                 <View style={styles.field}>
