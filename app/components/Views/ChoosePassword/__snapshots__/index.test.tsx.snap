--- conflicted
+++ resolved
@@ -110,14 +110,9 @@
               style={
                 {
                   "color": "#686e7d",
-<<<<<<< HEAD
-                  "fontFamily": "Geist Regular",
-                  "fontSize": 14,
-=======
                   "fontFamily": "CentraNo1-Book",
                   "fontSize": 16,
                   "fontWeight": "400",
->>>>>>> 632a5f8e
                   "letterSpacing": 0,
                   "lineHeight": 24,
                 }
