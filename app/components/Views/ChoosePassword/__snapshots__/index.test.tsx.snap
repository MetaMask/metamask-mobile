--- conflicted
+++ resolved
@@ -419,14 +419,8 @@
                   style={
                     {
                       "color": "#4459ff",
-<<<<<<< HEAD
-                      "fontFamily": "CentraNo1-Book",
-                      "fontSize": 16,
-                      "fontWeight": "400",
-=======
                       "fontFamily": "Geist Regular",
                       "fontSize": 16,
->>>>>>> 8fb46429
                       "letterSpacing": 0,
                       "lineHeight": 24,
                     }
