--- conflicted
+++ resolved
@@ -42,14 +42,12 @@
 import { SecretRecoveryPhrase, Wallet, RemoveAccount } from './components';
 import { createAddressListNavigationDetails } from '../AddressList';
 import { createPrivateKeyListNavigationDetails } from '../PrivateKeyList/PrivateKeyList';
-<<<<<<< HEAD
 import {
   endTrace,
   trace,
   TraceName,
   TraceOperation,
 } from '../../../../util/trace';
-=======
 import Routes from '../../../../constants/navigation/Routes';
 import { createMultichainAccountDetailActionsModalNavigationDetails } from '../sheets/MultichainAccountActions/MultichainAccountActions';
 
@@ -60,7 +58,6 @@
     screen: Routes.SHEET.MULTICHAIN_ACCOUNT_DETAILS.EDIT_ACCOUNT_NAME,
     params: { accountGroup },
   });
->>>>>>> ed6194ff
 
 interface AccountGroupDetailsProps {
   route: {
