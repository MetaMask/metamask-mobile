--- conflicted
+++ resolved
@@ -81,14 +81,6 @@
         gap={8}
       >
         {showSeedphraseBackReminder && (
-<<<<<<< HEAD
-          <Text
-            variant={TextVariant.BodyMDMedium}
-            color={TextColor.Alternative}
-          >
-            {strings('multichain_accounts.export_credentials.backup')}
-          </Text>
-=======
           <TempTouchableOpacity
             onPress={handleBackupPressed}
             shouldEnableAndroidPressIn
@@ -100,7 +92,6 @@
               {strings('multichain_accounts.export_credentials.backup')}
             </Text>
           </TempTouchableOpacity>
->>>>>>> d5ca588d
         )}
         <Icon
           name={IconName.ArrowRight}
