--- conflicted
+++ resolved
@@ -129,11 +129,7 @@
             requiredScopes: {},
             optionalScopes: {},
             sessionProperties: {},
-<<<<<<< HEAD
-            isMultichainOrigin: true,
-=======
             isMultichainOrigin: false,
->>>>>>> 338177c4
           },
     [existingPermissionsForHost, hostInfo?.metadata?.origin],
   );
