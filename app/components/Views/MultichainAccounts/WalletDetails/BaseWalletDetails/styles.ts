import { Theme } from '@metamask/design-tokens';
import { StyleSheet, ViewStyle } from 'react-native';

const styleSheet = (params: { theme: Theme }) => {
  const {
    theme: { colors },
  } = params;

  const baseRowStyle = {
    display: 'flex',
    marginBottom: 2,
    paddingTop: 14,
    paddingBottom: 14,
    paddingLeft: 16,
    paddingRight: 16,
    flexDirection: 'row',
    justifyContent: 'space-between',
    alignItems: 'center',
    gap: 8,
    alignSelf: 'stretch',
    backgroundColor: colors.background.alternative,
  } as ViewStyle;

  return StyleSheet.create({
<<<<<<< HEAD
=======
    safeArea: {
      flex: 1,
      paddingTop: Platform.OS === 'android' ? StatusBar.currentHeight : 0,
    },

>>>>>>> bc588f2f
    container: {
      flex: 1,
      padding: 16,
    },

    header: {
      display: 'flex',
      flexDirection: 'row',
      alignItems: 'center',
      justifyContent: 'center',
      margin: 16,
    },

    avatar: {
      marginBottom: 32,
    },

    walletName: {
      ...baseRowStyle,
      borderTopLeftRadius: 8,
      borderTopRightRadius: 8,
    },
    balance: {
      ...baseRowStyle,
      borderBottomLeftRadius: 8,
      borderBottomRightRadius: 8,
    },
    srpRevealSection: {
      ...baseRowStyle,
      borderRadius: 8,
      marginTop: 16,
    },
    srpRevealContent: {
      flex: 1,
    },
    accountsList: {
      marginTop: 16,
      flexShrink: 1,
    },
    listContainer: {
      flexGrow: 1,
      flexShrink: 1,
      flexDirection: 'row',
    },
    accountBox: {
      backgroundColor: colors.background.alternative,
      borderRadius: 8,
      padding: 16,
    },
    firstAccountBox: {
      borderBottomLeftRadius: 0,
      borderBottomRightRadius: 0,
      marginBottom: 2,
    },
    lastAccountBox: {
      borderTopLeftRadius: 0,
      borderTopRightRadius: 0,
    },
    middleAccountBox: {
      marginBottom: 2,
      borderRadius: 0,
    },
    text: {
      color: colors.text.alternative,
    },
    modalStyle: {
      justifyContent: 'flex-end',
      margin: 0,
    },
    modalContent: {
      borderTopLeftRadius: 20,
      borderTopRightRadius: 20,
    },
  });
};

export default styleSheet;<|MERGE_RESOLUTION|>--- conflicted
+++ resolved
@@ -22,14 +22,6 @@
   } as ViewStyle;
 
   return StyleSheet.create({
-<<<<<<< HEAD
-=======
-    safeArea: {
-      flex: 1,
-      paddingTop: Platform.OS === 'android' ? StatusBar.currentHeight : 0,
-    },
-
->>>>>>> bc588f2f
     container: {
       flex: 1,
       padding: 16,
