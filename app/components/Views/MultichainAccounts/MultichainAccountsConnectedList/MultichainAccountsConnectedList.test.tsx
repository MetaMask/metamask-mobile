import React from 'react';
import { Provider } from 'react-redux';
import configureStore from 'redux-mock-store';
import { render, fireEvent } from '@testing-library/react-native';
import { AccountGroupObject } from '@metamask/account-tree-controller';

import { ConnectedAccountsSelectorsIDs } from '../../../../../e2e/selectors/Browser/ConnectedAccountModal.selectors';
import { AccountCellIds } from '../../../../../e2e/selectors/MultichainAccounts/AccountCell.selectors';

import MultichainAccountsConnectedList from './MultichainAccountsConnectedList';
import {
  createMockAccountGroup,
  createMockInternalAccountsFromGroups,
  createMockState,
  createMockWallet,
} from '../../../../component-library/components-temp/MultichainAccounts/test-utils';
import { ToastContext } from '../../../../component-library/components/Toast/Toast.context';
import { ToastVariants } from '../../../../component-library/components/Toast/Toast.types';
import Routes from '../../../../constants/navigation/Routes';

const mockSetSelectedAccountGroup = jest.fn();
jest.mock('../../../../core/Engine', () => ({
  context: {
    AccountTreeController: {
      setSelectedAccountGroup: (id: string) => mockSetSelectedAccountGroup(id),
    },
    GatorPermissionsController: {
      getState: () => ({}),
    },
  },
}));

jest.mock('../../../../selectors/assets/balances', () => ({
  selectBalanceByAccountGroup: (groupId: string) => () => ({
    walletId: groupId.split('/')[0],
    groupId,
    totalBalanceInUserCurrency: 0,
    userCurrency: 'usd',
  }),
}));

jest.mock('../../../../selectors/multichain/multichain', () => ({
  selectMultichainIsMainnet: () => true,
  selectIsEvmNetworkSelected: () => true,
  selectShowFiatInTestnets: () => false,
  selectMultichainShouldShowFiat: () => true,
}));

jest.mock('../../../../selectors/tokenBalancesController', () => ({
  selectAllTokenBalances: () => ({}),
  selectSelectedInternalAccountAddress: () => '0x123',
  selectAddressHasTokenBalances: () => false,
}));

jest.mock('../../../../reducers/swaps', () => ({
  default: {},
}));

jest.mock('../../../../selectors/smartTransactionsController', () => ({
  selectSmartTransactionsEnabled: () => false,
}));

jest.mock('../../../../selectors/multichain/evm', () => ({
  selectHideZeroBalanceTokens: () => false,
  selectAccountTokensAcrossChains: () => [],
  selectTokensBalances: () => ({}),
  selectEvmTokensWithZeroBalanceFilter: () => [],
}));

jest.mock('../../../../core/SDKConnectV2', () => ({
  default: {
    initialize: jest.fn(),
  },
}));

jest.mock('../../../../core/DeeplinkManager/SharedDeeplinkManager', () => ({
  default: {
    init: jest.fn(),
  },
}));

jest.mock('../../../../selectors/transactionController', () => ({
  selectNonReplacedTransactions: () => [],
  selectPendingSmartTransactionsBySender: () => [],
  selectSortedTransactions: () => [],
}));

jest.mock('../../../../selectors/gasFeeController', () => ({
  selectGasFeeEstimates: () => ({}),
}));

jest.mock('../../../../core/redux/slices/bridge', () => ({
  default: {},
}));

jest.mock('../../../../util/test/initial-root-state', () => ({
  backgroundState: {
    AccountsController: {
      internalAccounts: {
        accounts: {},
        selectedAccount: '',
      },
    },
    AccountTreeController: {
      accountTree: {
        selectedAccountGroup: '',
        wallets: {},
      },
    },
    RemoteFeatureFlagController: {
      remoteFeatureFlags: {
        enableMultichainAccounts: {
          enabled: true,
          featureVersion: '1',
          minimumVersion: '1.0.0',
        },
      },
    },
  },
}));

jest.mock('../../../../selectors/multichainAccounts/accounts', () => ({
  selectIconSeedAddressByAccountGroupId: () => () => 'mock-address',
  selectIconSeedAddressesByAccountGroupIds: () => ({
    'keyring:test-group/group-1': 'mock-address',
    'keyring:test-group/group-2': 'mock-address',
    'keyring:test-group/group-3': 'mock-address',
  }),
  selectSelectedInternalAccountByScope: () => () => ({
    address: '0x1234567890123456789012345678901234567890',
    id: 'mock-account-id',
  }),
}));

jest.mock('../../../../selectors/settings', () => ({
  selectAvatarAccountType: () => 'MaskIcon',
}));

jest.mock(
  '../../../../selectors/multichainAccounts/accountTreeController',
  () => ({
    selectAccountGroups: () => [
      {
        id: 'keyring:test-group/group-1',
        metadata: { name: 'Account 1' },
      },
      {
        id: 'keyring:test-group/group-2',
        metadata: { name: 'Account 2' },
      },
    ],
    selectSelectedAccountGroup: () => ({
      id: 'keyring:test-group/group-1',
      metadata: { name: 'Account 1' },
    }),
  }),
);

const mockNavigate = jest.fn();
jest.mock('@react-navigation/native', () => ({
  ...jest.requireActual('@react-navigation/native'),
  useNavigation: () => ({ navigate: mockNavigate }),
}));

const mockShowToast = jest.fn();
const mockCloseToast = jest.fn();
const mockToastRef = {
  current: {
    showToast: mockShowToast,
    closeToast: mockCloseToast,
  },
};

const MOCK_ACCOUNT_GROUP_1 = createMockAccountGroup(
  'keyring:test-group/group-1',
  'Account 1',
  ['account-1'],
);

const MOCK_ACCOUNT_GROUP_2 = createMockAccountGroup(
  'keyring:test-group/group-2',
  'Account 2',
  ['account-2'],
);

const MOCK_ACCOUNT_GROUP_3 = createMockAccountGroup(
  'keyring:test-group/group-3',
  'Multichain Account',
  ['account-3a', 'account-3b'],
);

const MOCK_SELECTED_ACCOUNT_GROUPS: AccountGroupObject[] = [
  MOCK_ACCOUNT_GROUP_1,
  MOCK_ACCOUNT_GROUP_2,
];

const MOCK_MULTICHAIN_ACCOUNT_GROUPS: AccountGroupObject[] = [
  MOCK_ACCOUNT_GROUP_1,
  MOCK_ACCOUNT_GROUP_2,
  MOCK_ACCOUNT_GROUP_3,
];
const DEFAULT_PROPS = {
  privacyMode: false,
  selectedAccountGroups: MOCK_SELECTED_ACCOUNT_GROUPS,
  handleEditAccountsButtonPress: jest.fn(),
};

const mockStore = configureStore([]);
const buildState = (groups: AccountGroupObject[]) => {
  const wallet = createMockWallet('keyring:test-group', 'Test Wallet', groups);
  const internalAccounts = createMockInternalAccountsFromGroups(groups);
  return createMockState([wallet], internalAccounts);
};

const renderMultichainAccountsConnectedList = (propOverrides = {}) => {
  const props = { ...DEFAULT_PROPS, ...propOverrides };
  const groups = (props.selectedAccountGroups || []) as AccountGroupObject[];
  const state = buildState(groups);
  const store = mockStore(state as unknown as Record<string, unknown>);
  return render(
    <Provider store={store}>
      <ToastContext.Provider value={{ toastRef: mockToastRef }}>
        <MultichainAccountsConnectedList {...props} />
      </ToastContext.Provider>
    </Provider>,
  );
};

describe('MultichainAccountsConnectedList', () => {
  beforeEach(() => {
    jest.resetAllMocks();
  });

  it('renders component with different account group configurations', () => {
    const { toJSON, getByText } = renderMultichainAccountsConnectedList();
    // Assert visible content (robust behavior check)
    expect(getByText('Account 1')).toBeTruthy();
    expect(getByText('Account 2')).toBeTruthy();
    expect(getByText('Edit accounts')).toBeTruthy();
    // Snapshot for structural regressions
    expect(toJSON()).toMatchSnapshot();
  });

  it('calls handleEditAccountsButtonPress when edit button is pressed', () => {
    const mockHandleEdit = jest.fn();
    const { getByText } = renderMultichainAccountsConnectedList({
      handleEditAccountsButtonPress: mockHandleEdit,
    });

    const editButton = getByText('Edit accounts');
    fireEvent.press(editButton);

    expect(mockHandleEdit).toHaveBeenCalledTimes(1);
  });

  it('has correct testID for edit accounts button', () => {
    const { getByTestId } = renderMultichainAccountsConnectedList();

    const editButton = getByTestId(
      ConnectedAccountsSelectorsIDs.ACCOUNT_LIST_BOTTOM_SHEET,
    );
    expect(editButton).toBeTruthy();
  });

  it('displays correct edit accounts text', () => {
    const { getByText } = renderMultichainAccountsConnectedList();

    expect(getByText('Edit accounts')).toBeTruthy();
  });

  it('handles empty selectedAccountGroups', () => {
    const { getByText } = renderMultichainAccountsConnectedList({
      selectedAccountGroups: [],
    });

    expect(getByText('Edit accounts')).toBeTruthy();
  });

  it('handles null handleEditAccountsButtonPress', () => {
    const { getByText } = renderMultichainAccountsConnectedList({
      handleEditAccountsButtonPress: null,
    });

    const editButton = getByText('Edit accounts');

    expect(() => fireEvent.press(editButton)).not.toThrow();
  });

  describe('ListFooterComponent - Edit Accounts Button', () => {
    it('renders edit accounts button with correct structure', () => {
      const { getByTestId, getByText } =
        renderMultichainAccountsConnectedList();

      const editButton = getByTestId(
        ConnectedAccountsSelectorsIDs.ACCOUNT_LIST_BOTTOM_SHEET,
      );
      expect(editButton).toBeTruthy();

      expect(getByText('Edit accounts')).toBeTruthy();
    });

    it('calls handleEditAccountsButtonPress when button is pressed', () => {
      const mockHandleEdit = jest.fn();
      const { getByTestId } = renderMultichainAccountsConnectedList({
        handleEditAccountsButtonPress: mockHandleEdit,
      });

      const editButton = getByTestId(
        ConnectedAccountsSelectorsIDs.ACCOUNT_LIST_BOTTOM_SHEET,
      );

      fireEvent.press(editButton);

      expect(mockHandleEdit).toHaveBeenCalledTimes(1);
      expect(mockHandleEdit).toHaveBeenCalledWith();
    });

    it('calls handleEditAccountsButtonPress multiple times when pressed multiple times', () => {
      const mockHandleEdit = jest.fn();
      const { getByTestId } = renderMultichainAccountsConnectedList({
        handleEditAccountsButtonPress: mockHandleEdit,
      });

      const editButton = getByTestId(
        ConnectedAccountsSelectorsIDs.ACCOUNT_LIST_BOTTOM_SHEET,
      );

      fireEvent.press(editButton);
      fireEvent.press(editButton);
      fireEvent.press(editButton);

      expect(mockHandleEdit).toHaveBeenCalledTimes(3);
    });

    it('maintains button functionality with different account group configurations', () => {
      const mockHandleEdit = jest.fn();

      const { getByTestId: getByTestIdEmpty } =
        renderMultichainAccountsConnectedList({
          selectedAccountGroups: [],
          handleEditAccountsButtonPress: mockHandleEdit,
        });

      const editButtonEmpty = getByTestIdEmpty(
        ConnectedAccountsSelectorsIDs.ACCOUNT_LIST_BOTTOM_SHEET,
      );
      fireEvent.press(editButtonEmpty);

      expect(mockHandleEdit).toHaveBeenCalledTimes(1);

      const { getByTestId: getByTestIdMultiple } =
        renderMultichainAccountsConnectedList({
          selectedAccountGroups: MOCK_MULTICHAIN_ACCOUNT_GROUPS,
          handleEditAccountsButtonPress: mockHandleEdit,
        });

      const editButtonMultiple = getByTestIdMultiple(
        ConnectedAccountsSelectorsIDs.ACCOUNT_LIST_BOTTOM_SHEET,
      );
      fireEvent.press(editButtonMultiple);

      expect(mockHandleEdit).toHaveBeenCalledTimes(2);
    });

    it('renders consistently with privacy mode enabled', () => {
      const { getByTestId, getByText } = renderMultichainAccountsConnectedList({
        privacyMode: true,
      });

      const editButton = getByTestId(
        ConnectedAccountsSelectorsIDs.ACCOUNT_LIST_BOTTOM_SHEET,
      );
      expect(editButton).toBeTruthy();
      expect(getByText('Edit accounts')).toBeTruthy();
    });

    it('renders consistently with privacy mode disabled', () => {
      const { getByTestId, getByText } = renderMultichainAccountsConnectedList({
        privacyMode: false,
      });

      const editButton = getByTestId(
        ConnectedAccountsSelectorsIDs.ACCOUNT_LIST_BOTTOM_SHEET,
      );
      expect(editButton).toBeTruthy();
      expect(getByText('Edit accounts')).toBeTruthy();
    });
  });

  describe('ListFooterComponent - Error Handling', () => {
    it('handles undefined handleEditAccountsButtonPress', () => {
      const { getByTestId } = renderMultichainAccountsConnectedList({
        handleEditAccountsButtonPress: undefined,
      });

      const editButton = getByTestId(
        ConnectedAccountsSelectorsIDs.ACCOUNT_LIST_BOTTOM_SHEET,
      );

      expect(() => fireEvent.press(editButton)).not.toThrow();
    });

    it('handles function that throws error', () => {
      const mockHandleEditWithError = jest.fn(() => {
        throw new Error('Test error');
      });

      const { getByTestId } = renderMultichainAccountsConnectedList({
        handleEditAccountsButtonPress: mockHandleEditWithError,
      });

      const editButton = getByTestId(
        ConnectedAccountsSelectorsIDs.ACCOUNT_LIST_BOTTOM_SHEET,
      );

      expect(() => fireEvent.press(editButton)).toThrow('Test error');
      expect(mockHandleEditWithError).toHaveBeenCalledTimes(1);
    });
  });

  describe('handleSelectAccount functionality', () => {
    it('calls setSelectedAccountGroup when account is selected', () => {
      const { getByText } = renderMultichainAccountsConnectedList();

      const accountCell = getByText('Account 1');

      fireEvent.press(accountCell);

      expect(mockSetSelectedAccountGroup).toHaveBeenCalledTimes(1);
      expect(mockSetSelectedAccountGroup).toHaveBeenCalledWith(
        'keyring:test-group/group-1',
      );
    });

    it('calls setSelectedAccountGroup with correct account ID for different accounts', () => {
      const { getByText } = renderMultichainAccountsConnectedList();

      const account1Cell = getByText('Account 1');
      const account2Cell = getByText('Account 2');

      fireEvent.press(account1Cell);

      expect(mockSetSelectedAccountGroup).toHaveBeenCalledWith(
        'keyring:test-group/group-1',
      );

      fireEvent.press(account2Cell);

      expect(mockSetSelectedAccountGroup).toHaveBeenCalledWith(
        'keyring:test-group/group-2',
      );

      expect(mockSetSelectedAccountGroup).toHaveBeenCalledTimes(2);
    });
  });
<<<<<<< HEAD
=======

  describe('Selected Account Visual Indicator', () => {
    it('displays checkmark icon for the selected account', () => {
      // Given a list of connected accounts with the first account selected
      const selectedAccountGroupId = MOCK_ACCOUNT_GROUP_1.id;
      const groups = [MOCK_ACCOUNT_GROUP_1, MOCK_ACCOUNT_GROUP_2];
      const wallet = createMockWallet('test-group', 'Test Wallet', groups);
      const internalAccounts = createMockInternalAccountsFromGroups(groups);

      // Create state with selected account group
      const state = createMockState([wallet], internalAccounts);
      state.engine.backgroundState.AccountTreeController.accountTree.selectedAccountGroup =
        selectedAccountGroupId;

      const store = mockStore(state as unknown as Record<string, unknown>);

      const { getByText, getByTestId } = render(
        <Provider store={store}>
          <ToastContext.Provider value={{ toastRef: mockToastRef }}>
            <MultichainAccountsConnectedList {...DEFAULT_PROPS} />
          </ToastContext.Provider>
        </Provider>,
      );

      // When rendering the list
      // Then the selected account should display a checkmark
      expect(getByText('Account 1')).toBeTruthy();
      expect(getByText('Account 2')).toBeTruthy();

      // Assert that the checkmark icon is present for the selected account
      expect(getByTestId(AccountCellIds.CHECK_ICON)).toBeTruthy();
    });
  });

  describe('Toast Functionality', () => {
    beforeEach(() => {
      mockShowToast.mockClear();
      mockNavigate.mockClear();
      mockSetSelectedAccountGroup.mockClear();
    });

    it('shows toast when account is selected', () => {
      const { getByText } = renderMultichainAccountsConnectedList();

      const accountCell = getByText('Account 1');
      fireEvent.press(accountCell);

      expect(mockShowToast).toHaveBeenCalledTimes(1);
      expect(mockShowToast).toHaveBeenCalledWith({
        variant: ToastVariants.Account,
        labelOptions: [
          {
            label: 'Account 1 ',
            isBold: true,
          },
          { label: 'now active.' },
        ],
        accountAddress: 'mock-address',
        accountAvatarType: 'MaskIcon',
        hasNoTimeout: false,
      });
    });

    it('navigates to browser home after showing toast', () => {
      // Given a connected account
      const { getByText } = renderMultichainAccountsConnectedList();

      // When selecting an account
      const accountCell = getByText('Account 1');
      fireEvent.press(accountCell);

      // Then should navigate to browser home
      expect(mockNavigate).toHaveBeenCalledTimes(1);
      expect(mockNavigate).toHaveBeenCalledWith(Routes.BROWSER.HOME);
    });
  });
>>>>>>> ac93700a
});<|MERGE_RESOLUTION|>--- conflicted
+++ resolved
@@ -5,7 +5,6 @@
 import { AccountGroupObject } from '@metamask/account-tree-controller';
 
 import { ConnectedAccountsSelectorsIDs } from '../../../../../e2e/selectors/Browser/ConnectedAccountModal.selectors';
-import { AccountCellIds } from '../../../../../e2e/selectors/MultichainAccounts/AccountCell.selectors';
 
 import MultichainAccountsConnectedList from './MultichainAccountsConnectedList';
 import {
@@ -453,41 +452,6 @@
       expect(mockSetSelectedAccountGroup).toHaveBeenCalledTimes(2);
     });
   });
-<<<<<<< HEAD
-=======
-
-  describe('Selected Account Visual Indicator', () => {
-    it('displays checkmark icon for the selected account', () => {
-      // Given a list of connected accounts with the first account selected
-      const selectedAccountGroupId = MOCK_ACCOUNT_GROUP_1.id;
-      const groups = [MOCK_ACCOUNT_GROUP_1, MOCK_ACCOUNT_GROUP_2];
-      const wallet = createMockWallet('test-group', 'Test Wallet', groups);
-      const internalAccounts = createMockInternalAccountsFromGroups(groups);
-
-      // Create state with selected account group
-      const state = createMockState([wallet], internalAccounts);
-      state.engine.backgroundState.AccountTreeController.accountTree.selectedAccountGroup =
-        selectedAccountGroupId;
-
-      const store = mockStore(state as unknown as Record<string, unknown>);
-
-      const { getByText, getByTestId } = render(
-        <Provider store={store}>
-          <ToastContext.Provider value={{ toastRef: mockToastRef }}>
-            <MultichainAccountsConnectedList {...DEFAULT_PROPS} />
-          </ToastContext.Provider>
-        </Provider>,
-      );
-
-      // When rendering the list
-      // Then the selected account should display a checkmark
-      expect(getByText('Account 1')).toBeTruthy();
-      expect(getByText('Account 2')).toBeTruthy();
-
-      // Assert that the checkmark icon is present for the selected account
-      expect(getByTestId(AccountCellIds.CHECK_ICON)).toBeTruthy();
-    });
-  });
 
   describe('Toast Functionality', () => {
     beforeEach(() => {
@@ -531,5 +495,4 @@
       expect(mockNavigate).toHaveBeenCalledWith(Routes.BROWSER.HOME);
     });
   });
->>>>>>> ac93700a
 });