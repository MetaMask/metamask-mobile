import React from 'react';
import { Provider } from 'react-redux';
import configureStore from 'redux-mock-store';
import { render, fireEvent } from '@testing-library/react-native';
import { AccountGroupObject } from '@metamask/account-tree-controller';

import { ConnectedAccountsSelectorsIDs } from '../../../../../e2e/selectors/Browser/ConnectedAccountModal.selectors';

import MultichainAccountsConnectedList from './MultichainAccountsConnectedList';
import {
  createMockAccountGroup,
  createMockInternalAccountsFromGroups,
  createMockState,
  createMockWallet,
} from '../../../../component-library/components-temp/MultichainAccounts/test-utils';
import { ToastContext } from '../../../../component-library/components/Toast/Toast.context';
import { ToastVariants } from '../../../../component-library/components/Toast/Toast.types';
import Routes from '../../../../constants/navigation/Routes';

const mockSetSelectedAccountGroup = jest.fn();
jest.mock('../../../../core/Engine', () => ({
  context: {
    AccountTreeController: {
      setSelectedAccountGroup: (id: string) => mockSetSelectedAccountGroup(id),
    },
    GatorPermissionsController: {
      getState: () => ({}),
    },
  },
}));

jest.mock('../../../../selectors/assets/balances', () => ({
  selectBalanceByAccountGroup: (groupId: string) => () => ({
    walletId: groupId.split('/')[0],
    groupId,
    totalBalanceInUserCurrency: 0,
    userCurrency: 'usd',
  }),
}));

jest.mock('../../../../selectors/multichain/multichain', () => ({
  selectMultichainIsMainnet: () => true,
  selectIsEvmNetworkSelected: () => true,
  selectShowFiatInTestnets: () => false,
  selectMultichainShouldShowFiat: () => true,
}));

jest.mock('../../../../selectors/tokenBalancesController', () => ({
  selectAllTokenBalances: () => ({}),
  selectSelectedInternalAccountAddress: () => '0x123',
  selectAddressHasTokenBalances: () => false,
}));

jest.mock('../../../../reducers/swaps', () => ({
  default: {},
}));

jest.mock('../../../../selectors/smartTransactionsController', () => ({
  selectSmartTransactionsEnabled: () => false,
}));

jest.mock('../../../../selectors/multichain/evm', () => ({
  selectHideZeroBalanceTokens: () => false,
  selectAccountTokensAcrossChains: () => [],
  selectTokensBalances: () => ({}),
  selectEvmTokensWithZeroBalanceFilter: () => [],
}));

jest.mock('../../../../core/SDKConnectV2', () => ({
  default: {
    initialize: jest.fn(),
  },
}));

jest.mock('../../../../core/DeeplinkManager/SharedDeeplinkManager', () => ({
  default: {
    init: jest.fn(),
  },
}));

jest.mock('../../../../selectors/transactionController', () => ({
  selectNonReplacedTransactions: () => [],
  selectPendingSmartTransactionsBySender: () => [],
  selectSortedTransactions: () => [],
}));

jest.mock('../../../../selectors/gasFeeController', () => ({
  selectGasFeeEstimates: () => ({}),
}));

jest.mock('../../../../core/redux/slices/bridge', () => ({
  default: {},
}));

jest.mock('../../../../util/test/initial-root-state', () => ({
  backgroundState: {
    AccountsController: {
      internalAccounts: {
        accounts: {},
        selectedAccount: '',
      },
    },
    AccountTreeController: {
      accountTree: {
        selectedAccountGroup: '',
        wallets: {},
      },
    },
    RemoteFeatureFlagController: {
      remoteFeatureFlags: {
        enableMultichainAccounts: {
          enabled: true,
          featureVersion: '1',
          minimumVersion: '1.0.0',
        },
      },
    },
  },
}));

jest.mock('../../../../selectors/multichainAccounts/accounts', () => ({
  selectIconSeedAddressByAccountGroupId: () => () => 'mock-address',
  selectIconSeedAddressesByAccountGroupIds: () => ({
    'keyring:test-group/group-1': 'mock-address',
    'keyring:test-group/group-2': 'mock-address',
    'keyring:test-group/group-3': 'mock-address',
  }),
  selectSelectedInternalAccountByScope: () => () => ({
    address: '0x1234567890123456789012345678901234567890',
    id: 'mock-account-id',
  }),
<<<<<<< HEAD
=======
  selectInternalAccountByAccountGroupAndScope: () => () => ({
    address: '0x1234567890123456789012345678901234567890',
    id: 'mock-account-id',
  }),
>>>>>>> d5ca588d
}));

jest.mock('../../../../selectors/settings', () => ({
  selectAvatarAccountType: () => 'MaskIcon',
}));

jest.mock(
  '../../../../selectors/multichainAccounts/accountTreeController',
  () => ({
    selectAccountGroups: () => [
      {
        id: 'keyring:test-group/group-1',
        metadata: { name: 'Account 1' },
      },
      {
        id: 'keyring:test-group/group-2',
        metadata: { name: 'Account 2' },
      },
    ],
    selectSelectedAccountGroup: () => ({
      id: 'keyring:test-group/group-1',
      metadata: { name: 'Account 1' },
    }),
  }),
);

const mockNavigate = jest.fn();
jest.mock('@react-navigation/native', () => ({
  ...jest.requireActual('@react-navigation/native'),
  useNavigation: () => ({ navigate: mockNavigate }),
}));

const mockShowToast = jest.fn();
const mockCloseToast = jest.fn();
const mockToastRef = {
  current: {
    showToast: mockShowToast,
    closeToast: mockCloseToast,
  },
};

const MOCK_ACCOUNT_GROUP_1 = createMockAccountGroup(
  'keyring:test-group/group-1',
  'Account 1',
  ['account-1'],
);

const MOCK_ACCOUNT_GROUP_2 = createMockAccountGroup(
  'keyring:test-group/group-2',
  'Account 2',
  ['account-2'],
);

const MOCK_ACCOUNT_GROUP_3 = createMockAccountGroup(
  'keyring:test-group/group-3',
  'Multichain Account',
  ['account-3a', 'account-3b'],
);

const MOCK_SELECTED_ACCOUNT_GROUPS: AccountGroupObject[] = [
  MOCK_ACCOUNT_GROUP_1,
  MOCK_ACCOUNT_GROUP_2,
];

const MOCK_MULTICHAIN_ACCOUNT_GROUPS: AccountGroupObject[] = [
  MOCK_ACCOUNT_GROUP_1,
  MOCK_ACCOUNT_GROUP_2,
  MOCK_ACCOUNT_GROUP_3,
];
const DEFAULT_PROPS = {
  privacyMode: false,
  selectedAccountGroups: MOCK_SELECTED_ACCOUNT_GROUPS,
  handleEditAccountsButtonPress: jest.fn(),
};

const mockStore = configureStore([]);
const buildState = (groups: AccountGroupObject[]) => {
  const wallet = createMockWallet('keyring:test-group', 'Test Wallet', groups);
  const internalAccounts = createMockInternalAccountsFromGroups(groups);
  return createMockState([wallet], internalAccounts);
};

const renderMultichainAccountsConnectedList = (propOverrides = {}) => {
  const props = { ...DEFAULT_PROPS, ...propOverrides };
  const groups = (props.selectedAccountGroups || []) as AccountGroupObject[];
  const state = buildState(groups);
  const store = mockStore(state as unknown as Record<string, unknown>);
  return render(
    <Provider store={store}>
      <ToastContext.Provider value={{ toastRef: mockToastRef }}>
        <MultichainAccountsConnectedList {...props} />
      </ToastContext.Provider>
    </Provider>,
  );
};

describe('MultichainAccountsConnectedList', () => {
  beforeEach(() => {
    jest.resetAllMocks();
  });

  it('renders component with different account group configurations', () => {
    const { toJSON, getByText } = renderMultichainAccountsConnectedList();
    // Assert visible content (robust behavior check)
    expect(getByText('Account 1')).toBeTruthy();
    expect(getByText('Account 2')).toBeTruthy();
    expect(getByText('Edit accounts')).toBeTruthy();
    // Snapshot for structural regressions
    expect(toJSON()).toMatchSnapshot();
  });

  it('calls handleEditAccountsButtonPress when edit button is pressed', () => {
    const mockHandleEdit = jest.fn();
    const { getByText } = renderMultichainAccountsConnectedList({
      handleEditAccountsButtonPress: mockHandleEdit,
    });

    const editButton = getByText('Edit accounts');
    fireEvent.press(editButton);

    expect(mockHandleEdit).toHaveBeenCalledTimes(1);
  });

  it('has correct testID for edit accounts button', () => {
    const { getByTestId } = renderMultichainAccountsConnectedList();

    const editButton = getByTestId(
      ConnectedAccountsSelectorsIDs.ACCOUNT_LIST_BOTTOM_SHEET,
    );
    expect(editButton).toBeTruthy();
  });

  it('displays correct edit accounts text', () => {
    const { getByText } = renderMultichainAccountsConnectedList();

    expect(getByText('Edit accounts')).toBeTruthy();
  });

  it('handles empty selectedAccountGroups', () => {
    const { getByText } = renderMultichainAccountsConnectedList({
      selectedAccountGroups: [],
    });

    expect(getByText('Edit accounts')).toBeTruthy();
  });

  it('handles null handleEditAccountsButtonPress', () => {
    const { getByText } = renderMultichainAccountsConnectedList({
      handleEditAccountsButtonPress: null,
    });

    const editButton = getByText('Edit accounts');

    expect(() => fireEvent.press(editButton)).not.toThrow();
  });

  describe('ListFooterComponent - Edit Accounts Button', () => {
    it('renders edit accounts button with correct structure', () => {
      const { getByTestId, getByText } =
        renderMultichainAccountsConnectedList();

      const editButton = getByTestId(
        ConnectedAccountsSelectorsIDs.ACCOUNT_LIST_BOTTOM_SHEET,
      );
      expect(editButton).toBeTruthy();

      expect(getByText('Edit accounts')).toBeTruthy();
    });

    it('calls handleEditAccountsButtonPress when button is pressed', () => {
      const mockHandleEdit = jest.fn();
      const { getByTestId } = renderMultichainAccountsConnectedList({
        handleEditAccountsButtonPress: mockHandleEdit,
      });

      const editButton = getByTestId(
        ConnectedAccountsSelectorsIDs.ACCOUNT_LIST_BOTTOM_SHEET,
      );

      fireEvent.press(editButton);

      expect(mockHandleEdit).toHaveBeenCalledTimes(1);
      expect(mockHandleEdit).toHaveBeenCalledWith();
    });

    it('calls handleEditAccountsButtonPress multiple times when pressed multiple times', () => {
      const mockHandleEdit = jest.fn();
      const { getByTestId } = renderMultichainAccountsConnectedList({
        handleEditAccountsButtonPress: mockHandleEdit,
      });

      const editButton = getByTestId(
        ConnectedAccountsSelectorsIDs.ACCOUNT_LIST_BOTTOM_SHEET,
      );

      fireEvent.press(editButton);
      fireEvent.press(editButton);
      fireEvent.press(editButton);

      expect(mockHandleEdit).toHaveBeenCalledTimes(3);
    });

    it('maintains button functionality with different account group configurations', () => {
      const mockHandleEdit = jest.fn();

      const { getByTestId: getByTestIdEmpty } =
        renderMultichainAccountsConnectedList({
          selectedAccountGroups: [],
          handleEditAccountsButtonPress: mockHandleEdit,
        });

      const editButtonEmpty = getByTestIdEmpty(
        ConnectedAccountsSelectorsIDs.ACCOUNT_LIST_BOTTOM_SHEET,
      );
      fireEvent.press(editButtonEmpty);

      expect(mockHandleEdit).toHaveBeenCalledTimes(1);

      const { getByTestId: getByTestIdMultiple } =
        renderMultichainAccountsConnectedList({
          selectedAccountGroups: MOCK_MULTICHAIN_ACCOUNT_GROUPS,
          handleEditAccountsButtonPress: mockHandleEdit,
        });

      const editButtonMultiple = getByTestIdMultiple(
        ConnectedAccountsSelectorsIDs.ACCOUNT_LIST_BOTTOM_SHEET,
      );
      fireEvent.press(editButtonMultiple);

      expect(mockHandleEdit).toHaveBeenCalledTimes(2);
    });

    it('renders consistently with privacy mode enabled', () => {
      const { getByTestId, getByText } = renderMultichainAccountsConnectedList({
        privacyMode: true,
      });

      const editButton = getByTestId(
        ConnectedAccountsSelectorsIDs.ACCOUNT_LIST_BOTTOM_SHEET,
      );
      expect(editButton).toBeTruthy();
      expect(getByText('Edit accounts')).toBeTruthy();
    });

    it('renders consistently with privacy mode disabled', () => {
      const { getByTestId, getByText } = renderMultichainAccountsConnectedList({
        privacyMode: false,
      });

      const editButton = getByTestId(
        ConnectedAccountsSelectorsIDs.ACCOUNT_LIST_BOTTOM_SHEET,
      );
      expect(editButton).toBeTruthy();
      expect(getByText('Edit accounts')).toBeTruthy();
    });
  });

  describe('ListFooterComponent - Error Handling', () => {
    it('handles undefined handleEditAccountsButtonPress', () => {
      const { getByTestId } = renderMultichainAccountsConnectedList({
        handleEditAccountsButtonPress: undefined,
      });

      const editButton = getByTestId(
        ConnectedAccountsSelectorsIDs.ACCOUNT_LIST_BOTTOM_SHEET,
      );

      expect(() => fireEvent.press(editButton)).not.toThrow();
    });

    it('handles function that throws error', () => {
      const mockHandleEditWithError = jest.fn(() => {
        throw new Error('Test error');
      });

      const { getByTestId } = renderMultichainAccountsConnectedList({
        handleEditAccountsButtonPress: mockHandleEditWithError,
      });

      const editButton = getByTestId(
        ConnectedAccountsSelectorsIDs.ACCOUNT_LIST_BOTTOM_SHEET,
      );

      expect(() => fireEvent.press(editButton)).toThrow('Test error');
      expect(mockHandleEditWithError).toHaveBeenCalledTimes(1);
    });
  });

  describe('handleSelectAccount functionality', () => {
    it('calls setSelectedAccountGroup when account is selected', () => {
      const { getByText } = renderMultichainAccountsConnectedList();

      const accountCell = getByText('Account 1');

      fireEvent.press(accountCell);

      expect(mockSetSelectedAccountGroup).toHaveBeenCalledTimes(1);
      expect(mockSetSelectedAccountGroup).toHaveBeenCalledWith(
        'keyring:test-group/group-1',
      );
    });

    it('calls setSelectedAccountGroup with correct account ID for different accounts', () => {
      const { getByText } = renderMultichainAccountsConnectedList();

      const account1Cell = getByText('Account 1');
      const account2Cell = getByText('Account 2');

      fireEvent.press(account1Cell);

      expect(mockSetSelectedAccountGroup).toHaveBeenCalledWith(
        'keyring:test-group/group-1',
      );

      fireEvent.press(account2Cell);

      expect(mockSetSelectedAccountGroup).toHaveBeenCalledWith(
        'keyring:test-group/group-2',
      );

      expect(mockSetSelectedAccountGroup).toHaveBeenCalledTimes(2);
    });
  });

  describe('Toast Functionality', () => {
    beforeEach(() => {
      mockShowToast.mockClear();
      mockNavigate.mockClear();
      mockSetSelectedAccountGroup.mockClear();
    });

    it('shows toast when account is selected', () => {
      const { getByText } = renderMultichainAccountsConnectedList();

      const accountCell = getByText('Account 1');
      fireEvent.press(accountCell);

      expect(mockShowToast).toHaveBeenCalledTimes(1);
      expect(mockShowToast).toHaveBeenCalledWith({
        variant: ToastVariants.Account,
        labelOptions: [
          {
            label: 'Account 1 ',
            isBold: true,
          },
          { label: 'now active.' },
        ],
        accountAddress: 'mock-address',
        accountAvatarType: 'MaskIcon',
        hasNoTimeout: false,
      });
    });

    it('navigates to browser home after showing toast', () => {
      // Given a connected account
      const { getByText } = renderMultichainAccountsConnectedList();

      // When selecting an account
      const accountCell = getByText('Account 1');
      fireEvent.press(accountCell);

      // Then should navigate to browser home
      expect(mockNavigate).toHaveBeenCalledTimes(1);
      expect(mockNavigate).toHaveBeenCalledWith(Routes.BROWSER.HOME);
    });
  });
});<|MERGE_RESOLUTION|>--- conflicted
+++ resolved
@@ -129,13 +129,10 @@
     address: '0x1234567890123456789012345678901234567890',
     id: 'mock-account-id',
   }),
-<<<<<<< HEAD
-=======
   selectInternalAccountByAccountGroupAndScope: () => () => ({
     address: '0x1234567890123456789012345678901234567890',
     id: 'mock-account-id',
   }),
->>>>>>> d5ca588d
 }));
 
 jest.mock('../../../../selectors/settings', () => ({
