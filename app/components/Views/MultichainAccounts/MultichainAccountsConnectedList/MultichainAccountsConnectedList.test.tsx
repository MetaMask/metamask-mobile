--- conflicted
+++ resolved
@@ -129,21 +129,15 @@
     address: '0x1234567890123456789012345678901234567890',
     id: 'mock-account-id',
   }),
-<<<<<<< HEAD
-=======
   selectInternalAccountByAccountGroupAndScope: () => () => ({
     address: '0x1234567890123456789012345678901234567890',
     id: 'mock-account-id',
   }),
->>>>>>> 338177c4
 }));
 
 jest.mock('../../../../selectors/settings', () => ({
   selectAvatarAccountType: () => 'MaskIcon',
-<<<<<<< HEAD
-=======
   selectBasicFunctionalityEnabled: () => true,
->>>>>>> 338177c4
 }));
 
 jest.mock(
