--- conflicted
+++ resolved
@@ -1,10 +1,6 @@
 import React, { useMemo } from 'react';
 import { InternalAccount } from '@metamask/keyring-internal-api';
 import { BaseAccountDetails } from './AccountTypes/BaseAccountDetails';
-<<<<<<< HEAD
-import { KeyringTypes } from '@metamask/keyring-controller';
-import HDAccountDetails from './AccountTypes/HdAccountDetails';
-=======
 import { getMemoizedInternalAccountByAddress } from '../../../../selectors/accountsController';
 import { useSelector } from 'react-redux';
 import { RootState } from '../../../../reducers';
@@ -14,7 +10,6 @@
 import HardwareAccountDetails from './AccountTypes/HardwareAccountDetails';
 import { KeyringTypes } from '@metamask/keyring-controller';
 import { isHardwareAccount } from '../../../../util/address';
->>>>>>> 8bc320bd
 
 interface AccountDetailsProps {
   route: {
@@ -25,21 +20,6 @@
 }
 
 export const AccountDetails = (props: AccountDetailsProps) => {
-<<<<<<< HEAD
-  const { account } = props.route.params;
-
-  const renderAccountDetails = useMemo(() => {
-    if (!account) {
-      return null;
-    }
-
-    if (account.metadata.keyring.type === KeyringTypes.hd) {
-      return <HDAccountDetails account={account} />;
-    }
-
-    return <BaseAccountDetails account={account} />;
-  }, [account]);
-=======
   const navigation = useNavigation();
   const {
     account: { address },
@@ -47,7 +27,6 @@
   const account: InternalAccount | undefined = useSelector((state: RootState) =>
     getMemoizedInternalAccountByAddress(state, address),
   );
->>>>>>> 8bc320bd
 
   const renderAccountDetails = useMemo(() => {
     if (!account) {
