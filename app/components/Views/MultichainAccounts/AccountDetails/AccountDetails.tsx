--- conflicted
+++ resolved
@@ -10,7 +10,6 @@
 import { useNavigation } from '@react-navigation/native';
 import PrivateKeyAccountDetails from './AccountTypes/PrivateKeyAccountDetails';
 import HardwareAccountDetails from './AccountTypes/HardwareAccountDetails';
-import { KeyringTypes } from '@metamask/keyring-controller';
 import { isHardwareAccount } from '../../../../util/address';
 
 interface AccountDetailsProps {
@@ -35,17 +34,15 @@
       navigation.navigate(Routes.SHEET.ACCOUNT_SELECTOR);
       return null;
     }
-<<<<<<< HEAD
 
     if (account.metadata.keyring.type === KeyringTypes.hd) {
       return <HDAccountDetails account={account} />;
-=======
+    }
     if (account.metadata.keyring.type === KeyringTypes.simple) {
       return <PrivateKeyAccountDetails account={account} />;
     }
     if (isHardwareAccount(account.type)) {
       return <HardwareAccountDetails account={account} />;
->>>>>>> a28e9518
     }
 
     return <BaseAccountDetails account={account} />;
