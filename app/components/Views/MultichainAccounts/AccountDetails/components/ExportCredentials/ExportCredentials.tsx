import React, { useCallback, useMemo } from 'react';
import { useSelector } from 'react-redux';
import { InternalAccount } from '@metamask/keyring-internal-api';
import { Box } from '../../../../../UI/Box/Box';
import {
  isHDOrFirstPartySnapAccount,
  isPrivateKeyAccount,
  areAddressesEqual,
} from '../../../../../../util/address';
import styleSheet from './ExportCredentials.styles';
import Text, {
  TextColor,
  TextVariant,
} from '../../../../../../component-library/components/Texts/Text';
import { strings } from '../../../../../../../locales/i18n';
import { TouchableOpacity } from 'react-native';
import Icon, {
  IconName,
  IconSize,
} from '../../../../../../component-library/components/Icons/Icon';
import { useHdKeyringsWithSnapAccounts } from '../../../../../hooks/useHdKeyringsWithSnapAccounts';
import { useNavigation } from '@react-navigation/native';
import Routes from '../../../../../../constants/navigation/Routes';
import {
  FlexDirection,
  JustifyContent,
  AlignItems,
} from '../../../../../UI/Box/box.types';
import { useStyles } from '../../../../../hooks/useStyles';
import { ExportCredentialsIds } from '../../../../../../../e2e/selectors/MultichainAccounts/ExportCredentials.selectors';
import { KeyringTypes } from '@metamask/keyring-controller';
import { RootState } from '../../../../../../reducers';

interface ExportCredentialsProps {
  account: InternalAccount;
}

export const ExportCredentials = ({ account }: ExportCredentialsProps) => {
  const { navigate } = useNavigation();
  const canExportPrivateKey =
    account.metadata.keyring.type === KeyringTypes.hd ||
    isPrivateKeyAccount(account);
  const canExportMnemonic = isHDOrFirstPartySnapAccount(account);
  const bothOptionsEnabled = canExportPrivateKey && canExportMnemonic;
  const { styles } = useStyles(styleSheet, { bothOptionsEnabled });

  const { seedphraseBackedUp } = useSelector((state: RootState) => state.user);

  const hdKeyringsWithSnapAccounts = useHdKeyringsWithSnapAccounts();
  const srpName = useMemo(() => {
    const keyringIndex = hdKeyringsWithSnapAccounts.findIndex((keyring) =>
      keyring.accounts.find((address) =>
        areAddressesEqual(address, account.address),
      ),
    );

    const name =
      keyringIndex !== -1
        ? `${strings('accounts.secret_recovery_phrase')} ${keyringIndex + 1}`
        : undefined;

    return name;
  }, [hdKeyringsWithSnapAccounts, account]);

  const showSeedphraseBackReminder = useMemo(() => {
    const [primaryKeyring] = hdKeyringsWithSnapAccounts;
    const accountAssociatedWithPrimaryKeyring = primaryKeyring.accounts.find(
      (address) => areAddressesEqual(address, account.address),
    );

    return !seedphraseBackedUp && accountAssociatedWithPrimaryKeyring;
  }, [seedphraseBackedUp, hdKeyringsWithSnapAccounts, account]);

  const onExportMnemonic = useCallback(() => {
<<<<<<< HEAD
    navigate(Routes.MODAL.MULTICHAIN_ACCOUNT_DETAIL_ACTIONS, {
      screen: Routes.SHEET.MULTICHAIN_ACCOUNT_DETAILS.REVEAL_SRP_CREDENTIAL,
      params: { account },
    });
  }, [navigate, account]);
=======
    if (account.options.entropySource) {
      navigate(Routes.MODAL.ROOT_MODAL_FLOW, {
        screen: Routes.MODAL.SRP_REVEAL_QUIZ,
        keyringId: account.options.entropySource,
      });
    }
  }, [navigate, account.options.entropySource]);
>>>>>>> 81ded0b1

  const onExportPrivateKey = useCallback(() => {
    navigate(Routes.MODAL.MULTICHAIN_ACCOUNT_DETAIL_ACTIONS, {
      screen: Routes.SHEET.MULTICHAIN_ACCOUNT_DETAILS.REVEAL_PRIVATE_CREDENTIAL,
      params: { account },
    });
  }, [navigate, account]);

  return (
    <Box style={styles.container} data-testid={ExportCredentialsIds.CONTAINER}>
      {canExportMnemonic && srpName && (
        <TouchableOpacity
          onPress={onExportMnemonic}
          testID={ExportCredentialsIds.EXPORT_SRP_BUTTON}
        >
          <Box
            style={styles.exportMnemonic}
            flexDirection={FlexDirection.Row}
            justifyContent={JustifyContent.spaceBetween}
            alignItems={AlignItems.center}
          >
            <Text
              variant={TextVariant.BodyMDMedium}
              data-testid={ExportCredentialsIds.SRP_NAME}
            >
              {srpName}
            </Text>
            <Box
              flexDirection={FlexDirection.Row}
              alignItems={AlignItems.center}
              justifyContent={JustifyContent.flexEnd}
              gap={8}
            >
              {showSeedphraseBackReminder && (
                <Text
                  variant={TextVariant.BodyMDMedium}
                  color={TextColor.Error}
                >
                  {strings('multichain_accounts.export_credentials.backup')}
                </Text>
              )}
              <Icon name={IconName.ArrowRight} size={IconSize.Sm} />
            </Box>
          </Box>
        </TouchableOpacity>
      )}
      {canExportPrivateKey && (
        <TouchableOpacity
          onPress={onExportPrivateKey}
          testID={ExportCredentialsIds.EXPORT_PRIVATE_KEY_BUTTON}
        >
          <Box
            style={styles.exportPrivateKey}
            flexDirection={FlexDirection.Row}
            justifyContent={JustifyContent.spaceBetween}
            alignItems={AlignItems.center}
          >
            <Text
              variant={TextVariant.BodyMDMedium}
              data-testid={ExportCredentialsIds.PRIVATE_KEY_LINK}
            >
              {strings('multichain_accounts.account_details.private_key')}
            </Text>
            <Icon name={IconName.ArrowRight} size={IconSize.Sm} />
          </Box>
        </TouchableOpacity>
      )}
    </Box>
  );
};<|MERGE_RESOLUTION|>--- conflicted
+++ resolved
@@ -72,13 +72,6 @@
   }, [seedphraseBackedUp, hdKeyringsWithSnapAccounts, account]);
 
   const onExportMnemonic = useCallback(() => {
-<<<<<<< HEAD
-    navigate(Routes.MODAL.MULTICHAIN_ACCOUNT_DETAIL_ACTIONS, {
-      screen: Routes.SHEET.MULTICHAIN_ACCOUNT_DETAILS.REVEAL_SRP_CREDENTIAL,
-      params: { account },
-    });
-  }, [navigate, account]);
-=======
     if (account.options.entropySource) {
       navigate(Routes.MODAL.ROOT_MODAL_FLOW, {
         screen: Routes.MODAL.SRP_REVEAL_QUIZ,
@@ -86,7 +79,6 @@
       });
     }
   }, [navigate, account.options.entropySource]);
->>>>>>> 81ded0b1
 
   const onExportPrivateKey = useCallback(() => {
     navigate(Routes.MODAL.MULTICHAIN_ACCOUNT_DETAIL_ACTIONS, {
