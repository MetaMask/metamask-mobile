import React from 'react';
import { fireEvent, render } from '@testing-library/react-native';
import { ExportCredentials } from './ExportCredentials';
import { strings } from '../../../../../../../locales/i18n';
import Routes from '../../../../../../constants/navigation/Routes';
import { createMockInternalAccount } from '../../../../../../util/test/accountsControllerTestUtils';
import { KeyringTypes } from '@metamask/keyring-controller';
import { EthAccountType } from '@metamask/keyring-api';
import { ExportCredentialsIds } from '../../../../../../../e2e/selectors/MultichainAccounts/ExportCredentials.selectors';

const mockNavigate = jest.fn();
jest.mock('@react-navigation/native', () => ({
  ...jest.requireActual('@react-navigation/native'),
  useNavigation: () => ({
    navigate: mockNavigate,
  }),
}));

jest.mock('react-redux', () => ({
  ...jest.requireActual('react-redux'),
  useSelector: jest.fn(),
}));

const mockUseSelector = jest.requireMock('react-redux').useSelector;

const mockHdKeyringsWithSnapAccounts = jest.fn();
jest.mock('../../../../../hooks/useHdKeyringsWithSnapAccounts', () => ({
  useHdKeyringsWithSnapAccounts: () => mockHdKeyringsWithSnapAccounts(),
}));

const mockIsHDOrFirstPartySnapAccount = jest.fn();
const mockIsPrivateKeyAccount = jest.fn();

jest.mock('../../../../../../util/address', () => ({
  ...jest.requireActual('../../../../../../util/address'),
  isHDOrFirstPartySnapAccount: () => mockIsHDOrFirstPartySnapAccount(),
  isPrivateKeyAccount: () => mockIsPrivateKeyAccount(),
}));

const mockKeyringId = 'keyring-1';
const mockAccount = {
  ...createMockInternalAccount('0x123', 'Test Account'),
  options: {
    entropySource: mockKeyringId,
  },
};
const mockPrivateKeyAccount = createMockInternalAccount(
  '0x123',
  'Test Account',
  KeyringTypes.simple,
  EthAccountType.Eoa,
);
const mockLedgerAccount = createMockInternalAccount(
  '0x123',
  'Test Account',
  KeyringTypes.ledger,
  EthAccountType.Eoa,
);

describe('ExportCredentials', () => {
  beforeEach(() => {
    jest.resetAllMocks();
    mockUseSelector.mockImplementation(
      (
        callback: (state: { user: { seedphraseBackedUp: boolean } }) => boolean,
      ) => callback({ user: { seedphraseBackedUp: true } }),
    );
  });

  it('renders nothing when account cannot export private key or mnemonic', () => {
    mockHdKeyringsWithSnapAccounts.mockReturnValue([
      { accounts: [mockAccount.address], metadata: { id: mockKeyringId } },
    ]);
    mockIsHDOrFirstPartySnapAccount.mockReturnValue(false);
    mockIsPrivateKeyAccount.mockReturnValue(false);

    const result = render(<ExportCredentials account={mockLedgerAccount} />);

    expect(
      result.queryByText(
        strings('multichain_accounts.account_details.private_key'),
      ),
    ).toBeNull();
    expect(
      result.queryByText(
        new RegExp(strings('accounts.secret_recovery_phrase')),
      ),
    ).toBeNull();
  });

  it('shows only private key export option for private key accounts', () => {
    mockHdKeyringsWithSnapAccounts.mockReturnValue([
      { accounts: [mockAccount.address], metadata: { id: mockKeyringId } },
    ]);
    mockIsHDOrFirstPartySnapAccount.mockReturnValue(false);
    mockIsPrivateKeyAccount.mockReturnValue(true);

    const { getByText, queryByText } = render(
      <ExportCredentials account={mockPrivateKeyAccount} />,
    );

    expect(
      getByText(strings('multichain_accounts.account_details.private_key')),
    ).toBeTruthy();

    expect(
      queryByText(new RegExp(strings('accounts.secret_recovery_phrase'))),
    ).toBeNull();
  });

  it('shows both export options when HD account', () => {
    mockHdKeyringsWithSnapAccounts.mockReturnValue([
      {
        accounts: [mockAccount.address],
        metadata: { id: mockKeyringId },
      },
    ]);
    mockIsHDOrFirstPartySnapAccount.mockReturnValue(true);
    mockIsPrivateKeyAccount.mockReturnValue(true);

    const { getByText } = render(<ExportCredentials account={mockAccount} />);

    expect(
      getByText(strings('multichain_accounts.account_details.private_key')),
    ).toBeTruthy();
    expect(
      getByText(`${strings('accounts.secret_recovery_phrase')} 1`),
    ).toBeTruthy();
  });

  it('shows backup warning when seedphrase is not backed up', () => {
    mockUseSelector.mockImplementation(
      (
        callback: (state: { user: { seedphraseBackedUp: boolean } }) => boolean,
      ) => callback({ user: { seedphraseBackedUp: false } }),
    );
    mockHdKeyringsWithSnapAccounts.mockReturnValue([
      {
        accounts: [mockAccount.address],
        metadata: { id: mockKeyringId },
      },
    ]);

    mockIsHDOrFirstPartySnapAccount.mockReturnValue(true);
    mockIsPrivateKeyAccount.mockReturnValue(true);

    const { getByText } = render(<ExportCredentials account={mockAccount} />);

    expect(
      getByText(strings('multichain_accounts.export_credentials.backup')),
    ).toBeTruthy();
  });

  it('navigates to SRP reveal quiz when export mnemonic is pressed', () => {
    mockHdKeyringsWithSnapAccounts.mockReturnValue([
      {
        accounts: ['0x123'],
        metadata: { id: mockKeyringId },
      },
    ]);

    mockIsHDOrFirstPartySnapAccount.mockReturnValue(true);
    mockIsPrivateKeyAccount.mockReturnValue(false);

    const { getByText } = render(<ExportCredentials account={mockAccount} />);

    const mnemonicButton = getByText(
      `${strings('accounts.secret_recovery_phrase')} 1`,
    );
    fireEvent.press(mnemonicButton);

<<<<<<< HEAD
    expect(mockNavigate).toHaveBeenCalledWith(
      Routes.MODAL.MULTICHAIN_ACCOUNT_DETAIL_ACTIONS,
      {
        screen: Routes.SHEET.MULTICHAIN_ACCOUNT_DETAILS.REVEAL_SRP_CREDENTIAL,
        params: { account: mockAccount },
      },
    );
=======
    expect(mockNavigate).toHaveBeenCalledWith(Routes.MODAL.ROOT_MODAL_FLOW, {
      screen: Routes.MODAL.SRP_REVEAL_QUIZ,
      keyringId: mockKeyringId,
    });
>>>>>>> 81ded0b1
  });

  it('navigates to reveal private credential when export private key is pressed', () => {
    mockHdKeyringsWithSnapAccounts.mockReturnValue([
      {
        accounts: ['0x123'],
        metadata: { id: mockKeyringId },
      },
    ]);

    mockIsHDOrFirstPartySnapAccount.mockReturnValue(false);
    mockIsPrivateKeyAccount.mockReturnValue(true);

    const { getByTestId } = render(<ExportCredentials account={mockAccount} />);

    const privateKeyButton = getByTestId(
      ExportCredentialsIds.EXPORT_PRIVATE_KEY_BUTTON,
    );
    fireEvent.press(privateKeyButton);

    expect(mockNavigate).toHaveBeenCalledWith(
      Routes.MODAL.MULTICHAIN_ACCOUNT_DETAIL_ACTIONS,
      {
        screen:
          Routes.SHEET.MULTICHAIN_ACCOUNT_DETAILS.REVEAL_PRIVATE_CREDENTIAL,
        params: { account: mockAccount },
      },
    );
  });
});<|MERGE_RESOLUTION|>--- conflicted
+++ resolved
@@ -169,20 +169,10 @@
     );
     fireEvent.press(mnemonicButton);
 
-<<<<<<< HEAD
-    expect(mockNavigate).toHaveBeenCalledWith(
-      Routes.MODAL.MULTICHAIN_ACCOUNT_DETAIL_ACTIONS,
-      {
-        screen: Routes.SHEET.MULTICHAIN_ACCOUNT_DETAILS.REVEAL_SRP_CREDENTIAL,
-        params: { account: mockAccount },
-      },
-    );
-=======
     expect(mockNavigate).toHaveBeenCalledWith(Routes.MODAL.ROOT_MODAL_FLOW, {
       screen: Routes.MODAL.SRP_REVEAL_QUIZ,
       keyringId: mockKeyringId,
     });
->>>>>>> 81ded0b1
   });
 
   it('navigates to reveal private credential when export private key is pressed', () => {
