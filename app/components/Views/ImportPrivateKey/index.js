--- conflicted
+++ resolved
@@ -130,13 +130,8 @@
 export default class ImportPrivateKey extends PureComponent {
   static propTypes = {
     /**
-<<<<<<< HEAD
-		/* navigation object required to push and pop other views
-		*/
-=======
     /* navigation object required to push and pop other views
     */
->>>>>>> 161c5a35
     navigation: PropTypes.object,
   };
 
