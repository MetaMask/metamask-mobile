--- conflicted
+++ resolved
@@ -152,10 +152,6 @@
 			this.props.navigation.navigate('OptinMetrics');
 		} else if (onboardingWizard) {
 			this.props.navigation.reset({ routes: [{ name: 'HomeNav' }] });
-<<<<<<< HEAD
-			this.props.navigation.goBack(null);
-=======
->>>>>>> 109777ef
 		} else {
 			this.props.navigation.reset({ routes: [{ name: 'HomeNav' }] });
 		}
