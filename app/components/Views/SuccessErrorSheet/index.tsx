import React, { useRef } from 'react';
import { View } from 'react-native';
import Text from '../../../component-library/components/Texts/Text';
import {
  TextColor,
  TextVariant,
} from '../../../component-library/components/Texts/Text/Text.types';
import { useTheme } from '../../../util/theme';
import styles from './index.styles';
import Button, {
  ButtonVariants,
  ButtonSize,
  ButtonWidthTypes,
} from '../../../component-library/components/Buttons/Button';
import BottomSheet, {
  BottomSheetRef,
} from '../../../component-library/components/BottomSheets/BottomSheet';
import Icon, {
  IconColor,
  IconName,
  IconSize,
} from '../../../component-library/components/Icons/Icon';
export interface SuccessErrorSheetParams {
  onClose?: () => void;
  onButtonPress?: () => void;
  title: string | React.ReactNode;
  description: string | React.ReactNode;
  customButton: React.ReactNode;
  type: 'success' | 'error';
  icon: IconName;
  secondaryButtonLabel?: string;
  onSecondaryButtonPress?: () => void;
  primaryButtonLabel?: string;
  onPrimaryButtonPress?: () => void;
  isInteractable?: boolean;
  closeOnPrimaryButtonPress?: boolean;
  closeOnSecondaryButtonPress?: boolean;
  reverseButtonOrder?: boolean;
  descriptionAlign?: 'center' | 'left';
  iconColor?: IconColor;
}

export interface SuccessErrorSheetProps {
  route: { params: SuccessErrorSheetParams };
}

const SuccessErrorSheet = ({ route }: SuccessErrorSheetProps) => {
  const {
    onClose,
    title,
    description,
    customButton,
    type = 'success',
    icon,
    secondaryButtonLabel,
    onSecondaryButtonPress,
    primaryButtonLabel,
    onPrimaryButtonPress,
    isInteractable = true,
    closeOnPrimaryButtonPress = false,
    closeOnSecondaryButtonPress = true,
    reverseButtonOrder = false,
    descriptionAlign = 'left',
    iconColor,
  } = route.params;

  const { colors } = useTheme();
  const sheetRef = useRef<BottomSheetRef>(null);
<<<<<<< HEAD
=======
  const navigation = useNavigation();
>>>>>>> 28ce67a7

  const handleClose = () => {
    if (onClose) {
      onClose();
    }
  };

  const getIcon = () => {
    if (icon) {
      return icon;
    }
    return type === 'success' ? IconName.SuccessSolid : IconName.CircleX;
  };

  const handleSecondaryButtonPress = () => {
    closeOnSecondaryButtonPress && navigation.goBack();
    if (onSecondaryButtonPress) {
      onSecondaryButtonPress();
    }
  };

  const handlePrimaryButtonPress = () => {
    closeOnPrimaryButtonPress && navigation.goBack();
    if (onPrimaryButtonPress) {
      onPrimaryButtonPress();
    }
  };

  const getIcon =
    icon || (type === 'success' ? IconName.Confirmation : IconName.CircleX);

  const getIconColor =
    iconColor ||
    (type === 'success' ? colors.success.default : colors.error.default);

  return (
    <BottomSheet
      ref={sheetRef}
      onClose={handleClose}
      isInteractable={isInteractable}
    >
      <View style={styles.statusContainer}>
<<<<<<< HEAD
        <Icon
          name={getIcon()}
          size={IconSize.Xl}
          color={
            type === 'success' ? colors.success.default : colors.error.default
          }
        />
=======
        <Icon name={getIcon} size={IconSize.Xl} color={getIconColor} />
>>>>>>> 28ce67a7

        {typeof title === 'string' ? (
          <Text
            variant={TextVariant.HeadingMD}
            color={TextColor.Default}
            style={styles.title}
          >
            {title}
          </Text>
        ) : (
          title
        )}

        {typeof description === 'string' ? (
          <Text
            variant={TextVariant.BodyMD}
            color={TextColor.Default}
            style={
              descriptionAlign === 'center'
                ? styles.descriptionCenter
                : styles.descriptionLeft
            }
          >
            {description}
          </Text>
        ) : (
          description
        )}

        {secondaryButtonLabel || primaryButtonLabel ? (
          <View
            style={[
              styles.ctaContainer,
              reverseButtonOrder && styles.reverseCtaContainer,
            ]}
          >
            {secondaryButtonLabel && (
              <Button
                variant={ButtonVariants.Secondary}
                label={secondaryButtonLabel}
                width={ButtonWidthTypes.Full}
                style={
                  primaryButtonLabel && secondaryButtonLabel
                    ? styles.statusButton
                    : styles.fullWidthButton
                }
                onPress={handleSecondaryButtonPress}
                size={ButtonSize.Lg}
              />
            )}
            {primaryButtonLabel && (
              <Button
                variant={ButtonVariants.Primary}
                label={primaryButtonLabel}
                width={ButtonWidthTypes.Full}
                style={
                  primaryButtonLabel && secondaryButtonLabel
                    ? styles.statusButton
                    : styles.fullWidthButton
                }
                onPress={handlePrimaryButtonPress}
                size={ButtonSize.Lg}
              />
            )}
          </View>
        ) : (
          customButton
        )}
      </View>
    </BottomSheet>
  );
};

export default SuccessErrorSheet;<|MERGE_RESOLUTION|>--- conflicted
+++ resolved
@@ -66,22 +66,12 @@
 
   const { colors } = useTheme();
   const sheetRef = useRef<BottomSheetRef>(null);
-<<<<<<< HEAD
-=======
   const navigation = useNavigation();
->>>>>>> 28ce67a7
 
   const handleClose = () => {
     if (onClose) {
       onClose();
     }
-  };
-
-  const getIcon = () => {
-    if (icon) {
-      return icon;
-    }
-    return type === 'success' ? IconName.SuccessSolid : IconName.CircleX;
   };
 
   const handleSecondaryButtonPress = () => {
@@ -112,17 +102,7 @@
       isInteractable={isInteractable}
     >
       <View style={styles.statusContainer}>
-<<<<<<< HEAD
-        <Icon
-          name={getIcon()}
-          size={IconSize.Xl}
-          color={
-            type === 'success' ? colors.success.default : colors.error.default
-          }
-        />
-=======
         <Icon name={getIcon} size={IconSize.Xl} color={getIconColor} />
->>>>>>> 28ce67a7
 
         {typeof title === 'string' ? (
           <Text
