import React from 'react';
import AccountBackupStep1B from './';
import renderWithProvider from '../../../util/test/renderWithProvider';
import { useNavigation } from '@react-navigation/native';
import { strings } from '../../../../locales/i18n';
import { fireEvent } from '@testing-library/react-native';
import AndroidBackHandler from '../AndroidBackHandler';
import Device from '../../../util/device';
<<<<<<< HEAD
=======
import Routes from '../../../constants/navigation/Routes';
>>>>>>> 3f1447f5

jest.mock('@react-navigation/native', () => {
  const actualNav = jest.requireActual('@react-navigation/native');
  return {
    ...actualNav,
    useNavigation: jest.fn(),
    useFocusEffect: jest.fn(),
  };
});

jest.mock('../../../util/device', () => ({
  isIos: jest.fn(),
  isAndroid: jest.fn(),
  isIphoneX: jest.fn(),
  isIphone5S: jest.fn(),
}));

describe('AccountBackupStep1B', () => {
  beforeEach(() => {
    jest.useFakeTimers();
  });

  afterEach(() => {
    jest.clearAllMocks();
    jest.useFakeTimers({ legacyFakeTimers: true });
  });

  const setupTest = () => {
    const mockNavigate = jest.fn();
    const mockGoBack = jest.fn();
    const mockSetOptions = jest.fn();

<<<<<<< HEAD
    (useNavigation as jest.Mock).mockReturnValue({
=======
    const mockNavigation = (useNavigation as jest.Mock).mockReturnValue({
>>>>>>> 3f1447f5
      navigate: mockNavigate,
      goBack: mockGoBack,
      setOptions: mockSetOptions,
      addListener: jest.fn(),
      removeListener: jest.fn(),
      isFocused: jest.fn(),
      reset: jest.fn(),
    });

    const wrapper = renderWithProvider(
      <AccountBackupStep1B
        navigation={{
          navigate: mockNavigate,
          goBack: mockGoBack,
          setOptions: mockSetOptions,
        }}
        route={{}}
      />,
    );

    return {
      wrapper,
      mockNavigate,
      mockGoBack,
      mockSetOptions,
<<<<<<< HEAD
    };
  };

  it('should render correctly', () => {
    const { wrapper } = setupTest();
    expect(wrapper).toMatchSnapshot();
  });

  it('should render title and explanation text', () => {
    const { wrapper, mockNavigate } = setupTest();
    const title = wrapper.getByText(strings('account_backup_step_1B.title'));
    expect(title).toBeTruthy();
=======
      mockNavigation,
    };
  };

  it('render matches snapshot', () => {
    const { wrapper, mockNavigation } = setupTest();
    expect(wrapper).toMatchSnapshot();
    mockNavigation.mockRestore();
  });

  it('render title and srp link', () => {
    const { wrapper, mockNavigation } = setupTest();

    const title = wrapper.getByText(strings('account_backup_step_1B.title'));
    expect(title).toBeOnTheScreen();
>>>>>>> 3f1447f5

    const srpLink = wrapper.getByText(
      strings('account_backup_step_1B.subtitle_2'),
    );
<<<<<<< HEAD
    expect(srpLink).toBeTruthy();
    fireEvent.press(srpLink);
    expect(mockNavigate).toHaveBeenCalledWith('RootModalFlow', {
      screen: 'SeedphraseModal',
    });
  });

  it('should render cta actions', () => {
    const { wrapper, mockNavigate } = setupTest();
    const ctaButton = wrapper.getByText(
      strings('account_backup_step_1B.cta_text'),
    );
    expect(ctaButton).toBeTruthy();
    fireEvent.press(ctaButton);
    expect(mockNavigate).toHaveBeenCalledWith('ManualBackupStep1', {
      settingsBackup: true,
    });
  });

  it('should render AndroidBackHandler when on Android', () => {
    (Device.isAndroid as jest.Mock).mockReturnValue(true);

    const { wrapper } = setupTest();

    // Verify AndroidBackHandler is rendered
    const androidBackHandler = wrapper.UNSAFE_getByType(AndroidBackHandler);
    expect(androidBackHandler).toBeTruthy();
=======
    expect(srpLink).toBeOnTheScreen();
    mockNavigation.mockRestore();
  });

  it('opens the seed phrase modal on srp link press', () => {
    const { wrapper, mockNavigate, mockNavigation } = setupTest();

    const srpLink = wrapper.getByText(
      strings('account_backup_step_1B.subtitle_2'),
    );
    expect(srpLink).toBeOnTheScreen();

    fireEvent.press(srpLink);
    expect(mockNavigate).toHaveBeenCalledWith(Routes.MODAL.ROOT_MODAL_FLOW, {
      screen: Routes.SEEDPHRASE_MODAL,
    });
    mockNavigation.mockRestore();
  });

  it('render start button and on press it should navigate to ManualBackupStep1', () => {
    const { wrapper, mockNavigate, mockNavigation } = setupTest();
    const ctaButton = wrapper.getByText(
      strings('account_backup_step_1B.cta_text'),
    );
    expect(ctaButton).toBeOnTheScreen();
    fireEvent.press(ctaButton);
    expect(mockNavigate).toHaveBeenCalledWith(
      Routes.ONBOARDING.MANUAL_BACKUP.STEP_1,
      {
        settingsBackup: true,
      },
    );
    mockNavigation.mockRestore();
  });

  it('render AndroidBackHandler when on Android and on back press function is called with null', () => {
    const mockIsAndroid = (Device.isAndroid as jest.Mock).mockReturnValue(true);

    const { wrapper, mockNavigation } = setupTest();

    // Verify AndroidBackHandler is rendered
    const androidBackHandler = wrapper.UNSAFE_getByType(AndroidBackHandler);
    expect(androidBackHandler).toBeDefined();
>>>>>>> 3f1447f5

    // Verify customBackPress prop is passed
    expect(androidBackHandler.props.customBackPress).toBeDefined();

    // Test that pressing back triggers the correct navigation
    androidBackHandler.props.customBackPress();
    expect(null).toBe(null);
<<<<<<< HEAD
  });

  it('should render header left button and handle back navigation', () => {
    const { mockSetOptions } = setupTest();
=======
    mockIsAndroid.mockRestore();
    mockNavigation.mockRestore();
  });

  it('render header left button', () => {
    const { mockSetOptions, mockNavigation } = setupTest();
>>>>>>> 3f1447f5

    // Verify that setOptions was called with the correct configuration
    expect(mockSetOptions).toHaveBeenCalled();
    const setOptionsCall = mockSetOptions.mock.calls[0][0];

    // Get the headerLeft function from the options
    const headerLeftComponent = setOptionsCall.headerLeft();

<<<<<<< HEAD
    // Verify the headerLeft component renders correctly
    expect(headerLeftComponent).toBeTruthy();
=======
    // Verify the headerLeft component exists and is a valid React element
    expect(headerLeftComponent).toBeDefined();
    expect(React.isValidElement(headerLeftComponent)).toBe(true);
    mockNavigation.mockRestore();
>>>>>>> 3f1447f5
  });
});<|MERGE_RESOLUTION|>--- conflicted
+++ resolved
@@ -6,10 +6,7 @@
 import { fireEvent } from '@testing-library/react-native';
 import AndroidBackHandler from '../AndroidBackHandler';
 import Device from '../../../util/device';
-<<<<<<< HEAD
-=======
 import Routes from '../../../constants/navigation/Routes';
->>>>>>> 3f1447f5
 
 jest.mock('@react-navigation/native', () => {
   const actualNav = jest.requireActual('@react-navigation/native');
@@ -42,11 +39,7 @@
     const mockGoBack = jest.fn();
     const mockSetOptions = jest.fn();
 
-<<<<<<< HEAD
-    (useNavigation as jest.Mock).mockReturnValue({
-=======
     const mockNavigation = (useNavigation as jest.Mock).mockReturnValue({
->>>>>>> 3f1447f5
       navigate: mockNavigate,
       goBack: mockGoBack,
       setOptions: mockSetOptions,
@@ -72,20 +65,6 @@
       mockNavigate,
       mockGoBack,
       mockSetOptions,
-<<<<<<< HEAD
-    };
-  };
-
-  it('should render correctly', () => {
-    const { wrapper } = setupTest();
-    expect(wrapper).toMatchSnapshot();
-  });
-
-  it('should render title and explanation text', () => {
-    const { wrapper, mockNavigate } = setupTest();
-    const title = wrapper.getByText(strings('account_backup_step_1B.title'));
-    expect(title).toBeTruthy();
-=======
       mockNavigation,
     };
   };
@@ -101,40 +80,10 @@
 
     const title = wrapper.getByText(strings('account_backup_step_1B.title'));
     expect(title).toBeOnTheScreen();
->>>>>>> 3f1447f5
 
     const srpLink = wrapper.getByText(
       strings('account_backup_step_1B.subtitle_2'),
     );
-<<<<<<< HEAD
-    expect(srpLink).toBeTruthy();
-    fireEvent.press(srpLink);
-    expect(mockNavigate).toHaveBeenCalledWith('RootModalFlow', {
-      screen: 'SeedphraseModal',
-    });
-  });
-
-  it('should render cta actions', () => {
-    const { wrapper, mockNavigate } = setupTest();
-    const ctaButton = wrapper.getByText(
-      strings('account_backup_step_1B.cta_text'),
-    );
-    expect(ctaButton).toBeTruthy();
-    fireEvent.press(ctaButton);
-    expect(mockNavigate).toHaveBeenCalledWith('ManualBackupStep1', {
-      settingsBackup: true,
-    });
-  });
-
-  it('should render AndroidBackHandler when on Android', () => {
-    (Device.isAndroid as jest.Mock).mockReturnValue(true);
-
-    const { wrapper } = setupTest();
-
-    // Verify AndroidBackHandler is rendered
-    const androidBackHandler = wrapper.UNSAFE_getByType(AndroidBackHandler);
-    expect(androidBackHandler).toBeTruthy();
-=======
     expect(srpLink).toBeOnTheScreen();
     mockNavigation.mockRestore();
   });
@@ -178,7 +127,6 @@
     // Verify AndroidBackHandler is rendered
     const androidBackHandler = wrapper.UNSAFE_getByType(AndroidBackHandler);
     expect(androidBackHandler).toBeDefined();
->>>>>>> 3f1447f5
 
     // Verify customBackPress prop is passed
     expect(androidBackHandler.props.customBackPress).toBeDefined();
@@ -186,19 +134,12 @@
     // Test that pressing back triggers the correct navigation
     androidBackHandler.props.customBackPress();
     expect(null).toBe(null);
-<<<<<<< HEAD
-  });
-
-  it('should render header left button and handle back navigation', () => {
-    const { mockSetOptions } = setupTest();
-=======
     mockIsAndroid.mockRestore();
     mockNavigation.mockRestore();
   });
 
   it('render header left button', () => {
     const { mockSetOptions, mockNavigation } = setupTest();
->>>>>>> 3f1447f5
 
     // Verify that setOptions was called with the correct configuration
     expect(mockSetOptions).toHaveBeenCalled();
@@ -207,14 +148,9 @@
     // Get the headerLeft function from the options
     const headerLeftComponent = setOptionsCall.headerLeft();
 
-<<<<<<< HEAD
-    // Verify the headerLeft component renders correctly
-    expect(headerLeftComponent).toBeTruthy();
-=======
     // Verify the headerLeft component exists and is a valid React element
     expect(headerLeftComponent).toBeDefined();
     expect(React.isValidElement(headerLeftComponent)).toBe(true);
     mockNavigation.mockRestore();
->>>>>>> 3f1447f5
   });
 });