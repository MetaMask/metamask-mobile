--- conflicted
+++ resolved
@@ -787,9 +787,6 @@
       </View>
     </View>
   </RCTScrollView>
-<<<<<<< HEAD
-=======
   <View />
->>>>>>> 05d3e30f
 </RCTSafeAreaView>
 `;