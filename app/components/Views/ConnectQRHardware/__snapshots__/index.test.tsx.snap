--- conflicted
+++ resolved
@@ -109,7 +109,7 @@
           style={
             {
               "color": "#686e7d",
-              "fontFamily": "EuclidCircularB-Regular",
+              "fontFamily": "CentraNo1-Book",
               "fontSize": 24,
               "fontWeight": "400",
               "marginBottom": 20,
@@ -132,13 +132,8 @@
             style={
               {
                 "color": "#686e7d",
-<<<<<<< HEAD
-                "fontFamily": "EuclidCircularB-Regular",
+                "fontFamily": "CentraNo1-Book",
                 "fontSize": 14,
-=======
-                "fontFamily": "CentraNo1-Book",
-                "fontSize": 24,
->>>>>>> 33c5c475
                 "fontWeight": "400",
                 "marginBottom": 24,
               }
@@ -159,7 +154,7 @@
                 },
                 {
                   "color": "#4459ff",
-                  "fontFamily": "EuclidCircularB-Bold",
+                  "fontFamily": "CentraNo1-Bold",
                   "fontWeight": "600",
                 },
               ]
@@ -171,7 +166,7 @@
             style={
               {
                 "color": "#686e7d",
-                "fontFamily": "EuclidCircularB-Regular",
+                "fontFamily": "CentraNo1-Book",
                 "fontSize": 14,
                 "fontWeight": "400",
                 "marginBottom": 24,
@@ -213,131 +208,6 @@
                   {
                     "color": "#4459ff",
                     "fontFamily": "CentraNo1-Bold",
-                    "fontWeight": "600",
-                  },
-                  {
-                    "marginRight": 16,
-                  },
-                ]
-              }
-            >
-              Learn more
-            </Text>
-            <Text
-              onPress={[Function]}
-              style={
-<<<<<<< HEAD
-                [
-                  {
-                    "color": "#686e7d",
-                    "fontFamily": "EuclidCircularB-Regular",
-                    "fontSize": 14,
-                    "fontWeight": "400",
-                    "marginBottom": 24,
-                  },
-                  {
-                    "color": "#4459ff",
-                    "fontFamily": "EuclidCircularB-Bold",
-                    "fontWeight": "600",
-                  },
-                ]
-=======
-                {
-                  "color": "#686e7d",
-                  "fontFamily": "CentraNo1-Book",
-                  "fontSize": 14,
-                  "fontWeight": "400",
-                  "marginBottom": 24,
-                }
->>>>>>> 33c5c475
-              }
-            >
-              Tutorial
-            </Text>
-          </View>
-          <Text
-            style={
-              {
-                "color": "#121314",
-                "fontSize": 24,
-                "height": 48,
-              }
-            }
-          >
-            Ngrave Zero
-          </Text>
-          <View
-            style={
-              {
-                "display": "flex",
-                "flexDirection": "row",
-              }
-<<<<<<< HEAD
-            }
-          >
-=======
-            >
-              <Text
-                onPress={[Function]}
-                style={
-                  [
-                    {
-                      "color": "#686e7d",
-                      "fontFamily": "CentraNo1-Book",
-                      "fontSize": 14,
-                      "fontWeight": "400",
-                      "marginBottom": 24,
-                    },
-                    {
-                      "color": "#4459ff",
-                      "fontFamily": "CentraNo1-Bold",
-                      "fontWeight": "600",
-                    },
-                    {
-                      "marginRight": 16,
-                    },
-                  ]
-                }
-              >
-                Learn more
-              </Text>
-              <Text
-                onPress={[Function]}
-                style={
-                  [
-                    {
-                      "color": "#686e7d",
-                      "fontFamily": "CentraNo1-Book",
-                      "fontSize": 14,
-                      "fontWeight": "400",
-                      "marginBottom": 24,
-                    },
-                    {
-                      "color": "#4459ff",
-                      "fontFamily": "CentraNo1-Bold",
-                      "fontWeight": "600",
-                    },
-                  ]
-                }
-              >
-                Tutorial
-              </Text>
-            </View>
->>>>>>> 33c5c475
-            <Text
-              onPress={[Function]}
-              style={
-                [
-                  {
-                    "color": "#686e7d",
-                    "fontFamily": "EuclidCircularB-Regular",
-                    "fontSize": 14,
-                    "fontWeight": "400",
-                    "marginBottom": 24,
-                  },
-                  {
-                    "color": "#4459ff",
-                    "fontFamily": "EuclidCircularB-Bold",
                     "fontWeight": "600",
                   },
                   {
@@ -354,70 +224,86 @@
                 [
                   {
                     "color": "#686e7d",
-                    "fontFamily": "EuclidCircularB-Regular",
+                    "fontFamily": "CentraNo1-Book",
                     "fontSize": 14,
                     "fontWeight": "400",
                     "marginBottom": 24,
                   },
                   {
                     "color": "#4459ff",
-                    "fontFamily": "EuclidCircularB-Bold",
+                    "fontFamily": "CentraNo1-Bold",
                     "fontWeight": "600",
                   },
                 ]
               }
             >
-<<<<<<< HEAD
+              Tutorial
+            </Text>
+          </View>
+          <Text
+            style={
+              {
+                "color": "#121314",
+                "fontSize": 24,
+                "height": 48,
+              }
+            }
+          >
+            Ngrave Zero
+          </Text>
+          <View
+            style={
+              {
+                "display": "flex",
+                "flexDirection": "row",
+              }
+            }
+          >
+            <Text
+              onPress={[Function]}
+              style={
+                [
+                  {
+                    "color": "#686e7d",
+                    "fontFamily": "CentraNo1-Book",
+                    "fontSize": 14,
+                    "fontWeight": "400",
+                    "marginBottom": 24,
+                  },
+                  {
+                    "color": "#4459ff",
+                    "fontFamily": "CentraNo1-Bold",
+                    "fontWeight": "600",
+                  },
+                  {
+                    "marginRight": 16,
+                  },
+                ]
+              }
+            >
+              Learn more
+            </Text>
+            <Text
+              onPress={[Function]}
+              style={
+                [
+                  {
+                    "color": "#686e7d",
+                    "fontFamily": "CentraNo1-Book",
+                    "fontSize": 14,
+                    "fontWeight": "400",
+                    "marginBottom": 24,
+                  },
+                  {
+                    "color": "#4459ff",
+                    "fontFamily": "CentraNo1-Bold",
+                    "fontWeight": "600",
+                  },
+                ]
+              }
+            >
               Buy now
             </Text>
-=======
-              <Text
-                onPress={[Function]}
-                style={
-                  [
-                    {
-                      "color": "#686e7d",
-                      "fontFamily": "CentraNo1-Book",
-                      "fontSize": 14,
-                      "fontWeight": "400",
-                      "marginBottom": 24,
-                    },
-                    {
-                      "color": "#4459ff",
-                      "fontFamily": "CentraNo1-Bold",
-                      "fontWeight": "600",
-                    },
-                    {
-                      "marginRight": 16,
-                    },
-                  ]
-                }
-              >
-                Learn more
-              </Text>
-              <Text
-                onPress={[Function]}
-                style={
-                  [
-                    {
-                      "color": "#686e7d",
-                      "fontFamily": "CentraNo1-Book",
-                      "fontSize": 14,
-                      "fontWeight": "400",
-                      "marginBottom": 24,
-                    },
-                    {
-                      "color": "#4459ff",
-                      "fontFamily": "CentraNo1-Bold",
-                      "fontWeight": "600",
-                    },
-                  ]
-                }
-              >
-                Buy now
-              </Text>
-            </View>
->>>>>>> 33c5c475
           </View>
         </View>
       </View>
@@ -467,7 +353,7 @@
               null,
               [
                 {
-                  "fontFamily": "EuclidCircularB-Bold",
+                  "fontFamily": "CentraNo1-Bold",
                   "fontSize": 14,
                   "fontWeight": "600",
                   "textAlign": "center",
@@ -484,45 +370,9 @@
             ]
           }
         >
-<<<<<<< HEAD
           Continue
         </Text>
       </TouchableOpacity>
-=======
-          <Text
-            style={
-              [
-                {
-                  "color": "#007aff",
-                  "fontSize": 17,
-                  "fontWeight": "500",
-                  "textAlign": "center",
-                },
-                null,
-                [
-                  {
-                    "fontFamily": "CentraNo1-Bold",
-                    "fontSize": 14,
-                    "fontWeight": "600",
-                    "textAlign": "center",
-                  },
-                  {
-                    "color": "#ffffff",
-                  },
-                  {
-                    "padding": 5,
-                    "paddingHorizontal": "30%",
-                  },
-                ],
-                null,
-              ]
-            }
-          >
-            Continue
-          </Text>
-        </TouchableOpacity>
-      </View>
->>>>>>> 33c5c475
     </View>
   </View>
 </View>
