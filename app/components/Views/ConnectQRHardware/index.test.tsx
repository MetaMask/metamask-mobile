import React from 'react';
import renderWithProvider from '../../../util/test/renderWithProvider';
import Engine from '../../../core/Engine';
import ConnectQRHardware from './index';
import { fireEvent } from '@testing-library/react-native';
import { QR_CONTINUE_BUTTON } from '../../../../wdio/screen-objects/testIDs/Components/ConnectQRHardware.testIds';
import { backgroundState } from '../../../util/test/initial-root-state';
import { act } from '@testing-library/react-hooks';
import {
  ACCOUNT_SELECTOR_FORGET_BUTTON,
  ACCOUNT_SELECTOR_NEXT_BUTTON,
  ACCOUNT_SELECTOR_PREVIOUS_BUTTON,
} from '../../../../wdio/screen-objects/testIDs/Components/AccountSelector.testIds';
<<<<<<< HEAD
import { QrKeyringBridge } from '@metamask/eth-qr-keyring';
=======
import { removeAccountsFromPermissions } from '../../../core/Permissions';
>>>>>>> b450a0b4

jest.mock('../../../core/Permissions', () => ({
  removeAccountsFromPermissions: jest.fn(),
}));

const MockRemoveAccountsFromPermissions = jest.mocked(
  removeAccountsFromPermissions,
);

const mockedNavigate = {
  pop: jest.fn(),
  goBack: jest.fn(),
};

const mockPage0Accounts = [
  {
    address: '0x4x678901234567890123456789012345678901210',
    shortenedAddress: '0x4x678...01210',
    balance: '0x0',
    index: 0,
  },
  {
    address: '0xa1e359811322d97991e03f863a0c30c2cf029cd24',
    shortenedAddress: '0xa1e35...9cd24',
    balance: '0x0',
    index: 1,
  },
  {
    address: '0xc1e359811322d97991e03f863a0c30c2cf029ce22',
    shortenedAddress: '0xc1e35...9ce22',
    balance: '0x0',
    index: 2,
  },
  {
    address: '0xd0a1e359811322d97991e03f863a0c30c2cf029c1',
    shortenedAddress: '0xd0a1e...029c1',
    balance: '0x0',
    index: 3,
  },
  {
    address: '0x4a1e359811322d97991e03f863a0c30c2cf029c13',
    shortenedAddress: '0x4a1e3...29c13',
    balance: '0x0',
    index: 4,
  },
];

const mockPage1Accounts = [
  {
    address: '0x12345678901234567890123456789012345678902',
    shortenedAddress: '0x12345...78902',
    balance: '0x0',
    index: 5,
  },
  {
    address: '0x25678901234567890123456789012345678901231',
    shortenedAddress: '0x25678...01231',
    balance: '0x0',
    index: 6,
  },
  {
    address: '0x3b678901234567890123456789012345678901202',
    shortenedAddress: '0x3b678...01202',
    balance: '0x0',
    index: 7,
  },
  {
    address: '0x42345678901234567890123456789012345678904',
    shortenedAddress: '0x42345...78904',
    balance: '0x0',
    index: 8,
  },
  {
    address: '0x52345678901234567890123456789012345678904',
    shortenedAddress: '0x52345...78904',
    balance: '0x0',
    index: 9,
  },
];

const mockQrKeyring = {
  getFirstPage: jest.fn(),
  getNextPage: jest.fn(),
  getPreviousPage: jest.fn(),
};

const mockQrKeyringBridge: QrKeyringBridge = {
  requestScan: jest.fn(),
};

jest.mock('@react-navigation/native', () => {
  const actualNav = jest.requireActual('@react-navigation/native');
  return {
    ...actualNav,
    useNavigation: () => ({
      navigate: mockedNavigate,
      setOptions: jest.fn(),
    }),
  };
});

jest.mock('../../../core/Engine', () => ({
  context: {
    KeyringController: {
      state: {
        keyrings: [],
      },
      getAccounts: jest.fn(),
<<<<<<< HEAD
      withKeyring: (_selector: unknown, operation: (args: unknown) => void) =>
        operation({
          keyring: mockQrKeyring,
          metadata: { id: '1234' },
        }),
=======
      getOrAddQRKeyring: jest.fn(),
      withKeyring: jest
        .fn()
        .mockImplementation(
          (_selector: unknown, operation: (args: unknown) => void) =>
            operation({
              keyring: {
                cancelSync: jest.fn(),
                submitCryptoAccount: jest.fn(),
                submitCryptoHDKey: jest.fn(),
                getAccounts: jest
                  .fn()
                  .mockReturnValue([
                    '0x4x678901234567890123456789012345678901210',
                    '0xa1e359811322d97991e03f863a0c30c2cf029cd24',
                  ]),
              },
              metadata: { id: '1234' },
            }),
        ),
      connectQRHardware: jest.fn(),
      forgetQRDevice: jest
        .fn()
        .mockReturnValue({ remainingAccounts: ['0xdeadbeef'] }),
>>>>>>> b450a0b4
    },
    AccountTrackerController: {
      syncBalanceWithAddresses: jest.fn(),
    },
  },
  controllerMessenger: {
    subscribe: jest.fn(),
    unsubscribe: jest.fn(),
  },
<<<<<<< HEAD
  qrKeyringScanner: mockQrKeyringBridge,
=======
  setSelectedAddress: jest.fn(),
>>>>>>> b450a0b4
}));
const MockEngine = jest.mocked(Engine);

const mockInitialState = {
  engine: {
    backgroundState: {
      ...backgroundState,
    },
  },
};

describe('ConnectQRHardware', () => {
  const mockKeyringController = MockEngine.context.KeyringController;
  mockQrKeyring.getFirstPage.mockResolvedValue(mockPage0Accounts);
  mockQrKeyring.getNextPage.mockResolvedValue(mockPage1Accounts);
  mockQrKeyring.getPreviousPage.mockResolvedValue(mockPage0Accounts);

  const mockAccountTrackerController =
    MockEngine.context.AccountTrackerController;
  mockAccountTrackerController.syncBalanceWithAddresses.mockImplementation(
    (addresses) =>
      Promise.resolve(
        addresses.reduce(
          (acc: { [key: string]: { balance: string } }, address) => {
            acc[address] = {
              balance: '0x0',
            };
            return acc;
          },
          {},
        ),
      ),
  );

  beforeEach(() => {
    jest.clearAllMocks();
  });

  it('renders correctly to match snapshot', () => {
    mockKeyringController.getAccounts.mockResolvedValue([]);
    const wrapper = renderWithProvider(
      <ConnectQRHardware navigation={mockedNavigate} />,
      { state: mockInitialState },
    );

    expect(wrapper).toMatchSnapshot();
  });

  it('renders first page correctly when user clicks `continue` button', async () => {
    mockKeyringController.getAccounts.mockResolvedValue([]);

    const { getByTestId, getByText } = renderWithProvider(
      <ConnectQRHardware navigation={mockedNavigate} />,
      { state: mockInitialState },
    );

    const button = getByTestId(QR_CONTINUE_BUTTON);

    expect(button).toBeDefined();

    await act(async () => {
      fireEvent.press(button);
    });

    expect(mockQrKeyring.getFirstPage).toHaveBeenCalledTimes(1);

    mockPage0Accounts.forEach((account) => {
      expect(getByText(account.shortenedAddress)).toBeDefined();
    });
  });

  it('renders next page correctly when user clicks `Next Page` button', async () => {
    mockKeyringController.getAccounts.mockResolvedValue([]);

    const { getByTestId, getByText } = renderWithProvider(
      <ConnectQRHardware navigation={mockedNavigate} />,
      { state: mockInitialState },
    );

    const button = getByTestId(QR_CONTINUE_BUTTON);
    expect(button).toBeDefined();

    await act(async () => {
      fireEvent.press(button);
    });

    const nextButton = getByTestId(ACCOUNT_SELECTOR_NEXT_BUTTON);
    expect(nextButton).toBeDefined();
    await act(async () => {
      fireEvent.press(nextButton);
    });

    expect(mockQrKeyring.getNextPage).toHaveBeenCalledTimes(1);

    mockPage1Accounts.forEach((account) => {
      expect(getByText(account.shortenedAddress)).toBeDefined();
    });
  });

  it('renders previous page correctly when user clicks `Previous Page` button', async () => {
    mockKeyringController.getAccounts.mockResolvedValue([]);

    const { getByTestId, getByText } = renderWithProvider(
      <ConnectQRHardware navigation={mockedNavigate} />,
      { state: mockInitialState },
    );

    const button = getByTestId(QR_CONTINUE_BUTTON);
    expect(button).toBeDefined();

    await act(async () => {
      fireEvent.press(button);
    });

    const nextButton = getByTestId(ACCOUNT_SELECTOR_NEXT_BUTTON);
    expect(nextButton).toBeDefined();
    await act(async () => {
      fireEvent.press(nextButton);
    });

    const prevButton = getByTestId(ACCOUNT_SELECTOR_PREVIOUS_BUTTON);
    expect(prevButton).toBeDefined();
    await act(async () => {
      fireEvent.press(prevButton);
    });

    expect(mockQrKeyring.getPreviousPage).toHaveBeenCalledTimes(1);

    mockPage0Accounts.forEach((account) => {
      expect(getByText(account.shortenedAddress)).toBeDefined();
    });
  });

  it('removes any hardware wallet accounts from existing permissions', async () => {
    mockKeyringController.getAccounts.mockResolvedValue([]);

    const { getByTestId } = renderWithProvider(
      <ConnectQRHardware navigation={mockedNavigate} />,
      { state: mockInitialState },
    );

    const button = getByTestId(QR_CONTINUE_BUTTON);
    expect(button).toBeDefined();

    await act(async () => {
      fireEvent.press(button);
    });

    const forgetButton = getByTestId(ACCOUNT_SELECTOR_FORGET_BUTTON);
    expect(forgetButton).toBeDefined();
    await act(async () => {
      fireEvent.press(forgetButton);
    });

    expect(mockKeyringController.withKeyring).toHaveBeenCalled();
    expect(MockRemoveAccountsFromPermissions).toHaveBeenCalledWith([
      '0x4x678901234567890123456789012345678901210',
      '0xa1e359811322d97991e03f863a0c30c2cf029cd24',
    ]);
    expect(mockKeyringController.forgetQRDevice).toHaveBeenCalled();
  });
});<|MERGE_RESOLUTION|>--- conflicted
+++ resolved
@@ -11,11 +11,8 @@
   ACCOUNT_SELECTOR_NEXT_BUTTON,
   ACCOUNT_SELECTOR_PREVIOUS_BUTTON,
 } from '../../../../wdio/screen-objects/testIDs/Components/AccountSelector.testIds';
-<<<<<<< HEAD
 import { QrKeyringBridge } from '@metamask/eth-qr-keyring';
-=======
 import { removeAccountsFromPermissions } from '../../../core/Permissions';
->>>>>>> b450a0b4
 
 jest.mock('../../../core/Permissions', () => ({
   removeAccountsFromPermissions: jest.fn(),
@@ -100,6 +97,13 @@
   getFirstPage: jest.fn(),
   getNextPage: jest.fn(),
   getPreviousPage: jest.fn(),
+  forgetDevice: jest.fn(),
+  getAccounts: jest
+    .fn()
+    .mockReturnValue([
+      '0x4x678901234567890123456789012345678901210',
+      '0xa1e359811322d97991e03f863a0c30c2cf029cd24',
+    ]),
 };
 
 const mockQrKeyringBridge: QrKeyringBridge = {
@@ -124,38 +128,11 @@
         keyrings: [],
       },
       getAccounts: jest.fn(),
-<<<<<<< HEAD
       withKeyring: (_selector: unknown, operation: (args: unknown) => void) =>
         operation({
           keyring: mockQrKeyring,
           metadata: { id: '1234' },
         }),
-=======
-      getOrAddQRKeyring: jest.fn(),
-      withKeyring: jest
-        .fn()
-        .mockImplementation(
-          (_selector: unknown, operation: (args: unknown) => void) =>
-            operation({
-              keyring: {
-                cancelSync: jest.fn(),
-                submitCryptoAccount: jest.fn(),
-                submitCryptoHDKey: jest.fn(),
-                getAccounts: jest
-                  .fn()
-                  .mockReturnValue([
-                    '0x4x678901234567890123456789012345678901210',
-                    '0xa1e359811322d97991e03f863a0c30c2cf029cd24',
-                  ]),
-              },
-              metadata: { id: '1234' },
-            }),
-        ),
-      connectQRHardware: jest.fn(),
-      forgetQRDevice: jest
-        .fn()
-        .mockReturnValue({ remainingAccounts: ['0xdeadbeef'] }),
->>>>>>> b450a0b4
     },
     AccountTrackerController: {
       syncBalanceWithAddresses: jest.fn(),
@@ -165,11 +142,8 @@
     subscribe: jest.fn(),
     unsubscribe: jest.fn(),
   },
-<<<<<<< HEAD
   qrKeyringScanner: mockQrKeyringBridge,
-=======
   setSelectedAddress: jest.fn(),
->>>>>>> b450a0b4
 }));
 const MockEngine = jest.mocked(Engine);
 
@@ -329,6 +303,6 @@
       '0x4x678901234567890123456789012345678901210',
       '0xa1e359811322d97991e03f863a0c30c2cf029cd24',
     ]);
-    expect(mockKeyringController.forgetQRDevice).toHaveBeenCalled();
+    expect(mockQrKeyring.forgetDevice).toHaveBeenCalled();
   });
 });