--- conflicted
+++ resolved
@@ -1,6 +1,5 @@
 import React from 'react';
 import { View, Text, FlatList, StyleSheet, TouchableOpacity } from 'react-native';
-<<<<<<< HEAD
 import Icon from 'react-native-vector-icons/FontAwesome';
 import CheckBox from '@react-native-community/checkbox';
 import { useSelector } from 'react-redux';
@@ -8,17 +7,6 @@
 import { strings } from '../../../../../locales/i18n';
 import { IAccount } from '../types';
 import Device from '../../../../util/device';
-=======
-import { useSelector } from 'react-redux';
-import { useNavigation } from '@react-navigation/native';
-import CheckBox from '@react-native-community/checkbox';
-import { strings } from '../../../../../locales/i18n';
-import Icon from 'react-native-vector-icons/FontAwesome';
-import { fontStyles } from '../../../../styles/common';
-import { IAccount } from '../types';
-import { renderFromWei } from '../../../../util/number';
-import { getEtherscanAddressUrl } from '../../../../util/etherscan';
->>>>>>> fde94d3a
 import { mockTheme, useAppThemeFromContext } from '../../../../util/theme';
 import AccountDetails from '../AccountDetails';
 import StyledButton from '../../../UI/StyledButton';
@@ -119,21 +107,7 @@
 							onTintColor={colors.primary.default}
 							testID={'skip-backup-check'}
 						/>
-<<<<<<< HEAD
-						<AccountDetails item={item} network={provider.type} />
-=======
-						<Text style={styles.number}>{item.index}</Text>
-						<EthereumAddress address={item.address} style={styles.address} type={'short'} />
-						<Text style={styles.address}>
-							{renderFromWei(item.balance)} {provider.ticker}
-						</Text>
-						<Icon
-							size={18}
-							name={'external-link'}
-							onPress={() => toEtherscan(item.address)}
-							color={colors.text.default}
-						/>
->>>>>>> fde94d3a
+						<AccountDetails item={item} provider={provider} />
 					</View>
 				)}
 			/>
