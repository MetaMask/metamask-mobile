--- conflicted
+++ resolved
@@ -149,12 +149,9 @@
     postCallback.current = () => {
       navigate(Routes.PREDICT.ROOT, {
         screen: Routes.PREDICT.MARKET_LIST,
-<<<<<<< HEAD
-=======
         params: {
           entryPoint: PredictEventValues.ENTRY_POINT.MAIN_TRADE_BUTTON,
         },
->>>>>>> f4e8f8d0
       });
     };
     handleNavigateBack();
