import React from 'react';
import Routes from '../../../constants/navigation/Routes';
import { act, fireEvent, screen } from '@testing-library/react-native';
import { renderScreen } from '../../../util/test/renderWithProvider';

import { AccountGroupId, AccountWalletId } from '@metamask/account-api';
import { EthScope, SolAccountType, SolScope } from '@metamask/keyring-api';
import { createMockInternalAccount } from '../../../util/test/accountsControllerTestUtils';
import initialRootState from '../../../util/test/initial-root-state';
import AddressSelector from './AddressSelector';
import { AddressSelectorParams } from './AddressSelector.types';
import { setReloadAccounts } from '../../../actions/accounts';
import Engine from '../../../core/Engine';
import {
  ARBITRUM_DISPLAY_NAME,
  BASE_DISPLAY_NAME,
  BNB_DISPLAY_NAME,
  LINEA_MAINNET_DISPLAY_NAME,
  MAINNET_DISPLAY_NAME,
  OPTIMISM_DISPLAY_NAME,
  POLYGON_DISPLAY_NAME,
<<<<<<< HEAD
  SEI_DISPLAY_NAME,
=======
>>>>>>> f4e8f8d0
} from '../../../core/Engine/constants';

jest.mock('../../../core/Engine', () => ({
  context: {
    MultichainNetworkController: {
      setActiveNetwork: jest.fn(),
    },
  },
}));

const ACCOUNT_WALLET_ID = 'entropy:wallet-id-1' as AccountWalletId;
const ACCOUNT_GROUP_ID = 'entropy:wallet-id-1/1' as AccountGroupId;

const mockEthEoaAccount = {
  ...createMockInternalAccount(
    '0x4fec2622fb662e892dd0e5060b91fa49ddcfdcb5',
    'Eth Account 1',
  ),
  id: 'mock-eth-account-1',
  scopes: [EthScope.Eoa],
};

const mockSolAccount = {
  ...createMockInternalAccount(
    'FcdCd3moFy29rZDxjt9jhT5HpFB8VssD6c79g4UGPZgj',
    'Sol Account 1',
  ),
  id: 'mock-eth-account-2',
  scopes: [SolScope.Mainnet, SolScope.Testnet, SolScope.Devnet],
  type: SolAccountType.DataAccount,
};
const mockInitialState = {
  ...initialRootState,
  engine: {
    backgroundState: {
      ...initialRootState.engine.backgroundState,
      AccountsController: {
        internalAccounts: {
          accounts: {
            [mockEthEoaAccount.id]: mockEthEoaAccount,
            [mockSolAccount.id]: mockSolAccount,
          },
        },
      },
      AccountTreeController: {
        accountTree: {
          selectedAccountGroup: ACCOUNT_GROUP_ID,
          wallets: {
            [ACCOUNT_WALLET_ID]: {
              id: ACCOUNT_WALLET_ID,
              metadata: { name: 'Mock Wallet' },
              groups: {
                [ACCOUNT_GROUP_ID]: {
                  accounts: [mockEthEoaAccount.id, mockSolAccount.id],
                  id: ACCOUNT_GROUP_ID,
                },
              },
            },
          },
        },
      },
    },
  },
  accounts: {
    reloadAccounts: false,
  },
};

jest.mock('../../hooks/useAccountName', () => ({
  useAccountName: () => 'Mock Account Name',
}));

const mockDispatch = jest.fn();

jest.mock('react-redux', () => ({
  ...jest.requireActual('react-redux'),
  useDispatch: () => mockDispatch,
}));

function render(
  Component: React.ComponentType,
  state = mockInitialState,
  params: AddressSelectorParams | undefined = undefined,
) {
  return renderScreen(
    Component,
    {
      name: Routes.SHEET.ADDRESS_SELECTOR,
    },
    {
      state,
    },
    params,
  );
}

describe('AccountSelector', () => {
  beforeEach(() => {
    jest.clearAllMocks();
  });

  it('renders correctly and matches snapshot', () => {
    render(AddressSelector);
    expect(screen.toJSON()).toMatchSnapshot();
  });

  it('includes only EVM addresses if isEvmOnly', () => {
    const { queryAllByTestId } = render(AddressSelector, mockInitialState, {
      isEvmOnly: true,
    });

    const networkNames = queryAllByTestId(
      'multichain-address-row-network-name',
    ).map((node) => node.props.children);

    // Networks are sorted: * 1. Ethereum, 2. Bitcoin, 3. Solana, 4. Tron, 5. Linea, 6. Featured networks, 7. Other custom networks, 8. Test networks last
    expect(networkNames).toEqual([
      MAINNET_DISPLAY_NAME,
      BNB_DISPLAY_NAME,
      SEI_DISPLAY_NAME,
      POLYGON_DISPLAY_NAME,
      OPTIMISM_DISPLAY_NAME,
      ARBITRUM_DISPLAY_NAME,
      LINEA_MAINNET_DISPLAY_NAME,
      ARBITRUM_DISPLAY_NAME,
      BASE_DISPLAY_NAME,
      BNB_DISPLAY_NAME,
      OPTIMISM_DISPLAY_NAME,
      POLYGON_DISPLAY_NAME,
    ]);
    expect(networkNames).not.toContain('Solana');
  });

  it('includes only addresses from specified CAIP chain IDs', () => {
    const { queryAllByTestId } = render(AddressSelector, mockInitialState, {
      displayOnlyCaipChainIds: ['eip155:59144', 'eip155:8453'],
    });

    const networkNames = queryAllByTestId(
      'multichain-address-row-network-name',
    ).map((node) => node.props.children);
    expect(networkNames).toEqual([
      LINEA_MAINNET_DISPLAY_NAME,
      BASE_DISPLAY_NAME,
    ]);
    expect(networkNames).not.toContain(MAINNET_DISPLAY_NAME);
    expect(networkNames).not.toContain('Solana');
  });

  it('dispatches setReloadAccounts(false) if reloadAccounts is true in state', () => {
    const stateWithReload = {
      ...mockInitialState,
      accounts: {
        reloadAccounts: true,
      },
    };
    render(AddressSelector, stateWithReload);
    expect(mockDispatch).toHaveBeenCalledWith(setReloadAccounts(false));
  });

  it('calls setActiveNetwork when an address is pressed', () => {
    const { getByText } = render(AddressSelector);
    const lineaAccount = getByText('Linea');
    act(() => {
      fireEvent.press(lineaAccount);
    });
    expect(
      Engine.context.MultichainNetworkController.setActiveNetwork,
    ).toHaveBeenCalledWith('linea-mainnet');
  });
});<|MERGE_RESOLUTION|>--- conflicted
+++ resolved
@@ -19,10 +19,6 @@
   MAINNET_DISPLAY_NAME,
   OPTIMISM_DISPLAY_NAME,
   POLYGON_DISPLAY_NAME,
-<<<<<<< HEAD
-  SEI_DISPLAY_NAME,
-=======
->>>>>>> f4e8f8d0
 } from '../../../core/Engine/constants';
 
 jest.mock('../../../core/Engine', () => ({
@@ -141,11 +137,6 @@
     // Networks are sorted: * 1. Ethereum, 2. Bitcoin, 3. Solana, 4. Tron, 5. Linea, 6. Featured networks, 7. Other custom networks, 8. Test networks last
     expect(networkNames).toEqual([
       MAINNET_DISPLAY_NAME,
-      BNB_DISPLAY_NAME,
-      SEI_DISPLAY_NAME,
-      POLYGON_DISPLAY_NAME,
-      OPTIMISM_DISPLAY_NAME,
-      ARBITRUM_DISPLAY_NAME,
       LINEA_MAINNET_DISPLAY_NAME,
       ARBITRUM_DISPLAY_NAME,
       BASE_DISPLAY_NAME,
