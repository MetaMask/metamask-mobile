--- conflicted
+++ resolved
@@ -989,8 +989,7 @@
                                                 }
                                                 testID="multichain-address-row-network-name"
                                               >
-<<<<<<< HEAD
-                                                BNB Chain
+                                                Solana
                                               </Text>
                                               <Text
                                                 accessibilityRole="text"
@@ -1009,7 +1008,7 @@
                                                 }
                                                 testID="multichain-address-row-address"
                                               >
-                                                0x4FeC2...fdcB5
+                                                FcdCd3m...GPZgj
                                               </Text>
                                             </View>
                                             <View
@@ -1171,7 +1170,7 @@
                                                 }
                                                 testID="multichain-address-row-network-name"
                                               >
-                                                Sei
+                                                Linea
                                               </Text>
                                               <Text
                                                 accessibilityRole="text"
@@ -1352,7 +1351,7 @@
                                                 }
                                                 testID="multichain-address-row-network-name"
                                               >
-                                                Polygon
+                                                Arbitrum
                                               </Text>
                                               <Text
                                                 accessibilityRole="text"
@@ -1533,7 +1532,7 @@
                                                 }
                                                 testID="multichain-address-row-network-name"
                                               >
-                                                OP
+                                                Base
                                               </Text>
                                               <Text
                                                 accessibilityRole="text"
@@ -1714,7 +1713,7 @@
                                                 }
                                                 testID="multichain-address-row-network-name"
                                               >
-                                                Arbitrum
+                                                BNB Chain
                                               </Text>
                                               <Text
                                                 accessibilityRole="text"
@@ -1895,10 +1894,7 @@
                                                 }
                                                 testID="multichain-address-row-network-name"
                                               >
-                                                Linea
-=======
-                                                Solana
->>>>>>> f4e8f8d0
+                                                OP
                                               </Text>
                                               <Text
                                                 accessibilityRole="text"
@@ -1917,7 +1913,7 @@
                                                 }
                                                 testID="multichain-address-row-address"
                                               >
-                                                FcdCd3m...GPZgj
+                                                0x4FeC2...fdcB5
                                               </Text>
                                             </View>
                                             <View
@@ -2079,911 +2075,6 @@
                                                 }
                                                 testID="multichain-address-row-network-name"
                                               >
-                                                Linea
-                                              </Text>
-                                              <Text
-                                                accessibilityRole="text"
-                                                style={
-                                                  [
-                                                    {
-                                                      "color": "#686e7d",
-                                                      "fontFamily": "Geist Medium",
-                                                      "fontSize": 14,
-                                                      "fontWeight": 400,
-                                                      "letterSpacing": 0,
-                                                      "lineHeight": 22,
-                                                    },
-                                                    undefined,
-                                                  ]
-                                                }
-                                                testID="multichain-address-row-address"
-                                              >
-                                                0x4FeC2...fdcB5
-                                              </Text>
-                                            </View>
-                                            <View
-                                              style={
-                                                [
-                                                  {
-                                                    "alignItems": "center",
-                                                    "display": "flex",
-                                                    "flexDirection": "row",
-                                                    "gap": 16,
-                                                  },
-                                                  undefined,
-                                                ]
-                                              }
-                                            />
-                                          </View>
-                                        </View>
-                                      </View>
-                                    </TouchableOpacity>
-                                  </View>
-                                  <View
-                                    index={8}
-                                    onLayout={[Function]}
-                                    style={
-                                      {
-                                        "flexDirection": "column",
-                                        "height": undefined,
-                                        "left": 0,
-                                        "maxHeight": undefined,
-                                        "maxWidth": undefined,
-                                        "minHeight": undefined,
-                                        "minWidth": undefined,
-                                        "position": "absolute",
-                                        "top": 0,
-                                        "width": 0,
-                                      }
-                                    }
-                                  >
-                                    <TouchableOpacity
-                                      disabled={false}
-                                      onPress={[Function]}
-                                      style={
-                                        {
-                                          "backgroundColor": "#ffffff",
-                                          "borderRadius": 4,
-                                          "opacity": 1,
-                                          "position": "relative",
-                                        }
-                                      }
-                                    >
-                                      <View
-                                        accessibilityRole="none"
-                                        accessible={true}
-                                        style={
-                                          {
-                                            "padding": 16,
-                                          }
-                                        }
-                                      >
-                                        <View
-                                          style={
-                                            {
-                                              "alignItems": "center",
-                                              "flexDirection": "row",
-                                            }
-                                          }
-                                        >
-                                          <View
-                                            style={
-                                              [
-                                                {
-                                                  "alignItems": "center",
-                                                  "backgroundColor": "#ffffff",
-                                                  "display": "flex",
-                                                  "flexDirection": "row",
-                                                  "gap": 16,
-                                                  "justifyContent": "space-between",
-                                                  "paddingBottom": 0,
-                                                  "paddingLeft": 0,
-                                                  "paddingRight": 0,
-                                                  "paddingTop": 0,
-                                                },
-                                                undefined,
-                                              ]
-                                            }
-                                            testID="multichain-address-row"
-                                          >
-                                            <View
-                                              collapsable={false}
-                                              pointerEvents="none"
-                                              style={
-                                                {
-                                                  "backgroundColor": "#457a391a",
-                                                  "bottom": 0,
-                                                  "left": 0,
-                                                  "opacity": 0,
-                                                  "position": "absolute",
-                                                  "right": 0,
-                                                  "top": 0,
-                                                }
-                                              }
-                                            />
-                                            <View
-                                              style={
-                                                {
-                                                  "alignItems": "center",
-                                                  "backgroundColor": "#ffffff",
-                                                  "borderRadius": 8,
-                                                  "height": 32,
-                                                  "justifyContent": "center",
-                                                  "overflow": "hidden",
-                                                  "width": 32,
-                                                }
-                                              }
-                                              testID="multichain-address-row-network-icon"
-                                            >
-                                              <Image
-                                                onError={[Function]}
-                                                resizeMode="contain"
-                                                source={1}
-                                                style={
-                                                  {
-                                                    "height": 32,
-                                                    "width": 32,
-                                                  }
-                                                }
-                                                testID="network-avatar-image"
-                                              />
-                                            </View>
-                                            <View
-                                              style={
-                                                [
-                                                  {
-                                                    "alignItems": "flex-start",
-                                                    "display": "flex",
-                                                    "flexBasis": "0%",
-                                                    "flexDirection": "column",
-                                                    "flexGrow": 1,
-                                                    "flexShrink": 1,
-                                                  },
-                                                  undefined,
-                                                ]
-                                              }
-                                            >
-                                              <Text
-                                                accessibilityRole="text"
-                                                style={
-                                                  [
-                                                    {
-                                                      "color": "#121314",
-                                                      "fontFamily": "Geist Medium",
-                                                      "fontSize": 16,
-                                                      "fontWeight": 400,
-                                                      "letterSpacing": 0,
-                                                      "lineHeight": 24,
-                                                    },
-                                                    undefined,
-                                                  ]
-                                                }
-                                                testID="multichain-address-row-network-name"
-                                              >
-                                                Arbitrum
-                                              </Text>
-                                              <Text
-                                                accessibilityRole="text"
-                                                style={
-                                                  [
-                                                    {
-                                                      "color": "#686e7d",
-                                                      "fontFamily": "Geist Medium",
-                                                      "fontSize": 14,
-                                                      "fontWeight": 400,
-                                                      "letterSpacing": 0,
-                                                      "lineHeight": 22,
-                                                    },
-                                                    undefined,
-                                                  ]
-                                                }
-                                                testID="multichain-address-row-address"
-                                              >
-                                                0x4FeC2...fdcB5
-                                              </Text>
-                                            </View>
-                                            <View
-                                              style={
-                                                [
-                                                  {
-                                                    "alignItems": "center",
-                                                    "display": "flex",
-                                                    "flexDirection": "row",
-                                                    "gap": 16,
-                                                  },
-                                                  undefined,
-                                                ]
-                                              }
-                                            />
-                                          </View>
-                                        </View>
-                                      </View>
-                                    </TouchableOpacity>
-                                  </View>
-                                  <View
-                                    index={4}
-                                    onLayout={[Function]}
-                                    style={
-                                      {
-                                        "flexDirection": "column",
-                                        "height": undefined,
-                                        "left": 0,
-                                        "maxHeight": undefined,
-                                        "maxWidth": undefined,
-                                        "minHeight": undefined,
-                                        "minWidth": undefined,
-                                        "position": "absolute",
-                                        "top": 0,
-                                        "width": 0,
-                                      }
-                                    }
-                                  >
-                                    <TouchableOpacity
-                                      disabled={false}
-                                      onPress={[Function]}
-                                      style={
-                                        {
-                                          "backgroundColor": "#ffffff",
-                                          "borderRadius": 4,
-                                          "opacity": 1,
-                                          "position": "relative",
-                                        }
-                                      }
-                                    >
-                                      <View
-                                        accessibilityRole="none"
-                                        accessible={true}
-                                        style={
-                                          {
-                                            "padding": 16,
-                                          }
-                                        }
-                                      >
-                                        <View
-                                          style={
-                                            {
-                                              "alignItems": "center",
-                                              "flexDirection": "row",
-                                            }
-                                          }
-                                        >
-                                          <View
-                                            style={
-                                              [
-                                                {
-                                                  "alignItems": "center",
-                                                  "backgroundColor": "#ffffff",
-                                                  "display": "flex",
-                                                  "flexDirection": "row",
-                                                  "gap": 16,
-                                                  "justifyContent": "space-between",
-                                                  "paddingBottom": 0,
-                                                  "paddingLeft": 0,
-                                                  "paddingRight": 0,
-                                                  "paddingTop": 0,
-                                                },
-                                                undefined,
-                                              ]
-                                            }
-                                            testID="multichain-address-row"
-                                          >
-                                            <View
-                                              collapsable={false}
-                                              pointerEvents="none"
-                                              style={
-                                                {
-                                                  "backgroundColor": "#457a391a",
-                                                  "bottom": 0,
-                                                  "left": 0,
-                                                  "opacity": 0,
-                                                  "position": "absolute",
-                                                  "right": 0,
-                                                  "top": 0,
-                                                }
-                                              }
-                                            />
-                                            <View
-                                              style={
-                                                {
-                                                  "alignItems": "center",
-                                                  "backgroundColor": "#ffffff",
-                                                  "borderRadius": 8,
-                                                  "height": 32,
-                                                  "justifyContent": "center",
-                                                  "overflow": "hidden",
-                                                  "width": 32,
-                                                }
-                                              }
-                                              testID="multichain-address-row-network-icon"
-                                            >
-                                              <Image
-                                                onError={[Function]}
-                                                resizeMode="contain"
-                                                source={1}
-                                                style={
-                                                  {
-                                                    "height": 32,
-                                                    "width": 32,
-                                                  }
-                                                }
-                                                testID="network-avatar-image"
-                                              />
-                                            </View>
-                                            <View
-                                              style={
-                                                [
-                                                  {
-                                                    "alignItems": "flex-start",
-                                                    "display": "flex",
-                                                    "flexBasis": "0%",
-                                                    "flexDirection": "column",
-                                                    "flexGrow": 1,
-                                                    "flexShrink": 1,
-                                                  },
-                                                  undefined,
-                                                ]
-                                              }
-                                            >
-                                              <Text
-                                                accessibilityRole="text"
-                                                style={
-                                                  [
-                                                    {
-                                                      "color": "#121314",
-                                                      "fontFamily": "Geist Medium",
-                                                      "fontSize": 16,
-                                                      "fontWeight": 400,
-                                                      "letterSpacing": 0,
-                                                      "lineHeight": 24,
-                                                    },
-                                                    undefined,
-                                                  ]
-                                                }
-                                                testID="multichain-address-row-network-name"
-                                              >
-                                                Base
-                                              </Text>
-                                              <Text
-                                                accessibilityRole="text"
-                                                style={
-                                                  [
-                                                    {
-                                                      "color": "#686e7d",
-                                                      "fontFamily": "Geist Medium",
-                                                      "fontSize": 14,
-                                                      "fontWeight": 400,
-                                                      "letterSpacing": 0,
-                                                      "lineHeight": 22,
-                                                    },
-                                                    undefined,
-                                                  ]
-                                                }
-                                                testID="multichain-address-row-address"
-                                              >
-                                                0x4FeC2...fdcB5
-                                              </Text>
-                                            </View>
-                                            <View
-                                              style={
-                                                [
-                                                  {
-                                                    "alignItems": "center",
-                                                    "display": "flex",
-                                                    "flexDirection": "row",
-                                                    "gap": 16,
-                                                  },
-                                                  undefined,
-                                                ]
-                                              }
-                                            />
-                                          </View>
-                                        </View>
-                                      </View>
-                                    </TouchableOpacity>
-                                  </View>
-                                  <View
-                                    index={5}
-                                    onLayout={[Function]}
-                                    style={
-                                      {
-                                        "flexDirection": "column",
-                                        "height": undefined,
-                                        "left": 0,
-                                        "maxHeight": undefined,
-                                        "maxWidth": undefined,
-                                        "minHeight": undefined,
-                                        "minWidth": undefined,
-                                        "position": "absolute",
-                                        "top": 0,
-                                        "width": 0,
-                                      }
-                                    }
-                                  >
-                                    <TouchableOpacity
-                                      disabled={false}
-                                      onPress={[Function]}
-                                      style={
-                                        {
-                                          "backgroundColor": "#ffffff",
-                                          "borderRadius": 4,
-                                          "opacity": 1,
-                                          "position": "relative",
-                                        }
-                                      }
-                                    >
-                                      <View
-                                        accessibilityRole="none"
-                                        accessible={true}
-                                        style={
-                                          {
-                                            "padding": 16,
-                                          }
-                                        }
-                                      >
-                                        <View
-                                          style={
-                                            {
-                                              "alignItems": "center",
-                                              "flexDirection": "row",
-                                            }
-                                          }
-                                        >
-                                          <View
-                                            style={
-                                              [
-                                                {
-                                                  "alignItems": "center",
-                                                  "backgroundColor": "#ffffff",
-                                                  "display": "flex",
-                                                  "flexDirection": "row",
-                                                  "gap": 16,
-                                                  "justifyContent": "space-between",
-                                                  "paddingBottom": 0,
-                                                  "paddingLeft": 0,
-                                                  "paddingRight": 0,
-                                                  "paddingTop": 0,
-                                                },
-                                                undefined,
-                                              ]
-                                            }
-                                            testID="multichain-address-row"
-                                          >
-                                            <View
-                                              collapsable={false}
-                                              pointerEvents="none"
-                                              style={
-                                                {
-                                                  "backgroundColor": "#457a391a",
-                                                  "bottom": 0,
-                                                  "left": 0,
-                                                  "opacity": 0,
-                                                  "position": "absolute",
-                                                  "right": 0,
-                                                  "top": 0,
-                                                }
-                                              }
-                                            />
-                                            <View
-                                              style={
-                                                {
-                                                  "alignItems": "center",
-                                                  "backgroundColor": "#ffffff",
-                                                  "borderRadius": 8,
-                                                  "height": 32,
-                                                  "justifyContent": "center",
-                                                  "overflow": "hidden",
-                                                  "width": 32,
-                                                }
-                                              }
-                                              testID="multichain-address-row-network-icon"
-                                            >
-                                              <Image
-                                                onError={[Function]}
-                                                resizeMode="contain"
-                                                source={1}
-                                                style={
-                                                  {
-                                                    "height": 32,
-                                                    "width": 32,
-                                                  }
-                                                }
-                                                testID="network-avatar-image"
-                                              />
-                                            </View>
-                                            <View
-                                              style={
-                                                [
-                                                  {
-                                                    "alignItems": "flex-start",
-                                                    "display": "flex",
-                                                    "flexBasis": "0%",
-                                                    "flexDirection": "column",
-                                                    "flexGrow": 1,
-                                                    "flexShrink": 1,
-                                                  },
-                                                  undefined,
-                                                ]
-                                              }
-                                            >
-                                              <Text
-                                                accessibilityRole="text"
-                                                style={
-                                                  [
-                                                    {
-                                                      "color": "#121314",
-                                                      "fontFamily": "Geist Medium",
-                                                      "fontSize": 16,
-                                                      "fontWeight": 400,
-                                                      "letterSpacing": 0,
-                                                      "lineHeight": 24,
-                                                    },
-                                                    undefined,
-                                                  ]
-                                                }
-                                                testID="multichain-address-row-network-name"
-                                              >
-                                                BNB Chain
-                                              </Text>
-                                              <Text
-                                                accessibilityRole="text"
-                                                style={
-                                                  [
-                                                    {
-                                                      "color": "#686e7d",
-                                                      "fontFamily": "Geist Medium",
-                                                      "fontSize": 14,
-                                                      "fontWeight": 400,
-                                                      "letterSpacing": 0,
-                                                      "lineHeight": 22,
-                                                    },
-                                                    undefined,
-                                                  ]
-                                                }
-                                                testID="multichain-address-row-address"
-                                              >
-                                                0x4FeC2...fdcB5
-                                              </Text>
-                                            </View>
-                                            <View
-                                              style={
-                                                [
-                                                  {
-                                                    "alignItems": "center",
-                                                    "display": "flex",
-                                                    "flexDirection": "row",
-                                                    "gap": 16,
-                                                  },
-                                                  undefined,
-                                                ]
-                                              }
-                                            />
-                                          </View>
-                                        </View>
-                                      </View>
-                                    </TouchableOpacity>
-                                  </View>
-                                  <View
-                                    index={6}
-                                    onLayout={[Function]}
-                                    style={
-                                      {
-                                        "flexDirection": "column",
-                                        "height": undefined,
-                                        "left": 0,
-                                        "maxHeight": undefined,
-                                        "maxWidth": undefined,
-                                        "minHeight": undefined,
-                                        "minWidth": undefined,
-                                        "position": "absolute",
-                                        "top": 0,
-                                        "width": 0,
-                                      }
-                                    }
-                                  >
-                                    <TouchableOpacity
-                                      disabled={false}
-                                      onPress={[Function]}
-                                      style={
-                                        {
-                                          "backgroundColor": "#ffffff",
-                                          "borderRadius": 4,
-                                          "opacity": 1,
-                                          "position": "relative",
-                                        }
-                                      }
-                                    >
-                                      <View
-                                        accessibilityRole="none"
-                                        accessible={true}
-                                        style={
-                                          {
-                                            "padding": 16,
-                                          }
-                                        }
-                                      >
-                                        <View
-                                          style={
-                                            {
-                                              "alignItems": "center",
-                                              "flexDirection": "row",
-                                            }
-                                          }
-                                        >
-                                          <View
-                                            style={
-                                              [
-                                                {
-                                                  "alignItems": "center",
-                                                  "backgroundColor": "#ffffff",
-                                                  "display": "flex",
-                                                  "flexDirection": "row",
-                                                  "gap": 16,
-                                                  "justifyContent": "space-between",
-                                                  "paddingBottom": 0,
-                                                  "paddingLeft": 0,
-                                                  "paddingRight": 0,
-                                                  "paddingTop": 0,
-                                                },
-                                                undefined,
-                                              ]
-                                            }
-                                            testID="multichain-address-row"
-                                          >
-                                            <View
-                                              collapsable={false}
-                                              pointerEvents="none"
-                                              style={
-                                                {
-                                                  "backgroundColor": "#457a391a",
-                                                  "bottom": 0,
-                                                  "left": 0,
-                                                  "opacity": 0,
-                                                  "position": "absolute",
-                                                  "right": 0,
-                                                  "top": 0,
-                                                }
-                                              }
-                                            />
-                                            <View
-                                              style={
-                                                {
-                                                  "alignItems": "center",
-                                                  "backgroundColor": "#ffffff",
-                                                  "borderRadius": 8,
-                                                  "height": 32,
-                                                  "justifyContent": "center",
-                                                  "overflow": "hidden",
-                                                  "width": 32,
-                                                }
-                                              }
-                                              testID="multichain-address-row-network-icon"
-                                            >
-                                              <Image
-                                                onError={[Function]}
-                                                resizeMode="contain"
-                                                source={1}
-                                                style={
-                                                  {
-                                                    "height": 32,
-                                                    "width": 32,
-                                                  }
-                                                }
-                                                testID="network-avatar-image"
-                                              />
-                                            </View>
-                                            <View
-                                              style={
-                                                [
-                                                  {
-                                                    "alignItems": "flex-start",
-                                                    "display": "flex",
-                                                    "flexBasis": "0%",
-                                                    "flexDirection": "column",
-                                                    "flexGrow": 1,
-                                                    "flexShrink": 1,
-                                                  },
-                                                  undefined,
-                                                ]
-                                              }
-                                            >
-                                              <Text
-                                                accessibilityRole="text"
-                                                style={
-                                                  [
-                                                    {
-                                                      "color": "#121314",
-                                                      "fontFamily": "Geist Medium",
-                                                      "fontSize": 16,
-                                                      "fontWeight": 400,
-                                                      "letterSpacing": 0,
-                                                      "lineHeight": 24,
-                                                    },
-                                                    undefined,
-                                                  ]
-                                                }
-                                                testID="multichain-address-row-network-name"
-                                              >
-                                                OP
-                                              </Text>
-                                              <Text
-                                                accessibilityRole="text"
-                                                style={
-                                                  [
-                                                    {
-                                                      "color": "#686e7d",
-                                                      "fontFamily": "Geist Medium",
-                                                      "fontSize": 14,
-                                                      "fontWeight": 400,
-                                                      "letterSpacing": 0,
-                                                      "lineHeight": 22,
-                                                    },
-                                                    undefined,
-                                                  ]
-                                                }
-                                                testID="multichain-address-row-address"
-                                              >
-                                                0x4FeC2...fdcB5
-                                              </Text>
-                                            </View>
-                                            <View
-                                              style={
-                                                [
-                                                  {
-                                                    "alignItems": "center",
-                                                    "display": "flex",
-                                                    "flexDirection": "row",
-                                                    "gap": 16,
-                                                  },
-                                                  undefined,
-                                                ]
-                                              }
-                                            />
-                                          </View>
-                                        </View>
-                                      </View>
-                                    </TouchableOpacity>
-                                  </View>
-                                  <View
-                                    index={7}
-                                    onLayout={[Function]}
-                                    style={
-                                      {
-                                        "flexDirection": "column",
-                                        "height": undefined,
-                                        "left": 0,
-                                        "maxHeight": undefined,
-                                        "maxWidth": undefined,
-                                        "minHeight": undefined,
-                                        "minWidth": undefined,
-                                        "position": "absolute",
-                                        "top": 0,
-                                        "width": 0,
-                                      }
-                                    }
-                                  >
-                                    <TouchableOpacity
-                                      disabled={false}
-                                      onPress={[Function]}
-                                      style={
-                                        {
-                                          "backgroundColor": "#ffffff",
-                                          "borderRadius": 4,
-                                          "opacity": 1,
-                                          "position": "relative",
-                                        }
-                                      }
-                                    >
-                                      <View
-                                        accessibilityRole="none"
-                                        accessible={true}
-                                        style={
-                                          {
-                                            "padding": 16,
-                                          }
-                                        }
-                                      >
-                                        <View
-                                          style={
-                                            {
-                                              "alignItems": "center",
-                                              "flexDirection": "row",
-                                            }
-                                          }
-                                        >
-                                          <View
-                                            style={
-                                              [
-                                                {
-                                                  "alignItems": "center",
-                                                  "backgroundColor": "#ffffff",
-                                                  "display": "flex",
-                                                  "flexDirection": "row",
-                                                  "gap": 16,
-                                                  "justifyContent": "space-between",
-                                                  "paddingBottom": 0,
-                                                  "paddingLeft": 0,
-                                                  "paddingRight": 0,
-                                                  "paddingTop": 0,
-                                                },
-                                                undefined,
-                                              ]
-                                            }
-                                            testID="multichain-address-row"
-                                          >
-                                            <View
-                                              collapsable={false}
-                                              pointerEvents="none"
-                                              style={
-                                                {
-                                                  "backgroundColor": "#457a391a",
-                                                  "bottom": 0,
-                                                  "left": 0,
-                                                  "opacity": 0,
-                                                  "position": "absolute",
-                                                  "right": 0,
-                                                  "top": 0,
-                                                }
-                                              }
-                                            />
-                                            <View
-                                              style={
-                                                {
-                                                  "alignItems": "center",
-                                                  "backgroundColor": "#ffffff",
-                                                  "borderRadius": 8,
-                                                  "height": 32,
-                                                  "justifyContent": "center",
-                                                  "overflow": "hidden",
-                                                  "width": 32,
-                                                }
-                                              }
-                                              testID="multichain-address-row-network-icon"
-                                            >
-                                              <Image
-                                                onError={[Function]}
-                                                resizeMode="contain"
-                                                source={1}
-                                                style={
-                                                  {
-                                                    "height": 32,
-                                                    "width": 32,
-                                                  }
-                                                }
-                                                testID="network-avatar-image"
-                                              />
-                                            </View>
-                                            <View
-                                              style={
-                                                [
-                                                  {
-                                                    "alignItems": "flex-start",
-                                                    "display": "flex",
-                                                    "flexBasis": "0%",
-                                                    "flexDirection": "column",
-                                                    "flexGrow": 1,
-                                                    "flexShrink": 1,
-                                                  },
-                                                  undefined,
-                                                ]
-                                              }
-                                            >
-                                              <Text
-                                                accessibilityRole="text"
-                                                style={
-                                                  [
-                                                    {
-                                                      "color": "#121314",
-                                                      "fontFamily": "Geist Medium",
-                                                      "fontSize": 16,
-                                                      "fontWeight": 400,
-                                                      "letterSpacing": 0,
-                                                      "lineHeight": 24,
-                                                    },
-                                                    undefined,
-                                                  ]
-                                                }
-                                                testID="multichain-address-row-network-name"
-                                              >
                                                 Polygon
                                               </Text>
                                               <Text
