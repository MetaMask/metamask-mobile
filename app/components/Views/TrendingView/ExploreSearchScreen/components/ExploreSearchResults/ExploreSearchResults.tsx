import React, { useMemo, useCallback, useRef, useEffect } from 'react';
import { FlashList, ListRenderItem, FlashListRef } from '@shopify/flash-list';
import { useNavigation } from '@react-navigation/native';
<<<<<<< HEAD
import { useSelector } from 'react-redux';
import {
  Box,
  Text,
  TextVariant,
  Icon,
  IconName,
  IconSize,
} from '@metamask/design-system-react-native';
=======
import { Box, Text, TextVariant } from '@metamask/design-system-react-native';
>>>>>>> af42dafd
import { useTailwind } from '@metamask/design-system-twrnc-preset';
import {
  SECTIONS_CONFIG,
  SECTIONS_ARRAY,
  type SectionId,
} from '../../../config/sections.config';
import { useExploreSearch } from './config/useExploreSearch';
<<<<<<< HEAD
import { selectBasicFunctionalityEnabled } from '../../../../../../selectors/settings';
=======
import SitesSearchFooter from '../../../../../UI/Sites/components/SitesSearchFooter/SitesSearchFooter';
>>>>>>> af42dafd

interface ExploreSearchResultsProps {
  searchQuery: string;
}

interface ListItemHeader {
  type: 'header';
  data: string;
}

interface ListItemData {
  type: 'item';
  sectionId: SectionId;
  data: unknown;
}

interface ListItemSkeleton {
  type: 'skeleton';
  sectionId: SectionId;
  index: number;
}

type FlatListItem = ListItemHeader | ListItemData | ListItemSkeleton;

const ExploreSearchResults: React.FC<ExploreSearchResultsProps> = ({
  searchQuery,
}) => {
  const navigation = useNavigation();
  const tw = useTailwind();
  const { data, isLoading } = useExploreSearch(searchQuery);
  const flashListRef = useRef<FlashListRef<FlatListItem>>(null);
  const isBasicFunctionalityEnabled = useSelector(
    selectBasicFunctionalityEnabled,
  );

  const renderSectionHeader = useCallback(
    (title: string) => (
      <Box twClassName="py-2 bg-default">
        <Text variant={TextVariant.HeadingSm} twClassName="text-alternative">
          {title}
        </Text>
      </Box>
    ),
    [],
  );

  // Build flat list data with sections
  const flatData = useMemo(() => {
    const result: FlatListItem[] = [];

    // Filter sections based on basic functionality toggle
    const sectionsToShow = isBasicFunctionalityEnabled ? SECTIONS_ARRAY : [];

    sectionsToShow.forEach((section) => {
      const items = data[section.id];
      const sectionIsLoading = isLoading[section.id];

      // Show section if it has items or is loading
      if ((items && items.length > 0) || sectionIsLoading) {
        // Add section header
        result.push({
          type: 'header',
          data: section.title,
        });

        if (sectionIsLoading) {
          // Show 3 skeleton items while loading
          for (let i = 0; i < 3; i++) {
            result.push({
              type: 'skeleton',
              sectionId: section.id,
              index: i,
            });
          }
        } else {
          // Add section items
          items.forEach((item) => {
            result.push({
              type: 'item',
              sectionId: section.id,
              data: item,
            });
          });
        }
      }
    });

    return result;
  }, [data, isLoading, isBasicFunctionalityEnabled]);

  // Scroll to top when search query changes
  useEffect(() => {
    if (flatData.length > 0) {
      flashListRef.current?.scrollToIndex({
        index: 0,
        animated: false,
      });
    }
  }, [searchQuery, flatData.length]);

  const renderFooter = useMemo(() => {
    if (searchQuery.length === 0) return null;

    return <SitesSearchFooter searchQuery={searchQuery} />;
  }, [searchQuery]);

  const renderFlatItem: ListRenderItem<FlatListItem> = useCallback(
    ({ item }) => {
      if (item.type === 'header') {
        return renderSectionHeader(item.data);
      }

      const section = SECTIONS_CONFIG[item.sectionId];
      if (!section) return null;

      if (item.type === 'skeleton') {
        return <section.Skeleton />;
      }

      // Cast navigation to 'never' to satisfy different navigation param list types
      return <section.RowItem item={item.data} navigation={navigation} />;
    },
    [navigation, renderSectionHeader],
  );

  const keyExtractor = useCallback((item: FlatListItem, index: number) => {
    if (item.type === 'header') return `header-${item.data}`;
    if (item.type === 'skeleton')
      return `skeleton-${item.sectionId}-${item.index}`;

    const section = SECTIONS_CONFIG[item.sectionId];
    return section ? section.keyExtractor(item.data) : `item-${index}`;
  }, []);

  return (
    <Box twClassName="flex-1 bg-default">
      <FlashList
        ref={flashListRef}
        data={flatData}
        renderItem={renderFlatItem}
        keyExtractor={keyExtractor}
        contentContainerStyle={tw.style('px-4')}
        showsVerticalScrollIndicator={false}
        testID="trending-search-results-list"
        ListFooterComponent={renderFooter}
      />
    </Box>
  );
};

export default ExploreSearchResults;<|MERGE_RESOLUTION|>--- conflicted
+++ resolved
@@ -1,19 +1,7 @@
 import React, { useMemo, useCallback, useRef, useEffect } from 'react';
 import { FlashList, ListRenderItem, FlashListRef } from '@shopify/flash-list';
 import { useNavigation } from '@react-navigation/native';
-<<<<<<< HEAD
-import { useSelector } from 'react-redux';
-import {
-  Box,
-  Text,
-  TextVariant,
-  Icon,
-  IconName,
-  IconSize,
-} from '@metamask/design-system-react-native';
-=======
 import { Box, Text, TextVariant } from '@metamask/design-system-react-native';
->>>>>>> af42dafd
 import { useTailwind } from '@metamask/design-system-twrnc-preset';
 import {
   SECTIONS_CONFIG,
@@ -21,11 +9,9 @@
   type SectionId,
 } from '../../../config/sections.config';
 import { useExploreSearch } from './config/useExploreSearch';
-<<<<<<< HEAD
 import { selectBasicFunctionalityEnabled } from '../../../../../../selectors/settings';
-=======
 import SitesSearchFooter from '../../../../../UI/Sites/components/SitesSearchFooter/SitesSearchFooter';
->>>>>>> af42dafd
+import { useSelector } from 'react-redux';
 
 interface ExploreSearchResultsProps {
   searchQuery: string;
