--- conflicted
+++ resolved
@@ -110,7 +110,7 @@
           borderColor={BoxBorderColor.BorderDefault}
           style={styles.carouselItem}
         >
-          {section.renderSkeleton()}
+          <section.Skeleton />
         </Box>
       </Box>
     ),
@@ -124,15 +124,7 @@
           borderColor={BoxBorderColor.BorderDefault}
           style={styles.carouselItem}
         >
-<<<<<<< HEAD
-          {isLoading ? (
-            <section.Skeleton />
-          ) : (
-            <section.RowItem item={item} navigation={navigation} />
-          )}
-=======
-          {section.renderRowItem(item, navigation)}
->>>>>>> ba52e169
+          <section.RowItem item={item} navigation={navigation} />
         </Box>
       </Box>
     ),
