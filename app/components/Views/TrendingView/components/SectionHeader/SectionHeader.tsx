import React from 'react';
import { TouchableOpacity } from 'react-native';
import { useTailwind } from '@metamask/design-system-twrnc-preset';
import {
  Box,
  BoxFlexDirection,
  BoxAlignItems,
  BoxJustifyContent,
  Icon,
  IconName,
  IconSize,
  IconColor,
  Text,
  TextVariant,
  TextColor,
} from '@metamask/design-system-react-native';
import { strings } from '../../../../../../locales/i18n';
import { SectionId, SECTIONS_CONFIG } from '../../config/sections.config';
import { useNavigation } from '@react-navigation/native';

export interface SectionHeaderProps {
  sectionId: SectionId;
}

/**
 * Displays a section header with title and "View All" button.
 * All configuration is pulled from sections.config.tsx based on the sectionId.
 *
 * This component is part of the centralized section management system that ensures
 * consistency between QuickActions buttons and section "View All" buttons.
 */
<<<<<<< HEAD
const SectionHeader = ({ sectionId }: SectionHeaderProps) => {
=======
const SectionHeader: React.FC<SectionHeaderProps> = ({ sectionId }) => {
  const tw = useTailwind();
>>>>>>> 69d1ae2b
  const navigation = useNavigation();
  const sectionConfig = SECTIONS_CONFIG[sectionId];

  return (
    <Box
      flexDirection={BoxFlexDirection.Row}
      justifyContent={BoxJustifyContent.Between}
      alignItems={BoxAlignItems.Center}
      twClassName="mb-2"
    >
      <Text variant={TextVariant.HeadingSm}>{sectionConfig.title}</Text>
      <TouchableOpacity
        onPress={() => sectionConfig.viewAllAction(navigation)}
        style={tw.style('flex-row items-center justify-center gap-1')}
      >
        <Text variant={TextVariant.BodyMd} color={TextColor.TextAlternative}>
          {strings('trending.view_all')}
        </Text>
        <Icon
          name={IconName.ArrowRight}
          size={IconSize.Sm}
          color={IconColor.IconAlternative}
        />
      </TouchableOpacity>
    </Box>
  );
};

export default SectionHeader;<|MERGE_RESOLUTION|>--- conflicted
+++ resolved
@@ -29,12 +29,8 @@
  * This component is part of the centralized section management system that ensures
  * consistency between QuickActions buttons and section "View All" buttons.
  */
-<<<<<<< HEAD
-const SectionHeader = ({ sectionId }: SectionHeaderProps) => {
-=======
 const SectionHeader: React.FC<SectionHeaderProps> = ({ sectionId }) => {
   const tw = useTailwind();
->>>>>>> 69d1ae2b
   const navigation = useNavigation();
   const sectionConfig = SECTIONS_CONFIG[sectionId];
 
