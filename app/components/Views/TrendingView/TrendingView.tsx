import React, { useCallback, useEffect, useMemo, useState } from 'react';
import { ScrollView, TouchableOpacity, RefreshControl } from 'react-native';
import { useSafeAreaInsets } from 'react-native-safe-area-context';
import { useNavigation } from '@react-navigation/native';
import { useSelector } from 'react-redux';
import { useTailwind } from '@metamask/design-system-twrnc-preset';
import {
  Box,
  Text,
  TextVariant,
  IconName,
  Icon,
  IconSize,
} from '@metamask/design-system-react-native';
import { strings } from '../../../../locales/i18n';
import AppConstants from '../../../core/AppConstants';
import { useBuildPortfolioUrl } from '../../hooks/useBuildPortfolioUrl';
import { useTheme } from '../../../util/theme';
import Routes from '../../../constants/navigation/Routes';
import ExploreSearchBar from './ExploreSearchBar/ExploreSearchBar';
import QuickActions from './components/QuickActions/QuickActions';
import SectionHeader from './components/SectionHeader/SectionHeader';
import { HOME_SECTIONS_ARRAY, SectionId } from './config/sections.config';
import { selectBasicFunctionalityEnabled } from '../../../selectors/settings';
import BasicFunctionalityEmptyState from './components/BasicFunctionalityEmptyState/BasicFunctionalityEmptyState';

export const ExploreFeed: React.FC = () => {
  const tw = useTailwind();
  const insets = useSafeAreaInsets();
  const navigation = useNavigation();
  const buildPortfolioUrlWithMetrics = useBuildPortfolioUrl();
  const { colors } = useTheme();
  const [refreshing, setRefreshing] = useState(false);
  const [refreshTrigger, setRefreshTrigger] = useState(0);

<<<<<<< HEAD
=======
  // Track which sections have empty data
  const [emptySections, setEmptySections] = useState<Set<SectionId>>(new Set());

  // Update state when returning to TrendingFeed
  useEffect(() => {
    const unsubscribe = navigation.addListener('focus', () => {
      updateLastTrendingScreen('TrendingFeed');
    });

    return unsubscribe;
  }, [navigation]);

>>>>>>> fa5f8bcc
  const portfolioUrl = buildPortfolioUrlWithMetrics(AppConstants.PORTFOLIO.URL);

  const browserTabsCount = useSelector(
    (state: { browser: { tabs: unknown[] } }) => state.browser.tabs.length,
  );
  const isBasicFunctionalityEnabled = useSelector(
    selectBasicFunctionalityEnabled,
  );

  const sectionCallbacks = useMemo(() => {
    const callbacks = {} as Record<SectionId, (isEmpty: boolean) => void>;
    HOME_SECTIONS_ARRAY.forEach((section) => {
      callbacks[section.id] = (isEmpty: boolean) => {
        setEmptySections((prev) => {
          const next = new Set(prev);
          if (isEmpty) {
            next.add(section.id);
          } else {
            next.delete(section.id);
          }
          return next;
        });
      };
    });
    return callbacks;
  }, []);
  const handleBrowserPress = useCallback(() => {
    navigation.navigate(Routes.BROWSER.HOME, {
      screen: Routes.BROWSER.VIEW,
      params: {
        newTabUrl: portfolioUrl.href,
        timestamp: Date.now(),
        fromTrending: true,
      },
    });
  }, [navigation, portfolioUrl.href]);

  const handleSearchPress = useCallback(() => {
    navigation.navigate(Routes.EXPLORE_SEARCH);
  }, [navigation]);

  // Clean up timeout when component unmounts or refreshing changes
  useEffect(() => {
    if (refreshing) {
      const timeoutId = setTimeout(() => {
        setRefreshing(false);
      }, 1000);

      return () => clearTimeout(timeoutId);
    }
  }, [refreshing]);

  const handleRefresh = useCallback(() => {
    setRefreshing(true);
    setRefreshTrigger((prev) => prev + 1);
  }, []);

  return (
    <Box style={{ paddingTop: insets.top }} twClassName="flex-1 bg-default">
      <Box twClassName="px-4 py-3">
        <Text variant={TextVariant.HeadingLg} twClassName="text-default">
          {strings('trending.title')}
        </Text>
      </Box>

      <Box twClassName="flex-row items-center gap-2 px-4 pb-3">
        <Box twClassName="flex-1">
          <ExploreSearchBar type="button" onPress={handleSearchPress} />
        </Box>

        <TouchableOpacity onPress={handleBrowserPress}>
          {browserTabsCount > 0 ? (
            <Box
              twClassName="rounded-md items-center justify-center h-8 w-8 border-2"
              style={{
                borderColor: colors.text.default,
              }}
            >
              <Text
                variant={TextVariant.BodyMd}
                testID="trending-view-browser-button"
              >
                {browserTabsCount}
              </Text>
            </Box>
          ) : (
            <Icon
              name={IconName.Explore}
              size={IconSize.Xl}
              testID="trending-view-browser-button"
            />
          )}
        </TouchableOpacity>
      </Box>

      {isBasicFunctionalityEnabled ? (
        <ScrollView
          style={tw.style('flex-1 px-4')}
          showsVerticalScrollIndicator={false}
          refreshControl={
            <RefreshControl
              refreshing={refreshing}
              onRefresh={handleRefresh}
              tintColor={colors.icon.default}
              colors={[colors.primary.default]}
            />
          }
        >
          <QuickActions emptySections={emptySections} />

          {HOME_SECTIONS_ARRAY.map((section) => {
            // Hide section visually but keep mounted so it can report when data arrives
            const isHidden = emptySections.has(section.id);

            return (
              <Box
                key={section.id}
                twClassName={isHidden ? 'hidden' : undefined}
              >
                <SectionHeader sectionId={section.id} />
                <section.Section
                  refreshTrigger={refreshTrigger}
                  toggleSectionEmptyState={sectionCallbacks[section.id]}
                />
              </Box>
            );
          })}
        </ScrollView>
      ) : (
        <BasicFunctionalityEmptyState />
      )}
    </Box>
  );
};<|MERGE_RESOLUTION|>--- conflicted
+++ resolved
@@ -33,21 +33,9 @@
   const [refreshing, setRefreshing] = useState(false);
   const [refreshTrigger, setRefreshTrigger] = useState(0);
 
-<<<<<<< HEAD
-=======
   // Track which sections have empty data
   const [emptySections, setEmptySections] = useState<Set<SectionId>>(new Set());
 
-  // Update state when returning to TrendingFeed
-  useEffect(() => {
-    const unsubscribe = navigation.addListener('focus', () => {
-      updateLastTrendingScreen('TrendingFeed');
-    });
-
-    return unsubscribe;
-  }, [navigation]);
-
->>>>>>> fa5f8bcc
   const portfolioUrl = buildPortfolioUrlWithMetrics(AppConstants.PORTFOLIO.URL);
 
   const browserTabsCount = useSelector(
