import React, { useCallback, useMemo, useEffect } from 'react';
import { ScrollView, TouchableOpacity } from 'react-native';
import { useSafeAreaInsets } from 'react-native-safe-area-context';
import { useNavigation } from '@react-navigation/native';
import { createStackNavigator } from '@react-navigation/stack';
<<<<<<< HEAD
import { useSelector } from 'react-redux';
=======
import { useTailwind } from '@metamask/design-system-twrnc-preset';
>>>>>>> 69d1ae2b
import {
  Box,
  Text,
  TextVariant,
  IconName,
  Icon,
  IconSize,
} from '@metamask/design-system-react-native';
import { strings } from '../../../../locales/i18n';
import AppConstants from '../../../core/AppConstants';
import { useBuildPortfolioUrl } from '../../hooks/useBuildPortfolioUrl';
import { useTheme } from '../../../util/theme';
import Browser from '../Browser';
import Routes from '../../../constants/navigation/Routes';
import {
  lastTrendingScreenRef,
  updateLastTrendingScreen,
} from '../../Nav/Main/MainNavigator';
import ExploreSearchScreen from './ExploreSearchScreen/ExploreSearchScreen';
import ExploreSearchBar from './ExploreSearchBar/ExploreSearchBar';
import {
  PredictModalStack,
  PredictMarketDetails,
  PredictSellPreview,
} from '../../UI/Predict';
import PredictBuyPreview from '../../UI/Predict/views/PredictBuyPreview/PredictBuyPreview';
import QuickActions from './components/QuickActions/QuickActions';
import SectionHeader from './components/SectionHeader/SectionHeader';
import { HOME_SECTIONS_ARRAY } from './config/sections.config';

const Stack = createStackNavigator();

// Wrapper component to intercept navigation
const BrowserWrapper: React.FC<{ route: object }> = ({ route }) => {
  const navigation = useNavigation();

  // Create a custom navigation object that intercepts navigate calls
  const customNavigation = useMemo(() => {
    const originalNavigate = navigation.navigate.bind(navigation);

    return {
      ...navigation,
      navigate: (routeName: string, params?: object) => {
        // If trying to navigate to TRENDING_VIEW, go back in stack instead
        if (routeName === Routes.TRENDING_VIEW) {
          navigation.goBack();
        } else {
          originalNavigate(routeName, params);
        }
      },
    };
  }, [navigation]);

  return <Browser navigation={customNavigation} route={route} />;
};

const TrendingFeed: React.FC = () => {
  const tw = useTailwind();
  const insets = useSafeAreaInsets();
  const navigation = useNavigation();
  const buildPortfolioUrlWithMetrics = useBuildPortfolioUrl();
  const { colors } = useTheme();

  // Update state when returning to TrendingFeed
  useEffect(() => {
    const unsubscribe = navigation.addListener('focus', () => {
      updateLastTrendingScreen('TrendingFeed');
    });

    return unsubscribe;
  }, [navigation]);

  const portfolioUrl = buildPortfolioUrlWithMetrics(AppConstants.PORTFOLIO.URL);

  const browserTabsCount = useSelector(
    (state: { browser: { tabs: unknown[] } }) => state.browser.tabs.length,
  );
  const handleBrowserPress = useCallback(() => {
    updateLastTrendingScreen('TrendingBrowser');
    navigation.navigate('TrendingBrowser', {
      newTabUrl: portfolioUrl.href,
      timestamp: Date.now(),
      fromTrending: true,
    });
  }, [navigation, portfolioUrl.href]);

  const handleSearchPress = useCallback(() => {
    navigation.navigate(Routes.EXPLORE_SEARCH);
  }, [navigation]);

  return (
    <Box style={{ paddingTop: insets.top }} twClassName="flex-1 bg-default">
      <Box twClassName="px-4 py-3">
        <Text variant={TextVariant.HeadingLg} twClassName="text-default">
          {strings('trending.title')}
        </Text>
      </Box>

      <Box twClassName="flex-row items-center gap-2 px-4 pb-3">
        <Box twClassName="flex-1">
          <ExploreSearchBar type="button" onPress={handleSearchPress} />
        </Box>

        <TouchableOpacity onPress={handleBrowserPress}>
          {browserTabsCount > 0 ? (
            <Box
              twClassName="rounded-md items-center justify-center h-8 w-8 border-2"
              style={{
                borderColor: colors.text.default,
              }}
            >
              <Text
                variant={TextVariant.BodyMd}
                testID="trending-view-browser-button"
              >
                {browserTabsCount}
              </Text>
            </Box>
          ) : (
            <Icon
              name={IconName.Explore}
              size={IconSize.Xl}
              testID="trending-view-browser-button"
            />
          )}
        </TouchableOpacity>
      </Box>

      <ScrollView
        style={tw.style('flex-1 px-4')}
        showsVerticalScrollIndicator={false}
      >
        <QuickActions />

        {HOME_SECTIONS_ARRAY.map((section) => (
          <React.Fragment key={section.id}>
            <SectionHeader sectionId={section.id} />
            <section.Section />
          </React.Fragment>
        ))}
      </ScrollView>
    </Box>
  );
};

const TrendingView: React.FC = () => {
  const initialRoot = lastTrendingScreenRef.current || 'TrendingFeed';

  return (
    <Stack.Navigator
      initialRouteName={initialRoot}
      screenOptions={{
        headerShown: false,
      }}
    >
      <Stack.Screen name="TrendingFeed" component={TrendingFeed} />
      <Stack.Screen name="TrendingBrowser" component={BrowserWrapper} />
      <Stack.Screen
        name={Routes.EXPLORE_SEARCH}
        component={ExploreSearchScreen}
      />
      <Stack.Screen
        name={Routes.PREDICT.MODALS.ROOT}
        component={PredictModalStack}
        options={{
          headerShown: false,
          cardStyle: {
            backgroundColor: 'transparent',
          },
          animationEnabled: false,
        }}
      />
      <Stack.Screen
        name={Routes.PREDICT.MARKET_DETAILS}
        component={PredictMarketDetails}
        options={{
          headerShown: false,
        }}
      />
      <Stack.Screen
        name={Routes.PREDICT.MODALS.BUY_PREVIEW}
        component={PredictBuyPreview}
        options={{
          headerShown: false,
        }}
      />
      <Stack.Screen
        name={Routes.PREDICT.MODALS.SELL_PREVIEW}
        component={PredictSellPreview}
        options={{
          headerShown: false,
        }}
      />
    </Stack.Navigator>
  );
};

export default TrendingView;<|MERGE_RESOLUTION|>--- conflicted
+++ resolved
@@ -3,11 +3,8 @@
 import { useSafeAreaInsets } from 'react-native-safe-area-context';
 import { useNavigation } from '@react-navigation/native';
 import { createStackNavigator } from '@react-navigation/stack';
-<<<<<<< HEAD
 import { useSelector } from 'react-redux';
-=======
 import { useTailwind } from '@metamask/design-system-twrnc-preset';
->>>>>>> 69d1ae2b
 import {
   Box,
   Text,
