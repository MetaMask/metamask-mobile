--- conflicted
+++ resolved
@@ -55,20 +55,9 @@
   const browserTabsCount = useSelector(
     (state: { browser: { tabs: unknown[] } }) => state.browser.tabs.length,
   );
-<<<<<<< HEAD
-=======
-  // check if basic functionality toggle is on
   const isBasicFunctionalityEnabled = useSelector(
     selectBasicFunctionalityEnabled,
   );
-
-  const portfolioUrl = appendURLParams(AppConstants.PORTFOLIO.URL, {
-    metamaskEntry: 'mobile',
-    metricsEnabled: isEnabled(),
-    marketingEnabled: isDataCollectionForMarketingEnabled ?? false,
-  });
-
->>>>>>> 310ca7d2
   const handleBrowserPress = useCallback(() => {
     updateLastTrendingScreen('TrendingBrowser');
     navigation.navigate('TrendingBrowser', {
