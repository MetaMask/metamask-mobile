--- conflicted
+++ resolved
@@ -201,47 +201,31 @@
         </TouchableOpacity>
       </Box>
 
-<<<<<<< HEAD
       {isBasicFunctionalityEnabled ? (
         <ScrollView
           style={tw.style('flex-1 px-4')}
           showsVerticalScrollIndicator={false}
+          refreshControl={
+            <RefreshControl
+              refreshing={refreshing}
+              onRefresh={handleRefresh}
+              tintColor={colors.icon.default}
+              colors={[colors.primary.default]}
+            />
+          }
         >
           <QuickActions />
 
           {HOME_SECTIONS_ARRAY.map((section) => (
             <React.Fragment key={section.id}>
               <SectionHeader sectionId={section.id} />
-              <section.Section />
+              <section.Section refreshTrigger={refreshTrigger} />
             </React.Fragment>
           ))}
         </ScrollView>
       ) : (
         renderEmptyState()
       )}
-=======
-      <ScrollView
-        style={tw.style('flex-1 px-4')}
-        showsVerticalScrollIndicator={false}
-        refreshControl={
-          <RefreshControl
-            refreshing={refreshing}
-            onRefresh={handleRefresh}
-            tintColor={colors.icon.default}
-            colors={[colors.primary.default]}
-          />
-        }
-      >
-        <QuickActions />
-
-        {HOME_SECTIONS_ARRAY.map((section) => (
-          <React.Fragment key={section.id}>
-            <SectionHeader sectionId={section.id} />
-            <section.Section refreshTrigger={refreshTrigger} />
-          </React.Fragment>
-        ))}
-      </ScrollView>
->>>>>>> f93f6275
     </Box>
   );
 };
