import React, { useCallback } from 'react';
import { View } from 'react-native';
import { TrendingAsset } from '@metamask/assets-controllers';
import TrendingTokensSkeleton from './TrendingTokenSkeleton/TrendingTokensSkeleton';
import TrendingTokensList from './TrendingTokensList';
import { useTrendingRequest } from '../../../UI/Assets/hooks/useTrendingRequest';
import SectionHeader from '../components/SectionHeader/SectionHeader';
import SectionCard from '../components/SectionCard/SectionCard';
import { useNavigation } from '@react-navigation/native';
import Routes from '../../../../constants/navigation/Routes';

const TrendingTokensSection = () => {
  const navigation = useNavigation();
  const { results: trendingTokensResults, isLoading } = useTrendingRequest({});
  const trendingTokens = trendingTokensResults.slice(0, 3);

<<<<<<< HEAD
  const handleViewAll = useCallback(() => {
    navigation.navigate(Routes.WALLET.TRENDING_TOKENS_FULL_VIEW);
  }, [navigation]);

=======
>>>>>>> 743353c2
  const handleTokenPress = useCallback((token: TrendingAsset) => {
    // eslint-disable-next-line no-console
    console.log('🚀 ~ TrendingTokensSection ~ token:', token);
    // TODO: Implement token press logic
  }, []);

  return (
    <View>
      <SectionHeader sectionId="tokens" />
      <SectionCard>
        {isLoading || trendingTokens.length === 0 ? (
          <TrendingTokensSkeleton count={3} />
        ) : (
          <TrendingTokensList
            trendingTokens={trendingTokens}
            onTokenPress={handleTokenPress}
          />
        )}
      </SectionCard>
    </View>
  );
};

export default TrendingTokensSection;<|MERGE_RESOLUTION|>--- conflicted
+++ resolved
@@ -6,21 +6,11 @@
 import { useTrendingRequest } from '../../../UI/Assets/hooks/useTrendingRequest';
 import SectionHeader from '../components/SectionHeader/SectionHeader';
 import SectionCard from '../components/SectionCard/SectionCard';
-import { useNavigation } from '@react-navigation/native';
-import Routes from '../../../../constants/navigation/Routes';
 
 const TrendingTokensSection = () => {
-  const navigation = useNavigation();
   const { results: trendingTokensResults, isLoading } = useTrendingRequest({});
   const trendingTokens = trendingTokensResults.slice(0, 3);
 
-<<<<<<< HEAD
-  const handleViewAll = useCallback(() => {
-    navigation.navigate(Routes.WALLET.TRENDING_TOKENS_FULL_VIEW);
-  }, [navigation]);
-
-=======
->>>>>>> 743353c2
   const handleTokenPress = useCallback((token: TrendingAsset) => {
     // eslint-disable-next-line no-console
     console.log('🚀 ~ TrendingTokensSection ~ token:', token);
