import React, { useCallback } from 'react';
import { View } from 'react-native';
import { strings } from '../../../../../locales/i18n';
import { TrendingAsset } from '@metamask/assets-controllers';
import TrendingTokensSkeleton from './TrendingTokenSkeleton/TrendingTokensSkeleton';
import TrendingTokensList from './TrendingTokensList';
import { useTrendingRequest } from '../../../UI/Assets/hooks/useTrendingRequest';
<<<<<<< HEAD
import Routes from '../../../../constants/navigation/Routes';
import { useNavigation } from '@react-navigation/native';
import SectionHeader from '../SectionHeader';

const createStyles = (theme: Theme) =>
  StyleSheet.create({
    cardContainer: {
      borderRadius: 12,
      paddingVertical: 16,
      paddingHorizontal: 16,
      backgroundColor: theme.colors.background.muted,
      borderColor: theme.colors.border.muted,
    },
  });

const TrendingTokensSection = () => {
  const theme = useAppThemeFromContext();
  const styles = useMemo(() => createStyles(theme), [theme]);
  const navigation = useNavigation();
=======
import SectionHeader from '../components/SectionHeader/SectionHeader';
import SectionCard from '../components/SectionCard/SectionCard';

const TrendingTokensSection = () => {
>>>>>>> db078c3e
  const { results: trendingTokensResults, isLoading } = useTrendingRequest({});
  const trendingTokens = trendingTokensResults.slice(0, 3);

  const handleViewAll = useCallback(() => {
    // TODO: Implement view all logic
    navigation.navigate(Routes.WALLET.TRENDING_TOKENS_FULL_VIEW);
  }, [navigation]);

  const handleTokenPress = useCallback((token: TrendingAsset) => {
    // eslint-disable-next-line no-console
    console.log('🚀 ~ TrendingTokensSection ~ token:', token);
    // TODO: Implement token press logic
  }, []);

  return (
    <View>
      <SectionHeader
        title={strings('trending.tokens')}
        onViewAll={handleViewAll}
      />
      <SectionCard>
        {isLoading || trendingTokens.length === 0 ? (
          <TrendingTokensSkeleton count={3} />
        ) : (
          <TrendingTokensList
            trendingTokens={trendingTokens}
            onTokenPress={handleTokenPress}
          />
        )}
      </SectionCard>
    </View>
  );
};

export default TrendingTokensSection;<|MERGE_RESOLUTION|>--- conflicted
+++ resolved
@@ -5,32 +5,13 @@
 import TrendingTokensSkeleton from './TrendingTokenSkeleton/TrendingTokensSkeleton';
 import TrendingTokensList from './TrendingTokensList';
 import { useTrendingRequest } from '../../../UI/Assets/hooks/useTrendingRequest';
-<<<<<<< HEAD
+import SectionHeader from '../components/SectionHeader/SectionHeader';
+import SectionCard from '../components/SectionCard/SectionCard';
+import { useNavigation } from '@react-navigation/native';
 import Routes from '../../../../constants/navigation/Routes';
-import { useNavigation } from '@react-navigation/native';
-import SectionHeader from '../SectionHeader';
-
-const createStyles = (theme: Theme) =>
-  StyleSheet.create({
-    cardContainer: {
-      borderRadius: 12,
-      paddingVertical: 16,
-      paddingHorizontal: 16,
-      backgroundColor: theme.colors.background.muted,
-      borderColor: theme.colors.border.muted,
-    },
-  });
 
 const TrendingTokensSection = () => {
-  const theme = useAppThemeFromContext();
-  const styles = useMemo(() => createStyles(theme), [theme]);
   const navigation = useNavigation();
-=======
-import SectionHeader from '../components/SectionHeader/SectionHeader';
-import SectionCard from '../components/SectionCard/SectionCard';
-
-const TrendingTokensSection = () => {
->>>>>>> db078c3e
   const { results: trendingTokensResults, isLoading } = useTrendingRequest({});
   const trendingTokens = trendingTokensResults.slice(0, 3);
 
