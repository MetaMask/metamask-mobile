--- conflicted
+++ resolved
@@ -407,7 +407,6 @@
     const { PopularList } = jest.requireMock(
       '../../../../../../util/networks/customNetworks',
     );
-<<<<<<< HEAD
     // Update the existing network's imageSource
     const existingNetwork = PopularList.find(
       (network: { chainId: string }) => network.chainId === '0x1',
@@ -415,14 +414,6 @@
     if (existingNetwork) {
       existingNetwork.rpcPrefs.imageSource = 'https://popular-network.png';
     }
-=======
-    PopularList.push({
-      chainId: '0x1' as const,
-      rpcPrefs: {
-        imageSource: 'https://popular-network.png',
-      },
-    });
->>>>>>> c9f531dc
     mockGetDefaultNetworkByChainId.mockReturnValue(undefined);
 
     const token = createMockToken();
