--- conflicted
+++ resolved
@@ -28,11 +28,8 @@
 import { PerpsConnectionProvider } from '../../../UI/Perps/providers/PerpsConnectionProvider';
 import { PerpsStreamProvider } from '../../../UI/Perps/providers/PerpsStreamManager';
 import { useSearchRequest } from '../../../UI/Trending/hooks/useSearchRequest';
-<<<<<<< HEAD
 import type { CaipChainId } from '@metamask/utils';
-=======
 import { IconName } from '@metamask/design-system-react-native';
->>>>>>> 2373d090
 
 export type SectionId = 'predictions' | 'tokens' | 'perps';
 
@@ -60,13 +57,8 @@
   Skeleton: React.ComponentType;
   getSearchableText: (item: unknown) => string;
   keyExtractor: (item: unknown) => string;
-<<<<<<< HEAD
-  renderSection: () => JSX.Element;
+  Section: React.ComponentType;
   useSectionData: (params?: unknown) => {
-=======
-  Section: React.ComponentType;
-  useSectionData: (searchQuery?: string) => {
->>>>>>> 2373d090
     data: unknown[];
     isLoading: boolean;
     refetch?: () => void;
@@ -104,15 +96,10 @@
     getSearchableText: (item) =>
       `${(item as TrendingAsset).symbol} ${(item as TrendingAsset).name}`.toLowerCase(),
     keyExtractor: (item) => `token-${(item as TrendingAsset).assetId}`,
-<<<<<<< HEAD
-    renderSection: () => <SectionCard sectionId="tokens" />,
+    Section: () => <SectionCard sectionId="tokens" />,
     useSectionData: (params?: unknown) => {
       const { searchQuery, sortBy, chainIds } = (params ??
         {}) as TokensSectionParams;
-=======
-    Section: () => <SectionCard sectionId="tokens" />,
-    useSectionData: (searchQuery?: string) => {
->>>>>>> 2373d090
       // Trending will return tokens that have just been created which wont be picked up by search API
       // so if you see a token on trending and search on omnisearch which uses the search endpoint...
       // There is a chance you will get 0 results
@@ -123,7 +110,6 @@
           chainIds: [],
         });
 
-<<<<<<< HEAD
       const {
         results: trendingResults,
         isLoading: isTrendingLoading,
@@ -132,10 +118,6 @@
         sortBy,
         chainIds: chainIds ?? undefined,
       });
-=======
-      const { results: trendingResults, isLoading: isTrendingLoading } =
-        useTrendingRequest({});
->>>>>>> 2373d090
 
       if (!searchQuery) {
         const sortedResults = sortTrendingTokens(
@@ -146,12 +128,9 @@
         return {
           data: sortedResults,
           isLoading: isTrendingLoading,
-<<<<<<< HEAD
           refetch: () => {
             fetchTrendingTokens();
           },
-=======
->>>>>>> 2373d090
         };
       }
 
@@ -169,12 +148,9 @@
       return {
         data: Array.from(resultMap.values()),
         isLoading: isSearchLoading,
-<<<<<<< HEAD
         refetch: () => {
           fetchTrendingTokens();
         },
-=======
->>>>>>> 2373d090
       };
     },
   },
@@ -238,14 +214,9 @@
     getSearchableText: (item) =>
       (item as PredictMarketType).title.toLowerCase(),
     keyExtractor: (item) => `prediction-${(item as PredictMarketType).id}`,
-<<<<<<< HEAD
-    renderSection: () => <SectionCarrousel sectionId="predictions" />,
+    Section: () => <SectionCarrousel sectionId="predictions" />,
     useSectionData: (params?: unknown) => {
       const searchQuery = params as string | undefined;
-=======
-    Section: () => <SectionCarrousel sectionId="predictions" />,
-    useSectionData: (searchQuery?: string) => {
->>>>>>> 2373d090
       const { marketData, isFetching } = usePredictMarketData({
         category: 'trending',
         pageSize: searchQuery ? 20 : 6,
