--- conflicted
+++ resolved
@@ -14,10 +14,6 @@
 import PredictMarketSkeleton from '../../../UI/Predict/components/PredictMarketSkeleton';
 import SectionCard from '../components/SectionCard/SectionCard';
 import SectionCarrousel from '../components/SectionCarrousel/SectionCarrousel';
-<<<<<<< HEAD
-import { useTrendingRequest } from '../../../UI/Trending/hooks/useTrendingRequest';
-=======
->>>>>>> f93f6275
 import { usePredictMarketData } from '../../../UI/Predict/hooks/usePredictMarketData';
 import { usePerpsMarkets } from '../../../UI/Perps/hooks';
 import { PerpsConnectionProvider } from '../../../UI/Perps/providers/PerpsConnectionProvider';
@@ -88,63 +84,11 @@
     getSearchableText: (item) =>
       `${(item as TrendingAsset).symbol} ${(item as TrendingAsset).name}`.toLowerCase(),
     keyExtractor: (item) => `token-${(item as TrendingAsset).assetId}`,
-<<<<<<< HEAD
-    Section: () => <SectionCard sectionId="tokens" />,
-    useSectionData: (params?: SectionParams) => {
-      const { searchQuery, sortBy, chainIds } = params ?? {};
-      // Trending will return tokens that have just been created which wont be picked up by search API
-      // so if you see a token on trending and search on omnisearch which uses the search endpoint...
-      // There is a chance you will get 0 results
-      const { results: searchResults, isLoading: isSearchLoading } =
-        useSearchRequest({
-          query: searchQuery || '',
-          limit: 20,
-          chainIds: [],
-        });
-
-      // If search query exists, call trending with no sortBy/chainIds (to get default trending tokens for merging)
-      // If no search query, use sortBy/chainIds to get filtered/sorted trending results
-      const trendingRequestParams = searchQuery
-        ? {} // Use defaults (popular networks) when searching
-        : {
-            ...(sortBy && { sortBy }), // Only include sortBy if it exists
-            ...(chainIds?.length && { chainIds }), // Only include chainIds if it has items
-          };
-
-      const {
-        results: trendingResults,
-        isLoading: isTrendingLoading,
-        fetch: fetchTrendingTokens,
-      } = useTrendingRequest(trendingRequestParams);
-
-      if (!searchQuery) {
-        return {
-          data: trendingResults, // Already sorted by API based on sortBy param
-          isLoading: isTrendingLoading,
-          refetch: () => {
-            fetchTrendingTokens();
-          },
-        };
-      }
-
-      // Merge trending and search results
-      const resultMap = new Map(
-        trendingResults.map((result) => [result.assetId, result]),
-      );
-
-      searchResults.forEach((result) => {
-        const asset = result as TrendingAsset;
-        if (!resultMap.has(asset.assetId)) {
-          resultMap.set(asset.assetId, asset);
-        }
-      });
-=======
     Section: ({ refreshTrigger }) => (
       <SectionCard sectionId="tokens" refreshTrigger={refreshTrigger} />
     ),
     useSectionData: (searchQuery) => {
       const { data, isLoading, refetch } = useTrendingSearch(searchQuery);
->>>>>>> f93f6275
 
       return { data, isLoading, refetch };
     },
