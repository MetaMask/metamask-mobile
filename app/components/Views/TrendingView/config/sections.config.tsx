--- conflicted
+++ resolved
@@ -1,13 +1,6 @@
 import React from 'react';
 import type { NavigationProp, ParamListBase } from '@react-navigation/native';
-<<<<<<< HEAD
 import type { TrendingAsset } from '@metamask/assets-controllers';
-=======
-import type {
-  TrendingAsset,
-  SortTrendingBy,
-} from '@metamask/assets-controllers';
->>>>>>> 861b876c
 import Routes from '../../../../constants/navigation/Routes';
 import { strings } from '../../../../../locales/i18n';
 import TrendingTokenRowItem from '../../../UI/Trending/components/TrendingTokenRowItem/TrendingTokenRowItem';
@@ -21,12 +14,6 @@
 import PredictMarketSkeleton from '../../../UI/Predict/components/PredictMarketSkeleton';
 import SectionCard from '../components/SectionCard/SectionCard';
 import SectionCarrousel from '../components/SectionCarrousel/SectionCarrousel';
-<<<<<<< HEAD
-=======
-import { useTrendingRequest } from '../../../UI/Trending/hooks/useTrendingRequest';
-import { sortTrendingTokens } from '../../../UI/Trending/utils/sortTrendingTokens';
-import { PriceChangeOption } from '../../../UI/Trending/components/TrendingTokensBottomSheet';
->>>>>>> 861b876c
 import { usePredictMarketData } from '../../../UI/Predict/hooks/usePredictMarketData';
 import { usePerpsMarkets } from '../../../UI/Perps/hooks';
 import { PerpsConnectionProvider } from '../../../UI/Perps/providers/PerpsConnectionProvider';
@@ -36,11 +23,7 @@
 import SiteRowItemWrapper from '../SectionSites/SiteRowItemWrapper';
 import SiteSkeleton from '../SectionSites/SiteSkeleton/SiteSkeleton';
 import { useSitesData } from '../SectionSites/hooks/useSitesData';
-<<<<<<< HEAD
 import { useTrendingSearch } from '../../../UI/Trending/hooks/useTrendingSearch';
-=======
-import { CaipChainId } from '@metamask/utils';
->>>>>>> 861b876c
 
 export type SectionId = 'predictions' | 'tokens' | 'perps' | 'sites';
 
@@ -48,12 +31,6 @@
   data: unknown[];
   isLoading: boolean;
   refetch?: () => void;
-}
-
-interface SectionParams {
-  searchQuery?: string;
-  sortBy?: SortTrendingBy;
-  chainIds?: CaipChainId[] | null;
 }
 
 interface SectionConfig {
@@ -68,19 +45,11 @@
   Skeleton: React.ComponentType;
   getSearchableText: (item: unknown) => string;
   keyExtractor: (item: unknown) => string;
-<<<<<<< HEAD
   Section: React.ComponentType<{ refreshTrigger?: number }>;
   useSectionData: (searchQuery?: string) => {
     data: unknown[];
     isLoading: boolean;
     refetch: () => void;
-=======
-  Section: React.ComponentType;
-  useSectionData: (params?: SectionParams) => {
-    data: unknown[];
-    isLoading: boolean;
-    refetch?: () => void;
->>>>>>> 861b876c
   };
 }
 
@@ -115,7 +84,6 @@
     getSearchableText: (item) =>
       `${(item as TrendingAsset).symbol} ${(item as TrendingAsset).name}`.toLowerCase(),
     keyExtractor: (item) => `token-${(item as TrendingAsset).assetId}`,
-<<<<<<< HEAD
     Section: ({ refreshTrigger }) => (
       <SectionCard sectionId="tokens" refreshTrigger={refreshTrigger} />
     ),
@@ -123,62 +91,6 @@
       const { data, isLoading, refetch } = useTrendingSearch(searchQuery);
 
       return { data, isLoading, refetch };
-=======
-    Section: () => <SectionCard sectionId="tokens" />,
-    useSectionData: (params?: SectionParams) => {
-      const { searchQuery, sortBy, chainIds } = params ?? {};
-      // Trending will return tokens that have just been created which wont be picked up by search API
-      // so if you see a token on trending and search on omnisearch which uses the search endpoint...
-      // There is a chance you will get 0 results
-      const { results: searchResults, isLoading: isSearchLoading } =
-        useSearchRequest({
-          query: searchQuery || '',
-          limit: 20,
-          chainIds: [],
-        });
-
-      const {
-        results: trendingResults,
-        isLoading: isTrendingLoading,
-        fetch: fetchTrendingTokens,
-      } = useTrendingRequest({
-        sortBy,
-        chainIds: chainIds ?? undefined,
-      });
-
-      if (!searchQuery) {
-        const sortedResults = sortTrendingTokens(
-          trendingResults,
-          PriceChangeOption.PriceChange,
-        );
-        return {
-          data: sortedResults,
-          isLoading: isTrendingLoading,
-          refetch: () => {
-            fetchTrendingTokens();
-          },
-        };
-      }
-
-      const resultMap = new Map(
-        trendingResults.map((result) => [result.assetId, result]),
-      );
-
-      searchResults.forEach((result) => {
-        const asset = result as TrendingAsset;
-        if (!resultMap.has(asset.assetId)) {
-          resultMap.set(asset.assetId, asset);
-        }
-      });
-
-      return {
-        data: Array.from(resultMap.values()),
-        isLoading: isSearchLoading,
-        refetch: () => {
-          fetchTrendingTokens();
-        },
-      };
->>>>>>> 861b876c
     },
   },
   perps: {
@@ -247,7 +159,6 @@
     getSearchableText: (item) =>
       (item as PredictMarketType).title.toLowerCase(),
     keyExtractor: (item) => `prediction-${(item as PredictMarketType).id}`,
-<<<<<<< HEAD
     Section: ({ refreshTrigger }) => (
       <SectionCarrousel
         sectionId="predictions"
@@ -256,12 +167,6 @@
     ),
     useSectionData: (searchQuery) => {
       const { marketData, isFetching, refetch } = usePredictMarketData({
-=======
-    Section: () => <SectionCarrousel sectionId="predictions" />,
-    useSectionData: (params?: SectionParams) => {
-      const { searchQuery } = params ?? {};
-      const { marketData, isFetching } = usePredictMarketData({
->>>>>>> 861b876c
         category: 'trending',
         pageSize: searchQuery ? 20 : 6,
         q: searchQuery || undefined,
@@ -322,22 +227,14 @@
   searchQuery?: string,
 ): Record<SectionId, SectionData> => {
   const { data: trendingTokens, isLoading: isTokensLoading } =
-<<<<<<< HEAD
     SECTIONS_CONFIG.tokens.useSectionData(searchQuery);
 
-=======
-    SECTIONS_CONFIG.tokens.useSectionData({ searchQuery });
->>>>>>> 861b876c
   const { data: perpsMarkets, isLoading: isPerpsLoading } =
     SECTIONS_CONFIG.perps.useSectionData(searchQuery);
 
   const { data: predictionMarkets, isLoading: isPredictionsLoading } =
-<<<<<<< HEAD
     SECTIONS_CONFIG.predictions.useSectionData(searchQuery);
 
-=======
-    SECTIONS_CONFIG.predictions.useSectionData({ searchQuery });
->>>>>>> 861b876c
   const { data: sites, isLoading: isSitesLoading } =
     SECTIONS_CONFIG.sites.useSectionData(searchQuery);
 
