--- conflicted
+++ resolved
@@ -190,35 +190,227 @@
         }
       }
     >
-      <View
+      <RCTScrollView
+        automaticallyAdjustContentInsets={false}
+        contentInset={
+          {
+            "bottom": 0,
+          }
+        }
+        enableAutomaticScroll={true}
+        enableOnAndroid={false}
+        enableResetScrollToCoords={true}
+        extraHeight={75}
+        extraScrollHeight={0}
+        getScrollResponder={[Function]}
+        handleOnScroll={[Function]}
+        keyboardDismissMode="interactive"
+        keyboardOpeningTime={250}
+        keyboardShouldPersistTaps="never"
+        keyboardSpace={0}
+        onScroll={[Function]}
+        resetKeyboardSpace={[Function]}
+        resetScrollToCoords={
+          {
+            "x": 0,
+            "y": 0,
+          }
+        }
+        scrollEventThrottle={1}
+        scrollForExtraHeightOnAndroid={[Function]}
+        scrollIntoView={[Function]}
+        scrollToEnd={[Function]}
+        scrollToFocusedInput={[Function]}
+        scrollToPosition={[Function]}
+        showsVerticalScrollIndicator={true}
         style={
-          {
-            "flex": 1,
-            "padding": 20,
-          }
-        }
+          [
+            {
+              "flex": 1,
+            },
+            undefined,
+          ]
+        }
+        update={[Function]}
+        viewIsInsideTabBar={false}
       >
         <View>
           <View
-            style={
+            accessibilityState={
               {
-                "marginBottom": 20,
-              }
-            }
+                "busy": undefined,
+                "checked": undefined,
+                "disabled": undefined,
+                "expanded": undefined,
+                "selected": undefined,
+              }
+            }
+            accessible={true}
+            focusable={true}
+            onClick={[Function]}
+            onResponderGrant={[Function]}
+            onResponderMove={[Function]}
+            onResponderRelease={[Function]}
+            onResponderTerminate={[Function]}
+            onResponderTerminationRequest={[Function]}
+            onStartShouldSetResponder={[Function]}
           >
-            <TouchableOpacity
-              onLongPress={[Function]}
-              onPress={[Function]}
+            <View
               style={
                 {
-                  "alignItems": "center",
-                  "borderColor": "#b7bbc8",
-                  "borderRadius": 8,
-                  "borderWidth": 1,
-                  "flexDirection": "row",
-                  "justifyContent": "space-between",
-                  "marginBottom": 16,
-                  "padding": 16,
+                  "padding": 20,
+                }
+              }
+            >
+              <TouchableOpacity
+                onLongPress={[Function]}
+                onPress={[Function]}
+                style={
+                  {
+                    "alignItems": "center",
+                    "borderColor": "#b7bbc8",
+                    "borderRadius": 8,
+                    "borderWidth": 1,
+                    "flexDirection": "row",
+                    "justifyContent": "space-between",
+                    "marginBottom": 16,
+                    "padding": 16,
+                  }
+                }
+              >
+                <Text
+                  style={
+                    {
+                      "color": "#121314",
+                      "fontFamily": "Geist Regular",
+                      "fontSize": 16,
+                    }
+                  }
+                >
+                  Ethereum
+                </Text>
+                <View
+                  style={
+                    {
+                      "alignItems": "center",
+                      "flexDirection": "row",
+                      "justifyContent": "space-between",
+                    }
+                  }
+                >
+                  <View
+                    style={
+                      {
+                        "alignItems": "center",
+                        "backgroundColor": "#ffffff",
+                        "borderRadius": 8,
+                        "height": 24,
+                        "justifyContent": "center",
+                        "overflow": "hidden",
+                        "width": 24,
+                      }
+                    }
+                    testID="select-network-button"
+                  >
+                    <Image
+                      onError={[Function]}
+                      resizeMode="contain"
+                      source="ethereum"
+                      style={
+                        {
+                          "height": 24,
+                          "width": 24,
+                        }
+                      }
+                      testID="network-avatar-image"
+                    />
+                  </View>
+                  <TouchableOpacity
+                    accessibilityRole="button"
+                    accessible={true}
+                    activeOpacity={1}
+                    disabled={false}
+                    onPress={[Function]}
+                    onPressIn={[Function]}
+                    onPressOut={[Function]}
+                    style={
+                      {
+                        "alignItems": "center",
+                        "borderRadius": 8,
+                        "height": 28,
+                        "justifyContent": "center",
+                        "marginLeft": 16,
+                        "opacity": 1,
+                        "width": 28,
+                      }
+                    }
+                    testID="select-network-button"
+                  >
+                    <SvgMock
+                      color="#121314"
+                      fill="currentColor"
+                      height={20}
+                      name="ArrowDown"
+                      style={
+                        {
+                          "height": 20,
+                          "width": 20,
+                        }
+                      }
+                      width={20}
+                    />
+                  </TouchableOpacity>
+                </View>
+              </TouchableOpacity>
+              <Text
+                style={
+                  {
+                    "color": "#121314",
+                    "fontFamily": "Geist Regular",
+                    "paddingBottom": 3,
+                  }
+                }
+              >
+                Address
+              </Text>
+              <TextInput
+                keyboardAppearance="light"
+                onBlur={[Function]}
+                onChangeText={[Function]}
+                onSubmitEditing={[Function]}
+                placeholder="0x..."
+                placeholderTextColor="#b7bbc8"
+                style={
+                  [
+                    {
+                      "borderColor": "#b7bbc8",
+                      "borderRadius": 4,
+                      "borderWidth": 1,
+                      "color": "#121314",
+                      "fontFamily": "Geist Regular",
+                      "padding": 16,
+                    },
+                    {},
+                  ]
+                }
+                testID="input-collectible-address"
+                value=""
+              />
+              <Text
+                style={
+                  {
+                    "color": "#ca3542",
+                    "fontFamily": "Geist Regular",
+                    "marginTop": 15,
+                  }
+                }
+                testID="collectible-address-warning"
+              />
+            </View>
+            <View
+              style={
+                {
+                  "padding": 20,
                 }
               }
             >
@@ -227,140 +419,63 @@
                   {
                     "color": "#121314",
                     "fontFamily": "Geist Regular",
-                    "fontSize": 16,
+                    "paddingBottom": 3,
                   }
                 }
               >
-                Ethereum
+                ID
               </Text>
-              <View
+              <TextInput
+                keyboardAppearance="light"
+                keyboardType="numeric"
+                onBlur={[Function]}
+                onChangeText={[Function]}
+                onSubmitEditing={[Function]}
+                placeholder="Enter the collectible ID"
+                placeholderTextColor="#b7bbc8"
+                returnKeyType="done"
+                style={
+                  [
+                    {
+                      "borderColor": "#b7bbc8",
+                      "borderRadius": 4,
+                      "borderWidth": 1,
+                      "color": "#121314",
+                      "fontFamily": "Geist Regular",
+                      "padding": 16,
+                    },
+                    {},
+                  ]
+                }
+                testID="input-collectible-identifier"
+                value=""
+              />
+              <Text
                 style={
                   {
-                    "alignItems": "center",
-                    "flexDirection": "row",
-                    "justifyContent": "space-between",
+                    "color": "#ca3542",
+                    "fontFamily": "Geist Regular",
+                    "marginTop": 15,
                   }
                 }
-              >
-                <View
-                  style={
-                    {
-                      "alignItems": "center",
-                      "backgroundColor": "#ffffff",
-                      "borderRadius": 8,
-                      "height": 24,
-                      "justifyContent": "center",
-                      "overflow": "hidden",
-                      "width": 24,
-                    }
-                  }
-                  testID="select-network-button"
-                >
-                  <Image
-                    onError={[Function]}
-                    resizeMode="contain"
-                    source="ethereum"
-                    style={
-                      {
-                        "height": 24,
-                        "width": 24,
-                      }
-                    }
-                    testID="network-avatar-image"
-                  />
-                </View>
-                <TouchableOpacity
-                  accessibilityRole="button"
-                  accessible={true}
-                  activeOpacity={1}
-                  disabled={false}
-                  onPress={[Function]}
-                  onPressIn={[Function]}
-                  onPressOut={[Function]}
-                  style={
-                    {
-                      "alignItems": "center",
-                      "borderRadius": 8,
-                      "height": 28,
-                      "justifyContent": "center",
-                      "marginLeft": 16,
-                      "opacity": 1,
-                      "width": 28,
-                    }
-                  }
-                  testID="select-network-button"
-                >
-                  <SvgMock
-                    color="#121314"
-                    fill="currentColor"
-                    height={20}
-                    name="ArrowDown"
-                    style={
-                      {
-                        "height": 20,
-                        "width": 20,
-                      }
-                    }
-                    width={20}
-                  />
-                </TouchableOpacity>
-              </View>
-            </TouchableOpacity>
-            <Text
-              style={
-                {
-                  "color": "#121314",
-                  "fontFamily": "Geist Regular",
-                  "paddingBottom": 3,
-                }
-              }
-            >
-              Address
-            </Text>
-            <TextInput
-              keyboardAppearance="light"
-              onBlur={[Function]}
-              onChangeText={[Function]}
-              onSubmitEditing={[Function]}
-              placeholder="0x..."
-              placeholderTextColor="#b7bbc8"
-              style={
-                [
-                  {
-                    "borderColor": "#b7bbc8",
-                    "borderRadius": 4,
-                    "borderWidth": 1,
-                    "color": "#121314",
-                    "fontFamily": "Geist Regular",
-                    "padding": 16,
-                  },
-                  {},
-                ]
-              }
-              testID="input-collectible-address"
-              value=""
-            />
-            <Text
-              style={
-                {
-                  "color": "#ca3542",
-                  "fontFamily": "Geist Regular",
-                  "marginTop": 15,
-                }
-              }
-              testID="collectible-address-warning"
-            />
+                testID="collectible-identifier-warning"
+              />
+            </View>
           </View>
           <View
             style={
-              {
-                "marginBottom": 20,
-              }
+              [
+                {
+                  "flexDirection": "row",
+                  "gap": 16,
+                  "paddingHorizontal": 16,
+                  "paddingVertical": 16,
+                  "width": "100%",
+                },
+                undefined,
+              ]
             }
           >
-<<<<<<< HEAD
-            <Text
-=======
             <TouchableOpacity
               accessibilityRole="button"
               accessible={true}
@@ -369,45 +484,29 @@
               onPress={[Function]}
               onPressIn={[Function]}
               onPressOut={[Function]}
->>>>>>> e2c91813
               style={
                 {
-                  "color": "#121314",
-                  "fontFamily": "Geist Regular",
-                  "paddingBottom": 3,
-                }
-              }
+                  "alignItems": "center",
+                  "alignSelf": "flex-start",
+                  "backgroundColor": "#3c4d9d0f",
+                  "borderColor": "transparent",
+                  "borderRadius": 12,
+                  "borderWidth": 1,
+                  "flex": 1,
+                  "flexDirection": "row",
+                  "height": 48,
+                  "justifyContent": "center",
+                  "overflow": "hidden",
+                  "paddingHorizontal": 16,
+                }
+              }
+              testID=""
             >
-              ID
-            </Text>
-            <TextInput
-              keyboardAppearance="light"
-              keyboardType="numeric"
-              onBlur={[Function]}
-              onChangeText={[Function]}
-              onSubmitEditing={[Function]}
-              placeholder="Enter the collectible ID"
-              placeholderTextColor="#b7bbc8"
-              returnKeyType="done"
-              style={
-                [
+              <Text
+                accessibilityRole="text"
+                style={
                   {
-                    "borderColor": "#b7bbc8",
-                    "borderRadius": 4,
-                    "borderWidth": 1,
                     "color": "#121314",
-<<<<<<< HEAD
-                    "fontFamily": "Geist Regular",
-                    "padding": 16,
-                  },
-                  {},
-                ]
-              }
-              testID="input-collectible-identifier"
-              value=""
-            />
-            <Text
-=======
                     "fontFamily": "Geist Medium",
                     "fontSize": 16,
                     "letterSpacing": 0,
@@ -427,109 +526,41 @@
               onPress={[Function]}
               onPressIn={[Function]}
               onPressOut={[Function]}
->>>>>>> e2c91813
               style={
                 {
-                  "color": "#ca3542",
-                  "fontFamily": "Geist Regular",
-                  "marginTop": 15,
-                }
-              }
-              testID="collectible-identifier-warning"
-            />
+                  "alignItems": "center",
+                  "alignSelf": "flex-start",
+                  "backgroundColor": "#121314",
+                  "borderRadius": 12,
+                  "flex": 1,
+                  "flexDirection": "row",
+                  "height": 48,
+                  "justifyContent": "center",
+                  "opacity": 0.5,
+                  "overflow": "hidden",
+                  "paddingHorizontal": 16,
+                }
+              }
+              testID="add-collectible-button"
+            >
+              <Text
+                accessibilityRole="text"
+                style={
+                  {
+                    "color": "#ffffff",
+                    "fontFamily": "Geist Medium",
+                    "fontSize": 16,
+                    "letterSpacing": 0,
+                    "lineHeight": 24,
+                  }
+                }
+              >
+                IMPORT
+              </Text>
+            </TouchableOpacity>
           </View>
         </View>
-      </View>
-    </View>
-    <View
-      style={
-        {
-          "backgroundColor": "#ffffff",
-          "borderTopColor": "#b7bbc866",
-          "borderTopWidth": 1,
-          "flexDirection": "row",
-          "gap": 16,
-          "paddingHorizontal": 16,
-          "paddingVertical": 16,
-        }
-      }
-    >
-      <TouchableOpacity
-        accessibilityRole="button"
-        accessible={true}
-        activeOpacity={1}
-        onPress={[Function]}
-        onPressIn={[Function]}
-        style={
-          {
-            "alignItems": "center",
-            "alignSelf": "flex-start",
-            "backgroundColor": "#3c4d9d0f",
-            "borderColor": "transparent",
-            "borderRadius": 12,
-            "borderWidth": 1,
-            "flex": 1,
-            "flexDirection": "row",
-            "height": 48,
-            "justifyContent": "center",
-            "overflow": "hidden",
-            "paddingHorizontal": 16,
-          }
-        }
-      >
-        <Text
-          accessibilityRole="text"
-          style={
-            {
-              "color": "#121314",
-              "fontFamily": "Geist Medium",
-              "fontSize": 16,
-              "letterSpacing": 0,
-              "lineHeight": 24,
-            }
-          }
-        >
-          CANCEL
-        </Text>
-      </TouchableOpacity>
-      <TouchableOpacity
-        accessibilityRole="button"
-        accessible={true}
-        activeOpacity={1}
-        disabled={true}
-        loading={false}
-        style={
-          {
-            "alignItems": "center",
-            "alignSelf": "flex-start",
-            "backgroundColor": "#121314",
-            "borderRadius": 12,
-            "flex": 1,
-            "flexDirection": "row",
-            "height": 48,
-            "justifyContent": "center",
-            "opacity": 0.5,
-            "overflow": "hidden",
-            "paddingHorizontal": 16,
-          }
-        }
-        testID="add-collectible-button"
-      >
-        <Text
-          accessibilityRole="text"
-          style={
-            {
-              "color": "#ffffff",
-              "fontFamily": "Geist Medium",
-              "fontSize": 16,
-              "letterSpacing": 0,
-              "lineHeight": 24,
-            }
-          }
-        >
-          IMPORT
-        </Text>
-      </TouchableOpacity>
+      </RCTScrollView>
     </View>
   </View>
 </RCTSafeAreaView>
