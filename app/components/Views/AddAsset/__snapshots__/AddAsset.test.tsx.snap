// Jest Snapshot v1, https://goo.gl/fbAQLP

exports[`AddAsset component renders collectible view correctly 1`] = `
<RCTSafeAreaView
  style={
    {
      "backgroundColor": "#ffffff",
      "flex": 1,
    }
  }
  testID="add-collectible-screen"
>
  <View
    style={
      {
        "alignItems": "center",
        "marginTop": 10,
      }
    }
  >
    <View
      style={
        {
          "backgroundColor": "#9a63001a",
          "borderColor": "#9a6300",
          "borderLeftWidth": 4,
          "borderRadius": 4,
          "flexDirection": "row",
          "padding": 12,
          "paddingLeft": 8,
        }
      }
      testID="banneralert"
      variant="Alert"
    >
      <View
        style={
          {
            "marginRight": 8,
          }
        }
      >
        <SvgMock
          color="#9a6300"
          fill="currentColor"
          height={24}
          name="Danger"
          style={
            {
              "height": 24,
              "width": 24,
            }
          }
          width={24}
        />
      </View>
      <View
        style={
          {
            "flex": 1,
          }
        }
      >
        <Text
          accessibilityRole="text"
          style={
            {
              "color": "#121314",
              "fontFamily": "Geist Regular",
              "fontSize": 16,
              "letterSpacing": 0,
              "lineHeight": 24,
            }
          }
          testID="warning-display-media-enabled-text"
        >
          Displaying NFT media and data may expose your IP address to centralized servers. Only import an NFT if you understand the risks involved.
        </Text>
      </View>
    </View>
  </View>
  <View
    style={
      {
        "backgroundColor": "#ffffff",
        "flex": 1,
      }
    }
    testID="import-nft-screen"
  >
    <View
      style={
        {
          "flex": 1,
        }
      }
    >
      <RCTScrollView
        automaticallyAdjustContentInsets={false}
        contentInset={
          {
            "bottom": 0,
          }
        }
        enableAutomaticScroll={true}
        enableOnAndroid={false}
        enableResetScrollToCoords={true}
        extraHeight={75}
        extraScrollHeight={0}
        getScrollResponder={[Function]}
        handleOnScroll={[Function]}
        keyboardDismissMode="interactive"
        keyboardOpeningTime={250}
        keyboardShouldPersistTaps="never"
        keyboardSpace={0}
        onScroll={[Function]}
        resetKeyboardSpace={[Function]}
        resetScrollToCoords={
          {
            "x": 0,
            "y": 0,
          }
        }
        scrollEventThrottle={1}
        scrollForExtraHeightOnAndroid={[Function]}
        scrollIntoView={[Function]}
        scrollToEnd={[Function]}
        scrollToFocusedInput={[Function]}
        scrollToPosition={[Function]}
        showsVerticalScrollIndicator={true}
        style={
          [
            {
              "flex": 1,
            },
            undefined,
          ]
        }
        update={[Function]}
        viewIsInsideTabBar={false}
      >
        <View>
          <View
            accessibilityState={
              {
                "busy": undefined,
                "checked": undefined,
                "disabled": undefined,
                "expanded": undefined,
                "selected": undefined,
              }
            }
            accessible={true}
            focusable={true}
            onClick={[Function]}
            onResponderGrant={[Function]}
            onResponderMove={[Function]}
            onResponderRelease={[Function]}
            onResponderTerminate={[Function]}
            onResponderTerminationRequest={[Function]}
            onStartShouldSetResponder={[Function]}
          >
            <View
              style={
                {
                  "padding": 20,
                }
              }
            >
              <TouchableOpacity
                onLongPress={[Function]}
                onPress={[Function]}
                style={
                  {
                    "alignItems": "center",
                    "borderColor": "#b7bbc8",
                    "borderRadius": 8,
                    "borderWidth": 1,
                    "flexDirection": "row",
                    "justifyContent": "space-between",
                    "marginBottom": 16,
                    "padding": 16,
                  }
                }
              >
                <Text
                  style={
                    {
                      "color": "#121314",
<<<<<<< HEAD
                      "fontFamily": "CentraNo1-Book",
                      "fontSize": 16,
                      "fontWeight": "400",
=======
                      "fontFamily": "Geist Regular",
                      "fontSize": 16,
>>>>>>> de227863
                    }
                  }
                >
                  Select a network
                </Text>
                <View
                  style={
                    {
                      "alignItems": "center",
                      "flexDirection": "row",
                      "justifyContent": "space-between",
                    }
                  }
                >
                  <TouchableOpacity
                    accessibilityRole="button"
                    accessible={true}
                    activeOpacity={1}
                    disabled={false}
                    onPress={[Function]}
                    onPressIn={[Function]}
                    onPressOut={[Function]}
                    style={
                      {
                        "alignItems": "center",
                        "borderRadius": 8,
                        "height": 24,
                        "justifyContent": "center",
                        "marginLeft": 16,
                        "opacity": 1,
                        "width": 24,
                      }
                    }
                    testID="select-network-button"
                  >
                    <SvgMock
                      color="#121314"
                      fill="currentColor"
                      height={16}
                      name="ArrowDown"
                      style={
                        {
                          "height": 16,
                          "width": 16,
                        }
                      }
                      width={16}
                    />
                  </TouchableOpacity>
                </View>
              </TouchableOpacity>
              <Text
                style={
                  {
                    "color": "#121314",
                    "fontFamily": "Geist Regular",
                    "paddingBottom": 3,
                  }
                }
              >
                Address
              </Text>
              <TextInput
                keyboardAppearance="light"
                onBlur={[Function]}
                onChangeText={[Function]}
                onSubmitEditing={[Function]}
                placeholder="0x..."
                placeholderTextColor="#b7bbc8"
                style={
                  [
                    {
                      "borderColor": "#b7bbc8",
                      "borderRadius": 4,
                      "borderWidth": 1,
                      "color": "#121314",
                      "fontFamily": "Geist Regular",
                      "padding": 16,
                    },
                    {},
                  ]
                }
                testID="input-collectible-address"
                value=""
              />
              <Text
                style={
                  {
                    "color": "#ca3542",
                    "fontFamily": "Geist Regular",
                    "marginTop": 15,
                  }
                }
                testID="collectible-address-warning"
              />
            </View>
            <View
              style={
                {
                  "padding": 20,
                }
              }
            >
              <Text
                style={
                  {
                    "color": "#121314",
                    "fontFamily": "Geist Regular",
                    "paddingBottom": 3,
                  }
                }
              >
                ID
              </Text>
              <TextInput
                keyboardAppearance="light"
                keyboardType="numeric"
                onBlur={[Function]}
                onChangeText={[Function]}
                onSubmitEditing={[Function]}
                placeholder="Enter the collectible ID"
                placeholderTextColor="#b7bbc8"
                returnKeyType="done"
                style={
                  [
                    {
                      "borderColor": "#b7bbc8",
                      "borderRadius": 4,
                      "borderWidth": 1,
                      "color": "#121314",
                      "fontFamily": "Geist Regular",
                      "padding": 16,
                    },
                    {},
                  ]
                }
                testID="input-collectible-identifier"
                value=""
              />
              <Text
                style={
                  {
                    "color": "#ca3542",
                    "fontFamily": "Geist Regular",
                    "marginTop": 15,
                  }
                }
                testID="collectible-identifier-warning"
              />
            </View>
          </View>
          <View
            style={
              [
                {
                  "flexDirection": "row",
                  "gap": 16,
                  "paddingHorizontal": 16,
                  "paddingVertical": 16,
                  "width": "100%",
                },
                undefined,
              ]
            }
          >
            <TouchableOpacity
              accessibilityRole="button"
              accessible={true}
              activeOpacity={1}
              disabled={false}
              onPress={[Function]}
              onPressIn={[Function]}
              onPressOut={[Function]}
              style={
                {
                  "alignItems": "center",
                  "alignSelf": "flex-start",
                  "backgroundColor": "#3c4d9d0f",
                  "borderColor": "transparent",
                  "borderRadius": 12,
                  "borderWidth": 1,
                  "flex": 1,
                  "flexDirection": "row",
                  "height": 48,
                  "justifyContent": "center",
                  "overflow": "hidden",
                  "paddingHorizontal": 16,
                }
              }
              testID=""
            >
              <Text
                accessibilityRole="text"
                style={
                  {
                    "color": "#121314",
                    "fontFamily": "Geist Medium",
                    "fontSize": 16,
                    "letterSpacing": 0,
                    "lineHeight": 24,
                  }
                }
              >
                CANCEL
              </Text>
            </TouchableOpacity>
            <TouchableOpacity
              accessibilityRole="button"
              accessible={true}
              activeOpacity={1}
              disabled={true}
              loading={false}
              onPressIn={[Function]}
              onPressOut={[Function]}
              style={
                {
                  "alignItems": "center",
                  "alignSelf": "flex-start",
                  "backgroundColor": "#121314",
                  "borderRadius": 12,
                  "flex": 1,
                  "flexDirection": "row",
                  "height": 48,
                  "justifyContent": "center",
                  "opacity": 0.5,
                  "overflow": "hidden",
                  "paddingHorizontal": 16,
                }
              }
              testID="add-collectible-button"
            >
              <Text
                accessibilityRole="text"
                style={
                  {
                    "color": "#ffffff",
                    "fontFamily": "Geist Medium",
                    "fontSize": 16,
                    "letterSpacing": 0,
                    "lineHeight": 24,
                  }
                }
              >
                IMPORT
              </Text>
            </TouchableOpacity>
          </View>
        </View>
      </RCTScrollView>
    </View>
  </View>
</RCTSafeAreaView>
`;

exports[`AddAsset component renders token view correctly 1`] = `
<RCTSafeAreaView
  style={
    {
      "backgroundColor": "#ffffff",
      "flex": 1,
    }
  }
  testID="add-token-screen"
>
  <View
    style={
      {
        "flex": 1,
        "paddingHorizontal": 16,
      }
    }
  >
    <View
      style={
        {
          "flex": 1,
        }
      }
    >
      <RCTScrollView
        collapsable={false}
        handlerTag={1}
        handlerType="NativeViewGestureHandler"
        onGestureHandlerEvent={[Function]}
        onGestureHandlerStateChange={[Function]}
      >
        <View>
          <View>
            <TouchableOpacity
              onLongPress={[Function]}
              onPress={[Function]}
              style={
                {
                  "alignItems": "center",
                  "borderColor": "#b7bbc8",
                  "borderRadius": 8,
                  "borderWidth": 1,
                  "flexDirection": "row",
                  "gap": 10,
                  "justifyContent": "space-between",
                  "marginTop": 16,
                }
              }
              testID="filter-controls-button"
            >
              <TouchableOpacity
                disabled={false}
                onLongPress={[Function]}
                onPress={[Function]}
                style={
                  {
                    "padding": 16,
                  }
                }
              >
                <Text
                  style={
                    {
                      "color": "#121314",
                    }
                  }
                >
                  Ethereum Mainnet
                </Text>
              </TouchableOpacity>
              <View
                style={
                  {
                    "alignItems": "center",
                    "flexDirection": "row",
                    "paddingRight": 16,
                  }
                }
              >
                <View
                  style={
                    {
                      "alignItems": "center",
                      "backgroundColor": "#ffffff",
                      "borderRadius": 8,
                      "height": 24,
                      "justifyContent": "center",
                      "overflow": "hidden",
                      "width": 24,
                    }
                  }
                  testID="network-avatar-picker"
                >
                  <Image
                    onError={[Function]}
                    resizeMode="contain"
                    source="ethereum"
                    style={
                      {
                        "height": 24,
                        "width": 24,
                      }
                    }
                    testID="network-avatar-image"
                  />
                </View>
                <TouchableOpacity
                  accessibilityRole="button"
                  accessible={true}
                  activeOpacity={1}
                  disabled={false}
                  onPress={[Function]}
                  onPressIn={[Function]}
                  onPressOut={[Function]}
                  style={
                    {
                      "alignItems": "center",
                      "borderRadius": 8,
                      "height": 24,
                      "justifyContent": "center",
                      "opacity": 1,
                      "width": 24,
                    }
                  }
                  testID="button-icon-test-id"
                >
                  <SvgMock
                    color="#121314"
                    fill="currentColor"
                    height={16}
                    name="ArrowDown"
                    style={
                      {
                        "height": 16,
                        "width": 16,
                      }
                    }
                    width={16}
                  />
                </TouchableOpacity>
              </View>
            </TouchableOpacity>
            <View
              style={
                {
                  "paddingBottom": 16,
                }
              }
            >
              <View
                style={
                  [
                    {
                      "alignItems": "center",
                      "borderColor": "#b7bbc8",
                      "borderRadius": 8,
                      "borderWidth": 1,
                      "color": "#121314",
                      "flex": 1,
                      "flexDirection": "row",
                      "justifyContent": "center",
                      "marginTop": 16,
                    },
                  ]
                }
                testID="add-searched-token-screen"
              >
                <View
                  style={
                    {
                      "color": "#686e7d",
                      "paddingLeft": 20,
                    }
                  }
                >
                  <SvgMock
                    color="#121314"
                    fill="currentColor"
                    height={16}
                    name="Search"
                    style={
                      {
                        "height": 16,
                        "width": 16,
                      }
                    }
                    width={16}
                  />
                </View>
                <View
                  style={
                    {
                      "borderColor": "#2c3dc5",
                      "color": "#686e7d",
                      "paddingHorizontal": 12,
                      "paddingVertical": 12,
                      "width": "80%",
                    }
                  }
                >
                  <TextInput
                    keyboardAppearance="light"
                    onBlur={[Function]}
                    onChangeText={[Function]}
                    onFocus={[Function]}
                    placeholder="Search Tokens"
                    placeholderTextColor="#b7bbc8"
                    style={
                      [
                        {
                          "color": "#121314",
                          "fontFamily": "Geist Regular",
                        },
                        {
                          "height": "85%",
                          "width": "85%",
                        },
                      ]
                    }
                    testID="input-search-asset"
                    value=""
                  />
                </View>
                <View
                  style={
                    {
                      "color": "#686e7d",
                      "paddingRight": 20,
                    }
                  }
                >
                  <TouchableOpacity
                    accessible={true}
                    activeOpacity={1}
                    disabled={false}
                    onPress={[Function]}
                    onPressIn={[Function]}
                    onPressOut={[Function]}
                    style={
                      {
                        "alignItems": "center",
                        "borderRadius": 8,
                        "height": 24,
                        "justifyContent": "center",
                        "opacity": 1,
                        "width": 24,
                      }
                    }
                    testID="clear-search-bar"
                  >
                    <SvgMock
                      color="#121314"
                      fill="currentColor"
                      height={16}
                      name="Close"
                      style={
                        {
                          "height": 16,
                          "width": 16,
                        }
                      }
                      width={16}
                    />
                  </TouchableOpacity>
                </View>
              </View>
            </View>
            <View
              style={
                {
                  "padding": 0,
                }
              }
            />
          </View>
        </View>
      </RCTScrollView>
      <View
        style={
          {
            "paddingTop": 16,
          }
        }
      >
        <TouchableOpacity
          accessibilityRole="button"
          accessible={true}
          activeOpacity={1}
          disabled={true}
          onPressIn={[Function]}
          onPressOut={[Function]}
          style={
            {
              "alignItems": "center",
              "alignSelf": "stretch",
              "backgroundColor": "#121314",
              "borderRadius": 12,
              "flexDirection": "row",
              "height": 48,
              "justifyContent": "center",
              "opacity": 0.5,
              "overflow": "hidden",
              "paddingHorizontal": 16,
            }
          }
          testID="token-import-next-button"
        >
          <Text
            accessibilityRole="text"
            style={
              {
                "color": "#ffffff",
                "fontFamily": "Geist Medium",
                "fontSize": 16,
                "letterSpacing": 0,
                "lineHeight": 24,
              }
            }
          >
            Next
          </Text>
        </TouchableOpacity>
      </View>
    </View>
    <View
      style={
        {
          "backgroundColor": "#ffffff",
          "flex": 1,
        }
      }
    >
      <RCTScrollView>
        <View>
          <View
            style={
              {
                "marginTop": 20,
              }
            }
          >
            <View
              style={
                {
                  "backgroundColor": "#9a63001a",
                  "borderColor": "#9a6300",
                  "borderLeftWidth": 4,
                  "borderRadius": 4,
                  "flexDirection": "row",
                  "padding": 12,
                  "paddingLeft": 8,
                }
              }
              testID="banneralert"
              variant="Alert"
            >
              <View
                style={
                  {
                    "marginRight": 8,
                  }
                }
              >
                <SvgMock
                  color="#9a6300"
                  fill="currentColor"
                  height={24}
                  name="Danger"
                  style={
                    {
                      "height": 24,
                      "width": 24,
                    }
                  }
                  width={24}
                />
              </View>
              <View
                style={
                  {
                    "flex": 1,
                  }
                }
              >
                <Text
                  accessibilityRole="text"
                  style={
                    {
                      "color": "#121314",
                      "fontFamily": "Geist Regular",
                      "fontSize": 16,
                      "letterSpacing": 0,
                      "lineHeight": 24,
                    }
                  }
                >
                  Anyone can create a token, including creating fake versions of existing tokens. Learn more about 
                  <Text
                    accessibilityRole="text"
                    onPress={[Function]}
                    style={
                      {
                        "color": "#4459ff",
                        "fontFamily": "Geist Regular",
                        "fontSize": 16,
                        "letterSpacing": 0,
                        "lineHeight": 24,
                      }
                    }
                  >
                    scams and security risks.
                  </Text>
                </Text>
              </View>
            </View>
          </View>
          <View
            style={
              {
                "paddingTop": 16,
              }
            }
          >
            <TouchableOpacity
              onLongPress={[Function]}
              onPress={[Function]}
              style={
                {
                  "alignItems": "center",
                  "borderColor": "#b7bbc8",
                  "borderRadius": 8,
                  "borderWidth": 1,
                  "flexDirection": "row",
                  "marginBottom": 16,
                  "marginTop": 4,
                  "padding": 16,
                }
              }
            >
              <Text
                style={
                  {
                    "color": "#121314",
                    "fontFamily": "Geist Regular",
                    "fontSize": 16,
                  }
                }
              >
                Select a network
              </Text>
              <View
                style={
                  {
                    "alignItems": "center",
                    "flexDirection": "row",
                    "paddingHorizontal": 16,
                    "position": "absolute",
                    "right": 0,
                  }
                }
              >
                <TouchableOpacity
                  accessibilityRole="button"
                  accessible={true}
                  activeOpacity={1}
                  disabled={false}
                  onPress={[Function]}
                  onPressIn={[Function]}
                  onPressOut={[Function]}
                  style={
                    {
                      "alignItems": "center",
                      "borderRadius": 8,
                      "height": 24,
                      "justifyContent": "center",
                      "opacity": 1,
                      "width": 24,
                    }
                  }
                  testID="select-network-button"
                >
                  <SvgMock
                    color="#121314"
                    fill="currentColor"
                    height={16}
                    name="ArrowDown"
                    style={
                      {
                        "height": 16,
                        "width": 16,
                      }
                    }
                    width={16}
                  />
                </TouchableOpacity>
              </View>
            </TouchableOpacity>
            <Text
              style={
                {
                  "color": "#121314",
                  "fontFamily": "Geist Regular",
                }
              }
            >
              Token contract address
            </Text>
            <TextInput
              keyboardAppearance="light"
              onBlur={[Function]}
              onChangeText={[Function]}
              onFocus={[Function]}
              onSubmitEditing={[Function]}
              placeholder="0x..."
              placeholderTextColor="#b7bbc8"
              returnKeyType="next"
              style={
                {
                  "borderColor": "#b7bbc8",
                  "borderRadius": 8,
                  "borderWidth": 1,
                  "color": "#121314",
                  "fontFamily": "Geist Regular",
                  "paddingHorizontal": 16,
                  "paddingVertical": 12,
                }
              }
              testID="input-token-address"
              value=""
            />
            <Text
              style={
                {
                  "color": "#ca3542",
                  "fontFamily": "Geist Regular",
                  "marginTop": 0,
                  "paddingBottom": 8,
                }
              }
              testID="token-address-warning"
            />
          </View>
        </View>
      </RCTScrollView>
      <TouchableOpacity
        accessibilityRole="button"
        accessible={true}
        activeOpacity={1}
        disabled={true}
        onPressIn={[Function]}
        onPressOut={[Function]}
        style={
          {
            "alignItems": "center",
            "alignSelf": "center",
            "backgroundColor": "#121314",
            "borderRadius": 12,
            "color": "#4459ff",
            "flexDirection": "row",
            "fontFamily": "Geist Regular",
            "fontSize": 18,
            "height": 48,
            "justifyContent": "center",
            "opacity": 0.5,
            "overflow": "hidden",
            "paddingHorizontal": 16,
            "position": "relative",
            "width": "100%",
          }
        }
        testID="token-import-next-button"
      >
        <Text
          accessibilityRole="text"
          style={
            {
              "color": "#ffffff",
              "fontFamily": "Geist Medium",
              "fontSize": 16,
              "letterSpacing": 0,
              "lineHeight": 24,
            }
          }
        >
          Next
        </Text>
      </TouchableOpacity>
    </View>
  </View>
</RCTSafeAreaView>
`;<|MERGE_RESOLUTION|>--- conflicted
+++ resolved
@@ -187,14 +187,8 @@
                   style={
                     {
                       "color": "#121314",
-<<<<<<< HEAD
-                      "fontFamily": "CentraNo1-Book",
-                      "fontSize": 16,
-                      "fontWeight": "400",
-=======
                       "fontFamily": "Geist Regular",
                       "fontSize": 16,
->>>>>>> de227863
                     }
                   }
                 >
