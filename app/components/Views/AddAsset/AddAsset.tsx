--- conflicted
+++ resolved
@@ -1,14 +1,4 @@
-<<<<<<< HEAD
-import React, {
-  useCallback,
-  useEffect,
-  useRef,
-  useState,
-  useMemo,
-} from 'react';
-=======
 import React, { useCallback, useMemo, useRef, useState } from 'react';
->>>>>>> f4e8f8d0
 import { ActivityIndicator, SafeAreaView, View } from 'react-native';
 import { useSelector } from 'react-redux';
 import TabBar from '../../../component-library/components-temp/TabBar/TabBar';
@@ -19,24 +9,12 @@
 } from '@tommasini/react-native-scrollable-tab-view';
 import { strings } from '../../../../locales/i18n';
 import AddCustomCollectible from '../../UI/AddCustomCollectible';
-<<<<<<< HEAD
-import BottomSheetHeader from '../../../component-library/components/BottomSheets/BottomSheetHeader';
-import { isTokenDetectionSupportedForNetwork } from '@metamask/assets-controllers';
-import {
-  selectEvmChainId,
-  selectEvmNetworkConfigurationsByChainId,
-=======
 import {
   selectNetworkConfigurations,
->>>>>>> f4e8f8d0
   selectProviderConfig,
 } from '../../../selectors/networkController';
 import { selectEvmNetworkName } from '../../../selectors/networkInfos';
 import { selectDisplayNftMedia } from '../../../selectors/preferencesController';
-<<<<<<< HEAD
-import { selectERC20TokensByChain } from '../../../selectors/tokenListController';
-=======
->>>>>>> f4e8f8d0
 import Banner from '../../../component-library/components/Banners/Banner/Banner';
 import {
   BannerAlertSeverity,
@@ -68,13 +46,10 @@
 } from '../../../component-library/components/Icons/Icon';
 import { getNetworkImageSource } from '../../../util/networks';
 import { ImportTokenViewSelectorsIDs } from '../../../../e2e/selectors/wallet/ImportTokenView.selectors';
-<<<<<<< HEAD
-=======
 import { SupportedCaipChainId } from '@metamask/multichain-network-controller';
 import { isNonEvmChainId } from '../../../core/Multichain/utils';
 import { useTopTokens } from '../../UI/Bridge/hooks/useTopTokens';
 import { useNetworkEnablement } from '../../hooks/useNetworkEnablement/useNetworkEnablement';
->>>>>>> f4e8f8d0
 
 export enum FilterOption {
   AllNetworks,
@@ -92,41 +67,6 @@
 
   const providerConfig = useSelector(selectProviderConfig);
   const displayNftMedia = useSelector(selectDisplayNftMedia);
-<<<<<<< HEAD
-  const networkConfigurations = useSelector(
-    selectEvmNetworkConfigurationsByChainId,
-  );
-  const tokenListForAllChains = useSelector(selectERC20TokensByChain);
-  const [openNetworkSelector, setOpenNetworkSelector] = useState(false);
-  const [selectedNetwork, setSelectedNetwork] = useState<Hex | null>(chainId);
-  const sheetRef = useRef<BottomSheetRef>(null);
-
-  // Update selectedNetwork when chainId changes (MultichainNetworkController active network)
-  useEffect(() => {
-    if (!selectedNetwork) {
-      setSelectedNetwork(chainId);
-    }
-  }, [chainId, selectedNetwork]);
-
-  const isTokenDetectionSupported = isTokenDetectionSupportedForNetwork(
-    selectedNetwork || chainId,
-  );
-
-  const networkName = useSelector(selectEvmNetworkName);
-
-  // Check if there are tokens available for the selected network
-  const hasTokensForSelectedNetwork = useMemo(() => {
-    if (!selectedNetwork) return false;
-    const tokensData = tokenListForAllChains?.[selectedNetwork]?.data;
-    if (!tokensData) return null;
-    return tokensData && Object.keys(tokensData).length > 0;
-  }, [selectedNetwork, tokenListForAllChains]);
-
-  const handleBackPress = useCallback(() => {
-    navigation.goBack();
-  }, [navigation]);
-
-=======
   const networkConfigurations = useSelector(selectNetworkConfigurations);
   const [openNetworkSelector, setOpenNetworkSelector] = useState(false);
   const { enabledNetworksForAllNamespaces } = useNetworkEnablement();
@@ -148,7 +88,6 @@
 
   const networkName = useSelector(selectEvmNetworkName);
 
->>>>>>> f4e8f8d0
   const goToSecuritySettings = () => {
     navigation.navigate(Routes.MODAL.ROOT_MODAL_FLOW, {
       screen: Routes.SHEET.SHOW_NFT_DISPLAY_MEDIA,
@@ -163,13 +102,9 @@
         selectedNetwork={selectedNetwork}
         setSelectedNetwork={async (network) => {
           setSelectedNetwork(network);
-<<<<<<< HEAD
-          Engine.context.TokenListController.fetchTokenList(network);
-=======
           if (!isNonEvmChainId(network)) {
             Engine.context.TokenListController.fetchTokenList(network as Hex);
           }
->>>>>>> f4e8f8d0
         }}
         setOpenNetworkSelector={setOpenNetworkSelector}
         sheetRef={sheetRef}
@@ -180,19 +115,13 @@
     [openNetworkSelector, networkConfigurations, selectedNetwork, assetType],
   );
 
-<<<<<<< HEAD
-=======
   const allTokens = useMemo(
     () => [...(topTokens || []), ...(remainingTokens || [])],
     [topTokens, remainingTokens],
   );
 
->>>>>>> f4e8f8d0
   return (
     <SafeAreaView style={styles.wrapper} testID={`add-${assetType}-screen`}>
-      <BottomSheetHeader onBack={handleBackPress}>
-        {strings(`add_asset.${assetType === TOKEN ? TOKEN_TITLE : NFT_TITLE}`)}
-      </BottomSheetHeader>
       {assetType !== 'token' && (
         <View style={styles.infoWrapper} testID="add-asset-nft-banner">
           <Banner
@@ -236,14 +165,10 @@
       )}
       {assetType === 'token' ? (
         <>
-<<<<<<< HEAD
-          <View style={styles.networkSelectorWrapper}>
-=======
           <View
             style={styles.networkSelectorWrapper}
             testID="add-asset-network-selector"
           >
->>>>>>> f4e8f8d0
             <TouchableOpacity
               style={styles.networkSelectorContainer}
               onPress={() => setOpenNetworkSelector(true)}
@@ -281,46 +206,6 @@
               </View>
             </TouchableOpacity>
           </View>
-<<<<<<< HEAD
-          {hasTokensForSelectedNetwork === null ? (
-            <View style={styles.loadingContainer}>
-              <ActivityIndicator size="large" color={colors.primary.default} />
-            </View>
-          ) : (
-            <View style={styles.tabContainer}>
-              <ScrollableTabView key={chainId} renderTabBar={renderTabBar}>
-                {isTokenDetectionSupported && hasTokensForSelectedNetwork && (
-                  <SearchTokenAutocomplete
-                    navigation={navigation}
-                    tabLabel={strings('add_asset.search_token')}
-                    selectedChainId={selectedNetwork}
-                  />
-                )}
-                <AddCustomToken
-                  chainId={selectedNetwork}
-                  networkName={networkName}
-                  ticker={providerConfig.ticker}
-                  type={providerConfig.type}
-                  navigation={navigation}
-                  tabLabel={strings('add_asset.custom_token')}
-                  isTokenDetectionSupported={
-                    isTokenDetectionSupported && hasTokensForSelectedNetwork
-                  }
-                  selectedNetwork={
-                    selectedNetwork
-                      ? networkConfigurations?.[selectedNetwork as Hex]?.name
-                      : null
-                  }
-                  networkClientId={
-                    selectedNetwork
-                      ? networkConfigurations?.[selectedNetwork]?.rpcEndpoints[
-                          networkConfigurations?.[selectedNetwork]
-                            ?.defaultRpcEndpointIndex
-                        ]?.networkClientId
-                      : null
-                  }
-                />
-=======
           {pending ? (
             <View
               style={styles.loadingContainer}
@@ -375,7 +260,6 @@
                     }
                   />
                 )}
->>>>>>> f4e8f8d0
               </ScrollableTabView>
             </View>
           )}
