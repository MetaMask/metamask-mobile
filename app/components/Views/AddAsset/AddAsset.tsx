import React, {
  useCallback,
  useEffect,
  useRef,
  useState,
  useMemo,
} from 'react';
import { ActivityIndicator, SafeAreaView, View } from 'react-native';
import { useSelector } from 'react-redux';
import TabBar from '../../../component-library/components-temp/TabBar/TabBar';
import AddCustomToken from '../../UI/AddCustomToken';
import SearchTokenAutocomplete from '../../UI/SearchTokenAutocomplete';
import ScrollableTabView, {
  TabBarProps,
} from '@tommasini/react-native-scrollable-tab-view';
import { strings } from '../../../../locales/i18n';
import AddCustomCollectible from '../../UI/AddCustomCollectible';
import BottomSheetHeader from '../../../component-library/components/BottomSheets/BottomSheetHeader';
import { isTokenDetectionSupportedForNetwork } from '@metamask/assets-controllers';
import {
  selectEvmChainId,
  selectEvmNetworkConfigurationsByChainId,
  selectProviderConfig,
} from '../../../selectors/networkController';
import { selectEvmNetworkName } from '../../../selectors/networkInfos';
import { selectDisplayNftMedia } from '../../../selectors/preferencesController';
import { selectERC20TokensByChain } from '../../../selectors/tokenListController';
import Banner from '../../../component-library/components/Banners/Banner/Banner';
import {
  BannerAlertSeverity,
  BannerVariant,
} from '../../../component-library/components/Banners/Banner';
import Text from '../../../component-library/components/Texts/Text/Text';
import { TextVariant } from '../../../component-library/components/Texts/Text';
import { ButtonVariants } from '../../../component-library/components/Buttons/Button';
import { useNavigation } from '@react-navigation/native';
import { useParams } from '../../../util/navigation/navUtils';
import { useStyles } from '../../../component-library/hooks';
import styleSheet from './AddAsset.styles';
import { AddAssetParams } from './AddAsset.types';
import Routes from '../../../constants/navigation/Routes';
import { NFT_TITLE, TOKEN, TOKEN_TITLE } from './AddAsset.constants';
import { AddAssetViewSelectorsIDs } from '../../../../e2e/selectors/wallet/AddAssetView.selectors';
import { BottomSheetRef } from '../../../component-library/components/BottomSheets/BottomSheet';
import { Hex } from '@metamask/utils';
import NetworkListBottomSheet from './components/NetworkListBottomSheet';
import Engine from '../../../core/Engine';
import { TouchableOpacity } from 'react-native-gesture-handler';
import Avatar, {
  AvatarSize,
  AvatarVariant,
} from '../../../component-library/components/Avatars/Avatar';
import ButtonIcon from '../../../component-library/components/Buttons/ButtonIcon';
import {
  IconColor,
  IconName,
} from '../../../component-library/components/Icons/Icon';
import { getNetworkImageSource } from '../../../util/networks';
import { ImportTokenViewSelectorsIDs } from '../../../../e2e/selectors/wallet/ImportTokenView.selectors';

export enum FilterOption {
  AllNetworks,
  CurrentNetwork,
}

const AddAsset = () => {
  const navigation = useNavigation();
  const { assetType, collectibleContract } = useParams<AddAssetParams>();

  const {
    styles,
    theme: { colors },
  } = useStyles(styleSheet, {});

  const providerConfig = useSelector(selectProviderConfig);
  const chainId = useSelector(selectEvmChainId);
  const displayNftMedia = useSelector(selectDisplayNftMedia);
  const networkConfigurations = useSelector(
    selectEvmNetworkConfigurationsByChainId,
  );
  const tokenListForAllChains = useSelector(selectERC20TokensByChain);
  const [openNetworkSelector, setOpenNetworkSelector] = useState(false);
  const [selectedNetwork, setSelectedNetwork] = useState<Hex | null>(chainId);
  const sheetRef = useRef<BottomSheetRef>(null);

  // Update selectedNetwork when chainId changes (MultichainNetworkController active network)
  useEffect(() => {
    if (!selectedNetwork) {
      setSelectedNetwork(chainId);
    }
  }, [chainId, selectedNetwork]);

  const isTokenDetectionSupported = isTokenDetectionSupportedForNetwork(
    selectedNetwork || chainId,
  );

  const networkName = useSelector(selectEvmNetworkName);

  // Check if there are tokens available for the selected network
  const hasTokensForSelectedNetwork = useMemo(() => {
    if (!selectedNetwork) return false;
    const tokensData = tokenListForAllChains?.[selectedNetwork]?.data;
    if (!tokensData) return null;
    return tokensData && Object.keys(tokensData).length > 0;
  }, [selectedNetwork, tokenListForAllChains]);

  const handleBackPress = useCallback(() => {
    navigation.goBack();
  }, [navigation]);

  const goToSecuritySettings = () => {
    navigation.navigate(Routes.MODAL.ROOT_MODAL_FLOW, {
      screen: Routes.SHEET.SHOW_NFT_DISPLAY_MEDIA,
    });
  };

<<<<<<< HEAD
  const onFilterControlsBottomSheetPress = (option: FilterOption) => {
    if (isRemoveGlobalNetworkSelectorEnabled()) {
      selectNetwork(chainId);
    }
    handleFilterControlsPress({
      option,
      allNetworksEnabled,
      chainId,
    });
    setOpenNetworkFilter(false);
  };

=======
>>>>>>> 338177c4
  const renderTabBar = (props: typeof TabBarProps) => <TabBar {...props} />;

  const renderNetworkSelector = useCallback(
    () => (
      <NetworkListBottomSheet
        selectedNetwork={selectedNetwork}
        setSelectedNetwork={async (network) => {
          setSelectedNetwork(network);
          Engine.context.TokenListController.fetchTokenList(network);
        }}
        setOpenNetworkSelector={setOpenNetworkSelector}
        sheetRef={sheetRef}
      />
    ),
    // eslint-disable-next-line react-hooks/exhaustive-deps
    [openNetworkSelector, networkConfigurations, selectedNetwork],
  );

  return (
    <SafeAreaView style={styles.wrapper} testID={`add-${assetType}-screen`}>
      <BottomSheetHeader onBack={handleBackPress}>
        {strings(`add_asset.${assetType === TOKEN ? TOKEN_TITLE : NFT_TITLE}`)}
      </BottomSheetHeader>
      {assetType !== 'token' && (
        <View style={styles.infoWrapper}>
          <Banner
            variant={BannerVariant.Alert}
            description={
              !displayNftMedia ? (
                <>
                  <Text variant={TextVariant.BodyMD}>
                    {strings('wallet.display_nft_media_cta_new_1')}
                    <Text variant={TextVariant.BodyMDBold}>
                      {' '}
                      {strings('wallet.display_nft_media_cta_new_2')}
                    </Text>
                  </Text>
                </>
              ) : (
                <Text
                  variant={TextVariant.BodyMD}
                  testID={AddAssetViewSelectorsIDs.WARNING_ENABLE_DISPLAY_MEDIA}
                >
                  {strings('wallet.display_media_nft_warning')}
                </Text>
              )
            }
            severity={
              !displayNftMedia
                ? BannerAlertSeverity.Info
                : BannerAlertSeverity.Warning
            }
            actionButtonProps={
              !displayNftMedia
                ? {
                    variant: ButtonVariants.Link,
                    onPress: goToSecuritySettings,
                    label: strings('wallet.display_nft_media_cta'),
                  }
                : undefined
            }
          />
        </View>
      )}
      {assetType === 'token' ? (
        <>
          <View style={styles.networkSelectorWrapper}>
            <TouchableOpacity
              style={styles.networkSelectorContainer}
              onPress={() => setOpenNetworkSelector(true)}
              onLongPress={() => setOpenNetworkSelector(true)}
            >
              <Text style={styles.networkSelectorText}>
                {selectedNetwork
                  ? networkConfigurations?.[selectedNetwork as Hex]?.name
                  : strings('networks.select_network')}
              </Text>
              <View style={styles.overlappingAvatarsContainer}>
                {selectedNetwork ? (
                  <Avatar
                    variant={AvatarVariant.Network}
                    size={AvatarSize.Sm}
                    name={
                      networkConfigurations?.[selectedNetwork as Hex]?.name ||
                      ''
                    }
                    imageSource={getNetworkImageSource({
                      networkType: 'evm',
                      chainId: selectedNetwork,
                    })}
                    testID={ImportTokenViewSelectorsIDs.SELECT_NETWORK_BUTTON}
                  />
                ) : null}

                <ButtonIcon
                  iconName={IconName.ArrowDown}
                  iconColor={IconColor.Default}
                  testID={ImportTokenViewSelectorsIDs.SELECT_NETWORK_BUTTON}
                  onPress={() => setOpenNetworkSelector(true)}
                  accessibilityRole="button"
                />
              </View>
            </TouchableOpacity>
          </View>
          {hasTokensForSelectedNetwork === null ? (
            <View style={styles.loadingContainer}>
              <ActivityIndicator size="large" color={colors.primary.default} />
            </View>
          ) : (
            <View style={styles.tabContainer}>
              <ScrollableTabView key={chainId} renderTabBar={renderTabBar}>
                {isTokenDetectionSupported && hasTokensForSelectedNetwork && (
                  <SearchTokenAutocomplete
                    navigation={navigation}
                    tabLabel={strings('add_asset.search_token')}
                    selectedChainId={selectedNetwork}
                  />
                )}
                <AddCustomToken
                  chainId={selectedNetwork}
                  networkName={networkName}
                  ticker={providerConfig.ticker}
                  type={providerConfig.type}
                  navigation={navigation}
                  tabLabel={strings('add_asset.custom_token')}
                  isTokenDetectionSupported={
                    isTokenDetectionSupported && hasTokensForSelectedNetwork
                  }
                  selectedNetwork={
                    selectedNetwork
                      ? networkConfigurations?.[selectedNetwork as Hex]?.name
                      : null
                  }
                  networkClientId={
                    selectedNetwork
                      ? networkConfigurations?.[selectedNetwork]?.rpcEndpoints[
                          networkConfigurations?.[selectedNetwork]
                            ?.defaultRpcEndpointIndex
                        ]?.networkClientId
                      : null
                  }
                />
              </ScrollableTabView>
            </View>
          )}
        </>
      ) : (
        <AddCustomCollectible
          navigation={navigation}
          collectibleContract={collectibleContract}
          setOpenNetworkSelector={setOpenNetworkSelector}
          networkId={networkConfigurations?.[selectedNetwork as Hex]?.chainId}
          selectedNetwork={
            selectedNetwork
              ? networkConfigurations?.[selectedNetwork as Hex]?.name
              : null
          }
          networkClientId={
            selectedNetwork
              ? networkConfigurations?.[selectedNetwork]?.rpcEndpoints[
                  networkConfigurations?.[selectedNetwork]
                    ?.defaultRpcEndpointIndex
                ]?.networkClientId
              : null
          }
        />
      )}
      {openNetworkSelector ? renderNetworkSelector() : null}
    </SafeAreaView>
  );
};

export default AddAsset;<|MERGE_RESOLUTION|>--- conflicted
+++ resolved
@@ -114,21 +114,6 @@
     });
   };
 
-<<<<<<< HEAD
-  const onFilterControlsBottomSheetPress = (option: FilterOption) => {
-    if (isRemoveGlobalNetworkSelectorEnabled()) {
-      selectNetwork(chainId);
-    }
-    handleFilterControlsPress({
-      option,
-      allNetworksEnabled,
-      chainId,
-    });
-    setOpenNetworkFilter(false);
-  };
-
-=======
->>>>>>> 338177c4
   const renderTabBar = (props: typeof TabBarProps) => <TabBar {...props} />;
 
   const renderNetworkSelector = useCallback(
