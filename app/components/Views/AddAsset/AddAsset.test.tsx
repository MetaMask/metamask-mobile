import React from 'react';
import renderWithProvider from '../../../util/test/renderWithProvider';
import { backgroundState } from '../../../util/test/initial-root-state';
import AddAsset from './AddAsset';
import { AddAssetViewSelectorsIDs } from '../../../../e2e/selectors/wallet/AddAssetView.selectors';
import { ImportTokenViewSelectorsIDs } from '../../../../e2e/selectors/wallet/ImportTokenView.selectors';
import { MOCK_ACCOUNTS_CONTROLLER_STATE } from '../../../util/test/accountsControllerTestUtils';
import { SafeAreaProvider } from 'react-native-safe-area-context';

const mockNavigate = jest.fn();
const mockSetOptions = jest.fn();
const mockDispatch = jest.fn();

// Mock network utilities
jest.mock('../../../util/networks', () => ({
  getNetworkNameFromProviderConfig: jest.fn(() => 'Ethereum Mainnet'),
  getNetworkImageSource: jest.fn(() => 'ethereum'),
  getBlockExplorerAddressUrl: jest.fn(() => ({
    title: 'View on Etherscan',
    url: 'https://etherscan.io',
  })),
}));

jest.mock('react-redux', () => ({
  ...jest.requireActual('react-redux'),
  useDispatch: () => mockDispatch,
}));

jest.mock('@react-navigation/native', () => {
  const actualReactNavigation = jest.requireActual('@react-navigation/native');
  return {
    ...actualReactNavigation,
    useNavigation: () => ({
      navigate: mockNavigate,
      setOptions: mockSetOptions,
    }),
  };
});

const mockUseParamsValues: {
  assetType: string;
  collectibleContract?: {
    address: string;
  };
} = {
  assetType: 'collectible',
};

jest.mock('../../../util/navigation/navUtils', () => ({
  ...jest.requireActual('../../../util/navigation/navUtils'),
  useParams: jest.fn(() => mockUseParamsValues),
}));

jest.mock(
  '@tommasini/react-native-scrollable-tab-view',
  () =>
    ({ children }: { children: React.ReactNode }) => <>{children}</>,
);

const initialState = {
  engine: {
    backgroundState: {
      ...backgroundState,
      AccountsController: MOCK_ACCOUNTS_CONTROLLER_STATE,
    },
  },
};

const renderComponent = (component: React.ReactElement) =>
  renderWithProvider(
    <SafeAreaProvider
      initialMetrics={{
        frame: { x: 0, y: 0, width: 0, height: 0 },
        insets: { top: 0, left: 0, right: 0, bottom: 0 },
      }}
    >
      {component}
    </SafeAreaProvider>,
    {
      state: initialState,
    },
  );

describe('AddAsset component', () => {
  beforeEach(() => {
    jest.clearAllMocks();
<<<<<<< HEAD
    mockUseNetworksByNamespace.mockReturnValue({
      networks: [],
      selectedNetworks: [],
      areAllNetworksSelected: false,
      areAnyNetworksSelected: false,
      networkCount: 0,
      selectedCount: 0,
    });
    mockUseNetworkSelection.mockReturnValue({
      selectCustomNetwork: jest.fn(),
      selectPopularNetwork: jest.fn(),
      selectNetwork: mockSelectNetwork,
      deselectAll: jest.fn(),
      selectAllPopularNetworks: jest.fn(),
      customNetworksToReset: [],
    });
    mockIsRemoveGlobalNetworkSelectorEnabled.mockReturnValue(false);
=======
>>>>>>> 338177c4
  });

  it('renders collectible view correctly', () => {
    mockUseParamsValues.assetType = 'collectible';
    const { toJSON, getByTestId } = renderWithProvider(<AddAsset />, {
      state: initialState,
    });
    expect(toJSON()).toMatchSnapshot();
    expect(getByTestId('add-collectible-screen')).toBeDefined();
  });

  it('renders token view correctly', () => {
    mockUseParamsValues.assetType = 'token';
    const { toJSON, getByTestId } = renderWithProvider(<AddAsset />, {
      state: initialState,
    });
    expect(toJSON()).toMatchSnapshot();
    expect(getByTestId('add-token-screen')).toBeDefined();
  });

  it('renders display nft warning when displayNftMedia is true', () => {
    mockUseParamsValues.assetType = 'collectible';
    const { getByTestId } = renderWithProvider(<AddAsset />, {
      state: initialState,
    });

    expect(
      getByTestId(AddAssetViewSelectorsIDs.WARNING_ENABLE_DISPLAY_MEDIA),
    ).toBeDefined();
  });

  describe('Navigation interactions', () => {
    it('renders banner with action button for collectibles when displayNftMedia is false', () => {
      mockUseParamsValues.assetType = 'collectible';

      // Render with displayNftMedia false to show the action button
      const { getAllByRole } = renderWithProvider(<AddAsset />, {
        state: {
          ...initialState,
          engine: {
            ...initialState.engine,
            backgroundState: {
              ...initialState.engine.backgroundState,
              PreferencesController: {
                ...initialState.engine.backgroundState.PreferencesController,
                displayNftMedia: false,
              },
            },
          },
        },
      });

      // Verify that action buttons exist - this shows the banner with action button is rendered
      const buttons = getAllByRole('button');
      expect(buttons.length).toBeGreaterThan(0);
    });
  });

  describe('State management', () => {
    it('initializes with current network from MultichainNetworkController', () => {
      mockUseParamsValues.assetType = 'token';
<<<<<<< HEAD
      const mockSelectNetworkFn = jest.fn();
      mockUseNetworkSelection.mockReturnValue({
        selectCustomNetwork: jest.fn(),
        selectPopularNetwork: jest.fn(),
        selectNetwork: mockSelectNetworkFn,
        deselectAll: jest.fn(),
        selectAllPopularNetworks: jest.fn(),
        customNetworksToReset: [],
      });
=======
>>>>>>> 338177c4

      const { getByTestId } = renderComponent(<AddAsset />);

      // Verify component renders with the current network
      expect(getByTestId('add-token-screen')).toBeDefined();
    });
  });

  describe('Conditional rendering based on selectors', () => {
    it('renders banner with action button when displayNftMedia is false', () => {
      mockUseParamsValues.assetType = 'collectible';

      // Test with displayNftMedia false - should show enable CTA
      const { getAllByRole } = renderWithProvider(<AddAsset />, {
        state: {
          ...initialState,
          engine: {
            ...initialState.engine,
            backgroundState: {
              ...initialState.engine.backgroundState,
              PreferencesController: {
                ...initialState.engine.backgroundState.PreferencesController,
                displayNftMedia: false,
              },
            },
          },
        },
      });

      // Should show action button when displayNftMedia is false
      const buttons = getAllByRole('button');
      expect(buttons.length).toBeGreaterThan(0); // At least one button should exist
    });

    it('renders banner warning when displayNftMedia is true', () => {
      mockUseParamsValues.assetType = 'collectible';

      // Test with displayNftMedia true - should show warning without button
      const { getByTestId } = renderWithProvider(<AddAsset />, {
        state: {
          ...initialState,
          engine: {
            ...initialState.engine,
            backgroundState: {
              ...initialState.engine.backgroundState,
              PreferencesController: {
                ...initialState.engine.backgroundState.PreferencesController,
                displayNftMedia: true,
              },
            },
          },
        },
      });

      // Should show the warning test ID
      expect(
        getByTestId(AddAssetViewSelectorsIDs.WARNING_ENABLE_DISPLAY_MEDIA),
      ).toBeDefined();
    });

    it('renders token detection section when supported', () => {
      mockUseParamsValues.assetType = 'token';

      // Mock token detection as supported by having the component render
      const { getByTestId } = renderComponent(<AddAsset />);

      // Should render the token screen
      expect(getByTestId('add-token-screen')).toBeDefined();
    });

    it('shows correct network information', () => {
      mockUseParamsValues.assetType = 'token';

      const mockNetworkConfigs = {
        '0x1': {
          name: 'Ethereum Mainnet',
          chainId: '0x1' as const,
          rpcEndpoints: [
            {
              networkClientId: 'mainnet',
            },
          ],
          defaultRpcEndpointIndex: 0,
        },
        // eslint-disable-next-line @typescript-eslint/no-explicit-any
      } as any;

      const { getByTestId } = renderWithProvider(<AddAsset />, {
        state: {
          ...initialState,
          engine: {
            ...initialState.engine,
            backgroundState: {
              ...initialState.engine.backgroundState,
              NetworkController: {
                ...initialState.engine.backgroundState.NetworkController,
                networkConfigurationsByChainId: mockNetworkConfigs,
              },
            },
          },
        },
      });

      expect(getByTestId('add-token-screen')).toBeDefined();
    });
  });

  describe('Props passing to child components', () => {
    it('passes correct props to SearchTokenAutocomplete', () => {
      mockUseParamsValues.assetType = 'token';

      const { getByTestId } = renderComponent(<AddAsset />);

      // Verify that SearchTokenAutocomplete receives expected props
      const searchTab = getByTestId('add-token-screen');
      expect(searchTab).toBeDefined();
    });

    it('passes correct props to AddCustomToken', () => {
      mockUseParamsValues.assetType = 'token';

      const { getByTestId } = renderComponent(<AddAsset />);

      // Verify that AddCustomToken receives expected props
      const tokenTab = getByTestId('add-token-screen');
      expect(tokenTab).toBeDefined();
    });

    it('passes correct props to AddCustomCollectible', () => {
      mockUseParamsValues.assetType = 'collectible';

      const { getByTestId } = renderComponent(<AddAsset />);

      // Verify that AddCustomCollectible receives expected props
      const collectibleScreen = getByTestId('add-collectible-screen');
      expect(collectibleScreen).toBeDefined();
    });
  });

  describe('Edge cases and error scenarios', () => {
    it('handles missing collectibleContract param gracefully', () => {
      mockUseParamsValues.assetType = 'collectible';
      delete mockUseParamsValues.collectibleContract;

      expect(() => renderComponent(<AddAsset />)).not.toThrow();
    });

    it('handles empty network configurations', () => {
      mockUseParamsValues.assetType = 'token';

      const { getByTestId } = renderWithProvider(<AddAsset />, {
        state: {
          ...initialState,
          engine: {
            ...initialState.engine,
            backgroundState: {
              ...initialState.engine.backgroundState,
              NetworkController: {
                ...initialState.engine.backgroundState.NetworkController,
                networkConfigurationsByChainId: {},
              },
            },
          },
        },
      });

      expect(getByTestId('add-token-screen')).toBeDefined();
    });

    it('handles undefined selectedNetwork', () => {
      mockUseParamsValues.assetType = 'token';

      const { getByTestId } = renderComponent(<AddAsset />);

      // Should render without crashing when selectedNetwork is null
      expect(getByTestId('add-token-screen')).toBeDefined();
    });
  });

  describe('Hook interactions', () => {
    it('handles different provider config values', () => {
      mockUseParamsValues.assetType = 'token';

      // Test different provider configurations - just test that the component renders
      const { getByTestId } = renderComponent(<AddAsset />);

      expect(getByTestId('add-token-screen')).toBeDefined();
    });
  });

  describe('Loading and conditional rendering', () => {
    it('displays loading indicator when token data is being fetched', () => {
      mockUseParamsValues.assetType = 'token';
<<<<<<< HEAD
      const mockSelectNetworkFn = jest.fn();

      mockUseNetworkSelection.mockReturnValue({
        selectCustomNetwork: jest.fn(),
        selectPopularNetwork: jest.fn(),
        selectNetwork: mockSelectNetworkFn,
        deselectAll: jest.fn(),
        selectAllPopularNetworks: jest.fn(),
        customNetworksToReset: [],
      });

      renderComponent(<AddAsset />);
=======
>>>>>>> 338177c4

      const stateWithNullTokenData = {
        ...initialState,
        engine: {
          ...initialState.engine,
          backgroundState: {
            ...initialState.engine.backgroundState,
            TokenListController: {
              tokensChainsCache: {
                '0x1': {
                  data: undefined,
                },
              },
            },
          },
        },
      };

<<<<<<< HEAD
      const mockSelectNetworkFn = jest.fn();
      mockUseNetworkSelection.mockReturnValue({
        selectCustomNetwork: jest.fn(),
        selectPopularNetwork: jest.fn(),
        selectNetwork: mockSelectNetworkFn,
        deselectAll: jest.fn(),
        selectAllPopularNetworks: jest.fn(),
        customNetworksToReset: [],
=======
      const { queryByTestId } = renderWithProvider(<AddAsset />, {
        state: stateWithNullTokenData,
>>>>>>> 338177c4
      });

      const tokenScreen = queryByTestId('add-token-screen');
      expect(tokenScreen).toBeDefined();
    });

    it('hides SearchTokenAutocomplete when no tokens available for network', () => {
      mockUseParamsValues.assetType = 'token';

      const stateWithEmptyTokenList = {
        ...initialState,
        engine: {
          ...initialState.engine,
          backgroundState: {
            ...initialState.engine.backgroundState,
            TokenListController: {
              tokensChainsCache: {
                '0x1': {
                  data: {},
                },
              },
            },
          },
        },
      };

      const { getByTestId } = renderWithProvider(<AddAsset />, {
        state: stateWithEmptyTokenList,
      });

      expect(getByTestId('add-token-screen')).toBeDefined();
    });

    it('renders network selector for token view', () => {
      mockUseParamsValues.assetType = 'token';

      const { getAllByTestId } = renderComponent(<AddAsset />);

      const networkButtons = getAllByTestId(
        ImportTokenViewSelectorsIDs.SELECT_NETWORK_BUTTON,
      );

      expect(networkButtons.length).toBeGreaterThan(0);
    });
  });
});<|MERGE_RESOLUTION|>--- conflicted
+++ resolved
@@ -84,26 +84,6 @@
 describe('AddAsset component', () => {
   beforeEach(() => {
     jest.clearAllMocks();
-<<<<<<< HEAD
-    mockUseNetworksByNamespace.mockReturnValue({
-      networks: [],
-      selectedNetworks: [],
-      areAllNetworksSelected: false,
-      areAnyNetworksSelected: false,
-      networkCount: 0,
-      selectedCount: 0,
-    });
-    mockUseNetworkSelection.mockReturnValue({
-      selectCustomNetwork: jest.fn(),
-      selectPopularNetwork: jest.fn(),
-      selectNetwork: mockSelectNetwork,
-      deselectAll: jest.fn(),
-      selectAllPopularNetworks: jest.fn(),
-      customNetworksToReset: [],
-    });
-    mockIsRemoveGlobalNetworkSelectorEnabled.mockReturnValue(false);
-=======
->>>>>>> 338177c4
   });
 
   it('renders collectible view correctly', () => {
@@ -165,18 +145,6 @@
   describe('State management', () => {
     it('initializes with current network from MultichainNetworkController', () => {
       mockUseParamsValues.assetType = 'token';
-<<<<<<< HEAD
-      const mockSelectNetworkFn = jest.fn();
-      mockUseNetworkSelection.mockReturnValue({
-        selectCustomNetwork: jest.fn(),
-        selectPopularNetwork: jest.fn(),
-        selectNetwork: mockSelectNetworkFn,
-        deselectAll: jest.fn(),
-        selectAllPopularNetworks: jest.fn(),
-        customNetworksToReset: [],
-      });
-=======
->>>>>>> 338177c4
 
       const { getByTestId } = renderComponent(<AddAsset />);
 
@@ -370,21 +338,6 @@
   describe('Loading and conditional rendering', () => {
     it('displays loading indicator when token data is being fetched', () => {
       mockUseParamsValues.assetType = 'token';
-<<<<<<< HEAD
-      const mockSelectNetworkFn = jest.fn();
-
-      mockUseNetworkSelection.mockReturnValue({
-        selectCustomNetwork: jest.fn(),
-        selectPopularNetwork: jest.fn(),
-        selectNetwork: mockSelectNetworkFn,
-        deselectAll: jest.fn(),
-        selectAllPopularNetworks: jest.fn(),
-        customNetworksToReset: [],
-      });
-
-      renderComponent(<AddAsset />);
-=======
->>>>>>> 338177c4
 
       const stateWithNullTokenData = {
         ...initialState,
@@ -403,19 +356,8 @@
         },
       };
 
-<<<<<<< HEAD
-      const mockSelectNetworkFn = jest.fn();
-      mockUseNetworkSelection.mockReturnValue({
-        selectCustomNetwork: jest.fn(),
-        selectPopularNetwork: jest.fn(),
-        selectNetwork: mockSelectNetworkFn,
-        deselectAll: jest.fn(),
-        selectAllPopularNetworks: jest.fn(),
-        customNetworksToReset: [],
-=======
       const { queryByTestId } = renderWithProvider(<AddAsset />, {
         state: stateWithNullTokenData,
->>>>>>> 338177c4
       });
 
       const tokenScreen = queryByTestId('add-token-screen');
