--- conflicted
+++ resolved
@@ -43,14 +43,10 @@
 
 const initialState = {
   engine: {
-<<<<<<< HEAD
-    backgroundState,
-=======
     backgroundState: {
-      ...initialBackgroundState,
+      ...backgroundState,
       AccountsController: MOCK_ACCOUNTS_CONTROLLER_STATE,
     },
->>>>>>> f2dad68c
   },
 };
 
