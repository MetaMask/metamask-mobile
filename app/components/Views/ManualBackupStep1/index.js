import React, { useState, useEffect, useCallback } from 'react';
import {
  Text,
  View,
  SafeAreaView,
  ActivityIndicator,
  InteractionManager,
  TextInput,
  KeyboardAvoidingView,
  Appearance,
} from 'react-native';
import PropTypes from 'prop-types';
import { connect } from 'react-redux';
<<<<<<< HEAD
import { MetaMetricsEvents } from '../../../core/Analytics';
import { fontStyles, baseStyles } from '../../../styles/common';
=======
import { KeyboardAwareScrollView } from 'react-native-keyboard-aware-scroll-view';
import FeatherIcons from 'react-native-vector-icons/Feather';
import { BlurView } from '@react-native-community/blur';
import { baseStyles } from '../../../styles/common';
>>>>>>> db9007ba
import StyledButton from '../../UI/StyledButton';
import OnboardingProgress from '../../UI/OnboardingProgress';
import { strings } from '../../../../locales/i18n';
import ActionView from '../../UI/ActionView';
import Engine from '../../../core/Engine';
import SecureKeychain from '../../../core/SecureKeychain';
import { getOnboardingNavbarOptions } from '../../UI/Navbar';
import { ScreenshotDeterrent } from '../../UI/ScreenshotDeterrent';
import {
  MANUAL_BACKUP_STEPS,
  SEED_PHRASE,
  CONFIRM_PASSWORD,
  WRONG_PASSWORD_ERROR,
} from '../../../constants/onboarding';
import { useTheme } from '../../../util/theme';
import { createStyles } from './styles';

import { CONFIRM_CHANGE_PASSWORD_INPUT_BOX_ID } from '../../../constants/test-ids';

<<<<<<< HEAD
import { trackEvent } from '../../../util/analyticsV2';
import { ThemeContext, mockTheme } from '../../../util/theme';

const createStyles = (colors) =>
  StyleSheet.create({
    mainWrapper: {
      backgroundColor: colors.background.default,
      flex: 1,
    },
    wrapper: {
      flex: 1,
      paddingHorizontal: 32,
    },
    onBoardingWrapper: {
      paddingHorizontal: 20,
    },
    loader: {
      backgroundColor: colors.background.default,
      flex: 1,
      minHeight: 300,
      justifyContent: 'center',
      alignItems: 'center',
    },
    action: {
      fontSize: 18,
      marginVertical: 16,
      color: colors.text.default,
      justifyContent: 'center',
      textAlign: 'center',
      ...fontStyles.bold,
    },
    infoWrapper: {
      marginBottom: 16,
      justifyContent: 'center',
    },
    info: {
      fontSize: 14,
      color: colors.text.default,
      textAlign: 'center',
      ...fontStyles.normal,
      paddingHorizontal: 6,
    },
    seedPhraseConcealerContainer: {
      flex: 1,
      borderRadius: 8,
    },
    seedPhraseConcealer: {
      backgroundColor: colors.overlay.alternative,
      alignItems: 'center',
      borderRadius: 8,
      paddingHorizontal: 24,
      paddingVertical: 45,
    },
    blurView: {
      position: 'absolute',
      top: 0,
      left: 0,
      bottom: 0,
      right: 0,
      borderRadius: 8,
    },
    icon: {
      width: 24,
      height: 24,
      color: colors.overlay.inverse,
      textAlign: 'center',
      marginBottom: 32,
    },
    reveal: {
      fontSize: Device.isMediumDevice() ? 13 : 16,
      ...fontStyles.bold,
      color: colors.overlay.inverse,
      lineHeight: 22,
      marginBottom: 8,
      textAlign: 'center',
    },
    watching: {
      fontSize: Device.isMediumDevice() ? 10 : 12,
      color: colors.overlay.inverse,
      lineHeight: 17,
      marginBottom: 32,
      textAlign: 'center',
    },
    viewButtonContainer: {
      width: 155,
      padding: 12,
    },
    seedPhraseWrapper: {
      backgroundColor: colors.background.default,
      borderRadius: 8,
      flexDirection: 'row',
      borderColor: colors.border.default,
      borderWidth: 1,
      marginBottom: 64,
      minHeight: 275,
    },
    wordColumn: {
      flex: 1,
      alignItems: 'center',
      paddingHorizontal: Device.isMediumDevice() ? 18 : 24,
      paddingVertical: 18,
      justifyContent: 'space-between',
    },
    wordWrapper: {
      flexDirection: 'row',
    },
    word: {
      paddingHorizontal: 8,
      paddingVertical: 6,
      fontSize: 14,
      color: colors.text.default,
      backgroundColor: colors.background.default,
      borderColor: colors.primary.default,
      borderWidth: 1,
      borderRadius: 13,
      textAlign: 'center',
      textAlignVertical: 'center',
      lineHeight: 14,
      flex: 1,
    },
    confirmPasswordWrapper: {
      flex: 1,
      padding: 30,
      paddingTop: 0,
    },
    passwordRequiredContent: {
      marginBottom: 20,
    },
    content: {
      alignItems: 'flex-start',
    },
    title: {
      fontSize: 32,
      marginTop: 20,
      marginBottom: 10,
      color: colors.text.default,
      justifyContent: 'center',
      textAlign: 'left',
      ...fontStyles.normal,
    },
    text: {
      marginBottom: 10,
      marginTop: 20,
      justifyContent: 'center',
    },
    label: {
      fontSize: 16,
      lineHeight: 23,
      color: colors.text.default,
      textAlign: 'left',
      ...fontStyles.normal,
    },
    buttonWrapper: {
      flex: 1,
      marginTop: 20,
      justifyContent: 'flex-end',
    },
    input: {
      borderWidth: 2,
      borderRadius: 5,
      width: '100%',
      borderColor: colors.border.default,
      padding: 10,
      height: 40,
      color: colors.text.default,
    },
    warningMessageText: {
      paddingVertical: 10,
      color: colors.error.default,
      ...fontStyles.normal,
    },
    keyboardAvoidingView: {
      flex: 1,
      flexDirection: 'row',
      alignSelf: 'center',
    },
  });
=======
import { MetaMetricsEvents } from '../../../core/Analytics';
import AnalyticsV2 from '../../../util/analyticsV2';
>>>>>>> db9007ba

/**
 * View that's shown during the second step of
 * the backup seed phrase flow
 */
const ManualBackupStep1 = ({ route, navigation, appTheme }) => {
  const [seedPhraseHidden, setSeedPhraseHidden] = useState(true);

  const [password, setPassword] = useState(undefined);
  const [warningIncorrectPassword, setWarningIncorrectPassword] =
    useState(undefined);
  const [ready, setReady] = useState(false);
  const [view, setView] = useState(SEED_PHRASE);
  const [words, setWords] = useState([]);

  const { colors, themeAppearance } = useTheme();
  const styles = createStyles(colors);

  const currentStep = 1;
  const steps = MANUAL_BACKUP_STEPS;

  const updateNavBar = useCallback(() => {
    navigation.setOptions(getOnboardingNavbarOptions(route, {}, colors));
  }, [colors, navigation, route]);

  const tryExportSeedPhrase = async (password) => {
    const { KeyringController } = Engine.context;
    const mnemonic = await KeyringController.exportSeedPhrase(
      password,
    ).toString();
    return JSON.stringify(mnemonic).replace(/"/g, '').split(' ');
  };

  useEffect(() => {
    const getSeedphrase = async () => {
      if (!words.length) {
        try {
          const credentials = await SecureKeychain.getGenericPassword();
          if (credentials) {
            setWords(await tryExportSeedPhrase(credentials.password));
          } else {
            setView(CONFIRM_PASSWORD);
          }
        } catch (e) {
          setView(CONFIRM_PASSWORD);
        }
      }
    };

    getSeedphrase();
    setWords(route.params?.words ?? []);
    setReady(true);
    // eslint-disable-next-line react-hooks/exhaustive-deps
  }, []);

  useEffect(() => {
    updateNavBar();
  }, [updateNavBar]);

  const onPasswordChange = (password) => {
    setPassword(password);
  };

  const goNext = () => {
    navigation.navigate('ManualBackupStep2', {
      words,
      steps,
    });
  };

  const revealSeedPhrase = () => {
    setSeedPhraseHidden(false);
    InteractionManager.runAfterInteractions(() => {
<<<<<<< HEAD
      trackEvent(MetaMetricsEvents.WALLET_SECURITY_PHRASE_REVEALED);
=======
      AnalyticsV2.trackEvent(MetaMetricsEvents.WALLET_SECURITY_PHRASE_REVEALED);
>>>>>>> db9007ba
    });
  };

  const tryUnlockWithPassword = async (password) => {
    setReady(false);
    try {
      const seedPhrase = await tryExportSeedPhrase(password);
      setWords(seedPhrase);
      setView(SEED_PHRASE);
      setReady(true);
    } catch (e) {
      let msg = strings('reveal_credential.warning_incorrect_password');
      if (e.toString().toLowerCase() !== WRONG_PASSWORD_ERROR.toLowerCase()) {
        msg = strings('reveal_credential.unknown_error');
      }
      setWarningIncorrectPassword(msg);
      setReady(true);
    }
  };

  const tryUnlock = () => {
    tryUnlockWithPassword(password);
  };

  const getBlurType = () => {
    let blurType = 'light';
    switch (appTheme) {
      case 'light':
        blurType = 'light';
        break;
      case 'dark':
        blurType = 'dark';
        break;
      case 'os':
        blurType = Appearance.getColorScheme();
        break;
      default:
        blurType = 'light';
    }
    return blurType;
  };

  const renderSeedPhraseConcealer = () => {
    const blurType = getBlurType();

    return (
      <View style={styles.seedPhraseConcealerContainer}>
        <BlurView blurType={blurType} blurAmount={5} style={styles.blurView} />
        <View style={styles.seedPhraseConcealer}>
          <FeatherIcons name="eye-off" size={24} style={styles.icon} />
          <Text style={styles.reveal}>
            {strings('manual_backup_step_1.reveal')}
          </Text>
          <Text style={styles.watching}>
            {strings('manual_backup_step_1.watching')}
          </Text>
          <View style={styles.viewButtonWrapper}>
            <StyledButton
              type={'onOverlay'}
              testID={'view-button'}
              onPress={revealSeedPhrase}
              containerStyle={styles.viewButtonContainer}
            >
              {strings('manual_backup_step_1.view')}
            </StyledButton>
          </View>
        </View>
      </View>
    );
  };

  const renderConfirmPassword = () => (
    <KeyboardAvoidingView
      style={styles.keyboardAvoidingView}
      behavior={'padding'}
    >
      <KeyboardAwareScrollView style={baseStyles.flexGrow} enableOnAndroid>
        <View style={styles.confirmPasswordWrapper}>
          <View style={[styles.content, styles.passwordRequiredContent]}>
            <Text style={styles.title}>
              {strings('manual_backup_step_1.confirm_password')}
            </Text>
            <View style={styles.text}>
              <Text style={styles.label}>
                {strings('manual_backup_step_1.before_continiuing')}
              </Text>
            </View>
            <TextInput
              style={styles.input}
              placeholder={'Password'}
              placeholderTextColor={colors.text.muted}
              onChangeText={onPasswordChange}
              secureTextEntry
              onSubmitEditing={tryUnlock}
              testID={CONFIRM_CHANGE_PASSWORD_INPUT_BOX_ID}
              keyboardAppearance={themeAppearance}
            />
            {warningIncorrectPassword && (
              <Text style={styles.warningMessageText}>
                {warningIncorrectPassword}
              </Text>
            )}
          </View>
          <View style={styles.buttonWrapper}>
            <StyledButton
              containerStyle={styles.button}
              type={'confirm'}
              onPress={tryUnlock}
              testID={'submit-button'}
            >
              {strings('manual_backup_step_1.confirm')}
            </StyledButton>
          </View>
        </View>
      </KeyboardAwareScrollView>
    </KeyboardAvoidingView>
  );

  const renderSeedphraseView = () => {
    const wordLength = words.length;
    const half = wordLength / 2 || 6;

    return (
      <ActionView
        confirmTestID={'manual-backup-step-1-continue-button'}
        confirmText={strings('manual_backup_step_1.continue')}
        onConfirmPress={goNext}
        confirmDisabled={seedPhraseHidden}
        showCancelButton={false}
        confirmButtonMode={'confirm'}
      >
        <View style={styles.wrapper} testID={'manual_backup_step_1-screen'}>
          <Text style={styles.action}>
            {strings('manual_backup_step_1.action')}
          </Text>
          <View style={styles.infoWrapper}>
            <Text style={styles.info}>
              {strings('manual_backup_step_1.info')}
            </Text>
          </View>
          <View style={styles.seedPhraseWrapper}>
            {seedPhraseHidden ? (
              renderSeedPhraseConcealer()
            ) : (
              <React.Fragment>
                <View style={styles.wordColumn}>
                  {words.slice(0, half).map((word, i) => (
                    <View key={`word_${i}`} style={styles.wordWrapper}>
                      <Text style={styles.word}>{`${i + 1}. ${word}`}</Text>
                    </View>
                  ))}
                </View>
                <View style={styles.wordColumn}>
                  {words.slice(-half).map((word, i) => (
                    <View key={`word_${i}`} style={styles.wordWrapper}>
                      <Text style={styles.word}>{`${
                        i + (half + 1)
                      }. ${word}`}</Text>
                    </View>
                  ))}
                </View>
                <ScreenshotDeterrent enabled isSRP />
              </React.Fragment>
            )}
          </View>
        </View>
      </ActionView>
    );
  };

  return ready ? (
    <SafeAreaView style={styles.mainWrapper}>
      <View style={styles.onBoardingWrapper}>
        <OnboardingProgress currentStep={currentStep} steps={steps} />
      </View>
      {view === SEED_PHRASE ? renderSeedphraseView() : renderConfirmPassword()}
    </SafeAreaView>
  ) : (
    <View style={styles.loader}>
      <ActivityIndicator size="small" />
    </View>
  );
};

ManualBackupStep1.propTypes = {
  /**
  /* navigation object required to push and pop other views
  */
  navigation: PropTypes.object,
  /**
   * Object that represents the current route info like params passed to it
   */
  route: PropTypes.object,
  /**
   * Theme that app is set to
   */
  appTheme: PropTypes.string,
};

const mapStateToProps = (state) => ({
  appTheme: state.user.appTheme,
});

export default connect(mapStateToProps)(ManualBackupStep1);<|MERGE_RESOLUTION|>--- conflicted
+++ resolved
@@ -11,15 +11,11 @@
 } from 'react-native';
 import PropTypes from 'prop-types';
 import { connect } from 'react-redux';
-<<<<<<< HEAD
 import { MetaMetricsEvents } from '../../../core/Analytics';
-import { fontStyles, baseStyles } from '../../../styles/common';
-=======
+import { baseStyles } from '../../../styles/common';
 import { KeyboardAwareScrollView } from 'react-native-keyboard-aware-scroll-view';
 import FeatherIcons from 'react-native-vector-icons/Feather';
 import { BlurView } from '@react-native-community/blur';
-import { baseStyles } from '../../../styles/common';
->>>>>>> db9007ba
 import StyledButton from '../../UI/StyledButton';
 import OnboardingProgress from '../../UI/OnboardingProgress';
 import { strings } from '../../../../locales/i18n';
@@ -35,192 +31,9 @@
   WRONG_PASSWORD_ERROR,
 } from '../../../constants/onboarding';
 import { useTheme } from '../../../util/theme';
+import { trackEvent } from '../../../util/analyticsV2';
 import { createStyles } from './styles';
-
 import { CONFIRM_CHANGE_PASSWORD_INPUT_BOX_ID } from '../../../constants/test-ids';
-
-<<<<<<< HEAD
-import { trackEvent } from '../../../util/analyticsV2';
-import { ThemeContext, mockTheme } from '../../../util/theme';
-
-const createStyles = (colors) =>
-  StyleSheet.create({
-    mainWrapper: {
-      backgroundColor: colors.background.default,
-      flex: 1,
-    },
-    wrapper: {
-      flex: 1,
-      paddingHorizontal: 32,
-    },
-    onBoardingWrapper: {
-      paddingHorizontal: 20,
-    },
-    loader: {
-      backgroundColor: colors.background.default,
-      flex: 1,
-      minHeight: 300,
-      justifyContent: 'center',
-      alignItems: 'center',
-    },
-    action: {
-      fontSize: 18,
-      marginVertical: 16,
-      color: colors.text.default,
-      justifyContent: 'center',
-      textAlign: 'center',
-      ...fontStyles.bold,
-    },
-    infoWrapper: {
-      marginBottom: 16,
-      justifyContent: 'center',
-    },
-    info: {
-      fontSize: 14,
-      color: colors.text.default,
-      textAlign: 'center',
-      ...fontStyles.normal,
-      paddingHorizontal: 6,
-    },
-    seedPhraseConcealerContainer: {
-      flex: 1,
-      borderRadius: 8,
-    },
-    seedPhraseConcealer: {
-      backgroundColor: colors.overlay.alternative,
-      alignItems: 'center',
-      borderRadius: 8,
-      paddingHorizontal: 24,
-      paddingVertical: 45,
-    },
-    blurView: {
-      position: 'absolute',
-      top: 0,
-      left: 0,
-      bottom: 0,
-      right: 0,
-      borderRadius: 8,
-    },
-    icon: {
-      width: 24,
-      height: 24,
-      color: colors.overlay.inverse,
-      textAlign: 'center',
-      marginBottom: 32,
-    },
-    reveal: {
-      fontSize: Device.isMediumDevice() ? 13 : 16,
-      ...fontStyles.bold,
-      color: colors.overlay.inverse,
-      lineHeight: 22,
-      marginBottom: 8,
-      textAlign: 'center',
-    },
-    watching: {
-      fontSize: Device.isMediumDevice() ? 10 : 12,
-      color: colors.overlay.inverse,
-      lineHeight: 17,
-      marginBottom: 32,
-      textAlign: 'center',
-    },
-    viewButtonContainer: {
-      width: 155,
-      padding: 12,
-    },
-    seedPhraseWrapper: {
-      backgroundColor: colors.background.default,
-      borderRadius: 8,
-      flexDirection: 'row',
-      borderColor: colors.border.default,
-      borderWidth: 1,
-      marginBottom: 64,
-      minHeight: 275,
-    },
-    wordColumn: {
-      flex: 1,
-      alignItems: 'center',
-      paddingHorizontal: Device.isMediumDevice() ? 18 : 24,
-      paddingVertical: 18,
-      justifyContent: 'space-between',
-    },
-    wordWrapper: {
-      flexDirection: 'row',
-    },
-    word: {
-      paddingHorizontal: 8,
-      paddingVertical: 6,
-      fontSize: 14,
-      color: colors.text.default,
-      backgroundColor: colors.background.default,
-      borderColor: colors.primary.default,
-      borderWidth: 1,
-      borderRadius: 13,
-      textAlign: 'center',
-      textAlignVertical: 'center',
-      lineHeight: 14,
-      flex: 1,
-    },
-    confirmPasswordWrapper: {
-      flex: 1,
-      padding: 30,
-      paddingTop: 0,
-    },
-    passwordRequiredContent: {
-      marginBottom: 20,
-    },
-    content: {
-      alignItems: 'flex-start',
-    },
-    title: {
-      fontSize: 32,
-      marginTop: 20,
-      marginBottom: 10,
-      color: colors.text.default,
-      justifyContent: 'center',
-      textAlign: 'left',
-      ...fontStyles.normal,
-    },
-    text: {
-      marginBottom: 10,
-      marginTop: 20,
-      justifyContent: 'center',
-    },
-    label: {
-      fontSize: 16,
-      lineHeight: 23,
-      color: colors.text.default,
-      textAlign: 'left',
-      ...fontStyles.normal,
-    },
-    buttonWrapper: {
-      flex: 1,
-      marginTop: 20,
-      justifyContent: 'flex-end',
-    },
-    input: {
-      borderWidth: 2,
-      borderRadius: 5,
-      width: '100%',
-      borderColor: colors.border.default,
-      padding: 10,
-      height: 40,
-      color: colors.text.default,
-    },
-    warningMessageText: {
-      paddingVertical: 10,
-      color: colors.error.default,
-      ...fontStyles.normal,
-    },
-    keyboardAvoidingView: {
-      flex: 1,
-      flexDirection: 'row',
-      alignSelf: 'center',
-    },
-  });
-=======
-import { MetaMetricsEvents } from '../../../core/Analytics';
-import AnalyticsV2 from '../../../util/analyticsV2';
->>>>>>> db9007ba
 
 /**
  * View that's shown during the second step of
@@ -294,11 +107,7 @@
   const revealSeedPhrase = () => {
     setSeedPhraseHidden(false);
     InteractionManager.runAfterInteractions(() => {
-<<<<<<< HEAD
       trackEvent(MetaMetricsEvents.WALLET_SECURITY_PHRASE_REVEALED);
-=======
-      AnalyticsV2.trackEvent(MetaMetricsEvents.WALLET_SECURITY_PHRASE_REVEALED);
->>>>>>> db9007ba
     });
   };
 
