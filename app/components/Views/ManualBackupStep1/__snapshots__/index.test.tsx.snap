// Jest Snapshot v1, https://goo.gl/fbAQLP

exports[`ManualBackupStep1 Theme appearance renders dark SRP design image by default (dark theme) 1`] = `
<RNCSafeAreaView
  edges={
    {
      "bottom": "additive",
      "left": "off",
      "right": "off",
      "top": "off",
    }
  }
  style={
    {
      "backgroundColor": "#ffffff",
      "flex": 1,
    }
  }
>
  <View
    style={
      [
        {
          "flex": 1,
          "paddingHorizontal": 16,
        },
      ]
    }
  >
    <View
      style={
        {
          "flex": 1,
          "justifyContent": "space-between",
        }
      }
    >
      <View
        style={
          {
            "flex": 1,
          }
        }
      >
        <View
          style={
            {
              "flex": 1,
              "flexDirection": "column",
              "gap": 16,
            }
          }
          testID="manual_backup_step_1-screen"
        >
          <Text
            accessibilityRole="text"
            style={
              {
                "color": "#121314",
                "fontFamily": "Geist Bold",
                "fontSize": 32,
                "letterSpacing": 0,
                "lineHeight": 40,
              }
            }
          >
            Save your Secret Recovery Phrase
          </Text>
          <View
            style={
              {
                "justifyContent": "flex-start",
              }
            }
          >
            <Text
              accessibilityRole="text"
              style={
                {
                  "color": "#686e7d",
                  "fontFamily": "Geist Regular",
                  "fontSize": 16,
                  "letterSpacing": 0,
                  "lineHeight": 24,
                }
              }
            >
              Your
               
              <Text
                accessibilityRole="text"
                onPress={[Function]}
                style={
                  {
                    "color": "#4459ff",
                    "fontFamily": "Geist Regular",
                    "fontSize": 16,
                    "letterSpacing": 0,
                    "lineHeight": 24,
                  }
                }
              >
                Secret Recovery Phrase
                 
              </Text>
              gives full wallet access.
               
              <Text
                accessibilityRole="text"
                style={
                  {
                    "color": "#686e7d",
                    "fontFamily": "Geist Medium",
                    "fontSize": 16,
                    "letterSpacing": 0,
                    "lineHeight": 24,
                  }
                }
              >
                Write it down with the correct order and numbers. Keep it safe and never share it.
              </Text>
            </Text>
          </View>
          <View
            style={
              {
                "backgroundColor": "#ffffff",
                "borderColor": "#b7bbc8",
                "borderRadius": 8,
                "borderWidth": 1,
                "flexDirection": "row",
                "minHeight": 230,
              }
            }
          >
            <View
              style={
                {
                  "borderRadius": 8,
                  "flex": 1,
                }
              }
            >
              <TouchableOpacity
                onPress={[Function]}
                style={
                  {
                    "borderRadius": 8,
                    "bottom": 0,
                    "flex": 1,
                    "height": "100%",
                    "left": 0,
                    "position": "absolute",
                    "right": 0,
                    "top": 0,
                  }
                }
                testID="blur-button"
              >
                <View
                  accessibilityIgnoresInvertColors={true}
                  style={
                    {
                      "borderRadius": 8,
                      "bottom": 0,
                      "flex": 1,
                      "height": "100%",
                      "left": 0,
                      "opacity": 0.5,
                      "position": "absolute",
                      "right": 0,
                      "top": 0,
                    }
                  }
                >
                  <Image
                    resizeMode="cover"
                    source={1}
                    style={
                      [
                        {
                          "bottom": 0,
                          "left": 0,
                          "position": "absolute",
                          "right": 0,
                          "top": 0,
                        },
                        {
                          "height": "100%",
                          "width": undefined,
                        },
                        undefined,
                      ]
                    }
                  />
                </View>
                <View
                  style={
                    {
                      "alignItems": "center",
                      "borderRadius": 8,
                      "flex": 1,
                      "flexDirection": "column",
                      "height": "100%",
                      "justifyContent": "center",
                      "paddingHorizontal": 24,
                      "paddingVertical": 45,
                      "rowGap": 16,
                    }
                  }
                >
                  <SvgMock
                    color="#121314"
                    fill="currentColor"
                    height={32}
                    name="EyeSlash"
                    style={
                      {
                        "height": 32,
                        "width": 32,
                      }
                    }
                    width={32}
                  />
                  <Text
                    accessibilityRole="text"
                    style={
                      {
                        "color": "#121314",
                        "fontFamily": "Geist Medium",
                        "fontSize": 16,
                        "letterSpacing": 0,
                        "lineHeight": 24,
                      }
                    }
                  >
                    Tap to reveal
                  </Text>
                  <Text
                    accessibilityRole="text"
                    style={
                      {
                        "color": "#121314",
                        "fontFamily": "Geist Regular",
                        "fontSize": 14,
                        "letterSpacing": 0,
                        "lineHeight": 22,
                      }
                    }
                  >
                    Make sure no one is watching your screen.
                  </Text>
                </View>
              </TouchableOpacity>
            </View>
          </View>
        </View>
      </View>
      <View
        style={
          {
            "gap": 16,
            "marginBottom": 0,
            "paddingHorizontal": 0,
          }
        }
      >
        <TouchableOpacity
          accessibilityRole="button"
          accessible={true}
          activeOpacity={1}
          disabled={true}
          style={
            {
              "alignItems": "center",
              "alignSelf": "stretch",
              "backgroundColor": "#121314",
              "borderRadius": 12,
              "flexDirection": "row",
              "height": 48,
              "justifyContent": "center",
              "opacity": 0.5,
              "overflow": "hidden",
              "paddingHorizontal": 16,
            }
          }
          testID="manual-backup-step-continue-button"
        >
          <Text
            accessibilityRole="text"
            style={
              {
                "color": "#ffffff",
                "fontFamily": "Geist Medium",
                "fontSize": 16,
                "letterSpacing": 0,
                "lineHeight": 24,
              }
            }
          >
<<<<<<< HEAD
            Continue
          </Text>
        </TouchableOpacity>
      </View>
=======
            <TouchableOpacity
              accessibilityRole="button"
              accessible={true}
              activeOpacity={1}
              disabled={true}
              loading={false}
              onPress={[Function]}
              onPressIn={[Function]}
              onPressOut={[Function]}
              style={
                {
                  "alignItems": "center",
                  "alignSelf": "flex-start",
                  "backgroundColor": "#121314",
                  "borderRadius": 12,
                  "flex": 1,
                  "flexDirection": "row",
                  "height": 48,
                  "justifyContent": "center",
                  "opacity": 0.5,
                  "overflow": "hidden",
                  "paddingHorizontal": 16,
                }
              }
              testID="manual-backup-step-continue-button"
            >
              <Text
                accessibilityRole="text"
                style={
                  {
                    "color": "#ffffff",
                    "fontFamily": "Geist Medium",
                    "fontSize": 16,
                    "letterSpacing": 0,
                    "lineHeight": 24,
                  }
                }
              >
                Continue
              </Text>
            </TouchableOpacity>
          </View>
        </View>
      </RCTScrollView>
>>>>>>> a00ab1af
    </View>
  </View>
  <View />
</RNCSafeAreaView>
`;

exports[`ManualBackupStep1 Theme appearance renders light SRP design image for light theme 1`] = `
<RNCSafeAreaView
  edges={
    {
      "bottom": "additive",
      "left": "off",
      "right": "off",
      "top": "off",
    }
  }
  style={
    {
      "backgroundColor": "#ffffff",
      "flex": 1,
    }
  }
>
  <View
    style={
      [
        {
          "flex": 1,
          "paddingHorizontal": 16,
        },
      ]
    }
  >
    <View
      style={
        {
          "flex": 1,
          "justifyContent": "space-between",
        }
      }
    >
      <View
        style={
          {
            "flex": 1,
          }
        }
      >
        <View
          style={
            {
              "flex": 1,
              "flexDirection": "column",
              "gap": 16,
            }
          }
          testID="manual_backup_step_1-screen"
        >
          <Text
            accessibilityRole="text"
            style={
              {
                "color": "#121314",
                "fontFamily": "Geist Bold",
                "fontSize": 32,
                "letterSpacing": 0,
                "lineHeight": 40,
              }
            }
          >
            Save your Secret Recovery Phrase
          </Text>
          <View
            style={
              {
                "justifyContent": "flex-start",
              }
            }
          >
            <Text
              accessibilityRole="text"
              style={
                {
                  "color": "#686e7d",
                  "fontFamily": "Geist Regular",
                  "fontSize": 16,
                  "letterSpacing": 0,
                  "lineHeight": 24,
                }
              }
            >
              Your
               
              <Text
                accessibilityRole="text"
                onPress={[Function]}
                style={
                  {
                    "color": "#4459ff",
                    "fontFamily": "Geist Regular",
                    "fontSize": 16,
                    "letterSpacing": 0,
                    "lineHeight": 24,
                  }
                }
              >
                Secret Recovery Phrase
                 
              </Text>
              gives full wallet access.
               
              <Text
                accessibilityRole="text"
                style={
                  {
                    "color": "#686e7d",
                    "fontFamily": "Geist Medium",
                    "fontSize": 16,
                    "letterSpacing": 0,
                    "lineHeight": 24,
                  }
                }
              >
                Write it down with the correct order and numbers. Keep it safe and never share it.
              </Text>
            </Text>
          </View>
          <View
            style={
              {
                "backgroundColor": "#ffffff",
                "borderColor": "#b7bbc8",
                "borderRadius": 8,
                "borderWidth": 1,
                "flexDirection": "row",
                "minHeight": 230,
              }
            }
          >
            <View
              style={
                {
                  "borderRadius": 8,
                  "flex": 1,
                }
              }
            >
              <TouchableOpacity
                onPress={[Function]}
                style={
                  {
                    "borderRadius": 8,
                    "bottom": 0,
                    "flex": 1,
                    "height": "100%",
                    "left": 0,
                    "position": "absolute",
                    "right": 0,
                    "top": 0,
                  }
                }
                testID="blur-button"
              >
                <View
                  accessibilityIgnoresInvertColors={true}
                  style={
                    {
                      "borderRadius": 8,
                      "bottom": 0,
                      "flex": 1,
                      "height": "100%",
                      "left": 0,
                      "opacity": 0.5,
                      "position": "absolute",
                      "right": 0,
                      "top": 0,
                    }
                  }
                >
                  <Image
                    resizeMode="cover"
                    source={1}
                    style={
                      [
                        {
                          "bottom": 0,
                          "left": 0,
                          "position": "absolute",
                          "right": 0,
                          "top": 0,
                        },
                        {
                          "height": "100%",
                          "width": undefined,
                        },
                        undefined,
                      ]
                    }
                  />
                </View>
                <View
                  style={
                    {
                      "alignItems": "center",
                      "borderRadius": 8,
                      "flex": 1,
                      "flexDirection": "column",
                      "height": "100%",
                      "justifyContent": "center",
                      "paddingHorizontal": 24,
                      "paddingVertical": 45,
                      "rowGap": 16,
                    }
                  }
                >
                  <SvgMock
                    color="#121314"
                    fill="currentColor"
                    height={32}
                    name="EyeSlash"
                    style={
                      {
                        "height": 32,
                        "width": 32,
                      }
                    }
                    width={32}
                  />
                  <Text
                    accessibilityRole="text"
                    style={
                      {
                        "color": "#121314",
                        "fontFamily": "Geist Medium",
                        "fontSize": 16,
                        "letterSpacing": 0,
                        "lineHeight": 24,
                      }
                    }
                  >
                    Tap to reveal
                  </Text>
                  <Text
                    accessibilityRole="text"
                    style={
                      {
                        "color": "#121314",
                        "fontFamily": "Geist Regular",
                        "fontSize": 14,
                        "letterSpacing": 0,
                        "lineHeight": 22,
                      }
                    }
                  >
                    Make sure no one is watching your screen.
                  </Text>
                </View>
              </TouchableOpacity>
            </View>
          </View>
        </View>
      </View>
      <View
        style={
          {
            "gap": 16,
            "marginBottom": 16,
            "paddingHorizontal": 0,
          }
        }
      >
        <TouchableOpacity
          accessibilityRole="button"
          accessible={true}
          activeOpacity={1}
          disabled={true}
          style={
            {
              "alignItems": "center",
              "alignSelf": "stretch",
              "backgroundColor": "#121314",
              "borderRadius": 12,
              "flexDirection": "row",
              "height": 48,
              "justifyContent": "center",
              "opacity": 0.5,
              "overflow": "hidden",
              "paddingHorizontal": 16,
            }
          }
          testID="manual-backup-step-continue-button"
        >
          <Text
            accessibilityRole="text"
            style={
              {
                "color": "#ffffff",
                "fontFamily": "Geist Medium",
                "fontSize": 16,
                "letterSpacing": 0,
                "lineHeight": 24,
              }
            }
          >
<<<<<<< HEAD
            Continue
          </Text>
        </TouchableOpacity>
      </View>
=======
            <TouchableOpacity
              accessibilityRole="button"
              accessible={true}
              activeOpacity={1}
              disabled={true}
              loading={false}
              onPress={[Function]}
              onPressIn={[Function]}
              onPressOut={[Function]}
              style={
                {
                  "alignItems": "center",
                  "alignSelf": "flex-start",
                  "backgroundColor": "#121314",
                  "borderRadius": 12,
                  "flex": 1,
                  "flexDirection": "row",
                  "height": 48,
                  "justifyContent": "center",
                  "opacity": 0.5,
                  "overflow": "hidden",
                  "paddingHorizontal": 16,
                }
              }
              testID="manual-backup-step-continue-button"
            >
              <Text
                accessibilityRole="text"
                style={
                  {
                    "color": "#ffffff",
                    "fontFamily": "Geist Medium",
                    "fontSize": 16,
                    "letterSpacing": 0,
                    "lineHeight": 24,
                  }
                }
              >
                Continue
              </Text>
            </TouchableOpacity>
          </View>
        </View>
      </RCTScrollView>
>>>>>>> a00ab1af
    </View>
  </View>
  <View />
</RNCSafeAreaView>
`;

exports[`ManualBackupStep1 render matches snapshot 1`] = `
<RNCSafeAreaView
  edges={
    {
      "bottom": "additive",
      "left": "off",
      "right": "off",
      "top": "off",
    }
  }
  style={
    {
      "backgroundColor": "#ffffff",
      "flex": 1,
    }
  }
>
  <View
    style={
      [
        {
          "flex": 1,
          "paddingHorizontal": 16,
        },
      ]
    }
  >
    <View
      style={
        {
          "flex": 1,
          "justifyContent": "space-between",
        }
      }
    >
      <View
        style={
          {
            "flex": 1,
          }
        }
      >
        <View
          style={
            {
              "flex": 1,
              "flexDirection": "column",
              "gap": 16,
            }
          }
          testID="manual_backup_step_1-screen"
        >
          <Text
            accessibilityRole="text"
            style={
              {
                "color": "#121314",
                "fontFamily": "Geist Bold",
                "fontSize": 32,
                "letterSpacing": 0,
                "lineHeight": 40,
              }
            }
          >
            Save your Secret Recovery Phrase
          </Text>
          <View
            style={
              {
                "justifyContent": "flex-start",
              }
            }
          >
            <Text
              accessibilityRole="text"
              style={
                {
                  "color": "#686e7d",
                  "fontFamily": "Geist Regular",
                  "fontSize": 16,
                  "letterSpacing": 0,
                  "lineHeight": 24,
                }
              }
            >
              Your
               
              <Text
                accessibilityRole="text"
                onPress={[Function]}
                style={
                  {
                    "color": "#4459ff",
                    "fontFamily": "Geist Regular",
                    "fontSize": 16,
                    "letterSpacing": 0,
                    "lineHeight": 24,
                  }
                }
              >
                Secret Recovery Phrase
                 
              </Text>
              gives full wallet access.
               
              <Text
                accessibilityRole="text"
                style={
                  {
                    "color": "#686e7d",
                    "fontFamily": "Geist Medium",
                    "fontSize": 16,
                    "letterSpacing": 0,
                    "lineHeight": 24,
                  }
                }
              >
                Write it down with the correct order and numbers. Keep it safe and never share it.
              </Text>
            </Text>
          </View>
          <View
            style={
              {
                "backgroundColor": "#ffffff",
                "borderColor": "#b7bbc8",
                "borderRadius": 8,
                "borderWidth": 1,
                "flexDirection": "row",
                "minHeight": 230,
              }
            }
          >
            <View
              style={
                {
                  "borderRadius": 8,
                  "flex": 1,
                }
              }
            >
              <TouchableOpacity
                onPress={[Function]}
                style={
                  {
                    "borderRadius": 8,
                    "bottom": 0,
                    "flex": 1,
                    "height": "100%",
                    "left": 0,
                    "position": "absolute",
                    "right": 0,
                    "top": 0,
                  }
                }
                testID="blur-button"
              >
                <View
                  accessibilityIgnoresInvertColors={true}
                  style={
                    {
                      "borderRadius": 8,
                      "bottom": 0,
                      "flex": 1,
                      "height": "100%",
                      "left": 0,
                      "opacity": 0.5,
                      "position": "absolute",
                      "right": 0,
                      "top": 0,
                    }
                  }
                >
                  <Image
                    resizeMode="cover"
                    source={1}
                    style={
                      [
                        {
                          "bottom": 0,
                          "left": 0,
                          "position": "absolute",
                          "right": 0,
                          "top": 0,
                        },
                        {
                          "height": "100%",
                          "width": undefined,
                        },
                        undefined,
                      ]
                    }
                  />
                </View>
                <View
                  style={
                    {
                      "alignItems": "center",
                      "borderRadius": 8,
                      "flex": 1,
                      "flexDirection": "column",
                      "height": "100%",
                      "justifyContent": "center",
                      "paddingHorizontal": 24,
                      "paddingVertical": 45,
                      "rowGap": 16,
                    }
                  }
                >
                  <SvgMock
                    color="#121314"
                    fill="currentColor"
                    height={32}
                    name="EyeSlash"
                    style={
                      {
                        "height": 32,
                        "width": 32,
                      }
                    }
                    width={32}
                  />
                  <Text
                    accessibilityRole="text"
                    style={
                      {
                        "color": "#121314",
                        "fontFamily": "Geist Medium",
                        "fontSize": 16,
                        "letterSpacing": 0,
                        "lineHeight": 24,
                      }
                    }
                  >
                    Tap to reveal
                  </Text>
                  <Text
                    accessibilityRole="text"
                    style={
                      {
                        "color": "#121314",
                        "fontFamily": "Geist Regular",
                        "fontSize": 14,
                        "letterSpacing": 0,
                        "lineHeight": 22,
                      }
                    }
                  >
                    Make sure no one is watching your screen.
                  </Text>
                </View>
              </TouchableOpacity>
            </View>
          </View>
        </View>
      </View>
      <View
        style={
          {
            "gap": 16,
            "marginBottom": 0,
            "paddingHorizontal": 0,
          }
        }
      >
        <TouchableOpacity
          accessibilityRole="button"
          accessible={true}
          activeOpacity={1}
          disabled={true}
          style={
            {
              "alignItems": "center",
              "alignSelf": "stretch",
              "backgroundColor": "#121314",
              "borderRadius": 12,
              "flexDirection": "row",
              "height": 48,
              "justifyContent": "center",
              "opacity": 0.5,
              "overflow": "hidden",
              "paddingHorizontal": 16,
            }
          }
          testID="manual-backup-step-continue-button"
        >
          <Text
            accessibilityRole="text"
            style={
              {
                "color": "#ffffff",
                "fontFamily": "Geist Medium",
                "fontSize": 16,
                "letterSpacing": 0,
                "lineHeight": 24,
              }
            }
          >
<<<<<<< HEAD
            Continue
          </Text>
        </TouchableOpacity>
      </View>
=======
            <TouchableOpacity
              accessibilityRole="button"
              accessible={true}
              activeOpacity={1}
              disabled={true}
              loading={false}
              onPress={[Function]}
              onPressIn={[Function]}
              onPressOut={[Function]}
              style={
                {
                  "alignItems": "center",
                  "alignSelf": "flex-start",
                  "backgroundColor": "#121314",
                  "borderRadius": 12,
                  "flex": 1,
                  "flexDirection": "row",
                  "height": 48,
                  "justifyContent": "center",
                  "opacity": 0.5,
                  "overflow": "hidden",
                  "paddingHorizontal": 16,
                }
              }
              testID="manual-backup-step-continue-button"
            >
              <Text
                accessibilityRole="text"
                style={
                  {
                    "color": "#ffffff",
                    "fontFamily": "Geist Medium",
                    "fontSize": 16,
                    "letterSpacing": 0,
                    "lineHeight": 24,
                  }
                }
              >
                Continue
              </Text>
            </TouchableOpacity>
          </View>
        </View>
      </RCTScrollView>
>>>>>>> a00ab1af
    </View>
  </View>
  <View />
</RNCSafeAreaView>
`;<|MERGE_RESOLUTION|>--- conflicted
+++ resolved
@@ -270,6 +270,9 @@
           accessible={true}
           activeOpacity={1}
           disabled={true}
+          onPress={[Function]}
+          onPressIn={[Function]}
+          onPressOut={[Function]}
           style={
             {
               "alignItems": "center",
@@ -298,57 +301,10 @@
               }
             }
           >
-<<<<<<< HEAD
             Continue
           </Text>
         </TouchableOpacity>
       </View>
-=======
-            <TouchableOpacity
-              accessibilityRole="button"
-              accessible={true}
-              activeOpacity={1}
-              disabled={true}
-              loading={false}
-              onPress={[Function]}
-              onPressIn={[Function]}
-              onPressOut={[Function]}
-              style={
-                {
-                  "alignItems": "center",
-                  "alignSelf": "flex-start",
-                  "backgroundColor": "#121314",
-                  "borderRadius": 12,
-                  "flex": 1,
-                  "flexDirection": "row",
-                  "height": 48,
-                  "justifyContent": "center",
-                  "opacity": 0.5,
-                  "overflow": "hidden",
-                  "paddingHorizontal": 16,
-                }
-              }
-              testID="manual-backup-step-continue-button"
-            >
-              <Text
-                accessibilityRole="text"
-                style={
-                  {
-                    "color": "#ffffff",
-                    "fontFamily": "Geist Medium",
-                    "fontSize": 16,
-                    "letterSpacing": 0,
-                    "lineHeight": 24,
-                  }
-                }
-              >
-                Continue
-              </Text>
-            </TouchableOpacity>
-          </View>
-        </View>
-      </RCTScrollView>
->>>>>>> a00ab1af
     </View>
   </View>
   <View />
@@ -625,6 +581,9 @@
           accessible={true}
           activeOpacity={1}
           disabled={true}
+          onPress={[Function]}
+          onPressIn={[Function]}
+          onPressOut={[Function]}
           style={
             {
               "alignItems": "center",
@@ -653,57 +612,10 @@
               }
             }
           >
-<<<<<<< HEAD
             Continue
           </Text>
         </TouchableOpacity>
       </View>
-=======
-            <TouchableOpacity
-              accessibilityRole="button"
-              accessible={true}
-              activeOpacity={1}
-              disabled={true}
-              loading={false}
-              onPress={[Function]}
-              onPressIn={[Function]}
-              onPressOut={[Function]}
-              style={
-                {
-                  "alignItems": "center",
-                  "alignSelf": "flex-start",
-                  "backgroundColor": "#121314",
-                  "borderRadius": 12,
-                  "flex": 1,
-                  "flexDirection": "row",
-                  "height": 48,
-                  "justifyContent": "center",
-                  "opacity": 0.5,
-                  "overflow": "hidden",
-                  "paddingHorizontal": 16,
-                }
-              }
-              testID="manual-backup-step-continue-button"
-            >
-              <Text
-                accessibilityRole="text"
-                style={
-                  {
-                    "color": "#ffffff",
-                    "fontFamily": "Geist Medium",
-                    "fontSize": 16,
-                    "letterSpacing": 0,
-                    "lineHeight": 24,
-                  }
-                }
-              >
-                Continue
-              </Text>
-            </TouchableOpacity>
-          </View>
-        </View>
-      </RCTScrollView>
->>>>>>> a00ab1af
     </View>
   </View>
   <View />
@@ -980,6 +892,9 @@
           accessible={true}
           activeOpacity={1}
           disabled={true}
+          onPress={[Function]}
+          onPressIn={[Function]}
+          onPressOut={[Function]}
           style={
             {
               "alignItems": "center",
@@ -1008,57 +923,10 @@
               }
             }
           >
-<<<<<<< HEAD
             Continue
           </Text>
         </TouchableOpacity>
       </View>
-=======
-            <TouchableOpacity
-              accessibilityRole="button"
-              accessible={true}
-              activeOpacity={1}
-              disabled={true}
-              loading={false}
-              onPress={[Function]}
-              onPressIn={[Function]}
-              onPressOut={[Function]}
-              style={
-                {
-                  "alignItems": "center",
-                  "alignSelf": "flex-start",
-                  "backgroundColor": "#121314",
-                  "borderRadius": 12,
-                  "flex": 1,
-                  "flexDirection": "row",
-                  "height": 48,
-                  "justifyContent": "center",
-                  "opacity": 0.5,
-                  "overflow": "hidden",
-                  "paddingHorizontal": 16,
-                }
-              }
-              testID="manual-backup-step-continue-button"
-            >
-              <Text
-                accessibilityRole="text"
-                style={
-                  {
-                    "color": "#ffffff",
-                    "fontFamily": "Geist Medium",
-                    "fontSize": 16,
-                    "letterSpacing": 0,
-                    "lineHeight": 24,
-                  }
-                }
-              >
-                Continue
-              </Text>
-            </TouchableOpacity>
-          </View>
-        </View>
-      </RCTScrollView>
->>>>>>> a00ab1af
     </View>
   </View>
   <View />
