// Jest Snapshot v1, https://goo.gl/fbAQLP

exports[`ManualBackupStep1 Theme appearance renders dark SRP design image by default (dark theme) 1`] = `
<RNCSafeAreaView
  edges={
    {
      "bottom": "additive",
      "left": "off",
      "right": "off",
      "top": "off",
    }
  }
  style={
    {
      "backgroundColor": "#ffffff",
      "flex": 1,
    }
  }
>
  <View
    style={
      [
        {
          "flex": 1,
          "paddingHorizontal": 16,
        },
      ]
    }
  >
    <View
      style={
        {
          "flex": 1,
          "justifyContent": "space-between",
        }
      }
    >
      <View
        style={
          {
            "flex": 1,
          }
        }
      >
        <View
          style={
            {
              "flex": 1,
              "flexDirection": "column",
              "gap": 16,
            }
          }
          testID="manual_backup_step_1-screen"
        >
          <Text
            accessibilityRole="text"
            style={
              {
                "color": "#121314",
                "fontFamily": "Geist Bold",
                "fontSize": 32,
                "letterSpacing": 0,
                "lineHeight": 40,
              }
            }
          >
            Save your Secret Recovery Phrase
          </Text>
          <View
            style={
              {
                "justifyContent": "flex-start",
              }
            }
          >
            <Text
              accessibilityRole="text"
              style={
                {
                  "color": "#686e7d",
                  "fontFamily": "Geist Regular",
                  "fontSize": 16,
                  "letterSpacing": 0,
                  "lineHeight": 24,
                }
              }
            >
              Your
               
              <Text
                accessibilityRole="text"
                onPress={[Function]}
                style={
                  {
                    "color": "#4459ff",
                    "fontFamily": "Geist Regular",
                    "fontSize": 16,
                    "letterSpacing": 0,
                    "lineHeight": 24,
                  }
                }
              >
                Secret Recovery Phrase
                 
              </Text>
              gives full wallet access.
               
              <Text
                accessibilityRole="text"
                style={
                  {
                    "color": "#686e7d",
                    "fontFamily": "Geist Medium",
                    "fontSize": 16,
                    "letterSpacing": 0,
                    "lineHeight": 24,
                  }
                }
              >
                Write it down with the correct order and numbers. Keep it safe and never share it.
              </Text>
            </Text>
          </View>
          <View
            style={
              {
                "backgroundColor": "#ffffff",
                "borderColor": "#b7bbc8",
                "borderRadius": 8,
                "borderWidth": 1,
                "flexDirection": "row",
                "minHeight": 230,
              }
            }
          >
            <View
              style={
                {
                  "borderRadius": 8,
                  "flex": 1,
                }
              }
            >
              <TouchableOpacity
                onPress={[Function]}
                style={
                  {
                    "borderRadius": 8,
                    "bottom": 0,
                    "flex": 1,
                    "height": "100%",
                    "left": 0,
                    "position": "absolute",
                    "right": 0,
                    "top": 0,
                  }
                }
                testID="blur-button"
              >
                <View
                  accessibilityIgnoresInvertColors={true}
                  style={
                    {
                      "borderRadius": 8,
                      "bottom": 0,
                      "flex": 1,
                      "height": "100%",
                      "left": 0,
                      "opacity": 0.5,
                      "position": "absolute",
                      "right": 0,
                      "top": 0,
                    }
                  }
                >
                  <Image
                    resizeMode="cover"
                    source={1}
                    style={
                      [
                        {
                          "bottom": 0,
                          "left": 0,
                          "position": "absolute",
                          "right": 0,
                          "top": 0,
                        },
                        {
                          "height": "100%",
                          "width": undefined,
                        },
                        undefined,
                      ]
                    }
                  />
                </View>
                <View
                  style={
                    {
                      "alignItems": "center",
                      "borderRadius": 8,
                      "flex": 1,
                      "flexDirection": "column",
                      "height": "100%",
                      "justifyContent": "center",
                      "paddingHorizontal": 24,
                      "paddingVertical": 45,
                      "rowGap": 16,
                    }
                  }
                >
                  <SvgMock
                    color="#121314"
                    fill="currentColor"
                    height={32}
                    name="EyeSlash"
                    style={
                      {
                        "height": 32,
                        "width": 32,
                      }
                    }
                    width={32}
                  />
                  <Text
                    accessibilityRole="text"
                    style={
                      {
                        "color": "#121314",
                        "fontFamily": "Geist Medium",
                        "fontSize": 16,
                        "letterSpacing": 0,
                        "lineHeight": 24,
                      }
                    }
                  >
                    Tap to reveal
                  </Text>
                  <Text
                    accessibilityRole="text"
                    style={
                      {
                        "color": "#121314",
                        "fontFamily": "Geist Regular",
                        "fontSize": 14,
                        "letterSpacing": 0,
                        "lineHeight": 22,
                      }
                    }
                  >
                    Make sure no one is watching your screen.
                  </Text>
                </View>
              </TouchableOpacity>
            </View>
          </View>
        </View>
      </View>
      <View
        style={
          {
            "gap": 16,
            "marginBottom": 0,
            "paddingHorizontal": 0,
          }
        }
      >
        <TouchableOpacity
          accessibilityRole="button"
          accessible={true}
          activeOpacity={1}
          disabled={true}
          onPress={[Function]}
          onPressIn={[Function]}
          onPressOut={[Function]}
          style={
            {
              "alignItems": "center",
              "alignSelf": "stretch",
              "backgroundColor": "#121314",
              "borderRadius": 12,
              "flexDirection": "row",
              "height": 48,
              "justifyContent": "center",
              "opacity": 0.5,
              "overflow": "hidden",
              "paddingHorizontal": 16,
            }
          }
          testID="manual-backup-step-continue-button"
        >
          <Text
            accessibilityRole="text"
            style={
              {
                "color": "#ffffff",
                "fontFamily": "Geist Medium",
                "fontSize": 16,
                "letterSpacing": 0,
                "lineHeight": 24,
              }
            }
          >
<<<<<<< HEAD
            <TouchableOpacity
              accessibilityRole="button"
              accessible={true}
              activeOpacity={1}
              disabled={true}
              loading={false}
              onPress={[Function]}
              onPressIn={[Function]}
              onPressOut={[Function]}
              style={
                {
                  "alignItems": "center",
                  "alignSelf": "flex-start",
                  "backgroundColor": "#121314",
                  "borderRadius": 12,
                  "flex": 1,
                  "flexDirection": "row",
                  "height": 48,
                  "justifyContent": "center",
                  "opacity": 0.5,
                  "overflow": "hidden",
                  "paddingHorizontal": 16,
                }
              }
              testID="manual-backup-step-continue-button"
            >
              <Text
                accessibilityRole="text"
                style={
                  {
                    "color": "#ffffff",
                    "fontFamily": "Geist Medium",
                    "fontSize": 16,
                    "letterSpacing": 0,
                    "lineHeight": 24,
                  }
                }
              >
                Continue
              </Text>
            </TouchableOpacity>
          </View>
        </View>
      </RCTScrollView>
=======
            Continue
          </Text>
        </TouchableOpacity>
      </View>
>>>>>>> 338177c4
    </View>
  </View>
  <View />
</RNCSafeAreaView>
`;

exports[`ManualBackupStep1 Theme appearance renders light SRP design image for light theme 1`] = `
<RNCSafeAreaView
  edges={
    {
      "bottom": "additive",
      "left": "off",
      "right": "off",
      "top": "off",
    }
  }
  style={
    {
      "backgroundColor": "#ffffff",
      "flex": 1,
    }
  }
>
  <View
    style={
      [
        {
          "flex": 1,
          "paddingHorizontal": 16,
        },
      ]
    }
  >
    <View
      style={
        {
          "flex": 1,
          "justifyContent": "space-between",
        }
      }
    >
      <View
        style={
          {
            "flex": 1,
          }
        }
      >
        <View
          style={
            {
              "flex": 1,
              "flexDirection": "column",
              "gap": 16,
            }
          }
          testID="manual_backup_step_1-screen"
        >
          <Text
            accessibilityRole="text"
            style={
              {
                "color": "#121314",
                "fontFamily": "Geist Bold",
                "fontSize": 32,
                "letterSpacing": 0,
                "lineHeight": 40,
              }
            }
          >
            Save your Secret Recovery Phrase
          </Text>
          <View
            style={
              {
                "justifyContent": "flex-start",
              }
            }
          >
            <Text
              accessibilityRole="text"
              style={
                {
                  "color": "#686e7d",
                  "fontFamily": "Geist Regular",
                  "fontSize": 16,
                  "letterSpacing": 0,
                  "lineHeight": 24,
                }
              }
            >
              Your
               
              <Text
                accessibilityRole="text"
                onPress={[Function]}
                style={
                  {
                    "color": "#4459ff",
                    "fontFamily": "Geist Regular",
                    "fontSize": 16,
                    "letterSpacing": 0,
                    "lineHeight": 24,
                  }
                }
              >
                Secret Recovery Phrase
                 
              </Text>
              gives full wallet access.
               
              <Text
                accessibilityRole="text"
                style={
                  {
                    "color": "#686e7d",
                    "fontFamily": "Geist Medium",
                    "fontSize": 16,
                    "letterSpacing": 0,
                    "lineHeight": 24,
                  }
                }
              >
                Write it down with the correct order and numbers. Keep it safe and never share it.
              </Text>
            </Text>
          </View>
          <View
            style={
              {
                "backgroundColor": "#ffffff",
                "borderColor": "#b7bbc8",
                "borderRadius": 8,
                "borderWidth": 1,
                "flexDirection": "row",
                "minHeight": 230,
              }
            }
          >
            <View
              style={
                {
                  "borderRadius": 8,
                  "flex": 1,
                }
              }
            >
              <TouchableOpacity
                onPress={[Function]}
                style={
                  {
                    "borderRadius": 8,
                    "bottom": 0,
                    "flex": 1,
                    "height": "100%",
                    "left": 0,
                    "position": "absolute",
                    "right": 0,
                    "top": 0,
                  }
                }
                testID="blur-button"
              >
                <View
                  accessibilityIgnoresInvertColors={true}
                  style={
                    {
                      "borderRadius": 8,
                      "bottom": 0,
                      "flex": 1,
                      "height": "100%",
                      "left": 0,
                      "opacity": 0.5,
                      "position": "absolute",
                      "right": 0,
                      "top": 0,
                    }
                  }
                >
                  <Image
                    resizeMode="cover"
                    source={1}
                    style={
                      [
                        {
                          "bottom": 0,
                          "left": 0,
                          "position": "absolute",
                          "right": 0,
                          "top": 0,
                        },
                        {
                          "height": "100%",
                          "width": undefined,
                        },
                        undefined,
                      ]
                    }
                  />
                </View>
                <View
                  style={
                    {
                      "alignItems": "center",
                      "borderRadius": 8,
                      "flex": 1,
                      "flexDirection": "column",
                      "height": "100%",
                      "justifyContent": "center",
                      "paddingHorizontal": 24,
                      "paddingVertical": 45,
                      "rowGap": 16,
                    }
                  }
                >
                  <SvgMock
                    color="#121314"
                    fill="currentColor"
                    height={32}
                    name="EyeSlash"
                    style={
                      {
                        "height": 32,
                        "width": 32,
                      }
                    }
                    width={32}
                  />
                  <Text
                    accessibilityRole="text"
                    style={
                      {
                        "color": "#121314",
                        "fontFamily": "Geist Medium",
                        "fontSize": 16,
                        "letterSpacing": 0,
                        "lineHeight": 24,
                      }
                    }
                  >
                    Tap to reveal
                  </Text>
                  <Text
                    accessibilityRole="text"
                    style={
                      {
                        "color": "#121314",
                        "fontFamily": "Geist Regular",
                        "fontSize": 14,
                        "letterSpacing": 0,
                        "lineHeight": 22,
                      }
                    }
                  >
                    Make sure no one is watching your screen.
                  </Text>
                </View>
              </TouchableOpacity>
            </View>
          </View>
        </View>
      </View>
      <View
        style={
          {
            "gap": 16,
            "marginBottom": 16,
            "paddingHorizontal": 0,
          }
        }
      >
        <TouchableOpacity
          accessibilityRole="button"
          accessible={true}
          activeOpacity={1}
          disabled={true}
          onPress={[Function]}
          onPressIn={[Function]}
          onPressOut={[Function]}
          style={
            {
              "alignItems": "center",
              "alignSelf": "stretch",
              "backgroundColor": "#121314",
              "borderRadius": 12,
              "flexDirection": "row",
              "height": 48,
              "justifyContent": "center",
              "opacity": 0.5,
              "overflow": "hidden",
              "paddingHorizontal": 16,
            }
          }
          testID="manual-backup-step-continue-button"
        >
          <Text
            accessibilityRole="text"
            style={
              {
                "color": "#ffffff",
                "fontFamily": "Geist Medium",
                "fontSize": 16,
                "letterSpacing": 0,
                "lineHeight": 24,
              }
            }
          >
<<<<<<< HEAD
            <TouchableOpacity
              accessibilityRole="button"
              accessible={true}
              activeOpacity={1}
              disabled={true}
              loading={false}
              onPress={[Function]}
              onPressIn={[Function]}
              onPressOut={[Function]}
              style={
                {
                  "alignItems": "center",
                  "alignSelf": "flex-start",
                  "backgroundColor": "#121314",
                  "borderRadius": 12,
                  "flex": 1,
                  "flexDirection": "row",
                  "height": 48,
                  "justifyContent": "center",
                  "opacity": 0.5,
                  "overflow": "hidden",
                  "paddingHorizontal": 16,
                }
              }
              testID="manual-backup-step-continue-button"
            >
              <Text
                accessibilityRole="text"
                style={
                  {
                    "color": "#ffffff",
                    "fontFamily": "Geist Medium",
                    "fontSize": 16,
                    "letterSpacing": 0,
                    "lineHeight": 24,
                  }
                }
              >
                Continue
              </Text>
            </TouchableOpacity>
          </View>
        </View>
      </RCTScrollView>
=======
            Continue
          </Text>
        </TouchableOpacity>
      </View>
>>>>>>> 338177c4
    </View>
  </View>
  <View />
</RNCSafeAreaView>
`;

exports[`ManualBackupStep1 render matches snapshot 1`] = `
<RNCSafeAreaView
  edges={
    {
      "bottom": "additive",
      "left": "off",
      "right": "off",
      "top": "off",
    }
  }
  style={
    {
      "backgroundColor": "#ffffff",
      "flex": 1,
    }
  }
>
  <View
    style={
      [
        {
          "flex": 1,
          "paddingHorizontal": 16,
        },
      ]
    }
  >
    <View
      style={
        {
          "flex": 1,
          "justifyContent": "space-between",
        }
      }
    >
      <View
        style={
          {
            "flex": 1,
          }
        }
      >
        <View
          style={
            {
              "flex": 1,
              "flexDirection": "column",
              "gap": 16,
            }
          }
          testID="manual_backup_step_1-screen"
        >
          <Text
            accessibilityRole="text"
            style={
              {
                "color": "#121314",
                "fontFamily": "Geist Bold",
                "fontSize": 32,
                "letterSpacing": 0,
                "lineHeight": 40,
              }
            }
          >
            Save your Secret Recovery Phrase
          </Text>
          <View
            style={
              {
                "justifyContent": "flex-start",
              }
            }
          >
            <Text
              accessibilityRole="text"
              style={
                {
                  "color": "#686e7d",
                  "fontFamily": "Geist Regular",
                  "fontSize": 16,
                  "letterSpacing": 0,
                  "lineHeight": 24,
                }
              }
            >
              Your
               
              <Text
                accessibilityRole="text"
                onPress={[Function]}
                style={
                  {
                    "color": "#4459ff",
                    "fontFamily": "Geist Regular",
                    "fontSize": 16,
                    "letterSpacing": 0,
                    "lineHeight": 24,
                  }
                }
              >
                Secret Recovery Phrase
                 
              </Text>
              gives full wallet access.
               
              <Text
                accessibilityRole="text"
                style={
                  {
                    "color": "#686e7d",
                    "fontFamily": "Geist Medium",
                    "fontSize": 16,
                    "letterSpacing": 0,
                    "lineHeight": 24,
                  }
                }
              >
                Write it down with the correct order and numbers. Keep it safe and never share it.
              </Text>
            </Text>
          </View>
          <View
            style={
              {
                "backgroundColor": "#ffffff",
                "borderColor": "#b7bbc8",
                "borderRadius": 8,
                "borderWidth": 1,
                "flexDirection": "row",
                "minHeight": 230,
              }
            }
          >
            <View
              style={
                {
                  "borderRadius": 8,
                  "flex": 1,
                }
              }
            >
              <TouchableOpacity
                onPress={[Function]}
                style={
                  {
                    "borderRadius": 8,
                    "bottom": 0,
                    "flex": 1,
                    "height": "100%",
                    "left": 0,
                    "position": "absolute",
                    "right": 0,
                    "top": 0,
                  }
                }
                testID="blur-button"
              >
                <View
                  accessibilityIgnoresInvertColors={true}
                  style={
                    {
                      "borderRadius": 8,
                      "bottom": 0,
                      "flex": 1,
                      "height": "100%",
                      "left": 0,
                      "opacity": 0.5,
                      "position": "absolute",
                      "right": 0,
                      "top": 0,
                    }
                  }
                >
                  <Image
                    resizeMode="cover"
                    source={1}
                    style={
                      [
                        {
                          "bottom": 0,
                          "left": 0,
                          "position": "absolute",
                          "right": 0,
                          "top": 0,
                        },
                        {
                          "height": "100%",
                          "width": undefined,
                        },
                        undefined,
                      ]
                    }
                  />
                </View>
                <View
                  style={
                    {
                      "alignItems": "center",
                      "borderRadius": 8,
                      "flex": 1,
                      "flexDirection": "column",
                      "height": "100%",
                      "justifyContent": "center",
                      "paddingHorizontal": 24,
                      "paddingVertical": 45,
                      "rowGap": 16,
                    }
                  }
                >
                  <SvgMock
                    color="#121314"
                    fill="currentColor"
                    height={32}
                    name="EyeSlash"
                    style={
                      {
                        "height": 32,
                        "width": 32,
                      }
                    }
                    width={32}
                  />
                  <Text
                    accessibilityRole="text"
                    style={
                      {
                        "color": "#121314",
                        "fontFamily": "Geist Medium",
                        "fontSize": 16,
                        "letterSpacing": 0,
                        "lineHeight": 24,
                      }
                    }
                  >
                    Tap to reveal
                  </Text>
                  <Text
                    accessibilityRole="text"
                    style={
                      {
                        "color": "#121314",
                        "fontFamily": "Geist Regular",
                        "fontSize": 14,
                        "letterSpacing": 0,
                        "lineHeight": 22,
                      }
                    }
                  >
                    Make sure no one is watching your screen.
                  </Text>
                </View>
              </TouchableOpacity>
            </View>
          </View>
        </View>
      </View>
      <View
        style={
          {
            "gap": 16,
            "marginBottom": 0,
            "paddingHorizontal": 0,
          }
        }
      >
        <TouchableOpacity
          accessibilityRole="button"
          accessible={true}
          activeOpacity={1}
          disabled={true}
          onPress={[Function]}
          onPressIn={[Function]}
          onPressOut={[Function]}
          style={
            {
              "alignItems": "center",
              "alignSelf": "stretch",
              "backgroundColor": "#121314",
              "borderRadius": 12,
              "flexDirection": "row",
              "height": 48,
              "justifyContent": "center",
              "opacity": 0.5,
              "overflow": "hidden",
              "paddingHorizontal": 16,
            }
          }
          testID="manual-backup-step-continue-button"
        >
          <Text
            accessibilityRole="text"
            style={
              {
                "color": "#ffffff",
                "fontFamily": "Geist Medium",
                "fontSize": 16,
                "letterSpacing": 0,
                "lineHeight": 24,
              }
            }
          >
<<<<<<< HEAD
            <TouchableOpacity
              accessibilityRole="button"
              accessible={true}
              activeOpacity={1}
              disabled={true}
              loading={false}
              onPress={[Function]}
              onPressIn={[Function]}
              onPressOut={[Function]}
              style={
                {
                  "alignItems": "center",
                  "alignSelf": "flex-start",
                  "backgroundColor": "#121314",
                  "borderRadius": 12,
                  "flex": 1,
                  "flexDirection": "row",
                  "height": 48,
                  "justifyContent": "center",
                  "opacity": 0.5,
                  "overflow": "hidden",
                  "paddingHorizontal": 16,
                }
              }
              testID="manual-backup-step-continue-button"
            >
              <Text
                accessibilityRole="text"
                style={
                  {
                    "color": "#ffffff",
                    "fontFamily": "Geist Medium",
                    "fontSize": 16,
                    "letterSpacing": 0,
                    "lineHeight": 24,
                  }
                }
              >
                Continue
              </Text>
            </TouchableOpacity>
          </View>
        </View>
      </RCTScrollView>
=======
            Continue
          </Text>
        </TouchableOpacity>
      </View>
>>>>>>> 338177c4
    </View>
  </View>
  <View />
</RNCSafeAreaView>
`;<|MERGE_RESOLUTION|>--- conflicted
+++ resolved
@@ -301,57 +301,10 @@
               }
             }
           >
-<<<<<<< HEAD
-            <TouchableOpacity
-              accessibilityRole="button"
-              accessible={true}
-              activeOpacity={1}
-              disabled={true}
-              loading={false}
-              onPress={[Function]}
-              onPressIn={[Function]}
-              onPressOut={[Function]}
-              style={
-                {
-                  "alignItems": "center",
-                  "alignSelf": "flex-start",
-                  "backgroundColor": "#121314",
-                  "borderRadius": 12,
-                  "flex": 1,
-                  "flexDirection": "row",
-                  "height": 48,
-                  "justifyContent": "center",
-                  "opacity": 0.5,
-                  "overflow": "hidden",
-                  "paddingHorizontal": 16,
-                }
-              }
-              testID="manual-backup-step-continue-button"
-            >
-              <Text
-                accessibilityRole="text"
-                style={
-                  {
-                    "color": "#ffffff",
-                    "fontFamily": "Geist Medium",
-                    "fontSize": 16,
-                    "letterSpacing": 0,
-                    "lineHeight": 24,
-                  }
-                }
-              >
-                Continue
-              </Text>
-            </TouchableOpacity>
-          </View>
-        </View>
-      </RCTScrollView>
-=======
             Continue
           </Text>
         </TouchableOpacity>
       </View>
->>>>>>> 338177c4
     </View>
   </View>
   <View />
@@ -659,57 +612,10 @@
               }
             }
           >
-<<<<<<< HEAD
-            <TouchableOpacity
-              accessibilityRole="button"
-              accessible={true}
-              activeOpacity={1}
-              disabled={true}
-              loading={false}
-              onPress={[Function]}
-              onPressIn={[Function]}
-              onPressOut={[Function]}
-              style={
-                {
-                  "alignItems": "center",
-                  "alignSelf": "flex-start",
-                  "backgroundColor": "#121314",
-                  "borderRadius": 12,
-                  "flex": 1,
-                  "flexDirection": "row",
-                  "height": 48,
-                  "justifyContent": "center",
-                  "opacity": 0.5,
-                  "overflow": "hidden",
-                  "paddingHorizontal": 16,
-                }
-              }
-              testID="manual-backup-step-continue-button"
-            >
-              <Text
-                accessibilityRole="text"
-                style={
-                  {
-                    "color": "#ffffff",
-                    "fontFamily": "Geist Medium",
-                    "fontSize": 16,
-                    "letterSpacing": 0,
-                    "lineHeight": 24,
-                  }
-                }
-              >
-                Continue
-              </Text>
-            </TouchableOpacity>
-          </View>
-        </View>
-      </RCTScrollView>
-=======
             Continue
           </Text>
         </TouchableOpacity>
       </View>
->>>>>>> 338177c4
     </View>
   </View>
   <View />
@@ -1017,57 +923,10 @@
               }
             }
           >
-<<<<<<< HEAD
-            <TouchableOpacity
-              accessibilityRole="button"
-              accessible={true}
-              activeOpacity={1}
-              disabled={true}
-              loading={false}
-              onPress={[Function]}
-              onPressIn={[Function]}
-              onPressOut={[Function]}
-              style={
-                {
-                  "alignItems": "center",
-                  "alignSelf": "flex-start",
-                  "backgroundColor": "#121314",
-                  "borderRadius": 12,
-                  "flex": 1,
-                  "flexDirection": "row",
-                  "height": 48,
-                  "justifyContent": "center",
-                  "opacity": 0.5,
-                  "overflow": "hidden",
-                  "paddingHorizontal": 16,
-                }
-              }
-              testID="manual-backup-step-continue-button"
-            >
-              <Text
-                accessibilityRole="text"
-                style={
-                  {
-                    "color": "#ffffff",
-                    "fontFamily": "Geist Medium",
-                    "fontSize": 16,
-                    "letterSpacing": 0,
-                    "lineHeight": 24,
-                  }
-                }
-              >
-                Continue
-              </Text>
-            </TouchableOpacity>
-          </View>
-        </View>
-      </RCTScrollView>
-=======
             Continue
           </Text>
         </TouchableOpacity>
       </View>
->>>>>>> 338177c4
     </View>
   </View>
   <View />
