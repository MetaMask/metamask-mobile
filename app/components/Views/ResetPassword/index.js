import React, { PureComponent } from 'react';
import PropTypes from 'prop-types';
import {
  KeyboardAvoidingView,
  Switch,
  ActivityIndicator,
  Alert,
  Text,
  View,
  TextInput,
  SafeAreaView,
  StyleSheet,
  ScrollView,
  Image,
  InteractionManager,
} from 'react-native';
// eslint-disable-next-line import/no-unresolved
import CheckBox from '@react-native-community/checkbox';
import { KeyboardAwareScrollView } from 'react-native-keyboard-aware-scroll-view';
import AsyncStorage from '@react-native-community/async-storage';
import { connect } from 'react-redux';
import {
  passwordSet,
  passwordUnset,
  seedphraseNotBackedUp,
} from '../../../actions/user';
import { setLockTime } from '../../../actions/settings';
import StyledButton from '../../UI/StyledButton';
import Engine from '../../../core/Engine';
import Device from '../../../util/device';
import {
  fontStyles,
  baseStyles,
  colors as importedColors,
} from '../../../styles/common';
import { strings } from '../../../../locales/i18n';
import { getNavigationOptionsTitle } from '../../UI/Navbar';
import SecureKeychain from '../../../core/SecureKeychain';
import Icon from 'react-native-vector-icons/FontAwesome';
import AppConstants from '../../../core/AppConstants';
import zxcvbn from 'zxcvbn';
import Logger from '../../../util/Logger';
import { ONBOARDING, PREVIOUS_SCREEN } from '../../../constants/navigation';
import {
  EXISTING_USER,
  TRUE,
  BIOMETRY_CHOICE_DISABLED,
} from '../../../constants/storage';
import {
  getPasswordStrengthWord,
  passwordRequirementsMet,
} from '../../../util/password';
import NotificationManager from '../../../core/NotificationManager';
import { syncPrefs } from '../../../util/sync';
import { ThemeContext, mockTheme } from '../../../util/theme';
import AnimatedFox from 'react-native-animated-fox';
import {
  CREATE_PASSWORD_CONTAINER_ID,
  CREATE_PASSWORD_INPUT_BOX_ID,
  CONFIRM_PASSWORD_INPUT_BOX_ID,
  IOS_I_UNDERSTAND_BUTTON_ID,
  ANDROID_I_UNDERSTAND_BUTTON_ID,
  CONFIRM_CHANGE_PASSWORD_INPUT_BOX_ID,
} from '../../../constants/test-ids';

const createStyles = (colors) =>
  StyleSheet.create({
    mainWrapper: {
      backgroundColor: colors.background.default,
      flex: 1,
    },
    scrollviewWrapper: {
      flexGrow: 1,
    },
    confirm_title: {
      fontSize: 32,
      marginTop: 10,
      marginBottom: 10,
      color: colors.text.default,
      justifyContent: 'center',
      textAlign: 'left',
      ...fontStyles.normal,
    },
    confirm_input: {
      borderWidth: 2,
      borderRadius: 5,
      width: '100%',
      borderColor: colors.border.default,
      padding: 10,
      height: 40,
      color: colors.text.default,
    },
    confirm_label: {
      fontSize: 16,
      lineHeight: 23,
      color: colors.text.default,
      textAlign: 'left',
      ...fontStyles.normal,
    },
    wrapper: {
      flex: 1,
      marginBottom: 10,
    },
    scrollableWrapper: {
      flex: 1,
      paddingHorizontal: 32,
    },
    keyboardScrollableWrapper: {
      flexGrow: 1,
    },
    loadingWrapper: {
      paddingHorizontal: 40,
      paddingBottom: 30,
      alignItems: 'center',
      flex: 1,
    },
    foxWrapper: {
      width: Device.isIos() ? 90 : 80,
      height: Device.isIos() ? 90 : 80,
      marginTop: 30,
      marginBottom: 30,
    },
    image: {
      alignSelf: 'center',
      width: 80,
      height: 80,
    },
    passwordRequiredContent: {
      marginBottom: 20,
    },
    content: {
      alignItems: 'flex-start',
    },
    title: {
      fontSize: 24,
      marginTop: 20,
      marginBottom: 20,
      color: colors.text.default,
      justifyContent: 'center',
      textAlign: 'center',
      width: '100%',
      ...fontStyles.normal,
    },
    subtitle: {
      fontSize: 16,
      lineHeight: 23,
      color: colors.text.default,
      textAlign: 'center',
      ...fontStyles.normal,
    },
    text: {
      marginBottom: 10,
      justifyContent: 'center',
      ...fontStyles.normal,
    },
    checkboxContainer: {
      marginTop: 10,
      marginHorizontal: 10,
      flex: 1,
      alignItems: 'center',
      justifyContent: 'center',
      flexDirection: 'row',
    },
    checkbox: {
      width: 18,
      height: 18,
      margin: 10,
      marginTop: -5,
    },
    label: {
      ...fontStyles.normal,
      fontSize: 14,
      color: colors.text.default,
      paddingHorizontal: 10,
      lineHeight: 18,
    },
    learnMore: {
      color: colors.primary.default,
      textDecorationLine: 'underline',
      textDecorationColor: colors.primary.default,
    },
    field: {
      position: 'relative',
    },
    input: {
      borderWidth: 1,
      borderColor: colors.border.default,
      padding: 10,
      borderRadius: 6,
      fontSize: 14,
      height: 50,
      ...fontStyles.normal,
      color: colors.text.default,
    },
    ctaWrapper: {
      flex: 1,
      marginTop: 20,
      paddingHorizontal: 10,
    },
    errorMsg: {
      color: colors.error.default,
      ...fontStyles.normal,
    },
    biometrics: {
      position: 'relative',
      marginTop: 20,
      marginBottom: 30,
    },
    biometryLabel: {
      fontSize: 14,
      color: colors.text.default,
      position: 'absolute',
      top: 0,
      left: 0,
    },
    biometrySwitch: {
      position: 'absolute',
      top: 0,
      right: 0,
    },
    hintLabel: {
      height: 20,
      marginTop: 14,
      fontSize: 12,
      color: colors.text.default,
      textAlign: 'left',
      ...fontStyles.normal,
    },
    showPassword: {
      position: 'absolute',
      top: 0,
      right: 0,
    },
    // eslint-disable-next-line react-native/no-unused-styles
    strength_weak: {
      color: colors.error.default,
    },
    // eslint-disable-next-line react-native/no-unused-styles
    strength_good: {
      color: colors.primary.default,
    },
    // eslint-disable-next-line react-native/no-unused-styles
    strength_strong: {
      color: colors.success.default,
    },
    showMatchingPasswords: {
      position: 'absolute',
      top: 50,
      right: 17,
      alignSelf: 'flex-end',
    },
    confirmPasswordWrapper: {
      flex: 1,
      padding: 30,
      paddingTop: 0,
    },
    buttonWrapper: {
      flex: 1,
      marginTop: 20,
      justifyContent: 'flex-end',
    },
    warningMessageText: {
      paddingVertical: 10,
      color: colors.error.default,
      ...fontStyles.normal,
    },
    keyboardAvoidingView: {
      flex: 1,
      flexDirection: 'row',
      alignSelf: 'center',
    },
  });

const PASSCODE_NOT_SET_ERROR = 'Error: Passcode not set.';
const RESET_PASSWORD = 'reset_password';
const CONFIRM_PASSWORD = 'confirm_password';

/**
 * View where users can set their password for the first time
 */
class ResetPassword extends PureComponent {
  static propTypes = {
    /**
     * The navigator object
     */
    navigation: PropTypes.object,
    /**
     * The action to update the password set flag
     * in the redux store
     */
    passwordSet: PropTypes.func,
    /**
     * The action to update the lock time
     * in the redux store
     */
    setLockTime: PropTypes.func,
    /**
     * A string representing the selected address => account
     */
    selectedAddress: PropTypes.string,
    /**
     * Object that represents the current route info like params passed to it
     */
    route: PropTypes.object,
  };

  state = {
    isSelected: false,
    password: '',
    confirmPassword: '',
    secureTextEntry: true,
    biometryType: null,
    biometryChoice: false,
    rememberMe: false,
    loading: false,
    error: null,
    inputWidth: { width: '99%' },
    view: RESET_PASSWORD,
    originalPassword: null,
    ready: true,
  };

  mounted = true;

  confirmPasswordInput = React.createRef();

  updateNavBar = () => {
    const { navigation } = this.props;
    const colors = this.context.colors || mockTheme.colors;
    navigation.setOptions(
      getNavigationOptionsTitle(
        strings('password_reset.change_password'),
        navigation,
        false,
        colors,
      ),
    );
  };

  async componentDidMount() {
    this.updateNavBar();
    const biometryType = await SecureKeychain.getSupportedBiometryType();

    const state = { view: CONFIRM_PASSWORD };
    if (biometryType) {
      state.biometryType = Device.isAndroid() ? 'biometrics' : biometryType;
      state.biometryChoice = true;
    }

    this.setState(state);

    setTimeout(() => {
      this.setState({
        inputWidth: { width: '100%' },
      });
    }, 100);
  }

  componentDidUpdate(prevProps, prevState) {
    this.updateNavBar();
    const prevLoading = prevState.loading;
    const { loading } = this.state;
    const { navigation } = this.props;
    if (!prevLoading && loading) {
      // update navigationOptions
      navigation.setParams({
        headerLeft: () => <View />,
      });
    }
  }

  componentWillUnmount() {
    this.mounted = false;
  }

  setSelection = () => {
    const { isSelected } = this.state;
    this.setState(() => ({ isSelected: !isSelected }));
  };

  onPressCreate = async () => {
    const { loading, isSelected, password, confirmPassword, originalPassword } =
      this.state;
    const passwordsMatch = password !== '' && password === confirmPassword;
    const canSubmit = passwordsMatch && isSelected;

    if (!canSubmit) return;
    if (loading) return;
    if (!passwordRequirementsMet(password)) {
      Alert.alert('Error', strings('choose_password.password_length_error'));
      return;
    } else if (password !== confirmPassword) {
      Alert.alert('Error', strings('choose_password.password_dont_match'));
      return;
    }
    try {
      this.setState({ loading: true });

      await this.recreateVault(originalPassword);
      // Set biometrics for new password
      await SecureKeychain.resetGenericPassword();
      try {
        if (this.state.biometryType && this.state.biometryChoice) {
          await SecureKeychain.setGenericPassword(
            password,
            SecureKeychain.TYPES.BIOMETRICS,
          );
        } else if (this.state.rememberMe) {
          await SecureKeychain.setGenericPassword(
            password,
            SecureKeychain.TYPES.REMEMBER_ME,
          );
        }
      } catch (error) {
        Logger.error(error);
      }

      await AsyncStorage.setItem(EXISTING_USER, TRUE);
      this.props.passwordSet();
      this.props.setLockTime(AppConstants.DEFAULT_LOCK_TIMEOUT);

      this.setState({ loading: false });
      InteractionManager.runAfterInteractions(() => {
        this.props.navigation.navigate('SecuritySettings');
        NotificationManager.showSimpleNotification({
          status: 'success',
          duration: 5000,
          title: strings('reset_password.password_updated'),
          description: strings('reset_password.successfully_changed'),
        });
      });
    } catch (error) {
      // Should we force people to enable passcode / biometrics?
      if (error.toString() === PASSCODE_NOT_SET_ERROR) {
        Alert.alert(
          strings('choose_password.security_alert_title'),
          strings('choose_password.security_alert_message'),
        );
        this.setState({ loading: false });
      } else {
        this.setState({ loading: false, error: error.toString() });
      }
    }
  };

  /**
   * Recreates a vault
   *
   * @param password - Password to recreate and set the vault with
   */
  recreateVault = async (password) => {
    const { originalPassword, password: newPassword } = this.state;
    const { KeyringController, PreferencesController } = Engine.context;
    const seedPhrase = await this.getSeedPhrase();
    const oldPrefs = PreferencesController.state;

    let importedAccounts = [];
    try {
      const keychainPassword = originalPassword;
      // Get imported accounts
      const simpleKeyrings = KeyringController.state.keyrings.filter(
        (keyring) => keyring.type === 'Simple Key Pair',
      );
      for (let i = 0; i < simpleKeyrings.length; i++) {
        const simpleKeyring = simpleKeyrings[i];
        const simpleKeyringAccounts = await Promise.all(
          simpleKeyring.accounts.map((account) =>
            KeyringController.exportAccount(keychainPassword, account),
          ),
        );
        importedAccounts = [...importedAccounts, ...simpleKeyringAccounts];
      }
    } catch (e) {
      Logger.error(
        e,
        'error while trying to get imported accounts on recreate vault',
      );
    }

    // Recreate keyring with password given to this method
    await KeyringController.createNewVaultAndRestore(newPassword, seedPhrase);

    // Get props to restore vault
    const hdKeyring = KeyringController.state.keyrings[0];
    const existingAccountCount = hdKeyring.accounts.length;
    const selectedAddress = this.props.selectedAddress;

    // Create previous accounts again
    for (let i = 0; i < existingAccountCount - 1; i++) {
      await KeyringController.addNewAccount();
    }

    try {
      // Import imported accounts again
      for (let i = 0; i < importedAccounts.length; i++) {
        await KeyringController.importAccountWithStrategy('privateKey', [
          importedAccounts[i],
        ]);
      }
    } catch (e) {
      Logger.error(
        e,
        'error while trying to import accounts on recreate vault',
      );
    }

    //Persist old account/identities names
    const preferencesControllerState = PreferencesController.state;
    const prefUpdates = syncPrefs(oldPrefs, preferencesControllerState);

    // Set preferencesControllerState again
    await PreferencesController.update(prefUpdates);
    // Reselect previous selected account if still available
    if (hdKeyring.accounts.includes(selectedAddress)) {
      PreferencesController.setSelectedAddress(selectedAddress);
    } else {
      PreferencesController.setSelectedAddress(hdKeyring.accounts[0]);
    }
  };

  /**
   * Returns current vault seed phrase
   * It does it using an empty password or a password set by the user
   * depending on the state the app is currently in
   */
  getSeedPhrase = async () => {
    const { KeyringController } = Engine.context;
    const { originalPassword } = this.state;
    const keychainPassword = originalPassword;
    const mnemonic = await KeyringController.exportSeedPhrase(keychainPassword);
    return JSON.stringify(mnemonic).replace(/"/g, '');
  };

  jumpToConfirmPassword = () => {
    const { current } = this.confirmPasswordInput;
    current && current.focus();
  };

  updateBiometryChoice = async (biometryChoice) => {
    if (!biometryChoice) {
      await AsyncStorage.setItem(BIOMETRY_CHOICE_DISABLED, TRUE);
    } else {
      await AsyncStorage.removeItem(BIOMETRY_CHOICE_DISABLED);
    }
    this.setState({ biometryChoice });
  };

  renderSwitch = () => {
    const { biometryType, rememberMe, biometryChoice } = this.state;
    const colors = this.context.colors || mockTheme.colors;
    const styles = createStyles(colors);

    return (
      <View style={styles.biometrics}>
        {biometryType ? (
          <>
            <Text style={styles.biometryLabel}>
              {strings(`biometrics.enable_${biometryType.toLowerCase()}`)}
            </Text>
            <View>
              <Switch
                onValueChange={this.updateBiometryChoice} // eslint-disable-line react/jsx-no-bind
                value={biometryChoice}
                style={styles.biometrySwitch}
                trackColor={{
                  true: colors.primary.default,
                  false: colors.border.muted,
                }}
                thumbColor={importedColors.white}
                ios_backgroundColor={colors.border.muted}
              />
            </View>
          </>
        ) : (
          <>
            <Text style={styles.biometryLabel}>
              {strings(`choose_password.remember_me`)}
            </Text>
            <Switch
              onValueChange={(rememberMe) => this.setState({ rememberMe })} // eslint-disable-line react/jsx-no-bind
              value={rememberMe}
              style={styles.biometrySwitch}
              trackColor={{
                true: colors.primary.default,
                false: colors.border.muted,
              }}
              thumbColor={importedColors.white}
              ios_backgroundColor={colors.border.muted}
            />
          </>
        )}
      </View>
    );
  };

  tryExportSeedPhrase = async (password) => {
    // const { originalPassword } = this.state;
    const { KeyringController } = Engine.context;
    await KeyringController.exportSeedPhrase(password);
  };

  tryUnlockWithPassword = async (password) => {
    this.setState({ ready: false });
    try {
      // Just try
      await this.tryExportSeedPhrase(password);
      this.setState({
        password: null,
        originalPassword: password,
        ready: true,
        view: RESET_PASSWORD,
      });
    } catch (e) {
      const msg = strings('reveal_credential.warning_incorrect_password');
      this.setState({
        warningIncorrectPassword: msg,
        ready: true,
      });
    }
  };

  tryUnlock = () => {
    const { password } = this.state;
    this.tryUnlockWithPassword(password);
  };

  onPasswordChange = (val) => {
    const passInfo = zxcvbn(val);

    this.setState({ password: val, passwordStrength: passInfo.score });
  };

  toggleShowHide = () => {
    this.setState((state) => ({ secureTextEntry: !state.secureTextEntry }));
  };

  learnMore = () => {
    this.props.navigation.push('Webview', {
      screen: 'SimpleWebview',
      params: {
        url: 'https://metamask.zendesk.com/hc/en-us/articles/360039616872-How-can-I-reset-my-password-',
        title: 'metamask.zendesk.com',
      },
    });
  };

  renderLoader = () => {
    const colors = this.context.colors || mockTheme.colors;
    const styles = createStyles(colors);

    return (
      <View style={styles.loader}>
        <ActivityIndicator size="small" />
      </View>
    );
  };

  setConfirmPassword = (val) => this.setState({ confirmPassword: val });

  renderConfirmPassword() {
    const { warningIncorrectPassword } = this.state;
    const colors = this.context.colors || mockTheme.colors;
    const themeAppearance = this.context.themeAppearance || 'light';
    const styles = createStyles(colors);

    return (
      <KeyboardAvoidingView
        style={styles.keyboardAvoidingView}
        behavior={'padding'}
      >
        <KeyboardAwareScrollView style={baseStyles.flexGrow} enableOnAndroid>
          <View style={styles.confirmPasswordWrapper}>
            <View style={[styles.content, styles.passwordRequiredContent]}>
              <Text style={styles.confirm_title}>
                {strings('manual_backup_step_1.confirm_password')}
              </Text>
              <View style={styles.text}>
                <Text style={styles.confirm_label}>
                  {strings('manual_backup_step_1.before_continiuing')}
                </Text>
              </View>
              <TextInput
                style={styles.confirm_input}
                placeholder={'Password'}
                placeholderTextColor={colors.text.muted}
                onChangeText={this.onPasswordChange}
                secureTextEntry
                onSubmitEditing={this.tryUnlock}
<<<<<<< HEAD
                testID={'private-credential-password-text-input'}
=======
                testID={CONFIRM_CHANGE_PASSWORD_INPUT_BOX_ID}
>>>>>>> 161c5a35
                keyboardAppearance={themeAppearance}
              />
              {warningIncorrectPassword && (
                <Text style={styles.warningMessageText}>
                  {warningIncorrectPassword}
                </Text>
              )}
            </View>
            <View style={styles.buttonWrapper}>
              <StyledButton
                containerStyle={styles.button}
                type={'confirm'}
                onPress={this.tryUnlock}
                testID={'submit-button'}
              >
                {strings('manual_backup_step_1.confirm')}
              </StyledButton>
            </View>
          </View>
        </KeyboardAwareScrollView>
      </KeyboardAvoidingView>
    );
  }

  renderResetPassword() {
    const {
      isSelected,
      inputWidth,
      password,
      passwordStrength,
      confirmPassword,
      secureTextEntry,
      error,
      loading,
    } = this.state;
    const colors = this.context.colors || mockTheme.colors;
    const themeAppearance = this.context.themeAppearance || 'light';
    const styles = createStyles(colors);
    const passwordsMatch = password !== '' && password === confirmPassword;
    const canSubmit = passwordsMatch && isSelected;
    const previousScreen = this.props.route.params?.[PREVIOUS_SCREEN];
    const passwordStrengthWord = getPasswordStrengthWord(passwordStrength);

    return (
      <SafeAreaView style={styles.mainWrapper}>
        {loading ? (
          <View style={styles.loadingWrapper}>
            <View style={styles.foxWrapper}>
              {Device.isAndroid() ? (
                <Image
                  source={require('../../../images/fox.png')}
                  style={styles.image}
                  resizeMethod={'auto'}
                />
              ) : (
                <AnimatedFox bgColor={colors.background.default} />
              )}
            </View>
            <ActivityIndicator size="large" color={colors.icon.default} />
            <Text style={styles.title}>
              {strings(
                previousScreen === ONBOARDING
                  ? 'create_wallet.title'
                  : 'secure_your_wallet.creating_password',
              )}
            </Text>
            <Text style={styles.subtitle}>
              {strings('create_wallet.subtitle')}
            </Text>
          </View>
        ) : (
          <View style={styles.wrapper} testID={'choose-password-screen'}>
            <KeyboardAwareScrollView
              style={styles.scrollableWrapper}
              contentContainerStyle={styles.keyboardScrollableWrapper}
              resetScrollToCoords={{ x: 0, y: 0 }}
            >
<<<<<<< HEAD
              <View testID={'create-password-screen'}>
=======
              <View testID={CREATE_PASSWORD_CONTAINER_ID}>
>>>>>>> 161c5a35
                <View style={styles.content}>
                  <Text style={styles.title}>
                    {strings('reset_password.title')}
                  </Text>
                  <View style={styles.text}>
                    <Text style={styles.subtitle}>
                      {strings('reset_password.subtitle')}
                    </Text>
                  </View>
                </View>
                <View style={styles.field}>
                  <Text style={styles.hintLabel}>
                    {strings('reset_password.password')}
                  </Text>
                  <Text
                    onPress={this.toggleShowHide}
                    style={[styles.hintLabel, styles.showPassword]}
                  >
                    {strings(
                      `reset_password.${secureTextEntry ? 'show' : 'hide'}`,
                    )}
                  </Text>
                  <TextInput
                    style={[styles.input, inputWidth]}
                    value={password}
                    onChangeText={this.onPasswordChange}
                    secureTextEntry={secureTextEntry}
                    placeholder=""
                    placeholderTextColor={colors.text.muted}
<<<<<<< HEAD
                    testID="input-password"
=======
                    testID={CREATE_PASSWORD_INPUT_BOX_ID}
>>>>>>> 161c5a35
                    onSubmitEditing={this.jumpToConfirmPassword}
                    returnKeyType="next"
                    autoCapitalize="none"
                    keyboardAppearance={themeAppearance}
                  />
                  {(password !== '' && (
                    <Text style={styles.hintLabel}>
                      {strings('reset_password.password_strength')}
                      <Text style={styles[`strength_${passwordStrengthWord}`]}>
                        {' '}
                        {strings(
                          `reset_password.strength_${passwordStrengthWord}`,
                        )}
                      </Text>
                    </Text>
                  )) || <Text style={styles.hintLabel} />}
                </View>
                <View style={styles.field}>
                  <Text style={styles.hintLabel}>
                    {strings('reset_password.confirm_password')}
                  </Text>
                  <TextInput
                    ref={this.confirmPasswordInput}
                    style={[styles.input, inputWidth]}
                    value={confirmPassword}
                    onChangeText={this.setConfirmPassword}
                    secureTextEntry={secureTextEntry}
                    placeholder={''}
                    placeholderTextColor={colors.text.muted}
<<<<<<< HEAD
                    testID={'input-password-confirm'}
=======
                    testID={CONFIRM_PASSWORD_INPUT_BOX_ID}
                    zasdfasfasf
>>>>>>> 161c5a35
                    onSubmitEditing={this.onPressCreate}
                    returnKeyType={'done'}
                    autoCapitalize="none"
                    keyboardAppearance={themeAppearance}
                  />
                  <View style={styles.showMatchingPasswords}>
                    {passwordsMatch ? (
                      <Icon
                        name="check"
                        size={16}
                        color={colors.success.default}
                      />
                    ) : null}
                  </View>
                  <Text style={styles.hintLabel}>
                    {strings('reset_password.must_be_at_least', { number: 8 })}
                  </Text>
                </View>
                <View>{this.renderSwitch()}</View>
                <View style={styles.checkboxContainer}>
                  <CheckBox
                    value={isSelected}
                    onValueChange={this.setSelection}
                    style={styles.checkbox}
                    tintColors={{
                      true: colors.primary.default,
                      false: colors.border.default,
                    }}
                    boxType="square"
<<<<<<< HEAD
                    testID={'password-understand-box'}
=======
                    testID={IOS_I_UNDERSTAND_BUTTON_ID}
>>>>>>> 161c5a35
                  />
                  <Text
                    style={styles.label}
                    onPress={this.setSelection}
<<<<<<< HEAD
                    testID={'i-understand-text'}
=======
                    testID={ANDROID_I_UNDERSTAND_BUTTON_ID}
>>>>>>> 161c5a35
                  >
                    {strings('reset_password.i_understand')}{' '}
                    <Text onPress={this.learnMore} style={styles.learnMore}>
                      {strings('reset_password.learn_more')}
                    </Text>
                  </Text>
                </View>

                {!!error && <Text style={styles.errorMsg}>{error}</Text>}
              </View>

              <View style={styles.ctaWrapper}>
                <StyledButton
                  type={'blue'}
                  onPress={this.onPressCreate}
                  testID={'submit-button'}
                  disabled={!canSubmit}
                >
                  {strings('reset_password.reset_button')}
                </StyledButton>
              </View>
            </KeyboardAwareScrollView>
          </View>
        )}
      </SafeAreaView>
    );
  }

  render() {
    const { view, ready } = this.state;
    const colors = this.context.colors || mockTheme.colors;
    const styles = createStyles(colors);

    if (!ready) return this.renderLoader();
    return (
      <SafeAreaView style={styles.mainWrapper}>
        <ScrollView
          contentContainerStyle={styles.scrollviewWrapper}
          style={styles.mainWrapper}
          testID={'account-backup-step-4-screen'}
        >
          {view === RESET_PASSWORD
            ? this.renderResetPassword()
            : this.renderConfirmPassword()}
        </ScrollView>
      </SafeAreaView>
    );
  }
}

ResetPassword.contextType = ThemeContext;

const mapStateToProps = (state) => ({
  selectedAddress:
    state.engine.backgroundState.PreferencesController.selectedAddress,
});

const mapDispatchToProps = (dispatch) => ({
  passwordSet: () => dispatch(passwordSet()),
  passwordUnset: () => dispatch(passwordUnset()),
  setLockTime: (time) => dispatch(setLockTime(time)),
  seedphraseNotBackedUp: () => dispatch(seedphraseNotBackedUp()),
});

export default connect(mapStateToProps, mapDispatchToProps)(ResetPassword);<|MERGE_RESOLUTION|>--- conflicted
+++ resolved
@@ -686,11 +686,7 @@
                 onChangeText={this.onPasswordChange}
                 secureTextEntry
                 onSubmitEditing={this.tryUnlock}
-<<<<<<< HEAD
-                testID={'private-credential-password-text-input'}
-=======
                 testID={CONFIRM_CHANGE_PASSWORD_INPUT_BOX_ID}
->>>>>>> 161c5a35
                 keyboardAppearance={themeAppearance}
               />
               {warningIncorrectPassword && (
@@ -768,11 +764,7 @@
               contentContainerStyle={styles.keyboardScrollableWrapper}
               resetScrollToCoords={{ x: 0, y: 0 }}
             >
-<<<<<<< HEAD
-              <View testID={'create-password-screen'}>
-=======
               <View testID={CREATE_PASSWORD_CONTAINER_ID}>
->>>>>>> 161c5a35
                 <View style={styles.content}>
                   <Text style={styles.title}>
                     {strings('reset_password.title')}
@@ -802,11 +794,7 @@
                     secureTextEntry={secureTextEntry}
                     placeholder=""
                     placeholderTextColor={colors.text.muted}
-<<<<<<< HEAD
-                    testID="input-password"
-=======
                     testID={CREATE_PASSWORD_INPUT_BOX_ID}
->>>>>>> 161c5a35
                     onSubmitEditing={this.jumpToConfirmPassword}
                     returnKeyType="next"
                     autoCapitalize="none"
@@ -836,12 +824,8 @@
                     secureTextEntry={secureTextEntry}
                     placeholder={''}
                     placeholderTextColor={colors.text.muted}
-<<<<<<< HEAD
-                    testID={'input-password-confirm'}
-=======
                     testID={CONFIRM_PASSWORD_INPUT_BOX_ID}
                     zasdfasfasf
->>>>>>> 161c5a35
                     onSubmitEditing={this.onPressCreate}
                     returnKeyType={'done'}
                     autoCapitalize="none"
@@ -871,20 +855,12 @@
                       false: colors.border.default,
                     }}
                     boxType="square"
-<<<<<<< HEAD
-                    testID={'password-understand-box'}
-=======
                     testID={IOS_I_UNDERSTAND_BUTTON_ID}
->>>>>>> 161c5a35
                   />
                   <Text
                     style={styles.label}
                     onPress={this.setSelection}
-<<<<<<< HEAD
-                    testID={'i-understand-text'}
-=======
                     testID={ANDROID_I_UNDERSTAND_BUTTON_ID}
->>>>>>> 161c5a35
                   >
                     {strings('reset_password.i_understand')}{' '}
                     <Text onPress={this.learnMore} style={styles.learnMore}>
