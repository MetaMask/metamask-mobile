--- conflicted
+++ resolved
@@ -5,10 +5,7 @@
 import AddNewAccount from './AddNewAccount';
 import { backgroundState } from '../../../util/test/initial-root-state';
 import {
-<<<<<<< HEAD
-=======
   createMockSnapInternalAccount,
->>>>>>> 961a5281
   internalAccount1,
   internalAccount2,
 } from '../../../util/test/accountsControllerTestUtils';
@@ -412,15 +409,8 @@
         );
 
         const { getByText } = render(initialState, {
-<<<<<<< HEAD
-          params: {
-            scope,
-            clientType,
-          },
-=======
           scope,
           clientType,
->>>>>>> 961a5281
         });
 
         expect(
@@ -432,8 +422,6 @@
         ).toBeDefined();
       },
     );
-<<<<<<< HEAD
-=======
 
     it('shows the correct number of accounts in srp item', () => {
       const solanaAccount = createMockSnapInternalAccount(
@@ -471,6 +459,5 @@
       // 2 accounts are associated with the primary srp. 1 hd and 1 solana
       expect(getByText('Show 2 accounts')).toBeDefined();
     });
->>>>>>> 961a5281
   });
 });