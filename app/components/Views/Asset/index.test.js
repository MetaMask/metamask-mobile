import React from 'react';
import renderWithProvider from '../../../util/test/renderWithProvider';
import { backgroundState } from '../../../util/test/initial-root-state';
import Asset from './';
import Engine from '../../../core/Engine';
import { MOCK_ACCOUNTS_CONTROLLER_STATE } from '../../../util/test/accountsControllerTestUtils';

const mockedEngine = Engine;

const mockInitialState = {
  engine: {
    backgroundState: {
<<<<<<< HEAD
      ...backgroundState,
=======
      ...initialBackgroundState,
      AccountsController: MOCK_ACCOUNTS_CONTROLLER_STATE,
>>>>>>> f2dad68c
    },
  },
};

jest.mock('../../../core/Engine.ts', () => {
  const {
    MOCK_ADDRESS_1,
  } = require('../../../util/test/accountsControllerTestUtils');

  return {
    init: () => mockedEngine.init({}),
    context: {
      KeyringController: {
        getOrAddQRKeyring: async () => ({ subscribe: () => ({}) }),
        state: {
          keyrings: [
            {
              accounts: [MOCK_ADDRESS_1],
            },
          ],
        },
      },
    },
    controllerMessenger: {
      subscribe: jest.fn(),
    },
  };
});

describe('Asset', () => {
  it('should render correctly', () => {
    const { toJSON } = renderWithProvider(
      <Asset
        navigation={{ setOptions: () => null }}
        route={{ params: { symbol: 'ETH', address: 'something', isETH: true } }}
        transactions={[]}
      />,
      {
        state: mockInitialState,
      },
    );
    expect(toJSON()).toMatchSnapshot();
  });
});<|MERGE_RESOLUTION|>--- conflicted
+++ resolved
@@ -10,12 +10,8 @@
 const mockInitialState = {
   engine: {
     backgroundState: {
-<<<<<<< HEAD
       ...backgroundState,
-=======
-      ...initialBackgroundState,
       AccountsController: MOCK_ACCOUNTS_CONTROLLER_STATE,
->>>>>>> f2dad68c
     },
   },
 };
