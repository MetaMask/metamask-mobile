--- conflicted
+++ resolved
@@ -67,19 +67,10 @@
 } from '../../../selectors/transactionController';
 import Logger from '../../../util/Logger';
 import { TOKEN_CATEGORY_HASH } from '../../UI/TransactionElement/utils';
-<<<<<<< HEAD
-import {
-  isAssetFromSearch,
-  selectSupportedSwapTokenAddressesForChainId,
-} from '../../../selectors/tokenSearchDiscoveryDataController';
-import { isNonEvmChainId } from '../../../core/Multichain/utils';
-import { selectIsBridgeEnabledSource } from '../../../core/redux/slices/bridge';
-=======
 import { selectSupportedSwapTokenAddressesForChainId } from '../../../selectors/tokenSearchDiscoveryDataController';
 import { isNonEvmChainId } from '../../../core/Multichain/utils';
 import { isBridgeAllowed } from '../../UI/Bridge/utils';
 import { getIsSwapsAssetAllowed, getSwapsIsLive } from './utils';
->>>>>>> c3b2efdc
 
 const createStyles = (colors) =>
   StyleSheet.create({
@@ -192,10 +183,6 @@
      * Function to set the swaps liveness
      */
     setLiveness: PropTypes.func,
-    /**
-     * Boolean that indicates if bridge is enabled for the source chain
-     */
-    isBridgeEnabledSource: PropTypes.bool,
   };
 
   state = {
@@ -534,24 +521,11 @@
       ? isSwapsAllowed(asset.chainId)
       : isSwapsAllowed(chainId);
 
-<<<<<<< HEAD
-    let isAssetAllowed;
-    if (asset.isETH || asset.isNative) {
-      isAssetAllowed = true;
-    } else if (isAssetFromSearch(asset)) {
-      isAssetAllowed = this.props.searchDiscoverySwapsTokens?.includes(
-        asset.address?.toLowerCase(),
-      );
-    } else {
-      isAssetAllowed = asset.address?.toLowerCase() in this.props.swapsTokens;
-    }
-=======
     const isSwapsAssetAllowed = getIsSwapsAssetAllowed({
       asset,
       searchDiscoverySwapsTokens: this.props.searchDiscoverySwapsTokens,
       swapsTokens: this.props.swapsTokens,
     });
->>>>>>> c3b2efdc
 
     const displaySwapsButton =
       isSwapsNetworkAllowed && isSwapsAssetAllowed && AppConstants.SWAPS.ACTIVE;
@@ -559,8 +533,6 @@
     const displayBridgeButton = isPortfolioViewEnabled()
       ? isBridgeAllowed(asset.chainId)
       : isBridgeAllowed(chainId);
-
-    const displayBridgeButton = this.props.isBridgeEnabledSource;
 
     const displayBuyButton = asset.isETH
       ? this.props.isNetworkBuyNativeTokenSupported
@@ -635,10 +607,6 @@
     getRampNetworks(state),
   ),
   networkClientId: selectNetworkClientId(state),
-  isBridgeEnabledSource: selectIsBridgeEnabledSource(
-    state,
-    route.params.chainId,
-  ),
 });
 
 const mapDispatchToProps = (dispatch) => ({
