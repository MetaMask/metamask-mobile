--- conflicted
+++ resolved
@@ -441,19 +441,11 @@
   };
 
   onRefresh = async () => {
-<<<<<<< HEAD
     const { chainId } = this.props;
 
     this.setState({ refreshing: true });
 
     await updateIncomingTransactions([chainId]);
-=======
-    const { networkClientId } = this.props;
-
-    this.setState({ refreshing: true });
-
-    await updateIncomingTransactions([networkClientId]);
->>>>>>> b19eea66
 
     this.setState({ refreshing: false });
   };
