--- conflicted
+++ resolved
@@ -31,14 +31,10 @@
 } from '../../../selectors/networkController';
 import { selectTokens } from '../../../selectors/tokensController';
 import { sortTransactions } from '../../../util/activity';
-<<<<<<< HEAD
-import { areAddressesEqual } from '../../../util/address';
-=======
 import {
   areAddressesEqual,
   safeToChecksumAddress,
 } from '../../../util/address';
->>>>>>> 961a5281
 import {
   findBlockExplorerForNonEvmChainId,
   findBlockExplorerForRpc,
@@ -76,16 +72,12 @@
 import { selectSupportedSwapTokenAddressesForChainId } from '../../../selectors/tokenSearchDiscoveryDataController';
 import { isNonEvmChainId } from '../../../core/Multichain/utils';
 import { isBridgeAllowed } from '../../UI/Bridge/utils';
-<<<<<<< HEAD
-import { getIsSwapsAssetAllowed, getSwapsIsLive } from './utils';
-=======
 ///: BEGIN:ONLY_INCLUDE_IF(keyring-snaps)
 import { selectSolanaAccountTransactions } from '../../../selectors/multichain';
 import { isEvmAccountType } from '@metamask/keyring-api';
 ///: END:ONLY_INCLUDE_IF
 import { getIsSwapsAssetAllowed, getSwapsIsLive } from './utils';
 import MultichainTransactionsView from '../MultichainTransactionsView/MultichainTransactionsView';
->>>>>>> 961a5281
 
 const createStyles = (colors) =>
   StyleSheet.create({
@@ -425,19 +417,6 @@
             mutableTx.insertImportTime = true;
           }
 
-<<<<<<< HEAD
-      submittedTxs = submittedTxs.filter(({ txParams: { from, nonce } }) => {
-        if (!areAddressesEqual(from, this.selectedAddress)) {
-          return false;
-        }
-        const alreadySubmitted = submittedNonces.includes(nonce);
-        const alreadyConfirmed = confirmedTxs.find(
-          (confirmedTransaction) =>
-            areAddressesEqual(
-              confirmedTransaction.txParams.from,
-              this.selectedAddress,
-            ) && confirmedTransaction.txParams.nonce === nonce,
-=======
           return mutableTx;
         });
 
@@ -462,7 +441,6 @@
         const sortedTransactions = sortTransactions(mutableTransactions).filter(
           (tx, index, self) =>
             self.findIndex((_tx) => _tx.id === tx.id) === index,
->>>>>>> 961a5281
         );
         const filteredTransactions = sortedTransactions.filter((tx) => {
           const filterResult = this.filter(tx);
@@ -677,36 +655,6 @@
 
 Asset.contextType = ThemeContext;
 
-<<<<<<< HEAD
-const mapStateToProps = (state, { route }) => ({
-  swapsIsLive: getSwapsIsLive(state, route.params.chainId),
-  swapsTokens: isPortfolioViewEnabled()
-    ? swapsTokensMultiChainObjectSelector(state)
-    : swapsTokensObjectSelector(state),
-  searchDiscoverySwapsTokens: selectSupportedSwapTokenAddressesForChainId(
-    state,
-    route.params.chainId,
-  ),
-  swapsTransactions: selectSwapsTransactions(state),
-  conversionRate: selectConversionRate(state),
-  currentCurrency: selectCurrentCurrency(state),
-  selectedInternalAccount: selectSelectedInternalAccount(state),
-  chainId: selectChainId(state),
-  tokens: selectTokens(state),
-  transactions: selectTransactions(state),
-  rpcUrl: selectRpcUrl(state),
-  networkConfigurations: selectNetworkConfigurations(state),
-  isNetworkRampSupported: isNetworkRampSupported(
-    selectChainId(state),
-    getRampNetworks(state),
-  ),
-  isNetworkBuyNativeTokenSupported: isNetworkRampNativeTokenSupported(
-    selectChainId(state),
-    getRampNetworks(state),
-  ),
-  networkClientId: selectNetworkClientId(state),
-});
-=======
 let cachedFilteredTransactions = null;
 let cacheKey = null;
 
@@ -843,7 +791,6 @@
     networkClientId: selectNetworkClientId(state),
   };
 };
->>>>>>> 961a5281
 
 const mapDispatchToProps = (dispatch) => ({
   setLiveness: (chainId, featureFlags) =>
