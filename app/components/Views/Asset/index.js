--- conflicted
+++ resolved
@@ -69,14 +69,10 @@
 } from '../../../selectors/transactionController';
 import Logger from '../../../util/Logger';
 import { TOKEN_CATEGORY_HASH } from '../../UI/TransactionElement/utils';
-<<<<<<< HEAD
-import { isAssetFromSearch, selectSupportedSwapTokenAddressesForChainId } from '../../../selectors/tokenSearchDiscoveryDataController';
-=======
 import {
   isAssetFromSearch,
   selectSupportedSwapTokenAddressesForChainId,
 } from '../../../selectors/tokenSearchDiscoveryDataController';
->>>>>>> eae6f51e
 import { isNonEvmChainId } from '../../../core/Multichain/utils';
 import isBridgeAllowed from '../../UI/Bridge/utils/isBridgeAllowed';
 
@@ -533,13 +529,9 @@
     if (asset.isETH || asset.isNative) {
       isAssetAllowed = true;
     } else if (isAssetFromSearch(asset)) {
-<<<<<<< HEAD
-      isAssetAllowed = this.props.searchDiscoverySwapsTokens?.includes(asset.address?.toLowerCase());
-=======
       isAssetAllowed = this.props.searchDiscoverySwapsTokens?.includes(
         asset.address?.toLowerCase(),
       );
->>>>>>> eae6f51e
     } else {
       isAssetAllowed = asset.address?.toLowerCase() in this.props.swapsTokens;
     }
@@ -602,14 +594,10 @@
   swapsTokens: isPortfolioViewEnabled()
     ? swapsTokensMultiChainObjectSelector(state)
     : swapsTokensObjectSelector(state),
-<<<<<<< HEAD
-  searchDiscoverySwapsTokens: selectSupportedSwapTokenAddressesForChainId(state, route.params.chainId),
-=======
   searchDiscoverySwapsTokens: selectSupportedSwapTokenAddressesForChainId(
     state,
     route.params.chainId,
   ),
->>>>>>> eae6f51e
   swapsTransactions: selectSwapsTransactions(state),
   conversionRate: selectConversionRate(state),
   currentCurrency: selectCurrentCurrency(state),
