import React, { PureComponent } from 'react';
import { ActivityIndicator, InteractionManager, View, StyleSheet } from 'react-native';
import PropTypes from 'prop-types';
import { connect } from 'react-redux';
import { colors } from '../../../styles/common';
import AssetOverview from '../../UI/AssetOverview';
import Transactions from '../../UI/Transactions';
import { getNetworkNavbarOptions } from '../../UI/Navbar';
import Engine from '../../../core/Engine';
import { safeToChecksumAddress } from '../../../util/address';
import { SWAPS_CONTRACT_ADDRESS } from '@estebanmino/controllers/dist/swaps/SwapsUtil';

const styles = StyleSheet.create({
	wrapper: {
		backgroundColor: colors.white,
		flex: 1
	},
	assetOverviewWrapper: {
		height: 280
	},
	loader: {
		backgroundColor: colors.white,
		flex: 1,
		alignItems: 'center',
		justifyContent: 'center'
	}
});

/**
 * View that displays a specific asset (Token or ETH)
 * including the overview (Amount, Balance, Symbol, Logo)
 * and also the transaction list
 */
class Asset extends PureComponent {
	static propTypes = {
		/**
		/* navigation object required to access the props
		/* passed by the parent component
		*/
		navigation: PropTypes.object,
		/**
		/* conversion rate of ETH - FIAT
		*/
		conversionRate: PropTypes.any,
		/**
		/* Selected currency
		*/
		currentCurrency: PropTypes.string,
		/**
		 * A string that represents the selected address
		 */
		selectedAddress: PropTypes.string,
		/**
		 * A string representing the network name
		 */
		chainId: PropTypes.string,
		/**
		 * An array that represents the user transactions
		 */
		transactions: PropTypes.array,
		/**
		 * Array of ERC20 assets
		 */
		tokens: PropTypes.array,
		/**
		 * Indicates whether third party API mode is enabled
		 */
		thirdPartyApiMode: PropTypes.bool,
		swapsTransactions: PropTypes.object
	};

	state = {
		refreshing: false,
		loading: false,
		transactionsUpdated: false,
		submittedTxs: [],
		confirmedTxs: [],
		transactions: []
	};

	txs = [];
	txsPending = [];
	isNormalizing = false;
	chainId = '';
	filter = undefined;
	navSymbol = undefined;
	navAddress = undefined;

	static navigationOptions = ({ navigation }) =>
		getNetworkNavbarOptions(navigation.getParam('symbol', ''), false, navigation);

	componentDidMount() {
		InteractionManager.runAfterInteractions(() => {
			this.normalizeTransactions();
			this.mounted = true;
		});
		this.navSymbol = this.props.navigation.getParam('symbol', '').toLowerCase();
		this.navAddress = this.props.navigation.getParam('address', '').toLowerCase();
		if (this.navSymbol.toUpperCase() !== 'ETH' && this.navAddress !== '') {
			this.filter = this.noEthFilter;
		} else {
			this.filter = this.ethFilter;
		}
	}

	componentDidUpdate(prevProps) {
		if (prevProps.chainId !== this.props.chainId || prevProps.selectedAddress !== this.props.selectedAddress) {
			this.showLoaderAndNormalize();
		} else {
			this.normalizeTransactions();
		}
	}

	showLoaderAndNormalize() {
		this.setState({ loading: true }, () => {
			this.normalizeTransactions();
		});
	}

	componentWillUnmount() {
		this.mounted = false;
	}

	didTxStatusesChange = newTxsPending => this.txsPending.length !== newTxsPending.length;

	ethFilter = tx => {
		const { selectedAddress, chainId } = this.props;
		const {
			transaction: { from, to },
			isTransfer,
			transferInformation
		} = tx;
		if (isTransfer)
			return this.props.tokens.find(
				({ address }) => address.toLowerCase() === transferInformation.contractAddress.toLowerCase()
			);
		return (
			(safeToChecksumAddress(from) === selectedAddress || safeToChecksumAddress(to) === selectedAddress) &&
			chainId === tx.networkID &&
			tx.status !== 'unapproved'
		);
	};

	noEthFilter = tx => {
		const { chainId, swapsTransactions } = this.props;
		const {
			transaction: { to, from },
			isTransfer,
			transferInformation
		} = tx;
		if (isTransfer) return this.navAddress === transferInformation.contractAddress.toLowerCase();
		if (
			(from?.toLowerCase() === this.navAddress || to?.toLowerCase() === this.navAddress) &&
			chainId === tx.networkID &&
			tx.status !== 'unapproved'
		)
			return true;
		if (swapsTransactions[tx.id] && to?.toLowerCase() === SWAPS_CONTRACT_ADDRESS) {
			const { destinationToken, sourceToken } = swapsTransactions[tx.id];
			return destinationToken === this.navAddress || sourceToken === this.navAddress;
		}
		return false;
	};

	normalizeTransactions() {
		if (this.isNormalizing) return;
		this.isNormalizing = true;
		let submittedTxs = [];
		const newPendingTxs = [];
		const confirmedTxs = [];
		const { chainId, transactions } = this.props;
		if (transactions.length) {
			const txs = transactions.filter(tx => {
				const filerResult = this.filter(tx);
				if (filerResult) {
					switch (tx.status) {
						case 'submitted':
						case 'signed':
						case 'unapproved':
							submittedTxs.push(tx);
							break;
						case 'pending':
							newPendingTxs.push(tx);
							break;
						case 'confirmed':
							confirmedTxs.push(tx);
							break;
					}
				}
				return filerResult;
			});

			txs.sort((a, b) => (a.time > b.time ? -1 : b.time > a.time ? 1 : 0));
			submittedTxs.sort((a, b) => (a.time > b.time ? -1 : b.time > a.time ? 1 : 0));
			confirmedTxs.sort((a, b) => (a.time > b.time ? -1 : b.time > a.time ? 1 : 0));

			const submittedNonces = [];
			submittedTxs = submittedTxs.filter(transaction => {
				const alreadySubmitted = submittedNonces.includes(transaction.transaction.nonce);
				submittedNonces.push(transaction.transaction.nonce);
				return !alreadySubmitted;
			});

			// To avoid extra re-renders we want to set the new txs only when
			// there's a new tx in the history or the status of one of the existing txs changed
			if (
				(this.txs.length === 0 && !this.state.transactionsUpdated) ||
				this.txs.length !== txs.length ||
				this.chainId !== chainId ||
				this.didTxStatusesChange(newPendingTxs)
			) {
				this.txs = txs;
				this.txsPending = newPendingTxs;
				this.setState({
					transactionsUpdated: true,
					loading: false,
					transactions: txs,
					submittedTxs,
					confirmedTxs
				});
			}
		} else if (!this.state.transactionsUpdated) {
			this.setState({ transactionsUpdated: true, loading: false });
		}
		this.isNormalizing = false;
		this.chainId = chainId;
	}

	renderLoader = () => (
		<View style={styles.loader}>
			<ActivityIndicator style={styles.loader} size="small" />
		</View>
	);

	onRefresh = async () => {
		this.setState({ refreshing: true });
		this.props.thirdPartyApiMode && (await Engine.refreshTransactionHistory());
		this.setState({ refreshing: false });
	};

	render = () => {
<<<<<<< HEAD
		const { loading, transactions, submittedTxs, confirmedTxs, transactionsUpdated } = this.state;
=======
		const { loading, transactions, submittedTxs, confirmedTxs } = this.state;
>>>>>>> f0325336
		const {
			navigation: {
				state: { params }
			},
			navigation,
			conversionRate,
			currentCurrency,
			selectedAddress,
			chainId
		} = this.props;

		return (
			<View style={styles.wrapper}>
				{loading ? (
					this.renderLoader()
				) : (
					<Transactions
						header={
							<View style={styles.assetOverviewWrapper}>
								<AssetOverview navigation={navigation} asset={navigation && params} />
							</View>
						}
						navigation={navigation}
						transactions={transactions}
						submittedTransactions={submittedTxs}
						confirmedTransactions={confirmedTxs}
						selectedAddress={selectedAddress}
						conversionRate={conversionRate}
						currentCurrency={currentCurrency}
<<<<<<< HEAD
						networkType={networkType}
						loading={!transactionsUpdated}
=======
						networkType={chainId}
						loading={!this.state.transactionsUpdated}
>>>>>>> f0325336
						headerHeight={280}
					/>
				)}
			</View>
		);
	};
}

const mapStateToProps = state => ({
	swapsTransactions: state.engine.backgroundState.TransactionController.swapsTransactions || {},
	conversionRate: state.engine.backgroundState.CurrencyRateController.conversionRate,
	currentCurrency: state.engine.backgroundState.CurrencyRateController.currentCurrency,
	selectedAddress: state.engine.backgroundState.PreferencesController.selectedAddress,
	chainId: state.engine.backgroundState.NetworkController.provider.chainId,
	tokens: state.engine.backgroundState.AssetsController.tokens,
	transactions: state.engine.backgroundState.TransactionController.transactions,
	thirdPartyApiMode: state.privacy.thirdPartyApiMode
});

export default connect(mapStateToProps)(Asset);<|MERGE_RESOLUTION|>--- conflicted
+++ resolved
@@ -239,11 +239,7 @@
 	};
 
 	render = () => {
-<<<<<<< HEAD
-		const { loading, transactions, submittedTxs, confirmedTxs, transactionsUpdated } = this.state;
-=======
 		const { loading, transactions, submittedTxs, confirmedTxs } = this.state;
->>>>>>> f0325336
 		const {
 			navigation: {
 				state: { params }
@@ -273,13 +269,8 @@
 						selectedAddress={selectedAddress}
 						conversionRate={conversionRate}
 						currentCurrency={currentCurrency}
-<<<<<<< HEAD
-						networkType={networkType}
-						loading={!transactionsUpdated}
-=======
 						networkType={chainId}
 						loading={!this.state.transactionsUpdated}
->>>>>>> f0325336
 						headerHeight={280}
 					/>
 				)}
