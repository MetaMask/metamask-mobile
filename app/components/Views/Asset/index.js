--- conflicted
+++ resolved
@@ -242,7 +242,7 @@
 	};
 
 	render = () => {
-		const { loading, transactions, submittedTxs, confirmedTxs, transactionsUpdated } = this.state;
+		const { loading, transactions, submittedTxs, confirmedTxs } = this.state;
 		const {
 			navigation: {
 				state: { params }
@@ -272,13 +272,8 @@
 						selectedAddress={selectedAddress}
 						conversionRate={conversionRate}
 						currentCurrency={currentCurrency}
-<<<<<<< HEAD
 						networkType={chainId}
 						loading={!this.state.transactionsUpdated}
-=======
-						networkType={networkType}
-						loading={!transactionsUpdated}
->>>>>>> 1c38ef97
 						headerHeight={280}
 					/>
 				)}
