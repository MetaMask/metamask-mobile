--- conflicted
+++ resolved
@@ -190,11 +190,6 @@
     this.props.selectedInternalAccount?.address,
   );
 
-<<<<<<< HEAD
-  updateNavBar = () => {
-    const { navigation, route, chainId, rpcUrl, networkConfigurations } =
-      this.props;
-=======
   updateNavBar = (contentOffset = 0) => {
     const {
       route: { params },
@@ -204,7 +199,6 @@
       rpcUrl,
       networkConfigurations,
     } = this.props;
->>>>>>> a5975687
     const colors = this.context.colors || mockTheme.colors;
     const isNativeToken = route.params.isETH;
     const isMainnet = isMainnetByChainId(chainId);
@@ -235,11 +229,8 @@
               })
           : undefined,
         true,
-<<<<<<< HEAD
-=======
         contentOffset,
         currentNetworkName,
->>>>>>> a5975687
       ),
     );
   };
