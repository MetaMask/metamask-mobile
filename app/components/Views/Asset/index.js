import React, { PureComponent } from 'react';
import { ActivityIndicator, InteractionManager, View, StyleSheet } from 'react-native';
import PropTypes from 'prop-types';
import Networks, { isKnownNetwork } from '../../../util/networks';
import { connect } from 'react-redux';
import { colors } from '../../../styles/common';
import AssetOverview from '../../UI/AssetOverview';
import Transactions from '../../UI/Transactions';
import { getNetworkNavbarOptions } from '../../UI/Navbar';
import Engine from '../../../core/Engine';
import { safeToChecksumAddress } from '../../../util/address';

const styles = StyleSheet.create({
	wrapper: {
		backgroundColor: colors.white,
		flex: 1
	},
	assetOverviewWrapper: {
		height: 280
	},
	loader: {
		backgroundColor: colors.white,
		flex: 1,
		alignItems: 'center',
		justifyContent: 'center'
	}
});

/**
 * View that displays a specific asset (Token or ETH)
 * including the overview (Amount, Balance, Symbol, Logo)
 * and also the transaction list
 */
class Asset extends PureComponent {
	static propTypes = {
		/**
		/* navigation object required to access the props
		/* passed by the parent component
		*/
		navigation: PropTypes.object,
		/**
		/* conversion rate of ETH - FIAT
		*/
		conversionRate: PropTypes.any,
		/**
		/* Selected currency
		*/
		currentCurrency: PropTypes.string,
		/**
		 * A string that represents the selected address
		 */
		selectedAddress: PropTypes.string,
		/**
		 * A string representing the network name
		 */
		networkType: PropTypes.string,
		/**
		 * An array that represents the user transactions
		 */
		transactions: PropTypes.array
	};

	state = {
		refreshing: false,
		loading: false,
		transactionsUpdated: false,
		submittedTxs: [],
		confirmedTxs: [],
		transactions: []
	};

	txs = [];
	txsPending = [];
	isNormalizing = false;
	networkType = '';
	filter = undefined;
	navSymbol = undefined;
	navAddress = undefined;

	static navigationOptions = ({ navigation }) =>
		getNetworkNavbarOptions(navigation.getParam('symbol', ''), false, navigation);

	componentDidMount() {
		InteractionManager.runAfterInteractions(() => {
			this.normalizeTransactions();
			this.mounted = true;
		});

		this.navSymbol = this.props.navigation.getParam('symbol', '').toLowerCase();
		this.navAddress = this.props.navigation.getParam('address', '').toLowerCase();
		if (this.navSymbol.toUpperCase() !== 'ETH' && this.navAddress !== '') {
			this.filter = this.noEthFilter;
		} else {
			this.filter = this.ethFilter;
		}
	}

	componentDidUpdate(prevProps) {
		if (
			prevProps.networkType !== this.props.networkType ||
			prevProps.selectedAddress !== this.props.selectedAddress
		) {
			this.showLoaderAndNormalize();
		} else {
			this.normalizeTransactions();
		}
	}

	showLoaderAndNormalize() {
		this.setState({ loading: true }, () => {
			this.normalizeTransactions();
		});
	}

	componentWillUnmount() {
		this.mounted = false;
	}

	didTxStatusesChange = newTxsPending => this.txsPending.length !== newTxsPending.length;

	ethFilter = tx => {
		const { selectedAddress, networkType } = this.props;
		const networkId = Networks[networkType].networkId;
		const {
			transaction: { from, to }
		} = tx;
		return (
			((from && toChecksumAddress(from) === selectedAddress) ||
				(to && toChecksumAddress(to) === selectedAddress)) &&
			((networkId && networkId.toString() === tx.networkID) ||
				(networkType === 'rpc' && !isKnownNetwork(tx.networkID))) &&
			tx.status !== 'unapproved'
		);
	};

	noEthFilter = tx => {
		const { networkType } = this.props;
		const networkId = Networks[networkType].networkId;
		const {
			transaction: { to, from }
		} = tx;
		return (
			(from & (from.toLowerCase() === this.navAddress) || (to && to.toLowerCase() === this.navAddress)) &&
			((networkId && networkId.toString() === tx.networkID) ||
				(networkType === 'rpc' && !isKnownNetwork(tx.networkID))) &&
			tx.status !== 'unapproved'
		);
	};

	normalizeTransactions() {
		if (this.isNormalizing) return;
		this.isNormalizing = true;
		let submittedTxs = [];
		const newPendingTxs = [];
		const confirmedTxs = [];
		const { networkType, transactions } = this.props;

		if (transactions.length) {
<<<<<<< HEAD
			let txs = transactions.filter(
				tx =>
					(safeToChecksumAddress(tx.transaction.from) === selectedAddress ||
						safeToChecksumAddress(tx.transaction.to) === selectedAddress) &&
					((networkId && networkId.toString() === tx.networkID) ||
						(networkType === 'rpc' && !isKnownNetwork(tx.networkID))) &&
					tx.status !== 'unapproved'
			);
=======
			const txs = transactions.filter(tx => {
				const filerResult = this.filter(tx);
				if (filerResult) {
					switch (tx.status) {
						case 'submitted':
						case 'signed':
						case 'unapproved':
							submittedTxs.push(tx);
							break;
						case 'pending':
							newPendingTxs.push(tx);
							break;
						case 'confirmed':
							confirmedTxs.push(tx);
							break;
					}
				}
				return filerResult;
			});
>>>>>>> b517b46d

			txs.sort((a, b) => (a.time > b.time ? -1 : b.time > a.time ? 1 : 0));
			submittedTxs.sort((a, b) => (a.time > b.time ? -1 : b.time > a.time ? 1 : 0));
			confirmedTxs.sort((a, b) => (a.time > b.time ? -1 : b.time > a.time ? 1 : 0));

			const submittedNonces = [];
			submittedTxs = submittedTxs.filter(transaction => {
				const alreadyConfirmed = confirmedTxs.find(
					tx => tx.transaction.nonce === transaction.transaction.nonce
				);
				if (alreadyConfirmed) {
					InteractionManager.runAfterInteractions(() => {
						Engine.context.TransactionController.cancelTransaction(transaction.id);
					});
					return false;
				}
				const alreadySubmitted = submittedNonces.includes(transaction.transaction.nonce);
				submittedNonces.push(transaction.transaction.nonce);
				return !alreadySubmitted;
			});

			// To avoid extra re-renders we want to set the new txs only when
			// there's a new tx in the history or the status of one of the existing txs changed
			if (
				(this.txs.length === 0 && !this.state.transactionsUpdated) ||
				this.txs.length !== txs.length ||
				this.networkType !== networkType ||
				this.didTxStatusesChange(newPendingTxs)
			) {
				this.txs = txs;
				this.txsPending = newPendingTxs;
				this.setState({
					transactionsUpdated: true,
					loading: false,
					transactions: txs,
					submittedTxs,
					confirmedTxs
				});
			}
		} else if (!this.state.transactionsUpdated) {
			this.setState({ transactionsUpdated: true, loading: false });
		}
		this.isNormalizing = false;
		this.networkType = networkType;
	}

	renderLoader = () => (
		<View style={styles.loader}>
			<ActivityIndicator style={styles.loader} size="small" />
		</View>
	);

	onRefresh = async () => {
		this.setState({ refreshing: true });
		await Engine.refreshTransactionHistory();
		this.setState({ refreshing: false });
	};

	render = () => {
		const {
			navigation: {
				state: { params }
			},
			navigation,
			conversionRate,
			currentCurrency,
			selectedAddress,
			networkType
		} = this.props;

		return (
			<View style={styles.wrapper}>
				<View style={styles.wrapper}>
					{this.state.loading ? (
						this.renderLoader()
					) : (
						<Transactions
							header={
								<View style={styles.assetOverviewWrapper}>
									<AssetOverview navigation={navigation} asset={navigation && params} />
								</View>
							}
							navigation={navigation}
							transactions={this.state.transactions}
							submittedTransactions={this.state.submittedTxs}
							confirmedTransactions={this.state.confirmedTxs}
							selectedAddress={selectedAddress}
							conversionRate={conversionRate}
							currentCurrency={currentCurrency}
							networkType={networkType}
							loading={!this.state.transactionsUpdated}
							headerHeight={280}
						/>
					)}
				</View>
			</View>
		);
	};
}

const mapStateToProps = state => ({
	conversionRate: state.engine.backgroundState.CurrencyRateController.conversionRate,
	currentCurrency: state.engine.backgroundState.CurrencyRateController.currentCurrency,
	selectedAddress: state.engine.backgroundState.PreferencesController.selectedAddress,
	networkType: state.engine.backgroundState.NetworkController.provider.type,
	transactions: state.engine.backgroundState.TransactionController.transactions
});

export default connect(mapStateToProps)(Asset);<|MERGE_RESOLUTION|>--- conflicted
+++ resolved
@@ -156,16 +156,6 @@
 		const { networkType, transactions } = this.props;
 
 		if (transactions.length) {
-<<<<<<< HEAD
-			let txs = transactions.filter(
-				tx =>
-					(safeToChecksumAddress(tx.transaction.from) === selectedAddress ||
-						safeToChecksumAddress(tx.transaction.to) === selectedAddress) &&
-					((networkId && networkId.toString() === tx.networkID) ||
-						(networkType === 'rpc' && !isKnownNetwork(tx.networkID))) &&
-					tx.status !== 'unapproved'
-			);
-=======
 			const txs = transactions.filter(tx => {
 				const filerResult = this.filter(tx);
 				if (filerResult) {
@@ -185,7 +175,6 @@
 				}
 				return filerResult;
 			});
->>>>>>> b517b46d
 
 			txs.sort((a, b) => (a.time > b.time ? -1 : b.time > a.time ? 1 : 0));
 			submittedTxs.sort((a, b) => (a.time > b.time ? -1 : b.time > a.time ? 1 : 0));
