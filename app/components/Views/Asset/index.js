--- conflicted
+++ resolved
@@ -50,23 +50,6 @@
 class Asset extends PureComponent {
   static propTypes = {
     /**
-<<<<<<< HEAD
-		/* navigation object required to access the props
-		/* passed by the parent component
-		*/
-    navigation: PropTypes.object,
-    /**
-		/* conversion rate of ETH - FIAT
-		*/
-    conversionRate: PropTypes.any,
-    /**
-		/* Selected currency
-		*/
-    currentCurrency: PropTypes.string,
-    /**
-		/* Identities object required to get account name
-		*/
-=======
     /* navigation object required to access the props
     /* passed by the parent component
     */
@@ -82,7 +65,6 @@
     /**
     /* Identities object required to get account name
     */
->>>>>>> 161c5a35
     identities: PropTypes.object,
     /**
      * A string that represents the selected address
