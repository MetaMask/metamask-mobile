--- conflicted
+++ resolved
@@ -79,12 +79,7 @@
 import { getIsSwapsAssetAllowed, getSwapsIsLive } from './utils';
 import MultichainTransactionsView from '../MultichainTransactionsView/MultichainTransactionsView';
 import { selectIsUnifiedSwapsEnabled } from '../../../core/redux/slices/bridge';
-<<<<<<< HEAD
-import { KnownCaipNamespace, parseCaipChainId } from '@metamask/utils';
-import { MULTICHAIN_NETWORK_TICKER } from '@metamask/multichain-network-controller';
-=======
 import { AVAILABLE_MULTICHAIN_NETWORK_CONFIGURATIONS } from '@metamask/multichain-network-controller';
->>>>>>> 550b68d3
 
 const createStyles = (colors) =>
   StyleSheet.create({
@@ -705,16 +700,9 @@
     } else {
       filteredTransactions = txs;
 
-<<<<<<< HEAD
-      // Only filter Solana or EVM transactions
-      if (namespace === KnownCaipNamespace.Solana) {
-        filteredTransactions = txs.filter((tx) => {
-          const txData = tx.from || tx.to || [];
-=======
       if (isNativeAsset) {
         filteredTransactions = txs.filter((tx) => {
           const txData = (tx.from || []).concat(tx.to || []);
->>>>>>> 550b68d3
 
           if (!txData || txData.length === 0) {
             return false;
@@ -731,34 +719,20 @@
 
           const allParticipantsAreNativeSol = participantsWithAssets.every(
             (participant) => {
-<<<<<<< HEAD
-              const assetUnit = participant.asset.unit || '';
-              return MULTICHAIN_NETWORK_TICKER[SolScope.Mainnet] === assetUnit;
-=======
               const assetId = participant.asset.type;
               return (
                 AVAILABLE_MULTICHAIN_NETWORK_CONFIGURATIONS[
                   route.params.chainId
                 ]?.nativeCurrency === assetId
               );
->>>>>>> 550b68d3
             },
           );
 
           return allParticipantsAreNativeSol;
         });
-<<<<<<< HEAD
-      } else if (
-        namespace === KnownCaipNamespace.Eip155 &&
-        (assetAddress || assetSymbol)
-      ) {
-        filteredTransactions = txs.filter((tx) => {
-          const txData = tx.from || tx.to || [];
-=======
       } else if (assetAddress || assetSymbol) {
         filteredTransactions = txs.filter((tx) => {
           const txData = (tx.from || []).concat(tx.to || []);
->>>>>>> 550b68d3
 
           const involvesToken = txData.some((participant) => {
             if (participant.asset && typeof participant.asset === 'object') {
