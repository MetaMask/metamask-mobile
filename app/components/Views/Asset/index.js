import { swapsUtils } from '@metamask/swaps-controller/';
import PropTypes from 'prop-types';
import React, { PureComponent } from 'react';
import {
  ActivityIndicator,
  InteractionManager,
  StyleSheet,
  View,
} from 'react-native';
import { connect } from 'react-redux';
import Routes from '../../../constants/navigation/Routes';
import {
  TX_CONFIRMED,
  TX_PENDING,
  TX_SIGNED,
  TX_SUBMITTED,
  TX_UNAPPROVED,
} from '../../../constants/transaction';
import AppConstants from '../../../core/AppConstants';
import {
  getFeatureFlagChainId,
  setSwapsLiveness,
  swapsTokensMultiChainObjectSelector,
  swapsTokensObjectSelector,
} from '../../../reducers/swaps';
import {
  selectChainId,
  selectNetworkClientId,
  selectNetworkConfigurations,
  selectRpcUrl,
} from '../../../selectors/networkController';
import { selectTokens } from '../../../selectors/tokensController';
import { sortTransactions } from '../../../util/activity';
<<<<<<< HEAD
import { areAddressesEqual } from '../../../util/address';
=======
import {
  areAddressesEqual,
  safeToChecksumAddress,
} from '../../../util/address';
>>>>>>> b6e9c40b
import {
  findBlockExplorerForNonEvmChainId,
  findBlockExplorerForRpc,
  isMainnetByChainId,
  isPortfolioViewEnabled,
} from '../../../util/networks';
import { mockTheme, ThemeContext } from '../../../util/theme';
import { addAccountTimeFlagFilter } from '../../../util/transactions';
import AssetOverview from '../../UI/AssetOverview';
import { getNetworkNavbarOptions } from '../../UI/Navbar';
import { isSwapsAllowed } from '../../UI/Swaps/utils';
import Transactions from '../../UI/Transactions';
import ActivityHeader from './ActivityHeader';
import {
  isNetworkRampNativeTokenSupported,
  isNetworkRampSupported,
} from '../../UI/Ramp/Aggregator/utils';
import { getRampNetworks } from '../../../reducers/fiatOrders';
import Device from '../../../util/device';
import {
  selectConversionRate,
  selectCurrentCurrency,
} from '../../../selectors/currencyRateController';
import { selectSelectedInternalAccount } from '../../../selectors/accountsController';
import { updateIncomingTransactions } from '../../../util/transaction-controller';
import { withMetricsAwareness } from '../../../components/hooks/useMetrics';
import { store } from '../../../store';
import { toChecksumHexAddress } from '@metamask/controller-utils';
import {
  selectSwapsTransactions,
  selectTransactions,
} from '../../../selectors/transactionController';
import Logger from '../../../util/Logger';
import { TOKEN_CATEGORY_HASH } from '../../UI/TransactionElement/utils';
import { selectSupportedSwapTokenAddressesForChainId } from '../../../selectors/tokenSearchDiscoveryDataController';
import { isNonEvmChainId } from '../../../core/Multichain/utils';
import { isBridgeAllowed } from '../../UI/Bridge/utils';
///: BEGIN:ONLY_INCLUDE_IF(keyring-snaps)
import { selectSolanaAccountTransactions } from '../../../selectors/multichain';
import { isEvmAccountType } from '@metamask/keyring-api';
///: END:ONLY_INCLUDE_IF
import { getIsSwapsAssetAllowed, getSwapsIsLive } from './utils';
import MultichainTransactionsView from '../MultichainTransactionsView/MultichainTransactionsView';

const createStyles = (colors) =>
  StyleSheet.create({
    wrapper: {
      backgroundColor: colors.background.default,
      flex: 1,
    },
    assetOverviewWrapper: {
      height: 280,
    },
    loader: {
      backgroundColor: colors.background.default,
      flex: 1,
      alignItems: 'center',
      justifyContent: 'center',
    },
    footer: {
      flexDirection: 'row',
      justifyContent: 'center',
      backgroundColor: colors.background.default,
      paddingBottom: 32,
      elevation: 2,
      paddingTop: 16,
      paddingHorizontal: 16,
    },
    footerBorder: Device.isAndroid()
      ? {
          borderTopWidth: 1,
          borderColor: colors.border.muted,
        }
      : {
          shadowColor: colors.overlay.default,
          shadowOpacity: 0.3,
          shadowOffset: { height: 4, width: 0 },
          shadowRadius: 8,
        },
    footerButton: {
      flexGrow: 1,
      flexShrink: 1,
      flexBasis: '50%',
    },
    buyButton: {
      marginRight: 8,
    },
    swapButton: {
      marginLeft: 8,
    },
    singleButton: {
      flexBasis: '100%',
      marginRight: 0,
      marginLeft: 0,
    },
  });

/**
 * View that displays a specific asset (Token or ETH)
 * including the overview (Amount, Balance, Symbol, Logo)
 * and also the transaction list
 */
class Asset extends PureComponent {
  static propTypes = {
    /**
    /* navigation object required to access the props
    /* passed by the parent component
    */
    navigation: PropTypes.object,
    /**
    /* conversion rate of ETH - FIAT
    */
    conversionRate: PropTypes.any,
    /**
    /* Selected currency
    */
    currentCurrency: PropTypes.string,
    /**
    /* InternalAccount object required to get account name
    */
    selectedInternalAccount: PropTypes.object,
    /**
     * The chain ID for the current selected network
     */
    chainId: PropTypes.string,
    /**
     * An array that represents the user transactions
     */
    transactions: PropTypes.array,
    /**
     * Array of ERC20 assets
     */
    tokens: PropTypes.array,
    swapsIsLive: PropTypes.bool,
    swapsTokens: PropTypes.object,
    searchDiscoverySwapsTokens: PropTypes.array,
    swapsTransactions: PropTypes.object,
    /**
     * Object that represents the current route info like params passed to it
     */
    route: PropTypes.object,
    rpcUrl: PropTypes.string,
    networkConfigurations: PropTypes.object,
    /**
     * Boolean that indicates if network is supported to buy
     */
    isNetworkRampSupported: PropTypes.bool,
    /**
     * Boolean that indicates if native token is supported to buy
     */
    isNetworkBuyNativeTokenSupported: PropTypes.bool,
    /**
     * Function to set the swaps liveness
     */
    setLiveness: PropTypes.func,
  };

  state = {
    refreshing: false,
    loading: false,
    transactionsUpdated: false,
    submittedTxs: [],
    confirmedTxs: [],
    transactions: [],
  };

  txs = [];
  txsPending = [];
  isNormalizing = false;
  chainId = '';
  filter = undefined;
  navSymbol = undefined;
  navAddress = undefined;
  selectedAddress = toChecksumHexAddress(
    this.props.selectedInternalAccount?.address,
  );

  updateNavBar = (contentOffset = 0) => {
    const {
      route: { params },
      navigation,
      route,
      chainId,
      rpcUrl,
      networkConfigurations,
    } = this.props;
    const colors = this.context.colors || mockTheme.colors;
    const isNativeToken = route.params.isNative ?? route.params.isETH;
    const isMainnet = isMainnetByChainId(chainId);
    const blockExplorer = isNonEvmChainId(chainId)
      ? findBlockExplorerForNonEvmChainId(chainId)
      : findBlockExplorerForRpc(rpcUrl, networkConfigurations);

    const shouldShowMoreOptionsInNavBar =
      isMainnet || !isNativeToken || (isNativeToken && blockExplorer);
    const asset = navigation && params;
    const currentNetworkName =
      this.props.networkConfigurations[asset.chainId]?.name;
    navigation.setOptions(
      getNetworkNavbarOptions(
        route.params?.symbol ?? '',
        false,
        navigation,
        colors,
        // TODO: remove !isNonEvmChainId check once bottom sheet options are fixed for non-EVM chains
        shouldShowMoreOptionsInNavBar && !isNonEvmChainId(chainId)
          ? () =>
              navigation.navigate(Routes.MODAL.ROOT_MODAL_FLOW, {
                screen: 'AssetOptions',
                params: {
                  isNativeCurrency: isNativeToken,
                  address: route.params?.address,
                  chainId: route.params?.chainId,
                  asset,
                },
              })
          : undefined,
        true,
        contentOffset,
        currentNetworkName,
      ),
    );
  };

  onScrollThroughContent = (contentOffset = 0) => {
    this.updateNavBar(contentOffset);
  };

  checkLiveness = async (chainId) => {
    try {
      const featureFlags = await swapsUtils.fetchSwapsFeatureFlags(
        getFeatureFlagChainId(chainId),
        AppConstants.SWAPS.CLIENT_ID,
      );
      this.props.setLiveness(chainId, featureFlags);
    } catch (error) {
      Logger.error(error, 'Swaps: error while fetching swaps liveness');
      this.props.setLiveness(chainId, null);
    }
  };

  componentDidMount() {
    this.updateNavBar();

    const tokenChainId = this.props.route?.params?.chainId;
    if (tokenChainId) {
      this.checkLiveness(tokenChainId);
    }

    InteractionManager.runAfterInteractions(() => {
      this.normalizeTransactions();
      this.mounted = true;
    });
    this.navSymbol = (this.props.route.params?.symbol ?? '').toLowerCase();
    this.navAddress = (this.props.route.params?.address ?? '').toLowerCase();

    if (this.navSymbol.toUpperCase() !== 'ETH' && this.navAddress !== '') {
      this.filter = this.noEthFilter;
    } else {
      this.filter = this.ethFilter;
    }
  }

  componentDidUpdate(prevProps) {
    if (
      prevProps.chainId !== this.props.chainId ||
      prevProps.selectedInternalAccount.address !==
        this.props.selectedInternalAccount?.address
    ) {
      this.showLoaderAndNormalize();
    } else {
      this.normalizeTransactions();
    }
  }

  showLoaderAndNormalize() {
    this.setState({ loading: true }, () => {
      this.normalizeTransactions();
    });
  }

  componentWillUnmount() {
    this.mounted = false;
  }

  didTxStatusesChange = (newTxsPending) =>
    this.txsPending.length !== newTxsPending.length;

  ethFilter = (tx) => {
    const { networkId } = store.getState().inpageProvider;
    const { chainId } = this.props;
    const {
      txParams: { from, to },
      isTransfer,
      transferInformation,
      type,
    } = tx;

    if (
      (areAddressesEqual(from, this.selectedAddress) ||
        areAddressesEqual(to, this.selectedAddress)) &&
      (chainId === tx.chainId || (!tx.chainId && networkId === tx.networkID)) &&
      tx.status !== 'unapproved'
    ) {
      if (TOKEN_CATEGORY_HASH[type]) {
        return false;
      }
      if (isTransfer) {
        return this.props.tokens.find(({ address }) =>
          areAddressesEqual(address, transferInformation.contractAddress),
        );
      }

      return true;
    }
    return false;
  };

  noEthFilter = (tx) => {
    const { networkId } = store.getState().inpageProvider;

    const { chainId, swapsTransactions } = this.props;
    const {
      txParams: { to, from },
      isTransfer,
      transferInformation,
    } = tx;
    if (
      (areAddressesEqual(from, this.selectedAddress) ||
        areAddressesEqual(to, this.selectedAddress)) &&
      (chainId === tx.chainId || (!tx.chainId && networkId === tx.networkID)) &&
      tx.status !== 'unapproved'
    ) {
      if (to?.toLowerCase() === this.navAddress) return true;
      if (isTransfer)
        return (
          this.navAddress === transferInformation.contractAddress.toLowerCase()
        );
      if (
        swapsTransactions[tx.id] &&
        (to?.toLowerCase() === swapsUtils.getSwapsContractAddress(chainId) ||
          to?.toLowerCase() === this.navAddress)
      ) {
        const { destinationToken, sourceToken } = swapsTransactions[tx.id];
        return (
          destinationToken.address === this.navAddress ||
          sourceToken.address === this.navAddress
        );
      }
    }
    return false;
  };

  normalizeTransactions() {
    if (this.isNormalizing) return;
    let accountAddedTimeInsertPointFound = false;
    const { selectedInternalAccount } = this.props;
    const addedAccountTime = selectedInternalAccount?.metadata.importTime;
    this.isNormalizing = true;

    let submittedTxs = [];
    const newPendingTxs = [];
    const confirmedTxs = [];
    const submittedNonces = [];

    const { chainId, transactions, route } = this.props;

    const isNonEvmAsset =
      route?.params?.chainId && isNonEvmChainId(route.params.chainId);

    if (transactions.length) {
      if (isNonEvmAsset) {
        const filteredTransactions = transactions.map((tx, index) => {
          const mutableTx = { ...tx };

          if (
            index === transactions.length - 1 &&
            !accountAddedTimeInsertPointFound
          ) {
            mutableTx.insertImportTime = true;
          }

<<<<<<< HEAD
      submittedTxs = submittedTxs.filter(({ txParams: { from, nonce } }) => {
        if (!areAddressesEqual(from, this.selectedAddress)) {
          return false;
        }
        const alreadySubmitted = submittedNonces.includes(nonce);
        const alreadyConfirmed = confirmedTxs.find(
          (confirmedTransaction) =>
            areAddressesEqual(
              confirmedTransaction.txParams.from,
              this.selectedAddress,
            ) && confirmedTransaction.txParams.nonce === nonce,
=======
          return mutableTx;
        });

        if (
          (this.txs.length === 0 && !this.state.transactionsUpdated) ||
          this.txs.length !== filteredTransactions.length ||
          this.chainId !== chainId
        ) {
          this.txs = filteredTransactions;
          this.txsPending = [];
          this.setState({
            transactionsUpdated: true,
            loading: false,
            transactions: filteredTransactions,
            submittedTxs: [],
            confirmedTxs: filteredTransactions,
          });
        }
      } else {
        const mutableTransactions = transactions.map((tx) => ({ ...tx }));

        const sortedTransactions = sortTransactions(mutableTransactions).filter(
          (tx, index, self) =>
            self.findIndex((_tx) => _tx.id === tx.id) === index,
>>>>>>> b6e9c40b
        );
        const filteredTransactions = sortedTransactions.filter((tx) => {
          const filterResult = this.filter(tx);
          if (filterResult) {
            tx.insertImportTime = addAccountTimeFlagFilter(
              tx,
              addedAccountTime,
              accountAddedTimeInsertPointFound,
            );
            if (tx.insertImportTime) accountAddedTimeInsertPointFound = true;

            switch (tx.status) {
              case TX_SUBMITTED:
              case TX_SIGNED:
              case TX_UNAPPROVED:
                submittedTxs.push(tx);
                return false;
              case TX_PENDING:
                newPendingTxs.push(tx);
                break;
              case TX_CONFIRMED:
                confirmedTxs.push(tx);
                break;
            }
          }
          return filterResult;
        });

        submittedTxs = submittedTxs.filter(({ txParams: { from, nonce } }) => {
          if (!areAddressesEqual(from, this.selectedAddress)) {
            return false;
          }
          const alreadySubmitted = submittedNonces.includes(nonce);
          const alreadyConfirmed = confirmedTxs.find(
            (confirmedTransaction) =>
              areAddressesEqual(
                safeToChecksumAddress(confirmedTransaction.txParams.from),
                this.selectedAddress,
              ) && confirmedTransaction.txParams.nonce === nonce,
          );
          if (alreadyConfirmed) {
            return false;
          }
          submittedNonces.push(nonce);
          return !alreadySubmitted;
        });

        // If the account added "Insert Point" is not found add it to the last transaction
        if (
          !accountAddedTimeInsertPointFound &&
          filteredTransactions &&
          filteredTransactions.length
        ) {
          filteredTransactions[
            filteredTransactions.length - 1
          ].insertImportTime = true;
        }
        // To avoid extra re-renders we want to set the new txs only when
        // there's a new tx in the history or the status of one of the existing txs changed
        if (
          (this.txs.length === 0 && !this.state.transactionsUpdated) ||
          this.txs.length !== filteredTransactions.length ||
          this.chainId !== chainId ||
          this.didTxStatusesChange(newPendingTxs)
        ) {
          this.txs = filteredTransactions;
          this.txsPending = newPendingTxs;
          this.setState({
            transactionsUpdated: true,
            loading: false,
            transactions: filteredTransactions,
            submittedTxs,
            confirmedTxs,
          });
        }
      }
    } else if (!this.state.transactionsUpdated) {
      this.setState({ transactionsUpdated: true, loading: false });
    }
    this.isNormalizing = false;
    this.chainId = chainId;
  }

  renderLoader = () => {
    const colors = this.context.colors || mockTheme.colors;
    const styles = createStyles(colors);

    return (
      <View style={styles.loader}>
        <ActivityIndicator style={styles.loader} size="small" />
      </View>
    );
  };

  onRefresh = async () => {
    this.setState({ refreshing: true });

    await updateIncomingTransactions();

    this.setState({ refreshing: false });
  };

  render = () => {
    const {
      loading,
      transactions,
      submittedTxs,
      confirmedTxs,
      transactionsUpdated,
    } = this.state;
    const {
      route: { params },
      navigation,
      conversionRate,
      currentCurrency,
      chainId,
    } = this.props;
    const colors = this.context.colors || mockTheme.colors;
    const styles = createStyles(colors);
    const asset = navigation && params;
    const isSwapsFeatureLive = this.props.swapsIsLive;
    const isSwapsNetworkAllowed = isPortfolioViewEnabled()
      ? isSwapsAllowed(asset.chainId)
      : isSwapsAllowed(chainId);

    const isSwapsAssetAllowed = getIsSwapsAssetAllowed({
      asset,
      searchDiscoverySwapsTokens: this.props.searchDiscoverySwapsTokens,
      swapsTokens: this.props.swapsTokens,
    });

    const displaySwapsButton =
      isSwapsNetworkAllowed && isSwapsAssetAllowed && AppConstants.SWAPS.ACTIVE;

    const displayBridgeButton = isPortfolioViewEnabled()
      ? isBridgeAllowed(asset.chainId)
      : isBridgeAllowed(chainId);

    const displayBuyButton = asset.isETH
      ? this.props.isNetworkBuyNativeTokenSupported
      : this.props.isNetworkRampSupported;

    const isNonEvmAsset = asset.chainId && isNonEvmChainId(asset.chainId);

    return (
      <View style={styles.wrapper}>
        {loading ? (
          this.renderLoader()
        ) : isNonEvmAsset ? (
          // For non-EVM assets, render multichain transactions
          <MultichainTransactionsView
            header={
              <>
                <AssetOverview
                  asset={asset}
                  displayBuyButton={displayBuyButton}
                  displaySwapsButton={displaySwapsButton}
                  displayBridgeButton={displayBridgeButton}
                  swapsIsLive={isSwapsFeatureLive}
                  networkName={
                    this.props.networkConfigurations[asset.chainId]?.name
                  }
                />
                <ActivityHeader asset={asset} />
              </>
            }
            transactions={transactions}
            navigation={navigation}
            selectedAddress={this.selectedAddress}
            chainId={asset.chainId}
            enableRefresh
            showDisclaimer
            onScroll={this.onScrollThroughContent}
          />
        ) : (
          // For EVM assets, use the existing Transactions component
          <Transactions
            header={
              <>
                <AssetOverview
                  asset={asset}
                  displayBuyButton={displayBuyButton}
                  displaySwapsButton={displaySwapsButton}
                  displayBridgeButton={displayBridgeButton}
                  swapsIsLive={isSwapsFeatureLive}
                  networkName={
                    this.props.networkConfigurations[asset.chainId]?.name
                  }
                />
                <ActivityHeader asset={asset} />
              </>
            }
            assetSymbol={asset.symbol}
            navigation={navigation}
            transactions={transactions}
            submittedTransactions={submittedTxs}
            confirmedTransactions={confirmedTxs}
            selectedAddress={this.selectedAddress}
            conversionRate={conversionRate}
            currentCurrency={currentCurrency}
            networkType={chainId}
            loading={!transactionsUpdated}
            headerHeight={280}
            onScrollThroughContent={this.onScrollThroughContent}
            tokenChainId={asset.chainId}
          />
        )}
      </View>
    );
  };
}

Asset.contextType = ThemeContext;

let cachedFilteredTransactions = null;
let cacheKey = null;

const mapStateToProps = (state, { route }) => {
  const selectedInternalAccount = selectSelectedInternalAccount(state);
  const evmTransactions = selectTransactions(state);

  let allTransactions = evmTransactions;
  ///: BEGIN:ONLY_INCLUDE_IF(keyring-snaps)
  if (
    selectedInternalAccount &&
    !isEvmAccountType(selectedInternalAccount.type) &&
    route.params?.chainId &&
    isNonEvmChainId(route.params.chainId)
  ) {
    const solanaTransactionData = selectSolanaAccountTransactions(state);
    const solanaTransactions = solanaTransactionData?.transactions || [];

    const assetAddress = route.params?.address?.toLowerCase();
    const assetSymbol = route.params?.symbol?.toLowerCase();
    const isNativeAsset = route.params?.isNative || route.params?.isETH;

    const newCacheKey = JSON.stringify({
      txCount: solanaTransactions.length,
      assetAddress,
      assetSymbol,
      isNativeAsset,
      lastTxId: solanaTransactions[0]?.id,
    });

    let filteredTransactions;
    if (cacheKey === newCacheKey && cachedFilteredTransactions) {
      filteredTransactions = cachedFilteredTransactions;
    } else {
      filteredTransactions = solanaTransactions;

      if (isNativeAsset) {
        filteredTransactions = solanaTransactions.filter((tx) => {
          const txData = tx.from || tx.to || [];

          if (!txData || txData.length === 0) {
            return false;
          }

          const participantsWithAssets = txData.filter(
            (participant) =>
              participant.asset && typeof participant.asset === 'object',
          );

          if (participantsWithAssets.length === 0) {
            return false;
          }

          const allParticipantsAreNativeSol = participantsWithAssets.every(
            (participant) => {
              const assetType = participant.asset.type || '';
              const assetUnit = participant.asset.unit || '';

              const isNativeSol =
                assetUnit.toLowerCase() === 'sol' &&
                assetType.includes('slip44:501') &&
                !assetType.includes('/token:');

              return isNativeSol;
            },
          );

          return allParticipantsAreNativeSol;
        });
      } else if (assetAddress || assetSymbol) {
        filteredTransactions = solanaTransactions.filter((tx) => {
          const txData = tx.from || tx.to || [];

          const involvesToken = txData.some((participant) => {
            if (participant.asset && typeof participant.asset === 'object') {
              const assetType = participant.asset.type || '';
              const assetUnit = participant.asset.unit || '';

              if (
                assetAddress &&
                assetType.toLowerCase().includes(assetAddress)
              ) {
                return true;
              }

              if (assetSymbol && assetUnit.toLowerCase() === assetSymbol) {
                return true;
              }
            }
            return false;
          });

          return involvesToken;
        });
      }

      // Cache the result
      cachedFilteredTransactions = filteredTransactions;
      cacheKey = newCacheKey;
    }

    allTransactions = [...filteredTransactions].sort(
      (a, b) => (b?.time ?? 0) - (a?.time ?? 0),
    );
  }
  ///: END:ONLY_INCLUDE_IF

  return {
    swapsIsLive: getSwapsIsLive(state, route.params.chainId),
    swapsTokens: isPortfolioViewEnabled()
      ? swapsTokensMultiChainObjectSelector(state)
      : swapsTokensObjectSelector(state),
    searchDiscoverySwapsTokens: selectSupportedSwapTokenAddressesForChainId(
      state,
      route.params.chainId,
    ),
    swapsTransactions: selectSwapsTransactions(state),
    conversionRate: selectConversionRate(state),
    currentCurrency: selectCurrentCurrency(state),
    selectedInternalAccount,
    chainId: selectChainId(state),
    tokens: selectTokens(state),
    transactions: allTransactions,
    rpcUrl: selectRpcUrl(state),
    networkConfigurations: selectNetworkConfigurations(state),
    isNetworkRampSupported: isNetworkRampSupported(
      selectChainId(state),
      getRampNetworks(state),
    ),
    isNetworkBuyNativeTokenSupported: isNetworkRampNativeTokenSupported(
      selectChainId(state),
      getRampNetworks(state),
    ),
    networkClientId: selectNetworkClientId(state),
  };
};

const mapDispatchToProps = (dispatch) => ({
  setLiveness: (chainId, featureFlags) =>
    dispatch(setSwapsLiveness(chainId, featureFlags)),
});

export default connect(
  mapStateToProps,
  mapDispatchToProps,
)(withMetricsAwareness(Asset));<|MERGE_RESOLUTION|>--- conflicted
+++ resolved
@@ -31,14 +31,10 @@
 } from '../../../selectors/networkController';
 import { selectTokens } from '../../../selectors/tokensController';
 import { sortTransactions } from '../../../util/activity';
-<<<<<<< HEAD
-import { areAddressesEqual } from '../../../util/address';
-=======
 import {
   areAddressesEqual,
   safeToChecksumAddress,
 } from '../../../util/address';
->>>>>>> b6e9c40b
 import {
   findBlockExplorerForNonEvmChainId,
   findBlockExplorerForRpc,
@@ -421,19 +417,6 @@
             mutableTx.insertImportTime = true;
           }
 
-<<<<<<< HEAD
-      submittedTxs = submittedTxs.filter(({ txParams: { from, nonce } }) => {
-        if (!areAddressesEqual(from, this.selectedAddress)) {
-          return false;
-        }
-        const alreadySubmitted = submittedNonces.includes(nonce);
-        const alreadyConfirmed = confirmedTxs.find(
-          (confirmedTransaction) =>
-            areAddressesEqual(
-              confirmedTransaction.txParams.from,
-              this.selectedAddress,
-            ) && confirmedTransaction.txParams.nonce === nonce,
-=======
           return mutableTx;
         });
 
@@ -458,7 +441,6 @@
         const sortedTransactions = sortTransactions(mutableTransactions).filter(
           (tx, index, self) =>
             self.findIndex((_tx) => _tx.id === tx.id) === index,
->>>>>>> b6e9c40b
         );
         const filteredTransactions = sortedTransactions.filter((tx) => {
           const filterResult = this.filter(tx);
