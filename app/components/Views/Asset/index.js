import { swapsUtils } from '@metamask/swaps-controller/';
import PropTypes from 'prop-types';
import React, { PureComponent } from 'react';
import {
  ActivityIndicator,
  InteractionManager,
  StyleSheet,
  View,
} from 'react-native';
import { connect } from 'react-redux';
import Routes from '../../../constants/navigation/Routes';
import {
  TX_CONFIRMED,
  TX_PENDING,
  TX_SIGNED,
  TX_SUBMITTED,
  TX_UNAPPROVED,
} from '../../../constants/transaction';
import AppConstants from '../../../core/AppConstants';
import {
  getFeatureFlagChainId,
  setSwapsLiveness,
  swapsTokensMultiChainObjectSelector,
  swapsTokensObjectSelector,
} from '../../../reducers/swaps';
import {
  selectChainId,
  selectNetworkClientId,
  selectNetworkConfigurations,
  selectRpcUrl,
} from '../../../selectors/networkController';
import { selectTokens } from '../../../selectors/tokensController';
import { sortTransactions } from '../../../util/activity';
import { safeToChecksumAddress } from '../../../util/address';
import { toLowerCaseEquals } from '../../../util/general';
import {
  findBlockExplorerForNonEvmChainId,
  findBlockExplorerForRpc,
  isMainnetByChainId,
  isPortfolioViewEnabled,
} from '../../../util/networks';
import { mockTheme, ThemeContext } from '../../../util/theme';
import { addAccountTimeFlagFilter } from '../../../util/transactions';
import AssetOverview from '../../UI/AssetOverview';
import { getNetworkNavbarOptions } from '../../UI/Navbar';
import { isSwapsAllowed } from '../../UI/Swaps/utils';
import Transactions from '../../UI/Transactions';
import ActivityHeader from './ActivityHeader';
import {
  isNetworkRampNativeTokenSupported,
  isNetworkRampSupported,
} from '../../UI/Ramp/utils';
import { getRampNetworks } from '../../../reducers/fiatOrders';
import Device from '../../../util/device';
import {
  selectConversionRate,
  selectCurrentCurrency,
} from '../../../selectors/currencyRateController';
import { selectSelectedInternalAccount } from '../../../selectors/accountsController';
import { updateIncomingTransactions } from '../../../util/transaction-controller';
import { withMetricsAwareness } from '../../../components/hooks/useMetrics';
import { store } from '../../../store';
import { toChecksumHexAddress } from '@metamask/controller-utils';
import {
  selectSwapsTransactions,
  selectTransactions,
} from '../../../selectors/transactionController';
import Logger from '../../../util/Logger';
import { TOKEN_CATEGORY_HASH } from '../../UI/TransactionElement/utils';
<<<<<<< HEAD
import {
  isAssetFromSearch,
  selectSupportedSwapTokenAddressesForChainId,
} from '../../../selectors/tokenSearchDiscoveryDataController';
import { isNonEvmChainId } from '../../../core/Multichain/utils';
import { isBridgeAllowed } from '../../UI/Bridge/utils';
=======
import { selectSupportedSwapTokenAddressesForChainId } from '../../../selectors/tokenSearchDiscoveryDataController';
import { isNonEvmChainId } from '../../../core/Multichain/utils';
import { isBridgeAllowed } from '../../UI/Bridge/utils';
import { getIsSwapsAssetAllowed, getSwapsIsLive } from './utils';
>>>>>>> 9e4ff4fb

const createStyles = (colors) =>
  StyleSheet.create({
    wrapper: {
      backgroundColor: colors.background.default,
      flex: 1,
    },
    assetOverviewWrapper: {
      height: 280,
    },
    loader: {
      backgroundColor: colors.background.default,
      flex: 1,
      alignItems: 'center',
      justifyContent: 'center',
    },
    footer: {
      flexDirection: 'row',
      justifyContent: 'center',
      backgroundColor: colors.background.default,
      paddingBottom: 32,
      elevation: 2,
      paddingTop: 16,
      paddingHorizontal: 16,
    },
    footerBorder: Device.isAndroid()
      ? {
          borderTopWidth: 1,
          borderColor: colors.border.muted,
        }
      : {
          shadowColor: colors.overlay.default,
          shadowOpacity: 0.3,
          shadowOffset: { height: 4, width: 0 },
          shadowRadius: 8,
        },
    footerButton: {
      flexGrow: 1,
      flexShrink: 1,
      flexBasis: '50%',
    },
    buyButton: {
      marginRight: 8,
    },
    swapButton: {
      marginLeft: 8,
    },
    singleButton: {
      flexBasis: '100%',
      marginRight: 0,
      marginLeft: 0,
    },
  });

/**
 * View that displays a specific asset (Token or ETH)
 * including the overview (Amount, Balance, Symbol, Logo)
 * and also the transaction list
 */
class Asset extends PureComponent {
  static propTypes = {
    /**
    /* navigation object required to access the props
    /* passed by the parent component
    */
    navigation: PropTypes.object,
    /**
    /* conversion rate of ETH - FIAT
    */
    conversionRate: PropTypes.any,
    /**
    /* Selected currency
    */
    currentCurrency: PropTypes.string,
    /**
    /* InternalAccount object required to get account name
    */
    selectedInternalAccount: PropTypes.object,
    /**
     * The chain ID for the current selected network
     */
    chainId: PropTypes.string,
    /**
     * An array that represents the user transactions
     */
    transactions: PropTypes.array,
    /**
     * Array of ERC20 assets
     */
    tokens: PropTypes.array,
    swapsIsLive: PropTypes.bool,
    swapsTokens: PropTypes.object,
    searchDiscoverySwapsTokens: PropTypes.array,
    swapsTransactions: PropTypes.object,
    /**
     * Object that represents the current route info like params passed to it
     */
    route: PropTypes.object,
    rpcUrl: PropTypes.string,
    networkConfigurations: PropTypes.object,
    /**
     * Boolean that indicates if network is supported to buy
     */
    isNetworkRampSupported: PropTypes.bool,
    /**
     * Boolean that indicates if native token is supported to buy
     */
    isNetworkBuyNativeTokenSupported: PropTypes.bool,
    /**
     * Function to set the swaps liveness
     */
    setLiveness: PropTypes.func,
  };

  state = {
    refreshing: false,
    loading: false,
    transactionsUpdated: false,
    submittedTxs: [],
    confirmedTxs: [],
    transactions: [],
  };

  txs = [];
  txsPending = [];
  isNormalizing = false;
  chainId = '';
  filter = undefined;
  navSymbol = undefined;
  navAddress = undefined;
  selectedAddress = toChecksumHexAddress(
    this.props.selectedInternalAccount?.address,
  );

  updateNavBar = (contentOffset = 0) => {
    const {
      route: { params },
      navigation,
      route,
      chainId,
      rpcUrl,
      networkConfigurations,
    } = this.props;
    const colors = this.context.colors || mockTheme.colors;
    const isNativeToken = route.params.isNative ?? route.params.isETH;
    const isMainnet = isMainnetByChainId(chainId);
    const blockExplorer = isNonEvmChainId(chainId)
      ? findBlockExplorerForNonEvmChainId(chainId)
      : findBlockExplorerForRpc(rpcUrl, networkConfigurations);

    const shouldShowMoreOptionsInNavBar =
      isMainnet || !isNativeToken || (isNativeToken && blockExplorer);
    const asset = navigation && params;
    const currentNetworkName =
      this.props.networkConfigurations[asset.chainId]?.name;
    navigation.setOptions(
      getNetworkNavbarOptions(
        route.params?.symbol ?? '',
        false,
        navigation,
        colors,
        // TODO: remove !isNonEvmChainId check once bottom sheet options are fixed for non-EVM chains
        shouldShowMoreOptionsInNavBar && !isNonEvmChainId(chainId)
          ? () =>
              navigation.navigate(Routes.MODAL.ROOT_MODAL_FLOW, {
                screen: 'AssetOptions',
                params: {
                  isNativeCurrency: isNativeToken,
                  address: route.params?.address,
                  chainId: route.params?.chainId,
                  asset,
                },
              })
          : undefined,
        true,
        contentOffset,
        currentNetworkName,
      ),
    );
  };

  onScrollThroughContent = (contentOffset = 0) => {
    this.updateNavBar(contentOffset);
  };

  checkLiveness = async (chainId) => {
    try {
      const featureFlags = await swapsUtils.fetchSwapsFeatureFlags(
        getFeatureFlagChainId(chainId),
        AppConstants.SWAPS.CLIENT_ID,
      );
      this.props.setLiveness(chainId, featureFlags);
    } catch (error) {
      Logger.error(error, 'Swaps: error while fetching swaps liveness');
      this.props.setLiveness(chainId, null);
    }
  };

  componentDidMount() {
    this.updateNavBar();

    const tokenChainId = this.props.route?.params?.chainId;
    if (tokenChainId) {
      this.checkLiveness(tokenChainId);
    }

    InteractionManager.runAfterInteractions(() => {
      this.normalizeTransactions();
      this.mounted = true;
    });
    this.navSymbol = (this.props.route.params?.symbol ?? '').toLowerCase();
    this.navAddress = (this.props.route.params?.address ?? '').toLowerCase();

    if (this.navSymbol.toUpperCase() !== 'ETH' && this.navAddress !== '') {
      this.filter = this.noEthFilter;
    } else {
      this.filter = this.ethFilter;
    }
  }

  componentDidUpdate(prevProps) {
    if (
      prevProps.chainId !== this.props.chainId ||
      prevProps.selectedInternalAccount.address !==
        this.props.selectedInternalAccount?.address
    ) {
      this.showLoaderAndNormalize();
    } else {
      this.normalizeTransactions();
    }
  }

  showLoaderAndNormalize() {
    this.setState({ loading: true }, () => {
      this.normalizeTransactions();
    });
  }

  componentWillUnmount() {
    this.mounted = false;
  }

  didTxStatusesChange = (newTxsPending) =>
    this.txsPending.length !== newTxsPending.length;

  ethFilter = (tx) => {
    const { networkId } = store.getState().inpageProvider;
    const { chainId } = this.props;
    const {
      txParams: { from, to },
      isTransfer,
      transferInformation,
      type,
    } = tx;

    if (
      (safeToChecksumAddress(from) === this.selectedAddress ||
        safeToChecksumAddress(to) === this.selectedAddress) &&
      (chainId === tx.chainId || (!tx.chainId && networkId === tx.networkID)) &&
      tx.status !== 'unapproved'
    ) {
      if (TOKEN_CATEGORY_HASH[type]) {
        return false;
      }
      if (isTransfer) {
        return this.props.tokens.find(({ address }) =>
          toLowerCaseEquals(address, transferInformation.contractAddress),
        );
      }

      return true;
    }
    return false;
  };

  noEthFilter = (tx) => {
    const { networkId } = store.getState().inpageProvider;

    const { chainId, swapsTransactions } = this.props;
    const {
      txParams: { to, from },
      isTransfer,
      transferInformation,
    } = tx;
    if (
      (safeToChecksumAddress(from) === this.selectedAddress ||
        safeToChecksumAddress(to) === this.selectedAddress) &&
      (chainId === tx.chainId || (!tx.chainId && networkId === tx.networkID)) &&
      tx.status !== 'unapproved'
    ) {
      if (to?.toLowerCase() === this.navAddress) return true;
      if (isTransfer)
        return (
          this.navAddress === transferInformation.contractAddress.toLowerCase()
        );
      if (
        swapsTransactions[tx.id] &&
        (to?.toLowerCase() === swapsUtils.getSwapsContractAddress(chainId) ||
          to?.toLowerCase() === this.navAddress)
      ) {
        const { destinationToken, sourceToken } = swapsTransactions[tx.id];
        return (
          destinationToken.address === this.navAddress ||
          sourceToken.address === this.navAddress
        );
      }
    }
    return false;
  };

  normalizeTransactions() {
    if (this.isNormalizing) return;
    let accountAddedTimeInsertPointFound = false;
    const { selectedInternalAccount } = this.props;
    const addedAccountTime = selectedInternalAccount?.metadata.importTime;
    this.isNormalizing = true;

    let submittedTxs = [];
    const newPendingTxs = [];
    const confirmedTxs = [];
    const submittedNonces = [];

    const { chainId, transactions } = this.props;
    if (transactions.length) {
      const sortedTransactions = sortTransactions(transactions).filter(
        (tx, index, self) =>
          self.findIndex((_tx) => _tx.id === tx.id) === index,
      );
      const filteredTransactions = sortedTransactions.filter((tx) => {
        const filterResult = this.filter(tx);
        if (filterResult) {
          tx.insertImportTime = addAccountTimeFlagFilter(
            tx,
            addedAccountTime,
            accountAddedTimeInsertPointFound,
          );
          if (tx.insertImportTime) accountAddedTimeInsertPointFound = true;
          switch (tx.status) {
            case TX_SUBMITTED:
            case TX_SIGNED:
            case TX_UNAPPROVED:
              submittedTxs.push(tx);
              return false;
            case TX_PENDING:
              newPendingTxs.push(tx);
              break;
            case TX_CONFIRMED:
              confirmedTxs.push(tx);
              break;
          }
        }
        return filterResult;
      });

      submittedTxs = submittedTxs.filter(({ txParams: { from, nonce } }) => {
        if (!toLowerCaseEquals(from, this.selectedAddress)) {
          return false;
        }
        const alreadySubmitted = submittedNonces.includes(nonce);
        const alreadyConfirmed = confirmedTxs.find(
          (confirmedTransaction) =>
            toLowerCaseEquals(
              safeToChecksumAddress(confirmedTransaction.txParams.from),
              this.selectedAddress,
            ) && confirmedTransaction.txParams.nonce === nonce,
        );
        if (alreadyConfirmed) {
          return false;
        }
        submittedNonces.push(nonce);
        return !alreadySubmitted;
      });

      // If the account added "Insert Point" is not found add it to the last transaction
      if (
        !accountAddedTimeInsertPointFound &&
        filteredTransactions &&
        filteredTransactions.length
      ) {
        filteredTransactions[
          filteredTransactions.length - 1
        ].insertImportTime = true;
      }
      // To avoid extra re-renders we want to set the new txs only when
      // there's a new tx in the history or the status of one of the existing txs changed
      if (
        (this.txs.length === 0 && !this.state.transactionsUpdated) ||
        this.txs.length !== filteredTransactions.length ||
        this.chainId !== chainId ||
        this.didTxStatusesChange(newPendingTxs)
      ) {
        this.txs = filteredTransactions;
        this.txsPending = newPendingTxs;
        this.setState({
          transactionsUpdated: true,
          loading: false,
          transactions: filteredTransactions,
          submittedTxs,
          confirmedTxs,
        });
      }
    } else if (!this.state.transactionsUpdated) {
      this.setState({ transactionsUpdated: true, loading: false });
    }
    this.isNormalizing = false;
    this.chainId = chainId;
  }

  renderLoader = () => {
    const colors = this.context.colors || mockTheme.colors;
    const styles = createStyles(colors);

    return (
      <View style={styles.loader}>
        <ActivityIndicator style={styles.loader} size="small" />
      </View>
    );
  };

  onRefresh = async () => {
    this.setState({ refreshing: true });

    await updateIncomingTransactions();

    this.setState({ refreshing: false });
  };

  render = () => {
    const {
      loading,
      transactions,
      submittedTxs,
      confirmedTxs,
      transactionsUpdated,
    } = this.state;
    const {
      route: { params },
      navigation,
      conversionRate,
      currentCurrency,
      chainId,
    } = this.props;
    const colors = this.context.colors || mockTheme.colors;
    const styles = createStyles(colors);
    const asset = navigation && params;
    const isSwapsFeatureLive = this.props.swapsIsLive;
    const isSwapsNetworkAllowed = isPortfolioViewEnabled()
      ? isSwapsAllowed(asset.chainId)
      : isSwapsAllowed(chainId);

<<<<<<< HEAD
    let isSwapsAssetAllowed;
    if (asset.isETH || asset.isNative) {
      isSwapsAssetAllowed = true;
    } else if (isAssetFromSearch(asset)) {
      isSwapsAssetAllowed = this.props.searchDiscoverySwapsTokens?.includes(
        asset.address?.toLowerCase(),
      );
    } else {
      isSwapsAssetAllowed =
        asset.address?.toLowerCase() in this.props.swapsTokens;
    }
=======
    const isSwapsAssetAllowed = getIsSwapsAssetAllowed({
      asset,
      searchDiscoverySwapsTokens: this.props.searchDiscoverySwapsTokens,
      swapsTokens: this.props.swapsTokens,
    });
>>>>>>> 9e4ff4fb

    const displaySwapsButton =
      isSwapsNetworkAllowed && isSwapsAssetAllowed && AppConstants.SWAPS.ACTIVE;

    const displayBridgeButton = isPortfolioViewEnabled()
      ? isBridgeAllowed(asset.chainId)
      : isBridgeAllowed(chainId);

    const displayBuyButton = asset.isETH
      ? this.props.isNetworkBuyNativeTokenSupported
      : this.props.isNetworkRampSupported;
    return (
      <View style={styles.wrapper}>
        {loading ? (
          this.renderLoader()
        ) : (
          <Transactions
            header={
              <>
                <AssetOverview
                  asset={asset}
                  displayBuyButton={displayBuyButton}
                  displaySwapsButton={displaySwapsButton}
                  displayBridgeButton={displayBridgeButton}
                  swapsIsLive={isSwapsFeatureLive}
                  networkName={
                    this.props.networkConfigurations[asset.chainId]?.name
                  }
                />
                <ActivityHeader asset={asset} />
              </>
            }
            assetSymbol={asset.symbol}
            navigation={navigation}
            transactions={transactions}
            submittedTransactions={submittedTxs}
            confirmedTransactions={confirmedTxs}
            selectedAddress={this.selectedAddress}
            conversionRate={conversionRate}
            currentCurrency={currentCurrency}
            networkType={chainId}
            loading={!transactionsUpdated}
            headerHeight={280}
            onScrollThroughContent={this.onScrollThroughContent}
            tokenChainId={asset.chainId}
          />
        )}
      </View>
    );
  };
}

Asset.contextType = ThemeContext;

const mapStateToProps = (state, { route }) => ({
  swapsIsLive: getSwapsIsLive(state, route.params.chainId),
  swapsTokens: isPortfolioViewEnabled()
    ? swapsTokensMultiChainObjectSelector(state)
    : swapsTokensObjectSelector(state),
  searchDiscoverySwapsTokens: selectSupportedSwapTokenAddressesForChainId(
    state,
    route.params.chainId,
  ),
  swapsTransactions: selectSwapsTransactions(state),
  conversionRate: selectConversionRate(state),
  currentCurrency: selectCurrentCurrency(state),
  selectedInternalAccount: selectSelectedInternalAccount(state),
  chainId: selectChainId(state),
  tokens: selectTokens(state),
  transactions: selectTransactions(state),
  rpcUrl: selectRpcUrl(state),
  networkConfigurations: selectNetworkConfigurations(state),
  isNetworkRampSupported: isNetworkRampSupported(
    selectChainId(state),
    getRampNetworks(state),
  ),
  isNetworkBuyNativeTokenSupported: isNetworkRampNativeTokenSupported(
    selectChainId(state),
    getRampNetworks(state),
  ),
  networkClientId: selectNetworkClientId(state),
});

const mapDispatchToProps = (dispatch) => ({
  setLiveness: (chainId, featureFlags) =>
    dispatch(setSwapsLiveness(chainId, featureFlags)),
});

export default connect(
  mapStateToProps,
  mapDispatchToProps,
)(withMetricsAwareness(Asset));<|MERGE_RESOLUTION|>--- conflicted
+++ resolved
@@ -67,19 +67,10 @@
 } from '../../../selectors/transactionController';
 import Logger from '../../../util/Logger';
 import { TOKEN_CATEGORY_HASH } from '../../UI/TransactionElement/utils';
-<<<<<<< HEAD
-import {
-  isAssetFromSearch,
-  selectSupportedSwapTokenAddressesForChainId,
-} from '../../../selectors/tokenSearchDiscoveryDataController';
-import { isNonEvmChainId } from '../../../core/Multichain/utils';
-import { isBridgeAllowed } from '../../UI/Bridge/utils';
-=======
 import { selectSupportedSwapTokenAddressesForChainId } from '../../../selectors/tokenSearchDiscoveryDataController';
 import { isNonEvmChainId } from '../../../core/Multichain/utils';
 import { isBridgeAllowed } from '../../UI/Bridge/utils';
 import { getIsSwapsAssetAllowed, getSwapsIsLive } from './utils';
->>>>>>> 9e4ff4fb
 
 const createStyles = (colors) =>
   StyleSheet.create({
@@ -530,25 +521,11 @@
       ? isSwapsAllowed(asset.chainId)
       : isSwapsAllowed(chainId);
 
-<<<<<<< HEAD
-    let isSwapsAssetAllowed;
-    if (asset.isETH || asset.isNative) {
-      isSwapsAssetAllowed = true;
-    } else if (isAssetFromSearch(asset)) {
-      isSwapsAssetAllowed = this.props.searchDiscoverySwapsTokens?.includes(
-        asset.address?.toLowerCase(),
-      );
-    } else {
-      isSwapsAssetAllowed =
-        asset.address?.toLowerCase() in this.props.swapsTokens;
-    }
-=======
     const isSwapsAssetAllowed = getIsSwapsAssetAllowed({
       asset,
       searchDiscoverySwapsTokens: this.props.searchDiscoverySwapsTokens,
       swapsTokens: this.props.swapsTokens,
     });
->>>>>>> 9e4ff4fb
 
     const displaySwapsButton =
       isSwapsNetworkAllowed && isSwapsAssetAllowed && AppConstants.SWAPS.ACTIVE;
