--- conflicted
+++ resolved
@@ -87,19 +87,10 @@
   const { colors, typography } = useTheme();
   const styles = createStyles(colors, typography, safeAreaInsets);
   const { navigate } = useNavigation();
-<<<<<<< HEAD
   const permittedAccountAddresses = useSelector(
     selectPermittedAccounts(subject),
   );
-  const { accounts } = useAccounts({
-=======
-  const permittedAccountsList = useSelector(selectPermissionControllerState);
-
-  const [permittedAccountsAddresses, setPermittedAccountsAddresses] = useState<
-    string[]
-  >([]);
   const { evmAccounts: accounts } = useAccounts({
->>>>>>> 31b0cdc7
     isLoading: false,
   });
   const permittedAccounts = useMemo(
