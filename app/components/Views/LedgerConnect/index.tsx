--- conflicted
+++ resolved
@@ -114,11 +114,7 @@
   const { AccountTrackerController } = Engine.context as any;
   const theme = useAppThemeFromContext() ?? mockTheme;
   const navigation = useNavigation();
-<<<<<<< HEAD
-  const styles = useMemo(() => createStyles(colors), [colors]);
-=======
   const styles = useMemo(() => createStyles(theme), [theme]);
->>>>>>> c6892d1c
   const [selectedDevice, setSelectedDevice] = useState<any>(null);
   const [errorDetail, setErrorDetails] = useState<LedgerConnectionErrorProps>();
   const [loading, setLoading] = useState(false);
