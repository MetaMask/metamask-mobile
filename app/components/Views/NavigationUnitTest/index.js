/**
 * This view was created in order to test the navigation api since it's possible it can change even with minor upgrades.
 * For reference see: https://reactnavigation.org/docs/navigation-prop/#dangerouslygetstate
 */

/* eslint-disable react/prop-types */
/* eslint-disable react/no-unstable-nested-components */
import React from 'react';
import { createStackNavigator } from '@react-navigation/stack';
import {
  NavigationContainer,
  useNavigationState,
} from '@react-navigation/native';
import { findRouteNameFromNavigatorState } from '../../../util/general';
import { Text } from 'react-native';

const Stack = createStackNavigator();

const TestScreen = ({ route }) => {
  const routes = useNavigationState((state) => state.routes);

  const name = findRouteNameFromNavigatorState(routes);

  if (name !== route.params.screenName)
    throw new Error(
      'Error, react navigation api changed: https://reactnavigation.org/docs/navigation-prop/#dangerouslygetstate',
    );

  return <Text>{name} THIS SHOULD NOT HAVE CHANGED, take a deeper look</Text>;
};

const TestSubStack = () => (
  <Stack.Navigator initialRouteName="TestScreen">
    <Stack.Screen
      name="TestScreen3"
      component={TestScreen}
      initialParams={{ screenName: 'TestScreen3' }}
    />
  </Stack.Navigator>
);

const TestStack = ({ secondRoute }) => (
  <Stack.Navigator initialRouteName={secondRoute || 'TestSubStack'}>
    <Stack.Screen name="TestSubStack" component={TestSubStack} />
    <Stack.Screen
      name="TestScreen2"
      component={TestScreen}
      initialParams={{ screenName: 'TestScreen2' }}
    />
  </Stack.Navigator>
);

const NavigationUnitTest = ({ firstRoute, secondRoute }) => (
  <NavigationContainer>
    <Stack.Navigator initialRouteName={firstRoute || 'TestStack'}>
      <Stack.Screen name="TestStack" component={TestStack} />
      <Stack.Screen
        name="TestScreen1"
        component={TestScreen}
        initialParams={{ screenName: 'TestScreen1' }}
      />
    </Stack.Navigator>
  </NavigationContainer>
);

const NavigationUnitTestFactory = ({ firstRoute, secondRoute }) => (
  <NavigationUnitTest firstRoute={firstRoute} secondRoute={secondRoute} />
);

<<<<<<< HEAD
  return <NavigationUnitTest />;
};

=======
>>>>>>> ffec4fd9
export default NavigationUnitTestFactory;<|MERGE_RESOLUTION|>--- conflicted
+++ resolved
@@ -67,10 +67,4 @@
   <NavigationUnitTest firstRoute={firstRoute} secondRoute={secondRoute} />
 );
 
-<<<<<<< HEAD
-  return <NavigationUnitTest />;
-};
-
-=======
->>>>>>> ffec4fd9
 export default NavigationUnitTestFactory;