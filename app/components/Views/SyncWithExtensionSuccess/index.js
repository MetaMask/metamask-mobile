--- conflicted
+++ resolved
@@ -16,11 +16,6 @@
 import { getOnboardingNavbarOptions } from '../../UI/Navbar';
 import AsyncStorage from '@react-native-community/async-storage';
 import setOnboardingWizardStep from '../../../actions/wizard';
-<<<<<<< HEAD
-// eslint-disable-next-line import/named
-import { NavigationActions } from '@react-navigation/compat';
-=======
->>>>>>> 8b0900b7
 import { connect } from 'react-redux';
 import Confetti from '../../UI/Confetti';
 import { ONBOARDING_WIZARD, METRICS_OPT_IN } from '../../../constants/storage';
@@ -150,11 +145,7 @@
 			this.props.navigation.navigate('HomeNav');
 		} else {
 			this.props.setOnboardingWizardStep(1);
-<<<<<<< HEAD
-			this.props.navigation.navigate('HomeNav', {}, NavigationActions.navigate({ name: 'WalletView' }));
-=======
-			this.props.navigation.navigate('WalletView');
->>>>>>> 8b0900b7
+			this.props.navigation.navigate('HomeNav', { screen: 'WalletView' });
 		}
 	};
 
