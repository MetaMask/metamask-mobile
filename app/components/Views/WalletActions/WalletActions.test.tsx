--- conflicted
+++ resolved
@@ -244,25 +244,6 @@
     ).not.toHaveBeenCalled();
   });
 
-<<<<<<< HEAD
-  it('should switch to mainnet when onEarn called on unsupported staking network', () => {
-    (isStablecoinLendingFeatureEnabled as jest.Mock).mockReturnValue(true);
-    (useStakingChain as jest.Mock).mockReturnValue({
-      isStakingSupportedChain: false,
-    });
-    const { getByTestId } = renderWithProvider(<WalletActions />, {
-      state: mockInitialState,
-    });
-
-    fireEvent.press(
-      getByTestId(WalletActionsBottomSheetSelectorsIDs.EARN_BUTTON),
-    );
-    expect(
-      Engine.context.MultichainNetworkController.setActiveNetwork,
-    ).toHaveBeenCalledWith('mainnet');
-  });
-=======
->>>>>>> 9efdeccf
   it('disables action buttons when the account cannot sign transactions', () => {
     (isStablecoinLendingFeatureEnabled as jest.Mock).mockReturnValue(true);
     const mockStateWithoutSigning: DeepPartial<RootState> = {
