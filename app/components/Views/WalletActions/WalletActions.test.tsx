--- conflicted
+++ resolved
@@ -30,9 +30,6 @@
 import { sendMultichainTransaction } from '../../../core/SnapKeyring/utils/sendMultichainTransaction';
 import { trace, TraceName } from '../../../util/trace';
 import { RampType } from '../../../reducers/fiatOrders/types';
-<<<<<<< HEAD
-import { isBridgeAllowed } from '../../UI/Bridge/utils';
-=======
 import { selectStablecoinLendingEnabledFlag } from '../../UI/Earn/selectors/featureFlags';
 import { isBridgeAllowed } from '../../UI/Bridge/utils';
 import { ethers } from 'ethers';
@@ -40,7 +37,6 @@
 jest.mock('../../UI/Earn/selectors/featureFlags', () => ({
   selectStablecoinLendingEnabledFlag: jest.fn(),
 }));
->>>>>>> bd91ac84
 
 jest.mock('../../../core/SnapKeyring/utils/sendMultichainTransaction', () => ({
   sendMultichainTransaction: jest.fn(),
@@ -466,11 +462,7 @@
         bridgeViewMode: 'Swap',
         sourcePage: 'MainView',
         token: {
-<<<<<<< HEAD
-          address: 'solana:5eykt4UsFv8P8NJdTREpY1vzqKqZKvdp/slip44:501',
-=======
           address: ethers.constants.AddressZero,
->>>>>>> bd91ac84
           chainId: 'solana:5eykt4UsFv8P8NJdTREpY1vzqKqZKvdp',
           decimals: 9,
           image: '',
