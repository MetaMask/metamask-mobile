// Third party dependencies.
import React, { useCallback, useMemo, useRef } from 'react';
import { View } from 'react-native';
import { swapsUtils } from '@metamask/swaps-controller';
import { useDispatch, useSelector } from 'react-redux';
import { useNavigation } from '@react-navigation/native';

// External dependencies.
import BottomSheet, {
  BottomSheetRef,
} from '../../../component-library/components/BottomSheets/BottomSheet';
import AppConstants from '../../../core/AppConstants';
import {
  selectChainId,
  selectTicker,
} from '../../../selectors/networkController';
import { swapsLivenessSelector } from '../../../reducers/swaps';
import { isSwapsAllowed } from '../../../components/UI/Swaps/utils';
import isBridgeAllowed from '../../UI/Bridge/utils/isBridgeAllowed';
import useGoToBridge from '../../../components/UI/Bridge/utils/useGoToBridge';
import { MetaMetricsEvents } from '../../../core/Analytics';
import { getEther } from '../../../util/transactions';
import { newAssetTransaction } from '../../../actions/transaction';
import { IconName } from '../../../component-library/components/Icons/Icon';
import WalletAction from '../../../components/UI/WalletAction';
import { useStyles } from '../../../component-library/hooks';
import { AvatarSize } from '../../../component-library/components/Avatars/Avatar';
import useRampNetwork from '../../UI/Ramp/hooks/useRampNetwork';
import Routes from '../../../constants/navigation/Routes';
import { getDecimalChainId } from '../../../util/networks';
import { WalletActionsBottomSheetSelectorsIDs } from '../../../../e2e/selectors/wallet/WalletActionsBottomSheet.selectors';

// Internal dependencies
import styleSheet from './WalletActions.styles';
import { useMetrics } from '../../../components/hooks/useMetrics';
import { QRTabSwitcherScreens } from '../QRTabSwitcher';
import {
  createBuyNavigationDetails,
  createSellNavigationDetails,
} from '../../UI/Ramp/routes/utils';
import { selectCanSignTransactions } from '../../../selectors/accountsController';
import { WalletActionType } from '../../UI/WalletAction/WalletAction.types';
import { isStablecoinLendingFeatureEnabled } from '../../UI/Stake/constants';
import { EVENT_LOCATIONS as STAKE_EVENT_LOCATIONS } from '../../UI/Stake/constants/events';

const WalletActions = () => {
  const { styles } = useStyles(styleSheet, {});
  const sheetRef = useRef<BottomSheetRef>(null);
  const { navigate } = useNavigation();
  const goToBridge = useGoToBridge('TabBar');

  const chainId = useSelector(selectChainId);
  const ticker = useSelector(selectTicker);
  const swapsIsLive = useSelector(swapsLivenessSelector);
  const dispatch = useDispatch();
  const [isNetworkRampSupported] = useRampNetwork();
  const { trackEvent, createEventBuilder } = useMetrics();

  const canSignTransactions = useSelector(selectCanSignTransactions);

  const closeBottomSheetAndNavigate = useCallback(
    (navigateFunc: () => void) => {
      sheetRef.current?.onCloseBottomSheet(navigateFunc);
    },
    [],
  );

  const onReceive = useCallback(() => {
    closeBottomSheetAndNavigate(() => {
      navigate(Routes.QR_TAB_SWITCHER, {
        initialScreen: QRTabSwitcherScreens.Receive,
      });
    });

    trackEvent(
      createEventBuilder(MetaMetricsEvents.RECEIVE_BUTTON_CLICKED)
        .addProperties({
          text: 'Receive',
          tokenSymbol: '',
          location: 'TabBar',
          chain_id: getDecimalChainId(chainId),
        })
        .build(),
    );
  }, [
    closeBottomSheetAndNavigate,
    navigate,
    trackEvent,
    chainId,
    createEventBuilder,
  ]);

  const onEarn = useCallback(async () => {
<<<<<<< HEAD
    if (!isStakingSupportedChain) {
      await Engine.context.MultichainNetworkController.setActiveNetwork(
        'mainnet',
      );
    }

=======
>>>>>>> 9efdeccf
    closeBottomSheetAndNavigate(() => {
      navigate('StakeModals', {
        screen: Routes.STAKING.MODALS.EARN_TOKEN_LIST,
      });
    });

    trackEvent(
      createEventBuilder(MetaMetricsEvents.EARN_BUTTON_CLICKED)
        .addProperties({
          text: 'Earn',
          location: STAKE_EVENT_LOCATIONS.WALLET_ACTIONS_BOTTOM_SHEET,
          chain_id_destination: getDecimalChainId(chainId),
        })
        .build(),
    );
  }, [
    closeBottomSheetAndNavigate,
    navigate,
    chainId,
    createEventBuilder,
    trackEvent,
  ]);

  const onBuy = useCallback(() => {
    closeBottomSheetAndNavigate(() => {
      navigate(...createBuyNavigationDetails());
    });

    trackEvent(
      createEventBuilder(MetaMetricsEvents.BUY_BUTTON_CLICKED)
        .addProperties({
          text: 'Buy',
          location: 'TabBar',
          chain_id_destination: getDecimalChainId(chainId),
        })
        .build(),
    );
  }, [
    closeBottomSheetAndNavigate,
    navigate,
    trackEvent,
    chainId,
    createEventBuilder,
  ]);

  const onSell = useCallback(() => {
    closeBottomSheetAndNavigate(() => {
      navigate(...createSellNavigationDetails());
    });

    trackEvent(
      createEventBuilder(MetaMetricsEvents.SELL_BUTTON_CLICKED)
        .addProperties({
          text: 'Sell',
          location: 'TabBar',
          chain_id_source: getDecimalChainId(chainId),
        })
        .build(),
    );
  }, [
    closeBottomSheetAndNavigate,
    navigate,
    trackEvent,
    chainId,
    createEventBuilder,
  ]);

  const onSend = useCallback(() => {
    closeBottomSheetAndNavigate(() => {
      navigate('SendFlowView');
      ticker && dispatch(newAssetTransaction(getEther(ticker)));
    });

    trackEvent(
      createEventBuilder(MetaMetricsEvents.SEND_BUTTON_CLICKED)
        .addProperties({
          text: 'Send',
          tokenSymbol: '',
          location: 'TabBar',
          chain_id: getDecimalChainId(chainId),
        })
        .build(),
    );
  }, [
    closeBottomSheetAndNavigate,
    navigate,
    ticker,
    dispatch,
    trackEvent,
    chainId,
    createEventBuilder,
  ]);

  const goToSwaps = useCallback(() => {
    closeBottomSheetAndNavigate(() => {
      navigate('Swaps', {
        screen: 'SwapsAmountView',
        params: {
          sourceToken: swapsUtils.NATIVE_SWAPS_TOKEN_ADDRESS,
          sourcePage: 'MainView',
        },
      });
    });

    trackEvent(
      createEventBuilder(MetaMetricsEvents.SWAP_BUTTON_CLICKED)
        .addProperties({
          text: 'Swap',
          tokenSymbol: '',
          location: 'TabBar',
          chain_id: getDecimalChainId(chainId),
        })
        .build(),
    );
  }, [
    closeBottomSheetAndNavigate,
    navigate,
    trackEvent,
    chainId,
    createEventBuilder,
  ]);

  const sendIconStyle = useMemo(
    () => ({
      transform: [{ rotate: '-45deg' }],
      ...styles.icon,
    }),
    [styles.icon],
  );

  return (
    <BottomSheet ref={sheetRef}>
      <View style={styles.actionsContainer}>
        {isNetworkRampSupported && (
          <WalletAction
            actionType={WalletActionType.Buy}
            iconName={IconName.Add}
            onPress={onBuy}
            actionID={WalletActionsBottomSheetSelectorsIDs.BUY_BUTTON}
            iconStyle={styles.icon}
            iconSize={AvatarSize.Md}
            disabled={!canSignTransactions}
          />
        )}
        {isNetworkRampSupported && (
          <WalletAction
            actionType={WalletActionType.Sell}
            iconName={IconName.MinusBold}
            onPress={onSell}
            actionID={WalletActionsBottomSheetSelectorsIDs.SELL_BUTTON}
            iconStyle={styles.icon}
            iconSize={AvatarSize.Md}
            disabled={!canSignTransactions}
          />
        )}
        {AppConstants.SWAPS.ACTIVE && isSwapsAllowed(chainId) && (
          <WalletAction
            actionType={WalletActionType.Swap}
            iconName={IconName.SwapHorizontal}
            onPress={goToSwaps}
            actionID={WalletActionsBottomSheetSelectorsIDs.SWAP_BUTTON}
            iconStyle={styles.icon}
            iconSize={AvatarSize.Md}
            disabled={!canSignTransactions || !swapsIsLive}
          />
        )}
        {isBridgeAllowed(chainId) && (
          <WalletAction
            actionType={WalletActionType.Bridge}
            iconName={IconName.Bridge}
            onPress={goToBridge}
            actionID={WalletActionsBottomSheetSelectorsIDs.BRIDGE_BUTTON}
            iconStyle={styles.icon}
            iconSize={AvatarSize.Md}
            disabled={!canSignTransactions}
          />
        )}
        <WalletAction
          actionType={WalletActionType.Send}
          iconName={IconName.Arrow2Right}
          onPress={onSend}
          iconStyle={sendIconStyle}
          actionID={WalletActionsBottomSheetSelectorsIDs.SEND_BUTTON}
          iconSize={AvatarSize.Md}
          disabled={!canSignTransactions}
        />
        <WalletAction
          actionType={WalletActionType.Receive}
          iconName={IconName.Received}
          onPress={onReceive}
          actionID={WalletActionsBottomSheetSelectorsIDs.RECEIVE_BUTTON}
          iconStyle={styles.icon}
          iconSize={AvatarSize.Md}
          disabled={false}
        />
        {isStablecoinLendingFeatureEnabled() && (
          <WalletAction
            actionType={WalletActionType.Earn}
            iconName={IconName.Plant}
            onPress={onEarn}
            actionID={WalletActionsBottomSheetSelectorsIDs.EARN_BUTTON}
            iconStyle={styles.icon}
            iconSize={AvatarSize.Md}
            disabled={!canSignTransactions}
          />
        )}
      </View>
    </BottomSheet>
  );
};

export default WalletActions;<|MERGE_RESOLUTION|>--- conflicted
+++ resolved
@@ -91,15 +91,6 @@
   ]);
 
   const onEarn = useCallback(async () => {
-<<<<<<< HEAD
-    if (!isStakingSupportedChain) {
-      await Engine.context.MultichainNetworkController.setActiveNetwork(
-        'mainnet',
-      );
-    }
-
-=======
->>>>>>> 9efdeccf
     closeBottomSheetAndNavigate(() => {
       navigate('StakeModals', {
         screen: Routes.STAKING.MODALS.EARN_TOKEN_LIST,
