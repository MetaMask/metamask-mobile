// Third party dependencies.
import React, { useCallback, useMemo, useRef } from 'react';
import { View } from 'react-native';
import { useSelector } from 'react-redux';
import { useNavigation } from '@react-navigation/native';

// External dependencies.
import BottomSheet, {
  BottomSheetRef,
} from '../../../component-library/components/BottomSheets/BottomSheet';
import AppConstants from '../../../core/AppConstants';
import { selectChainId } from '../../../selectors/networkController';
import { MetaMetricsEvents } from '../../../core/Analytics';
import { IconName } from '@metamask/design-system-react-native';
import ActionListItem from '../../../component-library/components-temp/ActionListItem';
import { useStyles } from '../../../component-library/hooks';
import { strings } from '../../../../locales/i18n';
import Routes from '../../../constants/navigation/Routes';
import { getDecimalChainId } from '../../../util/networks';
import { WalletActionsBottomSheetSelectorsIDs } from '../../../../e2e/selectors/wallet/WalletActionsBottomSheet.selectors';

// Internal dependencies
import styleSheet from './WalletActions.styles';
import { useMetrics } from '../../../components/hooks/useMetrics';
import { selectCanSignTransactions } from '../../../selectors/accountsController';
import { EVENT_LOCATIONS as STAKE_EVENT_LOCATIONS } from '../../UI/Stake/constants/events';
import { selectStablecoinLendingEnabledFlag } from '../../UI/Earn/selectors/featureFlags';
import { PerpsEventValues } from '../../UI/Perps/constants/eventNames';
import { useFeatureFlag, FeatureFlagNames } from '../../hooks/useFeatureFlag';
import { PredictEventValues } from '../../UI/Predict/constants/eventNames';
import { EARN_INPUT_VIEW_ACTIONS } from '../../UI/Earn/Views/EarnInputView/EarnInputView.types';
import { earnSelectors } from '../../../selectors/earnController/earn';
import {
  useSwapBridgeNavigation,
  SwapBridgeNavigationLocation,
} from '../../UI/Bridge/hooks/useSwapBridgeNavigation';
import { RootState } from '../../../reducers';
import { selectIsSwapsEnabled } from '../../../core/redux/slices/bridge';
import { selectIsEvmNetworkSelected } from '../../../selectors/multichainNetworkController';
import { selectIsFirstTimePerpsUser } from '../../UI/Perps/selectors/perpsController';

const WalletActions = () => {
  const { styles } = useStyles(styleSheet, {});
  const sheetRef = useRef<BottomSheetRef>(null);
  const { navigate } = useNavigation();
  const isPooledStakingEnabled = useFeatureFlag(
    FeatureFlagNames.earnPooledStakingEnabled,
  );
  const { earnTokens } = useSelector(earnSelectors.selectEarnTokens);

  const isFirstTimePerpsUser = useSelector(selectIsFirstTimePerpsUser);
  const chainId = useSelector(selectChainId);
  const isStablecoinLendingEnabled = useSelector(
    selectStablecoinLendingEnabledFlag,
  );
  const isSwapsEnabled = useSelector((state: RootState) =>
    selectIsSwapsEnabled(state),
  );
  const isPerpsEnabled = useFeatureFlag(
    FeatureFlagNames.perpsPerpTradingEnabled,
  ) as boolean;
  const isPredictEnabled = useFeatureFlag(
    FeatureFlagNames.predictTradingEnabled,
  ) as boolean;
  const isEvmSelected = useSelector(selectIsEvmNetworkSelected);
  const { trackEvent, createEventBuilder } = useMetrics();
  const canSignTransactions = useSelector(selectCanSignTransactions);
  const { goToSwaps: goToSwapsBase } = useSwapBridgeNavigation({
    location: SwapBridgeNavigationLocation.TabBar,
    sourcePage: 'MainView',
  });

  const closeBottomSheetAndNavigate = useCallback(
    (navigateFunc: () => void) => {
      sheetRef.current?.onCloseBottomSheet(navigateFunc);
    },
    [],
  );

  const onEarn = useCallback(async () => {
    closeBottomSheetAndNavigate(() => {
      navigate('StakeModals', {
        screen: Routes.STAKING.MODALS.EARN_TOKEN_LIST,
        params: {
          tokenFilter: {
            includeNativeTokens: true,
            includeStakingTokens: false,
            includeLendingTokens: true,
            includeReceiptTokens: false,
          },
          onItemPressScreen: EARN_INPUT_VIEW_ACTIONS.DEPOSIT,
        },
      });
    });

    trackEvent(
      createEventBuilder(MetaMetricsEvents.EARN_BUTTON_CLICKED)
        .addProperties({
          text: 'Earn',
          location: STAKE_EVENT_LOCATIONS.WALLET_ACTIONS_BOTTOM_SHEET,
          chain_id_destination: getDecimalChainId(chainId),
        })
        .build(),
    );
  }, [
    closeBottomSheetAndNavigate,
    navigate,
    chainId,
    createEventBuilder,
    trackEvent,
  ]);

  const goToSwaps = useCallback(() => {
    closeBottomSheetAndNavigate(() => {
      goToSwapsBase();
    });

    trackEvent(
      createEventBuilder(MetaMetricsEvents.SWAP_BUTTON_CLICKED)
        .addProperties({
          text: 'Swap',
          tokenSymbol: '',
          location: 'TabBar',
          chain_id: getDecimalChainId(chainId),
        })
        .build(),
    );
  }, [
    closeBottomSheetAndNavigate,
    goToSwapsBase,
    trackEvent,
    chainId,
    createEventBuilder,
  ]);

  const onPerps = useCallback(() => {
    closeBottomSheetAndNavigate(() => {
      if (isFirstTimePerpsUser) {
        navigate(Routes.PERPS.TUTORIAL);
      } else {
        navigate(Routes.PERPS.ROOT, {
          screen: Routes.PERPS.PERPS_HOME,
          params: { source: PerpsEventValues.SOURCE.MAIN_ACTION_BUTTON },
        });
      }
    });
  }, [closeBottomSheetAndNavigate, navigate, isFirstTimePerpsUser]);

  const onPredict = useCallback(() => {
    closeBottomSheetAndNavigate(() => {
      navigate(Routes.PREDICT.ROOT, {
        screen: Routes.PREDICT.MARKET_LIST,
<<<<<<< HEAD
=======
        params: {
          entryPoint: PredictEventValues.ENTRY_POINT.MAIN_TRADE_BUTTON,
        },
>>>>>>> f4e8f8d0
      });
    });
  }, [closeBottomSheetAndNavigate, navigate]);

  const isEarnWalletActionEnabled = useMemo(() => {
    if (
      !isStablecoinLendingEnabled ||
      (earnTokens.length <= 1 &&
        earnTokens[0]?.isETH &&
        !isPooledStakingEnabled)
    ) {
      return false;
    }
    return true;
  }, [isStablecoinLendingEnabled, earnTokens, isPooledStakingEnabled]);
  return (
    <BottomSheet ref={sheetRef}>
      <View style={styles.actionsContainer}>
        {AppConstants.SWAPS.ACTIVE && (
          <ActionListItem
            label={strings('asset_overview.swap')}
            description={strings('asset_overview.swap_description')}
            iconName={IconName.SwapVertical}
            onPress={goToSwaps}
            testID={WalletActionsBottomSheetSelectorsIDs.SWAP_BUTTON}
            isDisabled={!isSwapsEnabled}
          />
        )}

        {isPerpsEnabled && isEvmSelected && (
          <ActionListItem
            label={strings('asset_overview.perps_button')}
            description={strings('asset_overview.perps_description')}
            iconName={IconName.Candlestick}
            onPress={onPerps}
            testID={WalletActionsBottomSheetSelectorsIDs.PERPS_BUTTON}
            isDisabled={!canSignTransactions}
          />
        )}

        {isEarnWalletActionEnabled && (
          <ActionListItem
            label={strings('asset_overview.earn_button')}
            description={strings('asset_overview.earn_description')}
            iconName={IconName.Stake}
            onPress={onEarn}
            testID={WalletActionsBottomSheetSelectorsIDs.EARN_BUTTON}
            isDisabled={!canSignTransactions}
          />
        )}

        {isPredictEnabled && (
          <ActionListItem
            label={strings('asset_overview.predict_button')}
            description={strings('asset_overview.predict_description')}
            iconName={IconName.Speedometer}
            onPress={onPredict}
            testID={WalletActionsBottomSheetSelectorsIDs.PREDICT_BUTTON}
            isDisabled={!canSignTransactions}
          />
        )}
      </View>
    </BottomSheet>
  );
};

export default WalletActions;<|MERGE_RESOLUTION|>--- conflicted
+++ resolved
@@ -150,12 +150,9 @@
     closeBottomSheetAndNavigate(() => {
       navigate(Routes.PREDICT.ROOT, {
         screen: Routes.PREDICT.MARKET_LIST,
-<<<<<<< HEAD
-=======
         params: {
           entryPoint: PredictEventValues.ENTRY_POINT.MAIN_TRADE_BUTTON,
         },
->>>>>>> f4e8f8d0
       });
     });
   }, [closeBottomSheetAndNavigate, navigate]);
