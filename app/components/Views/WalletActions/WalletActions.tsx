--- conflicted
+++ resolved
@@ -38,10 +38,7 @@
 } from '../../UI/Bridge/hooks/useSwapBridgeNavigation';
 import { RootState } from '../../../reducers';
 import { selectIsSwapsLive } from '../../../core/redux/slices/bridge';
-<<<<<<< HEAD
 import { selectIsEvmNetworkSelected } from '../../../selectors/multichainNetworkController';
-=======
->>>>>>> deb7a592
 
 const WalletActions = () => {
   const { styles } = useStyles(styleSheet, {});
