--- conflicted
+++ resolved
@@ -381,14 +381,9 @@
     <BottomSheet ref={sheetRef}>
       <View style={styles.actionsContainer}>
         {isDepositEnabled && (
-<<<<<<< HEAD
           <ActionListItem
             label={strings('asset_overview.deposit_button')}
             description={strings('asset_overview.deposit_description')}
-=======
-          <WalletAction
-            actionType={WalletActionType.Deposit}
->>>>>>> 7c0dec60
             iconName={IconName.Money}
             onPress={onDeposit}
             testID={WalletActionsBottomSheetSelectorsIDs.DEPOSIT_BUTTON}
@@ -414,14 +409,9 @@
           />
         )}
         {AppConstants.SWAPS.ACTIVE && isSwapsAllowed(chainId) && (
-<<<<<<< HEAD
           <ActionListItem
             label={strings('asset_overview.swap')}
             description={strings('asset_overview.swap_description')}
-=======
-          <WalletAction
-            actionType={WalletActionType.Swap}
->>>>>>> 7c0dec60
             iconName={IconName.SwapVertical}
             onPress={goToSwaps}
             testID={WalletActionsBottomSheetSelectorsIDs.SWAP_BUTTON}
@@ -450,7 +440,6 @@
             isDisabled={!canSignTransactions}
           />
         )}
-<<<<<<< HEAD
         <ActionListItem
           label={strings('asset_overview.send_button')}
           description={strings('asset_overview.send_description')}
@@ -458,16 +447,6 @@
           onPress={onSend}
           testID={WalletActionsBottomSheetSelectorsIDs.SEND_BUTTON}
           isDisabled={!canSignTransactions}
-=======
-        <WalletAction
-          actionType={WalletActionType.Send}
-          iconName={IconName.Send}
-          onPress={onSend}
-          actionID={WalletActionsBottomSheetSelectorsIDs.SEND_BUTTON}
-          iconStyle={styles.icon}
-          iconSize={AvatarSize.Md}
-          disabled={!canSignTransactions}
->>>>>>> 7c0dec60
         />
         <ActionListItem
           label={strings('asset_overview.receive_button')}
