// Third party dependencies.
import React, { useCallback, useMemo, useRef } from 'react';
import { View } from 'react-native';
import { useDispatch, useSelector } from 'react-redux';
import { useNavigation } from '@react-navigation/native';

// External dependencies.
import BottomSheet, {
  BottomSheetRef,
} from '../../../component-library/components/BottomSheets/BottomSheet';
import AppConstants from '../../../core/AppConstants';
import {
  selectChainId,
  selectEvmTicker,
} from '../../../selectors/networkController';
import { swapsLivenessMultichainSelector } from '../../../reducers/swaps';
import { isSwapsAllowed } from '../../../components/UI/Swaps/utils';
import { MetaMetricsEvents } from '../../../core/Analytics';
import { getEther } from '../../../util/transactions';
import { newAssetTransaction } from '../../../actions/transaction';
import { IconName } from '@metamask/design-system-react-native';
import ActionListItem from '../../../component-library/components-temp/ActionListItem';
import { useStyles } from '../../../component-library/hooks';
import { strings } from '../../../../locales/i18n';
import useRampNetwork from '../../UI/Ramp/Aggregator/hooks/useRampNetwork';
import Routes from '../../../constants/navigation/Routes';
import { getDecimalChainId } from '../../../util/networks';
import { WalletActionsBottomSheetSelectorsIDs } from '../../../../e2e/selectors/wallet/WalletActionsBottomSheet.selectors';

// Internal dependencies
import styleSheet from './WalletActions.styles';
import { useMetrics } from '../../../components/hooks/useMetrics';
import { QRTabSwitcherScreens } from '../QRTabSwitcher';
import {
  createBuyNavigationDetails,
  createSellNavigationDetails,
} from '../../UI/Ramp/Aggregator/routes/utils';
import { trace, TraceName } from '../../../util/trace';
// eslint-disable-next-line no-duplicate-imports, import/no-duplicates
import { selectCanSignTransactions } from '../../../selectors/accountsController';

import { EVENT_LOCATIONS as STAKE_EVENT_LOCATIONS } from '../../UI/Stake/constants/events';
///: BEGIN:ONLY_INCLUDE_IF(keyring-snaps)
// eslint-disable-next-line no-duplicate-imports, import/no-duplicates
import { selectSelectedInternalAccount } from '../../../selectors/accountsController';
import { useSendNonEvmAsset } from '../../hooks/useSendNonEvmAsset';
///: END:ONLY_INCLUDE_IF
import {
  useSwapBridgeNavigation,
  SwapBridgeNavigationLocation,
} from '../../UI/Bridge/hooks/useSwapBridgeNavigation';
import { RampType } from '../../../reducers/fiatOrders/types';
import {
  selectPooledStakingEnabledFlag,
  selectStablecoinLendingEnabledFlag,
} from '../../UI/Earn/selectors/featureFlags';
import useDepositEnabled from '../../UI/Ramp/Deposit/hooks/useDepositEnabled';
import { isBridgeAllowed } from '../../UI/Bridge/utils';
import { selectPerpsEnabledFlag } from '../../UI/Perps';
import { EARN_INPUT_VIEW_ACTIONS } from '../../UI/Earn/Views/EarnInputView/EarnInputView.types';
import Engine from '../../../core/Engine';
import { selectMultichainTokenListForAccountId } from '../../../selectors/multichain/multichain';
import { RootState } from '../../../reducers';
import { earnSelectors } from '../../../selectors/earnController/earn';
import { selectIsUnifiedSwapsEnabled } from '../../../core/redux/slices/bridge';
import { useSendNavigation } from '../confirmations/hooks/useSendNavigation';

const WalletActions = () => {
  const { styles } = useStyles(styleSheet, {});
  const sheetRef = useRef<BottomSheetRef>(null);
  const { navigate } = useNavigation();
  const isPooledStakingEnabled = useSelector(selectPooledStakingEnabledFlag);
  const { earnTokens } = useSelector(earnSelectors.selectEarnTokens);

  const chainId = useSelector(selectChainId);
  const ticker = useSelector(selectEvmTicker);
  const swapsIsLive = useSelector(swapsLivenessMultichainSelector);
  const isStablecoinLendingEnabled = useSelector(
    selectStablecoinLendingEnabledFlag,
  );
  const dispatch = useDispatch();
  const [isNetworkRampSupported] = useRampNetwork();
  const { isDepositEnabled } = useDepositEnabled();
  const isPerpsEnabled = useSelector(selectPerpsEnabledFlag);
  const { trackEvent, createEventBuilder } = useMetrics();
  ///: BEGIN:ONLY_INCLUDE_IF(keyring-snaps)
  const selectedAccount = useSelector(selectSelectedInternalAccount);
  ///: END:ONLY_INCLUDE_IF

  const canSignTransactions = useSelector(selectCanSignTransactions);
  const isUnifiedSwapsEnabled = useSelector(selectIsUnifiedSwapsEnabled);
  const { goToBridge: goToBridgeBase, goToSwaps: goToSwapsBase } =
    useSwapBridgeNavigation({
      location: SwapBridgeNavigationLocation.TabBar,
      sourcePage: 'MainView',
    });
  const { navigateToSendPage } = useSendNavigation();

  const selectedAsset = useSelector(
    (state: RootState) => state.transaction.selectedAsset,
  );

  const multichainTokens = useSelector((state: RootState) =>
    selectedAccount?.id
      ? selectMultichainTokenListForAccountId(state, selectedAccount.id)
      : [],
  );
  const nativeAsset =
    multichainTokens.find((token) => token.isNative) || multichainTokens[0];

  // Hook for handling non-EVM asset sending
  const assetToSend = selectedAsset?.address ? selectedAsset : nativeAsset;
  const { sendNonEvmAsset } = useSendNonEvmAsset({
    asset: assetToSend || { chainId, address: undefined },
    closeModal: () => sheetRef.current?.onCloseBottomSheet(),
  });

  const closeBottomSheetAndNavigate = useCallback(
    (navigateFunc: () => void) => {
      sheetRef.current?.onCloseBottomSheet(navigateFunc);
    },
    [],
  );

  const onReceive = useCallback(() => {
    closeBottomSheetAndNavigate(() => {
      navigate(Routes.QR_TAB_SWITCHER, {
        initialScreen: QRTabSwitcherScreens.Receive,
      });
    });

    trackEvent(
      createEventBuilder(MetaMetricsEvents.RECEIVE_BUTTON_CLICKED)
        .addProperties({
          text: 'Receive',
          tokenSymbol: '',
          location: 'TabBar',
          chain_id: getDecimalChainId(chainId),
        })
        .build(),
    );
  }, [
    closeBottomSheetAndNavigate,
    navigate,
    trackEvent,
    chainId,
    createEventBuilder,
  ]);

  const onEarn = useCallback(async () => {
    closeBottomSheetAndNavigate(() => {
      navigate('StakeModals', {
        screen: Routes.STAKING.MODALS.EARN_TOKEN_LIST,
        params: {
          tokenFilter: {
            includeNativeTokens: true,
            includeStakingTokens: false,
            includeLendingTokens: true,
            includeReceiptTokens: false,
          },
          onItemPressScreen: EARN_INPUT_VIEW_ACTIONS.DEPOSIT,
        },
      });
    });

    trackEvent(
      createEventBuilder(MetaMetricsEvents.EARN_BUTTON_CLICKED)
        .addProperties({
          text: 'Earn',
          location: STAKE_EVENT_LOCATIONS.WALLET_ACTIONS_BOTTOM_SHEET,
          chain_id_destination: getDecimalChainId(chainId),
        })
        .build(),
    );
  }, [
    closeBottomSheetAndNavigate,
    navigate,
    chainId,
    createEventBuilder,
    trackEvent,
  ]);

  const onBuy = useCallback(() => {
    closeBottomSheetAndNavigate(() => {
      navigate(...createBuyNavigationDetails());
    });

    trackEvent(
      createEventBuilder(MetaMetricsEvents.BUY_BUTTON_CLICKED)
        .addProperties({
          text: 'Buy',
          location: 'TabBar',
          chain_id_destination: getDecimalChainId(chainId),
        })
        .build(),
    );

    trace({
      name: TraceName.LoadRampExperience,
      tags: {
        rampType: RampType.BUY,
      },
    });
  }, [
    closeBottomSheetAndNavigate,
    navigate,
    trackEvent,
    chainId,
    createEventBuilder,
  ]);

  const onSell = useCallback(() => {
    closeBottomSheetAndNavigate(() => {
      navigate(...createSellNavigationDetails());
    });

    trackEvent(
      createEventBuilder(MetaMetricsEvents.SELL_BUTTON_CLICKED)
        .addProperties({
          text: 'Sell',
          location: 'TabBar',
          chain_id_source: getDecimalChainId(chainId),
        })
        .build(),
    );

    trace({
      name: TraceName.LoadRampExperience,
      tags: {
        rampType: RampType.SELL,
      },
    });
  }, [
    closeBottomSheetAndNavigate,
    navigate,
    trackEvent,
    chainId,
    createEventBuilder,
  ]);

  const onDeposit = useCallback(() => {
    closeBottomSheetAndNavigate(() => {
      navigate(Routes.DEPOSIT.ID);
    });

    trackEvent(
      createEventBuilder(MetaMetricsEvents.RAMPS_BUTTON_CLICKED)
        .addProperties({
          text: 'Deposit',
          location: 'TabBar',
          chain_id_destination: getDecimalChainId(chainId),
          ramp_type: 'DEPOSIT',
        })
        .build(),
    );

    trace({
      name: TraceName.LoadDepositExperience,
    });
  }, [
    closeBottomSheetAndNavigate,
    navigate,
    trackEvent,
    createEventBuilder,
    chainId,
  ]);

  const onSend = useCallback(async () => {
    trackEvent(
      createEventBuilder(MetaMetricsEvents.SEND_BUTTON_CLICKED)
        .addProperties({
          text: 'Send',
          tokenSymbol: '',
          location: 'TabBar',
          chain_id: getDecimalChainId(chainId),
        })
        .build(),
    );

    // Try non-EVM first, if handled, return early
    const wasHandledAsNonEvm = await sendNonEvmAsset();
    if (wasHandledAsNonEvm) {
      return;
    }

    if (selectedAsset?.chainId && selectedAsset.chainId !== chainId) {
      const { NetworkController, MultichainNetworkController } = Engine.context;
      const networkConfiguration =
        NetworkController.getNetworkConfigurationByChainId(
          selectedAsset.chainId,
        );
      const networkClientId =
        networkConfiguration?.rpcEndpoints?.[
          networkConfiguration.defaultRpcEndpointIndex
        ]?.networkClientId;
      await MultichainNetworkController.setActiveNetwork(
        networkClientId as string,
      );
    }

    closeBottomSheetAndNavigate(() => {
      let asset = assetToSend;
      if (
        !assetToSend ||
        assetToSend.isETH ||
        assetToSend.isNative ||
        Object.keys(assetToSend).length === 0
      ) {
        if (ticker) {
          asset = getEther(ticker);
          dispatch(newAssetTransaction(asset));
        }
      } else {
        dispatch(newAssetTransaction(assetToSend));
      }
      navigateToSendPage(asset);
    });
  }, [
    closeBottomSheetAndNavigate,
    ticker,
    dispatch,
    trackEvent,
    chainId,
    createEventBuilder,
    selectedAsset,
    assetToSend,
    navigateToSendPage,
    sendNonEvmAsset,
  ]);

  const goToSwaps = useCallback(() => {
    closeBottomSheetAndNavigate(() => {
      goToSwapsBase();
    });

    trackEvent(
      createEventBuilder(MetaMetricsEvents.SWAP_BUTTON_CLICKED)
        .addProperties({
          text: 'Swap',
          tokenSymbol: '',
          location: 'TabBar',
          chain_id: getDecimalChainId(chainId),
        })
        .build(),
    );
  }, [
    closeBottomSheetAndNavigate,
    goToSwapsBase,
    trackEvent,
    chainId,
    createEventBuilder,
  ]);

  const goToBridge = useCallback(() => {
    closeBottomSheetAndNavigate(() => {
      goToBridgeBase();
    });
  }, [closeBottomSheetAndNavigate, goToBridgeBase]);

  const onPerps = useCallback(() => {
    closeBottomSheetAndNavigate(() => {
      navigate(Routes.PERPS.ROOT, {
        screen: Routes.PERPS.MARKETS,
      });
    });
  }, [closeBottomSheetAndNavigate, navigate]);

  const isEarnWalletActionEnabled = useMemo(() => {
    if (
      !isStablecoinLendingEnabled ||
      (earnTokens.length <= 1 &&
        earnTokens[0]?.isETH &&
        !isPooledStakingEnabled)
    ) {
      return false;
    }
    return true;
  }, [isStablecoinLendingEnabled, earnTokens, isPooledStakingEnabled]);
  return (
    <BottomSheet ref={sheetRef}>
      <View style={styles.actionsContainer}>
        {isDepositEnabled && (
<<<<<<< HEAD
          <WalletAction
            actionType={WalletActionType.Deposit}
=======
          <ActionListItem
            label={strings('asset_overview.deposit_button')}
            description={strings('asset_overview.deposit_description')}
>>>>>>> aa09c2f9
            iconName={IconName.Money}
            onPress={onDeposit}
            testID={WalletActionsBottomSheetSelectorsIDs.DEPOSIT_BUTTON}
          />
        )}
        {isNetworkRampSupported && (
          <ActionListItem
            label={strings('asset_overview.buy_button')}
            description={strings('asset_overview.buy_description')}
            iconName={IconName.Add}
            onPress={onBuy}
            testID={WalletActionsBottomSheetSelectorsIDs.BUY_BUTTON}
          />
        )}
        {isNetworkRampSupported && (
          <ActionListItem
            label={strings('asset_overview.sell_button')}
            description={strings('asset_overview.sell_description')}
            iconName={IconName.Minus}
            onPress={onSell}
            testID={WalletActionsBottomSheetSelectorsIDs.SELL_BUTTON}
            isDisabled={!canSignTransactions}
          />
        )}
        {AppConstants.SWAPS.ACTIVE && isSwapsAllowed(chainId) && (
<<<<<<< HEAD
          <WalletAction
            actionType={WalletActionType.Swap}
=======
          <ActionListItem
            label={strings('asset_overview.swap')}
            description={strings('asset_overview.swap_description')}
>>>>>>> aa09c2f9
            iconName={IconName.SwapVertical}
            onPress={goToSwaps}
            testID={WalletActionsBottomSheetSelectorsIDs.SWAP_BUTTON}
            isDisabled={!canSignTransactions || !swapsIsLive}
          />
        )}
        {AppConstants.BRIDGE.ACTIVE &&
          isBridgeAllowed(chainId) &&
          !isUnifiedSwapsEnabled && (
            <ActionListItem
              label={strings('asset_overview.bridge')}
              description={strings('asset_overview.bridge_description')}
              iconName={IconName.Bridge}
              onPress={goToBridge}
              testID={WalletActionsBottomSheetSelectorsIDs.BRIDGE_BUTTON}
              isDisabled={!canSignTransactions}
            />
          )}
        {isPerpsEnabled && (
          <ActionListItem
            label={strings('asset_overview.perps_button')}
            description={strings('asset_overview.perps_description')}
            iconName={IconName.Candlestick}
            onPress={onPerps}
            testID={WalletActionsBottomSheetSelectorsIDs.PERPS_BUTTON}
            isDisabled={!canSignTransactions}
          />
        )}
<<<<<<< HEAD
        <WalletAction
          actionType={WalletActionType.Send}
          iconName={IconName.Send}
          onPress={onSend}
          actionID={WalletActionsBottomSheetSelectorsIDs.SEND_BUTTON}
          iconStyle={styles.icon}
          iconSize={AvatarSize.Md}
          disabled={!canSignTransactions}
=======
        <ActionListItem
          label={strings('asset_overview.send_button')}
          description={strings('asset_overview.send_description')}
          iconName={IconName.Send}
          onPress={onSend}
          testID={WalletActionsBottomSheetSelectorsIDs.SEND_BUTTON}
          isDisabled={!canSignTransactions}
>>>>>>> aa09c2f9
        />
        <ActionListItem
          label={strings('asset_overview.receive_button')}
          description={strings('asset_overview.receive_description')}
          iconName={IconName.Received}
          onPress={onReceive}
          testID={WalletActionsBottomSheetSelectorsIDs.RECEIVE_BUTTON}
          isDisabled={false}
        />
        {isEarnWalletActionEnabled && (
          <ActionListItem
            label={strings('asset_overview.earn_button')}
            description={strings('asset_overview.earn_description')}
            iconName={IconName.Stake}
            onPress={onEarn}
            testID={WalletActionsBottomSheetSelectorsIDs.EARN_BUTTON}
            isDisabled={!canSignTransactions}
          />
        )}
      </View>
    </BottomSheet>
  );
};

export default WalletActions;<|MERGE_RESOLUTION|>--- conflicted
+++ resolved
@@ -380,14 +380,9 @@
     <BottomSheet ref={sheetRef}>
       <View style={styles.actionsContainer}>
         {isDepositEnabled && (
-<<<<<<< HEAD
-          <WalletAction
-            actionType={WalletActionType.Deposit}
-=======
           <ActionListItem
             label={strings('asset_overview.deposit_button')}
             description={strings('asset_overview.deposit_description')}
->>>>>>> aa09c2f9
             iconName={IconName.Money}
             onPress={onDeposit}
             testID={WalletActionsBottomSheetSelectorsIDs.DEPOSIT_BUTTON}
@@ -413,14 +408,9 @@
           />
         )}
         {AppConstants.SWAPS.ACTIVE && isSwapsAllowed(chainId) && (
-<<<<<<< HEAD
-          <WalletAction
-            actionType={WalletActionType.Swap}
-=======
           <ActionListItem
             label={strings('asset_overview.swap')}
             description={strings('asset_overview.swap_description')}
->>>>>>> aa09c2f9
             iconName={IconName.SwapVertical}
             onPress={goToSwaps}
             testID={WalletActionsBottomSheetSelectorsIDs.SWAP_BUTTON}
@@ -449,16 +439,6 @@
             isDisabled={!canSignTransactions}
           />
         )}
-<<<<<<< HEAD
-        <WalletAction
-          actionType={WalletActionType.Send}
-          iconName={IconName.Send}
-          onPress={onSend}
-          actionID={WalletActionsBottomSheetSelectorsIDs.SEND_BUTTON}
-          iconStyle={styles.icon}
-          iconSize={AvatarSize.Md}
-          disabled={!canSignTransactions}
-=======
         <ActionListItem
           label={strings('asset_overview.send_button')}
           description={strings('asset_overview.send_description')}
@@ -466,7 +446,6 @@
           onPress={onSend}
           testID={WalletActionsBottomSheetSelectorsIDs.SEND_BUTTON}
           isDisabled={!canSignTransactions}
->>>>>>> aa09c2f9
         />
         <ActionListItem
           label={strings('asset_overview.receive_button')}
