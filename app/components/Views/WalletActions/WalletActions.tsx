// Third party dependencies.
import React, { useCallback, useMemo, useRef } from 'react';
import { View } from 'react-native';
import { useDispatch, useSelector } from 'react-redux';
import { useNavigation } from '@react-navigation/native';

// External dependencies.
import BottomSheet, {
  BottomSheetRef,
} from '../../../component-library/components/BottomSheets/BottomSheet';
import AppConstants from '../../../core/AppConstants';
import {
  selectChainId,
  selectEvmTicker,
} from '../../../selectors/networkController';
import { swapsLivenessSelector } from '../../../reducers/swaps';
import { isSwapsAllowed } from '../../../components/UI/Swaps/utils';
import { MetaMetricsEvents } from '../../../core/Analytics';
import { getEther } from '../../../util/transactions';
import { newAssetTransaction } from '../../../actions/transaction';
import { IconName } from '../../../component-library/components/Icons/Icon';
import WalletAction from '../../../components/UI/WalletAction';
import { useStyles } from '../../../component-library/hooks';
import { AvatarSize } from '../../../component-library/components/Avatars/Avatar';
import useRampNetwork from '../../UI/Ramp/Aggregator/hooks/useRampNetwork';
import Routes from '../../../constants/navigation/Routes';
import { getDecimalChainId } from '../../../util/networks';
import { WalletActionsBottomSheetSelectorsIDs } from '../../../../e2e/selectors/wallet/WalletActionsBottomSheet.selectors';

// Internal dependencies
import styleSheet from './WalletActions.styles';
import { useMetrics } from '../../../components/hooks/useMetrics';
import { QRTabSwitcherScreens } from '../QRTabSwitcher';
import {
  createBuyNavigationDetails,
  createSellNavigationDetails,
} from '../../UI/Ramp/Aggregator/routes/utils';
import { trace, TraceName } from '../../../util/trace';
// eslint-disable-next-line no-duplicate-imports, import/no-duplicates
import { selectCanSignTransactions } from '../../../selectors/accountsController';
import { WalletActionType } from '../../UI/WalletAction/WalletAction.types';
import { EVENT_LOCATIONS as STAKE_EVENT_LOCATIONS } from '../../UI/Stake/constants/events';
///: BEGIN:ONLY_INCLUDE_IF(keyring-snaps)
// eslint-disable-next-line no-duplicate-imports, import/no-duplicates
import { selectSelectedInternalAccount } from '../../../selectors/accountsController';
import { useSendNonEvmAsset } from '../../hooks/useSendNonEvmAsset';
///: END:ONLY_INCLUDE_IF
import {
  useSwapBridgeNavigation,
  SwapBridgeNavigationLocation,
} from '../../UI/Bridge/hooks/useSwapBridgeNavigation';
import { RampType } from '../../../reducers/fiatOrders/types';
import {
  selectPooledStakingEnabledFlag,
  selectStablecoinLendingEnabledFlag,
} from '../../UI/Earn/selectors/featureFlags';
import { isBridgeAllowed } from '../../UI/Bridge/utils';
import { selectDepositEntrypointWalletActions } from '../../../selectors/featureFlagController/deposit';
<<<<<<< HEAD
=======
import { selectPerpsEnabledFlag } from '../../UI/Perps';
>>>>>>> 05d3e30f
import { EARN_INPUT_VIEW_ACTIONS } from '../../UI/Earn/Views/EarnInputView/EarnInputView.types';
import Engine from '../../../core/Engine';
import { selectMultichainTokenListForAccountId } from '../../../selectors/multichain/multichain';
import { RootState } from '../../../reducers';
import { earnSelectors } from '../../../selectors/earnController/earn';
<<<<<<< HEAD
=======
import { selectIsUnifiedSwapsEnabled } from '../../../core/redux/slices/bridge';
>>>>>>> 05d3e30f

const WalletActions = () => {
  const { styles } = useStyles(styleSheet, {});
  const sheetRef = useRef<BottomSheetRef>(null);
  const { navigate } = useNavigation();
  const isPooledStakingEnabled = useSelector(selectPooledStakingEnabledFlag);
  const { earnTokens } = useSelector(earnSelectors.selectEarnTokens);

  const chainId = useSelector(selectChainId);
  const ticker = useSelector(selectEvmTicker);
  const swapsIsLive = useSelector(swapsLivenessSelector);
  const isStablecoinLendingEnabled = useSelector(
    selectStablecoinLendingEnabledFlag,
  );
  const dispatch = useDispatch();
  const [isNetworkRampSupported] = useRampNetwork();
  const isDepositWalletActionEnabled = useSelector(
    selectDepositEntrypointWalletActions,
  );
<<<<<<< HEAD
=======
  const isPerpsEnabled = useSelector(selectPerpsEnabledFlag);
>>>>>>> 05d3e30f
  const { trackEvent, createEventBuilder } = useMetrics();
  ///: BEGIN:ONLY_INCLUDE_IF(keyring-snaps)
  const selectedAccount = useSelector(selectSelectedInternalAccount);
  ///: END:ONLY_INCLUDE_IF

  const canSignTransactions = useSelector(selectCanSignTransactions);
  const isUnifiedSwapsEnabled = useSelector(selectIsUnifiedSwapsEnabled);
  const { goToBridge: goToBridgeBase, goToSwaps: goToSwapsBase } =
    useSwapBridgeNavigation({
      location: SwapBridgeNavigationLocation.TabBar,
      sourcePage: 'MainView',
    });

  const selectedAsset = useSelector(
    (state: RootState) => state.transaction.selectedAsset,
  );

  const multichainTokens = useSelector((state: RootState) =>
    selectedAccount?.id
      ? selectMultichainTokenListForAccountId(state, selectedAccount.id)
      : [],
  );
  const nativeAsset =
    multichainTokens.find((token) => token.isNative) || multichainTokens[0];

  // Hook for handling non-EVM asset sending
  const assetToSend = selectedAsset?.address ? selectedAsset : nativeAsset;
  const { sendNonEvmAsset } = useSendNonEvmAsset({
    asset: assetToSend || { chainId, address: undefined },
    closeModal: () => sheetRef.current?.onCloseBottomSheet(),
  });

  const closeBottomSheetAndNavigate = useCallback(
    (navigateFunc: () => void) => {
      sheetRef.current?.onCloseBottomSheet(navigateFunc);
    },
    [],
  );

  const onReceive = useCallback(() => {
    closeBottomSheetAndNavigate(() => {
      navigate(Routes.QR_TAB_SWITCHER, {
        initialScreen: QRTabSwitcherScreens.Receive,
      });
    });

    trackEvent(
      createEventBuilder(MetaMetricsEvents.RECEIVE_BUTTON_CLICKED)
        .addProperties({
          text: 'Receive',
          tokenSymbol: '',
          location: 'TabBar',
          chain_id: getDecimalChainId(chainId),
        })
        .build(),
    );
  }, [
    closeBottomSheetAndNavigate,
    navigate,
    trackEvent,
    chainId,
    createEventBuilder,
  ]);

  const onEarn = useCallback(async () => {
    closeBottomSheetAndNavigate(() => {
      navigate('StakeModals', {
        screen: Routes.STAKING.MODALS.EARN_TOKEN_LIST,
        params: {
          tokenFilter: {
            includeNativeTokens: true,
            includeStakingTokens: false,
            includeLendingTokens: true,
            includeReceiptTokens: false,
          },
          onItemPressScreen: EARN_INPUT_VIEW_ACTIONS.DEPOSIT,
        },
      });
    });

    trackEvent(
      createEventBuilder(MetaMetricsEvents.EARN_BUTTON_CLICKED)
        .addProperties({
          text: 'Earn',
          location: STAKE_EVENT_LOCATIONS.WALLET_ACTIONS_BOTTOM_SHEET,
          chain_id_destination: getDecimalChainId(chainId),
        })
        .build(),
    );
  }, [
    closeBottomSheetAndNavigate,
    navigate,
    chainId,
    createEventBuilder,
    trackEvent,
  ]);

  const onBuy = useCallback(() => {
    closeBottomSheetAndNavigate(() => {
      navigate(...createBuyNavigationDetails());
    });

    trackEvent(
      createEventBuilder(MetaMetricsEvents.BUY_BUTTON_CLICKED)
        .addProperties({
          text: 'Buy',
          location: 'TabBar',
          chain_id_destination: getDecimalChainId(chainId),
        })
        .build(),
    );

    trace({
      name: TraceName.LoadRampExperience,
      tags: {
        rampType: RampType.BUY,
      },
    });
  }, [
    closeBottomSheetAndNavigate,
    navigate,
    trackEvent,
    chainId,
    createEventBuilder,
  ]);

  const onSell = useCallback(() => {
    closeBottomSheetAndNavigate(() => {
      navigate(...createSellNavigationDetails());
    });

    trackEvent(
      createEventBuilder(MetaMetricsEvents.SELL_BUTTON_CLICKED)
        .addProperties({
          text: 'Sell',
          location: 'TabBar',
          chain_id_source: getDecimalChainId(chainId),
        })
        .build(),
    );

    trace({
      name: TraceName.LoadRampExperience,
      tags: {
        rampType: RampType.SELL,
      },
    });
  }, [
    closeBottomSheetAndNavigate,
    navigate,
    trackEvent,
    chainId,
    createEventBuilder,
  ]);

  const onDeposit = useCallback(() => {
    closeBottomSheetAndNavigate(() => {
      navigate(Routes.DEPOSIT.ID);
    });
<<<<<<< HEAD
  }, [closeBottomSheetAndNavigate, navigate]);
=======

    trackEvent(
      createEventBuilder(MetaMetricsEvents.RAMPS_BUTTON_CLICKED)
        .addProperties({
          text: 'Deposit',
          location: 'TabBar',
          chain_id_destination: getDecimalChainId(chainId),
          ramp_type: 'DEPOSIT',
        })
        .build(),
    );

    trace({
      name: TraceName.LoadDepositExperience,
    });
  }, [
    closeBottomSheetAndNavigate,
    navigate,
    trackEvent,
    createEventBuilder,
    chainId,
  ]);
>>>>>>> 05d3e30f

  const onSend = useCallback(async () => {
    trackEvent(
      createEventBuilder(MetaMetricsEvents.SEND_BUTTON_CLICKED)
        .addProperties({
          text: 'Send',
          tokenSymbol: '',
          location: 'TabBar',
          chain_id: getDecimalChainId(chainId),
        })
        .build(),
    );

    // Try non-EVM first, if handled, return early
    const wasHandledAsNonEvm = await sendNonEvmAsset();
    if (wasHandledAsNonEvm) {
      return;
    }

    if (selectedAsset?.chainId && selectedAsset.chainId !== chainId) {
      const { NetworkController, MultichainNetworkController } = Engine.context;
      const networkConfiguration =
        NetworkController.getNetworkConfigurationByChainId(
          selectedAsset.chainId,
        );
      const networkClientId =
        networkConfiguration?.rpcEndpoints?.[
          networkConfiguration.defaultRpcEndpointIndex
        ]?.networkClientId;
      await MultichainNetworkController.setActiveNetwork(
        networkClientId as string,
      );
    }

    closeBottomSheetAndNavigate(() => {
      if (
        !assetToSend ||
        assetToSend.isETH ||
        assetToSend.isNative ||
        Object.keys(assetToSend).length === 0
      ) {
        ticker && dispatch(newAssetTransaction(getEther(ticker)));
      } else {
        dispatch(newAssetTransaction(assetToSend));
      }
      navigate('SendFlowView', {});
    });
  }, [
    closeBottomSheetAndNavigate,
    navigate,
    ticker,
    dispatch,
    trackEvent,
    chainId,
    createEventBuilder,
    selectedAsset,
    assetToSend,
    sendNonEvmAsset,
  ]);

  const goToSwaps = useCallback(() => {
    closeBottomSheetAndNavigate(() => {
      goToSwapsBase();
    });

    trackEvent(
      createEventBuilder(MetaMetricsEvents.SWAP_BUTTON_CLICKED)
        .addProperties({
          text: 'Swap',
          tokenSymbol: '',
          location: 'TabBar',
          chain_id: getDecimalChainId(chainId),
        })
        .build(),
    );
  }, [
    closeBottomSheetAndNavigate,
    goToSwapsBase,
    trackEvent,
    chainId,
    createEventBuilder,
  ]);

  const goToBridge = useCallback(() => {
    closeBottomSheetAndNavigate(() => {
      goToBridgeBase();
    });
  }, [closeBottomSheetAndNavigate, goToBridgeBase]);

  const onPerps = useCallback(() => {
    closeBottomSheetAndNavigate(() => {
      navigate(Routes.PERPS.ROOT);
    });
  }, [closeBottomSheetAndNavigate, navigate]);

  const sendIconStyle = useMemo(
    () => ({
      transform: [{ rotate: '-45deg' }],
      ...styles.icon,
    }),
    [styles.icon],
  );

  const isEarnWalletActionEnabled = useMemo(() => {
    if (
      !isStablecoinLendingEnabled ||
      (earnTokens.length <= 1 &&
        earnTokens[0]?.isETH &&
        !isPooledStakingEnabled)
    ) {
      return false;
    }
    return true;
  }, [isStablecoinLendingEnabled, earnTokens, isPooledStakingEnabled]);
  return (
    <BottomSheet ref={sheetRef}>
      <View style={styles.actionsContainer}>
        {isNetworkRampSupported && (
          <WalletAction
            actionType={WalletActionType.Buy}
            iconName={IconName.Add}
            onPress={onBuy}
            actionID={WalletActionsBottomSheetSelectorsIDs.BUY_BUTTON}
            iconStyle={styles.icon}
            iconSize={AvatarSize.Md}
          />
        )}
        {isNetworkRampSupported && (
          <WalletAction
            actionType={WalletActionType.Sell}
            iconName={IconName.MinusBold}
            onPress={onSell}
            actionID={WalletActionsBottomSheetSelectorsIDs.SELL_BUTTON}
            iconStyle={styles.icon}
            iconSize={AvatarSize.Md}
            disabled={!canSignTransactions}
          />
        )}
        {isDepositWalletActionEnabled && (
          <WalletAction
            actionType={WalletActionType.Deposit}
            iconName={IconName.Cash}
            onPress={onDeposit}
            actionID={WalletActionsBottomSheetSelectorsIDs.DEPOSIT_BUTTON}
            iconStyle={styles.icon}
            iconSize={AvatarSize.Md}
          />
        )}
        {AppConstants.SWAPS.ACTIVE && isSwapsAllowed(chainId) && (
          <WalletAction
            actionType={WalletActionType.Swap}
            iconName={IconName.SwapHorizontal}
            onPress={goToSwaps}
            actionID={WalletActionsBottomSheetSelectorsIDs.SWAP_BUTTON}
            iconStyle={styles.icon}
            iconSize={AvatarSize.Md}
            disabled={!canSignTransactions || !swapsIsLive}
          />
        )}
        {AppConstants.BRIDGE.ACTIVE && isBridgeAllowed(chainId) && !isUnifiedSwapsEnabled && (
          <WalletAction
            actionType={WalletActionType.Bridge}
            iconName={IconName.Bridge}
            onPress={goToBridge}
            actionID={WalletActionsBottomSheetSelectorsIDs.BRIDGE_BUTTON}
            iconStyle={styles.icon}
            iconSize={AvatarSize.Md}
            disabled={!canSignTransactions}
          />
        )}
        {isPerpsEnabled && (
          <WalletAction
            actionType={WalletActionType.Perps}
            iconName={IconName.TrendUp}
            onPress={onPerps}
            actionID={WalletActionsBottomSheetSelectorsIDs.PERPS_BUTTON}
            iconStyle={styles.icon}
            iconSize={AvatarSize.Md}
            disabled={!canSignTransactions}
          />
        )}
        <WalletAction
          actionType={WalletActionType.Send}
          iconName={IconName.Arrow2Right}
          onPress={onSend}
          iconStyle={sendIconStyle}
          actionID={WalletActionsBottomSheetSelectorsIDs.SEND_BUTTON}
          iconSize={AvatarSize.Md}
          disabled={!canSignTransactions}
        />
        <WalletAction
          actionType={WalletActionType.Receive}
          iconName={IconName.Received}
          onPress={onReceive}
          actionID={WalletActionsBottomSheetSelectorsIDs.RECEIVE_BUTTON}
          iconStyle={styles.icon}
          iconSize={AvatarSize.Md}
          disabled={false}
        />
        {isEarnWalletActionEnabled && (
          <WalletAction
            actionType={WalletActionType.Earn}
            iconName={IconName.Plant}
            onPress={onEarn}
            actionID={WalletActionsBottomSheetSelectorsIDs.EARN_BUTTON}
            iconStyle={styles.icon}
            iconSize={AvatarSize.Md}
            disabled={!canSignTransactions}
          />
        )}
      </View>
    </BottomSheet>
  );
};

export default WalletActions;<|MERGE_RESOLUTION|>--- conflicted
+++ resolved
@@ -56,19 +56,13 @@
 } from '../../UI/Earn/selectors/featureFlags';
 import { isBridgeAllowed } from '../../UI/Bridge/utils';
 import { selectDepositEntrypointWalletActions } from '../../../selectors/featureFlagController/deposit';
-<<<<<<< HEAD
-=======
 import { selectPerpsEnabledFlag } from '../../UI/Perps';
->>>>>>> 05d3e30f
 import { EARN_INPUT_VIEW_ACTIONS } from '../../UI/Earn/Views/EarnInputView/EarnInputView.types';
 import Engine from '../../../core/Engine';
 import { selectMultichainTokenListForAccountId } from '../../../selectors/multichain/multichain';
 import { RootState } from '../../../reducers';
 import { earnSelectors } from '../../../selectors/earnController/earn';
-<<<<<<< HEAD
-=======
 import { selectIsUnifiedSwapsEnabled } from '../../../core/redux/slices/bridge';
->>>>>>> 05d3e30f
 
 const WalletActions = () => {
   const { styles } = useStyles(styleSheet, {});
@@ -88,10 +82,7 @@
   const isDepositWalletActionEnabled = useSelector(
     selectDepositEntrypointWalletActions,
   );
-<<<<<<< HEAD
-=======
   const isPerpsEnabled = useSelector(selectPerpsEnabledFlag);
->>>>>>> 05d3e30f
   const { trackEvent, createEventBuilder } = useMetrics();
   ///: BEGIN:ONLY_INCLUDE_IF(keyring-snaps)
   const selectedAccount = useSelector(selectSelectedInternalAccount);
@@ -251,9 +242,6 @@
     closeBottomSheetAndNavigate(() => {
       navigate(Routes.DEPOSIT.ID);
     });
-<<<<<<< HEAD
-  }, [closeBottomSheetAndNavigate, navigate]);
-=======
 
     trackEvent(
       createEventBuilder(MetaMetricsEvents.RAMPS_BUTTON_CLICKED)
@@ -276,7 +264,6 @@
     createEventBuilder,
     chainId,
   ]);
->>>>>>> 05d3e30f
 
   const onSend = useCallback(async () => {
     trackEvent(
