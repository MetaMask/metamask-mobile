--- conflicted
+++ resolved
@@ -366,13 +366,6 @@
     });
   }, [closeBottomSheetAndNavigate, navigate]);
 
-<<<<<<< HEAD
-  const onPerpsSandbox = useCallback(() => {
-    closeBottomSheetAndNavigate(() => {
-      navigate(Routes.PERPS.ROOT);
-    });
-  }, [closeBottomSheetAndNavigate, navigate]);
-=======
   const sendIconStyle = useMemo(
     () => ({
       transform: [{ rotate: '-45deg' }],
@@ -380,7 +373,6 @@
     }),
     [styles.icon],
   );
->>>>>>> c6c099f4
 
   const isEarnWalletActionEnabled = useMemo(() => {
     if (
@@ -421,7 +413,7 @@
             iconName={IconName.Minus}
             onPress={onSell}
             testID={WalletActionsBottomSheetSelectorsIDs.SELL_BUTTON}
-            disabled={!canSignTransactions}
+            isDisabled={!canSignTransactions}
           />
         )}
         {AppConstants.SWAPS.ACTIVE && isSwapsAllowed(chainId) && (
@@ -431,7 +423,7 @@
             iconName={IconName.SwapVertical}
             onPress={goToSwaps}
             testID={WalletActionsBottomSheetSelectorsIDs.SWAP_BUTTON}
-            disabled={!canSignTransactions || !swapsIsLive}
+            isDisabled={!canSignTransactions || !swapsIsLive}
           />
         )}
         {AppConstants.BRIDGE.ACTIVE &&
@@ -443,7 +435,7 @@
               iconName={IconName.Bridge}
               onPress={goToBridge}
               testID={WalletActionsBottomSheetSelectorsIDs.BRIDGE_BUTTON}
-              disabled={!canSignTransactions}
+              isDisabled={!canSignTransactions}
             />
           )}
         {isPerpsEnabled && (
@@ -454,32 +446,16 @@
             iconName={IconName.Usb}
             onPress={onPerps}
             testID={WalletActionsBottomSheetSelectorsIDs.PERPS_BUTTON}
-            disabled={!canSignTransactions}
-          />
-        )}
-<<<<<<< HEAD
-        {isPerpsEnabled && (
-          <ActionListItem
-            label={strings('asset_overview.perps_sandbox_button')}
-            description={strings('asset_overview.perps_sandbox_description')}
-            iconName={IconName.Arrow2UpRight}
-            onPress={onPerpsSandbox}
-            testID={WalletActionsBottomSheetSelectorsIDs.PERPS_SANDBOX_BUTTON}
-            disabled={!canSignTransactions}
+            isDisabled={!canSignTransactions}
           />
         )}
         <ActionListItem
           label={strings('asset_overview.send_button')}
           description={strings('asset_overview.send_description')}
           iconName={IconName.Send}
-=======
-        <WalletAction
-          actionType={WalletActionType.Send}
-          iconName={IconName.Arrow2Right}
->>>>>>> c6c099f4
           onPress={onSend}
           testID={WalletActionsBottomSheetSelectorsIDs.SEND_BUTTON}
-          disabled={!canSignTransactions}
+          isDisabled={!canSignTransactions}
         />
         <ActionListItem
           label={strings('asset_overview.receive_button')}
@@ -487,7 +463,7 @@
           iconName={IconName.Received}
           onPress={onReceive}
           testID={WalletActionsBottomSheetSelectorsIDs.RECEIVE_BUTTON}
-          disabled={false}
+          isDisabled={false}
         />
         {isEarnWalletActionEnabled && (
           <ActionListItem
@@ -496,7 +472,7 @@
             iconName={IconName.Stake}
             onPress={onEarn}
             testID={WalletActionsBottomSheetSelectorsIDs.EARN_BUTTON}
-            disabled={!canSignTransactions}
+            isDisabled={!canSignTransactions}
           />
         )}
       </View>
