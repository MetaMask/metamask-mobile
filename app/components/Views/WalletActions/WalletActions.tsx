--- conflicted
+++ resolved
@@ -54,10 +54,7 @@
   useSwapBridgeNavigation,
   SwapBridgeNavigationLocation,
 } from '../../UI/Bridge/hooks/useSwapBridgeNavigation';
-<<<<<<< HEAD
-=======
 import { RampType } from '../../../reducers/fiatOrders/types';
->>>>>>> 285419f4
 
 const WalletActions = () => {
   const { styles } = useStyles(styleSheet, {});
