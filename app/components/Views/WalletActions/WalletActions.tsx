// Third party dependencies.
import React, { useCallback, useMemo, useRef } from 'react';
import { View } from 'react-native';
import { useSelector } from 'react-redux';
import { useNavigation } from '@react-navigation/native';

// External dependencies.
import BottomSheet, {
  BottomSheetRef,
} from '../../../component-library/components/BottomSheets/BottomSheet';
import AppConstants from '../../../core/AppConstants';
import { selectChainId } from '../../../selectors/networkController';
import { swapsLivenessMultichainSelector } from '../../../reducers/swaps';
import { isSwapsAllowed } from '../../../components/UI/Swaps/utils';
import { MetaMetricsEvents } from '../../../core/Analytics';
import { IconName } from '@metamask/design-system-react-native';
import ActionListItem from '../../../component-library/components-temp/ActionListItem';
import { useStyles } from '../../../component-library/hooks';
import { strings } from '../../../../locales/i18n';
import Routes from '../../../constants/navigation/Routes';
import { getDecimalChainId } from '../../../util/networks';
import { WalletActionsBottomSheetSelectorsIDs } from '../../../../e2e/selectors/wallet/WalletActionsBottomSheet.selectors';

// Internal dependencies
import styleSheet from './WalletActions.styles';
import { useMetrics } from '../../../components/hooks/useMetrics';
import { selectCanSignTransactions } from '../../../selectors/accountsController';
import { EVENT_LOCATIONS as STAKE_EVENT_LOCATIONS } from '../../UI/Stake/constants/events';
import {
  selectPooledStakingEnabledFlag,
  selectStablecoinLendingEnabledFlag,
} from '../../UI/Earn/selectors/featureFlags';
import { selectPerpsEnabledFlag } from '../../UI/Perps';
import { EARN_INPUT_VIEW_ACTIONS } from '../../UI/Earn/Views/EarnInputView/EarnInputView.types';
import { earnSelectors } from '../../../selectors/earnController/earn';
<<<<<<< HEAD
import { selectIsUnifiedSwapsEnabled } from '../../../core/redux/slices/bridge';
import { InitSendLocation } from '../confirmations/constants/send';
import { useSendNavigation } from '../confirmations/hooks/useSendNavigation';
=======
import {
  useSwapBridgeNavigation,
  SwapBridgeNavigationLocation,
} from '../../UI/Bridge/hooks/useSwapBridgeNavigation';
>>>>>>> 9549e928

const WalletActions = () => {
  const { styles } = useStyles(styleSheet, {});
  const sheetRef = useRef<BottomSheetRef>(null);
  const { navigate } = useNavigation();
  const isPooledStakingEnabled = useSelector(selectPooledStakingEnabledFlag);
  const { earnTokens } = useSelector(earnSelectors.selectEarnTokens);

  const chainId = useSelector(selectChainId);
  const swapsIsLive = useSelector(swapsLivenessMultichainSelector);
  const isStablecoinLendingEnabled = useSelector(
    selectStablecoinLendingEnabledFlag,
  );
  const isPerpsEnabled = useSelector(selectPerpsEnabledFlag);
  const { trackEvent, createEventBuilder } = useMetrics();
  const canSignTransactions = useSelector(selectCanSignTransactions);
  const { goToSwaps: goToSwapsBase } = useSwapBridgeNavigation({
    location: SwapBridgeNavigationLocation.TabBar,
    sourcePage: 'MainView',
  });

  const closeBottomSheetAndNavigate = useCallback(
    (navigateFunc: () => void) => {
      sheetRef.current?.onCloseBottomSheet(navigateFunc);
    },
    [],
  );

  const onEarn = useCallback(async () => {
    closeBottomSheetAndNavigate(() => {
      navigate('StakeModals', {
        screen: Routes.STAKING.MODALS.EARN_TOKEN_LIST,
        params: {
          tokenFilter: {
            includeNativeTokens: true,
            includeStakingTokens: false,
            includeLendingTokens: true,
            includeReceiptTokens: false,
          },
          onItemPressScreen: EARN_INPUT_VIEW_ACTIONS.DEPOSIT,
        },
      });
    });

    trackEvent(
      createEventBuilder(MetaMetricsEvents.EARN_BUTTON_CLICKED)
        .addProperties({
          text: 'Earn',
          location: STAKE_EVENT_LOCATIONS.WALLET_ACTIONS_BOTTOM_SHEET,
          chain_id_destination: getDecimalChainId(chainId),
        })
        .build(),
    );
  }, [
    closeBottomSheetAndNavigate,
    navigate,
    chainId,
    createEventBuilder,
    trackEvent,
  ]);

<<<<<<< HEAD
  const onBuy = useCallback(() => {
    closeBottomSheetAndNavigate(() => {
      navigate(...createBuyNavigationDetails());
    });

    trackEvent(
      createEventBuilder(MetaMetricsEvents.BUY_BUTTON_CLICKED)
        .addProperties({
          text: 'Buy',
          location: 'TabBar',
          chain_id_destination: getDecimalChainId(chainId),
        })
        .build(),
    );

    trace({
      name: TraceName.LoadRampExperience,
      tags: {
        rampType: RampType.BUY,
      },
    });
  }, [
    closeBottomSheetAndNavigate,
    navigate,
    trackEvent,
    chainId,
    createEventBuilder,
  ]);

  const onSell = useCallback(() => {
    closeBottomSheetAndNavigate(() => {
      navigate(...createSellNavigationDetails());
    });

    trackEvent(
      createEventBuilder(MetaMetricsEvents.SELL_BUTTON_CLICKED)
        .addProperties({
          text: 'Sell',
          location: 'TabBar',
          chain_id_source: getDecimalChainId(chainId),
        })
        .build(),
    );

    trace({
      name: TraceName.LoadRampExperience,
      tags: {
        rampType: RampType.SELL,
      },
    });
  }, [
    closeBottomSheetAndNavigate,
    navigate,
    trackEvent,
    chainId,
    createEventBuilder,
  ]);

  const onDeposit = useCallback(() => {
    closeBottomSheetAndNavigate(() => {
      navigate(Routes.DEPOSIT.ID);
    });

    trackEvent(
      createEventBuilder(MetaMetricsEvents.RAMPS_BUTTON_CLICKED)
        .addProperties({
          text: 'Deposit',
          location: 'TabBar',
          chain_id_destination: getDecimalChainId(chainId),
          ramp_type: 'DEPOSIT',
        })
        .build(),
    );

    trace({
      name: TraceName.LoadDepositExperience,
    });
  }, [
    closeBottomSheetAndNavigate,
    navigate,
    trackEvent,
    createEventBuilder,
    chainId,
  ]);

  const onSend = useCallback(async () => {
    trackEvent(
      createEventBuilder(MetaMetricsEvents.SEND_BUTTON_CLICKED)
        .addProperties({
          text: 'Send',
          tokenSymbol: '',
          location: 'TabBar',
          chain_id: getDecimalChainId(chainId),
        })
        .build(),
    );

    // Try non-EVM first, if handled, return early
    const wasHandledAsNonEvm = await sendNonEvmAsset(
      InitSendLocation.WalletActions,
    );
    if (wasHandledAsNonEvm) {
      return;
    }

    if (selectedAsset?.chainId && selectedAsset.chainId !== chainId) {
      const { NetworkController, MultichainNetworkController } = Engine.context;
      const networkConfiguration =
        NetworkController.getNetworkConfigurationByChainId(
          selectedAsset.chainId,
        );
      const networkClientId =
        networkConfiguration?.rpcEndpoints?.[
          networkConfiguration.defaultRpcEndpointIndex
        ]?.networkClientId;
      await MultichainNetworkController.setActiveNetwork(
        networkClientId as string,
      );
    }

    closeBottomSheetAndNavigate(() => {
      let asset = assetToSend;
      if (
        !assetToSend ||
        assetToSend.isETH ||
        assetToSend.isNative ||
        Object.keys(assetToSend).length === 0
      ) {
        if (ticker) {
          asset = getEther(ticker);
          dispatch(newAssetTransaction(asset));
        }
      } else {
        dispatch(newAssetTransaction(assetToSend));
      }
      navigateToSendPage(InitSendLocation.WalletActions);
    });
  }, [
    closeBottomSheetAndNavigate,
    ticker,
    dispatch,
    trackEvent,
    chainId,
    createEventBuilder,
    selectedAsset,
    assetToSend,
    navigateToSendPage,
    sendNonEvmAsset,
  ]);

=======
>>>>>>> 9549e928
  const goToSwaps = useCallback(() => {
    closeBottomSheetAndNavigate(() => {
      goToSwapsBase();
    });

    trackEvent(
      createEventBuilder(MetaMetricsEvents.SWAP_BUTTON_CLICKED)
        .addProperties({
          text: 'Swap',
          tokenSymbol: '',
          location: 'TabBar',
          chain_id: getDecimalChainId(chainId),
        })
        .build(),
    );
  }, [
    closeBottomSheetAndNavigate,
    goToSwapsBase,
    trackEvent,
    chainId,
    createEventBuilder,
  ]);

  const onPerps = useCallback(() => {
    closeBottomSheetAndNavigate(() => {
      navigate(Routes.PERPS.ROOT, {
        screen: Routes.PERPS.MARKETS,
      });
    });
  }, [closeBottomSheetAndNavigate, navigate]);

  const isEarnWalletActionEnabled = useMemo(() => {
    if (
      !isStablecoinLendingEnabled ||
      (earnTokens.length <= 1 &&
        earnTokens[0]?.isETH &&
        !isPooledStakingEnabled)
    ) {
      return false;
    }
    return true;
  }, [isStablecoinLendingEnabled, earnTokens, isPooledStakingEnabled]);
  return (
    <BottomSheet ref={sheetRef}>
      <View style={styles.actionsContainer}>
        {AppConstants.SWAPS.ACTIVE && isSwapsAllowed(chainId) && (
          <ActionListItem
            label={strings('asset_overview.swap')}
            description={strings('asset_overview.swap_description')}
            iconName={IconName.SwapVertical}
            onPress={goToSwaps}
            testID={WalletActionsBottomSheetSelectorsIDs.SWAP_BUTTON}
            isDisabled={!canSignTransactions || !swapsIsLive}
          />
        )}

        {isPerpsEnabled && (
          <ActionListItem
            label={strings('asset_overview.perps_button')}
            description={strings('asset_overview.perps_description')}
            iconName={IconName.Candlestick}
            onPress={onPerps}
            testID={WalletActionsBottomSheetSelectorsIDs.PERPS_BUTTON}
            isDisabled={!canSignTransactions}
          />
        )}

        {isEarnWalletActionEnabled && (
          <ActionListItem
            label={strings('asset_overview.earn_button')}
            description={strings('asset_overview.earn_description')}
            iconName={IconName.Stake}
            onPress={onEarn}
            testID={WalletActionsBottomSheetSelectorsIDs.EARN_BUTTON}
            isDisabled={!canSignTransactions}
          />
        )}
      </View>
    </BottomSheet>
  );
};

export default WalletActions;<|MERGE_RESOLUTION|>--- conflicted
+++ resolved
@@ -33,16 +33,10 @@
 import { selectPerpsEnabledFlag } from '../../UI/Perps';
 import { EARN_INPUT_VIEW_ACTIONS } from '../../UI/Earn/Views/EarnInputView/EarnInputView.types';
 import { earnSelectors } from '../../../selectors/earnController/earn';
-<<<<<<< HEAD
-import { selectIsUnifiedSwapsEnabled } from '../../../core/redux/slices/bridge';
-import { InitSendLocation } from '../confirmations/constants/send';
-import { useSendNavigation } from '../confirmations/hooks/useSendNavigation';
-=======
 import {
   useSwapBridgeNavigation,
   SwapBridgeNavigationLocation,
 } from '../../UI/Bridge/hooks/useSwapBridgeNavigation';
->>>>>>> 9549e928
 
 const WalletActions = () => {
   const { styles } = useStyles(styleSheet, {});
@@ -104,159 +98,6 @@
     trackEvent,
   ]);
 
-<<<<<<< HEAD
-  const onBuy = useCallback(() => {
-    closeBottomSheetAndNavigate(() => {
-      navigate(...createBuyNavigationDetails());
-    });
-
-    trackEvent(
-      createEventBuilder(MetaMetricsEvents.BUY_BUTTON_CLICKED)
-        .addProperties({
-          text: 'Buy',
-          location: 'TabBar',
-          chain_id_destination: getDecimalChainId(chainId),
-        })
-        .build(),
-    );
-
-    trace({
-      name: TraceName.LoadRampExperience,
-      tags: {
-        rampType: RampType.BUY,
-      },
-    });
-  }, [
-    closeBottomSheetAndNavigate,
-    navigate,
-    trackEvent,
-    chainId,
-    createEventBuilder,
-  ]);
-
-  const onSell = useCallback(() => {
-    closeBottomSheetAndNavigate(() => {
-      navigate(...createSellNavigationDetails());
-    });
-
-    trackEvent(
-      createEventBuilder(MetaMetricsEvents.SELL_BUTTON_CLICKED)
-        .addProperties({
-          text: 'Sell',
-          location: 'TabBar',
-          chain_id_source: getDecimalChainId(chainId),
-        })
-        .build(),
-    );
-
-    trace({
-      name: TraceName.LoadRampExperience,
-      tags: {
-        rampType: RampType.SELL,
-      },
-    });
-  }, [
-    closeBottomSheetAndNavigate,
-    navigate,
-    trackEvent,
-    chainId,
-    createEventBuilder,
-  ]);
-
-  const onDeposit = useCallback(() => {
-    closeBottomSheetAndNavigate(() => {
-      navigate(Routes.DEPOSIT.ID);
-    });
-
-    trackEvent(
-      createEventBuilder(MetaMetricsEvents.RAMPS_BUTTON_CLICKED)
-        .addProperties({
-          text: 'Deposit',
-          location: 'TabBar',
-          chain_id_destination: getDecimalChainId(chainId),
-          ramp_type: 'DEPOSIT',
-        })
-        .build(),
-    );
-
-    trace({
-      name: TraceName.LoadDepositExperience,
-    });
-  }, [
-    closeBottomSheetAndNavigate,
-    navigate,
-    trackEvent,
-    createEventBuilder,
-    chainId,
-  ]);
-
-  const onSend = useCallback(async () => {
-    trackEvent(
-      createEventBuilder(MetaMetricsEvents.SEND_BUTTON_CLICKED)
-        .addProperties({
-          text: 'Send',
-          tokenSymbol: '',
-          location: 'TabBar',
-          chain_id: getDecimalChainId(chainId),
-        })
-        .build(),
-    );
-
-    // Try non-EVM first, if handled, return early
-    const wasHandledAsNonEvm = await sendNonEvmAsset(
-      InitSendLocation.WalletActions,
-    );
-    if (wasHandledAsNonEvm) {
-      return;
-    }
-
-    if (selectedAsset?.chainId && selectedAsset.chainId !== chainId) {
-      const { NetworkController, MultichainNetworkController } = Engine.context;
-      const networkConfiguration =
-        NetworkController.getNetworkConfigurationByChainId(
-          selectedAsset.chainId,
-        );
-      const networkClientId =
-        networkConfiguration?.rpcEndpoints?.[
-          networkConfiguration.defaultRpcEndpointIndex
-        ]?.networkClientId;
-      await MultichainNetworkController.setActiveNetwork(
-        networkClientId as string,
-      );
-    }
-
-    closeBottomSheetAndNavigate(() => {
-      let asset = assetToSend;
-      if (
-        !assetToSend ||
-        assetToSend.isETH ||
-        assetToSend.isNative ||
-        Object.keys(assetToSend).length === 0
-      ) {
-        if (ticker) {
-          asset = getEther(ticker);
-          dispatch(newAssetTransaction(asset));
-        }
-      } else {
-        dispatch(newAssetTransaction(assetToSend));
-      }
-      navigateToSendPage(InitSendLocation.WalletActions);
-    });
-  }, [
-    closeBottomSheetAndNavigate,
-    ticker,
-    dispatch,
-    trackEvent,
-    chainId,
-    createEventBuilder,
-    selectedAsset,
-    assetToSend,
-    navigateToSendPage,
-    sendNonEvmAsset,
-  ]);
-
-=======
->>>>>>> 9549e928
   const goToSwaps = useCallback(() => {
     closeBottomSheetAndNavigate(() => {
       goToSwapsBase();
