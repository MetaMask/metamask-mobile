// Third party dependencies.
import React, { useCallback, useMemo, useRef } from 'react';
import { View } from 'react-native';
import { swapsUtils } from '@metamask/swaps-controller';
import { useDispatch, useSelector } from 'react-redux';
import { useNavigation } from '@react-navigation/native';

// External dependencies.
import BottomSheet, {
  BottomSheetRef,
} from '../../../component-library/components/BottomSheets/BottomSheet';
import AppConstants from '../../../core/AppConstants';
import {
  selectChainId,
  selectEvmTicker,
} from '../../../selectors/networkController';
import { swapsLivenessSelector } from '../../../reducers/swaps';
import { isSwapsAllowed } from '../../../components/UI/Swaps/utils';
import isBridgeAllowed from '../../UI/Bridge/utils/isBridgeAllowed';
import useGoToBridge from '../../../components/UI/Bridge/utils/useGoToBridge';
import { MetaMetricsEvents } from '../../../core/Analytics';
import { getEther } from '../../../util/transactions';
import { newAssetTransaction } from '../../../actions/transaction';
import { IconName } from '../../../component-library/components/Icons/Icon';
import WalletAction from '../../../components/UI/WalletAction';
import { useStyles } from '../../../component-library/hooks';
import { AvatarSize } from '../../../component-library/components/Avatars/Avatar';
import useRampNetwork from '../../UI/Ramp/hooks/useRampNetwork';
import Routes from '../../../constants/navigation/Routes';
import { getDecimalChainId } from '../../../util/networks';
import { WalletActionsBottomSheetSelectorsIDs } from '../../../../e2e/selectors/wallet/WalletActionsBottomSheet.selectors';

// Internal dependencies
import styleSheet from './WalletActions.styles';
import { useMetrics } from '../../../components/hooks/useMetrics';
import { QRTabSwitcherScreens } from '../QRTabSwitcher';
import {
  createBuyNavigationDetails,
  createSellNavigationDetails,
} from '../../UI/Ramp/routes/utils';
// eslint-disable-next-line no-duplicate-imports, import/no-duplicates
import { selectCanSignTransactions } from '../../../selectors/accountsController';
import { WalletActionType } from '../../UI/WalletAction/WalletAction.types';
import { isStablecoinLendingFeatureEnabled } from '../../UI/Stake/constants';
import { EVENT_LOCATIONS as STAKE_EVENT_LOCATIONS } from '../../UI/Stake/constants/events';
<<<<<<< HEAD
=======
///: BEGIN:ONLY_INCLUDE_IF(keyring-snaps)
import { CaipChainId, SnapId } from '@metamask/snaps-sdk';
import { isEvmAccountType } from '@metamask/keyring-api';
import { isMultichainWalletSnap } from '../../../core/SnapKeyring/utils/snaps';
// eslint-disable-next-line no-duplicate-imports, import/no-duplicates
import { selectSelectedInternalAccount } from '../../../selectors/accountsController';
import { sendMultichainTransaction } from '../../../core/SnapKeyring/utils/sendMultichainTransaction';
///: END:ONLY_INCLUDE_IF
>>>>>>> f1910d80

const WalletActions = () => {
  const { styles } = useStyles(styleSheet, {});
  const sheetRef = useRef<BottomSheetRef>(null);
  const { navigate } = useNavigation();

  const chainId = useSelector(selectChainId);
  const ticker = useSelector(selectEvmTicker);
  const swapsIsLive = useSelector(swapsLivenessSelector);
  const dispatch = useDispatch();
  const [isNetworkRampSupported] = useRampNetwork();
  const { trackEvent, createEventBuilder } = useMetrics();
  ///: BEGIN:ONLY_INCLUDE_IF(keyring-snaps)
  const selectedAccount = useSelector(selectSelectedInternalAccount);
  ///: END:ONLY_INCLUDE_IF

  const canSignTransactions = useSelector(selectCanSignTransactions);

  const closeBottomSheetAndNavigate = useCallback(
    (navigateFunc: () => void) => {
      sheetRef.current?.onCloseBottomSheet(navigateFunc);
    },
    [],
  );

  const onReceive = useCallback(() => {
    closeBottomSheetAndNavigate(() => {
      navigate(Routes.QR_TAB_SWITCHER, {
        initialScreen: QRTabSwitcherScreens.Receive,
      });
    });

    trackEvent(
      createEventBuilder(MetaMetricsEvents.RECEIVE_BUTTON_CLICKED)
        .addProperties({
          text: 'Receive',
          tokenSymbol: '',
          location: 'TabBar',
          chain_id: getDecimalChainId(chainId),
        })
        .build(),
    );
  }, [
    closeBottomSheetAndNavigate,
    navigate,
    trackEvent,
    chainId,
    createEventBuilder,
  ]);

  const onEarn = useCallback(async () => {
    closeBottomSheetAndNavigate(() => {
      navigate('StakeModals', {
        screen: Routes.STAKING.MODALS.EARN_TOKEN_LIST,
      });
    });

    trackEvent(
      createEventBuilder(MetaMetricsEvents.EARN_BUTTON_CLICKED)
        .addProperties({
          text: 'Earn',
          location: STAKE_EVENT_LOCATIONS.WALLET_ACTIONS_BOTTOM_SHEET,
          chain_id_destination: getDecimalChainId(chainId),
        })
        .build(),
    );
  }, [
    closeBottomSheetAndNavigate,
    navigate,
    chainId,
    createEventBuilder,
    trackEvent,
  ]);

  const onBuy = useCallback(() => {
    closeBottomSheetAndNavigate(() => {
      navigate(...createBuyNavigationDetails());
    });

    trackEvent(
      createEventBuilder(MetaMetricsEvents.BUY_BUTTON_CLICKED)
        .addProperties({
          text: 'Buy',
          location: 'TabBar',
          chain_id_destination: getDecimalChainId(chainId),
        })
        .build(),
    );
  }, [
    closeBottomSheetAndNavigate,
    navigate,
    trackEvent,
    chainId,
    createEventBuilder,
  ]);

  const onSell = useCallback(() => {
    closeBottomSheetAndNavigate(() => {
      navigate(...createSellNavigationDetails());
    });

    trackEvent(
      createEventBuilder(MetaMetricsEvents.SELL_BUTTON_CLICKED)
        .addProperties({
          text: 'Sell',
          location: 'TabBar',
          chain_id_source: getDecimalChainId(chainId),
        })
        .build(),
    );
  }, [
    closeBottomSheetAndNavigate,
    navigate,
    trackEvent,
    chainId,
    createEventBuilder,
  ]);

  const onSend = useCallback(async () => {
    trackEvent(
      createEventBuilder(MetaMetricsEvents.SEND_BUTTON_CLICKED)
        .addProperties({
          text: 'Send',
          tokenSymbol: '',
          location: 'TabBar',
          chain_id: getDecimalChainId(chainId),
        })
        .build(),
    );

    ///: BEGIN:ONLY_INCLUDE_IF(keyring-snaps)
    // Non-EVM (Snap) Send flow
    if (selectedAccount && !isEvmAccountType(selectedAccount.type)) {
      if (!selectedAccount.metadata.snap) {
        throw new Error('Non-EVM needs to be Snap accounts');
      }

      // TODO: Remove this once we want to enable all non-EVM Snaps
      if (!isMultichainWalletSnap(selectedAccount.metadata.snap.id as SnapId)) {
        throw new Error(
          `Non-EVM Snap is not whitelisted: ${selectedAccount.metadata.snap.id}`,
        );
      }

      try {
        await sendMultichainTransaction(
          selectedAccount.metadata.snap.id as SnapId,
          {
            account: selectedAccount.id,
            scope: chainId as CaipChainId,
          },
        );
      } catch {
        // Restore the previous page in case of any error
        sheetRef.current?.onCloseBottomSheet();
      }

      // Early return, not to let the non-EVM flow slip into the native send flow.
      return;
    }
    ///: END:ONLY_INCLUDE_IF

    // Native send flow
    closeBottomSheetAndNavigate(() => {
      navigate('SendFlowView');
      ticker && dispatch(newAssetTransaction(getEther(ticker)));
    });
  }, [
    closeBottomSheetAndNavigate,
    navigate,
    ticker,
    dispatch,
    trackEvent,
    chainId,
    createEventBuilder,
    ///: BEGIN:ONLY_INCLUDE_IF(keyring-snaps)
    selectedAccount,
    ///: END:ONLY_INCLUDE_IF
  ]);

  const goToSwaps = useCallback(() => {
    closeBottomSheetAndNavigate(() => {
      navigate('Swaps', {
        screen: 'SwapsAmountView',
        params: {
          sourceToken: swapsUtils.NATIVE_SWAPS_TOKEN_ADDRESS,
          sourcePage: 'MainView',
        },
      });
    });

    trackEvent(
      createEventBuilder(MetaMetricsEvents.SWAP_BUTTON_CLICKED)
        .addProperties({
          text: 'Swap',
          tokenSymbol: '',
          location: 'TabBar',
          chain_id: getDecimalChainId(chainId),
        })
        .build(),
    );
  }, [
    closeBottomSheetAndNavigate,
    navigate,
    trackEvent,
    chainId,
    createEventBuilder,
  ]);

  const handleBridgeNavigation = useCallback(() => {
    closeBottomSheetAndNavigate(() => {
      navigate('Bridge', {
        screen: 'BridgeView',
        params: {
          sourceToken: swapsUtils.NATIVE_SWAPS_TOKEN_ADDRESS,
          sourcePage: 'MainView',
        },
      });
    });

    trackEvent(
      createEventBuilder(MetaMetricsEvents.SWAP_BUTTON_CLICKED)
        .addProperties({
          text: 'Bridge',
          tokenSymbol: '',
          location: 'TabBar',
          chain_id: getDecimalChainId(chainId),
        })
        .build(),
    );
  }, [
    closeBottomSheetAndNavigate,
    navigate,
    trackEvent,
    chainId,
    createEventBuilder,
  ]);

  const goToPortfolioBridge = useGoToBridge('TabBar');

<<<<<<< HEAD
  const goToBridge = process.env.MM_BRIDGE_UI_ENABLED === 'true'
    ? handleBridgeNavigation
    : goToPortfolioBridge;
=======
  const goToBridge =
    process.env.MM_BRIDGE_UI_ENABLED === 'true'
      ? handleBridgeNavigation
      : goToPortfolioBridge;
>>>>>>> f1910d80

  const sendIconStyle = useMemo(
    () => ({
      transform: [{ rotate: '-45deg' }],
      ...styles.icon,
    }),
    [styles.icon],
  );

  return (
    <BottomSheet ref={sheetRef}>
      <View style={styles.actionsContainer}>
        {isNetworkRampSupported && (
          <WalletAction
            actionType={WalletActionType.Buy}
            iconName={IconName.Add}
            onPress={onBuy}
            actionID={WalletActionsBottomSheetSelectorsIDs.BUY_BUTTON}
            iconStyle={styles.icon}
            iconSize={AvatarSize.Md}
          />
        )}
        {isNetworkRampSupported && (
          <WalletAction
            actionType={WalletActionType.Sell}
            iconName={IconName.MinusBold}
            onPress={onSell}
            actionID={WalletActionsBottomSheetSelectorsIDs.SELL_BUTTON}
            iconStyle={styles.icon}
            iconSize={AvatarSize.Md}
            disabled={!canSignTransactions}
          />
        )}
        {AppConstants.SWAPS.ACTIVE && isSwapsAllowed(chainId) && (
          <WalletAction
            actionType={WalletActionType.Swap}
            iconName={IconName.SwapHorizontal}
            onPress={goToSwaps}
            actionID={WalletActionsBottomSheetSelectorsIDs.SWAP_BUTTON}
            iconStyle={styles.icon}
            iconSize={AvatarSize.Md}
            disabled={!canSignTransactions || !swapsIsLive}
          />
        )}
        {isBridgeAllowed(chainId) && (
          <WalletAction
            actionType={WalletActionType.Bridge}
            iconName={IconName.Bridge}
            onPress={goToBridge}
            actionID={WalletActionsBottomSheetSelectorsIDs.BRIDGE_BUTTON}
            iconStyle={styles.icon}
            iconSize={AvatarSize.Md}
            disabled={!canSignTransactions}
          />
        )}
        <WalletAction
          actionType={WalletActionType.Send}
          iconName={IconName.Arrow2Right}
          onPress={onSend}
          iconStyle={sendIconStyle}
          actionID={WalletActionsBottomSheetSelectorsIDs.SEND_BUTTON}
          iconSize={AvatarSize.Md}
          disabled={!canSignTransactions}
        />
        <WalletAction
          actionType={WalletActionType.Receive}
          iconName={IconName.Received}
          onPress={onReceive}
          actionID={WalletActionsBottomSheetSelectorsIDs.RECEIVE_BUTTON}
          iconStyle={styles.icon}
          iconSize={AvatarSize.Md}
          disabled={false}
        />
        {isStablecoinLendingFeatureEnabled() && (
          <WalletAction
            actionType={WalletActionType.Earn}
            iconName={IconName.Plant}
            onPress={onEarn}
            actionID={WalletActionsBottomSheetSelectorsIDs.EARN_BUTTON}
            iconStyle={styles.icon}
            iconSize={AvatarSize.Md}
            disabled={!canSignTransactions}
          />
        )}
      </View>
    </BottomSheet>
  );
};

export default WalletActions;<|MERGE_RESOLUTION|>--- conflicted
+++ resolved
@@ -43,8 +43,6 @@
 import { WalletActionType } from '../../UI/WalletAction/WalletAction.types';
 import { isStablecoinLendingFeatureEnabled } from '../../UI/Stake/constants';
 import { EVENT_LOCATIONS as STAKE_EVENT_LOCATIONS } from '../../UI/Stake/constants/events';
-<<<<<<< HEAD
-=======
 ///: BEGIN:ONLY_INCLUDE_IF(keyring-snaps)
 import { CaipChainId, SnapId } from '@metamask/snaps-sdk';
 import { isEvmAccountType } from '@metamask/keyring-api';
@@ -53,7 +51,6 @@
 import { selectSelectedInternalAccount } from '../../../selectors/accountsController';
 import { sendMultichainTransaction } from '../../../core/SnapKeyring/utils/sendMultichainTransaction';
 ///: END:ONLY_INCLUDE_IF
->>>>>>> f1910d80
 
 const WalletActions = () => {
   const { styles } = useStyles(styleSheet, {});
@@ -294,16 +291,10 @@
 
   const goToPortfolioBridge = useGoToBridge('TabBar');
 
-<<<<<<< HEAD
-  const goToBridge = process.env.MM_BRIDGE_UI_ENABLED === 'true'
-    ? handleBridgeNavigation
-    : goToPortfolioBridge;
-=======
   const goToBridge =
     process.env.MM_BRIDGE_UI_ENABLED === 'true'
       ? handleBridgeNavigation
       : goToPortfolioBridge;
->>>>>>> f1910d80
 
   const sendIconStyle = useMemo(
     () => ({
