import React from 'react';
import PropTypes from 'prop-types';
import { Image, StyleSheet } from 'react-native';
import ListItem from '../../Base/ListItem';
import { strings } from '../../../../locales/i18n';
import { toDateFormat } from '../../../util/date';
import { renderNumber, addCurrencySymbol } from '../../../util/number';
import { getProviderName } from '../../../reducers/fiatOrders';
import StatusText from '../../Base/StatusText';
/**
 * @typedef {import('../../../reducers/fiatOrders').FiatOrder} FiatOrder
 */

// eslint-disable-next-line import/no-commonjs
const transactionIconReceived = require('../../../images/transaction-icons/receive.png');

const styles = StyleSheet.create({
  icon: {
    width: 28,
    height: 28,
  },
});

/**
 *
 * @param {object} props
 * @param {FiatOrder} props.order
 */
function OrderListItem({ order }) {
  return (
    <ListItem>
      {order.createdAt && (
        <ListItem.Date>{toDateFormat(order.createdAt)}</ListItem.Date>
      )}
      <ListItem.Content>
        <ListItem.Icon>
          <Image
            source={transactionIconReceived}
            style={styles.icon}
            resizeMode="stretch"
          />
        </ListItem.Icon>

<<<<<<< HEAD
				<ListItem.Body>
					<ListItem.Title>
						{getProviderName(order.provider, order.data)}:{' '}
						{strings('fiat_on_ramp.purchased_currency', { currency: order.cryptocurrency })}
					</ListItem.Title>
					<StatusText status={order.state} context={'fiat_on_ramp'} />
				</ListItem.Body>
				<ListItem.Amounts>
					<ListItem.Amount>
						{order.cryptoAmount ? renderNumber(String(order.cryptoAmount)) : '...'} {order.cryptocurrency}
					</ListItem.Amount>
					<ListItem.FiatAmount>{addCurrencySymbol(order.amount, order.currency)}</ListItem.FiatAmount>
				</ListItem.Amounts>
			</ListItem.Content>
		</ListItem>
	);
=======
        <ListItem.Body>
          <ListItem.Title>
            {getProviderName(order.provider)}:{' '}
            {strings('fiat_on_ramp.purchased_currency', {
              currency: order.cryptocurrency,
            })}
          </ListItem.Title>
          <StatusText status={order.state} context={'fiat_on_ramp'} />
        </ListItem.Body>
        <ListItem.Amounts>
          <ListItem.Amount>
            {order.cryptoAmount
              ? renderNumber(String(order.cryptoAmount))
              : '...'}{' '}
            {order.cryptocurrency}
          </ListItem.Amount>
          <ListItem.FiatAmount>
            {addCurrencySymbol(order.amount, order.currency)}
          </ListItem.FiatAmount>
        </ListItem.Amounts>
      </ListItem.Content>
    </ListItem>
  );
>>>>>>> 380db218
}

OrderListItem.propTypes = {
  order: PropTypes.object,
};

export default OrderListItem;<|MERGE_RESOLUTION|>--- conflicted
+++ resolved
@@ -41,27 +41,9 @@
           />
         </ListItem.Icon>
 
-<<<<<<< HEAD
-				<ListItem.Body>
-					<ListItem.Title>
-						{getProviderName(order.provider, order.data)}:{' '}
-						{strings('fiat_on_ramp.purchased_currency', { currency: order.cryptocurrency })}
-					</ListItem.Title>
-					<StatusText status={order.state} context={'fiat_on_ramp'} />
-				</ListItem.Body>
-				<ListItem.Amounts>
-					<ListItem.Amount>
-						{order.cryptoAmount ? renderNumber(String(order.cryptoAmount)) : '...'} {order.cryptocurrency}
-					</ListItem.Amount>
-					<ListItem.FiatAmount>{addCurrencySymbol(order.amount, order.currency)}</ListItem.FiatAmount>
-				</ListItem.Amounts>
-			</ListItem.Content>
-		</ListItem>
-	);
-=======
         <ListItem.Body>
           <ListItem.Title>
-            {getProviderName(order.provider)}:{' '}
+            {getProviderName(order.provider, order.data)}:{' '}
             {strings('fiat_on_ramp.purchased_currency', {
               currency: order.cryptocurrency,
             })}
@@ -82,7 +64,6 @@
       </ListItem.Content>
     </ListItem>
   );
->>>>>>> 380db218
 }
 
 OrderListItem.propTypes = {
