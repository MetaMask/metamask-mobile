--- conflicted
+++ resolved
@@ -20,85 +20,6 @@
 });
 
 function OrderDetails({ order: { ...order }, closeModal }) {
-<<<<<<< HEAD
-	return (
-		<DetailsModal>
-			<DetailsModal.Header>
-				<DetailsModal.Title>
-					{strings('fiat_on_ramp.purchased_currency', { currency: order.cryptocurrency })}
-				</DetailsModal.Title>
-				<DetailsModal.CloseIcon onPress={closeModal} />
-			</DetailsModal.Header>
-			<DetailsModal.Body>
-				<DetailsModal.Section borderBottom>
-					<DetailsModal.Column>
-						<DetailsModal.SectionTitle>{strings('fiat_on_ramp.status')}</DetailsModal.SectionTitle>
-						<StatusText status={order.state} context="fiat_on_ramp" />
-					</DetailsModal.Column>
-					<DetailsModal.Column end>
-						<DetailsModal.SectionTitle>{strings('fiat_on_ramp.date')}</DetailsModal.SectionTitle>
-						<Text small primary>
-							{toDateFormat(order.createdAt)}
-						</Text>
-					</DetailsModal.Column>
-				</DetailsModal.Section>
-				<DetailsModal.Section borderBottom={!!order.cryptoAmount}>
-					<DetailsModal.Column>
-						<DetailsModal.SectionTitle>{strings('fiat_on_ramp.from')}</DetailsModal.SectionTitle>
-						<Text small primary>
-							{getProviderName(order.provider, order.data)}
-						</Text>
-					</DetailsModal.Column>
-					<DetailsModal.Column end>
-						<DetailsModal.SectionTitle>{strings('fiat_on_ramp.to')}</DetailsModal.SectionTitle>
-						<Text small primary>
-							<EthereumAddress type="short" address={order.account} />
-						</Text>
-					</DetailsModal.Column>
-				</DetailsModal.Section>
-				{!!order.cryptoAmount && (
-					<DetailsModal.Section>
-						<DetailsModal.Column>
-							<DetailsModal.SectionTitle>{strings('fiat_on_ramp.amount')}</DetailsModal.SectionTitle>
-							<Text primary bold small>
-								{renderNumber(String(order.cryptoAmount))} {order.cryptocurrency}
-							</Text>
-						</DetailsModal.Column>
-					</DetailsModal.Section>
-				)}
-				{Number.isFinite(order.amount) && Number.isFinite(order.fee) && (
-					<Summary style={styles.summary}>
-						<Summary.Row>
-							<Text primary small>
-								{strings('fiat_on_ramp.amount')}
-							</Text>
-							<Text primary small>
-								{addCurrencySymbol((order.amount - order.fee).toLocaleString(), order.currency)}
-							</Text>
-						</Summary.Row>
-						<Summary.Row>
-							<Text primary small>
-								{strings('fiat_on_ramp.Fee')}
-							</Text>
-							<Text primary small>
-								{addCurrencySymbol(order.fee.toLocaleString(), order.currency)}
-							</Text>
-						</Summary.Row>
-						<Summary.Separator />
-						<Summary.Row>
-							<Text primary small bold>
-								{strings('fiat_on_ramp.total_amount')}
-							</Text>
-							<Text primary small bold>
-								{addCurrencySymbol(order.amount.toLocaleString(), order.currency)}
-							</Text>
-						</Summary.Row>
-					</Summary>
-				)}
-			</DetailsModal.Body>
-		</DetailsModal>
-	);
-=======
   return (
     <DetailsModal>
       <DetailsModal.Header>
@@ -132,7 +53,7 @@
               {strings('fiat_on_ramp.from')}
             </DetailsModal.SectionTitle>
             <Text small primary>
-              {getProviderName(order.provider)}
+              {getProviderName(order.provider, order.data)}
             </Text>
           </DetailsModal.Column>
           <DetailsModal.Column end>
@@ -195,7 +116,6 @@
       </DetailsModal.Body>
     </DetailsModal>
   );
->>>>>>> 380db218
 }
 
 OrderDetails.propTypes = {
