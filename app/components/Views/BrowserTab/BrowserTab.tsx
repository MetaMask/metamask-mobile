import React, {
  useState,
  useRef,
  useEffect,
  useCallback,
  useMemo,
} from 'react';
import {
  View,
  Alert,
  BackHandler,
  ImageSourcePropType,
  KeyboardAvoidingView,
  Platform,
} from 'react-native';
import { isEqual } from 'lodash';
import { WebView, WebViewMessageEvent } from '@metamask/react-native-webview';
import BrowserBottomBar from '../../UI/BrowserBottomBar';
import { connect, useSelector } from 'react-redux';
import BackgroundBridge from '../../../core/BackgroundBridge/BackgroundBridge';
import Engine from '../../../core/Engine';
import WebviewProgressBar from '../../UI/WebviewProgressBar';
import Logger from '../../../util/Logger';
import {
  processUrlForBrowser,
  prefixUrlWithProtocol,
  isTLD,
  protocolAllowList,
  trustedProtocolToDeeplink,
  getAlertMessage,
  allowLinkOpen,
  getUrlObj,
} from '../../../util/browser';
import {
  SPA_urlChangeListener,
  JS_DESELECT_TEXT,
} from '../../../util/browserScripts';
import resolveEnsToIpfsContentId from '../../../lib/ens-ipfs/resolver';
import { strings } from '../../../../locales/i18n';
import URLParse from 'url-parse';
import WebviewErrorComponent from '../../UI/WebviewError';
import { addToHistory, addToWhitelist } from '../../../actions/browser';
import Device from '../../../util/device';
import AppConstants from '../../../core/AppConstants';
import { MetaMetricsEvents } from '../../../core/Analytics';
import OnboardingWizard from '../../UI/OnboardingWizard';
import DrawerStatusTracker from '../../../core/DrawerStatusTracker';
import EntryScriptWeb3 from '../../../core/EntryScriptWeb3';
import ErrorBoundary from '../ErrorBoundary';
import { getRpcMethodMiddleware } from '../../../core/RPCMethods/RPCMethodMiddleware';
import downloadFile from '../../../util/browser/downloadFile';
import { MAX_MESSAGE_LENGTH } from '../../../constants/dapp';
import sanitizeUrlInput from '../../../util/url/sanitizeUrlInput';
import {
  getCaip25Caveat,
  getPermittedAccountsByHostname,
} from '../../../core/Permissions';
import Routes from '../../../constants/navigation/Routes';
import {
  selectIpfsGateway,
  selectIsIpfsGatewayEnabled,
} from '../../../selectors/preferencesController';
import { selectSelectedInternalAccountFormattedAddress } from '../../../selectors/accountsController';
import useFavicon from '../../hooks/useFavicon/useFavicon';
import {
  HOMEPAGE_HOST,
  IPFS_GATEWAY_DISABLED_ERROR,
  OLD_HOMEPAGE_URL_HOST,
  NOTIFICATION_NAMES,
  MM_MIXPANEL_TOKEN,
} from './constants';
import { regex } from '../../../../app/util/regex';
import { selectEvmChainId } from '../../../selectors/networkController';
import { BrowserViewSelectorsIDs } from '../../../../e2e/selectors/Browser/BrowserView.selectors';
import { useMetrics } from '../../../components/hooks/useMetrics';
import { trackDappViewedEvent } from '../../../util/metrics';
import trackErrorAsAnalytics from '../../../util/metrics/TrackError/trackErrorAsAnalytics';
import { selectPermissionControllerState } from '../../../selectors/snaps/permissionController';
import { isTest } from '../../../util/test/utils.js';
import { EXTERNAL_LINK_TYPE } from '../../../constants/browser';
import { AccountPermissionsScreens } from '../AccountPermissions/AccountPermissions.types';
import { useIsFocused, useNavigation } from '@react-navigation/native';
import { useStyles } from '../../hooks/useStyles';
import styleSheet from './styles';
import { type RootState } from '../../../reducers';
import { type Dispatch } from 'redux';
import {
  type SessionENSNames,
  type BrowserTabProps,
  type IpfsContentResult,
  WebViewNavigationEventName,
} from './types';
import { StackNavigationProp } from '@react-navigation/stack';
import {
  WebViewNavigationEvent,
  WebViewErrorEvent,
  WebViewError,
  WebViewProgressEvent,
  WebViewNavigation,
} from '@metamask/react-native-webview/lib/WebViewTypes';
import PhishingModal from './components/PhishingModal';
import BrowserUrlBar, {
  ConnectionType,
  BrowserUrlBarRef,
} from '../../UI/BrowserUrlBar';
import { getMaskedUrl, isENSUrl } from './utils';
import { getURLProtocol } from '../../../util/general';
import { PROTOCOLS } from '../../../constants/deeplinks';
import Options from './components/Options';
import IpfsBanner from './components/IpfsBanner';
import UrlAutocomplete, { UrlAutocompleteRef } from '../../UI/UrlAutocomplete';
import { selectSearchEngine } from '../../../reducers/browser/selectors';
<<<<<<< HEAD
import { getPermittedEthChainIds } from '@metamask/chain-agnostic-permission';
import { getPhishingTestResult } from '../../../util/phishingDetection';
import { toHex } from '@metamask/controller-utils';
=======
import {
  getPhishingTestResult,
  getPhishingTestResultAsync,
  isProductSafetyDappScanningEnabled,
} from '../../../util/phishingDetection';
>>>>>>> 32a12827

/**
 * Tab component for the in-app browser
 */
export const BrowserTab: React.FC<BrowserTabProps> = ({
  id: tabId,
  isIpfsGatewayEnabled,
  addToWhitelist: triggerAddToWhitelist,
  showTabs,
  linkType,
  isInTabsView,
  wizardStep,
  updateTabInfo,
  addToBrowserHistory,
  bookmarks,
  initialUrl,
  ipfsGateway,
  newTab,
  homePageUrl,
  activeChainId,
}) => {
  // This any can be removed when react navigation is bumped to v6 - issue https://github.com/react-navigation/react-navigation/issues/9037#issuecomment-735698288
  // eslint-disable-next-line @typescript-eslint/no-explicit-any
  const navigation = useNavigation<StackNavigationProp<any>>();
  const { styles } = useStyles(styleSheet, {});
  const [backEnabled, setBackEnabled] = useState(false);
  const [forwardEnabled, setForwardEnabled] = useState(false);
  const [progress, setProgress] = useState(0);
  const [firstUrlLoaded, setFirstUrlLoaded] = useState(false);
  const [error, setError] = useState<boolean | WebViewError>(false);
  const [showOptions, setShowOptions] = useState(false);
  const [entryScriptWeb3, setEntryScriptWeb3] = useState<string>();
  const [showPhishingModal, setShowPhishingModal] = useState(false);
  const [blockedUrl, setBlockedUrl] = useState<string>();
  const [ipfsBannerVisible, setIpfsBannerVisible] = useState(false);
  const [isResolvedIpfsUrl, setIsResolvedIpfsUrl] = useState(false);
  const [isUrlBarFocused, setIsUrlBarFocused] = useState(false);
  const [connectionType, setConnectionType] = useState(ConnectionType.UNKNOWN);
  const webviewRef = useRef<WebView>(null);
  const blockListType = useRef<string>(''); // TODO: Consider improving this type
  const webStates = useRef<
    Record<string, { requested: boolean; started: boolean; ended: boolean }>
  >({});
  // Track if webview is loaded for the first time
  const isWebViewReadyToLoad = useRef(false);
  const urlBarRef = useRef<BrowserUrlBarRef>(null);
  const autocompleteRef = useRef<UrlAutocompleteRef>(null);
  const onSubmitEditingRef = useRef<(text: string) => Promise<void>>(
    async () => {
      // eslint-disable-next-line @typescript-eslint/no-empty-function
    },
  );
  //const [resolvedUrl, setResolvedUrl] = useState('');
  const resolvedUrlRef = useRef('');
  // Tracks currently loading URL to prevent phishing alerts when user navigates away from malicious sites before detection completes
  const loadingUrlRef = useRef('');
  const submittedUrlRef = useRef('');
  const titleRef = useRef<string>('');
  const iconRef = useRef<ImageSourcePropType | undefined>();
  const sessionENSNamesRef = useRef<SessionENSNames>({});
  const ensIgnoreListRef = useRef<string[]>([]);
  const backgroundBridgeRef = useRef<{
    url: string;
    hostname: string;
    sendNotification: (payload: unknown) => void;
    onDisconnect: () => void;
    onMessage: (message: Record<string, unknown>) => void;
  }>();
  const fromHomepage = useRef(false);
  const wizardScrollAdjustedRef = useRef(false);
  const searchEngine = useSelector(selectSearchEngine);
  const permittedAccountsList = useSelector((state: RootState) => {
    const permissionsControllerState = selectPermissionControllerState(state);
    const hostname = new URLParse(resolvedUrlRef.current).hostname;
    const permittedAcc = getPermittedAccountsByHostname(
      permissionsControllerState,
      hostname,
    );
    return permittedAcc;
  }, isEqual);

  const favicon = useFavicon(resolvedUrlRef.current);
  const { trackEvent, isEnabled, getMetaMetricsId, createEventBuilder } =
    useMetrics();
  /**
   * Is the current tab the active tab
   */
  const isTabActive = useSelector(
    (state: RootState) => state.browser.activeTab === tabId,
  );

  /**
   * whitelisted url to bypass the phishing detection
   */
  const whitelist = useSelector((state: RootState) => state.browser.whitelist);

  const isFocused = useIsFocused();

  /**
   * Checks if a given url or the current url is the homepage
   */
  const isHomepage = useCallback((checkUrl = null) => {
    const currentPage = checkUrl || resolvedUrlRef.current;
    const prefixedUrl = prefixUrlWithProtocol(currentPage);
    const { host: currentHost } = getUrlObj(prefixedUrl);
    return (
      currentHost === HOMEPAGE_HOST || currentHost === OLD_HOMEPAGE_URL_HOST
    );
  }, []);

  const notifyAllConnections = useCallback((payload) => {
    backgroundBridgeRef.current?.sendNotification(payload);
  }, []);

  /**
   * Dismiss the text selection on the current website
   */
  const dismissTextSelectionIfNeeded = useCallback(() => {
    if (isTabActive && Device.isAndroid()) {
      const { current } = webviewRef;
      if (current) {
        setTimeout(() => {
          current.injectJavaScript(JS_DESELECT_TEXT);
        }, 50);
      }
    }
  }, [isTabActive]);

  /**
   * Toggle the options menu
   */
  const toggleOptions = useCallback(() => {
    dismissTextSelectionIfNeeded();
    setShowOptions(!showOptions);

    trackEvent(
      createEventBuilder(MetaMetricsEvents.DAPP_BROWSER_OPTIONS).build(),
    );
  }, [
    dismissTextSelectionIfNeeded,
    showOptions,
    trackEvent,
    createEventBuilder,
  ]);

  /**
   * Show the options menu
   */
  const toggleOptionsIfNeeded = useCallback(() => {
    if (showOptions) {
      toggleOptions();
    }
  }, [showOptions, toggleOptions]);

  /**
   * Go back to previous website in history
   */
  const goBack = useCallback(() => {
    if (!backEnabled) return;

    toggleOptionsIfNeeded();
    const { current } = webviewRef;
    if (!current) {
      Logger.log('WebviewRef current is not defined!');
    }
    // Reset error state
    setError(false);
    current?.goBack?.();
  }, [backEnabled, toggleOptionsIfNeeded]);

  /**
   * Go forward to the next website in history
   */
  const goForward = async () => {
    if (!forwardEnabled) return;

    toggleOptionsIfNeeded();
    const { current } = webviewRef;
    current?.goForward?.();
  };

  /**
   * Check if an origin is allowed
   */
  const isAllowedOrigin = useCallback(
    async (urlOrigin: string): Promise<boolean> => {
      if (whitelist?.includes(urlOrigin)) {
        return true;
      }

      const testResult = await getPhishingTestResultAsync(urlOrigin);
      if (testResult?.result && testResult.name) {
        blockListType.current = testResult.name;
      }
      return !testResult?.result;
    },
    [whitelist],
  );

  /**
   * Determines if we should show the phishing modal for a detected phishing URL
   * For real-time dapp scanning, we may want to skip showing the modal in certain cases:
   * - The user has completely navigated and loaded web content for another website
   * - The user has started navigating and loading web content for another website
   *
   * This is important because if we've navigated to something like metamask.io after being on
   * a phishing website and the response from the dapp scanning API returns after we've already
   * navigated away on the phishing website, then the user thinks the modal is for metamask.io.
   */
  const shouldShowPhishingModal = useCallback(
    (phishingUrlOrigin: string): boolean => {
      if (!isProductSafetyDappScanningEnabled()) {
        return true;
      }
      const resolvedUrlOrigin = new URLParse(resolvedUrlRef.current).origin;
      const loadingUrlOrigin = new URLParse(loadingUrlRef.current).origin;
      const shouldNotShow =
        resolvedUrlOrigin !== phishingUrlOrigin &&
        loadingUrlOrigin !== phishingUrlOrigin &&
        loadingUrlOrigin !== 'null';

      return !shouldNotShow;
    },
    [resolvedUrlRef, loadingUrlRef],
  );

  /**
   * Show a phishing modal when a url is not allowed
   */
  const handleNotAllowedUrl = useCallback(
    (urlOrigin: string) => {
      if (!shouldShowPhishingModal(urlOrigin)) {
        return;
      }

      setBlockedUrl(urlOrigin);
      setTimeout(() => setShowPhishingModal(true), 1000);
    },
    [shouldShowPhishingModal, setBlockedUrl, setShowPhishingModal],
  );

  /**
   * Get IPFS info from a ens url
   * TODO: Consider improving this function and it's types
   */
  const handleIpfsContent = useCallback(
    async (
      fullUrl,
      { hostname, pathname, query },
    ): Promise<IpfsContentResult | undefined | null> => {
      const { provider } =
        Engine.context.NetworkController.getProviderAndBlockTracker();
      let gatewayUrl;
      try {
        const { type, hash } = await resolveEnsToIpfsContentId({
          provider,
          name: hostname,
          chainId: activeChainId,
        });
        if (type === 'ipfs-ns') {
          gatewayUrl = `${ipfsGateway}${hash}${pathname || '/'}${query || ''}`;
          const response = await fetch(gatewayUrl);
          const statusCode = response.status;
          if (statusCode >= 400) {
            Logger.log('Status code ', statusCode, gatewayUrl);
            return null;
          }
        } else if (type === 'swarm-ns') {
          gatewayUrl = `${AppConstants.SWARM_DEFAULT_GATEWAY_URL}${hash}${
            pathname || '/'
          }${query || ''}`;
        } else if (type === 'ipns-ns') {
          gatewayUrl = `${AppConstants.IPNS_DEFAULT_GATEWAY_URL}${hostname}${
            pathname || '/'
          }${query || ''}`;
        }
        return {
          url: gatewayUrl,
          hash,
          type,
        };
      } catch (err: unknown) {
        const handleIpfsContentError = err as Error;
        //if it's not a ENS but a TLD (Top Level Domain)
        if (isTLD(hostname, handleIpfsContentError)) {
          ensIgnoreListRef.current.push(hostname);
          return { url: fullUrl, reload: true };
        }
        if (
          handleIpfsContentError?.message?.startsWith(
            'EnsIpfsResolver - no known ens-ipfs registry for chainId',
          )
        ) {
          trackErrorAsAnalytics(
            'Browser: Failed to resolve ENS name for chainId',
            handleIpfsContentError?.message,
          );
        } else {
          Logger.error(handleIpfsContentError, 'Failed to resolve ENS name');
        }

        if (
          handleIpfsContentError?.message?.startsWith(
            IPFS_GATEWAY_DISABLED_ERROR,
          )
        ) {
          setIpfsBannerVisible(true);
          goBack();
          throw new Error(handleIpfsContentError?.message);
        } else {
          Alert.alert(
            strings('browser.failed_to_resolve_ens_name'),
            handleIpfsContentError.message,
          );
        }
        goBack();
      }
    },
    [goBack, ipfsGateway, setIpfsBannerVisible, activeChainId],
  );

  const triggerDappViewedEvent = useCallback((urlToTrigger: string) => {
    const permissionsControllerState =
      Engine.context.PermissionController.state;
    const hostname = new URLParse(urlToTrigger).hostname;
    const connectedAccounts = getPermittedAccountsByHostname(
      permissionsControllerState,
      hostname,
    );

    // Check if there are any connected accounts
    if (!connectedAccounts.length) {
      return;
    }

    // Track dapp viewed event
    trackDappViewedEvent({
      hostname,
      numberOfConnectedAccounts: connectedAccounts.length,
    });
  }, []);

  /**
   * Open a new tab
   */
  const openNewTab = useCallback(
    (newTabUrl?: string) => {
      toggleOptionsIfNeeded();
      dismissTextSelectionIfNeeded();
      newTab(newTabUrl);
    },
    [dismissTextSelectionIfNeeded, newTab, toggleOptionsIfNeeded],
  );

  /**
   * Handle when the drawer (app menu) is opened
   */
  const drawerOpenHandler = useCallback(() => {
    dismissTextSelectionIfNeeded();
  }, [dismissTextSelectionIfNeeded]);

  const handleFirstUrl = useCallback(async () => {
    setIsResolvedIpfsUrl(false);
    setFirstUrlLoaded(true);
    setProgress(0);
    return;
  }, []);

  /**
   * Set initial url, dapp scripts and engine. Similar to componentDidMount
   */
  useEffect(() => {
    if (!isTabActive || isWebViewReadyToLoad.current) return;

    isWebViewReadyToLoad.current = true;

    const getEntryScriptWeb3 = async () => {
      const entryScriptWeb3Fetched = await EntryScriptWeb3.get();
      setEntryScriptWeb3(entryScriptWeb3Fetched + SPA_urlChangeListener);
    };

    getEntryScriptWeb3();
    handleFirstUrl();
  }, [isTabActive, handleFirstUrl]);

  // Cleanup bridges when tab is closed
  useEffect(
    () => () => {
      backgroundBridgeRef.current?.onDisconnect();
    },
    [],
  );

  useEffect(() => {
    if (Device.isAndroid()) {
      DrawerStatusTracker.hub.on('drawer::open', drawerOpenHandler);
    }

    return function cleanup() {
      if (Device.isAndroid()) {
        DrawerStatusTracker?.hub?.removeListener(
          'drawer::open',
          drawerOpenHandler,
        );
      }
    };
  }, [drawerOpenHandler]);

  /**
   * Set navigation listeners
   */
  useEffect(() => {
    const handleAndroidBackPress = () => {
      if (!isTabActive) return false;
      goBack();
      return true;
    };

    BackHandler.addEventListener('hardwareBackPress', handleAndroidBackPress);

    // Handle hardwareBackPress event only for browser, not components rendered on top
    navigation.addListener('focus', () => {
      BackHandler.addEventListener('hardwareBackPress', handleAndroidBackPress);
    });
    navigation.addListener('blur', () => {
      BackHandler.removeEventListener(
        'hardwareBackPress',
        handleAndroidBackPress,
      );
    });

    return function cleanup() {
      BackHandler.removeEventListener(
        'hardwareBackPress',
        handleAndroidBackPress,
      );
    };
  }, [goBack, isTabActive, navigation]);

  /**
   * Inject home page scripts to get the favourites and set analytics key
   */
  const injectHomePageScripts = useCallback(
    async (injectedBookmarks?: string[]) => {
      const { current } = webviewRef;
      const analyticsEnabled = isEnabled();
      const disctinctId = await getMetaMetricsId();
      const homepageScripts = `
              window.__mmFavorites = ${JSON.stringify(
                injectedBookmarks || bookmarks,
              )};
              window.__mmSearchEngine = "${searchEngine}";
              window.__mmMetametrics = ${analyticsEnabled};
              window.__mmDistinctId = "${disctinctId}";
              window.__mmMixpanelToken = "${MM_MIXPANEL_TOKEN}";
              (function () {
                  try {
                      window.dispatchEvent(new Event('metamask_onHomepageScriptsInjected'));
                  } catch (e) {
                      //Nothing to do
                  }
              })()
          `;

      current?.injectJavaScript(homepageScripts);
    },
    [isEnabled, getMetaMetricsId, bookmarks, searchEngine],
  );

  /**
   * Handles error for example, ssl certificate error or cannot open page
   */
  const handleError = useCallback(
    (webViewError: WebViewError) => {
      resolvedUrlRef.current = submittedUrlRef.current;
      titleRef.current = `Can't Open Page`;
      iconRef.current = undefined;
      setConnectionType(ConnectionType.UNKNOWN);
      setBackEnabled(true);
      setForwardEnabled(false);
      // Show error and reset progress bar
      setError(webViewError);
      setProgress(0);

      // Prevent url from being set when the url bar is focused
      !isUrlBarFocused &&
        urlBarRef.current?.setNativeProps({ text: submittedUrlRef.current });

      isTabActive &&
        navigation.setParams({
          url: getMaskedUrl(
            submittedUrlRef.current,
            sessionENSNamesRef.current,
          ),
        });

      Logger.log(webViewError);
    },
    [
      setConnectionType,
      setBackEnabled,
      setForwardEnabled,
      setError,
      setProgress,
      isUrlBarFocused,
      isTabActive,
      navigation,
    ],
  );

  const checkTabPermissions = useCallback(() => {
    if (!(isFocused && !isInTabsView && isTabActive)) {
      return;
    }
    if (!resolvedUrlRef.current) return;
    const hostname = new URLParse(resolvedUrlRef.current).hostname;
    const permissionsControllerState =
      Engine.context.PermissionController.state;
    const permittedAccounts = getPermittedAccountsByHostname(
      permissionsControllerState,
      hostname,
    );

    const isConnected = permittedAccounts.length > 0;

    if (isConnected) {
      let permittedChains = [];
      try {
        const caveat = getCaip25Caveat(hostname);
        permittedChains = caveat ? getPermittedEthChainIds(caveat.value) : [];

        const currentChainId = toHex(activeChainId);
        const isCurrentChainIdAlreadyPermitted =
          permittedChains.includes(currentChainId);

        if (!isCurrentChainIdAlreadyPermitted) {
          navigation.navigate(Routes.MODAL.ROOT_MODAL_FLOW, {
            screen: Routes.SHEET.ACCOUNT_PERMISSIONS,
            params: {
              isNonDappNetworkSwitch: true,
              hostInfo: {
                metadata: {
                  origin: hostname,
                },
              },
              isRenderedAsBottomSheet: true,
              initialScreen: AccountPermissionsScreens.Connected,
            },
          });
        }
      } catch (e) {
        const checkTabPermissionsError = e as Error;
        Logger.error(checkTabPermissionsError, 'Error in checkTabPermissions');
      }
    }
  }, [activeChainId, navigation, isFocused, isInTabsView, isTabActive]);

  /**
   * Handles state changes for when the url changes
   */
  const handleSuccessfulPageResolution = useCallback(
    async (siteInfo: {
      url: string;
      title: string;
      icon: ImageSourcePropType;
      canGoBack: boolean;
      canGoForward: boolean;
    }) => {
      resolvedUrlRef.current = siteInfo.url;
      titleRef.current = siteInfo.title;
      if (siteInfo.icon) iconRef.current = siteInfo.icon;

      const hostName = new URLParse(siteInfo.url).hostname;
      // Prevent url from being set when the url bar is focused
      !isUrlBarFocused && urlBarRef.current?.setNativeProps({ text: hostName });

      const contentProtocol = getURLProtocol(siteInfo.url);
      if (contentProtocol === PROTOCOLS.HTTPS) {
        setConnectionType(ConnectionType.SECURE);
      } else if (contentProtocol === PROTOCOLS.HTTP) {
        setConnectionType(ConnectionType.UNSECURE);
      }
      setBackEnabled(siteInfo.canGoBack);
      setForwardEnabled(siteInfo.canGoForward);

      isTabActive &&
        navigation.setParams({
          url: getMaskedUrl(siteInfo.url, sessionENSNamesRef.current),
        });

      updateTabInfo(tabId, {
        url: getMaskedUrl(siteInfo.url, sessionENSNamesRef.current),
      });

      addToBrowserHistory({
        name: siteInfo.title,
        url: getMaskedUrl(siteInfo.url, sessionENSNamesRef.current),
      });

      checkTabPermissions();
    },
    [
      isUrlBarFocused,
      setConnectionType,
      isTabActive,
      tabId,
      updateTabInfo,
      addToBrowserHistory,
      navigation,
      checkTabPermissions,
    ],
  );

  /**
   * Function that allows custom handling of any web view requests.
   * Return `true` to continue loading the request and `false` to stop loading.
   */
  const onShouldStartLoadWithRequest = ({
    url: urlToLoad,
  }: {
    url: string;
  }) => {
    webStates.current[urlToLoad] = {
      ...webStates.current[urlToLoad],
      requested: true,
    };

    if (!isIpfsGatewayEnabled && isResolvedIpfsUrl) {
      setIpfsBannerVisible(true);
      return false;
    }

    // TODO: Make sure to replace with cache hits once EPD has been deprecated.
    if (!isProductSafetyDappScanningEnabled()) {
      const scanResult = getPhishingTestResult(urlToLoad);
      if (scanResult.result) {
        handleNotAllowedUrl(urlToLoad);
        return false;
      }
    }

    // Continue request loading it the protocol is whitelisted
    const { protocol } = new URLParse(urlToLoad);
    if (protocolAllowList.includes(protocol)) return true;
    Logger.log(`Protocol not allowed ${protocol}`);

    // If it is a trusted deeplink protocol, do not show the
    // warning alert. Allow the OS to deeplink the URL
    // and stop the webview from loading it.
    if (trustedProtocolToDeeplink.includes(protocol)) {
      allowLinkOpen(urlToLoad);
      return false;
    }

    // TODO: add logging for untrusted protocol being used
    // Sentry
    const alertMsg = getAlertMessage(protocol, strings);

    // Pop up an alert dialog box to prompt the user for permission
    // to execute the request
    Alert.alert(strings('onboarding.warning_title'), alertMsg, [
      {
        text: strings('browser.protocol_alert_options.ignore'),
        onPress: () => null,
        style: 'cancel',
      },
      {
        text: strings('browser.protocol_alert_options.allow'),
        onPress: () => allowLinkOpen(urlToLoad),
        style: 'default',
      },
    ]);

    return false;
  };

  /**
   * Sets loading bar progress
   */
  const onLoadProgress = useCallback(
    ({
      nativeEvent: { progress: onLoadProgressProgress },
    }: WebViewProgressEvent) => {
      setProgress(onLoadProgressProgress);
    },
    [setProgress],
  );

  /**
   * When website finished loading
   */
  const onLoadEnd = useCallback(
    ({
      event: { nativeEvent },
      forceResolve,
    }: {
      event: WebViewNavigationEvent | WebViewErrorEvent;
      forceResolve?: boolean;
    }) => {
      if ('code' in nativeEvent) {
        // Handle error - code is a property of WebViewErrorEvent
        return handleError(nativeEvent);
      }

      // Handle navigation event
      const { url, title, canGoBack, canGoForward } = nativeEvent;
      loadingUrlRef.current = '';
      // Do not update URL unless website has successfully completed loading.
      webStates.current[url] = { ...webStates.current[url], ended: true };
      const { started, ended } = webStates.current[url];
      const incomingOrigin = new URLParse(url).origin;
      const activeOrigin = new URLParse(resolvedUrlRef.current).origin;
      if (
        forceResolve ||
        (started && ended) ||
        incomingOrigin === activeOrigin
      ) {
        delete webStates.current[url];
        // Update navigation bar address with title of loaded url.
        handleSuccessfulPageResolution({
          title,
          url,
          icon: favicon,
          canGoBack,
          canGoForward,
        });
      }
    },
    [handleError, handleSuccessfulPageResolution, favicon],
  );

  /**
   * Handle message from website
   */
  const onMessage = ({ nativeEvent }: WebViewMessageEvent) => {
    const data = nativeEvent.data;
    try {
      if (data.length > MAX_MESSAGE_LENGTH) {
        console.warn(
          `message exceeded size limit and will be dropped: ${data.slice(
            0,
            1000,
          )}...`,
        );
        return;
      }
      const dataParsed = typeof data === 'string' ? JSON.parse(data) : data;
      if (!dataParsed || (!dataParsed.type && !dataParsed.name)) {
        return;
      }
      if (dataParsed.name) {
        backgroundBridgeRef.current?.onMessage(dataParsed);
        return;
      }
    } catch (e: unknown) {
      const onMessageError = e as Error;
      Logger.error(
        onMessageError,
        `Browser::onMessage on ${resolvedUrlRef.current}`,
      );
    }
  };

  const toggleUrlModal = useCallback(() => {
    urlBarRef.current?.focus();
  }, []);

  const initializeBackgroundBridge = useCallback(
    (urlBridge: string, isMainFrame: boolean) => {
      // First disconnect and reset bridge
      backgroundBridgeRef.current?.onDisconnect();
      backgroundBridgeRef.current = undefined;

      //@ts-expect-error - We should type bacgkround bridge js file
      const newBridge = new BackgroundBridge({
        webview: webviewRef,
        url: urlBridge,
        getRpcMethodMiddleware: ({
          hostname,
          getProviderState,
        }: {
          hostname: string;
          getProviderState: () => void;
        }) =>
          getRpcMethodMiddleware({
            hostname,
            getProviderState,
            navigation,
            // Website info
            url: resolvedUrlRef,
            title: titleRef,
            icon: iconRef,
            // Bookmarks
            isHomepage,
            // Show autocomplete
            fromHomepage,
            toggleUrlModal,
            // Wizard
            wizardScrollAdjusted: wizardScrollAdjustedRef,
            tabId,
            injectHomePageScripts,
            // TODO: This properties were missing, and were not optional
            isWalletConnect: false,
            isMMSDK: false,
            analytics: {},
          }),
        isMainFrame,
      });
      backgroundBridgeRef.current = newBridge;
    },
    [navigation, isHomepage, toggleUrlModal, tabId, injectHomePageScripts],
  );

  const sendActiveAccount = useCallback(async () => {
    notifyAllConnections({
      method: NOTIFICATION_NAMES.accountsChanged,
      params: permittedAccountsList,
    });
    // eslint-disable-next-line react-hooks/exhaustive-deps
  }, [notifyAllConnections, permittedAccountsList]);

  /**
   * Website started to load
   */
  const onLoadStart = useCallback(
    async ({ nativeEvent }: WebViewNavigationEvent) => {
      loadingUrlRef.current = nativeEvent.url;

      // Use URL to produce real url. This should be the actual website that the user is viewing.
      const { origin: urlOrigin } = new URLParse(nativeEvent.url);

      webStates.current[nativeEvent.url] = {
        ...webStates.current[nativeEvent.url],
        started: true,
      };

      // Cancel loading the page if we detect its a phishing page
      const isAllowed = await isAllowedOrigin(urlOrigin);
      if (!isAllowed) {
        handleNotAllowedUrl(urlOrigin); // should this be activeUrl.current instead of url?
        return false;
      }

      sendActiveAccount();

      iconRef.current = undefined;
      if (isHomepage(nativeEvent.url)) {
        injectHomePageScripts();
      }

      initializeBackgroundBridge(urlOrigin, true);
    },
    [
      isAllowedOrigin,
      handleNotAllowedUrl,
      sendActiveAccount,
      isHomepage,
      injectHomePageScripts,
      initializeBackgroundBridge,
    ],
  );

  /**
   * Check whenever permissions change / account changes for Dapp
   */
  useEffect(() => {
    sendActiveAccount();
  }, [sendActiveAccount, permittedAccountsList]);

  /**
   * Check when the ipfs gateway is enabled to hide the banner
   */
  useEffect(() => {
    if (isIpfsGatewayEnabled) {
      setIpfsBannerVisible(false);
    }
  }, [isIpfsGatewayEnabled]);

  /**
   * Render the progress bar
   */
  const renderProgressBar = () => (
    <View style={styles.progressBarWrapper}>
      <WebviewProgressBar progress={progress} />
    </View>
  );

  /**
   * Track new tab event
   */
  const trackNewTabEvent = () => {
    trackEvent(
      createEventBuilder(MetaMetricsEvents.BROWSER_NEW_TAB)
        .addProperties({
          option_chosen: 'Browser Options',
          number_of_tabs: undefined,
        })
        .build(),
    );
  };

  /**
   * Handle new tab button press
   */
  const onNewTabPress = () => {
    openNewTab();
    trackNewTabEvent();
  };

  /**
   * Show the different tabs
   */
  const triggerShowTabs = () => {
    dismissTextSelectionIfNeeded();
    showTabs();
  };

  const isExternalLink = useMemo(
    () => linkType === EXTERNAL_LINK_TYPE,
    [linkType],
  );

  useEffect(() => {
    checkTabPermissions();
  }, [checkTabPermissions, isFocused, isInTabsView, isTabActive]);

  const handleEnsUrl = useCallback(
    async (ens: string) => {
      try {
        webviewRef.current?.stopLoading();

        const { hostname, query, pathname } = new URLParse(ens);
        const ipfsContent = await handleIpfsContent(ens, {
          hostname,
          query,
          pathname,
        });
        if (!ipfsContent?.url) return null;
        const { url: ipfsUrl, reload } = ipfsContent;
        // Reload with IPFS url
        if (reload) return onSubmitEditingRef.current?.(ipfsUrl);
        if (!ipfsContent.hash || !ipfsContent.type) {
          Logger.error(
            new Error('IPFS content is missing hash or type'),
            'Error in handleEnsUrl',
          );
          return null;
        }
        const { type, hash } = ipfsContent;
        sessionENSNamesRef.current[ipfsUrl] = { hostname, hash, type };
        setIsResolvedIpfsUrl(true);
        return ipfsUrl;
      } catch (_) {
        return null;
      }
    },
    [handleIpfsContent, setIsResolvedIpfsUrl],
  );

  const onSubmitEditing = useCallback(
    async (text: string) => {
      if (!text) return;
      setConnectionType(ConnectionType.UNKNOWN);
      urlBarRef.current?.setNativeProps({ text });
      submittedUrlRef.current = text;
      webviewRef.current?.stopLoading();
      // Format url for browser to be navigatable by webview
      const processedUrl = processUrlForBrowser(text, searchEngine);
      if (isENSUrl(processedUrl, ensIgnoreListRef.current)) {
        const handledEnsUrl = await handleEnsUrl(
          processedUrl.replace(regex.urlHttpToHttps, 'https://'),
        );
        if (!handledEnsUrl) {
          trackErrorAsAnalytics(
            'Browser: Failed to handle ENS url',
            'Error in onSubmitEditing',
          );
          return;
        }
        return onSubmitEditingRef.current(handledEnsUrl);
      }
      // Directly update url in webview
      webviewRef.current?.injectJavaScript(`
      window.location.href = '${sanitizeUrlInput(processedUrl)}';
      true;  // Required for iOS
    `);
    },
    [searchEngine, handleEnsUrl, setConnectionType],
  );

  // Assign the memoized function to the ref. This is needed since onSubmitEditing is a useCallback and is accessed recursively
  useEffect(() => {
    onSubmitEditingRef.current = onSubmitEditing;
  }, [onSubmitEditing]);

  /**
   * Go to home page, reload if already on homepage
   */
  const goToHomepage = useCallback(async () => {
    onSubmitEditing(homePageUrl);
    toggleOptionsIfNeeded();
    triggerDappViewedEvent(resolvedUrlRef.current);
    trackEvent(createEventBuilder(MetaMetricsEvents.DAPP_HOME).build());
  }, [
    toggleOptionsIfNeeded,
    triggerDappViewedEvent,
    trackEvent,
    createEventBuilder,
    onSubmitEditing,
    homePageUrl,
  ]);

  /**
   * Reload current page
   */
  const reload = useCallback(() => {
    onSubmitEditing(resolvedUrlRef.current);
    triggerDappViewedEvent(resolvedUrlRef.current);
  }, [onSubmitEditing, triggerDappViewedEvent]);

  /**
   * Render the onboarding wizard browser step
   */
  const renderOnboardingWizard = () => {
    if ([7].includes(wizardStep)) {
      if (!wizardScrollAdjustedRef.current) {
        setTimeout(() => {
          reload();
        }, 1);
        wizardScrollAdjustedRef.current = true;
      }
      return <OnboardingWizard navigation={navigation} />;
    }
    return null;
  };

  const handleOnFileDownload = useCallback(
    async ({ nativeEvent: { downloadUrl } }) => {
      const downloadResponse = await downloadFile(downloadUrl);
      if (downloadResponse) {
        reload();
      } else {
        Alert.alert(strings('download_files.error'));
        reload();
      }
    },
    [reload],
  );

  /**
   * Return to the MetaMask Dapp Homepage
   */
  const returnHome = () => {
    onSubmitEditing(HOMEPAGE_HOST);
  };

  /**
   * Render the bottom (navigation/options) bar
   */
  const renderBottomBar = () =>
    isTabActive && !isUrlBarFocused ? (
      <BrowserBottomBar
        canGoBack={backEnabled}
        canGoForward={forwardEnabled}
        goForward={goForward}
        goBack={goBack}
        showTabs={triggerShowTabs}
        showUrlModal={toggleUrlModal}
        toggleOptions={toggleOptions}
        goHome={goToHomepage}
      />
    ) : null;

  /**
   * Handle autocomplete selection
   */
  const onSelect = (url: string) => {
    // Unfocus the url bar and hide the autocomplete results
    urlBarRef.current?.hide();
    onSubmitEditing(url);
  };

  /**
   * Handle autocomplete dismissal
   */
  const onDismissAutocomplete = () => {
    // Unfocus the url bar and hide the autocomplete results
    urlBarRef.current?.hide();
    const hostName =
      new URLParse(resolvedUrlRef.current).hostname || resolvedUrlRef.current;
    urlBarRef.current?.setNativeProps({ text: hostName });
  };

  /**
   * Hide the autocomplete results
   */
  const hideAutocomplete = () => autocompleteRef.current?.hide();

  const onCancelUrlBar = () => {
    hideAutocomplete();
    // Reset the url bar to the current url
    const hostName =
      new URLParse(resolvedUrlRef.current).hostname || resolvedUrlRef.current;
    urlBarRef.current?.setNativeProps({ text: hostName });
  };

  const onFocusUrlBar = () => {
    // Show the autocomplete results
    autocompleteRef.current?.show();
    urlBarRef.current?.setNativeProps({ text: resolvedUrlRef.current });
  };

  const onChangeUrlBar = (text: string) =>
    // Search the autocomplete results
    autocompleteRef.current?.search(text);

  const handleWebviewNavigationChange = useCallback(
    (eventName: WebViewNavigationEventName) =>
      (
        syntheticEvent:
          | WebViewNavigationEvent
          | WebViewProgressEvent
          | WebViewErrorEvent,
      ) => {
        const { OnLoadEnd, OnLoadProgress, OnLoadStart } =
          WebViewNavigationEventName;

        const mappingEventNameString = () => {
          switch (eventName) {
            case OnLoadProgress:
              return 'onLoadProgress';
            case OnLoadEnd:
              return 'onLoadEnd';
            case OnLoadStart:
              return 'onLoadStart';
            default:
              return 'Invalid navigation name';
          }
        };

        Logger.log(
          `WEBVIEW NAVIGATING: ${mappingEventNameString()} \n Values: ${JSON.stringify(
            syntheticEvent.nativeEvent,
          )}`,
        );

        switch (eventName) {
          case OnLoadProgress:
            return onLoadProgress(syntheticEvent as WebViewProgressEvent);
          case OnLoadEnd:
            return onLoadEnd({
              event: syntheticEvent as
                | WebViewNavigationEvent
                | WebViewErrorEvent,
            });
          case OnLoadStart:
            return onLoadStart(syntheticEvent as WebViewNavigationEvent);
          default:
            return;
        }
      },
    [onLoadProgress, onLoadEnd, onLoadStart],
  );

  const { OnLoadEnd, OnLoadProgress, OnLoadStart } = WebViewNavigationEventName;

  const handleOnNavigationStateChange = useCallback(
    (event: WebViewNavigation) => {
      const {
        title: titleFromNativeEvent,
        canGoForward,
        canGoBack,
        navigationType,
        url,
      } = event;
      Logger.log(
        `WEBVIEW NAVIGATING: OnNavigationStateChange \n Values: ${JSON.stringify(
          event,
        )}`,
      );
      // Handles force resolves url when going back since the behavior slightly differs that results in onLoadEnd not being called
      if (navigationType === 'backforward') {
        const payload = {
          nativeEvent: {
            url,
            title: titleFromNativeEvent,
            canGoBack,
            canGoForward,
          },
        };
        onLoadEnd({
          event: payload as WebViewNavigationEvent | WebViewErrorEvent,
          forceResolve: true,
        });
      }
    },
    [onLoadEnd],
  );

  // Don't render webview unless ready to load. This should save on performance for initial app start.
  if (!isWebViewReadyToLoad.current) return null;

  /**
   * Main render
   */
  return (
    <ErrorBoundary navigation={navigation} view="BrowserTab">
      <KeyboardAvoidingView
        behavior={Platform.OS === 'ios' ? 'padding' : 'height'}
        style={[styles.wrapper, !isTabActive && styles.hide]}
      >
        <View
          style={styles.wrapper}
          {...(Device.isAndroid() ? { collapsable: false } : {})}
        >
          <BrowserUrlBar
            ref={urlBarRef}
            connectionType={connectionType}
            onSubmitEditing={onSubmitEditing}
            onCancel={onCancelUrlBar}
            onFocus={onFocusUrlBar}
            onBlur={hideAutocomplete}
            onChangeText={onChangeUrlBar}
            connectedAccounts={permittedAccountsList}
            activeUrl={resolvedUrlRef.current}
            setIsUrlBarFocused={setIsUrlBarFocused}
            isUrlBarFocused={isUrlBarFocused}
          />
          <View style={styles.wrapper}>
            {renderProgressBar()}
            <View style={styles.webview}>
              {!!entryScriptWeb3 && firstUrlLoaded && (
                <>
                  <WebView
                    originWhitelist={[
                      'https://',
                      'http://',
                      'metamask://',
                      'dapp://',
                      'wc://',
                      'ethereum://',
                      'file://',
                      // Needed for Recaptcha
                      'about:srcdoc',
                    ]}
                    decelerationRate={'normal'}
                    ref={webviewRef}
                    renderError={() => (
                      <WebviewErrorComponent
                        error={error}
                        returnHome={returnHome}
                      />
                    )}
                    source={{
                      uri: prefixUrlWithProtocol(initialUrl),
                      ...(isExternalLink ? { headers: { Cookie: '' } } : null),
                    }}
                    injectedJavaScriptBeforeContentLoaded={entryScriptWeb3}
                    style={styles.webview}
                    onLoadStart={handleWebviewNavigationChange(OnLoadStart)}
                    onLoadEnd={handleWebviewNavigationChange(OnLoadEnd)}
                    onLoadProgress={handleWebviewNavigationChange(
                      OnLoadProgress,
                    )}
                    onNavigationStateChange={handleOnNavigationStateChange}
                    onMessage={onMessage}
                    onShouldStartLoadWithRequest={onShouldStartLoadWithRequest}
                    allowsInlineMediaPlayback
                    testID={BrowserViewSelectorsIDs.BROWSER_WEBVIEW_ID}
                    applicationNameForUserAgent={'WebView MetaMaskMobile'}
                    onFileDownload={handleOnFileDownload}
                    webviewDebuggingEnabled={isTest}
                  />
                  {ipfsBannerVisible && (
                    <IpfsBanner setIpfsBannerVisible={setIpfsBannerVisible} />
                  )}
                </>
              )}
            </View>
            <UrlAutocomplete
              ref={autocompleteRef}
              onSelect={onSelect}
              onDismiss={onDismissAutocomplete}
            />
          </View>
          {isTabActive && (
            <PhishingModal
              blockedUrl={blockedUrl}
              showPhishingModal={showPhishingModal}
              setShowPhishingModal={setShowPhishingModal}
              setBlockedUrl={setBlockedUrl}
              urlBarRef={urlBarRef}
              addToWhitelist={triggerAddToWhitelist}
              activeUrl={resolvedUrlRef.current}
              blockListType={blockListType}
              goToUrl={onSubmitEditing}
            />
          )}
          {isTabActive && showOptions && (
            <Options
              toggleOptions={toggleOptions}
              onNewTabPress={onNewTabPress}
              toggleOptionsIfNeeded={toggleOptionsIfNeeded}
              activeUrl={resolvedUrlRef.current}
              isHomepage={isHomepage}
              getMaskedUrl={getMaskedUrl}
              onSubmitEditing={onSubmitEditing}
              title={titleRef}
              reload={reload}
              sessionENSNames={sessionENSNamesRef.current}
              favicon={favicon}
              icon={iconRef}
            />
          )}

          {renderBottomBar()}
          {isTabActive && renderOnboardingWizard()}
        </View>
      </KeyboardAvoidingView>
    </ErrorBoundary>
  );
};

const mapStateToProps = (state: RootState) => ({
  bookmarks: state.bookmarks,
  ipfsGateway: selectIpfsGateway(state),
  selectedAddress:
    selectSelectedInternalAccountFormattedAddress(state)?.toLowerCase(),
  isIpfsGatewayEnabled: selectIsIpfsGatewayEnabled(state),
  wizardStep: state.wizard.step,
  activeChainId: selectEvmChainId(state),
});

const mapDispatchToProps = (dispatch: Dispatch) => ({
  addToBrowserHistory: ({ url, name }: { name: string; url: string }) =>
    dispatch(addToHistory({ url, name })),
  addToWhitelist: (url: string) => dispatch(addToWhitelist(url)),
});

export default connect(mapStateToProps, mapDispatchToProps)(BrowserTab);<|MERGE_RESOLUTION|>--- conflicted
+++ resolved
@@ -110,17 +110,13 @@
 import IpfsBanner from './components/IpfsBanner';
 import UrlAutocomplete, { UrlAutocompleteRef } from '../../UI/UrlAutocomplete';
 import { selectSearchEngine } from '../../../reducers/browser/selectors';
-<<<<<<< HEAD
 import { getPermittedEthChainIds } from '@metamask/chain-agnostic-permission';
-import { getPhishingTestResult } from '../../../util/phishingDetection';
-import { toHex } from '@metamask/controller-utils';
-=======
 import {
   getPhishingTestResult,
   getPhishingTestResultAsync,
   isProductSafetyDappScanningEnabled,
 } from '../../../util/phishingDetection';
->>>>>>> 32a12827
+import { toHex } from '@metamask/controller-utils';
 
 /**
  * Tab component for the in-app browser
