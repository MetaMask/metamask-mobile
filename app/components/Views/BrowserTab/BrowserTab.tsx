import React, {
  useState,
  useRef,
  useEffect,
  useCallback,
  useMemo,
} from 'react';
import {
  View,
  Alert,
  BackHandler,
  ImageSourcePropType,
} from 'react-native';
import { isEqual } from 'lodash';
import { WebView, WebViewMessageEvent } from '@metamask/react-native-webview';
import BrowserBottomBar from '../../UI/BrowserBottomBar';
import { connect, useSelector } from 'react-redux';
import BackgroundBridge from '../../../core/BackgroundBridge/BackgroundBridge';
import Engine from '../../../core/Engine';
import WebviewProgressBar from '../../UI/WebviewProgressBar';
import Logger from '../../../util/Logger';
import {
  processUrlForBrowser,
  prefixUrlWithProtocol,
  isTLD,
  protocolAllowList,
  trustedProtocolToDeeplink,
  getAlertMessage,
  allowLinkOpen,
  getUrlObj,
} from '../../../util/browser';
import {
  SPA_urlChangeListener,
  JS_DESELECT_TEXT,
} from '../../../util/browserScripts';
import resolveEnsToIpfsContentId from '../../../lib/ens-ipfs/resolver';
import { strings } from '../../../../locales/i18n';
import URLParse from 'url-parse';
import WebviewErrorComponent from '../../UI/WebviewError';
import { addToHistory, addToWhitelist } from '../../../actions/browser';
import Device from '../../../util/device';
import AppConstants from '../../../core/AppConstants';
import { MetaMetricsEvents } from '../../../core/Analytics';
import OnboardingWizard from '../../UI/OnboardingWizard';
import DrawerStatusTracker from '../../../core/DrawerStatusTracker';
import EntryScriptWeb3 from '../../../core/EntryScriptWeb3';
import ErrorBoundary from '../ErrorBoundary';
import { getRpcMethodMiddleware } from '../../../core/RPCMethods/RPCMethodMiddleware';
import downloadFile from '../../../util/browser/downloadFile';
import { MAX_MESSAGE_LENGTH } from '../../../constants/dapp';
import sanitizeUrlInput from '../../../util/url/sanitizeUrlInput';
import {
  getCaip25Caveat,
<<<<<<< HEAD
  getPermittedAccountsByHostname,
=======
  getPermittedCaipAccountIdsByHostname,
  getPermittedEvmAddressesByHostname,
  sortMultichainAccountsByLastSelected,
>>>>>>> 961a5281
} from '../../../core/Permissions';
import Routes from '../../../constants/navigation/Routes';
import {
  selectIpfsGateway,
  selectIsIpfsGatewayEnabled,
} from '../../../selectors/preferencesController';
import { selectSelectedInternalAccountFormattedAddress } from '../../../selectors/accountsController';
import useFavicon from '../../hooks/useFavicon/useFavicon';
import {
  HOMEPAGE_HOST,
  IPFS_GATEWAY_DISABLED_ERROR,
  OLD_HOMEPAGE_URL_HOST,
  NOTIFICATION_NAMES,
  MM_MIXPANEL_TOKEN,
} from './constants';
import { regex } from '../../../../app/util/regex';
import { selectEvmChainId } from '../../../selectors/networkController';
import { BrowserViewSelectorsIDs } from '../../../../e2e/selectors/Browser/BrowserView.selectors';
import { useMetrics } from '../../../components/hooks/useMetrics';
import { trackDappViewedEvent } from '../../../util/metrics';
import trackErrorAsAnalytics from '../../../util/metrics/TrackError/trackErrorAsAnalytics';
import { selectPermissionControllerState } from '../../../selectors/snaps/permissionController';
import { isTest } from '../../../util/test/utils.js';
import { EXTERNAL_LINK_TYPE } from '../../../constants/browser';
import { AccountPermissionsScreens } from '../AccountPermissions/AccountPermissions.types';
import { useIsFocused, useNavigation } from '@react-navigation/native';
import { useStyles } from '../../hooks/useStyles';
import styleSheet from './styles';
import { type RootState } from '../../../reducers';
import { type Dispatch } from 'redux';
import {
  type SessionENSNames,
  type BrowserTabProps,
  type IpfsContentResult,
  WebViewNavigationEventName,
} from './types';
import { StackNavigationProp } from '@react-navigation/stack';
import {
  WebViewNavigationEvent,
  WebViewErrorEvent,
  WebViewError,
  WebViewProgressEvent,
  WebViewNavigation,
} from '@metamask/react-native-webview/src/WebViewTypes';
import PhishingModal from './components/PhishingModal';
import BrowserUrlBar, {
  ConnectionType,
  BrowserUrlBarRef,
} from '../../UI/BrowserUrlBar';
import { getMaskedUrl, isENSUrl } from './utils';
import { getURLProtocol } from '../../../util/general';
import { PROTOCOLS } from '../../../constants/deeplinks';
import Options from './components/Options';
import IpfsBanner from './components/IpfsBanner';
import UrlAutocomplete, {
  AutocompleteSearchResult,
  UrlAutocompleteRef,
} from '../../UI/UrlAutocomplete';
import { selectSearchEngine } from '../../../reducers/browser/selectors';
import { getPermittedEthChainIds } from '@metamask/chain-agnostic-permission';
import {
  getPhishingTestResult,
  getPhishingTestResultAsync,
  isProductSafetyDappScanningEnabled,
} from '../../../util/phishingDetection';
<<<<<<< HEAD
import { toHex } from '@metamask/controller-utils';
=======
import { isPerDappSelectedNetworkEnabled } from '../../../util/networks';
import { toHex } from '@metamask/controller-utils';
import { parseCaipAccountId } from '@metamask/utils';
>>>>>>> 961a5281

/**
 * Tab component for the in-app browser
 */
export const BrowserTab: React.FC<BrowserTabProps> = React.memo(({
  id: tabId,
  isIpfsGatewayEnabled,
  addToWhitelist: triggerAddToWhitelist,
  showTabs,
  linkType,
  isInTabsView,
  wizardStep,
  updateTabInfo,
  addToBrowserHistory,
  bookmarks,
  initialUrl,
  ipfsGateway,
  newTab,
  homePageUrl,
  activeChainId,
}) => {
  // This any can be removed when react navigation is bumped to v6 - issue https://github.com/react-navigation/react-navigation/issues/9037#issuecomment-735698288
  // eslint-disable-next-line @typescript-eslint/no-explicit-any
  const navigation = useNavigation<StackNavigationProp<any>>();
  const { styles } = useStyles(styleSheet, {});
  const [backEnabled, setBackEnabled] = useState(false);
  const [forwardEnabled, setForwardEnabled] = useState(false);
  const [progress, setProgress] = useState(0);
  const [firstUrlLoaded, setFirstUrlLoaded] = useState(false);
  const [error, setError] = useState<boolean | WebViewError>(false);
  const [showOptions, setShowOptions] = useState(false);
  const [entryScriptWeb3, setEntryScriptWeb3] = useState<string>();
  const [showPhishingModal, setShowPhishingModal] = useState(false);
  const [blockedUrl, setBlockedUrl] = useState<string>();
  const [ipfsBannerVisible, setIpfsBannerVisible] = useState(false);
  const [isResolvedIpfsUrl, setIsResolvedIpfsUrl] = useState(false);
  const [isUrlBarFocused, setIsUrlBarFocused] = useState(false);
  const [connectionType, setConnectionType] = useState(ConnectionType.UNKNOWN);
  const webviewRef = useRef<WebView>(null);
  const blockListType = useRef<string>(''); // TODO: Consider improving this type
  const webStates = useRef<
    Record<string, { requested: boolean; started: boolean; ended: boolean }>
  >({});
  // Track if webview is loaded for the first time
  const isWebViewReadyToLoad = useRef(false);
  const urlBarRef = useRef<BrowserUrlBarRef>(null);
  const autocompleteRef = useRef<UrlAutocompleteRef>(null);
  const onSubmitEditingRef = useRef<(text: string) => Promise<void>>(
    async () => {
      // eslint-disable-next-line @typescript-eslint/no-empty-function
    },
  );
  //const [resolvedUrl, setResolvedUrl] = useState('');
  const resolvedUrlRef = useRef('');
  // Tracks currently loading URL to prevent phishing alerts when user navigates away from malicious sites before detection completes
  const loadingUrlRef = useRef('');
  const submittedUrlRef = useRef('');
  const titleRef = useRef<string>('');
  const iconRef = useRef<ImageSourcePropType | undefined>();
  const sessionENSNamesRef = useRef<SessionENSNames>({});
  const ensIgnoreListRef = useRef<string[]>([]);
  const backgroundBridgeRef = useRef<{
    url: string;
    hostname: string;
    sendNotificationEip1193: (payload: unknown) => void;
    onDisconnect: () => void;
    onMessage: (message: Record<string, unknown>) => void;
  }>();
  const fromHomepage = useRef(false);
  const wizardScrollAdjustedRef = useRef(false);
  const searchEngine = useSelector(selectSearchEngine);

  const permittedEvmAccountsList = useSelector((state: RootState) => {
    const permissionsControllerState = selectPermissionControllerState(state);
    const hostname = new URLParse(resolvedUrlRef.current).hostname;
    const permittedAcc = getPermittedEvmAddressesByHostname(
      permissionsControllerState,
      hostname,
    );
    return permittedAcc;
  }, isEqual);
  const permittedCaipAccountAddressesList = useSelector((state: RootState) => {
    const permissionsControllerState = selectPermissionControllerState(state);
    const hostname = new URLParse(resolvedUrlRef.current).hostname;
    const permittedAccountIds = getPermittedCaipAccountIdsByHostname(
      permissionsControllerState,
      hostname,
    );
    const sortedPermittedAccountIds = sortMultichainAccountsByLastSelected(permittedAccountIds);
    const permittedAccountAddresses = sortedPermittedAccountIds.map((accountId) => {
      const { address } = parseCaipAccountId(accountId);
      return address;
    });
    return permittedAccountAddresses;
  }, isEqual);

  const favicon = useFavicon(resolvedUrlRef.current);
  const { trackEvent, isEnabled, getMetaMetricsId, createEventBuilder } =
    useMetrics();
  /**
   * Is the current tab the active tab
   */
  const isTabActive = useSelector(
    (state: RootState) => state.browser.activeTab === tabId,
  );

  /**
   * whitelisted url to bypass the phishing detection
   */
  const whitelist = useSelector((state: RootState) => state.browser.whitelist);

  const isFocused = useIsFocused();

  /**
   * Checks if a given url or the current url is the homepage
   */
  const isHomepage = useCallback((checkUrl?: string | null) => {
    const currentPage = checkUrl || resolvedUrlRef.current;
    const prefixedUrl = prefixUrlWithProtocol(currentPage);
    const { host: currentHost } = getUrlObj(prefixedUrl);
    return (
      currentHost === HOMEPAGE_HOST || currentHost === OLD_HOMEPAGE_URL_HOST
    );
  }, []);

  const notifyAllConnections = useCallback((payload: unknown) => {
<<<<<<< HEAD
    backgroundBridgeRef.current?.sendNotification(payload);
=======
    backgroundBridgeRef.current?.sendNotificationEip1193(payload);
>>>>>>> 961a5281
  }, []);

  /**
   * Dismiss the text selection on the current website
   */
  const dismissTextSelectionIfNeeded = useCallback(() => {
    if (isTabActive && Device.isAndroid()) {
      const { current } = webviewRef;
      if (current) {
        setTimeout(() => {
          current.injectJavaScript(JS_DESELECT_TEXT);
        }, 50);
      }
    }
  }, [isTabActive]);

  /**
   * Toggle the options menu
   */
  const toggleOptions = useCallback(() => {
    dismissTextSelectionIfNeeded();
    setShowOptions(!showOptions);

    trackEvent(
      createEventBuilder(MetaMetricsEvents.DAPP_BROWSER_OPTIONS).build(),
    );
  }, [
    dismissTextSelectionIfNeeded,
    showOptions,
    trackEvent,
    createEventBuilder,
  ]);

  /**
   * Show the options menu
   */
  const toggleOptionsIfNeeded = useCallback(() => {
    if (showOptions) {
      toggleOptions();
    }
  }, [showOptions, toggleOptions]);

  /**
   * Go back to previous website in history
   */
  const goBack = useCallback(() => {
    if (!backEnabled) return;

    toggleOptionsIfNeeded();
    const { current } = webviewRef;
    if (!current) {
      Logger.log('WebviewRef current is not defined!');
    }
    // Reset error state
    setError(false);
    current?.goBack?.();
  }, [backEnabled, toggleOptionsIfNeeded]);

  /**
   * Go forward to the next website in history
   */
  const goForward = async () => {
    if (!forwardEnabled) return;

    toggleOptionsIfNeeded();
    const { current } = webviewRef;
    current?.goForward?.();
  };

  /**
   * Check if an origin is allowed
   */
  const isAllowedOrigin = useCallback(
    async (urlOrigin: string): Promise<boolean> => {
      if (whitelist?.includes(urlOrigin)) {
        return true;
      }

      const testResult = await getPhishingTestResultAsync(urlOrigin);
      if (testResult?.result && testResult.name) {
        blockListType.current = testResult.name;
      }
      return !testResult?.result;
    },
    [whitelist],
  );

  /**
   * Determines if we should show the phishing modal for a detected phishing URL
   * For real-time dapp scanning, we may want to skip showing the modal in certain cases:
   * - The user has completely navigated and loaded web content for another website
   * - The user has started navigating and loading web content for another website
   *
   * This is important because if we've navigated to something like metamask.io after being on
   * a phishing website and the response from the dapp scanning API returns after we've already
   * navigated away on the phishing website, then the user thinks the modal is for metamask.io.
   */
  const shouldShowPhishingModal = useCallback(
    (phishingUrlOrigin: string): boolean => {
      if (!isProductSafetyDappScanningEnabled()) {
        return true;
      }
      const resolvedUrlOrigin = new URLParse(resolvedUrlRef.current).origin;
      const loadingUrlOrigin = new URLParse(loadingUrlRef.current).origin;
      const shouldNotShow =
        resolvedUrlOrigin !== phishingUrlOrigin &&
        loadingUrlOrigin !== phishingUrlOrigin &&
        loadingUrlOrigin !== 'null';

      return !shouldNotShow;
    },
    [resolvedUrlRef, loadingUrlRef],
  );

  /**
   * Show a phishing modal when a url is not allowed
   */
  const handleNotAllowedUrl = useCallback(
    (urlOrigin: string) => {
      if (!shouldShowPhishingModal(urlOrigin)) {
        return;
      }

      setBlockedUrl(urlOrigin);
      setTimeout(() => setShowPhishingModal(true), 1000);
    },
    [shouldShowPhishingModal, setBlockedUrl, setShowPhishingModal],
  );

  /**
   * Get IPFS info from a ens url
   * TODO: Consider improving this function and it's types
   */
  const handleIpfsContent = useCallback(
    async (
      fullUrl: string,
      {
        hostname,
        pathname,
        query,
      }: { hostname: string; pathname: string; query: string },
    ): Promise<IpfsContentResult | undefined | null> => {
      const { provider } =
        Engine.context.NetworkController.getProviderAndBlockTracker();
      let gatewayUrl;
      try {
        const { type, hash } = await resolveEnsToIpfsContentId({
          provider,
          name: hostname,
          chainId: activeChainId,
        });
        if (type === 'ipfs-ns') {
          gatewayUrl = `${ipfsGateway}${hash}${pathname || '/'}${query || ''}`;
          const response = await fetch(gatewayUrl, {
            headers: {
              'User-Agent': 'MetaMask Mobile Browser',
            }
          });
          const statusCode = response.status;
          if (statusCode >= 400) {
            Logger.log('Status code ', statusCode, gatewayUrl);
            return null;
          }
        } else if (type === 'swarm-ns') {
          gatewayUrl = `${AppConstants.SWARM_DEFAULT_GATEWAY_URL}${hash}${
            pathname || '/'
          }${query || ''}`;
        } else if (type === 'ipns-ns') {
          gatewayUrl = `${AppConstants.IPNS_DEFAULT_GATEWAY_URL}${hostname}${
            pathname || '/'
          }${query || ''}`;
        }
        return {
          url: gatewayUrl,
          hash,
          type,
        };
      } catch (err: unknown) {
        const handleIpfsContentError = err as Error;
        //if it's not a ENS but a TLD (Top Level Domain)
        if (isTLD(hostname, handleIpfsContentError)) {
          ensIgnoreListRef.current.push(hostname);
          return { url: fullUrl, reload: true };
        }
        if (
          handleIpfsContentError?.message?.startsWith(
            'EnsIpfsResolver - no known ens-ipfs registry for chainId',
          )
        ) {
          trackErrorAsAnalytics(
            'Browser: Failed to resolve ENS name for chainId',
            handleIpfsContentError?.message,
          );
        } else {
          Logger.error(handleIpfsContentError, 'Failed to resolve ENS name');
        }

        if (
          handleIpfsContentError?.message?.startsWith(
            IPFS_GATEWAY_DISABLED_ERROR,
          )
        ) {
          setIpfsBannerVisible(true);
          goBack();
          throw new Error(handleIpfsContentError?.message);
        } else {
          Alert.alert(
            strings('browser.failed_to_resolve_ens_name'),
            handleIpfsContentError.message,
          );
        }
        goBack();
      }
    },
    [goBack, ipfsGateway, setIpfsBannerVisible, activeChainId],
  );

  const triggerDappViewedEvent = useCallback((urlToTrigger: string) => {
    const permissionsControllerState =
      Engine.context.PermissionController.state;
    const hostname = new URLParse(urlToTrigger).hostname;
    const connectedAccounts = getPermittedCaipAccountIdsByHostname(
      permissionsControllerState,
      hostname,
    );

    // Check if there are any connected accounts
    if (!connectedAccounts.length) {
      return;
    }

    // Track dapp viewed event
    trackDappViewedEvent({
      hostname,
      numberOfConnectedAccounts: connectedAccounts.length,
    });
  }, []);

  /**
   * Open a new tab
   */
  const openNewTab = useCallback(
    (newTabUrl?: string) => {
      toggleOptionsIfNeeded();
      dismissTextSelectionIfNeeded();
      newTab(newTabUrl);
    },
    [dismissTextSelectionIfNeeded, newTab, toggleOptionsIfNeeded],
  );

  /**
   * Handle when the drawer (app menu) is opened
   */
  const drawerOpenHandler = useCallback(() => {
    dismissTextSelectionIfNeeded();
  }, [dismissTextSelectionIfNeeded]);

  const handleFirstUrl = useCallback(async () => {
    setIsResolvedIpfsUrl(false);
    setFirstUrlLoaded(true);
    setProgress(0);
    return;
  }, []);

  /**
   * Set initial url, dapp scripts and engine. Similar to componentDidMount
   */
  useEffect(() => {
    if (!isTabActive || isWebViewReadyToLoad.current) return;

    isWebViewReadyToLoad.current = true;

    const getEntryScriptWeb3 = async () => {
      const entryScriptWeb3Fetched = await EntryScriptWeb3.get();
      setEntryScriptWeb3(entryScriptWeb3Fetched + SPA_urlChangeListener);
    };

    getEntryScriptWeb3();
    handleFirstUrl();
  }, [isTabActive, handleFirstUrl]);

  // Cleanup bridges when tab is closed
  useEffect(
    () => () => {
      backgroundBridgeRef.current?.onDisconnect();
    },
    [],
  );

  useEffect(() => {
    if (Device.isAndroid()) {
      DrawerStatusTracker.hub.on('drawer::open', drawerOpenHandler);
    }

    return function cleanup() {
      if (Device.isAndroid()) {
        DrawerStatusTracker?.hub?.removeListener(
          'drawer::open',
          drawerOpenHandler,
        );
      }
    };
  }, [drawerOpenHandler]);

  /**
   * Set navigation listeners
   */
  useEffect(() => {
    const handleAndroidBackPress = () => {
      if (!isTabActive) return false;
      goBack();
      return true;
    };

    BackHandler.addEventListener('hardwareBackPress', handleAndroidBackPress);

    // Handle hardwareBackPress event only for browser, not components rendered on top
    navigation.addListener('focus', () => {
      BackHandler.addEventListener('hardwareBackPress', handleAndroidBackPress);
    });
    navigation.addListener('blur', () => {
      BackHandler.removeEventListener(
        'hardwareBackPress',
        handleAndroidBackPress,
      );
    });

    return function cleanup() {
      BackHandler.removeEventListener(
        'hardwareBackPress',
        handleAndroidBackPress,
      );
    };
  }, [goBack, isTabActive, navigation]);

  /**
   * Inject home page scripts to get the favourites and set analytics key
   */
  const injectHomePageScripts = useCallback(
    async (injectedBookmarks?: string[]) => {
      const { current } = webviewRef;
      const analyticsEnabled = isEnabled();
      const disctinctId = await getMetaMetricsId();
      const homepageScripts = `
              window.__mmFavorites = ${JSON.stringify(
                injectedBookmarks || bookmarks,
              )};
              window.__mmSearchEngine = "${searchEngine}";
              window.__mmMetametrics = ${analyticsEnabled};
              window.__mmDistinctId = "${disctinctId}";
              window.__mmMixpanelToken = "${MM_MIXPANEL_TOKEN}";
              (function () {
                  try {
                      window.dispatchEvent(new Event('metamask_onHomepageScriptsInjected'));
                  } catch (e) {
                      //Nothing to do
                  }
              })()
          `;

      current?.injectJavaScript(homepageScripts);
    },
    [isEnabled, getMetaMetricsId, bookmarks, searchEngine],
  );

  /**
   * Handles error for example, ssl certificate error or cannot open page
   */
  const handleError = useCallback(
    (webViewError: WebViewError) => {
      resolvedUrlRef.current = submittedUrlRef.current;
      titleRef.current = `Can't Open Page`;
      iconRef.current = undefined;
      setConnectionType(ConnectionType.UNKNOWN);
      setBackEnabled(true);
      setForwardEnabled(false);
      // Show error and reset progress bar
      setError(webViewError);
      setProgress(0);

      // Prevent url from being set when the url bar is focused
      !isUrlBarFocused &&
        urlBarRef.current?.setNativeProps({ text: submittedUrlRef.current });

      isTabActive &&
        navigation.setParams({
          url: getMaskedUrl(
            submittedUrlRef.current,
            sessionENSNamesRef.current,
          ),
        });

      Logger.log(webViewError);
    },
    [
      setConnectionType,
      setBackEnabled,
      setForwardEnabled,
      setError,
      setProgress,
      isUrlBarFocused,
      isTabActive,
      navigation,
    ],
  );

  const checkTabPermissions = useCallback(() => {
    if (isPerDappSelectedNetworkEnabled()) {
      return;
    }

    if (!(isFocused && !isInTabsView && isTabActive)) {
      return;
    }
    if (!resolvedUrlRef.current) return;
    const hostname = new URLParse(resolvedUrlRef.current).hostname;
    const permissionsControllerState =
      Engine.context.PermissionController.state;
    const permittedAccounts = getPermittedCaipAccountIdsByHostname(
      permissionsControllerState,
      hostname,
    );

    const isConnected = permittedAccounts.length > 0;

    if (isConnected) {
      let permittedChains = [];
      try {
        const caveat = getCaip25Caveat(hostname);
        permittedChains = caveat ? getPermittedEthChainIds(caveat.value) : [];

        const currentChainId = toHex(activeChainId);
        const isCurrentChainIdAlreadyPermitted =
          permittedChains.includes(currentChainId);

        if (!isCurrentChainIdAlreadyPermitted) {
          navigation.navigate(Routes.MODAL.ROOT_MODAL_FLOW, {
            screen: Routes.SHEET.ACCOUNT_PERMISSIONS,
            params: {
              isNonDappNetworkSwitch: true,
              hostInfo: {
                metadata: {
                  origin: hostname,
                },
              },
              isRenderedAsBottomSheet: true,
              initialScreen: AccountPermissionsScreens.Connected,
            },
          });
        }
      } catch (e) {
        const checkTabPermissionsError = e as Error;
        Logger.error(checkTabPermissionsError, 'Error in checkTabPermissions');
      }
    }
  }, [activeChainId, navigation, isFocused, isInTabsView, isTabActive]);

  /**
   * Handles state changes for when the url changes
   */
  const handleSuccessfulPageResolution = useCallback(
    async (siteInfo: {
      url: string;
      title: string;
      icon: ImageSourcePropType;
      canGoBack: boolean;
      canGoForward: boolean;
    }) => {
      resolvedUrlRef.current = siteInfo.url;
      titleRef.current = siteInfo.title;
      if (siteInfo.icon) iconRef.current = siteInfo.icon;

      const hostName = new URLParse(siteInfo.url).hostname;
      // Prevent url from being set when the url bar is focused
      !isUrlBarFocused && urlBarRef.current?.setNativeProps({ text: hostName });

      const contentProtocol = getURLProtocol(siteInfo.url);
      if (contentProtocol === PROTOCOLS.HTTPS) {
        setConnectionType(ConnectionType.SECURE);
      } else if (contentProtocol === PROTOCOLS.HTTP) {
        setConnectionType(ConnectionType.UNSECURE);
      }
      setBackEnabled(siteInfo.canGoBack);
      setForwardEnabled(siteInfo.canGoForward);

      isTabActive &&
        navigation.setParams({
          url: getMaskedUrl(siteInfo.url, sessionENSNamesRef.current),
        });

      updateTabInfo(tabId, {
        url: getMaskedUrl(siteInfo.url, sessionENSNamesRef.current),
      });

      addToBrowserHistory({
        name: siteInfo.title,
        url: getMaskedUrl(siteInfo.url, sessionENSNamesRef.current),
      });

      if (!isPerDappSelectedNetworkEnabled()) {
        checkTabPermissions();
      }
    },
    [
      isUrlBarFocused,
      setConnectionType,
      isTabActive,
      tabId,
      updateTabInfo,
      addToBrowserHistory,
      navigation,
      checkTabPermissions,
    ],
  );

  /**
   * Function that allows custom handling of any web view requests.
   * Return `true` to continue loading the request and `false` to stop loading.
   */
  const onShouldStartLoadWithRequest = ({
    url: urlToLoad,
  }: {
    url: string;
  }) => {
    webStates.current[urlToLoad] = {
      ...webStates.current[urlToLoad],
      requested: true,
    };

    if (!isIpfsGatewayEnabled && isResolvedIpfsUrl) {
      setIpfsBannerVisible(true);
      return false;
    }

    // TODO: Make sure to replace with cache hits once EPD has been deprecated.
    if (!isProductSafetyDappScanningEnabled()) {
      const scanResult = getPhishingTestResult(urlToLoad);
      let whitelistUrlInput = prefixUrlWithProtocol(urlToLoad);
      whitelistUrlInput = whitelistUrlInput.replace(/\/$/, ''); // removes trailing slash
      if (scanResult.result && !whitelist.includes(whitelistUrlInput)) {
        handleNotAllowedUrl(urlToLoad);
        return false;
      }
    }

    // Continue request loading it the protocol is whitelisted
    const { protocol } = new URLParse(urlToLoad);
    if (protocolAllowList.includes(protocol)) return true;
    Logger.log(`Protocol not allowed ${protocol}`);

    // If it is a trusted deeplink protocol, do not show the
    // warning alert. Allow the OS to deeplink the URL
    // and stop the webview from loading it.
    if (trustedProtocolToDeeplink.includes(protocol)) {
      allowLinkOpen(urlToLoad);
      return false;
    }

    // TODO: add logging for untrusted protocol being used
    // Sentry
    const alertMsg = getAlertMessage(protocol, strings);

    // Pop up an alert dialog box to prompt the user for permission
    // to execute the request
    Alert.alert(strings('onboarding.warning_title'), alertMsg, [
      {
        text: strings('browser.protocol_alert_options.ignore'),
        onPress: () => null,
        style: 'cancel',
      },
      {
        text: strings('browser.protocol_alert_options.allow'),
        onPress: () => allowLinkOpen(urlToLoad),
        style: 'default',
      },
    ]);

    return false;
  };

  /**
   * Sets loading bar progress
   */
  const onLoadProgress = useCallback(
    ({
      nativeEvent: { progress: onLoadProgressProgress },
    }: WebViewProgressEvent) => {
      setProgress(onLoadProgressProgress);
    },
    [setProgress],
  );

  /**
   * When website finished loading
   */
  const onLoadEnd = useCallback(
    ({
      event: { nativeEvent },
      forceResolve,
    }: {
      event: WebViewNavigationEvent | WebViewErrorEvent;
      forceResolve?: boolean;
    }) => {
      if ('code' in nativeEvent) {
        // Handle error - code is a property of WebViewErrorEvent
        return handleError(nativeEvent);
      }

      // Handle navigation event
      const { url, title, canGoBack, canGoForward } = nativeEvent;
      loadingUrlRef.current = '';
      // Do not update URL unless website has successfully completed loading.
      webStates.current[url] = { ...webStates.current[url], ended: true };
      const { started, ended } = webStates.current[url];
      const incomingOrigin = new URLParse(url).origin;
      const activeOrigin = new URLParse(resolvedUrlRef.current).origin;
      if (
        forceResolve ||
        (started && ended) ||
        incomingOrigin === activeOrigin
      ) {
        delete webStates.current[url];
        // Update navigation bar address with title of loaded url.
        handleSuccessfulPageResolution({
          title,
          url,
          icon: favicon,
          canGoBack,
          canGoForward,
        });
      }
    },
    [handleError, handleSuccessfulPageResolution, favicon],
  );

  /**
   * Handle message from website
   */
  const onMessage = ({ nativeEvent }: WebViewMessageEvent) => {
    const data = nativeEvent.data;
    try {
      if (data.length > MAX_MESSAGE_LENGTH) {
        console.warn(
          `message exceeded size limit and will be dropped: ${data.slice(
            0,
            1000,
          )}...`,
        );
        return;
      }
      const dataParsed = typeof data === 'string' ? JSON.parse(data) : data;
      if (!dataParsed || (!dataParsed.type && !dataParsed.name)) {
        return;
      }
      if (dataParsed.name) {
        backgroundBridgeRef.current?.onMessage(dataParsed);
        return;
      }
    } catch (e: unknown) {
      const onMessageError = e as Error;
      Logger.error(
        onMessageError,
        `Browser::onMessage on ${resolvedUrlRef.current}`,
      );
    }
  };

  const toggleUrlModal = useCallback(() => {
    urlBarRef.current?.focus();
  }, []);

  const initializeBackgroundBridge = useCallback(
    (urlBridge: string, isMainFrame: boolean) => {
      // First disconnect and reset bridge
      backgroundBridgeRef.current?.onDisconnect();
      backgroundBridgeRef.current = undefined;

      //@ts-expect-error - We should type bacgkround bridge js file
      const newBridge = new BackgroundBridge({
        webview: webviewRef,
        url: urlBridge,
        getRpcMethodMiddleware: ({
          hostname,
          getProviderState,
        }: {
          hostname: string;
          getProviderState: () => void;
        }) =>
          getRpcMethodMiddleware({
            hostname,
            getProviderState,
            navigation,
            // Website info
            url: resolvedUrlRef,
            title: titleRef,
            icon: iconRef,
            // Bookmarks
            isHomepage,
            // Show autocomplete
            fromHomepage,
            toggleUrlModal,
            // Wizard
            wizardScrollAdjusted: wizardScrollAdjustedRef,
            tabId,
            injectHomePageScripts,
            // TODO: This properties were missing, and were not optional
            isWalletConnect: false,
            isMMSDK: false,
            analytics: {},
          }),
        isMainFrame,
      });
      backgroundBridgeRef.current = newBridge;
    },
    [navigation, isHomepage, toggleUrlModal, tabId, injectHomePageScripts],
  );

  const sendActiveAccount = useCallback(async () => {
    notifyAllConnections({
      method: NOTIFICATION_NAMES.accountsChanged,
      params: permittedEvmAccountsList,
    });
    // eslint-disable-next-line react-hooks/exhaustive-deps
  }, [notifyAllConnections, permittedEvmAccountsList]);

  /**
   * Website started to load
   */
  const onLoadStart = useCallback(
    async ({ nativeEvent }: WebViewNavigationEvent) => {
      loadingUrlRef.current = nativeEvent.url;

      // Use URL to produce real url. This should be the actual website that the user is viewing.
      const { origin: urlOrigin } = new URLParse(nativeEvent.url);

      webStates.current[nativeEvent.url] = {
        ...webStates.current[nativeEvent.url],
        started: true,
      };

      // Cancel loading the page if we detect its a phishing page
      const isAllowed = await isAllowedOrigin(urlOrigin);
      if (!isAllowed) {
        handleNotAllowedUrl(urlOrigin); // should this be activeUrl.current instead of url?
        return false;
      }

      sendActiveAccount();

      iconRef.current = undefined;
      if (isHomepage(nativeEvent.url)) {
        injectHomePageScripts();
      }

      initializeBackgroundBridge(urlOrigin, true);
    },
    [
      isAllowedOrigin,
      handleNotAllowedUrl,
      sendActiveAccount,
      isHomepage,
      injectHomePageScripts,
      initializeBackgroundBridge,
    ],
  );

  /**
   * Check whenever permissions change / account changes for Dapp
   */
  useEffect(() => {
    sendActiveAccount();
  }, [sendActiveAccount, permittedEvmAccountsList]);

  /**
   * Check when the ipfs gateway is enabled to hide the banner
   */
  useEffect(() => {
    if (isIpfsGatewayEnabled) {
      setIpfsBannerVisible(false);
    }
  }, [isIpfsGatewayEnabled]);

  /**
   * Render the progress bar
   */
  const renderProgressBar = () => (
    <View style={styles.progressBarWrapper}>
      <WebviewProgressBar progress={progress} />
    </View>
  );

  /**
   * Track new tab event
   */
  const trackNewTabEvent = () => {
    trackEvent(
      createEventBuilder(MetaMetricsEvents.BROWSER_NEW_TAB)
        .addProperties({
          option_chosen: 'Browser Options',
          number_of_tabs: undefined,
        })
        .build(),
    );
  };

  /**
   * Handle new tab button press
   */
  const onNewTabPress = () => {
    openNewTab();
    trackNewTabEvent();
  };

  /**
   * Show the different tabs
   */
  const triggerShowTabs = () => {
    dismissTextSelectionIfNeeded();
    showTabs();
  };

  const isExternalLink = useMemo(
    () => linkType === EXTERNAL_LINK_TYPE,
    [linkType],
  );

  useEffect(() => {
    if (!isPerDappSelectedNetworkEnabled()) {
      checkTabPermissions();
    }
  }, [checkTabPermissions, isFocused, isInTabsView, isTabActive]);

  const handleEnsUrl = useCallback(
    async (ens: string) => {
      try {
        webviewRef.current?.stopLoading();

        const { hostname, query, pathname } = new URLParse(ens);
        const ipfsContent = await handleIpfsContent(ens, {
          hostname,
          query,
          pathname,
        });
        if (!ipfsContent?.url) return null;
        const { url: ipfsUrl, reload } = ipfsContent;
        // Reload with IPFS url
        if (reload) return onSubmitEditingRef.current?.(ipfsUrl);
        if (!ipfsContent.hash || !ipfsContent.type) {
          Logger.error(
            new Error('IPFS content is missing hash or type'),
            'Error in handleEnsUrl',
          );
          return null;
        }
        const { type, hash } = ipfsContent;
        sessionENSNamesRef.current[ipfsUrl] = { hostname, hash, type };
        setIsResolvedIpfsUrl(true);
        return ipfsUrl;
      } catch (_) {
        return null;
      }
    },
    [handleIpfsContent, setIsResolvedIpfsUrl],
  );

  const onSubmitEditing = useCallback(
    async (text: string) => {
      if (!text) return;
      setConnectionType(ConnectionType.UNKNOWN);
      urlBarRef.current?.setNativeProps({ text });
      submittedUrlRef.current = text;
      webviewRef.current?.stopLoading();
      // Format url for browser to be navigatable by webview
      const processedUrl = processUrlForBrowser(text, searchEngine);
      if (isENSUrl(processedUrl, ensIgnoreListRef.current)) {
        const handledEnsUrl = await handleEnsUrl(
          processedUrl.replace(regex.urlHttpToHttps, 'https://'),
        );
        if (!handledEnsUrl) {
          trackErrorAsAnalytics(
            'Browser: Failed to handle ENS url',
            'Error in onSubmitEditing',
          );
          return;
        }
        return onSubmitEditingRef.current(handledEnsUrl);
      }
      // Directly update url in webview
      webviewRef.current?.injectJavaScript(`
      window.location.href = '${sanitizeUrlInput(processedUrl)}';
      true;  // Required for iOS
    `);
    },
    [searchEngine, handleEnsUrl, setConnectionType],
  );

  // Assign the memoized function to the ref. This is needed since onSubmitEditing is a useCallback and is accessed recursively
  useEffect(() => {
    onSubmitEditingRef.current = onSubmitEditing;
  }, [onSubmitEditing]);

  /**
   * Go to home page, reload if already on homepage
   */
  const goToHomepage = useCallback(async () => {
    onSubmitEditing(homePageUrl);
    toggleOptionsIfNeeded();
    triggerDappViewedEvent(resolvedUrlRef.current);
    trackEvent(createEventBuilder(MetaMetricsEvents.DAPP_HOME).build());
  }, [
    toggleOptionsIfNeeded,
    triggerDappViewedEvent,
    trackEvent,
    createEventBuilder,
    onSubmitEditing,
    homePageUrl,
  ]);

  /**
   * Reload current page
   */
  const reload = useCallback(() => {
    onSubmitEditing(resolvedUrlRef.current);
    triggerDappViewedEvent(resolvedUrlRef.current);
  }, [onSubmitEditing, triggerDappViewedEvent]);

  /**
   * Render the onboarding wizard browser step
   */
  const renderOnboardingWizard = () => {
    if ([7].includes(wizardStep)) {
      if (!wizardScrollAdjustedRef.current) {
        setTimeout(() => {
          reload();
        }, 1);
        wizardScrollAdjustedRef.current = true;
      }
      return <OnboardingWizard navigation={navigation} />;
    }
    return null;
  };

  const handleOnFileDownload = useCallback(
    async ({
      nativeEvent: { downloadUrl },
    }: {
      nativeEvent: { downloadUrl: string };
    }) => {
      const downloadResponse = await downloadFile(downloadUrl);
      if (downloadResponse) {
        reload();
      } else {
        Alert.alert(strings('download_files.error'));
        reload();
      }
    },
    [reload],
  );

  /**
   * Return to the MetaMask Dapp Homepage
   */
  const returnHome = () => {
    onSubmitEditing(HOMEPAGE_HOST);
  };

  /**
   * Render the bottom (navigation/options) bar
   */
  const renderBottomBar = () =>
    isTabActive && !isUrlBarFocused ? (
      <BrowserBottomBar
        canGoBack={backEnabled}
        canGoForward={forwardEnabled}
        goForward={goForward}
        goBack={goBack}
        showTabs={triggerShowTabs}
        showUrlModal={toggleUrlModal}
        toggleOptions={toggleOptions}
        goHome={goToHomepage}
      />
    ) : null;

  /**
   * Handle autocomplete selection
   */
  const onSelect = useCallback(
    (item: AutocompleteSearchResult) => {
      // Unfocus the url bar and hide the autocomplete results
      urlBarRef.current?.hide();
<<<<<<< HEAD

=======
>>>>>>> 961a5281
      if (item.category === 'tokens') {
        navigation.navigate(Routes.BROWSER.ASSET_LOADER, {
          chainId: item.chainId,
          address: item.address,
        });
      } else {
        onSubmitEditing(item.url);
      }
    },
    [onSubmitEditing, navigation],
  );

  /**
   * Handle autocomplete dismissal
   */
  const onDismissAutocomplete = useCallback(() => {
    // Unfocus the url bar and hide the autocomplete results
    urlBarRef.current?.hide();
    const hostName =
      new URLParse(resolvedUrlRef.current).hostname || resolvedUrlRef.current;
    urlBarRef.current?.setNativeProps({ text: hostName });
  }, []);

  /**
   * Hide the autocomplete results
   */
  const hideAutocomplete = useCallback(
    () => autocompleteRef.current?.hide(),
    [],
  );

  const onCancelUrlBar = useCallback(() => {
    hideAutocomplete();
    // Reset the url bar to the current url
    const hostName =
      new URLParse(resolvedUrlRef.current).hostname || resolvedUrlRef.current;
    urlBarRef.current?.setNativeProps({ text: hostName });
  }, [hideAutocomplete]);

  const onFocusUrlBar = useCallback(() => {
    // Show the autocomplete results
    autocompleteRef.current?.show();
    urlBarRef.current?.setNativeProps({ text: resolvedUrlRef.current });
  }, []);

  const onChangeUrlBar = useCallback((text: string) => {
    // Search the autocomplete results
    autocompleteRef.current?.search(text);
  }, []);

  const handleWebviewNavigationChange = useCallback(
    (eventName: WebViewNavigationEventName) =>
      (
        syntheticEvent:
          | WebViewNavigationEvent
          | WebViewProgressEvent
          | WebViewErrorEvent,
      ) => {
        const { OnLoadEnd, OnLoadProgress, OnLoadStart } =
          WebViewNavigationEventName;

        const mappingEventNameString = () => {
          switch (eventName) {
            case OnLoadProgress:
              return 'onLoadProgress';
            case OnLoadEnd:
              return 'onLoadEnd';
            case OnLoadStart:
              return 'onLoadStart';
            default:
              return 'Invalid navigation name';
          }
        };

        Logger.log(
          `WEBVIEW NAVIGATING: ${mappingEventNameString()} \n Values: ${JSON.stringify(
            syntheticEvent.nativeEvent,
          )}`,
        );

        switch (eventName) {
          case OnLoadProgress:
            return onLoadProgress(syntheticEvent as WebViewProgressEvent);
          case OnLoadEnd:
            return onLoadEnd({
              event: syntheticEvent as
                | WebViewNavigationEvent
                | WebViewErrorEvent,
            });
          case OnLoadStart:
            return onLoadStart(syntheticEvent as WebViewNavigationEvent);
          default:
            return;
        }
      },
    [onLoadProgress, onLoadEnd, onLoadStart],
  );

  const { OnLoadEnd, OnLoadProgress, OnLoadStart } = WebViewNavigationEventName;

  const handleOnNavigationStateChange = useCallback(
    (event: WebViewNavigation) => {
      const {
        title: titleFromNativeEvent,
        canGoForward,
        canGoBack,
        navigationType,
        url,
      } = event;
      Logger.log(
        `WEBVIEW NAVIGATING: OnNavigationStateChange \n Values: ${JSON.stringify(
          event,
        )}`,
      );
      // Handles force resolves url when going back since the behavior slightly differs that results in onLoadEnd not being called
      if (navigationType === 'backforward') {
        const payload = {
          nativeEvent: {
            url,
            title: titleFromNativeEvent,
            canGoBack,
            canGoForward,
          },
        };
        onLoadEnd({
          event: payload as WebViewNavigationEvent | WebViewErrorEvent,
          forceResolve: true,
        });
      }
    },
    [onLoadEnd],
  );

  // Don't render webview unless ready to load. This should save on performance for initial app start.
  if (!isWebViewReadyToLoad.current) return null;

  /**
   * Main render
   */
  return (
    <ErrorBoundary navigation={navigation} view="BrowserTab">
      <View
        style={[styles.wrapper, !isTabActive && styles.hide]}
      >
        <View
          style={styles.wrapper}
          {...(Device.isAndroid() ? { collapsable: false } : {})}
        >
          <BrowserUrlBar
            ref={urlBarRef}
            connectionType={connectionType}
            onSubmitEditing={onSubmitEditing}
            onCancel={onCancelUrlBar}
            onFocus={onFocusUrlBar}
            onBlur={hideAutocomplete}
            onChangeText={onChangeUrlBar}
            connectedAccounts={permittedCaipAccountAddressesList}
            activeUrl={resolvedUrlRef.current}
            setIsUrlBarFocused={setIsUrlBarFocused}
            isUrlBarFocused={isUrlBarFocused}
          />
          <View style={styles.wrapper}>
            {renderProgressBar()}
            <View style={styles.webview}>
              {!!entryScriptWeb3 && firstUrlLoaded && (
                <>
                  <WebView
                    originWhitelist={[
                      'https://',
                      'http://',
                      'metamask://',
                      'dapp://',
                      'wc://',
                      'ethereum://',
                      'file://',
                      // Needed for Recaptcha
                      'about:srcdoc',
                    ]}
                    decelerationRate={0.998}
                    ref={webviewRef}
                    renderError={() => (
                      <WebviewErrorComponent
                        error={error}
                        returnHome={returnHome}
                      />
                    )}
                    source={{
                      uri: prefixUrlWithProtocol(initialUrl),
                      ...(isExternalLink ? { headers: { Cookie: '' } } : null),
                    }}
                    injectedJavaScriptBeforeContentLoaded={entryScriptWeb3}
                    style={styles.webview}
                    onLoadStart={handleWebviewNavigationChange(OnLoadStart)}
                    onLoadEnd={handleWebviewNavigationChange(OnLoadEnd)}
                    onLoadProgress={handleWebviewNavigationChange(
                      OnLoadProgress,
                    )}
                    onNavigationStateChange={handleOnNavigationStateChange}
                    onMessage={onMessage}
                    onShouldStartLoadWithRequest={onShouldStartLoadWithRequest}
                    allowsInlineMediaPlayback
                    testID={BrowserViewSelectorsIDs.BROWSER_WEBVIEW_ID}
                    applicationNameForUserAgent={'WebView MetaMaskMobile'}
                    onFileDownload={handleOnFileDownload}
                    webviewDebuggingEnabled={isTest}
                  />
                  {ipfsBannerVisible && (
                    <IpfsBanner setIpfsBannerVisible={setIpfsBannerVisible} />
                  )}
                </>
              )}
            </View>
            <UrlAutocomplete
              ref={autocompleteRef}
              onSelect={onSelect}
              onDismiss={onDismissAutocomplete}
            />
          </View>
          {isTabActive && (
            <PhishingModal
              blockedUrl={blockedUrl}
              showPhishingModal={showPhishingModal}
              setShowPhishingModal={setShowPhishingModal}
              setBlockedUrl={setBlockedUrl}
              urlBarRef={urlBarRef}
              addToWhitelist={triggerAddToWhitelist}
              activeUrl={resolvedUrlRef.current}
              blockListType={blockListType}
              goToUrl={onSubmitEditing}
            />
          )}
          {isTabActive && showOptions && (
            <Options
              toggleOptions={toggleOptions}
              onNewTabPress={onNewTabPress}
              toggleOptionsIfNeeded={toggleOptionsIfNeeded}
              activeUrl={resolvedUrlRef.current}
              isHomepage={isHomepage}
              getMaskedUrl={getMaskedUrl}
              title={titleRef}
              reload={reload}
              sessionENSNames={sessionENSNamesRef.current}
              favicon={favicon}
              icon={iconRef}
            />
          )}

          {renderBottomBar()}
          {isTabActive && renderOnboardingWizard()}
        </View>
      </View>
    </ErrorBoundary>
  );
});

const mapStateToProps = (state: RootState) => ({
  bookmarks: state.bookmarks,
  ipfsGateway: selectIpfsGateway(state),
  selectedAddress: selectSelectedInternalAccountFormattedAddress(state),
  isIpfsGatewayEnabled: selectIsIpfsGatewayEnabled(state),
  wizardStep: state.wizard.step,
  activeChainId: selectEvmChainId(state),
});

const mapDispatchToProps = (dispatch: Dispatch) => ({
  addToBrowserHistory: ({ url, name }: { name: string; url: string }) =>
    dispatch(addToHistory({ url, name })),
  addToWhitelist: (url: string) => dispatch(addToWhitelist(url)),
});

export default connect(mapStateToProps, mapDispatchToProps)(BrowserTab);<|MERGE_RESOLUTION|>--- conflicted
+++ resolved
@@ -51,13 +51,9 @@
 import sanitizeUrlInput from '../../../util/url/sanitizeUrlInput';
 import {
   getCaip25Caveat,
-<<<<<<< HEAD
-  getPermittedAccountsByHostname,
-=======
   getPermittedCaipAccountIdsByHostname,
   getPermittedEvmAddressesByHostname,
   sortMultichainAccountsByLastSelected,
->>>>>>> 961a5281
 } from '../../../core/Permissions';
 import Routes from '../../../constants/navigation/Routes';
 import {
@@ -123,13 +119,9 @@
   getPhishingTestResultAsync,
   isProductSafetyDappScanningEnabled,
 } from '../../../util/phishingDetection';
-<<<<<<< HEAD
-import { toHex } from '@metamask/controller-utils';
-=======
 import { isPerDappSelectedNetworkEnabled } from '../../../util/networks';
 import { toHex } from '@metamask/controller-utils';
 import { parseCaipAccountId } from '@metamask/utils';
->>>>>>> 961a5281
 
 /**
  * Tab component for the in-app browser
@@ -256,11 +248,7 @@
   }, []);
 
   const notifyAllConnections = useCallback((payload: unknown) => {
-<<<<<<< HEAD
-    backgroundBridgeRef.current?.sendNotification(payload);
-=======
     backgroundBridgeRef.current?.sendNotificationEip1193(payload);
->>>>>>> 961a5281
   }, []);
 
   /**
@@ -1251,10 +1239,6 @@
     (item: AutocompleteSearchResult) => {
       // Unfocus the url bar and hide the autocomplete results
       urlBarRef.current?.hide();
-<<<<<<< HEAD
-
-=======
->>>>>>> 961a5281
       if (item.category === 'tokens') {
         navigation.navigate(Routes.BROWSER.ASSET_LOADER, {
           chainId: item.chainId,
