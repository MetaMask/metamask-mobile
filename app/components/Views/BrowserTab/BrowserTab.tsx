--- conflicted
+++ resolved
@@ -109,16 +109,12 @@
 import IpfsBanner from './components/IpfsBanner';
 import UrlAutocomplete, { AutocompleteSearchResult, UrlAutocompleteRef } from '../../UI/UrlAutocomplete';
 import { selectSearchEngine } from '../../../reducers/browser/selectors';
-<<<<<<< HEAD
-import { getPhishingTestResult } from '../../../util/phishingDetection';
 import { JsonMap } from '../../../core/Analytics/MetaMetrics.types';
-=======
 import {
   getPhishingTestResult,
   getPhishingTestResultAsync,
   isProductSafetyDappScanningEnabled,
 } from '../../../util/phishingDetection';
->>>>>>> eae6f51e
 
 /**
  * Tab component for the in-app browser
@@ -1205,7 +1201,6 @@
     urlBarRef.current?.hide();
 
     if (item.category === 'tokens') {
-<<<<<<< HEAD
       let properties: JsonMap;
       if (urlBarText.current.startsWith('0x')) {
         properties = {
@@ -1222,14 +1217,11 @@
         .build()
       );
 
-=======
->>>>>>> eae6f51e
       navigation.navigate(Routes.BROWSER.ASSET_LOADER, {
         chainId: item.chainId,
         address: item.address,
       });
     } else {
-<<<<<<< HEAD
       trackEvent(
         createEventBuilder(MetaMetricsEvents.TOKEN_SEARCH_DISCOVERY_SITE_OPENED)
         .addProperties({
@@ -1240,11 +1232,6 @@
       onSubmitEditing(item.url);
     }
   }, [onSubmitEditing, navigation, trackEvent, createEventBuilder]);
-=======
-      onSubmitEditing(item.url);
-    }
-  }, [onSubmitEditing, navigation]);
->>>>>>> eae6f51e
 
   /**
    * Handle autocomplete dismissal
@@ -1279,10 +1266,7 @@
   const onChangeUrlBar = useCallback((text: string) => {
     // Search the autocomplete results
     autocompleteRef.current?.search(text);
-<<<<<<< HEAD
     urlBarText.current = text;
-=======
->>>>>>> eae6f51e
   }, []);
 
   const handleWebviewNavigationChange = useCallback(
