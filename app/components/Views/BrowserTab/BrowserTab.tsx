import React, {
  useState,
  useRef,
  useEffect,
  useCallback,
  useMemo,
} from 'react';
import {
  View,
  Alert,
  BackHandler,
  ImageSourcePropType,
  KeyboardAvoidingView,
  Platform,
} from 'react-native';
import { isEqual } from 'lodash';
import { WebView, WebViewMessageEvent } from '@metamask/react-native-webview';
import BrowserBottomBar from '../../UI/BrowserBottomBar';
import { connect, useSelector } from 'react-redux';
import BackgroundBridge from '../../../core/BackgroundBridge/BackgroundBridge';
import Engine from '../../../core/Engine';
import WebviewProgressBar from '../../UI/WebviewProgressBar';
import Logger from '../../../util/Logger';
import {
  processUrlForBrowser,
  prefixUrlWithProtocol,
  isTLD,
  protocolAllowList,
  trustedProtocolToDeeplink,
  getAlertMessage,
  allowLinkOpen,
  getUrlObj,
} from '../../../util/browser';
import {
  SPA_urlChangeListener,
  JS_DESELECT_TEXT,
} from '../../../util/browserScripts';
import resolveEnsToIpfsContentId from '../../../lib/ens-ipfs/resolver';
import { strings } from '../../../../locales/i18n';
import URLParse from 'url-parse';
import WebviewErrorComponent from '../../UI/WebviewError';
import { addToHistory, addToWhitelist } from '../../../actions/browser';
import Device from '../../../util/device';
import AppConstants from '../../../core/AppConstants';
import { MetaMetricsEvents } from '../../../core/Analytics';
import OnboardingWizard from '../../UI/OnboardingWizard';
import DrawerStatusTracker from '../../../core/DrawerStatusTracker';
import EntryScriptWeb3 from '../../../core/EntryScriptWeb3';
import ErrorBoundary from '../ErrorBoundary';
import { getRpcMethodMiddleware } from '../../../core/RPCMethods/RPCMethodMiddleware';
import downloadFile from '../../../util/browser/downloadFile';
import { MAX_MESSAGE_LENGTH } from '../../../constants/dapp';
import sanitizeUrlInput from '../../../util/url/sanitizeUrlInput';
import { getPermittedAccountsByHostname } from '../../../core/Permissions';
import Routes from '../../../constants/navigation/Routes';
import {
  selectIpfsGateway,
  selectIsIpfsGatewayEnabled,
} from '../../../selectors/preferencesController';
import { selectSelectedInternalAccountFormattedAddress } from '../../../selectors/accountsController';
import useFavicon from '../../hooks/useFavicon/useFavicon';
import {
  HOMEPAGE_HOST,
  IPFS_GATEWAY_DISABLED_ERROR,
  OLD_HOMEPAGE_URL_HOST,
  NOTIFICATION_NAMES,
  MM_MIXPANEL_TOKEN,
} from './constants';
import { regex } from '../../../../app/util/regex';
import { selectEvmChainId } from '../../../selectors/networkController';
import { BrowserViewSelectorsIDs } from '../../../../e2e/selectors/Browser/BrowserView.selectors';
import { useMetrics } from '../../../components/hooks/useMetrics';
import { trackDappViewedEvent } from '../../../util/metrics';
import trackErrorAsAnalytics from '../../../util/metrics/TrackError/trackErrorAsAnalytics';
import { selectPermissionControllerState } from '../../../selectors/snaps/permissionController';
import { isTest } from '../../../util/test/utils.js';
import { EXTERNAL_LINK_TYPE } from '../../../constants/browser';
import { PermissionKeys } from '../../../core/Permissions/specifications';
import { CaveatTypes } from '../../../core/Permissions/constants';
import { AccountPermissionsScreens } from '../AccountPermissions/AccountPermissions.types';
import { useIsFocused, useNavigation } from '@react-navigation/native';
import { useStyles } from '../../hooks/useStyles';
import styleSheet from './styles';
import { type RootState } from '../../../reducers';
import { type Dispatch } from 'redux';
import {
  type SessionENSNames,
  type BrowserTabProps,
  type IpfsContentResult,
  WebViewNavigationEventName,
} from './types';
import { StackNavigationProp } from '@react-navigation/stack';
import {
  WebViewNavigationEvent,
  WebViewErrorEvent,
  WebViewError,
  WebViewProgressEvent,
  WebViewNavigation,
} from '@metamask/react-native-webview/lib/WebViewTypes';
import PhishingModal from './components/PhishingModal';
import BrowserUrlBar, {
  ConnectionType,
  BrowserUrlBarRef,
} from '../../UI/BrowserUrlBar';
import { getMaskedUrl, isENSUrl } from './utils';
import { getURLProtocol } from '../../../util/general';
import { PROTOCOLS } from '../../../constants/deeplinks';
import Options from './components/Options';
import IpfsBanner from './components/IpfsBanner';
import UrlAutocomplete, {
  AutocompleteSearchResult,
  UrlAutocompleteRef,
} from '../../UI/UrlAutocomplete';
import { selectSearchEngine } from '../../../reducers/browser/selectors';
<<<<<<< HEAD
import { getPhishingTestResult } from '../../../util/phishingDetection';
=======
import {
  getPhishingTestResult,
  getPhishingTestResultAsync,
  isProductSafetyDappScanningEnabled,
} from '../../../util/phishingDetection';
>>>>>>> 733bad1a

/**
 * Tab component for the in-app browser
 */
export const BrowserTab: React.FC<BrowserTabProps> = ({
  id: tabId,
  isIpfsGatewayEnabled,
  addToWhitelist: triggerAddToWhitelist,
  showTabs,
  linkType,
  isInTabsView,
  wizardStep,
  updateTabInfo,
  addToBrowserHistory,
  bookmarks,
  initialUrl,
  ipfsGateway,
  newTab,
  homePageUrl,
  activeChainId,
}) => {
  // This any can be removed when react navigation is bumped to v6 - issue https://github.com/react-navigation/react-navigation/issues/9037#issuecomment-735698288
  // eslint-disable-next-line @typescript-eslint/no-explicit-any
  const navigation = useNavigation<StackNavigationProp<any>>();
  const { styles } = useStyles(styleSheet, {});
  const [backEnabled, setBackEnabled] = useState(false);
  const [forwardEnabled, setForwardEnabled] = useState(false);
  const [progress, setProgress] = useState(0);
  const [firstUrlLoaded, setFirstUrlLoaded] = useState(false);
  const [error, setError] = useState<boolean | WebViewError>(false);
  const [showOptions, setShowOptions] = useState(false);
  const [entryScriptWeb3, setEntryScriptWeb3] = useState<string>();
  const [showPhishingModal, setShowPhishingModal] = useState(false);
  const [blockedUrl, setBlockedUrl] = useState<string>();
  const [ipfsBannerVisible, setIpfsBannerVisible] = useState(false);
  const [isResolvedIpfsUrl, setIsResolvedIpfsUrl] = useState(false);
  const [isUrlBarFocused, setIsUrlBarFocused] = useState(false);
  const [connectionType, setConnectionType] = useState(ConnectionType.UNKNOWN);
  const webviewRef = useRef<WebView>(null);
  const blockListType = useRef<string>(''); // TODO: Consider improving this type
  const webStates = useRef<
    Record<string, { requested: boolean; started: boolean; ended: boolean }>
  >({});
  // Track if webview is loaded for the first time
  const isWebViewReadyToLoad = useRef(false);
  const urlBarRef = useRef<BrowserUrlBarRef>(null);
  const autocompleteRef = useRef<UrlAutocompleteRef>(null);
  const onSubmitEditingRef = useRef<(text: string) => Promise<void>>(
    async () => {
      // eslint-disable-next-line @typescript-eslint/no-empty-function
    },
  );
  //const [resolvedUrl, setResolvedUrl] = useState('');
  const resolvedUrlRef = useRef('');
  // Tracks currently loading URL to prevent phishing alerts when user navigates away from malicious sites before detection completes
  const loadingUrlRef = useRef('');
  const submittedUrlRef = useRef('');
  const titleRef = useRef<string>('');
  const iconRef = useRef<ImageSourcePropType | undefined>();
  const sessionENSNamesRef = useRef<SessionENSNames>({});
  const ensIgnoreListRef = useRef<string[]>([]);
  const backgroundBridgeRef = useRef<{
    url: string;
    hostname: string;
    sendNotification: (payload: unknown) => void;
    onDisconnect: () => void;
    onMessage: (message: Record<string, unknown>) => void;
  }>();
  const fromHomepage = useRef(false);
  const wizardScrollAdjustedRef = useRef(false);
  const searchEngine = useSelector(selectSearchEngine);
  const permittedAccountsList = useSelector((state: RootState) => {
    const permissionsControllerState = selectPermissionControllerState(state);
    const hostname = new URLParse(resolvedUrlRef.current).hostname;
    const permittedAcc = getPermittedAccountsByHostname(
      permissionsControllerState,
      hostname,
    );
    return permittedAcc;
  }, isEqual);

  const favicon = useFavicon(resolvedUrlRef.current);
  const { trackEvent, isEnabled, getMetaMetricsId, createEventBuilder } =
    useMetrics();
  /**
   * Is the current tab the active tab
   */
  const isTabActive = useSelector(
    (state: RootState) => state.browser.activeTab === tabId,
  );

  /**
   * whitelisted url to bypass the phishing detection
   */
  const whitelist = useSelector((state: RootState) => state.browser.whitelist);

  const isFocused = useIsFocused();

  /**
   * Checks if a given url or the current url is the homepage
   */
  const isHomepage = useCallback((checkUrl?: string | null) => {
    const currentPage = checkUrl || resolvedUrlRef.current;
    const prefixedUrl = prefixUrlWithProtocol(currentPage);
    const { host: currentHost } = getUrlObj(prefixedUrl);
    return (
      currentHost === HOMEPAGE_HOST || currentHost === OLD_HOMEPAGE_URL_HOST
    );
  }, []);

  const notifyAllConnections = useCallback((payload: unknown) => {
    backgroundBridgeRef.current?.sendNotification(payload);
  }, []);

  /**
   * Dismiss the text selection on the current website
   */
  const dismissTextSelectionIfNeeded = useCallback(() => {
    if (isTabActive && Device.isAndroid()) {
      const { current } = webviewRef;
      if (current) {
        setTimeout(() => {
          current.injectJavaScript(JS_DESELECT_TEXT);
        }, 50);
      }
    }
  }, [isTabActive]);

  /**
   * Toggle the options menu
   */
  const toggleOptions = useCallback(() => {
    dismissTextSelectionIfNeeded();
    setShowOptions(!showOptions);

    trackEvent(
      createEventBuilder(MetaMetricsEvents.DAPP_BROWSER_OPTIONS).build(),
    );
  }, [
    dismissTextSelectionIfNeeded,
    showOptions,
    trackEvent,
    createEventBuilder,
  ]);

  /**
   * Show the options menu
   */
  const toggleOptionsIfNeeded = useCallback(() => {
    if (showOptions) {
      toggleOptions();
    }
  }, [showOptions, toggleOptions]);

  /**
   * Go back to previous website in history
   */
  const goBack = useCallback(() => {
    if (!backEnabled) return;

    toggleOptionsIfNeeded();
    const { current } = webviewRef;
    if (!current) {
      Logger.log('WebviewRef current is not defined!');
    }
    // Reset error state
    setError(false);
    current?.goBack?.();
  }, [backEnabled, toggleOptionsIfNeeded]);

  /**
   * Go forward to the next website in history
   */
  const goForward = async () => {
    if (!forwardEnabled) return;

    toggleOptionsIfNeeded();
    const { current } = webviewRef;
    current?.goForward?.();
  };

  /**
   * Check if an origin is allowed
   */
  const isAllowedOrigin = useCallback(
<<<<<<< HEAD
    (urlOrigin: string) => {
      if (whitelist?.includes(urlOrigin)) {
        return true;
      }
      const phishingResult = getPhishingTestResult(urlOrigin);
      // Is safe if no phishing result or if phishing result is false
      const isSafe = !phishingResult?.result;
      if (phishingResult && !isSafe && phishingResult.name) {
        blockListType.current = phishingResult.name;
      }

      return isSafe;
=======
    async (urlOrigin: string): Promise<boolean> => {
      if (whitelist?.includes(urlOrigin)) {
        return true;
      }

      const testResult = await getPhishingTestResultAsync(urlOrigin);
      if (testResult?.result && testResult.name) {
        blockListType.current = testResult.name;
      }
      return !testResult?.result;
>>>>>>> 733bad1a
    },
    [whitelist],
  );

  /**
   * Determines if we should show the phishing modal for a detected phishing URL
   * For real-time dapp scanning, we may want to skip showing the modal in certain cases:
   * - The user has completely navigated and loaded web content for another website
   * - The user has started navigating and loading web content for another website
   *
   * This is important because if we've navigated to something like metamask.io after being on
   * a phishing website and the response from the dapp scanning API returns after we've already
   * navigated away on the phishing website, then the user thinks the modal is for metamask.io.
   */
  const shouldShowPhishingModal = useCallback(
    (phishingUrlOrigin: string): boolean => {
      if (!isProductSafetyDappScanningEnabled()) {
        return true;
      }
      const resolvedUrlOrigin = new URLParse(resolvedUrlRef.current).origin;
      const loadingUrlOrigin = new URLParse(loadingUrlRef.current).origin;
      const shouldNotShow =
        resolvedUrlOrigin !== phishingUrlOrigin &&
        loadingUrlOrigin !== phishingUrlOrigin &&
        loadingUrlOrigin !== 'null';

      return !shouldNotShow;
    },
    [resolvedUrlRef, loadingUrlRef],
  );

  /**
   * Show a phishing modal when a url is not allowed
   */
  const handleNotAllowedUrl = useCallback(
    (urlOrigin: string) => {
      if (!shouldShowPhishingModal(urlOrigin)) {
        return;
      }

      setBlockedUrl(urlOrigin);
      setTimeout(() => setShowPhishingModal(true), 1000);
    },
    [shouldShowPhishingModal, setBlockedUrl, setShowPhishingModal],
  );

  /**
   * Get IPFS info from a ens url
   * TODO: Consider improving this function and it's types
   */
  const handleIpfsContent = useCallback(
    async (
      fullUrl: string,
      {
        hostname,
        pathname,
        query,
      }: { hostname: string; pathname: string; query: string },
    ): Promise<IpfsContentResult | undefined | null> => {
      const { provider } =
        Engine.context.NetworkController.getProviderAndBlockTracker();
      let gatewayUrl;
      try {
        const { type, hash } = await resolveEnsToIpfsContentId({
          provider,
          name: hostname,
          chainId: activeChainId,
        });
        if (type === 'ipfs-ns') {
          gatewayUrl = `${ipfsGateway}${hash}${pathname || '/'}${query || ''}`;
          const response = await fetch(gatewayUrl);
          const statusCode = response.status;
          if (statusCode >= 400) {
            Logger.log('Status code ', statusCode, gatewayUrl);
            return null;
          }
        } else if (type === 'swarm-ns') {
          gatewayUrl = `${AppConstants.SWARM_DEFAULT_GATEWAY_URL}${hash}${
            pathname || '/'
          }${query || ''}`;
        } else if (type === 'ipns-ns') {
          gatewayUrl = `${AppConstants.IPNS_DEFAULT_GATEWAY_URL}${hostname}${
            pathname || '/'
          }${query || ''}`;
        }
        return {
          url: gatewayUrl,
          hash,
          type,
        };
      } catch (err: unknown) {
        const handleIpfsContentError = err as Error;
        //if it's not a ENS but a TLD (Top Level Domain)
        if (isTLD(hostname, handleIpfsContentError)) {
          ensIgnoreListRef.current.push(hostname);
          return { url: fullUrl, reload: true };
        }
        if (
          handleIpfsContentError?.message?.startsWith(
            'EnsIpfsResolver - no known ens-ipfs registry for chainId',
          )
        ) {
          trackErrorAsAnalytics(
            'Browser: Failed to resolve ENS name for chainId',
            handleIpfsContentError?.message,
          );
        } else {
          Logger.error(handleIpfsContentError, 'Failed to resolve ENS name');
        }

        if (
          handleIpfsContentError?.message?.startsWith(
            IPFS_GATEWAY_DISABLED_ERROR,
          )
        ) {
          setIpfsBannerVisible(true);
          goBack();
          throw new Error(handleIpfsContentError?.message);
        } else {
          Alert.alert(
            strings('browser.failed_to_resolve_ens_name'),
            handleIpfsContentError.message,
          );
        }
        goBack();
      }
    },
    [goBack, ipfsGateway, setIpfsBannerVisible, activeChainId],
  );

  const triggerDappViewedEvent = useCallback((urlToTrigger: string) => {
    const permissionsControllerState =
      Engine.context.PermissionController.state;
    const hostname = new URLParse(urlToTrigger).hostname;
    const connectedAccounts = getPermittedAccountsByHostname(
      permissionsControllerState,
      hostname,
    );

    // Check if there are any connected accounts
    if (!connectedAccounts.length) {
      return;
    }

    // Track dapp viewed event
    trackDappViewedEvent({
      hostname,
      numberOfConnectedAccounts: connectedAccounts.length,
    });
  }, []);

  /**
   * Open a new tab
   */
  const openNewTab = useCallback(
    (newTabUrl?: string) => {
      toggleOptionsIfNeeded();
      dismissTextSelectionIfNeeded();
      newTab(newTabUrl);
    },
    [dismissTextSelectionIfNeeded, newTab, toggleOptionsIfNeeded],
  );

  /**
   * Handle when the drawer (app menu) is opened
   */
  const drawerOpenHandler = useCallback(() => {
    dismissTextSelectionIfNeeded();
  }, [dismissTextSelectionIfNeeded]);

  const handleFirstUrl = useCallback(async () => {
    setIsResolvedIpfsUrl(false);
    setFirstUrlLoaded(true);
    setProgress(0);
    return;
  }, []);

  /**
   * Set initial url, dapp scripts and engine. Similar to componentDidMount
   */
  useEffect(() => {
    if (!isTabActive || isWebViewReadyToLoad.current) return;

    isWebViewReadyToLoad.current = true;

    const getEntryScriptWeb3 = async () => {
      const entryScriptWeb3Fetched = await EntryScriptWeb3.get();
      setEntryScriptWeb3(entryScriptWeb3Fetched + SPA_urlChangeListener);
    };

    getEntryScriptWeb3();
    handleFirstUrl();
  }, [isTabActive, handleFirstUrl]);

  // Cleanup bridges when tab is closed
  useEffect(
    () => () => {
      backgroundBridgeRef.current?.onDisconnect();
    },
    [],
  );

  useEffect(() => {
    if (Device.isAndroid()) {
      DrawerStatusTracker.hub.on('drawer::open', drawerOpenHandler);
    }

    return function cleanup() {
      if (Device.isAndroid()) {
        DrawerStatusTracker?.hub?.removeListener(
          'drawer::open',
          drawerOpenHandler,
        );
      }
    };
  }, [drawerOpenHandler]);

  /**
   * Set navigation listeners
   */
  useEffect(() => {
    const handleAndroidBackPress = () => {
      if (!isTabActive) return false;
      goBack();
      return true;
    };

    BackHandler.addEventListener('hardwareBackPress', handleAndroidBackPress);

    // Handle hardwareBackPress event only for browser, not components rendered on top
    navigation.addListener('focus', () => {
      BackHandler.addEventListener('hardwareBackPress', handleAndroidBackPress);
    });
    navigation.addListener('blur', () => {
      BackHandler.removeEventListener(
        'hardwareBackPress',
        handleAndroidBackPress,
      );
    });

    return function cleanup() {
      BackHandler.removeEventListener(
        'hardwareBackPress',
        handleAndroidBackPress,
      );
    };
  }, [goBack, isTabActive, navigation]);

  /**
   * Inject home page scripts to get the favourites and set analytics key
   */
  const injectHomePageScripts = useCallback(
    async (injectedBookmarks?: string[]) => {
      const { current } = webviewRef;
      const analyticsEnabled = isEnabled();
      const disctinctId = await getMetaMetricsId();
      const homepageScripts = `
              window.__mmFavorites = ${JSON.stringify(
                injectedBookmarks || bookmarks,
              )};
              window.__mmSearchEngine = "${searchEngine}";
              window.__mmMetametrics = ${analyticsEnabled};
              window.__mmDistinctId = "${disctinctId}";
              window.__mmMixpanelToken = "${MM_MIXPANEL_TOKEN}";
              (function () {
                  try {
                      window.dispatchEvent(new Event('metamask_onHomepageScriptsInjected'));
                  } catch (e) {
                      //Nothing to do
                  }
              })()
          `;

      current?.injectJavaScript(homepageScripts);
    },
    [isEnabled, getMetaMetricsId, bookmarks, searchEngine],
  );

  /**
   * Handles error for example, ssl certificate error or cannot open page
   */
  const handleError = useCallback(
    (webViewError: WebViewError) => {
      resolvedUrlRef.current = submittedUrlRef.current;
      titleRef.current = `Can't Open Page`;
      iconRef.current = undefined;
      setConnectionType(ConnectionType.UNKNOWN);
      setBackEnabled(true);
      setForwardEnabled(false);
      // Show error and reset progress bar
      setError(webViewError);
      setProgress(0);

      // Prevent url from being set when the url bar is focused
      !isUrlBarFocused &&
        urlBarRef.current?.setNativeProps({ text: submittedUrlRef.current });

      isTabActive &&
        navigation.setParams({
          url: getMaskedUrl(
            submittedUrlRef.current,
            sessionENSNamesRef.current,
          ),
        });

      Logger.log(webViewError);
    },
    [
      setConnectionType,
      setBackEnabled,
      setForwardEnabled,
      setError,
      setProgress,
      isUrlBarFocused,
      isTabActive,
      navigation,
    ],
  );

  const checkTabPermissions = useCallback(() => {
    if (!(isFocused && !isInTabsView && isTabActive)) {
      return;
    }
    if (!resolvedUrlRef.current) return;
    const hostname = new URLParse(resolvedUrlRef.current).hostname;
    const permissionsControllerState =
      Engine.context.PermissionController.state;
    const permittedAccounts = getPermittedAccountsByHostname(
      permissionsControllerState,
      hostname,
    );

    const isConnected = permittedAccounts.length > 0;

    if (isConnected) {
      let permittedChains = [];
      try {
        const caveat = Engine.context.PermissionController.getCaveat(
          hostname,
          PermissionKeys.permittedChains,
          CaveatTypes.restrictNetworkSwitching,
        );
        permittedChains = Array.isArray(caveat?.value) ? caveat.value : [];

        const currentChainId = activeChainId;
        const isCurrentChainIdAlreadyPermitted =
          permittedChains.includes(currentChainId);

        if (!isCurrentChainIdAlreadyPermitted) {
          navigation.navigate(Routes.MODAL.ROOT_MODAL_FLOW, {
            screen: Routes.SHEET.ACCOUNT_PERMISSIONS,
            params: {
              isNonDappNetworkSwitch: true,
              hostInfo: {
                metadata: {
                  origin: hostname,
                },
              },
              isRenderedAsBottomSheet: true,
              initialScreen: AccountPermissionsScreens.Connected,
            },
          });
        }
      } catch (e) {
        const checkTabPermissionsError = e as Error;
        Logger.error(checkTabPermissionsError, 'Error in checkTabPermissions');
      }
    }
  }, [activeChainId, navigation, isFocused, isInTabsView, isTabActive]);

  /**
   * Handles state changes for when the url changes
   */
  const handleSuccessfulPageResolution = useCallback(
    async (siteInfo: {
      url: string;
      title: string;
      icon: ImageSourcePropType;
      canGoBack: boolean;
      canGoForward: boolean;
    }) => {
      resolvedUrlRef.current = siteInfo.url;
      titleRef.current = siteInfo.title;
      if (siteInfo.icon) iconRef.current = siteInfo.icon;

      const hostName = new URLParse(siteInfo.url).hostname;
      // Prevent url from being set when the url bar is focused
      !isUrlBarFocused && urlBarRef.current?.setNativeProps({ text: hostName });

      const contentProtocol = getURLProtocol(siteInfo.url);
      if (contentProtocol === PROTOCOLS.HTTPS) {
        setConnectionType(ConnectionType.SECURE);
      } else if (contentProtocol === PROTOCOLS.HTTP) {
        setConnectionType(ConnectionType.UNSECURE);
      }
      setBackEnabled(siteInfo.canGoBack);
      setForwardEnabled(siteInfo.canGoForward);

      isTabActive &&
        navigation.setParams({
          url: getMaskedUrl(siteInfo.url, sessionENSNamesRef.current),
        });

      updateTabInfo(tabId, {
        url: getMaskedUrl(siteInfo.url, sessionENSNamesRef.current),
      });

      addToBrowserHistory({
        name: siteInfo.title,
        url: getMaskedUrl(siteInfo.url, sessionENSNamesRef.current),
      });

      checkTabPermissions();
    },
    [
      isUrlBarFocused,
      setConnectionType,
      isTabActive,
      tabId,
      updateTabInfo,
      addToBrowserHistory,
      navigation,
      checkTabPermissions,
    ],
  );

  /**
   * Function that allows custom handling of any web view requests.
   * Return `true` to continue loading the request and `false` to stop loading.
   */
  const onShouldStartLoadWithRequest = ({
    url: urlToLoad,
  }: {
    url: string;
  }) => {
    webStates.current[urlToLoad] = {
      ...webStates.current[urlToLoad],
      requested: true,
    };

    if (!isIpfsGatewayEnabled && isResolvedIpfsUrl) {
      setIpfsBannerVisible(true);
      return false;
    }

    // TODO: Make sure to replace with cache hits once EPD has been deprecated.
    if (!isProductSafetyDappScanningEnabled()) {
      const scanResult = getPhishingTestResult(urlToLoad);
      let whitelistUrlInput = prefixUrlWithProtocol(urlToLoad);
      whitelistUrlInput = whitelistUrlInput.replace(/\/$/, ''); // removes trailing slash
      if (scanResult.result && !whitelist.includes(whitelistUrlInput)) {
        handleNotAllowedUrl(urlToLoad);
        return false;
      }
    }

    // Continue request loading it the protocol is whitelisted
    const { protocol } = new URLParse(urlToLoad);
    if (protocolAllowList.includes(protocol)) return true;
    Logger.log(`Protocol not allowed ${protocol}`);

    // If it is a trusted deeplink protocol, do not show the
    // warning alert. Allow the OS to deeplink the URL
    // and stop the webview from loading it.
    if (trustedProtocolToDeeplink.includes(protocol)) {
      allowLinkOpen(urlToLoad);
      return false;
    }

    // TODO: add logging for untrusted protocol being used
    // Sentry
    const alertMsg = getAlertMessage(protocol, strings);

    // Pop up an alert dialog box to prompt the user for permission
    // to execute the request
    Alert.alert(strings('onboarding.warning_title'), alertMsg, [
      {
        text: strings('browser.protocol_alert_options.ignore'),
        onPress: () => null,
        style: 'cancel',
      },
      {
        text: strings('browser.protocol_alert_options.allow'),
        onPress: () => allowLinkOpen(urlToLoad),
        style: 'default',
      },
    ]);

    return false;
  };

  /**
   * Sets loading bar progress
   */
  const onLoadProgress = useCallback(
    ({
      nativeEvent: { progress: onLoadProgressProgress },
    }: WebViewProgressEvent) => {
      setProgress(onLoadProgressProgress);
    },
    [setProgress],
  );

  /**
   * When website finished loading
   */
  const onLoadEnd = useCallback(
    ({
      event: { nativeEvent },
      forceResolve,
    }: {
      event: WebViewNavigationEvent | WebViewErrorEvent;
      forceResolve?: boolean;
    }) => {
      if ('code' in nativeEvent) {
        // Handle error - code is a property of WebViewErrorEvent
        return handleError(nativeEvent);
      }

      // Handle navigation event
      const { url, title, canGoBack, canGoForward } = nativeEvent;
      loadingUrlRef.current = '';
      // Do not update URL unless website has successfully completed loading.
      webStates.current[url] = { ...webStates.current[url], ended: true };
      const { started, ended } = webStates.current[url];
      const incomingOrigin = new URLParse(url).origin;
      const activeOrigin = new URLParse(resolvedUrlRef.current).origin;
      if (
        forceResolve ||
        (started && ended) ||
        incomingOrigin === activeOrigin
      ) {
        delete webStates.current[url];
        // Update navigation bar address with title of loaded url.
        handleSuccessfulPageResolution({
          title,
          url,
          icon: favicon,
          canGoBack,
          canGoForward,
        });
      }
    },
    [handleError, handleSuccessfulPageResolution, favicon],
  );

  /**
   * Handle message from website
   */
  const onMessage = ({ nativeEvent }: WebViewMessageEvent) => {
    const data = nativeEvent.data;
    try {
      if (data.length > MAX_MESSAGE_LENGTH) {
        console.warn(
          `message exceeded size limit and will be dropped: ${data.slice(
            0,
            1000,
          )}...`,
        );
        return;
      }
      const dataParsed = typeof data === 'string' ? JSON.parse(data) : data;
      if (!dataParsed || (!dataParsed.type && !dataParsed.name)) {
        return;
      }
      if (dataParsed.name) {
        backgroundBridgeRef.current?.onMessage(dataParsed);
        return;
      }
    } catch (e: unknown) {
      const onMessageError = e as Error;
      Logger.error(
        onMessageError,
        `Browser::onMessage on ${resolvedUrlRef.current}`,
      );
    }
  };

  const toggleUrlModal = useCallback(() => {
    urlBarRef.current?.focus();
  }, []);

  const initializeBackgroundBridge = useCallback(
    (urlBridge: string, isMainFrame: boolean) => {
      // First disconnect and reset bridge
      backgroundBridgeRef.current?.onDisconnect();
      backgroundBridgeRef.current = undefined;

      //@ts-expect-error - We should type bacgkround bridge js file
      const newBridge = new BackgroundBridge({
        webview: webviewRef,
        url: urlBridge,
        getRpcMethodMiddleware: ({
          hostname,
          getProviderState,
        }: {
          hostname: string;
          getProviderState: () => void;
        }) =>
          getRpcMethodMiddleware({
            hostname,
            getProviderState,
            navigation,
            // Website info
            url: resolvedUrlRef,
            title: titleRef,
            icon: iconRef,
            // Bookmarks
            isHomepage,
            // Show autocomplete
            fromHomepage,
            toggleUrlModal,
            // Wizard
            wizardScrollAdjusted: wizardScrollAdjustedRef,
            tabId,
            injectHomePageScripts,
            // TODO: This properties were missing, and were not optional
            isWalletConnect: false,
            isMMSDK: false,
            analytics: {},
          }),
        isMainFrame,
      });
      backgroundBridgeRef.current = newBridge;
    },
    [navigation, isHomepage, toggleUrlModal, tabId, injectHomePageScripts],
  );

  const sendActiveAccount = useCallback(async () => {
    notifyAllConnections({
      method: NOTIFICATION_NAMES.accountsChanged,
      params: permittedAccountsList,
    });
    // eslint-disable-next-line react-hooks/exhaustive-deps
  }, [notifyAllConnections, permittedAccountsList]);

  /**
   * Website started to load
   */
  const onLoadStart = useCallback(
    async ({ nativeEvent }: WebViewNavigationEvent) => {
      loadingUrlRef.current = nativeEvent.url;

      // Use URL to produce real url. This should be the actual website that the user is viewing.
      const { origin: urlOrigin } = new URLParse(nativeEvent.url);

      webStates.current[nativeEvent.url] = {
        ...webStates.current[nativeEvent.url],
        started: true,
      };

      // Cancel loading the page if we detect its a phishing page
      const isAllowed = await isAllowedOrigin(urlOrigin);
      if (!isAllowed) {
        handleNotAllowedUrl(urlOrigin); // should this be activeUrl.current instead of url?
        return false;
      }

      sendActiveAccount();

      iconRef.current = undefined;
      if (isHomepage(nativeEvent.url)) {
        injectHomePageScripts();
      }

      initializeBackgroundBridge(urlOrigin, true);
    },
    [
      isAllowedOrigin,
      handleNotAllowedUrl,
      sendActiveAccount,
      isHomepage,
      injectHomePageScripts,
      initializeBackgroundBridge,
    ],
  );

  /**
   * Check whenever permissions change / account changes for Dapp
   */
  useEffect(() => {
    sendActiveAccount();
  }, [sendActiveAccount, permittedAccountsList]);

  /**
   * Check when the ipfs gateway is enabled to hide the banner
   */
  useEffect(() => {
    if (isIpfsGatewayEnabled) {
      setIpfsBannerVisible(false);
    }
  }, [isIpfsGatewayEnabled]);

  /**
   * Render the progress bar
   */
  const renderProgressBar = () => (
    <View style={styles.progressBarWrapper}>
      <WebviewProgressBar progress={progress} />
    </View>
  );

  /**
   * Track new tab event
   */
  const trackNewTabEvent = () => {
    trackEvent(
      createEventBuilder(MetaMetricsEvents.BROWSER_NEW_TAB)
        .addProperties({
          option_chosen: 'Browser Options',
          number_of_tabs: undefined,
        })
        .build(),
    );
  };

  /**
   * Handle new tab button press
   */
  const onNewTabPress = () => {
    openNewTab();
    trackNewTabEvent();
  };

  /**
   * Show the different tabs
   */
  const triggerShowTabs = () => {
    dismissTextSelectionIfNeeded();
    showTabs();
  };

  const isExternalLink = useMemo(
    () => linkType === EXTERNAL_LINK_TYPE,
    [linkType],
  );

  useEffect(() => {
    checkTabPermissions();
  }, [checkTabPermissions, isFocused, isInTabsView, isTabActive]);

  const handleEnsUrl = useCallback(
    async (ens: string) => {
      try {
        webviewRef.current?.stopLoading();

        const { hostname, query, pathname } = new URLParse(ens);
        const ipfsContent = await handleIpfsContent(ens, {
          hostname,
          query,
          pathname,
        });
        if (!ipfsContent?.url) return null;
        const { url: ipfsUrl, reload } = ipfsContent;
        // Reload with IPFS url
        if (reload) return onSubmitEditingRef.current?.(ipfsUrl);
        if (!ipfsContent.hash || !ipfsContent.type) {
          Logger.error(
            new Error('IPFS content is missing hash or type'),
            'Error in handleEnsUrl',
          );
          return null;
        }
        const { type, hash } = ipfsContent;
        sessionENSNamesRef.current[ipfsUrl] = { hostname, hash, type };
        setIsResolvedIpfsUrl(true);
        return ipfsUrl;
      } catch (_) {
        return null;
      }
    },
    [handleIpfsContent, setIsResolvedIpfsUrl],
  );

  const onSubmitEditing = useCallback(
    async (text: string) => {
      if (!text) return;
      setConnectionType(ConnectionType.UNKNOWN);
      urlBarRef.current?.setNativeProps({ text });
      submittedUrlRef.current = text;
      webviewRef.current?.stopLoading();
      // Format url for browser to be navigatable by webview
      const processedUrl = processUrlForBrowser(text, searchEngine);
      if (isENSUrl(processedUrl, ensIgnoreListRef.current)) {
        const handledEnsUrl = await handleEnsUrl(
          processedUrl.replace(regex.urlHttpToHttps, 'https://'),
        );
        if (!handledEnsUrl) {
          trackErrorAsAnalytics(
            'Browser: Failed to handle ENS url',
            'Error in onSubmitEditing',
          );
          return;
        }
        return onSubmitEditingRef.current(handledEnsUrl);
      }
      // Directly update url in webview
      webviewRef.current?.injectJavaScript(`
      window.location.href = '${sanitizeUrlInput(processedUrl)}';
      true;  // Required for iOS
    `);
    },
    [searchEngine, handleEnsUrl, setConnectionType],
  );

  // Assign the memoized function to the ref. This is needed since onSubmitEditing is a useCallback and is accessed recursively
  useEffect(() => {
    onSubmitEditingRef.current = onSubmitEditing;
  }, [onSubmitEditing]);

  /**
   * Go to home page, reload if already on homepage
   */
  const goToHomepage = useCallback(async () => {
    onSubmitEditing(homePageUrl);
    toggleOptionsIfNeeded();
    triggerDappViewedEvent(resolvedUrlRef.current);
    trackEvent(createEventBuilder(MetaMetricsEvents.DAPP_HOME).build());
  }, [
    toggleOptionsIfNeeded,
    triggerDappViewedEvent,
    trackEvent,
    createEventBuilder,
    onSubmitEditing,
    homePageUrl,
  ]);

  /**
   * Reload current page
   */
  const reload = useCallback(() => {
    onSubmitEditing(resolvedUrlRef.current);
    triggerDappViewedEvent(resolvedUrlRef.current);
  }, [onSubmitEditing, triggerDappViewedEvent]);

  /**
   * Render the onboarding wizard browser step
   */
  const renderOnboardingWizard = () => {
    if ([7].includes(wizardStep)) {
      if (!wizardScrollAdjustedRef.current) {
        setTimeout(() => {
          reload();
        }, 1);
        wizardScrollAdjustedRef.current = true;
      }
      return <OnboardingWizard navigation={navigation} />;
    }
    return null;
  };

  const handleOnFileDownload = useCallback(
    async ({
      nativeEvent: { downloadUrl },
    }: {
      nativeEvent: { downloadUrl: string };
    }) => {
      const downloadResponse = await downloadFile(downloadUrl);
      if (downloadResponse) {
        reload();
      } else {
        Alert.alert(strings('download_files.error'));
        reload();
      }
    },
    [reload],
  );

  /**
   * Return to the MetaMask Dapp Homepage
   */
  const returnHome = () => {
    onSubmitEditing(HOMEPAGE_HOST);
  };

  /**
   * Render the bottom (navigation/options) bar
   */
  const renderBottomBar = () =>
    isTabActive && !isUrlBarFocused ? (
      <BrowserBottomBar
        canGoBack={backEnabled}
        canGoForward={forwardEnabled}
        goForward={goForward}
        goBack={goBack}
        showTabs={triggerShowTabs}
        showUrlModal={toggleUrlModal}
        toggleOptions={toggleOptions}
        goHome={goToHomepage}
      />
    ) : null;

  /**
   * Handle autocomplete selection
   */
  const onSelect = useCallback(
    (item: AutocompleteSearchResult) => {
      // Unfocus the url bar and hide the autocomplete results
      urlBarRef.current?.hide();

      if (item.category === 'tokens') {
        navigation.navigate(Routes.BROWSER.ASSET_LOADER, {
          chainId: item.chainId,
          address: item.address,
        });
      } else {
        onSubmitEditing(item.url);
      }
    },
    [onSubmitEditing, navigation],
  );

  /**
   * Handle autocomplete dismissal
   */
  const onDismissAutocomplete = useCallback(() => {
    // Unfocus the url bar and hide the autocomplete results
    urlBarRef.current?.hide();
    const hostName =
      new URLParse(resolvedUrlRef.current).hostname || resolvedUrlRef.current;
    urlBarRef.current?.setNativeProps({ text: hostName });
  }, []);

  /**
   * Hide the autocomplete results
   */
  const hideAutocomplete = useCallback(
    () => autocompleteRef.current?.hide(),
    [],
  );

  const onCancelUrlBar = useCallback(() => {
    hideAutocomplete();
    // Reset the url bar to the current url
    const hostName =
      new URLParse(resolvedUrlRef.current).hostname || resolvedUrlRef.current;
    urlBarRef.current?.setNativeProps({ text: hostName });
  }, [hideAutocomplete]);

  const onFocusUrlBar = useCallback(() => {
    // Show the autocomplete results
    autocompleteRef.current?.show();
    urlBarRef.current?.setNativeProps({ text: resolvedUrlRef.current });
  }, []);

  const onChangeUrlBar = useCallback((text: string) => {
    // Search the autocomplete results
    autocompleteRef.current?.search(text);
  }, []);

  const handleWebviewNavigationChange = useCallback(
    (eventName: WebViewNavigationEventName) =>
      (
        syntheticEvent:
          | WebViewNavigationEvent
          | WebViewProgressEvent
          | WebViewErrorEvent,
      ) => {
        const { OnLoadEnd, OnLoadProgress, OnLoadStart } =
          WebViewNavigationEventName;

        const mappingEventNameString = () => {
          switch (eventName) {
            case OnLoadProgress:
              return 'onLoadProgress';
            case OnLoadEnd:
              return 'onLoadEnd';
            case OnLoadStart:
              return 'onLoadStart';
            default:
              return 'Invalid navigation name';
          }
        };

        Logger.log(
          `WEBVIEW NAVIGATING: ${mappingEventNameString()} \n Values: ${JSON.stringify(
            syntheticEvent.nativeEvent,
          )}`,
        );

        switch (eventName) {
          case OnLoadProgress:
            return onLoadProgress(syntheticEvent as WebViewProgressEvent);
          case OnLoadEnd:
            return onLoadEnd({
              event: syntheticEvent as
                | WebViewNavigationEvent
                | WebViewErrorEvent,
            });
          case OnLoadStart:
            return onLoadStart(syntheticEvent as WebViewNavigationEvent);
          default:
            return;
        }
      },
    [onLoadProgress, onLoadEnd, onLoadStart],
  );

  const { OnLoadEnd, OnLoadProgress, OnLoadStart } = WebViewNavigationEventName;

  const handleOnNavigationStateChange = useCallback(
    (event: WebViewNavigation) => {
      const {
        title: titleFromNativeEvent,
        canGoForward,
        canGoBack,
        navigationType,
        url,
      } = event;
      Logger.log(
        `WEBVIEW NAVIGATING: OnNavigationStateChange \n Values: ${JSON.stringify(
          event,
        )}`,
      );
      // Handles force resolves url when going back since the behavior slightly differs that results in onLoadEnd not being called
      if (navigationType === 'backforward') {
        const payload = {
          nativeEvent: {
            url,
            title: titleFromNativeEvent,
            canGoBack,
            canGoForward,
          },
        };
        onLoadEnd({
          event: payload as WebViewNavigationEvent | WebViewErrorEvent,
          forceResolve: true,
        });
      }
    },
    [onLoadEnd],
  );

  // Don't render webview unless ready to load. This should save on performance for initial app start.
  if (!isWebViewReadyToLoad.current) return null;

  /**
   * Main render
   */
  return (
    <ErrorBoundary navigation={navigation} view="BrowserTab">
      <KeyboardAvoidingView
        behavior={Platform.OS === 'ios' ? 'padding' : 'height'}
        style={[styles.wrapper, !isTabActive && styles.hide]}
      >
        <View
          style={styles.wrapper}
          {...(Device.isAndroid() ? { collapsable: false } : {})}
        >
          <BrowserUrlBar
            ref={urlBarRef}
            connectionType={connectionType}
            onSubmitEditing={onSubmitEditing}
            onCancel={onCancelUrlBar}
            onFocus={onFocusUrlBar}
            onBlur={hideAutocomplete}
            onChangeText={onChangeUrlBar}
            connectedAccounts={permittedAccountsList}
            activeUrl={resolvedUrlRef.current}
            setIsUrlBarFocused={setIsUrlBarFocused}
            isUrlBarFocused={isUrlBarFocused}
          />
          <View style={styles.wrapper}>
            {renderProgressBar()}
            <View style={styles.webview}>
              {!!entryScriptWeb3 && firstUrlLoaded && (
                <>
                  <WebView
                    originWhitelist={[
                      'https://',
                      'http://',
                      'metamask://',
                      'dapp://',
                      'wc://',
                      'ethereum://',
                      'file://',
                      // Needed for Recaptcha
                      'about:srcdoc',
                    ]}
                    decelerationRate={'normal'}
                    ref={webviewRef}
                    renderError={() => (
                      <WebviewErrorComponent
                        error={error}
                        returnHome={returnHome}
                      />
                    )}
                    source={{
                      uri: prefixUrlWithProtocol(initialUrl),
                      ...(isExternalLink ? { headers: { Cookie: '' } } : null),
                    }}
                    injectedJavaScriptBeforeContentLoaded={entryScriptWeb3}
                    style={styles.webview}
                    onLoadStart={handleWebviewNavigationChange(OnLoadStart)}
                    onLoadEnd={handleWebviewNavigationChange(OnLoadEnd)}
                    onLoadProgress={handleWebviewNavigationChange(
                      OnLoadProgress,
                    )}
                    onNavigationStateChange={handleOnNavigationStateChange}
                    onMessage={onMessage}
                    onShouldStartLoadWithRequest={onShouldStartLoadWithRequest}
                    allowsInlineMediaPlayback
                    testID={BrowserViewSelectorsIDs.BROWSER_WEBVIEW_ID}
                    applicationNameForUserAgent={'WebView MetaMaskMobile'}
                    onFileDownload={handleOnFileDownload}
                    webviewDebuggingEnabled={isTest}
                  />
                  {ipfsBannerVisible && (
                    <IpfsBanner setIpfsBannerVisible={setIpfsBannerVisible} />
                  )}
                </>
              )}
            </View>
            <UrlAutocomplete
              ref={autocompleteRef}
              onSelect={onSelect}
              onDismiss={onDismissAutocomplete}
            />
          </View>
          {isTabActive && (
            <PhishingModal
              blockedUrl={blockedUrl}
              showPhishingModal={showPhishingModal}
              setShowPhishingModal={setShowPhishingModal}
              setBlockedUrl={setBlockedUrl}
              urlBarRef={urlBarRef}
              addToWhitelist={triggerAddToWhitelist}
              activeUrl={resolvedUrlRef.current}
              blockListType={blockListType}
              goToUrl={onSubmitEditing}
            />
          )}
          {isTabActive && showOptions && (
            <Options
              toggleOptions={toggleOptions}
              onNewTabPress={onNewTabPress}
              toggleOptionsIfNeeded={toggleOptionsIfNeeded}
              activeUrl={resolvedUrlRef.current}
              isHomepage={isHomepage}
              getMaskedUrl={getMaskedUrl}
              onSubmitEditing={onSubmitEditing}
              title={titleRef}
              reload={reload}
              sessionENSNames={sessionENSNamesRef.current}
              favicon={favicon}
              icon={iconRef}
            />
          )}

          {renderBottomBar()}
          {isTabActive && renderOnboardingWizard()}
        </View>
      </KeyboardAvoidingView>
    </ErrorBoundary>
  );
};

const mapStateToProps = (state: RootState) => ({
  bookmarks: state.bookmarks,
  ipfsGateway: selectIpfsGateway(state),
  selectedAddress:
    selectSelectedInternalAccountFormattedAddress(state)?.toLowerCase(),
  isIpfsGatewayEnabled: selectIsIpfsGatewayEnabled(state),
  wizardStep: state.wizard.step,
  activeChainId: selectEvmChainId(state),
});

const mapDispatchToProps = (dispatch: Dispatch) => ({
  addToBrowserHistory: ({ url, name }: { name: string; url: string }) =>
    dispatch(addToHistory({ url, name })),
  addToWhitelist: (url: string) => dispatch(addToWhitelist(url)),
});

export default connect(mapStateToProps, mapDispatchToProps)(BrowserTab);<|MERGE_RESOLUTION|>--- conflicted
+++ resolved
@@ -112,15 +112,11 @@
   UrlAutocompleteRef,
 } from '../../UI/UrlAutocomplete';
 import { selectSearchEngine } from '../../../reducers/browser/selectors';
-<<<<<<< HEAD
-import { getPhishingTestResult } from '../../../util/phishingDetection';
-=======
 import {
   getPhishingTestResult,
   getPhishingTestResultAsync,
   isProductSafetyDappScanningEnabled,
 } from '../../../util/phishingDetection';
->>>>>>> 733bad1a
 
 /**
  * Tab component for the in-app browser
@@ -306,20 +302,6 @@
    * Check if an origin is allowed
    */
   const isAllowedOrigin = useCallback(
-<<<<<<< HEAD
-    (urlOrigin: string) => {
-      if (whitelist?.includes(urlOrigin)) {
-        return true;
-      }
-      const phishingResult = getPhishingTestResult(urlOrigin);
-      // Is safe if no phishing result or if phishing result is false
-      const isSafe = !phishingResult?.result;
-      if (phishingResult && !isSafe && phishingResult.name) {
-        blockListType.current = phishingResult.name;
-      }
-
-      return isSafe;
-=======
     async (urlOrigin: string): Promise<boolean> => {
       if (whitelist?.includes(urlOrigin)) {
         return true;
@@ -330,7 +312,6 @@
         blockListType.current = testResult.name;
       }
       return !testResult?.result;
->>>>>>> 733bad1a
     },
     [whitelist],
   );
