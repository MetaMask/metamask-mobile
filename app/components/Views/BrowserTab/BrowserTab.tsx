--- conflicted
+++ resolved
@@ -89,6 +89,7 @@
   type SessionENSNames,
   type BrowserTabProps,
   type IpfsContentResult,
+  WebViewNavigationEventName,
 } from './types';
 import { StackNavigationProp } from '@react-navigation/stack';
 import {
@@ -141,20 +142,11 @@
   const isWebViewReadyToLoad = useRef(false);
   const urlBarRef = useRef<TextInput>(null);
   const urlBarResultsRef = useRef<UrlAutocompleteRef>(null);
-<<<<<<< HEAD
   const [connectionType, setConnectionType] = useState(ConnectionType.UNKNOWN);
   const resolvedUrlRef = useRef('');
   const submittedUrlRef = useRef('');
   const titleRef = useRef<string>('');
   const iconRef = useRef<ImageSourcePropType | undefined>();
-=======
-  const [isSecureConnection, setIsSecureConnection] = useState(false);
-
-  //  const activeUrl = useRef('');
-  const [activeUrl, setActiveUrl] = useState('');
-  const title = useRef<string>('');
-  const icon = useRef<ImageSourcePropType | undefined>();
->>>>>>> c15b2e19
   const backgroundBridges = useRef<
     {
       url: string;
@@ -169,11 +161,7 @@
   const searchEngine = useSelector(selectSearchEngine);
   const permittedAccountsList = useSelector((state: RootState) => {
     const permissionsControllerState = selectPermissionControllerState(state);
-<<<<<<< HEAD
     const hostname = new URLParse(resolvedUrlRef.current).hostname;
-=======
-    const hostname = new URLParse(activeUrl).hostname;
->>>>>>> c15b2e19
     const permittedAcc = getPermittedAccountsByHostname(
       permissionsControllerState,
       hostname,
@@ -181,11 +169,7 @@
     return permittedAcc;
   }, isEqual);
 
-<<<<<<< HEAD
   const favicon = useFavicon(resolvedUrlRef.current);
-=======
-  const favicon = useFavicon(activeUrl);
->>>>>>> c15b2e19
   const { trackEvent, isEnabled, getMetaMetricsId, createEventBuilder } =
     useMetrics();
   /**
@@ -200,7 +184,6 @@
   /**
    * Checks if a given url or the current url is the homepage
    */
-<<<<<<< HEAD
   const isHomepage = useCallback((checkUrl = null) => {
     const currentPage = checkUrl || resolvedUrlRef.current;
     const prefixedUrl = prefixUrlWithProtocol(currentPage);
@@ -212,33 +195,14 @@
 
   const notifyAllConnections = useCallback((payload) => {
     const fullHostname = new URLParse(resolvedUrlRef.current).hostname;
-=======
-  const isHomepage = useCallback(
-    (checkUrl = null) => {
-      const currentPage = checkUrl || activeUrl;
-      const prefixedUrl = prefixUrlWithProtocol(currentPage);
-      const { host: currentHost } = getUrlObj(prefixedUrl);
-      return (
-        currentHost === HOMEPAGE_HOST || currentHost === OLD_HOMEPAGE_URL_HOST
-      );
-    },
-    [activeUrl],
-  );
-
-  const notifyAllConnections = useCallback(
-    (payload) => {
-      const fullHostname = new URLParse(activeUrl).hostname;
->>>>>>> c15b2e19
-
-      // TODO:permissions move permissioning logic elsewhere
-      backgroundBridges.current.forEach((bridge) => {
-        if (bridge.hostname === fullHostname) {
-          bridge.sendNotification(payload);
-        }
-      });
-    },
-    [activeUrl],
-  );
+
+    // TODO:permissions move permissioning logic elsewhere
+    backgroundBridges.current.forEach((bridge) => {
+      if (bridge.hostname === fullHostname) {
+        bridge.sendNotification(payload);
+      }
+    });
+  }, []);
 
   /**
    * Dismiss the text selection on the current website
@@ -526,13 +490,8 @@
     const { current } = webviewRef;
 
     current && current.reload();
-<<<<<<< HEAD
     triggerDappViewedEvent(resolvedUrlRef.current);
   }, []);
-=======
-    triggerDappViewedEvent(activeUrl);
-  }, [activeUrl]);
->>>>>>> c15b2e19
 
   /**
    * Handle when the drawer (app menu) is opened
@@ -642,7 +601,6 @@
   /**
    * Handles update address bar on error
    */
-<<<<<<< HEAD
   const updateAddressBarOnError = () => {
     resolvedUrlRef.current = submittedUrlRef.current;
     titleRef.current = `Can't Open Page`;
@@ -661,16 +619,6 @@
       });
 
     props.updateTabInfo(`Can't Open Page`, props.id);
-=======
-  const changeUrl = async (siteInfo: {
-    url: string;
-    title: string;
-    icon: ImageSourcePropType;
-  }) => {
-    setActiveUrl(siteInfo.url);
-    title.current = siteInfo.title;
-    if (siteInfo.icon) icon.current = siteInfo.icon;
->>>>>>> c15b2e19
   };
 
   /**
@@ -794,11 +742,7 @@
    * When website finished loading
    */
   const onLoadEnd = ({
-<<<<<<< HEAD
     nativeEvent,
-=======
-    nativeEvent: { url, title: titleFromNativeEvent, canGoBack, canGoForward },
->>>>>>> c15b2e19
   }: WebViewNavigationEvent | WebViewErrorEvent) => {
     if ('code' in nativeEvent) {
       // Handle error - code is a property of WebViewErrorEvent
@@ -811,22 +755,12 @@
     webStates.current[url] = { ...webStates.current[url], ended: true };
     const { started, ended } = webStates.current[url];
     const incomingOrigin = new URLParse(url).origin;
-<<<<<<< HEAD
     const activeOrigin = new URLParse(resolvedUrlRef.current).origin;
     if ((started && ended) || incomingOrigin === activeOrigin) {
       delete webStates.current[url];
       // Update navigation bar address with title of loaded url.
       updateAddressBar({
         title,
-=======
-    const activeOrigin = new URLParse(activeUrl).origin;
-    if ((started && ended) || incomingOrigin === activeOrigin) {
-      delete webStates.current[url];
-      // Update navigation bar address with title of loaded url.
-      changeUrl({ title: titleFromNativeEvent, url, icon: favicon });
-      changeAddressBar({
-        title: titleFromNativeEvent,
->>>>>>> c15b2e19
         url,
         icon: favicon,
         canGoBack,
@@ -864,7 +798,6 @@
       }
     } catch (e: unknown) {
       const onMessageError = e as Error;
-<<<<<<< HEAD
       Logger.error(
         onMessageError,
         `Browser::onMessage on ${resolvedUrlRef.current}`,
@@ -878,16 +811,10 @@
   const goToHomepage = async () => {
     toggleOptionsIfNeeded();
     if (resolvedUrlRef.current === HOMEPAGE_URL) return reload();
-    await go(HOMEPAGE_URL);
+    await onSubmitEditing(HOMEPAGE_URL);
     trackEvent(createEventBuilder(MetaMetricsEvents.DAPP_HOME).build());
   };
 
-=======
-      Logger.error(onMessageError, `Browser::onMessage on ${activeUrl}`);
-    }
-  };
-
->>>>>>> c15b2e19
   const toggleUrlModal = () => {
     urlBarRef.current?.focus();
   };
@@ -912,15 +839,9 @@
           getProviderState,
           navigation,
           // Website info
-<<<<<<< HEAD
           url: resolvedUrlRef,
           title: titleRef,
           icon: iconRef,
-=======
-          url: { current: activeUrl },
-          title,
-          icon,
->>>>>>> c15b2e19
           // Bookmarks
           isHomepage,
           // Show autocomplete
@@ -945,12 +866,8 @@
       method: NOTIFICATION_NAMES.accountsChanged,
       params: permittedAccountsList,
     });
-<<<<<<< HEAD
     // eslint-disable-next-line react-hooks/exhaustive-deps
-  }, [notifyAllConnections, permittedAccountsList, isTabActive]);
-=======
   }, [notifyAllConnections, permittedAccountsList]);
->>>>>>> c15b2e19
 
   /**
    * Website started to load
@@ -970,11 +887,7 @@
 
     // Cancel loading the page if we detect its a phishing page
     if (!isAllowedOrigin(urlOrigin)) {
-<<<<<<< HEAD
       handleNotAllowedUrl(urlOrigin); // should this be activeUrl.current instead of url?
-=======
-      handleNotAllowedUrl(activeUrl); // should this be activeUrl instead of url?
->>>>>>> c15b2e19
       return false;
     }
 
@@ -1101,15 +1014,9 @@
   );
 
   const checkTabPermissions = useCallback(() => {
-<<<<<<< HEAD
     if (!resolvedUrlRef.current) return;
 
     const hostname = new URLParse(resolvedUrlRef.current).hostname;
-=======
-    if (!activeUrl) return;
-
-    const hostname = new URLParse(activeUrl).hostname;
->>>>>>> c15b2e19
     const permissionsControllerState =
       Engine.context.PermissionController.state;
     const permittedAccounts = getPermittedAccountsByHostname(
@@ -1153,7 +1060,7 @@
         Logger.error(checkTabPermissionsError, 'Error in checkTabPermissions');
       }
     }
-  }, [props.chainId, navigation, activeUrl]);
+  }, [props.chainId, navigation]);
 
   useEffect(() => {
     if (
@@ -1184,16 +1091,6 @@
    */
   const returnHome = () => {
     onSubmitEditing(HOMEPAGE_HOST);
-  };
-
-  /**
-   * Go to home page, reload if already on homepage
-   */
-  const goToHomepage = async () => {
-    toggleOptionsIfNeeded();
-    if (activeUrl === HOMEPAGE_URL) return reload();
-    await onSubmitEditing(HOMEPAGE_URL);
-    trackEvent(createEventBuilder(MetaMetricsEvents.DAPP_HOME).build());
   };
 
   /**
@@ -1219,11 +1116,7 @@
 
   const onCancel = () => {
     // Reset the url bar to the current url
-<<<<<<< HEAD
     urlBarRef.current?.setNativeProps({ text: resolvedUrlRef.current });
-=======
-    urlBarRef.current?.setNativeProps({ text: activeUrl });
->>>>>>> c15b2e19
   };
 
   const onFocusUrlBar = () => {
@@ -1240,19 +1133,11 @@
     // Search the autocomplete results
     urlBarResultsRef.current?.search(text);
 
-<<<<<<< HEAD
   // Don't render webview unless ready to load. This should save on performance for initial app start.
   if (!isWebViewReadyToLoad.current) return null;
 
-=======
-  enum WebviewNavigationEventName {
-    OnLoadEnd,
-    OnLoadProgress,
-    OnLoadStart,
-  }
-
   const handleWebviewNavigationChange =
-    (eventName: WebviewNavigationEventName) =>
+    (eventName: WebViewNavigationEventName) =>
     (
       syntheticEvent:
         | WebViewNavigationEvent
@@ -1260,7 +1145,7 @@
         | WebViewErrorEvent,
     ) => {
       const { OnLoadEnd, OnLoadProgress, OnLoadStart } =
-        WebviewNavigationEventName;
+        WebViewNavigationEventName;
 
       const mappingEventNameString = () => {
         switch (eventName) {
@@ -1295,7 +1180,7 @@
       }
     };
 
-  const { OnLoadEnd, OnLoadProgress, OnLoadStart } = WebviewNavigationEventName;
+  const { OnLoadEnd, OnLoadProgress, OnLoadStart } = WebViewNavigationEventName;
 
   const handleOnNavigationStateChange = (event: WebViewNavigation) => {
     const {
@@ -1324,7 +1209,6 @@
       onLoadEnd(payload as WebViewNavigationEvent | WebViewErrorEvent);
     }
   };
->>>>>>> c15b2e19
   /**
    * Main render
    */
@@ -1343,11 +1227,7 @@
           onBlur={onBlurUrlBar}
           onChangeText={onChangeUrlBar}
           connectedAccounts={permittedAccountsList}
-<<<<<<< HEAD
-          activeUrlRef={resolvedUrlRef}
-=======
-          activeUrl={activeUrl}
->>>>>>> c15b2e19
+          activeUrl={resolvedUrlRef.current}
         />
         <View style={styles.wrapper}>
           {renderProgressBar()}
@@ -1415,7 +1295,7 @@
             setBlockedUrl={setBlockedUrl}
             urlBarRef={urlBarRef}
             addToWhitelist={props.addToWhitelist}
-            activeUrl={resolvedUrlRef}
+            activeUrl={resolvedUrlRef.current}
             blockListType={blockListType}
             goToUrl={onSubmitEditing}
           />
@@ -1425,16 +1305,11 @@
             toggleOptions={toggleOptions}
             onNewTabPress={onNewTabPress}
             toggleOptionsIfNeeded={toggleOptionsIfNeeded}
-            activeUrl={resolvedUrlRef}
+            activeUrl={resolvedUrlRef.current}
             isHomepage={isHomepage}
             getMaskedUrl={getMaskedUrl}
-<<<<<<< HEAD
-            go={go}
+            onSubmitEditing={onSubmitEditing}
             title={titleRef}
-=======
-            onSubmitEditing={onSubmitEditing}
-            title={title}
->>>>>>> c15b2e19
             reload={reload}
             sessionENSNames={sessionENSNames}
             favicon={favicon}
