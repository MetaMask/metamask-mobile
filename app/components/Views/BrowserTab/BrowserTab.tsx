import React, {
  useState,
  useRef,
  useEffect,
  useCallback,
  useMemo,
} from 'react';
import {
  View,
  Alert,
  BackHandler,
  ImageSourcePropType,
  KeyboardAvoidingView,
  Platform,
} from 'react-native';
import { isEqual } from 'lodash';
import { WebView, WebViewMessageEvent } from '@metamask/react-native-webview';
import BrowserBottomBar from '../../UI/BrowserBottomBar';
import { connect, useSelector } from 'react-redux';
import BackgroundBridge from '../../../core/BackgroundBridge/BackgroundBridge';
import Engine from '../../../core/Engine';
import WebviewProgressBar from '../../UI/WebviewProgressBar';
import Logger from '../../../util/Logger';
import {
  processUrlForBrowser,
  prefixUrlWithProtocol,
  isTLD,
  protocolAllowList,
  trustedProtocolToDeeplink,
  getAlertMessage,
  allowLinkOpen,
  getUrlObj,
} from '../../../util/browser';
import {
  SPA_urlChangeListener,
  JS_DESELECT_TEXT,
} from '../../../util/browserScripts';
import resolveEnsToIpfsContentId from '../../../lib/ens-ipfs/resolver';
import { strings } from '../../../../locales/i18n';
import URLParse from 'url-parse';
import WebviewErrorComponent from '../../UI/WebviewError';
import { addToHistory, addToWhitelist } from '../../../actions/browser';
import Device from '../../../util/device';
import AppConstants from '../../../core/AppConstants';
import { MetaMetricsEvents } from '../../../core/Analytics';
import OnboardingWizard from '../../UI/OnboardingWizard';
import DrawerStatusTracker from '../../../core/DrawerStatusTracker';
import EntryScriptWeb3 from '../../../core/EntryScriptWeb3';
import ErrorBoundary from '../ErrorBoundary';
import { getRpcMethodMiddleware } from '../../../core/RPCMethods/RPCMethodMiddleware';
import downloadFile from '../../../util/browser/downloadFile';
import { MAX_MESSAGE_LENGTH } from '../../../constants/dapp';
import sanitizeUrlInput from '../../../util/url/sanitizeUrlInput';
import { getCaip25Caveat, getPermittedAccountsByHostname } from '../../../core/Permissions';
import Routes from '../../../constants/navigation/Routes';
import {
  selectIpfsGateway,
  selectIsIpfsGatewayEnabled,
} from '../../../selectors/preferencesController';
import { selectSelectedInternalAccountFormattedAddress } from '../../../selectors/accountsController';
import useFavicon from '../../hooks/useFavicon/useFavicon';
import {
  HOMEPAGE_HOST,
  IPFS_GATEWAY_DISABLED_ERROR,
  OLD_HOMEPAGE_URL_HOST,
  NOTIFICATION_NAMES,
  MM_MIXPANEL_TOKEN,
} from './constants';
import { regex } from '../../../../app/util/regex';
import { selectEvmChainId } from '../../../selectors/networkController';
import { BrowserViewSelectorsIDs } from '../../../../e2e/selectors/Browser/BrowserView.selectors';
import { useMetrics } from '../../../components/hooks/useMetrics';
import { trackDappViewedEvent } from '../../../util/metrics';
import trackErrorAsAnalytics from '../../../util/metrics/TrackError/trackErrorAsAnalytics';
import { selectPermissionControllerState } from '../../../selectors/snaps/permissionController';
import { isTest } from '../../../util/test/utils.js';
import { EXTERNAL_LINK_TYPE } from '../../../constants/browser';
import { AccountPermissionsScreens } from '../AccountPermissions/AccountPermissions.types';
import { useIsFocused, useNavigation } from '@react-navigation/native';
import { useStyles } from '../../hooks/useStyles';
import styleSheet from './styles';
import { type RootState } from '../../../reducers';
import { type Dispatch } from 'redux';
import {
  type SessionENSNames,
  type BrowserTabProps,
  type IpfsContentResult,
  WebViewNavigationEventName,
} from './types';
import { StackNavigationProp } from '@react-navigation/stack';
import {
  WebViewNavigationEvent,
  WebViewErrorEvent,
  WebViewError,
  WebViewProgressEvent,
  WebViewNavigation,
} from '@metamask/react-native-webview/lib/WebViewTypes';
import PhishingModal from './components/PhishingModal';
import BrowserUrlBar, {
  ConnectionType,
  BrowserUrlBarRef,
} from '../../UI/BrowserUrlBar';
import { getMaskedUrl, isENSUrl } from './utils';
import { getURLProtocol } from '../../../util/general';
import { PROTOCOLS } from '../../../constants/deeplinks';
import Options from './components/Options';
import IpfsBanner from './components/IpfsBanner';
import UrlAutocomplete, { UrlAutocompleteRef } from '../../UI/UrlAutocomplete';
import { selectSearchEngine } from '../../../reducers/browser/selectors';
<<<<<<< HEAD
import { getPermittedEthChainIds } from '@metamask/chain-agnostic-permission';
import { Hex } from '@metamask/utils';
=======
import { getPhishingTestResult } from '../../../util/phishingDetection';
>>>>>>> 7744ef48

/**
 * Tab component for the in-app browser
 */
export const BrowserTab: React.FC<BrowserTabProps> = ({
  id: tabId,
  isIpfsGatewayEnabled,
  addToWhitelist: triggerAddToWhitelist,
  showTabs,
  linkType,
  isInTabsView,
  wizardStep,
  updateTabInfo,
  addToBrowserHistory,
  bookmarks,
  initialUrl,
  ipfsGateway,
  newTab,
  homePageUrl,
  activeChainId,
}) => {
  // This any can be removed when react navigation is bumped to v6 - issue https://github.com/react-navigation/react-navigation/issues/9037#issuecomment-735698288
  // eslint-disable-next-line @typescript-eslint/no-explicit-any
  const navigation = useNavigation<StackNavigationProp<any>>();
  const { styles } = useStyles(styleSheet, {});
  const [backEnabled, setBackEnabled] = useState(false);
  const [forwardEnabled, setForwardEnabled] = useState(false);
  const [progress, setProgress] = useState(0);
  const [allowedInitialUrl, setAllowedInitialUrl] = useState('');
  const [firstUrlLoaded, setFirstUrlLoaded] = useState(false);
  const [error, setError] = useState<boolean | WebViewError>(false);
  const [showOptions, setShowOptions] = useState(false);
  const [entryScriptWeb3, setEntryScriptWeb3] = useState<string>();
  const [showPhishingModal, setShowPhishingModal] = useState(false);
  const [blockedUrl, setBlockedUrl] = useState<string>();
  const [ipfsBannerVisible, setIpfsBannerVisible] = useState(false);
  const [isResolvedIpfsUrl, setIsResolvedIpfsUrl] = useState(false);
  const [isUrlBarFocused, setIsUrlBarFocused] = useState(false);
  const [connectionType, setConnectionType] = useState(ConnectionType.UNKNOWN);
  const webviewRef = useRef<WebView>(null);
  const blockListType = useRef<string>(''); // TODO: Consider improving this type
  const webStates = useRef<
    Record<string, { requested: boolean; started: boolean; ended: boolean }>
  >({});
  // Track if webview is loaded for the first time
  const isWebViewReadyToLoad = useRef(false);
  const urlBarRef = useRef<BrowserUrlBarRef>(null);
  const autocompleteRef = useRef<UrlAutocompleteRef>(null);
  const onSubmitEditingRef = useRef<(text: string) => Promise<void>>(
    async () => {
      // eslint-disable-next-line @typescript-eslint/no-empty-function
    },
  );
  //const [resolvedUrl, setResolvedUrl] = useState('');
  const resolvedUrlRef = useRef('');
  const submittedUrlRef = useRef('');
  const titleRef = useRef<string>('');
  const iconRef = useRef<ImageSourcePropType | undefined>();
  const sessionENSNamesRef = useRef<SessionENSNames>({});
  const ensIgnoreListRef = useRef<string[]>([]);
  const backgroundBridgeRef = useRef<{
    url: string;
    hostname: string;
    sendNotification: (payload: unknown) => void;
    onDisconnect: () => void;
    onMessage: (message: Record<string, unknown>) => void;
  }>();
  const fromHomepage = useRef(false);
  const wizardScrollAdjustedRef = useRef(false);
  const searchEngine = useSelector(selectSearchEngine);
  const permittedAccountsList = useSelector((state: RootState) => {
    const permissionsControllerState = selectPermissionControllerState(state);
    const hostname = new URLParse(resolvedUrlRef.current).hostname;
    const permittedAcc = getPermittedAccountsByHostname(
      permissionsControllerState,
      hostname,
    );
    return permittedAcc;
  }, isEqual);

  const favicon = useFavicon(resolvedUrlRef.current);
  const { trackEvent, isEnabled, getMetaMetricsId, createEventBuilder } =
    useMetrics();
  /**
   * Is the current tab the active tab
   */
  const isTabActive = useSelector(
    (state: RootState) => state.browser.activeTab === tabId,
  );

  /**
   * whitelisted url to bypass the phishing detection
   */
  const whitelist = useSelector((state: RootState) => state.browser.whitelist);

  const isFocused = useIsFocused();

  /**
   * Checks if a given url or the current url is the homepage
   */
  const isHomepage = useCallback((checkUrl = null) => {
    const currentPage = checkUrl || resolvedUrlRef.current;
    const prefixedUrl = prefixUrlWithProtocol(currentPage);
    const { host: currentHost } = getUrlObj(prefixedUrl);
    return (
      currentHost === HOMEPAGE_HOST || currentHost === OLD_HOMEPAGE_URL_HOST
    );
  }, []);

  const notifyAllConnections = useCallback((payload) => {
    backgroundBridgeRef.current?.sendNotification(payload);
  }, []);

  /**
   * Dismiss the text selection on the current website
   */
  const dismissTextSelectionIfNeeded = useCallback(() => {
    if (isTabActive && Device.isAndroid()) {
      const { current } = webviewRef;
      if (current) {
        setTimeout(() => {
          current.injectJavaScript(JS_DESELECT_TEXT);
        }, 50);
      }
    }
  }, [isTabActive]);

  /**
   * Toggle the options menu
   */
  const toggleOptions = useCallback(() => {
    dismissTextSelectionIfNeeded();
    setShowOptions(!showOptions);

    trackEvent(
      createEventBuilder(MetaMetricsEvents.DAPP_BROWSER_OPTIONS).build(),
    );
  }, [
    dismissTextSelectionIfNeeded,
    showOptions,
    trackEvent,
    createEventBuilder,
  ]);

  /**
   * Show the options menu
   */
  const toggleOptionsIfNeeded = useCallback(() => {
    if (showOptions) {
      toggleOptions();
    }
  }, [showOptions, toggleOptions]);

  /**
   * Go back to previous website in history
   */
  const goBack = useCallback(() => {
    if (!backEnabled) return;

    toggleOptionsIfNeeded();
    const { current } = webviewRef;
    if (!current) {
      Logger.log('WebviewRef current is not defined!');
    }
    // Reset error state
    setError(false);
    current?.goBack?.();
  }, [backEnabled, toggleOptionsIfNeeded]);

  /**
   * Go forward to the next website in history
   */
  const goForward = async () => {
    if (!forwardEnabled) return;

    toggleOptionsIfNeeded();
    const { current } = webviewRef;
    current?.goForward?.();
  };

  /**
   * Check if an origin is allowed
   */
  const isAllowedOrigin = useCallback(
    (urlOrigin: string) => {
      if (whitelist?.includes(urlOrigin)) {
        return true;
      }
      const phishingResult = getPhishingTestResult(urlOrigin);
      // Is safe if no phishing result or if phishing result is false
      const isSafe = !phishingResult?.result;
      if (phishingResult && !isSafe && phishingResult.name) {
        blockListType.current = phishingResult.name;
      }

      return isSafe;
    },
    [whitelist],
  );

  /**
   * Show a phishing modal when a url is not allowed
   */
  const handleNotAllowedUrl = useCallback((urlOrigin: string) => {
    setBlockedUrl(urlOrigin);
    setTimeout(() => setShowPhishingModal(true), 1000);
  }, []);

  /**
   * Get IPFS info from a ens url
   * TODO: Consider improving this function and it's types
   */
  const handleIpfsContent = useCallback(
    async (
      fullUrl,
      { hostname, pathname, query },
    ): Promise<IpfsContentResult | undefined | null> => {
      const { provider } =
        Engine.context.NetworkController.getProviderAndBlockTracker();
      let gatewayUrl;
      try {
        const { type, hash } = await resolveEnsToIpfsContentId({
          provider,
          name: hostname,
          chainId: activeChainId,
        });
        if (type === 'ipfs-ns') {
          gatewayUrl = `${ipfsGateway}${hash}${pathname || '/'}${query || ''}`;
          const response = await fetch(gatewayUrl);
          const statusCode = response.status;
          if (statusCode >= 400) {
            Logger.log('Status code ', statusCode, gatewayUrl);
            return null;
          }
        } else if (type === 'swarm-ns') {
          gatewayUrl = `${AppConstants.SWARM_DEFAULT_GATEWAY_URL}${hash}${
            pathname || '/'
          }${query || ''}`;
        } else if (type === 'ipns-ns') {
          gatewayUrl = `${AppConstants.IPNS_DEFAULT_GATEWAY_URL}${hostname}${
            pathname || '/'
          }${query || ''}`;
        }
        return {
          url: gatewayUrl,
          hash,
          type,
        };
      } catch (err: unknown) {
        const handleIpfsContentError = err as Error;
        //if it's not a ENS but a TLD (Top Level Domain)
        if (isTLD(hostname, handleIpfsContentError)) {
          ensIgnoreListRef.current.push(hostname);
          return { url: fullUrl, reload: true };
        }
        if (
          handleIpfsContentError?.message?.startsWith(
            'EnsIpfsResolver - no known ens-ipfs registry for chainId',
          )
        ) {
          trackErrorAsAnalytics(
            'Browser: Failed to resolve ENS name for chainId',
            handleIpfsContentError?.message,
          );
        } else {
          Logger.error(handleIpfsContentError, 'Failed to resolve ENS name');
        }

        if (
          handleIpfsContentError?.message?.startsWith(
            IPFS_GATEWAY_DISABLED_ERROR,
          )
        ) {
          setIpfsBannerVisible(true);
          goBack();
          throw new Error(handleIpfsContentError?.message);
        } else {
          Alert.alert(
            strings('browser.failed_to_resolve_ens_name'),
            handleIpfsContentError.message,
          );
        }
        goBack();
      }
    },
    [goBack, ipfsGateway, setIpfsBannerVisible, activeChainId],
  );

  const triggerDappViewedEvent = useCallback((urlToTrigger: string) => {
    const permissionsControllerState =
      Engine.context.PermissionController.state;
    const hostname = new URLParse(urlToTrigger).hostname;
    const connectedAccounts = getPermittedAccountsByHostname(
      permissionsControllerState,
      hostname,
    );

    // Check if there are any connected accounts
    if (!connectedAccounts.length) {
      return;
    }

    // Track dapp viewed event
    trackDappViewedEvent({
      hostname,
      numberOfConnectedAccounts: connectedAccounts.length,
    });
  }, []);

  /**
   * Open a new tab
   */
  const openNewTab = useCallback(
    (newTabUrl?: string) => {
      toggleOptionsIfNeeded();
      dismissTextSelectionIfNeeded();
      newTab(newTabUrl);
    },
    [dismissTextSelectionIfNeeded, newTab, toggleOptionsIfNeeded],
  );

  /**
   * Handle when the drawer (app menu) is opened
   */
  const drawerOpenHandler = useCallback(() => {
    dismissTextSelectionIfNeeded();
  }, [dismissTextSelectionIfNeeded]);

  const handleFirstUrl = useCallback(async () => {
    setIsResolvedIpfsUrl(false);
    const prefixedUrl = prefixUrlWithProtocol(initialUrl);
    const { origin: urlOrigin } = new URLParse(prefixedUrl);

    if (isAllowedOrigin(urlOrigin)) {
      setAllowedInitialUrl(prefixedUrl);
      setFirstUrlLoaded(true);
      setProgress(0);
      return;
    }

    handleNotAllowedUrl(prefixedUrl);
    return;
  }, [initialUrl, handleNotAllowedUrl, isAllowedOrigin]);

  /**
   * Set initial url, dapp scripts and engine. Similar to componentDidMount
   */
  useEffect(() => {
    if (!isTabActive || isWebViewReadyToLoad.current) return;

    isWebViewReadyToLoad.current = true;

    const getEntryScriptWeb3 = async () => {
      const entryScriptWeb3Fetched = await EntryScriptWeb3.get();
      setEntryScriptWeb3(entryScriptWeb3Fetched + SPA_urlChangeListener);
    };

    getEntryScriptWeb3();
    handleFirstUrl();
  }, [isTabActive, handleFirstUrl]);

  // Cleanup bridges when tab is closed
  useEffect(
    () => () => {
      backgroundBridgeRef.current?.onDisconnect();
    },
    [],
  );

  useEffect(() => {
    if (Device.isAndroid()) {
      DrawerStatusTracker.hub.on('drawer::open', drawerOpenHandler);
    }

    return function cleanup() {
      if (Device.isAndroid()) {
        DrawerStatusTracker?.hub?.removeListener(
          'drawer::open',
          drawerOpenHandler,
        );
      }
    };
  }, [drawerOpenHandler]);

  /**
   * Set navigation listeners
   */
  useEffect(() => {
    const handleAndroidBackPress = () => {
      if (!isTabActive) return false;
      goBack();
      return true;
    };

    BackHandler.addEventListener('hardwareBackPress', handleAndroidBackPress);

    // Handle hardwareBackPress event only for browser, not components rendered on top
    navigation.addListener('focus', () => {
      BackHandler.addEventListener('hardwareBackPress', handleAndroidBackPress);
    });
    navigation.addListener('blur', () => {
      BackHandler.removeEventListener(
        'hardwareBackPress',
        handleAndroidBackPress,
      );
    });

    return function cleanup() {
      BackHandler.removeEventListener(
        'hardwareBackPress',
        handleAndroidBackPress,
      );
    };
  }, [goBack, isTabActive, navigation]);

  /**
   * Inject home page scripts to get the favourites and set analytics key
   */
  const injectHomePageScripts = useCallback(
    async (injectedBookmarks?: string[]) => {
      const { current } = webviewRef;
      const analyticsEnabled = isEnabled();
      const disctinctId = await getMetaMetricsId();
      const homepageScripts = `
              window.__mmFavorites = ${JSON.stringify(
                injectedBookmarks || bookmarks,
              )};
              window.__mmSearchEngine = "${searchEngine}";
              window.__mmMetametrics = ${analyticsEnabled};
              window.__mmDistinctId = "${disctinctId}";
              window.__mmMixpanelToken = "${MM_MIXPANEL_TOKEN}";
              (function () {
                  try {
                      window.dispatchEvent(new Event('metamask_onHomepageScriptsInjected'));
                  } catch (e) {
                      //Nothing to do
                  }
              })()
          `;

      current?.injectJavaScript(homepageScripts);
    },
    [isEnabled, getMetaMetricsId, bookmarks, searchEngine],
  );

  /**
   * Handles error for example, ssl certificate error or cannot open page
   */
  const handleError = useCallback(
    (webViewError: WebViewError) => {
      resolvedUrlRef.current = submittedUrlRef.current;
      titleRef.current = `Can't Open Page`;
      iconRef.current = undefined;
      setConnectionType(ConnectionType.UNKNOWN);
      setBackEnabled(true);
      setForwardEnabled(false);
      // Show error and reset progress bar
      setError(webViewError);
      setProgress(0);

      // Prevent url from being set when the url bar is focused
      !isUrlBarFocused &&
        urlBarRef.current?.setNativeProps({ text: submittedUrlRef.current });

      isTabActive &&
        navigation.setParams({
          url: getMaskedUrl(
            submittedUrlRef.current,
            sessionENSNamesRef.current,
          ),
        });

      // Used to render tab title in tab selection
      updateTabInfo(tabId, { url: `Can't Open Page` });
      Logger.log(webViewError);
    },
    [
      setConnectionType,
      setBackEnabled,
      setForwardEnabled,
      setError,
      setProgress,
      isUrlBarFocused,
      isTabActive,
      tabId,
      updateTabInfo,
      navigation,
    ],
  );

  const checkTabPermissions = useCallback(() => {
    if (!(isFocused && !isInTabsView && isTabActive)) {
      return;
    }
    if (!resolvedUrlRef.current) return;
    const hostname = new URLParse(resolvedUrlRef.current).hostname;
    const permissionsControllerState =
      Engine.context.PermissionController.state;
    const permittedAccounts = getPermittedAccountsByHostname(
      permissionsControllerState,
      hostname,
    );

    const isConnected = permittedAccounts.length > 0;

    if (isConnected) {
      let permittedChains = [];
      try {
        const caveat = getCaip25Caveat(hostname)
        permittedChains = caveat ? getPermittedEthChainIds(caveat.value) : []

        const currentChainId = activeChainId;
        const isCurrentChainIdAlreadyPermitted =
          permittedChains.includes(currentChainId as Hex);

        if (!isCurrentChainIdAlreadyPermitted) {
          navigation.navigate(Routes.MODAL.ROOT_MODAL_FLOW, {
            screen: Routes.SHEET.ACCOUNT_PERMISSIONS,
            params: {
              isNonDappNetworkSwitch: true,
              hostInfo: {
                metadata: {
                  origin: hostname,
                },
              },
              isRenderedAsBottomSheet: true,
              initialScreen: AccountPermissionsScreens.Connected,
            },
          });
        }
      } catch (e) {
        const checkTabPermissionsError = e as Error;
        Logger.error(checkTabPermissionsError, 'Error in checkTabPermissions');
      }
    }
  }, [activeChainId, navigation, isFocused, isInTabsView, isTabActive]);

  /**
   * Handles state changes for when the url changes
   */
  const handleSuccessfulPageResolution = useCallback(
    async (siteInfo: {
      url: string;
      title: string;
      icon: ImageSourcePropType;
      canGoBack: boolean;
      canGoForward: boolean;
    }) => {
      resolvedUrlRef.current = siteInfo.url;
      titleRef.current = siteInfo.title;
      if (siteInfo.icon) iconRef.current = siteInfo.icon;

      const hostName = new URLParse(siteInfo.url).hostname;
      // Prevent url from being set when the url bar is focused
      !isUrlBarFocused && urlBarRef.current?.setNativeProps({ text: hostName });

      const contentProtocol = getURLProtocol(siteInfo.url);
      if (contentProtocol === PROTOCOLS.HTTPS) {
        setConnectionType(ConnectionType.SECURE);
      } else if (contentProtocol === PROTOCOLS.HTTP) {
        setConnectionType(ConnectionType.UNSECURE);
      }
      setBackEnabled(siteInfo.canGoBack);
      setForwardEnabled(siteInfo.canGoForward);

      isTabActive &&
        navigation.setParams({
          url: getMaskedUrl(siteInfo.url, sessionENSNamesRef.current),
        });

      updateTabInfo(
        tabId,
        {
          url: getMaskedUrl(siteInfo.url, sessionENSNamesRef.current),
        },
      );

      addToBrowserHistory({
        name: siteInfo.title,
        url: getMaskedUrl(siteInfo.url, sessionENSNamesRef.current),
      });

      checkTabPermissions();
    },
    [
      isUrlBarFocused,
      setConnectionType,
      isTabActive,
      tabId,
      updateTabInfo,
      addToBrowserHistory,
      navigation,
      checkTabPermissions,
    ],
  );

  /**
   * Function that allows custom handling of any web view requests.
   * Return `true` to continue loading the request and `false` to stop loading.
   */
  const onShouldStartLoadWithRequest = ({
    url: urlToLoad,
  }: {
    url: string;
  }) => {
    const { origin: urlOrigin } = new URLParse(urlToLoad);

    webStates.current[urlToLoad] = {
      ...webStates.current[urlToLoad],
      requested: true,
    };

    // Cancel loading the page if we detect its a phishing page
    if (!isAllowedOrigin(urlOrigin)) {
      handleNotAllowedUrl(urlOrigin);
      return false;
    }

    if (!isIpfsGatewayEnabled && isResolvedIpfsUrl) {
      setIpfsBannerVisible(true);
      return false;
    }

    // Continue request loading it the protocol is whitelisted
    const { protocol } = new URLParse(urlToLoad);
    if (protocolAllowList.includes(protocol)) return true;
    Logger.log(`Protocol not allowed ${protocol}`);

    // If it is a trusted deeplink protocol, do not show the
    // warning alert. Allow the OS to deeplink the URL
    // and stop the webview from loading it.
    if (trustedProtocolToDeeplink.includes(protocol)) {
      allowLinkOpen(urlToLoad);
      return false;
    }

    // TODO: add logging for untrusted protocol being used
    // Sentry
    const alertMsg = getAlertMessage(protocol, strings);

    // Pop up an alert dialog box to prompt the user for permission
    // to execute the request
    Alert.alert(strings('onboarding.warning_title'), alertMsg, [
      {
        text: strings('browser.protocol_alert_options.ignore'),
        onPress: () => null,
        style: 'cancel',
      },
      {
        text: strings('browser.protocol_alert_options.allow'),
        onPress: () => allowLinkOpen(urlToLoad),
        style: 'default',
      },
    ]);

    return false;
  };

  /**
   * Sets loading bar progress
   */
  const onLoadProgress = useCallback(
    ({
      nativeEvent: { progress: onLoadProgressProgress },
    }: WebViewProgressEvent) => {
      setProgress(onLoadProgressProgress);
    },
    [setProgress],
  );

  /**
   * When website finished loading
   */
  const onLoadEnd = useCallback(
    ({
      event: { nativeEvent },
      forceResolve,
    }: {
      event: WebViewNavigationEvent | WebViewErrorEvent;
      forceResolve?: boolean;
    }) => {
      if ('code' in nativeEvent) {
        // Handle error - code is a property of WebViewErrorEvent
        return handleError(nativeEvent);
      }

      // Handle navigation event
      const { url, title, canGoBack, canGoForward } = nativeEvent;
      // Do not update URL unless website has successfully completed loading.
      webStates.current[url] = { ...webStates.current[url], ended: true };
      const { started, ended } = webStates.current[url];
      const incomingOrigin = new URLParse(url).origin;
      const activeOrigin = new URLParse(resolvedUrlRef.current).origin;
      if (
        forceResolve ||
        (started && ended) ||
        incomingOrigin === activeOrigin
      ) {
        delete webStates.current[url];
        // Update navigation bar address with title of loaded url.
        handleSuccessfulPageResolution({
          title,
          url,
          icon: favicon,
          canGoBack,
          canGoForward,
        });
      }
    },
    [handleError, handleSuccessfulPageResolution, favicon],
  );

  /**
   * Handle message from website
   */
  const onMessage = ({ nativeEvent }: WebViewMessageEvent) => {
    const data = nativeEvent.data;
    try {
      if (data.length > MAX_MESSAGE_LENGTH) {
        console.warn(
          `message exceeded size limit and will be dropped: ${data.slice(
            0,
            1000,
          )}...`,
        );
        return;
      }
      const dataParsed = typeof data === 'string' ? JSON.parse(data) : data;
      if (!dataParsed || (!dataParsed.type && !dataParsed.name)) {
        return;
      }
      if (dataParsed.name) {
        backgroundBridgeRef.current?.onMessage(dataParsed);
        return;
      }
    } catch (e: unknown) {
      const onMessageError = e as Error;
      Logger.error(
        onMessageError,
        `Browser::onMessage on ${resolvedUrlRef.current}`,
      );
    }
  };

  const toggleUrlModal = useCallback(() => {
    urlBarRef.current?.focus();
  }, []);

  const initializeBackgroundBridge = useCallback(
    (urlBridge: string, isMainFrame: boolean) => {
      // First disconnect and reset bridge
      backgroundBridgeRef.current?.onDisconnect();
      backgroundBridgeRef.current = undefined;

      //@ts-expect-error - We should type bacgkround bridge js file
      const newBridge = new BackgroundBridge({
        webview: webviewRef,
        url: urlBridge,
        getRpcMethodMiddleware: ({
          hostname,
          getProviderState,
        }: {
          hostname: string;
          getProviderState: () => void;
        }) =>
          getRpcMethodMiddleware({
            hostname,
            getProviderState,
            navigation,
            // Website info
            url: resolvedUrlRef,
            title: titleRef,
            icon: iconRef,
            // Bookmarks
            isHomepage,
            // Show autocomplete
            fromHomepage,
            toggleUrlModal,
            // Wizard
            wizardScrollAdjusted: wizardScrollAdjustedRef,
            tabId,
            injectHomePageScripts,
            // TODO: This properties were missing, and were not optional
            isWalletConnect: false,
            isMMSDK: false,
            analytics: {},
          }),
        isMainFrame,
      });
      backgroundBridgeRef.current = newBridge;
    },
    [navigation, isHomepage, toggleUrlModal, tabId, injectHomePageScripts],
  );

  const sendActiveAccount = useCallback(async () => {
    notifyAllConnections({
      method: NOTIFICATION_NAMES.accountsChanged,
      params: permittedAccountsList,
    });
    // eslint-disable-next-line react-hooks/exhaustive-deps
  }, [notifyAllConnections, permittedAccountsList]);

  /**
   * Website started to load
   */
  const onLoadStart = useCallback(
    async ({ nativeEvent }: WebViewNavigationEvent) => {
      // Use URL to produce real url. This should be the actual website that the user is viewing.
      const { origin: urlOrigin } = new URLParse(nativeEvent.url);

      webStates.current[nativeEvent.url] = {
        ...webStates.current[nativeEvent.url],
        started: true,
      };

      // Cancel loading the page if we detect its a phishing page
      if (!isAllowedOrigin(urlOrigin)) {
        handleNotAllowedUrl(urlOrigin); // should this be activeUrl.current instead of url?
        return false;
      }

      sendActiveAccount();

      iconRef.current = undefined;
      if (isHomepage(nativeEvent.url)) {
        injectHomePageScripts();
      }

      initializeBackgroundBridge(urlOrigin, true);
    },
    [
      isAllowedOrigin,
      handleNotAllowedUrl,
      sendActiveAccount,
      isHomepage,
      injectHomePageScripts,
      initializeBackgroundBridge,
    ],
  );

  /**
   * Check whenever permissions change / account changes for Dapp
   */
  useEffect(() => {
    sendActiveAccount();
  }, [sendActiveAccount, permittedAccountsList]);

  /**
   * Check when the ipfs gateway is enabled to hide the banner
   */
  useEffect(() => {
    if (isIpfsGatewayEnabled) {
      setIpfsBannerVisible(false);
    }
  }, [isIpfsGatewayEnabled]);

  /**
   * Render the progress bar
   */
  const renderProgressBar = () => (
    <View style={styles.progressBarWrapper}>
      <WebviewProgressBar progress={progress} />
    </View>
  );

  /**
   * Track new tab event
   */
  const trackNewTabEvent = () => {
    trackEvent(
      createEventBuilder(MetaMetricsEvents.BROWSER_NEW_TAB)
        .addProperties({
          option_chosen: 'Browser Options',
          number_of_tabs: undefined,
        })
        .build(),
    );
  };

  /**
   * Handle new tab button press
   */
  const onNewTabPress = () => {
    openNewTab();
    trackNewTabEvent();
  };

  /**
   * Show the different tabs
   */
  const triggerShowTabs = () => {
    dismissTextSelectionIfNeeded();
    showTabs();
  };

  const isExternalLink = useMemo(
    () => linkType === EXTERNAL_LINK_TYPE,
    [linkType],
  );

  useEffect(() => {
    checkTabPermissions();
  }, [checkTabPermissions, isFocused, isInTabsView, isTabActive]);

  const handleEnsUrl = useCallback(
    async (ens: string) => {
      try {
        webviewRef.current?.stopLoading();

        const { hostname, query, pathname } = new URLParse(ens);
        const ipfsContent = await handleIpfsContent(ens, {
          hostname,
          query,
          pathname,
        });
        if (!ipfsContent?.url) return null;
        const { url: ipfsUrl, reload } = ipfsContent;
        // Reload with IPFS url
        if (reload) return onSubmitEditingRef.current?.(ipfsUrl);
        if (!ipfsContent.hash || !ipfsContent.type) {
          Logger.error(
            new Error('IPFS content is missing hash or type'),
            'Error in handleEnsUrl',
          );
          return null;
        }
        const { type, hash } = ipfsContent;
        sessionENSNamesRef.current[ipfsUrl] = { hostname, hash, type };
        setIsResolvedIpfsUrl(true);
        return ipfsUrl;
      } catch (_) {
        return null;
      }
    },
    [handleIpfsContent, setIsResolvedIpfsUrl],
  );

  const onSubmitEditing = useCallback(
    async (text: string) => {
      if (!text) return;
      setConnectionType(ConnectionType.UNKNOWN);
      urlBarRef.current?.setNativeProps({ text });
      submittedUrlRef.current = text;
      webviewRef.current?.stopLoading();
      // Format url for browser to be navigatable by webview
      const processedUrl = processUrlForBrowser(text, searchEngine);
      if (isENSUrl(processedUrl, ensIgnoreListRef.current)) {
        const handledEnsUrl = await handleEnsUrl(
          processedUrl.replace(regex.urlHttpToHttps, 'https://'),
        );
        if (!handledEnsUrl) {
          trackErrorAsAnalytics(
            'Browser: Failed to handle ENS url',
            'Error in onSubmitEditing',
          );
          return;
        }
        return onSubmitEditingRef.current(handledEnsUrl);
      }
      // Directly update url in webview
      webviewRef.current?.injectJavaScript(`
      window.location.href = '${sanitizeUrlInput(processedUrl)}';
      true;  // Required for iOS
    `);
    },
    [searchEngine, handleEnsUrl, setConnectionType],
  );

  // Assign the memoized function to the ref. This is needed since onSubmitEditing is a useCallback and is accessed recursively
  useEffect(() => {
    onSubmitEditingRef.current = onSubmitEditing;
  }, [onSubmitEditing]);

  /**
   * Go to home page, reload if already on homepage
   */
  const goToHomepage = useCallback(async () => {
    onSubmitEditing(homePageUrl);
    toggleOptionsIfNeeded();
    triggerDappViewedEvent(resolvedUrlRef.current);
    trackEvent(createEventBuilder(MetaMetricsEvents.DAPP_HOME).build());
  }, [
    toggleOptionsIfNeeded,
    triggerDappViewedEvent,
    trackEvent,
    createEventBuilder,
    onSubmitEditing,
    homePageUrl,
  ]);

  /**
   * Reload current page
   */
  const reload = useCallback(() => {
    onSubmitEditing(resolvedUrlRef.current);
    triggerDappViewedEvent(resolvedUrlRef.current);
  }, [onSubmitEditing, triggerDappViewedEvent]);

  /**
   * Render the onboarding wizard browser step
   */
  const renderOnboardingWizard = () => {
    if ([7].includes(wizardStep)) {
      if (!wizardScrollAdjustedRef.current) {
        setTimeout(() => {
          reload();
        }, 1);
        wizardScrollAdjustedRef.current = true;
      }
      return <OnboardingWizard navigation={navigation} />;
    }
    return null;
  };

  const handleOnFileDownload = useCallback(
    async ({ nativeEvent: { downloadUrl } }) => {
      const downloadResponse = await downloadFile(downloadUrl);
      if (downloadResponse) {
        reload();
      } else {
        Alert.alert(strings('download_files.error'));
        reload();
      }
    },
    [reload],
  );

  /**
   * Return to the MetaMask Dapp Homepage
   */
  const returnHome = () => {
    onSubmitEditing(HOMEPAGE_HOST);
  };

  /**
   * Render the bottom (navigation/options) bar
   */
  const renderBottomBar = () =>
    isTabActive && !isUrlBarFocused ? (
      <BrowserBottomBar
        canGoBack={backEnabled}
        canGoForward={forwardEnabled}
        goForward={goForward}
        goBack={goBack}
        showTabs={triggerShowTabs}
        showUrlModal={toggleUrlModal}
        toggleOptions={toggleOptions}
        goHome={goToHomepage}
      />
    ) : null;

  /**
   * Handle autocomplete selection
   */
  const onSelect = (url: string) => {
    // Unfocus the url bar and hide the autocomplete results
    urlBarRef.current?.hide();
    onSubmitEditing(url);
  };

  /**
   * Handle autocomplete dismissal
   */
  const onDismissAutocomplete = () => {
    // Unfocus the url bar and hide the autocomplete results
    urlBarRef.current?.hide();
    const hostName =
      new URLParse(resolvedUrlRef.current).hostname || resolvedUrlRef.current;
    urlBarRef.current?.setNativeProps({ text: hostName });
  };

  /**
   * Hide the autocomplete results
   */
  const hideAutocomplete = () => autocompleteRef.current?.hide();

  const onCancelUrlBar = () => {
    hideAutocomplete();
    // Reset the url bar to the current url
    const hostName =
      new URLParse(resolvedUrlRef.current).hostname || resolvedUrlRef.current;
    urlBarRef.current?.setNativeProps({ text: hostName });
  };

  const onFocusUrlBar = () => {
    // Show the autocomplete results
    autocompleteRef.current?.show();
    urlBarRef.current?.setNativeProps({ text: resolvedUrlRef.current });
  };

  const onChangeUrlBar = (text: string) =>
    // Search the autocomplete results
    autocompleteRef.current?.search(text);

  const handleWebviewNavigationChange = useCallback(
    (eventName: WebViewNavigationEventName) =>
      (
        syntheticEvent:
          | WebViewNavigationEvent
          | WebViewProgressEvent
          | WebViewErrorEvent,
      ) => {
        const { OnLoadEnd, OnLoadProgress, OnLoadStart } =
          WebViewNavigationEventName;

        const mappingEventNameString = () => {
          switch (eventName) {
            case OnLoadProgress:
              return 'onLoadProgress';
            case OnLoadEnd:
              return 'onLoadEnd';
            case OnLoadStart:
              return 'onLoadStart';
            default:
              return 'Invalid navigation name';
          }
        };

        Logger.log(
          `WEBVIEW NAVIGATING: ${mappingEventNameString()} \n Values: ${JSON.stringify(
            syntheticEvent.nativeEvent,
          )}`,
        );

        switch (eventName) {
          case OnLoadProgress:
            return onLoadProgress(syntheticEvent as WebViewProgressEvent);
          case OnLoadEnd:
            return onLoadEnd({
              event: syntheticEvent as
                | WebViewNavigationEvent
                | WebViewErrorEvent,
            });
          case OnLoadStart:
            return onLoadStart(syntheticEvent as WebViewNavigationEvent);
          default:
            return;
        }
      },
    [onLoadProgress, onLoadEnd, onLoadStart],
  );

  const { OnLoadEnd, OnLoadProgress, OnLoadStart } = WebViewNavigationEventName;

  const handleOnNavigationStateChange = useCallback(
    (event: WebViewNavigation) => {
      const {
        title: titleFromNativeEvent,
        canGoForward,
        canGoBack,
        navigationType,
        url,
      } = event;
      Logger.log(
        `WEBVIEW NAVIGATING: OnNavigationStateChange \n Values: ${JSON.stringify(
          event,
        )}`,
      );
      // Handles force resolves url when going back since the behavior slightly differs that results in onLoadEnd not being called
      if (navigationType === 'backforward') {
        const payload = {
          nativeEvent: {
            url,
            title: titleFromNativeEvent,
            canGoBack,
            canGoForward,
          },
        };
        onLoadEnd({
          event: payload as WebViewNavigationEvent | WebViewErrorEvent,
          forceResolve: true,
        });
      }
    },
    [onLoadEnd],
  );

  // Don't render webview unless ready to load. This should save on performance for initial app start.
  if (!isWebViewReadyToLoad.current) return null;

  /**
   * Main render
   */
  return (
    <ErrorBoundary navigation={navigation} view="BrowserTab">
      <KeyboardAvoidingView
        behavior={Platform.OS === 'ios' ? 'padding' : 'height'}
        style={[styles.wrapper, !isTabActive && styles.hide]}
      >
        <View
          style={styles.wrapper}
          {...(Device.isAndroid() ? { collapsable: false } : {})}
        >
          <BrowserUrlBar
            ref={urlBarRef}
            connectionType={connectionType}
            onSubmitEditing={onSubmitEditing}
            onCancel={onCancelUrlBar}
            onFocus={onFocusUrlBar}
            onBlur={hideAutocomplete}
            onChangeText={onChangeUrlBar}
            connectedAccounts={permittedAccountsList}
            activeUrl={resolvedUrlRef.current}
            setIsUrlBarFocused={setIsUrlBarFocused}
            isUrlBarFocused={isUrlBarFocused}
          />
          <View style={styles.wrapper}>
            {renderProgressBar()}
            <View style={styles.webview}>
              {!!entryScriptWeb3 && firstUrlLoaded && (
                <>
                  <WebView
                    originWhitelist={[
                      'https://',
                      'http://',
                      'metamask://',
                      'dapp://',
                      'wc://',
                      'ethereum://',
                      'file://',
                      // Needed for Recaptcha
                      'about:srcdoc',
                    ]}
                    decelerationRate={'normal'}
                    ref={webviewRef}
                    renderError={() => (
                      <WebviewErrorComponent
                        error={error}
                        returnHome={returnHome}
                      />
                    )}
                    source={{
                      uri: allowedInitialUrl,
                      ...(isExternalLink ? { headers: { Cookie: '' } } : null),
                    }}
                    injectedJavaScriptBeforeContentLoaded={entryScriptWeb3}
                    style={styles.webview}
                    onLoadStart={handleWebviewNavigationChange(OnLoadStart)}
                    onLoadEnd={handleWebviewNavigationChange(OnLoadEnd)}
                    onLoadProgress={handleWebviewNavigationChange(
                      OnLoadProgress,
                    )}
                    onNavigationStateChange={handleOnNavigationStateChange}
                    onMessage={onMessage}
                    onShouldStartLoadWithRequest={onShouldStartLoadWithRequest}
                    allowsInlineMediaPlayback
                    testID={BrowserViewSelectorsIDs.BROWSER_WEBVIEW_ID}
                    applicationNameForUserAgent={'WebView MetaMaskMobile'}
                    onFileDownload={handleOnFileDownload}
                    webviewDebuggingEnabled={isTest}
                  />
                  {ipfsBannerVisible && (
                    <IpfsBanner setIpfsBannerVisible={setIpfsBannerVisible} />
                  )}
                </>
              )}
            </View>
            <UrlAutocomplete
              ref={autocompleteRef}
              onSelect={onSelect}
              onDismiss={onDismissAutocomplete}
            />
          </View>
          {isTabActive && (
            <PhishingModal
              blockedUrl={blockedUrl}
              showPhishingModal={showPhishingModal}
              setShowPhishingModal={setShowPhishingModal}
              setBlockedUrl={setBlockedUrl}
              urlBarRef={urlBarRef}
              addToWhitelist={triggerAddToWhitelist}
              activeUrl={resolvedUrlRef.current}
              blockListType={blockListType}
              goToUrl={onSubmitEditing}
            />
          )}
          {isTabActive && showOptions && (
            <Options
              toggleOptions={toggleOptions}
              onNewTabPress={onNewTabPress}
              toggleOptionsIfNeeded={toggleOptionsIfNeeded}
              activeUrl={resolvedUrlRef.current}
              isHomepage={isHomepage}
              getMaskedUrl={getMaskedUrl}
              onSubmitEditing={onSubmitEditing}
              title={titleRef}
              reload={reload}
              sessionENSNames={sessionENSNamesRef.current}
              favicon={favicon}
              icon={iconRef}
            />
          )}

          {renderBottomBar()}
          {isTabActive && renderOnboardingWizard()}
        </View>
      </KeyboardAvoidingView>
    </ErrorBoundary>
  );
};

const mapStateToProps = (state: RootState) => ({
  bookmarks: state.bookmarks,
  ipfsGateway: selectIpfsGateway(state),
  selectedAddress:
    selectSelectedInternalAccountFormattedAddress(state)?.toLowerCase(),
  isIpfsGatewayEnabled: selectIsIpfsGatewayEnabled(state),
  wizardStep: state.wizard.step,
  activeChainId: selectEvmChainId(state),
});

const mapDispatchToProps = (dispatch: Dispatch) => ({
  addToBrowserHistory: ({ url, name }: { name: string; url: string }) =>
    dispatch(addToHistory({ url, name })),
  addToWhitelist: (url: string) => dispatch(addToWhitelist(url)),
});

export default connect(mapStateToProps, mapDispatchToProps)(BrowserTab);<|MERGE_RESOLUTION|>--- conflicted
+++ resolved
@@ -107,12 +107,9 @@
 import IpfsBanner from './components/IpfsBanner';
 import UrlAutocomplete, { UrlAutocompleteRef } from '../../UI/UrlAutocomplete';
 import { selectSearchEngine } from '../../../reducers/browser/selectors';
-<<<<<<< HEAD
 import { getPermittedEthChainIds } from '@metamask/chain-agnostic-permission';
 import { Hex } from '@metamask/utils';
-=======
 import { getPhishingTestResult } from '../../../util/phishingDetection';
->>>>>>> 7744ef48
 
 /**
  * Tab component for the in-app browser
