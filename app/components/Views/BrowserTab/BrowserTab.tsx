--- conflicted
+++ resolved
@@ -119,8 +119,6 @@
 import { parseCaipAccountId } from '@metamask/utils';
 import { selectBrowserFullscreen } from '../../../selectors/browser';
 import { selectAssetsTrendingTokensEnabled } from '../../../selectors/featureFlagController/assetsTrendingTokens';
-<<<<<<< HEAD
-=======
 import {
   Box,
   BoxFlexDirection,
@@ -129,7 +127,6 @@
   ButtonIconSize,
   IconName,
 } from '@metamask/design-system-react-native';
->>>>>>> f4e8f8d0
 
 /**
  * Tab component for the in-app browser
@@ -1322,23 +1319,12 @@
     }, [navigation]);
 
     const onCancelUrlBar = useCallback(() => {
-      // If from trending and feature flag is on, navigate back to trending
-      if (fromTrending && isAssetsTrendingTokensEnabled) {
-        navigation.navigate(Routes.TRENDING_VIEW);
-        return;
-      }
-
       hideAutocomplete();
       // Reset the url bar to the current url
       const hostName =
         new URLParse(resolvedUrlRef.current).origin || resolvedUrlRef.current;
       urlBarRef.current?.setNativeProps({ text: hostName });
-    }, [
-      hideAutocomplete,
-      fromTrending,
-      isAssetsTrendingTokensEnabled,
-      navigation,
-    ]);
+    }, [hideAutocomplete]);
 
     const showBackButton = isAssetsTrendingTokensEnabled;
 
@@ -1463,22 +1449,6 @@
             style={styles.wrapper}
             {...(Device.isAndroid() ? { collapsable: false } : {})}
           >
-<<<<<<< HEAD
-            <BrowserUrlBar
-              ref={urlBarRef}
-              connectionType={connectionType}
-              onSubmitEditing={onSubmitEditing}
-              onCancel={onCancelUrlBar}
-              onFocus={onFocusUrlBar}
-              onBlur={hideAutocomplete}
-              onChangeText={onChangeUrlBar}
-              connectedAccounts={permittedCaipAccountAddressesList}
-              activeUrl={resolvedUrlRef.current}
-              setIsUrlBarFocused={setIsUrlBarFocused}
-              isUrlBarFocused={isUrlBarFocused}
-              showCloseButton={fromTrending && isAssetsTrendingTokensEnabled}
-            />
-=======
             <Box
               flexDirection={BoxFlexDirection.Row}
               alignItems={BoxAlignItems.Center}
@@ -1510,7 +1480,6 @@
                 />
               </Box>
             </Box>
->>>>>>> f4e8f8d0
             <View style={styles.wrapper}>
               {renderProgressBar()}
               <View style={styles.webview}>
