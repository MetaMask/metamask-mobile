--- conflicted
+++ resolved
@@ -1201,10 +1201,10 @@
   /**
    * Handle autocomplete selection
    */
-<<<<<<< HEAD
-  const onSelect = useCallback((item: AutocompleteSearchResult) => {
-    // Unfocus the url bar and hide the autocomplete results
-    urlBarRef.current?.hide();
+  const onSelect = useCallback(
+    (item: AutocompleteSearchResult) => {
+      // Unfocus the url bar and hide the autocomplete results
+      urlBarRef.current?.hide();
 
     if (item.category === 'tokens') {
       let properties: JsonMap;
@@ -1238,24 +1238,6 @@
       onSubmitEditing(item.url);
     }
   }, [onSubmitEditing, navigation, trackEvent, createEventBuilder]);
-=======
-  const onSelect = useCallback(
-    (item: AutocompleteSearchResult) => {
-      // Unfocus the url bar and hide the autocomplete results
-      urlBarRef.current?.hide();
-
-      if (item.category === 'tokens') {
-        navigation.navigate(Routes.BROWSER.ASSET_LOADER, {
-          chainId: item.chainId,
-          address: item.address,
-        });
-      } else {
-        onSubmitEditing(item.url);
-      }
-    },
-    [onSubmitEditing, navigation],
-  );
->>>>>>> 07aff153
 
   /**
    * Handle autocomplete dismissal
