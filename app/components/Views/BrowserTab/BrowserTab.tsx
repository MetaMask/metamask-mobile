import React, {
  useState,
  useRef,
  useEffect,
  useCallback,
  useMemo,
} from 'react';
import { View, Alert, BackHandler, ImageSourcePropType } from 'react-native';
import { isEqual } from 'lodash';
import { WebView, WebViewMessageEvent } from '@metamask/react-native-webview';
import BrowserBottomBar from '../../UI/BrowserBottomBar';
import { connect, useSelector } from 'react-redux';
import BackgroundBridge from '../../../core/BackgroundBridge/BackgroundBridge';
import Engine from '../../../core/Engine';
import WebviewProgressBar from '../../UI/WebviewProgressBar';
import Logger from '../../../util/Logger';
import {
  processUrlForBrowser,
  prefixUrlWithProtocol,
  isTLD,
  protocolAllowList,
  trustedProtocolToDeeplink,
  getAlertMessage,
  allowLinkOpen,
  getUrlObj,
} from '../../../util/browser';
import {
  SPA_urlChangeListener,
  JS_DESELECT_TEXT,
} from '../../../util/browserScripts';
import resolveEnsToIpfsContentId from '../../../lib/ens-ipfs/resolver';
import { strings } from '../../../../locales/i18n';
import URLParse from 'url-parse';
import WebviewErrorComponent from '../../UI/WebviewError';
import { addToHistory, addToWhitelist } from '../../../actions/browser';
import Device from '../../../util/device';
import AppConstants from '../../../core/AppConstants';
import { MetaMetricsEvents } from '../../../core/Analytics';
import OnboardingWizard from '../../UI/OnboardingWizard';
import DrawerStatusTracker from '../../../core/DrawerStatusTracker';
import EntryScriptWeb3 from '../../../core/EntryScriptWeb3';
import ErrorBoundary from '../ErrorBoundary';
import { getRpcMethodMiddleware } from '../../../core/RPCMethods/RPCMethodMiddleware';
import downloadFile from '../../../util/browser/downloadFile';
import { MAX_MESSAGE_LENGTH } from '../../../constants/dapp';
import sanitizeUrlInput from '../../../util/url/sanitizeUrlInput';
import {
  getCaip25Caveat,
  getPermittedCaipAccountIdsByHostname,
  getPermittedEvmAddressesByHostname,
  sortMultichainAccountsByLastSelected,
} from '../../../core/Permissions';
import Routes from '../../../constants/navigation/Routes';
import {
  selectIpfsGateway,
  selectIsIpfsGatewayEnabled,
} from '../../../selectors/preferencesController';
import { selectSelectedInternalAccountFormattedAddress } from '../../../selectors/accountsController';
import useFavicon from '../../hooks/useFavicon/useFavicon';
import {
  HOMEPAGE_HOST,
  IPFS_GATEWAY_DISABLED_ERROR,
  OLD_HOMEPAGE_URL_HOST,
  NOTIFICATION_NAMES,
  MM_MIXPANEL_TOKEN,
} from './constants';
import { regex } from '../../../../app/util/regex';
import { selectEvmChainId } from '../../../selectors/networkController';
import { BrowserViewSelectorsIDs } from '../../../../e2e/selectors/Browser/BrowserView.selectors';
import { useMetrics } from '../../../components/hooks/useMetrics';
import { trackDappViewedEvent } from '../../../util/metrics';
import trackErrorAsAnalytics from '../../../util/metrics/TrackError/trackErrorAsAnalytics';
import { selectPermissionControllerState } from '../../../selectors/snaps/permissionController';
import { isTest } from '../../../util/test/utils.js';
import { EXTERNAL_LINK_TYPE } from '../../../constants/browser';
import { AccountPermissionsScreens } from '../AccountPermissions/AccountPermissions.types';
import { useIsFocused, useNavigation } from '@react-navigation/native';
import { useStyles } from '../../hooks/useStyles';
import styleSheet from './styles';
import { type RootState } from '../../../reducers';
import { type Dispatch } from 'redux';
import {
  type SessionENSNames,
  type BrowserTabProps,
  type IpfsContentResult,
  WebViewNavigationEventName,
} from './types';
import { StackNavigationProp } from '@react-navigation/stack';
import {
  WebViewNavigationEvent,
  WebViewErrorEvent,
  WebViewError,
  WebViewProgressEvent,
  WebViewNavigation,
} from '@metamask/react-native-webview/src/WebViewTypes';
import PhishingModal from './components/PhishingModal';
import BrowserUrlBar, {
  ConnectionType,
  BrowserUrlBarRef,
} from '../../UI/BrowserUrlBar';
import { getMaskedUrl, isENSUrl } from './utils';
import { getURLProtocol } from '../../../util/general';
import { PROTOCOLS } from '../../../constants/deeplinks';
import Options from './components/Options';
import IpfsBanner from './components/IpfsBanner';
import UrlAutocomplete, {
  AutocompleteSearchResult,
  UrlAutocompleteRef,
} from '../../UI/UrlAutocomplete';
import { selectSearchEngine } from '../../../reducers/browser/selectors';
import { getPermittedEthChainIds } from '@metamask/chain-agnostic-permission';
import {
  getPhishingTestResult,
  getPhishingTestResultAsync,
  isProductSafetyDappScanningEnabled,
} from '../../../util/phishingDetection';
import { isPerDappSelectedNetworkEnabled } from '../../../util/networks';
import { toHex } from '@metamask/controller-utils';
import { parseCaipAccountId } from '@metamask/utils';

/**
 * Tab component for the in-app browser
 */
<<<<<<< HEAD
export const BrowserTab: React.FC<BrowserTabProps> = React.memo(({
  id: tabId,
  isIpfsGatewayEnabled,
  addToWhitelist: triggerAddToWhitelist,
  showTabs,
  linkType,
  isInTabsView,
  wizardStep,
  updateTabInfo,
  addToBrowserHistory,
  bookmarks,
  initialUrl,
  ipfsGateway,
  newTab,
  homePageUrl,
  activeChainId,
}) => {
  // This any can be removed when react navigation is bumped to v6 - issue https://github.com/react-navigation/react-navigation/issues/9037#issuecomment-735698288
  // eslint-disable-next-line @typescript-eslint/no-explicit-any
  const navigation = useNavigation<StackNavigationProp<any>>();
  const { styles } = useStyles(styleSheet, {});
  const [backEnabled, setBackEnabled] = useState(false);
  const [forwardEnabled, setForwardEnabled] = useState(false);
  const [progress, setProgress] = useState(0);
  const [firstUrlLoaded, setFirstUrlLoaded] = useState(false);
  const [error, setError] = useState<boolean | WebViewError>(false);
  const [showOptions, setShowOptions] = useState(false);
  const [entryScriptWeb3, setEntryScriptWeb3] = useState<string>();
  const [showPhishingModal, setShowPhishingModal] = useState(false);
  const [blockedUrl, setBlockedUrl] = useState<string>();
  const [ipfsBannerVisible, setIpfsBannerVisible] = useState(false);
  const [isResolvedIpfsUrl, setIsResolvedIpfsUrl] = useState(false);
  const [isUrlBarFocused, setIsUrlBarFocused] = useState(false);
  const [connectionType, setConnectionType] = useState(ConnectionType.UNKNOWN);
  const webviewRef = useRef<WebView>(null);
  const blockListType = useRef<string>(''); // TODO: Consider improving this type
  const webStates = useRef<
    Record<string, { requested: boolean; started: boolean; ended: boolean }>
  >({});
  // Track if webview is loaded for the first time
  const isWebViewReadyToLoad = useRef(false);
  const urlBarRef = useRef<BrowserUrlBarRef>(null);
  const autocompleteRef = useRef<UrlAutocompleteRef>(null);
  const onSubmitEditingRef = useRef<(text: string) => Promise<void>>(
    async () => {
      // eslint-disable-next-line @typescript-eslint/no-empty-function
    },
  );
  //const [resolvedUrl, setResolvedUrl] = useState('');
  const resolvedUrlRef = useRef('');
  // Tracks currently loading URL to prevent phishing alerts when user navigates away from malicious sites before detection completes
  const loadingUrlRef = useRef('');
  const submittedUrlRef = useRef('');
  const titleRef = useRef<string>('');
  const iconRef = useRef<ImageSourcePropType | undefined>();
  const sessionENSNamesRef = useRef<SessionENSNames>({});
  const ensIgnoreListRef = useRef<string[]>([]);
  const backgroundBridgeRef = useRef<{
    url: string;
    hostname: string;
    sendNotificationEip1193: (payload: unknown) => void;
    onDisconnect: () => void;
    onMessage: (message: Record<string, unknown>) => void;
  }>();
  const fromHomepage = useRef(false);
  const wizardScrollAdjustedRef = useRef(false);
  const searchEngine = useSelector(selectSearchEngine);

  const permittedEvmAccountsList = useSelector((state: RootState) => {
    const permissionsControllerState = selectPermissionControllerState(state);
    const hostname = new URLParse(resolvedUrlRef.current).origin;
    const permittedAcc = getPermittedEvmAddressesByHostname(
      permissionsControllerState,
      hostname,
    );
    return permittedAcc;
  }, isEqual);
  const permittedCaipAccountAddressesList = useSelector((state: RootState) => {
    const permissionsControllerState = selectPermissionControllerState(state);
    const hostname = new URLParse(resolvedUrlRef.current).origin;
    const permittedAccountIds = getPermittedCaipAccountIdsByHostname(
      permissionsControllerState,
      hostname,
=======
export const BrowserTab: React.FC<BrowserTabProps> = React.memo(
  ({
    id: tabId,
    isIpfsGatewayEnabled,
    addToWhitelist: triggerAddToWhitelist,
    showTabs,
    linkType,
    isInTabsView,
    wizardStep,
    updateTabInfo,
    addToBrowserHistory,
    bookmarks,
    initialUrl,
    ipfsGateway,
    newTab,
    homePageUrl,
    activeChainId,
  }) => {
    // This any can be removed when react navigation is bumped to v6 - issue https://github.com/react-navigation/react-navigation/issues/9037#issuecomment-735698288
    // eslint-disable-next-line @typescript-eslint/no-explicit-any
    const navigation = useNavigation<StackNavigationProp<any>>();
    const { styles } = useStyles(styleSheet, {});
    const [backEnabled, setBackEnabled] = useState(false);
    const [forwardEnabled, setForwardEnabled] = useState(false);
    const [progress, setProgress] = useState(0);
    const [firstUrlLoaded, setFirstUrlLoaded] = useState(false);
    const [error, setError] = useState<boolean | WebViewError>(false);
    const [showOptions, setShowOptions] = useState(false);
    const [entryScriptWeb3, setEntryScriptWeb3] = useState<string>();
    const [showPhishingModal, setShowPhishingModal] = useState(false);
    const [blockedUrl, setBlockedUrl] = useState<string>();
    const [ipfsBannerVisible, setIpfsBannerVisible] = useState(false);
    const [isResolvedIpfsUrl, setIsResolvedIpfsUrl] = useState(false);
    const [isUrlBarFocused, setIsUrlBarFocused] = useState(false);
    const [connectionType, setConnectionType] = useState(
      ConnectionType.UNKNOWN,
    );
    const webviewRef = useRef<WebView>(null);
    const blockListType = useRef<string>(''); // TODO: Consider improving this type
    const webStates = useRef<
      Record<string, { requested: boolean; started: boolean; ended: boolean }>
    >({});
    // Track if webview is loaded for the first time
    const isWebViewReadyToLoad = useRef(false);
    const urlBarRef = useRef<BrowserUrlBarRef>(null);
    const autocompleteRef = useRef<UrlAutocompleteRef>(null);
    const onSubmitEditingRef = useRef<(text: string) => Promise<void>>(
      async () => {
        // eslint-disable-next-line @typescript-eslint/no-empty-function
      },
>>>>>>> 60361c21
    );
    //const [resolvedUrl, setResolvedUrl] = useState('');
    const resolvedUrlRef = useRef('');
    // Tracks currently loading URL to prevent phishing alerts when user navigates away from malicious sites before detection completes
    const loadingUrlRef = useRef('');
    const submittedUrlRef = useRef('');
    const titleRef = useRef<string>('');
    const iconRef = useRef<ImageSourcePropType | undefined>();
    const sessionENSNamesRef = useRef<SessionENSNames>({});
    const ensIgnoreListRef = useRef<string[]>([]);
    const backgroundBridgeRef = useRef<{
      url: string;
      hostname: string;
      sendNotificationEip1193: (payload: unknown) => void;
      onDisconnect: () => void;
      onMessage: (message: Record<string, unknown>) => void;
    }>();
    const fromHomepage = useRef(false);
    const wizardScrollAdjustedRef = useRef(false);
    const searchEngine = useSelector(selectSearchEngine);

    const permittedEvmAccountsList = useSelector((state: RootState) => {
      const permissionsControllerState = selectPermissionControllerState(state);
      const hostname = new URLParse(resolvedUrlRef.current).hostname;
      const permittedAcc = getPermittedEvmAddressesByHostname(
        permissionsControllerState,
        hostname,
      );
      return permittedAcc;
    }, isEqual);
    const permittedCaipAccountAddressesList = useSelector(
      (state: RootState) => {
        const permissionsControllerState =
          selectPermissionControllerState(state);
        const hostname = new URLParse(resolvedUrlRef.current).hostname;
        const permittedAccountIds = getPermittedCaipAccountIdsByHostname(
          permissionsControllerState,
          hostname,
        );
        const sortedPermittedAccountIds =
          sortMultichainAccountsByLastSelected(permittedAccountIds);
        const permittedAccountAddresses = sortedPermittedAccountIds.map(
          (accountId) => {
            const { address } = parseCaipAccountId(accountId);
            return address;
          },
        );
        return permittedAccountAddresses;
      },
      isEqual,
    );

    const favicon = useFavicon(resolvedUrlRef.current);
    const { trackEvent, isEnabled, getMetaMetricsId, createEventBuilder } =
      useMetrics();
    /**
     * Is the current tab the active tab
     */
    const isTabActive = useSelector(
      (state: RootState) => state.browser.activeTab === tabId,
    );

    /**
     * whitelisted url to bypass the phishing detection
     */
    const whitelist = useSelector(
      (state: RootState) => state.browser.whitelist,
    );

    const isFocused = useIsFocused();

    /**
     * Checks if a given url or the current url is the homepage
     */
    const isHomepage = useCallback((checkUrl?: string | null) => {
      const currentPage = checkUrl || resolvedUrlRef.current;
      const prefixedUrl = prefixUrlWithProtocol(currentPage);
      const { host: currentHost } = getUrlObj(prefixedUrl);
      return (
        currentHost === HOMEPAGE_HOST || currentHost === OLD_HOMEPAGE_URL_HOST
      );
    }, []);

    const notifyAllConnections = useCallback((payload: unknown) => {
      backgroundBridgeRef.current?.sendNotificationEip1193(payload);
    }, []);

    /**
     * Dismiss the text selection on the current website
     */
    const dismissTextSelectionIfNeeded = useCallback(() => {
      if (isTabActive && Device.isAndroid()) {
        const { current } = webviewRef;
        if (current) {
          setTimeout(() => {
            current.injectJavaScript(JS_DESELECT_TEXT);
          }, 50);
        }
      }
    }, [isTabActive]);

    /**
     * Toggle the options menu
     */
    const toggleOptions = useCallback(() => {
      dismissTextSelectionIfNeeded();
      setShowOptions(!showOptions);

      trackEvent(
        createEventBuilder(MetaMetricsEvents.DAPP_BROWSER_OPTIONS).build(),
      );
    }, [
      dismissTextSelectionIfNeeded,
      showOptions,
      trackEvent,
      createEventBuilder,
    ]);

    /**
     * Show the options menu
     */
    const toggleOptionsIfNeeded = useCallback(() => {
      if (showOptions) {
        toggleOptions();
      }
    }, [showOptions, toggleOptions]);

    /**
     * Go back to previous website in history
     */
    const goBack = useCallback(() => {
      if (!backEnabled) return;

      toggleOptionsIfNeeded();
      const { current } = webviewRef;
      if (!current) {
        Logger.log('WebviewRef current is not defined!');
      }
      // Reset error state
      setError(false);
      current?.goBack?.();
    }, [backEnabled, toggleOptionsIfNeeded]);

    /**
     * Go forward to the next website in history
     */
    const goForward = async () => {
      if (!forwardEnabled) return;

      toggleOptionsIfNeeded();
      const { current } = webviewRef;
      current?.goForward?.();
    };

    /**
     * Check if an origin is allowed
     */
    const isAllowedOrigin = useCallback(
      async (urlOrigin: string): Promise<boolean> => {
        if (whitelist?.includes(urlOrigin)) {
          return true;
        }

        const testResult = await getPhishingTestResultAsync(urlOrigin);
        if (testResult?.result && testResult.name) {
          blockListType.current = testResult.name;
        }
        return !testResult?.result;
      },
      [whitelist],
    );

    /**
     * Determines if we should show the phishing modal for a detected phishing URL
     * For real-time dapp scanning, we may want to skip showing the modal in certain cases:
     * - The user has completely navigated and loaded web content for another website
     * - The user has started navigating and loading web content for another website
     *
     * This is important because if we've navigated to something like metamask.io after being on
     * a phishing website and the response from the dapp scanning API returns after we've already
     * navigated away on the phishing website, then the user thinks the modal is for metamask.io.
     */
    const shouldShowPhishingModal = useCallback(
      (phishingUrlOrigin: string): boolean => {
        if (!isProductSafetyDappScanningEnabled()) {
          return true;
        }
        const resolvedUrlOrigin = new URLParse(resolvedUrlRef.current).origin;
        const loadingUrlOrigin = new URLParse(loadingUrlRef.current).origin;
        const shouldNotShow =
          resolvedUrlOrigin !== phishingUrlOrigin &&
          loadingUrlOrigin !== phishingUrlOrigin &&
          loadingUrlOrigin !== 'null';

        return !shouldNotShow;
      },
      [resolvedUrlRef, loadingUrlRef],
    );

    /**
     * Show a phishing modal when a url is not allowed
     */
    const handleNotAllowedUrl = useCallback(
      (urlOrigin: string) => {
        if (!shouldShowPhishingModal(urlOrigin)) {
          return;
        }

        setBlockedUrl(urlOrigin);
        setTimeout(() => setShowPhishingModal(true), 1000);
      },
      [shouldShowPhishingModal, setBlockedUrl, setShowPhishingModal],
    );

    /**
     * Get IPFS info from a ens url
     * TODO: Consider improving this function and it's types
     */
    const handleIpfsContent = useCallback(
      async (
        fullUrl: string,
        {
          hostname,
          pathname,
          query,
        }: { hostname: string; pathname: string; query: string },
      ): Promise<IpfsContentResult | undefined | null> => {
        const { provider } =
          Engine.context.NetworkController.getProviderAndBlockTracker();
        let gatewayUrl;
        try {
          const { type, hash } = await resolveEnsToIpfsContentId({
            provider,
            name: hostname,
            chainId: activeChainId,
          });
          if (type === 'ipfs-ns') {
            gatewayUrl = `${ipfsGateway}${hash}${pathname || '/'}${
              query || ''
            }`;
            const response = await fetch(gatewayUrl, {
              headers: {
                'User-Agent': 'MetaMask Mobile Browser',
              },
            });
            const statusCode = response.status;
            if (statusCode >= 400) {
              Logger.log('Status code ', statusCode, gatewayUrl);
              return null;
            }
          } else if (type === 'swarm-ns') {
            gatewayUrl = `${AppConstants.SWARM_DEFAULT_GATEWAY_URL}${hash}${
              pathname || '/'
            }${query || ''}`;
          } else if (type === 'ipns-ns') {
            gatewayUrl = `${AppConstants.IPNS_DEFAULT_GATEWAY_URL}${hostname}${
              pathname || '/'
            }${query || ''}`;
          }
          return {
            url: gatewayUrl,
            hash,
            type,
          };
        } catch (err: unknown) {
          const handleIpfsContentError = err as Error;
          //if it's not a ENS but a TLD (Top Level Domain)
          if (isTLD(hostname, handleIpfsContentError)) {
            ensIgnoreListRef.current.push(hostname);
            return { url: fullUrl, reload: true };
          }
          if (
            handleIpfsContentError?.message?.startsWith(
              'EnsIpfsResolver - no known ens-ipfs registry for chainId',
            )
          ) {
            trackErrorAsAnalytics(
              'Browser: Failed to resolve ENS name for chainId',
              handleIpfsContentError?.message,
            );
          } else {
            Logger.error(handleIpfsContentError, 'Failed to resolve ENS name');
          }

          if (
            handleIpfsContentError?.message?.startsWith(
              IPFS_GATEWAY_DISABLED_ERROR,
            )
          ) {
            setIpfsBannerVisible(true);
            goBack();
            throw new Error(handleIpfsContentError?.message);
          } else {
            Alert.alert(
              strings('browser.failed_to_resolve_ens_name'),
              handleIpfsContentError.message,
            );
          }
          goBack();
        }
      },
      [goBack, ipfsGateway, setIpfsBannerVisible, activeChainId],
    );

    const triggerDappViewedEvent = useCallback((urlToTrigger: string) => {
      const permissionsControllerState =
        Engine.context.PermissionController.state;
      const hostname = new URLParse(urlToTrigger).hostname;
      const connectedAccounts = getPermittedCaipAccountIdsByHostname(
        permissionsControllerState,
        hostname,
      );

      // Check if there are any connected accounts
      if (!connectedAccounts.length) {
        return;
      }
<<<<<<< HEAD
    },
    [goBack, ipfsGateway, setIpfsBannerVisible, activeChainId],
  );

  const triggerDappViewedEvent = useCallback((urlToTrigger: string) => {
    const permissionsControllerState =
      Engine.context.PermissionController.state;
    const hostname = new URLParse(urlToTrigger).origin;
    const connectedAccounts = getPermittedCaipAccountIdsByHostname(
      permissionsControllerState,
      hostname,
=======

      // Track dapp viewed event
      trackDappViewedEvent({
        hostname,
        numberOfConnectedAccounts: connectedAccounts.length,
      });
    }, []);

    /**
     * Open a new tab
     */
    const openNewTab = useCallback(
      (newTabUrl?: string) => {
        toggleOptionsIfNeeded();
        dismissTextSelectionIfNeeded();
        newTab(newTabUrl);
      },
      [dismissTextSelectionIfNeeded, newTab, toggleOptionsIfNeeded],
>>>>>>> 60361c21
    );

    /**
     * Handle when the drawer (app menu) is opened
     */
    const drawerOpenHandler = useCallback(() => {
      dismissTextSelectionIfNeeded();
    }, [dismissTextSelectionIfNeeded]);

    const handleFirstUrl = useCallback(async () => {
      setIsResolvedIpfsUrl(false);
      setFirstUrlLoaded(true);
      setProgress(0);
      return;
    }, []);

    /**
     * Set initial url, dapp scripts and engine. Similar to componentDidMount
     */
    useEffect(() => {
      if (!isTabActive || isWebViewReadyToLoad.current) return;

      isWebViewReadyToLoad.current = true;

      const getEntryScriptWeb3 = async () => {
        const entryScriptWeb3Fetched = await EntryScriptWeb3.get();
        setEntryScriptWeb3(entryScriptWeb3Fetched + SPA_urlChangeListener);
      };

      getEntryScriptWeb3();
      handleFirstUrl();
    }, [isTabActive, handleFirstUrl]);

    // Cleanup bridges when tab is closed
    useEffect(
      () => () => {
        backgroundBridgeRef.current?.onDisconnect();
      },
      [],
    );

    useEffect(() => {
      if (Device.isAndroid()) {
        DrawerStatusTracker.hub.on('drawer::open', drawerOpenHandler);
      }

      return function cleanup() {
        if (Device.isAndroid()) {
          DrawerStatusTracker?.hub?.removeListener(
            'drawer::open',
            drawerOpenHandler,
          );
        }
      };
    }, [drawerOpenHandler]);

    /**
     * Set navigation listeners
     */
    useEffect(() => {
      const handleAndroidBackPress = () => {
        if (!isTabActive) return false;
        goBack();
        return true;
      };

      BackHandler.addEventListener('hardwareBackPress', handleAndroidBackPress);

      // Handle hardwareBackPress event only for browser, not components rendered on top
      navigation.addListener('focus', () => {
        BackHandler.addEventListener(
          'hardwareBackPress',
          handleAndroidBackPress,
        );
      });
      navigation.addListener('blur', () => {
        BackHandler.removeEventListener(
          'hardwareBackPress',
          handleAndroidBackPress,
        );
      });

      return function cleanup() {
        BackHandler.removeEventListener(
          'hardwareBackPress',
          handleAndroidBackPress,
        );
      };
    }, [goBack, isTabActive, navigation]);

    /**
     * Inject home page scripts to get the favourites and set analytics key
     */
    const injectHomePageScripts = useCallback(
      async (injectedBookmarks?: string[]) => {
        const { current } = webviewRef;
        const analyticsEnabled = isEnabled();
        const disctinctId = await getMetaMetricsId();
        const homepageScripts = `
              window.__mmFavorites = ${JSON.stringify(
                injectedBookmarks || bookmarks,
              )};
              window.__mmSearchEngine = "${searchEngine}";
              window.__mmMetametrics = ${analyticsEnabled};
              window.__mmDistinctId = "${disctinctId}";
              window.__mmMixpanelToken = "${MM_MIXPANEL_TOKEN}";
              (function () {
                  try {
                      window.dispatchEvent(new Event('metamask_onHomepageScriptsInjected'));
                  } catch (e) {
                      //Nothing to do
                  }
              })()
          `;

        current?.injectJavaScript(homepageScripts);
      },
      [isEnabled, getMetaMetricsId, bookmarks, searchEngine],
    );

    /**
     * Handles error for example, ssl certificate error or cannot open page
     */
    const handleError = useCallback(
      (webViewError: WebViewError) => {
        resolvedUrlRef.current = submittedUrlRef.current;
        titleRef.current = `Can't Open Page`;
        iconRef.current = undefined;
        setConnectionType(ConnectionType.UNKNOWN);
        setBackEnabled(true);
        setForwardEnabled(false);
        // Show error and reset progress bar
        setError(webViewError);
        setProgress(0);

        // Prevent url from being set when the url bar is focused
        !isUrlBarFocused &&
          urlBarRef.current?.setNativeProps({ text: submittedUrlRef.current });

        isTabActive &&
          navigation.setParams({
            url: getMaskedUrl(
              submittedUrlRef.current,
              sessionENSNamesRef.current,
            ),
          });

<<<<<<< HEAD
    if (!(isFocused && !isInTabsView && isTabActive)) {
      return;
    }
    if (!resolvedUrlRef.current) return;
    const hostname = new URLParse(resolvedUrlRef.current).origin;
    const permissionsControllerState =
      Engine.context.PermissionController.state;
    const permittedAccounts = getPermittedCaipAccountIdsByHostname(
      permissionsControllerState,
      hostname,
=======
        Logger.log(webViewError);
      },
      [
        setConnectionType,
        setBackEnabled,
        setForwardEnabled,
        setError,
        setProgress,
        isUrlBarFocused,
        isTabActive,
        navigation,
      ],
>>>>>>> 60361c21
    );

    const checkTabPermissions = useCallback(() => {
      if (isPerDappSelectedNetworkEnabled()) {
        return;
      }

      if (!(isFocused && !isInTabsView && isTabActive)) {
        return;
      }
      if (!resolvedUrlRef.current) return;
      const hostname = new URLParse(resolvedUrlRef.current).hostname;
      const permissionsControllerState =
        Engine.context.PermissionController.state;
      const permittedAccounts = getPermittedCaipAccountIdsByHostname(
        permissionsControllerState,
        hostname,
      );

      const isConnected = permittedAccounts.length > 0;

      if (isConnected) {
        let permittedChains = [];
        try {
          const caveat = getCaip25Caveat(hostname);
          permittedChains = caveat ? getPermittedEthChainIds(caveat.value) : [];

          const currentChainId = toHex(activeChainId);
          const isCurrentChainIdAlreadyPermitted =
            permittedChains.includes(currentChainId);

          if (!isCurrentChainIdAlreadyPermitted) {
            navigation.navigate(Routes.MODAL.ROOT_MODAL_FLOW, {
              screen: Routes.SHEET.ACCOUNT_PERMISSIONS,
              params: {
                isNonDappNetworkSwitch: true,
                hostInfo: {
                  metadata: {
                    origin: hostname,
                  },
                },
                isRenderedAsBottomSheet: true,
                initialScreen: AccountPermissionsScreens.Connected,
              },
            });
          }
        } catch (e) {
          const checkTabPermissionsError = e as Error;
          Logger.error(
            checkTabPermissionsError,
            'Error in checkTabPermissions',
          );
        }
      }
<<<<<<< HEAD
    }
  }, [activeChainId, navigation, isFocused, isInTabsView, isTabActive]);

  /**
   * Handles state changes for when the url changes
   */
  const handleSuccessfulPageResolution = useCallback(
    async (siteInfo: {
      url: string;
      title: string;
      icon: ImageSourcePropType;
      canGoBack: boolean;
      canGoForward: boolean;
    }) => {
      resolvedUrlRef.current = siteInfo.url;
      titleRef.current = siteInfo.title;
      if (siteInfo.icon) iconRef.current = siteInfo.icon;

      const hostName = new URLParse(siteInfo.url).origin;
      // Prevent url from being set when the url bar is focused
      !isUrlBarFocused && urlBarRef.current?.setNativeProps({ text: hostName });

      const contentProtocol = getURLProtocol(siteInfo.url);
      if (contentProtocol === PROTOCOLS.HTTPS) {
        setConnectionType(ConnectionType.SECURE);
      } else if (contentProtocol === PROTOCOLS.HTTP) {
        setConnectionType(ConnectionType.UNSECURE);
      }
      setBackEnabled(siteInfo.canGoBack);
      setForwardEnabled(siteInfo.canGoForward);
=======
    }, [activeChainId, navigation, isFocused, isInTabsView, isTabActive]);

    /**
     * Handles state changes for when the url changes
     */
    const handleSuccessfulPageResolution = useCallback(
      async (siteInfo: {
        url: string;
        title: string;
        icon: ImageSourcePropType;
        canGoBack: boolean;
        canGoForward: boolean;
      }) => {
        resolvedUrlRef.current = siteInfo.url;
        titleRef.current = siteInfo.title;
        if (siteInfo.icon) iconRef.current = siteInfo.icon;

        const hostName = new URLParse(siteInfo.url).hostname;
        // Prevent url from being set when the url bar is focused
        !isUrlBarFocused &&
          urlBarRef.current?.setNativeProps({ text: hostName });

        const contentProtocol = getURLProtocol(siteInfo.url);
        if (contentProtocol === PROTOCOLS.HTTPS) {
          setConnectionType(ConnectionType.SECURE);
        } else if (contentProtocol === PROTOCOLS.HTTP) {
          setConnectionType(ConnectionType.UNSECURE);
        }
        setBackEnabled(siteInfo.canGoBack);
        setForwardEnabled(siteInfo.canGoForward);

        isTabActive &&
          navigation.setParams({
            url: getMaskedUrl(siteInfo.url, sessionENSNamesRef.current),
          });
>>>>>>> 60361c21

        updateTabInfo(tabId, {
          url: getMaskedUrl(siteInfo.url, sessionENSNamesRef.current),
        });

        addToBrowserHistory({
          name: siteInfo.title,
          url: getMaskedUrl(siteInfo.url, sessionENSNamesRef.current),
        });

        if (!isPerDappSelectedNetworkEnabled()) {
          checkTabPermissions();
        }
      },
      [
        isUrlBarFocused,
        setConnectionType,
        isTabActive,
        tabId,
        updateTabInfo,
        addToBrowserHistory,
        navigation,
        checkTabPermissions,
      ],
    );

    /**
     * Function that allows custom handling of any web view requests.
     * Return `true` to continue loading the request and `false` to stop loading.
     */
    const onShouldStartLoadWithRequest = ({
      url: urlToLoad,
    }: {
      url: string;
    }) => {
      webStates.current[urlToLoad] = {
        ...webStates.current[urlToLoad],
        requested: true,
      };

      if (!isIpfsGatewayEnabled && isResolvedIpfsUrl) {
        setIpfsBannerVisible(true);
        return false;
      }

      // TODO: Make sure to replace with cache hits once EPD has been deprecated.
      if (!isProductSafetyDappScanningEnabled()) {
        const scanResult = getPhishingTestResult(urlToLoad);
        let whitelistUrlInput = prefixUrlWithProtocol(urlToLoad);
        whitelistUrlInput = whitelistUrlInput.replace(/\/$/, ''); // removes trailing slash
        if (scanResult.result && !whitelist.includes(whitelistUrlInput)) {
          handleNotAllowedUrl(urlToLoad);
          return false;
        }
      }

      // Continue request loading it the protocol is whitelisted
      const { protocol } = new URLParse(urlToLoad);
      if (protocolAllowList.includes(protocol)) return true;
      Logger.log(`Protocol not allowed ${protocol}`);

      // If it is a trusted deeplink protocol, do not show the
      // warning alert. Allow the OS to deeplink the URL
      // and stop the webview from loading it.
      if (trustedProtocolToDeeplink.includes(protocol)) {
        allowLinkOpen(urlToLoad);
        return false;
      }

      // TODO: add logging for untrusted protocol being used
      // Sentry
      const alertMsg = getAlertMessage(protocol, strings);

      // Pop up an alert dialog box to prompt the user for permission
      // to execute the request
      Alert.alert(strings('onboarding.warning_title'), alertMsg, [
        {
          text: strings('browser.protocol_alert_options.ignore'),
          onPress: () => null,
          style: 'cancel',
        },
        {
          text: strings('browser.protocol_alert_options.allow'),
          onPress: () => allowLinkOpen(urlToLoad),
          style: 'default',
        },
      ]);

      return false;
    };

    /**
     * Sets loading bar progress
     */
    const onLoadProgress = useCallback(
      ({
        nativeEvent: { progress: onLoadProgressProgress },
      }: WebViewProgressEvent) => {
        setProgress(onLoadProgressProgress);
      },
      [setProgress],
    );

    /**
     * When website finished loading
     */
    const onLoadEnd = useCallback(
      ({
        event: { nativeEvent },
        forceResolve,
      }: {
        event: WebViewNavigationEvent | WebViewErrorEvent;
        forceResolve?: boolean;
      }) => {
        if ('code' in nativeEvent) {
          // Handle error - code is a property of WebViewErrorEvent
          return handleError(nativeEvent);
        }

        // Handle navigation event
        const { url, title, canGoBack, canGoForward } = nativeEvent;
        loadingUrlRef.current = '';
        // Do not update URL unless website has successfully completed loading.
        webStates.current[url] = { ...webStates.current[url], ended: true };
        const { started, ended } = webStates.current[url];
        const incomingOrigin = new URLParse(url).origin;
        const activeOrigin = new URLParse(resolvedUrlRef.current).origin;
        if (
          forceResolve ||
          (started && ended) ||
          incomingOrigin === activeOrigin
        ) {
          delete webStates.current[url];
          // Update navigation bar address with title of loaded url.
          handleSuccessfulPageResolution({
            title,
            url,
            icon: favicon,
            canGoBack,
            canGoForward,
          });
        }
      },
      [handleError, handleSuccessfulPageResolution, favicon],
    );

    /**
     * Check if any iFrame URLs are prohibited
     */
    const checkIFrameUrls = useCallback(
      async (iframeUrls: string[]) => {
        for (const iframeUrl of iframeUrls) {
          const { origin: iframeOrigin } = new URLParse(iframeUrl);
          const isAllowed = await isAllowedOrigin(iframeOrigin);
          if (!isAllowed) {
            handleNotAllowedUrl(iframeOrigin);
            return;
          }
        }
      },
      [isAllowedOrigin, handleNotAllowedUrl],
    );

    /**
     * Handle message from website
     */
    const onMessage = ({ nativeEvent }: WebViewMessageEvent) => {
      const data = nativeEvent.data;
      try {
        if (data.length > MAX_MESSAGE_LENGTH) {
          console.warn(
            `message exceeded size limit and will be dropped: ${data.slice(
              0,
              1000,
            )}...`,
          );
          return;
        }
        const dataParsed = typeof data === 'string' ? JSON.parse(data) : data;
        if (!dataParsed || (!dataParsed.type && !dataParsed.name)) {
          return;
        }
        if (
          dataParsed.type === 'IFRAME_DETECTED' &&
          Array.isArray(dataParsed.iframeUrls) &&
          dataParsed.iframeUrls.length > 0
        ) {
          const validIframeUrls = dataParsed.iframeUrls.filter(
            (url: unknown): url is string =>
              typeof url === 'string' && url.trim().length > 0,
          );
          if (validIframeUrls.length > 0) {
            checkIFrameUrls(validIframeUrls);
          }
          return;
        }
        if (dataParsed.name) {
          backgroundBridgeRef.current?.onMessage(dataParsed);
          return;
        }
      } catch (e: unknown) {
        const onMessageError = e as Error;
        Logger.error(
          onMessageError,
          `Browser::onMessage on ${resolvedUrlRef.current}`,
        );
      }
<<<<<<< HEAD
      const dataParsed = typeof data === 'string' ? JSON.parse(data) : data;
      if (!dataParsed || (!dataParsed.type && !dataParsed.name)) {
        return;
      }
      if (dataParsed.name) {
        backgroundBridgeRef.current?.onMessage(dataParsed);
        return;
      }
    } catch (e: unknown) {
      const onMessageError = e as Error;
      Logger.error(
        onMessageError,
        `Browser::onMessage on ${resolvedUrlRef.current}`,
      );
    }
  };

  const toggleUrlModal = useCallback(() => {
    urlBarRef.current?.focus();
  }, []);

  const initializeBackgroundBridge = useCallback(
    (urlBridge: string, isMainFrame: boolean) => {
      // First disconnect and reset bridge
      backgroundBridgeRef.current?.onDisconnect();
      backgroundBridgeRef.current = undefined;

      //@ts-expect-error - We should type bacgkround bridge js file
      const newBridge = new BackgroundBridge({
        webview: webviewRef,
        url: urlBridge,
        getRpcMethodMiddleware: ({
          hostname,
          getProviderState,
        }: {
          hostname: string;
          getProviderState: () => void;
        }) =>
          getRpcMethodMiddleware({
            hostname: new URL(urlBridge).origin,
=======
    };

    const toggleUrlModal = useCallback(() => {
      urlBarRef.current?.focus();
    }, []);

    const initializeBackgroundBridge = useCallback(
      (urlBridge: string, isMainFrame: boolean) => {
        // First disconnect and reset bridge
        backgroundBridgeRef.current?.onDisconnect();
        backgroundBridgeRef.current = undefined;

        //@ts-expect-error - We should type bacgkround bridge js file
        const newBridge = new BackgroundBridge({
          webview: webviewRef,
          url: urlBridge,
          getRpcMethodMiddleware: ({
            hostname,
>>>>>>> 60361c21
            getProviderState,
          }: {
            hostname: string;
            getProviderState: () => void;
          }) =>
            getRpcMethodMiddleware({
              hostname,
              getProviderState,
              navigation,
              // Website info
              url: resolvedUrlRef,
              title: titleRef,
              icon: iconRef,
              // Bookmarks
              isHomepage,
              // Show autocomplete
              fromHomepage,
              toggleUrlModal,
              // Wizard
              wizardScrollAdjusted: wizardScrollAdjustedRef,
              tabId,
              injectHomePageScripts,
              // TODO: This properties were missing, and were not optional
              isWalletConnect: false,
              isMMSDK: false,
              analytics: {},
            }),
          isMainFrame,
        });
        backgroundBridgeRef.current = newBridge;
      },
      [navigation, isHomepage, toggleUrlModal, tabId, injectHomePageScripts],
    );

    const sendActiveAccount = useCallback(
      async (targetUrl?: string) => {
        try {
          const urlToCheck = targetUrl || resolvedUrlRef.current;
          if (!urlToCheck) return;
          const hostname = new URLParse(urlToCheck).hostname;
          const permissionsControllerState =
            Engine.context.PermissionController.state;

          // Get permitted accounts specifically for the target hostname
          const permittedAccountsForTarget = getPermittedEvmAddressesByHostname(
            permissionsControllerState,
            hostname,
          );

          // Only send account information if the target URL has explicit permissions
          if (permittedAccountsForTarget.length > 0) {
            notifyAllConnections({
              method: NOTIFICATION_NAMES.accountsChanged,
              params: permittedAccountsForTarget,
            });
          }
        } catch (err) {
          Logger.log(err as Error, 'Error in sendActiveAccount');
          return;
        }
        // Use the target URL if provided, otherwise use current resolved URL
      },
      [notifyAllConnections],
    );

    /**
     * Website started to load
     */
    const onLoadStart = useCallback(
      async ({ nativeEvent }: WebViewNavigationEvent) => {
        loadingUrlRef.current = nativeEvent.url;

        // Use URL to produce real url. This should be the actual website that the user is viewing.
        const { origin: urlOrigin } = new URLParse(nativeEvent.url);

        webStates.current[nativeEvent.url] = {
          ...webStates.current[nativeEvent.url],
          started: true,
        };

        // Cancel loading the page if we detect its a phishing page
        const isAllowed = await isAllowedOrigin(urlOrigin);
        if (!isAllowed) {
          handleNotAllowedUrl(urlOrigin);
          return false;
        }

        // Only send active account for the specific URL being navigated to
        // This ensures we only send account info to sites that have explicit permissions
        sendActiveAccount(nativeEvent.url);

        iconRef.current = undefined;
        if (isHomepage(nativeEvent.url)) {
          injectHomePageScripts();
        }

        initializeBackgroundBridge(urlOrigin, true);
      },
      [
        isAllowedOrigin,
        handleNotAllowedUrl,
        sendActiveAccount,
        isHomepage,
        injectHomePageScripts,
        initializeBackgroundBridge,
      ],
    );

    /**
     * Check whenever permissions change / account changes for Dapp
     */
    useEffect(() => {
      sendActiveAccount();
    }, [sendActiveAccount, permittedEvmAccountsList]);

    /**
     * Check when the ipfs gateway is enabled to hide the banner
     */
    useEffect(() => {
      if (isIpfsGatewayEnabled) {
        setIpfsBannerVisible(false);
      }
    }, [isIpfsGatewayEnabled]);

    /**
     * Render the progress bar
     */
    const renderProgressBar = () => (
      <View style={styles.progressBarWrapper}>
        <WebviewProgressBar progress={progress} />
      </View>
    );

    /**
     * Track new tab event
     */
    const trackNewTabEvent = () => {
      trackEvent(
        createEventBuilder(MetaMetricsEvents.BROWSER_NEW_TAB)
          .addProperties({
            option_chosen: 'Browser Options',
            number_of_tabs: undefined,
          })
          .build(),
      );
    };

    /**
     * Handle new tab button press
     */
    const onNewTabPress = () => {
      openNewTab();
      trackNewTabEvent();
    };

    /**
     * Show the different tabs
     */
    const triggerShowTabs = () => {
      dismissTextSelectionIfNeeded();
      showTabs();
    };

    const isExternalLink = useMemo(
      () => linkType === EXTERNAL_LINK_TYPE,
      [linkType],
    );

    useEffect(() => {
      if (!isPerDappSelectedNetworkEnabled()) {
        checkTabPermissions();
      }
    }, [checkTabPermissions, isFocused, isInTabsView, isTabActive]);

    const handleEnsUrl = useCallback(
      async (ens: string) => {
        try {
          webviewRef.current?.stopLoading();

          const { hostname, query, pathname } = new URLParse(ens);
          const ipfsContent = await handleIpfsContent(ens, {
            hostname,
            query,
            pathname,
          });
          if (!ipfsContent?.url) return null;
          const { url: ipfsUrl, reload } = ipfsContent;
          // Reload with IPFS url
          if (reload) return onSubmitEditingRef.current?.(ipfsUrl);
          if (!ipfsContent.hash || !ipfsContent.type) {
            Logger.error(
              new Error('IPFS content is missing hash or type'),
              'Error in handleEnsUrl',
            );
            return null;
          }
          const { type, hash } = ipfsContent;
          sessionENSNamesRef.current[ipfsUrl] = { hostname, hash, type };
          setIsResolvedIpfsUrl(true);
          return ipfsUrl;
        } catch (_) {
          return null;
        }
      },
      [handleIpfsContent, setIsResolvedIpfsUrl],
    );

    const onSubmitEditing = useCallback(
      async (text: string) => {
        if (!text) return;
        setConnectionType(ConnectionType.UNKNOWN);
        urlBarRef.current?.setNativeProps({ text });
        submittedUrlRef.current = text;
        webviewRef.current?.stopLoading();
        // Format url for browser to be navigatable by webview
        const processedUrl = processUrlForBrowser(text, searchEngine);
        if (isENSUrl(processedUrl, ensIgnoreListRef.current)) {
          const handledEnsUrl = await handleEnsUrl(
            processedUrl.replace(regex.urlHttpToHttps, 'https://'),
          );
          if (!handledEnsUrl) {
            trackErrorAsAnalytics(
              'Browser: Failed to handle ENS url',
              'Error in onSubmitEditing',
            );
            return;
          }
          return onSubmitEditingRef.current(handledEnsUrl);
        }
        // Directly update url in webview
        webviewRef.current?.injectJavaScript(`
      window.location.href = '${sanitizeUrlInput(processedUrl)}';
      true;  // Required for iOS
    `);
      },
      [searchEngine, handleEnsUrl, setConnectionType],
    );

    // Assign the memoized function to the ref. This is needed since onSubmitEditing is a useCallback and is accessed recursively
    useEffect(() => {
      onSubmitEditingRef.current = onSubmitEditing;
    }, [onSubmitEditing]);

    /**
     * Go to home page, reload if already on homepage
     */
    const goToHomepage = useCallback(async () => {
      onSubmitEditing(homePageUrl);
      toggleOptionsIfNeeded();
      triggerDappViewedEvent(resolvedUrlRef.current);
      trackEvent(createEventBuilder(MetaMetricsEvents.DAPP_HOME).build());
    }, [
      toggleOptionsIfNeeded,
      triggerDappViewedEvent,
      trackEvent,
      createEventBuilder,
      onSubmitEditing,
      homePageUrl,
    ]);

    /**
     * Reload current page
     */
    const reload = useCallback(() => {
      onSubmitEditing(resolvedUrlRef.current);
      triggerDappViewedEvent(resolvedUrlRef.current);
    }, [onSubmitEditing, triggerDappViewedEvent]);

    /**
     * Render the onboarding wizard browser step
     */
    const renderOnboardingWizard = () => {
      if ([7].includes(wizardStep)) {
        if (!wizardScrollAdjustedRef.current) {
          setTimeout(() => {
            reload();
          }, 1);
          wizardScrollAdjustedRef.current = true;
        }
        return <OnboardingWizard navigation={navigation} />;
      }
      return null;
    };

    const handleOnFileDownload = useCallback(
      async ({
        nativeEvent: { downloadUrl },
      }: {
        nativeEvent: { downloadUrl: string };
      }) => {
        const downloadResponse = await downloadFile(downloadUrl);
        if (downloadResponse) {
          reload();
        } else {
          Alert.alert(strings('download_files.error'));
          reload();
        }
      },
      [reload],
    );

    /**
     * Return to the MetaMask Dapp Homepage
     */
    const returnHome = () => {
      onSubmitEditing(HOMEPAGE_HOST);
    };

    /**
     * Render the bottom (navigation/options) bar
     */
    const renderBottomBar = () =>
      isTabActive && !isUrlBarFocused ? (
        <BrowserBottomBar
          canGoBack={backEnabled}
          canGoForward={forwardEnabled}
          goForward={goForward}
          goBack={goBack}
          showTabs={triggerShowTabs}
          showUrlModal={toggleUrlModal}
          toggleOptions={toggleOptions}
          goHome={goToHomepage}
        />
      ) : null;

    /**
     * Handle autocomplete selection
     */
    const onSelect = useCallback(
      (item: AutocompleteSearchResult) => {
        // Unfocus the url bar and hide the autocomplete results
        urlBarRef.current?.hide();
        if (item.category === 'tokens') {
          navigation.navigate(Routes.BROWSER.ASSET_LOADER, {
            chainId: item.chainId,
            address: item.address,
          });
        } else {
          onSubmitEditing(item.url);
        }
      },
      [onSubmitEditing, navigation],
    );

    /**
     * Handle autocomplete dismissal
     */
    const onDismissAutocomplete = useCallback(() => {
      // Unfocus the url bar and hide the autocomplete results
      urlBarRef.current?.hide();
<<<<<<< HEAD
      if (item.category === 'tokens') {
        navigation.navigate(Routes.BROWSER.ASSET_LOADER, {
          chainId: item.chainId,
          address: item.address,
        });
      } else {
        onSubmitEditing(item.url);
      }
    },
    [onSubmitEditing, navigation],
  );

  /**
   * Handle autocomplete dismissal
   */
  const onDismissAutocomplete = useCallback(() => {
    // Unfocus the url bar and hide the autocomplete results
    urlBarRef.current?.hide();
    const hostName =
      new URLParse(resolvedUrlRef.current).origin || resolvedUrlRef.current;
    urlBarRef.current?.setNativeProps({ text: hostName });
  }, []);

  /**
   * Hide the autocomplete results
   */
  const hideAutocomplete = useCallback(
    () => autocompleteRef.current?.hide(),
    [],
  );

  const onCancelUrlBar = useCallback(() => {
    hideAutocomplete();
    // Reset the url bar to the current url
    const hostName =
      new URLParse(resolvedUrlRef.current).origin || resolvedUrlRef.current;
    urlBarRef.current?.setNativeProps({ text: hostName });
  }, [hideAutocomplete]);

  const onFocusUrlBar = useCallback(() => {
    // Show the autocomplete results
    autocompleteRef.current?.show();
    urlBarRef.current?.setNativeProps({ text: resolvedUrlRef.current });
  }, []);

  const onChangeUrlBar = useCallback((text: string) => {
    // Search the autocomplete results
    autocompleteRef.current?.search(text);
  }, []);

  const handleWebviewNavigationChange = useCallback(
    (eventName: WebViewNavigationEventName) =>
      (
        syntheticEvent:
          | WebViewNavigationEvent
          | WebViewProgressEvent
          | WebViewErrorEvent,
      ) => {
        const { OnLoadEnd, OnLoadProgress, OnLoadStart } =
          WebViewNavigationEventName;

        const mappingEventNameString = () => {
=======
      const hostName =
        new URLParse(resolvedUrlRef.current).hostname || resolvedUrlRef.current;
      urlBarRef.current?.setNativeProps({ text: hostName });
    }, []);

    /**
     * Hide the autocomplete results
     */
    const hideAutocomplete = useCallback(
      () => autocompleteRef.current?.hide(),
      [],
    );

    const onCancelUrlBar = useCallback(() => {
      hideAutocomplete();
      // Reset the url bar to the current url
      const hostName =
        new URLParse(resolvedUrlRef.current).hostname || resolvedUrlRef.current;
      urlBarRef.current?.setNativeProps({ text: hostName });
    }, [hideAutocomplete]);

    const onFocusUrlBar = useCallback(() => {
      // Show the autocomplete results
      autocompleteRef.current?.show();
      urlBarRef.current?.setNativeProps({ text: resolvedUrlRef.current });
    }, []);

    const onChangeUrlBar = useCallback((text: string) => {
      // Search the autocomplete results
      autocompleteRef.current?.search(text);
    }, []);

    const handleWebviewNavigationChange = useCallback(
      (eventName: WebViewNavigationEventName) =>
        (
          syntheticEvent:
            | WebViewNavigationEvent
            | WebViewProgressEvent
            | WebViewErrorEvent,
        ) => {
          const { OnLoadEnd, OnLoadProgress, OnLoadStart } =
            WebViewNavigationEventName;

          const mappingEventNameString = () => {
            switch (eventName) {
              case OnLoadProgress:
                return 'onLoadProgress';
              case OnLoadEnd:
                return 'onLoadEnd';
              case OnLoadStart:
                return 'onLoadStart';
              default:
                return 'Invalid navigation name';
            }
          };

          Logger.log(
            `WEBVIEW NAVIGATING: ${mappingEventNameString()} \n Values: ${JSON.stringify(
              syntheticEvent.nativeEvent,
            )}`,
          );

>>>>>>> 60361c21
          switch (eventName) {
            case OnLoadProgress:
              return onLoadProgress(syntheticEvent as WebViewProgressEvent);
            case OnLoadEnd:
              return onLoadEnd({
                event: syntheticEvent as
                  | WebViewNavigationEvent
                  | WebViewErrorEvent,
              });
            case OnLoadStart:
              return onLoadStart(syntheticEvent as WebViewNavigationEvent);
            default:
              return;
          }
        },
      [onLoadProgress, onLoadEnd, onLoadStart],
    );

    const { OnLoadEnd, OnLoadProgress, OnLoadStart } =
      WebViewNavigationEventName;

    const handleOnNavigationStateChange = useCallback(
      (event: WebViewNavigation) => {
        const {
          title: titleFromNativeEvent,
          canGoForward,
          canGoBack,
          navigationType,
          url,
        } = event;
        Logger.log(
          `WEBVIEW NAVIGATING: OnNavigationStateChange \n Values: ${JSON.stringify(
            event,
          )}`,
        );
        // Handles force resolves url when going back since the behavior slightly differs that results in onLoadEnd not being called
        if (navigationType === 'backforward') {
          const payload = {
            nativeEvent: {
              url,
              title: titleFromNativeEvent,
              canGoBack,
              canGoForward,
            },
          };
          onLoadEnd({
            event: payload as WebViewNavigationEvent | WebViewErrorEvent,
            forceResolve: true,
          });
        }
      },
      [onLoadEnd],
    );

    // Don't render webview unless ready to load. This should save on performance for initial app start.
    if (!isWebViewReadyToLoad.current) return null;

    /**
     * Main render
     */
    return (
      <ErrorBoundary navigation={navigation} view="BrowserTab">
        <View style={[styles.wrapper, !isTabActive && styles.hide]}>
          <View
            style={styles.wrapper}
            {...(Device.isAndroid() ? { collapsable: false } : {})}
          >
            <BrowserUrlBar
              ref={urlBarRef}
              connectionType={connectionType}
              onSubmitEditing={onSubmitEditing}
              onCancel={onCancelUrlBar}
              onFocus={onFocusUrlBar}
              onBlur={hideAutocomplete}
              onChangeText={onChangeUrlBar}
              connectedAccounts={permittedCaipAccountAddressesList}
              activeUrl={resolvedUrlRef.current}
              setIsUrlBarFocused={setIsUrlBarFocused}
              isUrlBarFocused={isUrlBarFocused}
            />
            <View style={styles.wrapper}>
              {renderProgressBar()}
              <View style={styles.webview}>
                {!!entryScriptWeb3 && firstUrlLoaded && (
                  <>
                    <WebView
                      originWhitelist={[
                        'https://',
                        'http://',
                        'metamask://',
                        'dapp://',
                        'wc://',
                        'ethereum://',
                        'file://',
                        // Needed for Recaptcha
                        'about:srcdoc',
                      ]}
                      decelerationRate={0.998}
                      ref={webviewRef}
                      renderError={() => (
                        <WebviewErrorComponent
                          error={error}
                          returnHome={returnHome}
                        />
                      )}
                      source={{
                        uri: prefixUrlWithProtocol(initialUrl),
                        ...(isExternalLink
                          ? { headers: { Cookie: '' } }
                          : null),
                      }}
                      injectedJavaScriptBeforeContentLoaded={entryScriptWeb3}
                      style={styles.webview}
                      onLoadStart={handleWebviewNavigationChange(OnLoadStart)}
                      onLoadEnd={handleWebviewNavigationChange(OnLoadEnd)}
                      onLoadProgress={handleWebviewNavigationChange(
                        OnLoadProgress,
                      )}
                      onNavigationStateChange={handleOnNavigationStateChange}
                      onMessage={onMessage}
                      onShouldStartLoadWithRequest={
                        onShouldStartLoadWithRequest
                      }
                      allowsInlineMediaPlayback
                      testID={BrowserViewSelectorsIDs.BROWSER_WEBVIEW_ID}
                      applicationNameForUserAgent={'WebView MetaMaskMobile'}
                      onFileDownload={handleOnFileDownload}
                      webviewDebuggingEnabled={isTest}
                    />
                    {ipfsBannerVisible && (
                      <IpfsBanner setIpfsBannerVisible={setIpfsBannerVisible} />
                    )}
                  </>
                )}
              </View>
              <UrlAutocomplete
                ref={autocompleteRef}
                onSelect={onSelect}
                onDismiss={onDismissAutocomplete}
              />
            </View>
            {isTabActive && (
              <PhishingModal
                blockedUrl={blockedUrl}
                showPhishingModal={showPhishingModal}
                setShowPhishingModal={setShowPhishingModal}
                setBlockedUrl={setBlockedUrl}
                urlBarRef={urlBarRef}
                addToWhitelist={triggerAddToWhitelist}
                activeUrl={resolvedUrlRef.current}
                blockListType={blockListType}
                goToUrl={onSubmitEditing}
              />
            )}
            {isTabActive && showOptions && (
              <Options
                toggleOptions={toggleOptions}
                onNewTabPress={onNewTabPress}
                toggleOptionsIfNeeded={toggleOptionsIfNeeded}
                activeUrl={resolvedUrlRef.current}
                isHomepage={isHomepage}
                getMaskedUrl={getMaskedUrl}
                title={titleRef}
                reload={reload}
                sessionENSNames={sessionENSNamesRef.current}
                favicon={favicon}
                icon={iconRef}
              />
            )}

            {renderBottomBar()}
            {isTabActive && renderOnboardingWizard()}
          </View>
        </View>
      </ErrorBoundary>
    );
  },
);

const mapStateToProps = (state: RootState) => ({
  bookmarks: state.bookmarks,
  ipfsGateway: selectIpfsGateway(state),
  selectedAddress: selectSelectedInternalAccountFormattedAddress(state),
  isIpfsGatewayEnabled: selectIsIpfsGatewayEnabled(state),
  wizardStep: state.wizard.step,
  activeChainId: selectEvmChainId(state),
});

const mapDispatchToProps = (dispatch: Dispatch) => ({
  addToBrowserHistory: ({ url, name }: { name: string; url: string }) =>
    dispatch(addToHistory({ url, name })),
  addToWhitelist: (url: string) => dispatch(addToWhitelist(url)),
});

export default connect(mapStateToProps, mapDispatchToProps)(BrowserTab);<|MERGE_RESOLUTION|>--- conflicted
+++ resolved
@@ -121,91 +121,6 @@
 /**
  * Tab component for the in-app browser
  */
-<<<<<<< HEAD
-export const BrowserTab: React.FC<BrowserTabProps> = React.memo(({
-  id: tabId,
-  isIpfsGatewayEnabled,
-  addToWhitelist: triggerAddToWhitelist,
-  showTabs,
-  linkType,
-  isInTabsView,
-  wizardStep,
-  updateTabInfo,
-  addToBrowserHistory,
-  bookmarks,
-  initialUrl,
-  ipfsGateway,
-  newTab,
-  homePageUrl,
-  activeChainId,
-}) => {
-  // This any can be removed when react navigation is bumped to v6 - issue https://github.com/react-navigation/react-navigation/issues/9037#issuecomment-735698288
-  // eslint-disable-next-line @typescript-eslint/no-explicit-any
-  const navigation = useNavigation<StackNavigationProp<any>>();
-  const { styles } = useStyles(styleSheet, {});
-  const [backEnabled, setBackEnabled] = useState(false);
-  const [forwardEnabled, setForwardEnabled] = useState(false);
-  const [progress, setProgress] = useState(0);
-  const [firstUrlLoaded, setFirstUrlLoaded] = useState(false);
-  const [error, setError] = useState<boolean | WebViewError>(false);
-  const [showOptions, setShowOptions] = useState(false);
-  const [entryScriptWeb3, setEntryScriptWeb3] = useState<string>();
-  const [showPhishingModal, setShowPhishingModal] = useState(false);
-  const [blockedUrl, setBlockedUrl] = useState<string>();
-  const [ipfsBannerVisible, setIpfsBannerVisible] = useState(false);
-  const [isResolvedIpfsUrl, setIsResolvedIpfsUrl] = useState(false);
-  const [isUrlBarFocused, setIsUrlBarFocused] = useState(false);
-  const [connectionType, setConnectionType] = useState(ConnectionType.UNKNOWN);
-  const webviewRef = useRef<WebView>(null);
-  const blockListType = useRef<string>(''); // TODO: Consider improving this type
-  const webStates = useRef<
-    Record<string, { requested: boolean; started: boolean; ended: boolean }>
-  >({});
-  // Track if webview is loaded for the first time
-  const isWebViewReadyToLoad = useRef(false);
-  const urlBarRef = useRef<BrowserUrlBarRef>(null);
-  const autocompleteRef = useRef<UrlAutocompleteRef>(null);
-  const onSubmitEditingRef = useRef<(text: string) => Promise<void>>(
-    async () => {
-      // eslint-disable-next-line @typescript-eslint/no-empty-function
-    },
-  );
-  //const [resolvedUrl, setResolvedUrl] = useState('');
-  const resolvedUrlRef = useRef('');
-  // Tracks currently loading URL to prevent phishing alerts when user navigates away from malicious sites before detection completes
-  const loadingUrlRef = useRef('');
-  const submittedUrlRef = useRef('');
-  const titleRef = useRef<string>('');
-  const iconRef = useRef<ImageSourcePropType | undefined>();
-  const sessionENSNamesRef = useRef<SessionENSNames>({});
-  const ensIgnoreListRef = useRef<string[]>([]);
-  const backgroundBridgeRef = useRef<{
-    url: string;
-    hostname: string;
-    sendNotificationEip1193: (payload: unknown) => void;
-    onDisconnect: () => void;
-    onMessage: (message: Record<string, unknown>) => void;
-  }>();
-  const fromHomepage = useRef(false);
-  const wizardScrollAdjustedRef = useRef(false);
-  const searchEngine = useSelector(selectSearchEngine);
-
-  const permittedEvmAccountsList = useSelector((state: RootState) => {
-    const permissionsControllerState = selectPermissionControllerState(state);
-    const hostname = new URLParse(resolvedUrlRef.current).origin;
-    const permittedAcc = getPermittedEvmAddressesByHostname(
-      permissionsControllerState,
-      hostname,
-    );
-    return permittedAcc;
-  }, isEqual);
-  const permittedCaipAccountAddressesList = useSelector((state: RootState) => {
-    const permissionsControllerState = selectPermissionControllerState(state);
-    const hostname = new URLParse(resolvedUrlRef.current).origin;
-    const permittedAccountIds = getPermittedCaipAccountIdsByHostname(
-      permissionsControllerState,
-      hostname,
-=======
 export const BrowserTab: React.FC<BrowserTabProps> = React.memo(
   ({
     id: tabId,
@@ -256,7 +171,6 @@
       async () => {
         // eslint-disable-next-line @typescript-eslint/no-empty-function
       },
->>>>>>> 60361c21
     );
     //const [resolvedUrl, setResolvedUrl] = useState('');
     const resolvedUrlRef = useRef('');
@@ -280,7 +194,7 @@
 
     const permittedEvmAccountsList = useSelector((state: RootState) => {
       const permissionsControllerState = selectPermissionControllerState(state);
-      const hostname = new URLParse(resolvedUrlRef.current).hostname;
+      const hostname = new URLParse(resolvedUrlRef.current).origin;
       const permittedAcc = getPermittedEvmAddressesByHostname(
         permissionsControllerState,
         hostname,
@@ -291,7 +205,7 @@
       (state: RootState) => {
         const permissionsControllerState =
           selectPermissionControllerState(state);
-        const hostname = new URLParse(resolvedUrlRef.current).hostname;
+        const hostname = new URLParse(resolvedUrlRef.current).origin;
         const permittedAccountIds = getPermittedCaipAccountIdsByHostname(
           permissionsControllerState,
           hostname,
@@ -564,7 +478,7 @@
     const triggerDappViewedEvent = useCallback((urlToTrigger: string) => {
       const permissionsControllerState =
         Engine.context.PermissionController.state;
-      const hostname = new URLParse(urlToTrigger).hostname;
+      const hostname = new URLParse(urlToTrigger).origin;
       const connectedAccounts = getPermittedCaipAccountIdsByHostname(
         permissionsControllerState,
         hostname,
@@ -574,19 +488,6 @@
       if (!connectedAccounts.length) {
         return;
       }
-<<<<<<< HEAD
-    },
-    [goBack, ipfsGateway, setIpfsBannerVisible, activeChainId],
-  );
-
-  const triggerDappViewedEvent = useCallback((urlToTrigger: string) => {
-    const permissionsControllerState =
-      Engine.context.PermissionController.state;
-    const hostname = new URLParse(urlToTrigger).origin;
-    const connectedAccounts = getPermittedCaipAccountIdsByHostname(
-      permissionsControllerState,
-      hostname,
-=======
 
       // Track dapp viewed event
       trackDappViewedEvent({
@@ -605,7 +506,6 @@
         newTab(newTabUrl);
       },
       [dismissTextSelectionIfNeeded, newTab, toggleOptionsIfNeeded],
->>>>>>> 60361c21
     );
 
     /**
@@ -753,18 +653,6 @@
             ),
           });
 
-<<<<<<< HEAD
-    if (!(isFocused && !isInTabsView && isTabActive)) {
-      return;
-    }
-    if (!resolvedUrlRef.current) return;
-    const hostname = new URLParse(resolvedUrlRef.current).origin;
-    const permissionsControllerState =
-      Engine.context.PermissionController.state;
-    const permittedAccounts = getPermittedCaipAccountIdsByHostname(
-      permissionsControllerState,
-      hostname,
-=======
         Logger.log(webViewError);
       },
       [
@@ -777,7 +665,6 @@
         isTabActive,
         navigation,
       ],
->>>>>>> 60361c21
     );
 
     const checkTabPermissions = useCallback(() => {
@@ -789,7 +676,7 @@
         return;
       }
       if (!resolvedUrlRef.current) return;
-      const hostname = new URLParse(resolvedUrlRef.current).hostname;
+      const hostname = new URLParse(resolvedUrlRef.current).origin;
       const permissionsControllerState =
         Engine.context.PermissionController.state;
       const permittedAccounts = getPermittedCaipAccountIdsByHostname(
@@ -832,38 +719,6 @@
           );
         }
       }
-<<<<<<< HEAD
-    }
-  }, [activeChainId, navigation, isFocused, isInTabsView, isTabActive]);
-
-  /**
-   * Handles state changes for when the url changes
-   */
-  const handleSuccessfulPageResolution = useCallback(
-    async (siteInfo: {
-      url: string;
-      title: string;
-      icon: ImageSourcePropType;
-      canGoBack: boolean;
-      canGoForward: boolean;
-    }) => {
-      resolvedUrlRef.current = siteInfo.url;
-      titleRef.current = siteInfo.title;
-      if (siteInfo.icon) iconRef.current = siteInfo.icon;
-
-      const hostName = new URLParse(siteInfo.url).origin;
-      // Prevent url from being set when the url bar is focused
-      !isUrlBarFocused && urlBarRef.current?.setNativeProps({ text: hostName });
-
-      const contentProtocol = getURLProtocol(siteInfo.url);
-      if (contentProtocol === PROTOCOLS.HTTPS) {
-        setConnectionType(ConnectionType.SECURE);
-      } else if (contentProtocol === PROTOCOLS.HTTP) {
-        setConnectionType(ConnectionType.UNSECURE);
-      }
-      setBackEnabled(siteInfo.canGoBack);
-      setForwardEnabled(siteInfo.canGoForward);
-=======
     }, [activeChainId, navigation, isFocused, isInTabsView, isTabActive]);
 
     /**
@@ -881,7 +736,7 @@
         titleRef.current = siteInfo.title;
         if (siteInfo.icon) iconRef.current = siteInfo.icon;
 
-        const hostName = new URLParse(siteInfo.url).hostname;
+        const hostName = new URLParse(siteInfo.url).origin;
         // Prevent url from being set when the url bar is focused
         !isUrlBarFocused &&
           urlBarRef.current?.setNativeProps({ text: hostName });
@@ -899,7 +754,6 @@
           navigation.setParams({
             url: getMaskedUrl(siteInfo.url, sessionENSNamesRef.current),
           });
->>>>>>> 60361c21
 
         updateTabInfo(tabId, {
           url: getMaskedUrl(siteInfo.url, sessionENSNamesRef.current),
@@ -1107,48 +961,6 @@
           `Browser::onMessage on ${resolvedUrlRef.current}`,
         );
       }
-<<<<<<< HEAD
-      const dataParsed = typeof data === 'string' ? JSON.parse(data) : data;
-      if (!dataParsed || (!dataParsed.type && !dataParsed.name)) {
-        return;
-      }
-      if (dataParsed.name) {
-        backgroundBridgeRef.current?.onMessage(dataParsed);
-        return;
-      }
-    } catch (e: unknown) {
-      const onMessageError = e as Error;
-      Logger.error(
-        onMessageError,
-        `Browser::onMessage on ${resolvedUrlRef.current}`,
-      );
-    }
-  };
-
-  const toggleUrlModal = useCallback(() => {
-    urlBarRef.current?.focus();
-  }, []);
-
-  const initializeBackgroundBridge = useCallback(
-    (urlBridge: string, isMainFrame: boolean) => {
-      // First disconnect and reset bridge
-      backgroundBridgeRef.current?.onDisconnect();
-      backgroundBridgeRef.current = undefined;
-
-      //@ts-expect-error - We should type bacgkround bridge js file
-      const newBridge = new BackgroundBridge({
-        webview: webviewRef,
-        url: urlBridge,
-        getRpcMethodMiddleware: ({
-          hostname,
-          getProviderState,
-        }: {
-          hostname: string;
-          getProviderState: () => void;
-        }) =>
-          getRpcMethodMiddleware({
-            hostname: new URL(urlBridge).origin,
-=======
     };
 
     const toggleUrlModal = useCallback(() => {
@@ -1167,14 +979,13 @@
           url: urlBridge,
           getRpcMethodMiddleware: ({
             hostname,
->>>>>>> 60361c21
             getProviderState,
           }: {
             hostname: string;
             getProviderState: () => void;
           }) =>
             getRpcMethodMiddleware({
-              hostname,
+              hostname: new URL(urlBridge).origin,
               getProviderState,
               navigation,
               // Website info
@@ -1518,72 +1329,8 @@
     const onDismissAutocomplete = useCallback(() => {
       // Unfocus the url bar and hide the autocomplete results
       urlBarRef.current?.hide();
-<<<<<<< HEAD
-      if (item.category === 'tokens') {
-        navigation.navigate(Routes.BROWSER.ASSET_LOADER, {
-          chainId: item.chainId,
-          address: item.address,
-        });
-      } else {
-        onSubmitEditing(item.url);
-      }
-    },
-    [onSubmitEditing, navigation],
-  );
-
-  /**
-   * Handle autocomplete dismissal
-   */
-  const onDismissAutocomplete = useCallback(() => {
-    // Unfocus the url bar and hide the autocomplete results
-    urlBarRef.current?.hide();
-    const hostName =
-      new URLParse(resolvedUrlRef.current).origin || resolvedUrlRef.current;
-    urlBarRef.current?.setNativeProps({ text: hostName });
-  }, []);
-
-  /**
-   * Hide the autocomplete results
-   */
-  const hideAutocomplete = useCallback(
-    () => autocompleteRef.current?.hide(),
-    [],
-  );
-
-  const onCancelUrlBar = useCallback(() => {
-    hideAutocomplete();
-    // Reset the url bar to the current url
-    const hostName =
-      new URLParse(resolvedUrlRef.current).origin || resolvedUrlRef.current;
-    urlBarRef.current?.setNativeProps({ text: hostName });
-  }, [hideAutocomplete]);
-
-  const onFocusUrlBar = useCallback(() => {
-    // Show the autocomplete results
-    autocompleteRef.current?.show();
-    urlBarRef.current?.setNativeProps({ text: resolvedUrlRef.current });
-  }, []);
-
-  const onChangeUrlBar = useCallback((text: string) => {
-    // Search the autocomplete results
-    autocompleteRef.current?.search(text);
-  }, []);
-
-  const handleWebviewNavigationChange = useCallback(
-    (eventName: WebViewNavigationEventName) =>
-      (
-        syntheticEvent:
-          | WebViewNavigationEvent
-          | WebViewProgressEvent
-          | WebViewErrorEvent,
-      ) => {
-        const { OnLoadEnd, OnLoadProgress, OnLoadStart } =
-          WebViewNavigationEventName;
-
-        const mappingEventNameString = () => {
-=======
       const hostName =
-        new URLParse(resolvedUrlRef.current).hostname || resolvedUrlRef.current;
+        new URLParse(resolvedUrlRef.current).origin || resolvedUrlRef.current;
       urlBarRef.current?.setNativeProps({ text: hostName });
     }, []);
 
@@ -1599,7 +1346,7 @@
       hideAutocomplete();
       // Reset the url bar to the current url
       const hostName =
-        new URLParse(resolvedUrlRef.current).hostname || resolvedUrlRef.current;
+        new URLParse(resolvedUrlRef.current).origin || resolvedUrlRef.current;
       urlBarRef.current?.setNativeProps({ text: hostName });
     }, [hideAutocomplete]);
 
@@ -1644,7 +1391,6 @@
             )}`,
           );
 
->>>>>>> 60361c21
           switch (eventName) {
             case OnLoadProgress:
               return onLoadProgress(syntheticEvent as WebViewProgressEvent);
