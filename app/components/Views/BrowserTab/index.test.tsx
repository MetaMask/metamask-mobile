import React from 'react';
import { shallow } from 'enzyme';
import { BrowserTab } from './';
import { Provider } from 'react-redux';
import configureMockStore from 'redux-mock-store';
<<<<<<< HEAD
import { backgroundState } from '../../../util/test/initial-root-state';
=======
import initialBackgroundState from '../../../util/test/initial-background-state.json';
import { MOCK_ACCOUNTS_CONTROLLER_STATE } from '../../../util/test/accountsControllerTestUtils';
>>>>>>> f2dad68c

const mockInitialState = {
  browser: { activeTab: '' },
  engine: {
<<<<<<< HEAD
    backgroundState,
=======
    backgroundState: {
      ...initialBackgroundState,
      AccountsController: MOCK_ACCOUNTS_CONTROLLER_STATE,
    },
>>>>>>> f2dad68c
  },
  transaction: {
    selectedAsset: '',
  },
};

jest.mock('react-redux', () => ({
  ...jest.requireActual('react-redux'),
  useSelector: jest.fn().mockImplementation(() => mockInitialState),
}));

const mockStore = configureMockStore();
const store = mockStore(mockInitialState);

describe('Browser', () => {
  it('should render correctly', () => {
    const wrapper = shallow(
      <Provider store={store}>
        <BrowserTab initialUrl="https://metamask.io" />
      </Provider>,
    );
    expect(wrapper).toMatchSnapshot();
  });
});<|MERGE_RESOLUTION|>--- conflicted
+++ resolved
@@ -3,24 +3,16 @@
 import { BrowserTab } from './';
 import { Provider } from 'react-redux';
 import configureMockStore from 'redux-mock-store';
-<<<<<<< HEAD
 import { backgroundState } from '../../../util/test/initial-root-state';
-=======
-import initialBackgroundState from '../../../util/test/initial-background-state.json';
 import { MOCK_ACCOUNTS_CONTROLLER_STATE } from '../../../util/test/accountsControllerTestUtils';
->>>>>>> f2dad68c
 
 const mockInitialState = {
   browser: { activeTab: '' },
   engine: {
-<<<<<<< HEAD
-    backgroundState,
-=======
     backgroundState: {
-      ...initialBackgroundState,
+      ...backgroundState,
       AccountsController: MOCK_ACCOUNTS_CONTROLLER_STATE,
     },
->>>>>>> f2dad68c
   },
   transaction: {
     selectedAsset: '',
