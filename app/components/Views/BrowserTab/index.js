--- conflicted
+++ resolved
@@ -347,77 +347,7 @@
         params: [selectedAddress],
       });
     }
-<<<<<<< HEAD
-
-    // eslint-disable-next-line react-hooks/exhaustive-deps
-  }, [notifyAllConnections, props.approvedHosts, props.selectedAddress]);
-
-  /**
-   * Inject home page scripts to get the favourites and set analytics key
-   */
-  const injectHomePageScripts = async (bookmarks) => {
-    const { current } = webviewRef;
-    const analyticsEnabled = Analytics.getEnabled();
-    const disctinctId = await Analytics.getDistinctId();
-    const homepageScripts = `
-			window.__mmFavorites = ${JSON.stringify(bookmarks || props.bookmarks)};
-			window.__mmSearchEngine = "${props.searchEngine}";
-			window.__mmMetametrics = ${analyticsEnabled};
-			window.__mmDistinctId = "${disctinctId}";
-			window.__mmMixpanelToken = "${MM_MIXPANEL_TOKEN}";
-			(function () {
-				try {
-					window.dispatchEvent(new Event('metamask_onHomepageScriptsInjected'));
-				} catch (e) {
-					//Nothing to do
-				}
-			})()
-		`;
-
-    current.injectJavaScript(homepageScripts);
-  };
-
-  const initializeBackgroundBridge = (urlBridge, isMainFrame) => {
-    const newBridge = new BackgroundBridge({
-      webview: webviewRef,
-      url: urlBridge,
-      getRpcMethodMiddleware: ({ hostname, getProviderState }) =>
-        getRpcMethodMiddleware({
-          hostname,
-          getProviderState,
-          navigation: props.navigation,
-          getApprovedHosts,
-          setApprovedHosts,
-          approveHost: props.approveHost,
-          // Website info
-          url,
-          title,
-          icon,
-          // Bookmarks
-          isHomepage,
-          // Show autocomplete
-          fromHomepage,
-          setAutocompleteValue,
-          setShowUrlModal,
-          // Wizard
-          wizardScrollAdjusted,
-          tabId: props.id,
-          injectHomePageScripts,
-        }),
-      isMainFrame,
-    });
-    backgroundBridges.current.push(newBridge);
-  };
-
-  /**
-	 * Disabling iframes for now
-	const onFrameLoadStarted = url => {
-		url && initializeBackgroundBridge(url, false);
-	};
-	*/
-=======
   }, [notifyAllConnections, props, props.approvedHosts, props.selectedAddress]);
->>>>>>> fb7184c1
 
   /**
    * Dismiss the text selection on the current website
@@ -719,6 +649,31 @@
   }, [goBack, isTabActive, props.navigation]);
 
   /**
+   * Inject home page scripts to get the favourites and set analytics key
+   */
+  const injectHomePageScripts = async (bookmarks) => {
+    const { current } = webviewRef;
+    const analyticsEnabled = Analytics.getEnabled();
+    const disctinctId = await Analytics.getDistinctId();
+    const homepageScripts = `
+			window.__mmFavorites = ${JSON.stringify(bookmarks || props.bookmarks)};
+			window.__mmSearchEngine = "${props.searchEngine}";
+			window.__mmMetametrics = ${analyticsEnabled};
+			window.__mmDistinctId = "${disctinctId}";
+			window.__mmMixpanelToken = "${MM_MIXPANEL_TOKEN}";
+			(function () {
+				try {
+					window.dispatchEvent(new Event('metamask_onHomepageScriptsInjected'));
+				} catch (e) {
+					//Nothing to do
+				}
+			})()
+		`;
+
+    current.injectJavaScript(homepageScripts);
+  };
+
+  /**
    * Handles state changes for when the url changes
    */
   const changeUrl = (siteInfo) => {
@@ -843,42 +798,6 @@
   };
 
   /**
-<<<<<<< HEAD
-   * Website started to load
-   */
-  const onLoadStart = async ({ nativeEvent }) => {
-    const { hostname } = new URL(nativeEvent.url);
-
-    if (nativeEvent.url !== url.current) {
-      changeAddressBar({ ...nativeEvent });
-    }
-
-    if (!isAllowedUrl(hostname)) {
-      return handleNotAllowedUrl(nativeEvent.url);
-    }
-    webviewUrlPostMessagePromiseResolve.current = null;
-    setError(false);
-
-    changeUrl(nativeEvent);
-
-    //For Android url on the navigation bar should only update upon load.
-    if (Device.isAndroid()) {
-      changeAddressBar(nativeEvent);
-    }
-
-    icon.current = null;
-
-    // Reset the previous bridges
-    backgroundBridges.current.length &&
-      backgroundBridges.current.forEach((bridge) => bridge.onDisconnect());
-    backgroundBridges.current = [];
-    const origin = new URL(nativeEvent.url).origin;
-    initializeBackgroundBridge(origin, true);
-  };
-
-  /**
-=======
->>>>>>> fb7184c1
    * Sets loading bar progress
    */
   const onLoadProgress = ({ nativeEvent: { progress } }) => {
