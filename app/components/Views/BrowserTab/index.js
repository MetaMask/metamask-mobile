import React, { useState, useRef, useEffect, useCallback } from 'react';
import {
  Text,
  StyleSheet,
  View,
  TouchableWithoutFeedback,
  Alert,
  Linking,
  BackHandler,
  InteractionManager,
  Platform,
} from 'react-native';
<<<<<<< HEAD
import PropTypes from 'prop-types';
import Share from 'react-native-share';
import { connect } from 'react-redux';
=======
import { isEqual } from 'lodash';
>>>>>>> 264a509a
import { withNavigation } from '@react-navigation/compat';
import { WebView } from 'react-native-webview';
import Icon from 'react-native-vector-icons/FontAwesome';
import MaterialCommunityIcon from 'react-native-vector-icons/MaterialCommunityIcons';
import { MetaMetricsEvents } from '../../../core/Analytics';
import BrowserBottomBar from '../../UI/BrowserBottomBar';
<<<<<<< HEAD

=======
import PropTypes from 'prop-types';
import Share from 'react-native-share';
import { connect, useSelector } from 'react-redux';
>>>>>>> 264a509a
import BackgroundBridge from '../../../core/BackgroundBridge/BackgroundBridge';
import Engine from '../../../core/Engine';
import PhishingModal from '../../UI/PhishingModal';
import WebviewProgressBar from '../../UI/WebviewProgressBar';
import { baseStyles, fontStyles } from '../../../styles/common';
import Logger from '../../../util/Logger';
import onUrlSubmit, {
  getHost,
  prefixUrlWithProtocol,
  isTLD,
  protocolAllowList,
  getAlertMessage,
  allowLinkOpen,
  getUrlObj,
} from '../../../util/browser';
import {
  SPA_urlChangeListener,
  JS_DESELECT_TEXT,
} from '../../../util/browserScripts';
import resolveEnsToIpfsContentId from '../../../lib/ens-ipfs/resolver';
import Button from '../../UI/Button';
import { strings } from '../../../../locales/i18n';
import URL from 'url-parse';
import Modal from 'react-native-modal';
import WebviewError from '../../UI/WebviewError';
import { addBookmark } from '../../../actions/bookmarks';
import { addToHistory, addToWhitelist } from '../../../actions/browser';
import Device from '../../../util/device';
import AppConstants from '../../../core/AppConstants';
import SearchApi from 'react-native-search-api';
<<<<<<< HEAD
import {
  trackEvent,
  trackLegacyEvent,
  trackErrorAsAnalytics,
  getMetaMetricsId,
  checkEnabled,
} from '../../../util/analyticsV2';
import { toggleNetworkModal } from '../../../actions/modals';
=======
import Analytics from '../../../core/Analytics/Analytics';
import { MetaMetricsEvents } from '../../../core/Analytics';
import AnalyticsV2, { trackErrorAsAnalytics } from '../../../util/analyticsV2';
>>>>>>> 264a509a
import setOnboardingWizardStep from '../../../actions/wizard';
import OnboardingWizard from '../../UI/OnboardingWizard';
import DrawerStatusTracker from '../../../core/DrawerStatusTracker';
import EntryScriptWeb3 from '../../../core/EntryScriptWeb3';
import ErrorBoundary from '../ErrorBoundary';

import { getRpcMethodMiddleware } from '../../../core/RPCMethods/RPCMethodMiddleware';
import { useTheme } from '../../../util/theme';
import downloadFile from '../../../util/browser/downloadFile';
import { createBrowserUrlModalNavDetails } from '../BrowserUrlModal/BrowserUrlModal';
import {
  MM_PHISH_DETECT_URL,
  MM_BLOCKLIST_ISSUE_URL,
  PHISHFORT_BLOCKLIST_ISSUE_URL,
  MM_ETHERSCAN_URL,
} from '../../../constants/urls';
import sanitizeUrlInput from '../../../util/url/sanitizeUrlInput';
import {
  getPermittedAccounts,
  getPermittedAccountsByHostname,
} from '../../../core/Permissions';
import Routes from '../../../constants/navigation/Routes';
import generateTestId from '../../../../wdio/utils/generateTestId';
import {
  ADD_FAVORITES_OPTION,
  MENU_ID,
  NEW_TAB_OPTION,
  OPEN_IN_BROWSER_OPTION,
  RELOAD_OPTION,
  SHARE_OPTION,
} from '../../../../wdio/screen-objects/testIDs/BrowserScreen/OptionMenu.testIds';

const { HOMEPAGE_URL, NOTIFICATION_NAMES } = AppConstants;
const HOMEPAGE_HOST = new URL(HOMEPAGE_URL)?.hostname;
const MM_MIXPANEL_TOKEN = process.env.MM_MIXPANEL_TOKEN;

const createStyles = (colors, shadows) =>
  StyleSheet.create({
    wrapper: {
      ...baseStyles.flexGrow,
      backgroundColor: colors.background.default,
    },
    hide: {
      flex: 0,
      opacity: 0,
      display: 'none',
      width: 0,
      height: 0,
    },
    progressBarWrapper: {
      height: 3,
      width: '100%',
      left: 0,
      right: 0,
      top: 0,
      position: 'absolute',
      zIndex: 999999,
    },
    optionsOverlay: {
      position: 'absolute',
      zIndex: 99999998,
      top: 0,
      bottom: 0,
      left: 0,
      right: 0,
    },
    optionsWrapper: {
      position: 'absolute',
      zIndex: 99999999,
      width: 200,
      borderWidth: 1,
      borderColor: colors.border.default,
      backgroundColor: colors.background.default,
      borderRadius: 10,
      paddingBottom: 5,
      paddingTop: 10,
    },
    optionsWrapperAndroid: {
      ...shadows.size.xs,
      bottom: 65,
      right: 5,
    },
    optionsWrapperIos: {
      ...shadows.size.xs,
      bottom: 90,
      right: 5,
    },
    option: {
      paddingVertical: 10,
      height: 'auto',
      minHeight: 44,
      paddingHorizontal: 15,
      backgroundColor: colors.background.default,
      flexDirection: 'row',
      alignItems: 'center',
      justifyContent: 'flex-start',
      marginTop: Device.isAndroid() ? 0 : -5,
    },
    optionText: {
      fontSize: 16,
      lineHeight: 16,
      alignSelf: 'center',
      justifyContent: 'center',
      marginTop: 3,
      color: colors.primary.default,
      flex: 1,
      ...fontStyles.fontPrimary,
    },
    optionIconWrapper: {
      flex: 0,
      borderRadius: 5,
      backgroundColor: colors.primary.muted,
      padding: 3,
      marginRight: 10,
      alignSelf: 'center',
    },
    optionIcon: {
      color: colors.primary.default,
      textAlign: 'center',
      alignSelf: 'center',
      fontSize: 18,
    },
    webview: {
      ...baseStyles.flexGrow,
      zIndex: 1,
    },
    urlModalContent: {
      flexDirection: 'row',
      paddingTop: Device.isAndroid() ? 10 : Device.isIphoneX() ? 50 : 27,
      paddingHorizontal: 10,
      height: Device.isAndroid() ? 59 : Device.isIphoneX() ? 87 : 65,
      backgroundColor: colors.background.default,
    },
    searchWrapper: {
      flexDirection: 'row',
      borderRadius: 30,
      backgroundColor: colors.background.alternative,
      height: Device.isAndroid() ? 40 : 30,
      flex: 1,
    },
    clearButton: { paddingHorizontal: 12, justifyContent: 'center' },
    urlModal: {
      justifyContent: 'flex-start',
      margin: 0,
    },
    urlInput: {
      ...fontStyles.normal,
      fontSize: Device.isAndroid() ? 16 : 14,
      paddingLeft: 15,
      flex: 1,
      color: colors.text.default,
    },
    cancelButton: {
      marginTop: -6,
      marginLeft: 10,
      justifyContent: 'center',
    },
    cancelButtonText: {
      fontSize: 14,
      color: colors.primary.default,
      ...fontStyles.normal,
    },
    bottomModal: {
      justifyContent: 'flex-end',
      margin: 0,
    },
    fullScreenModal: {
      flex: 1,
    },
  });

const sessionENSNames = {};
const ensIgnoreList = [];

export const BrowserTab = (props) => {
  const [backEnabled, setBackEnabled] = useState(false);
  const [forwardEnabled, setForwardEnabled] = useState(false);
  const [progress, setProgress] = useState(0);
  const [initialUrl, setInitialUrl] = useState('');
  const [firstUrlLoaded, setFirstUrlLoaded] = useState(false);
  const [error, setError] = useState(null);
  const [showOptions, setShowOptions] = useState(false);
  const [entryScriptWeb3, setEntryScriptWeb3] = useState(null);
  const [showPhishingModal, setShowPhishingModal] = useState(false);
  const [blockedUrl, setBlockedUrl] = useState(undefined);
  const webviewRef = useRef(null);
  const blockListType = useRef('');
  const allowList = useRef([]);

  const url = useRef('');
  const title = useRef('');
  const icon = useRef(null);
  const backgroundBridges = useRef([]);
  const fromHomepage = useRef(false);
  const wizardScrollAdjusted = useRef(false);
  const permittedAccountsList = useSelector((state) => {
    const permissionsControllerState =
      state.engine.backgroundState.PermissionController;
    const hostname = new URL(url.current).hostname;
    const permittedAcc = getPermittedAccountsByHostname(
      permissionsControllerState,
      hostname,
    );
    return permittedAcc;
  }, isEqual);

  const { colors, shadows } = useTheme();
  const styles = createStyles(colors, shadows);

  /**
   * Is the current tab the active tab
   */
  const isTabActive = useSelector(
    (state) => state.browser.activeTab === props.id,
  );

  /**
   * Gets the url to be displayed to the user
   * For example, if it's ens then show [site].eth instead of ipfs url
   */
  const getMaskedUrl = (url) => {
    if (!url) return url;
    let replace = null;
    if (url.startsWith(AppConstants.IPFS_DEFAULT_GATEWAY_URL)) {
      replace = (key) =>
        `${AppConstants.IPFS_DEFAULT_GATEWAY_URL}${sessionENSNames[key].hash}/`;
    } else if (url.startsWith(AppConstants.IPNS_DEFAULT_GATEWAY_URL)) {
      replace = (key) =>
        `${AppConstants.IPNS_DEFAULT_GATEWAY_URL}${sessionENSNames[key].hostname}/`;
    } else if (url.startsWith(AppConstants.SWARM_DEFAULT_GATEWAY_URL)) {
      replace = (key) =>
        `${AppConstants.SWARM_GATEWAY_URL}${sessionENSNames[key].hash}/`;
    }

    if (replace) {
      const key = Object.keys(sessionENSNames).find((ens) =>
        url.startsWith(ens),
      );
      if (key) {
        url = url.replace(
          replace(key),
          `https://${sessionENSNames[key].hostname}/`,
        );
      }
    }
    return url;
  };

  /**
   * Checks if it is a ENS website
   */
  const isENSUrl = (url) => {
    const { hostname } = new URL(url);
    const tld = hostname.split('.').pop();
    if (AppConstants.supportedTLDs.indexOf(tld.toLowerCase()) !== -1) {
      // Make sure it's not in the ignore list
      if (ensIgnoreList.indexOf(hostname) === -1) {
        return true;
      }
    }
    return false;
  };

  /**
   * Checks if a given url or the current url is the homepage
   */
  const isHomepage = useCallback((checkUrl = null) => {
    const currentPage = checkUrl || url.current;
    const prefixedUrl = prefixUrlWithProtocol(currentPage);
    const { host: currentHost } = getUrlObj(prefixedUrl);
    return currentHost === HOMEPAGE_HOST;
  }, []);

  const notifyAllConnections = useCallback((payload, restricted = true) => {
    const fullHostname = new URL(url.current).hostname;

    // TODO:permissions move permissioning logic elsewhere
    backgroundBridges.current.forEach((bridge) => {
      if (bridge.hostname === fullHostname) {
        bridge.sendNotification(payload);
      }
    });
  }, []);

  /**
   * Dismiss the text selection on the current website
   */
  const dismissTextSelectionIfNeeded = useCallback(() => {
    if (isTabActive && Device.isAndroid()) {
      const { current } = webviewRef;
      if (current) {
        setTimeout(() => {
          current.injectJavaScript(JS_DESELECT_TEXT);
        }, 50);
      }
    }
  }, [isTabActive]);

  /**
   * Toggle the options menu
   */
  const toggleOptions = useCallback(() => {
    dismissTextSelectionIfNeeded();
    setShowOptions(!showOptions);
    InteractionManager.runAfterInteractions(() => {
      trackLegacyEvent(MetaMetricsEvents.DAPP_BROWSER_OPTIONS);
    });
  }, [dismissTextSelectionIfNeeded, showOptions]);

  /**
   * Show the options menu
   */
  const toggleOptionsIfNeeded = useCallback(() => {
    if (showOptions) {
      toggleOptions();
    }
  }, [showOptions, toggleOptions]);

  /**
   * Go back to previous website in history
   */
  const goBack = useCallback(() => {
    if (!backEnabled) return;

    toggleOptionsIfNeeded();
    const { current } = webviewRef;
    current && current.goBack();
  }, [backEnabled, toggleOptionsIfNeeded]);

  /**
   * Go forward to the next website in history
   */
  const goForward = async () => {
    if (!forwardEnabled) return;

    toggleOptionsIfNeeded();
    const { current } = webviewRef;
    current && current.goForward && current.goForward();
  };

  /**
   * Check if a hostname is allowed
   */
  const isAllowedUrl = useCallback((hostname) => {
    const { PhishingController } = Engine.context;

    // Update phishing configuration if it is out-of-date
    const phishingListsAreOutOfDate = PhishingController.isOutOfDate();
    if (phishingListsAreOutOfDate) {
      // This is async but we are not `await`-ing it here intentionally, so that we don't slow
      // down network requests. The configuration is updated for the next request.
      PhishingController.updatePhishingLists();
    }

    const phishingControllerTestResult = PhishingController.test(hostname);

    // Only assign the if the hostname is on the block list
    if (phishingControllerTestResult.result)
      blockListType.current = phishingControllerTestResult.name;

    return (
      (allowList.current && allowList.current.includes(hostname)) ||
      !phishingControllerTestResult.result
    );
  }, []);

  const isBookmark = () => {
    const { bookmarks } = props;
    const maskedUrl = getMaskedUrl(url.current);
    return bookmarks.some(({ url: bookmark }) => bookmark === maskedUrl);
  };

  /**
   * Show a phishing modal when a url is not allowed
   */
  const handleNotAllowedUrl = (urlToGo) => {
    setBlockedUrl(urlToGo);
    setTimeout(() => setShowPhishingModal(true), 1000);
  };

  /**
   * Get IPFS info from a ens url
   */
  const handleIpfsContent = useCallback(
    async (fullUrl, { hostname, pathname, query }) => {
      const { provider } = Engine.context.NetworkController;
      let gatewayUrl;
      try {
        const { type, hash } = await resolveEnsToIpfsContentId({
          provider,
          name: hostname,
        });
        if (type === 'ipfs-ns') {
          gatewayUrl = `${props.ipfsGateway}${hash}${pathname || '/'}${
            query || ''
          }`;
          const response = await fetch(gatewayUrl);
          const statusCode = response.status;
          if (statusCode >= 400) {
            Logger.log('Status code ', statusCode, gatewayUrl);
            //urlNotFound(gatewayUrl);
            return null;
          }
        } else if (type === 'swarm-ns') {
          gatewayUrl = `${AppConstants.SWARM_DEFAULT_GATEWAY_URL}${hash}${
            pathname || '/'
          }${query || ''}`;
        } else if (type === 'ipns-ns') {
          gatewayUrl = `${AppConstants.IPNS_DEFAULT_GATEWAY_URL}${hostname}${
            pathname || '/'
          }${query || ''}`;
        }
        return {
          url: gatewayUrl,
          hash,
          type,
        };
      } catch (err) {
        //if it's not a ENS but a TLD (Top Level Domain)
        if (isTLD(hostname, err)) {
          ensIgnoreList.push(hostname);
          return { url: fullUrl, reload: true };
        }
        if (
          err?.message?.startsWith(
            'EnsIpfsResolver - no known ens-ipfs registry for chainId',
          )
        ) {
          trackErrorAsAnalytics(
            'Browser: Failed to resolve ENS name for chainId',
            err?.message,
          );
        } else {
          Logger.error(err, 'Failed to resolve ENS name');
        }

        Alert.alert(strings('browser.failed_to_resolve_ens_name'), err.message);
        goBack();
      }
    },
    [goBack, props.ipfsGateway],
  );

  /**
   * Go to a url
   */
  const go = useCallback(
    async (url, initialCall) => {
      const prefixedUrl = prefixUrlWithProtocol(url);
      const { hostname, query, pathname } = new URL(prefixedUrl);
      let urlToGo = prefixedUrl;
      urlToGo = sanitizeUrlInput(urlToGo);
      const isEnsUrl = isENSUrl(url);
      const { current } = webviewRef;
      if (isEnsUrl) {
        current && current.stopLoading();
        const {
          url: ensUrl,
          type,
          hash,
          reload,
        } = await handleIpfsContent(url, { hostname, query, pathname });
        if (reload) return go(ensUrl);
        urlToGo = ensUrl;
        sessionENSNames[urlToGo] = { hostname, hash, type };
      }

      if (isAllowedUrl(hostname)) {
        if (initialCall || !firstUrlLoaded) {
          setInitialUrl(urlToGo);
          setFirstUrlLoaded(true);
        } else {
          current &&
            current.injectJavaScript(
              `(function(){window.location.href = '${urlToGo}' })()`,
            );
        }

        setProgress(0);
        return prefixedUrl;
      }
      handleNotAllowedUrl(urlToGo);
      return null;
    },
    [firstUrlLoaded, handleIpfsContent, isAllowedUrl],
  );

  /**
   * Open a new tab
   */
  const openNewTab = useCallback(
    (url) => {
      toggleOptionsIfNeeded();
      dismissTextSelectionIfNeeded();
      props.newTab(url);
    },
    [dismissTextSelectionIfNeeded, props, toggleOptionsIfNeeded],
  );

  /**
   * Reload current page
   */
  const reload = useCallback(() => {
    const { current } = webviewRef;
    current && current.reload();
  }, []);

  /**
   * Handle when the drawer (app menu) is opened
   */
  const drawerOpenHandler = useCallback(() => {
    dismissTextSelectionIfNeeded();
  }, [dismissTextSelectionIfNeeded]);

  /**
   * Set initial url, dapp scripts and engine. Similar to componentDidMount
   */
  useEffect(() => {
    const initialUrl = props.initialUrl || HOMEPAGE_URL;
    go(initialUrl, true);

    const getEntryScriptWeb3 = async () => {
      const entryScriptWeb3 = await EntryScriptWeb3.get();
      setEntryScriptWeb3(entryScriptWeb3 + SPA_urlChangeListener);
    };

    getEntryScriptWeb3();

    // Specify how to clean up after this effect:
    return function cleanup() {
      backgroundBridges.current.forEach((bridge) => bridge.onDisconnect());
    };
    // eslint-disable-next-line react-hooks/exhaustive-deps
  }, []);

  useEffect(() => {
    if (Device.isAndroid()) {
      DrawerStatusTracker.hub.on('drawer::open', drawerOpenHandler);
    }

    return function cleanup() {
      if (Device.isAndroid()) {
        DrawerStatusTracker &&
          DrawerStatusTracker.hub &&
          DrawerStatusTracker.hub.removeListener(
            'drawer::open',
            drawerOpenHandler,
          );
      }
    };
  }, [drawerOpenHandler]);

  /**
   * Set navigation listeners
   */
  useEffect(() => {
    const handleAndroidBackPress = () => {
      if (!isTabActive) return false;
      goBack();
      return true;
    };

    BackHandler.addEventListener('hardwareBackPress', handleAndroidBackPress);

    // Handle hardwareBackPress event only for browser, not components rendered on top
    props.navigation.addListener('willFocus', () => {
      BackHandler.addEventListener('hardwareBackPress', handleAndroidBackPress);
    });
    props.navigation.addListener('willBlur', () => {
      BackHandler.removeEventListener(
        'hardwareBackPress',
        handleAndroidBackPress,
      );
    });

    return function cleanup() {
      BackHandler.removeEventListener(
        'hardwareBackPress',
        handleAndroidBackPress,
      );
    };
  }, [goBack, isTabActive, props.navigation]);

  /**
   * Inject home page scripts to get the favourites and set analytics key
   */
  const injectHomePageScripts = async (bookmarks) => {
    const { current } = webviewRef;
    const analyticsEnabled = checkEnabled();
    const disctinctId = getMetaMetricsId();
    const homepageScripts = `
			window.__mmFavorites = ${JSON.stringify(bookmarks || props.bookmarks)};
			window.__mmSearchEngine = "${props.searchEngine}";
			window.__mmMetametrics = ${analyticsEnabled};
			window.__mmDistinctId = "${disctinctId}";
			window.__mmMixpanelToken = "${MM_MIXPANEL_TOKEN}";
			(function () {
				try {
					window.dispatchEvent(new Event('metamask_onHomepageScriptsInjected'));
				} catch (e) {
					//Nothing to do
				}
			})()
		`;

    current.injectJavaScript(homepageScripts);
  };

  /**
   * Handles state changes for when the url changes
   */
  const changeUrl = async (siteInfo) => {
    url.current = siteInfo.url;
    title.current = siteInfo.title;
    if (siteInfo.icon) icon.current = siteInfo.icon;
  };

  /**
   * Handles state changes for when the url changes
   */
  const changeAddressBar = (siteInfo) => {
    setBackEnabled(siteInfo.canGoBack);
    setForwardEnabled(siteInfo.canGoForward);

    isTabActive &&
      props.navigation.setParams({
        url: getMaskedUrl(siteInfo.url),
        icon: siteInfo.icon,
        silent: true,
      });

    props.updateTabInfo(getMaskedUrl(siteInfo.url), props.id);

    props.addToBrowserHistory({
      name: siteInfo.title,
      url: getMaskedUrl(siteInfo.url),
    });
  };

  /**
   * Go to eth-phishing-detect page
   */
  const goToETHPhishingDetector = () => {
    setShowPhishingModal(false);
    go(MM_PHISH_DETECT_URL);
  };

  /**
   * Continue to phishing website
   */
  const continueToPhishingSite = () => {
    const urlObj = new URL(blockedUrl);
    props.addToWhitelist(urlObj.hostname);
    setShowPhishingModal(false);
    blockedUrl !== url.current &&
      setTimeout(() => {
        go(blockedUrl);
        setBlockedUrl(undefined);
      }, 1000);
  };

  /**
   * Go to etherscam websiter
   */
  const goToEtherscam = () => {
    setShowPhishingModal(false);
    go(MM_ETHERSCAN_URL);
  };

  /**
   * Go to eth-phishing-detect issue
   */
  const goToFilePhishingIssue = () => {
    setShowPhishingModal(false);
    blockListType.current === 'MetaMask'
      ? go(MM_BLOCKLIST_ISSUE_URL)
      : go(PHISHFORT_BLOCKLIST_ISSUE_URL);
  };

  /**
   * Go back from phishing website alert
   */
  const goBackToSafety = () => {
    blockedUrl === url.current && goBack();
    setTimeout(() => {
      setShowPhishingModal(false);
      setBlockedUrl(undefined);
    }, 500);
  };

  /**
   * Renders the phishing modal
   */
  const renderPhishingModal = () => (
    <Modal
      isVisible={showPhishingModal}
      animationIn="slideInUp"
      animationOut="slideOutDown"
      style={styles.fullScreenModal}
      backdropOpacity={1}
      backdropColor={colors.error.default}
      animationInTiming={300}
      animationOutTiming={300}
      useNativeDriver
    >
      <PhishingModal
        fullUrl={blockedUrl}
        goToETHPhishingDetector={goToETHPhishingDetector}
        continueToPhishingSite={continueToPhishingSite}
        goToEtherscam={goToEtherscam}
        goToFilePhishingIssue={goToFilePhishingIssue}
        goBackToSafety={goBackToSafety}
      />
    </Modal>
  );

  const trackEventSearchUsed = useCallback(() => {
    trackEvent(MetaMetricsEvents.BROWSER_SEARCH_USED, {
      option_chosen: 'Search on URL',
      number_of_tabs: undefined,
    });
  }, []);

  /**
   *  Function that allows custom handling of any web view requests.
   *  Return `true` to continue loading the request and `false` to stop loading.
   */
  const onShouldStartLoadWithRequest = ({ url }) => {
    // Stops normal loading when it's ens, instead call go to be properly set up
    if (isENSUrl(url)) {
      go(url.replace(/^http:\/\//, 'https://'));
      return false;
    }

    // Continue request loading it the protocol is whitelisted
    const { protocol } = new URL(url);
    if (protocolAllowList.includes(protocol)) return true;

    const alertMsg = getAlertMessage(protocol, strings);

    // Pop up an alert dialog box to prompt the user for permission
    // to execute the request
    Alert.alert(strings('onboarding.warning_title'), alertMsg, [
      {
        text: strings('browser.protocol_alert_options.ignore'),
        onPress: () => null,
        style: 'cancel',
      },
      {
        text: strings('browser.protocol_alert_options.allow'),
        onPress: () => allowLinkOpen(url),
        style: 'default',
      },
    ]);

    return false;
  };

  /**
   * Sets loading bar progress
   */
  const onLoadProgress = ({ nativeEvent: { progress } }) => {
    setProgress(progress);
  };

  const onLoad = ({ nativeEvent }) => {
    //For iOS url on the navigation bar should only update upon load.
    if (Device.isIos()) {
      changeUrl(nativeEvent);
    }
  };

  /**
   * When website finished loading
   */
  const onLoadEnd = ({ nativeEvent }) => {
    // Do not update URL unless website has successfully completed loading.
    if (nativeEvent.loading) {
      return;
    }
    // Use URL to produce real url. This should be the actual website that the user is viewing.
    const urlObj = new URL(nativeEvent.url);
    const { origin, pathname = '', query = '' } = urlObj;
    const realUrl = `${origin}${pathname}${query}`;
    // Generate favicon.
    const favicon = `https://api.faviconkit.com/${getHost(realUrl)}/50`;
    // Update navigation bar address with title of loaded url.
    changeUrl({ ...nativeEvent, url: realUrl, icon: favicon });
    changeAddressBar({ ...nativeEvent, url: realUrl, icon: favicon });
  };

  /**
   * Handle message from website
   */
  const onMessage = ({ nativeEvent }) => {
    let data = nativeEvent.data;
    try {
      data = typeof data === 'string' ? JSON.parse(data) : data;
      if (!data || (!data.type && !data.name)) {
        return;
      }
      if (data.name) {
        backgroundBridges.current.forEach((bridge) => {
          if (bridge.isMainFrame) {
            const { origin } = data && data.origin && new URL(data.origin);
            bridge.url === origin && bridge.onMessage(data);
          } else {
            bridge.url === data.origin && bridge.onMessage(data);
          }
        });
        return;
      }
    } catch (e) {
      Logger.error(e, `Browser::onMessage on ${url.current}`);
    }
  };

  /**
   * Go to home page, reload if already on homepage
   */
  const goToHomepage = async () => {
    toggleOptionsIfNeeded();
    if (url.current === HOMEPAGE_URL) return reload();
    await go(HOMEPAGE_URL);
    trackLegacyEvent(MetaMetricsEvents.DAPP_HOME);
  };

  /**
   * Handle url input submit
   */
  const onUrlInputSubmit = useCallback(
    async (inputValue = undefined) => {
      trackEventSearchUsed();
      if (!inputValue) {
        return;
      }
      const { defaultProtocol, searchEngine } = props;
      const sanitizedInput = onUrlSubmit(
        inputValue,
        searchEngine,
        defaultProtocol,
      );
      await go(sanitizedInput);
    },
    /* we do not want to depend on the props object
    - since we are changing it here, this would give us a circular dependency and infinite re renders
    */
    // eslint-disable-next-line react-hooks/exhaustive-deps
    [],
  );

  /**
   * Shows or hides the url input modal.
   * When opened it sets the current website url on the input.
   */
  const toggleUrlModal = useCallback(
    (shouldClearInput = false) => {
      const urlToShow = shouldClearInput ? '' : getMaskedUrl(url.current);
      props.navigation.navigate(
        ...createBrowserUrlModalNavDetails({
          url: urlToShow,
          onUrlInputSubmit,
        }),
      );
    },
    /* we do not want to depend on the props.navigation object
    - since we are changing it here, this would give us a circular dependency and infinite re renders
    */
    // eslint-disable-next-line react-hooks/exhaustive-deps
    [onUrlInputSubmit],
  );

  const initializeBackgroundBridge = (urlBridge, isMainFrame) => {
    const newBridge = new BackgroundBridge({
      webview: webviewRef,
      url: urlBridge,
      getRpcMethodMiddleware: ({ hostname, getProviderState }) =>
        getRpcMethodMiddleware({
          hostname,
          getProviderState,
          navigation: props.navigation,
          // Website info
          url,
          title,
          icon,
          // Bookmarks
          isHomepage,
          // Show autocomplete
          fromHomepage,
          toggleUrlModal,
          // Wizard
          wizardScrollAdjusted,
          tabId: props.id,
          injectHomePageScripts,
        }),
      isMainFrame,
    });
    backgroundBridges.current.push(newBridge);
  };

  const sendActiveAccount = useCallback(async () => {
    notifyAllConnections({
      method: NOTIFICATION_NAMES.accountsChanged,
      params: permittedAccountsList,
    });

    if (isTabActive) {
      props.navigation.setParams({
        connectedAccounts: permittedAccountsList,
      });
    }
    // eslint-disable-next-line react-hooks/exhaustive-deps
  }, [notifyAllConnections, permittedAccountsList, isTabActive]);

  /**
   * Website started to load
   */
  const onLoadStart = async ({ nativeEvent }) => {
    const { hostname } = new URL(nativeEvent.url);

    if (
      nativeEvent.url !== url.current &&
      nativeEvent.loading &&
      nativeEvent.navigationType === 'backforward'
    ) {
      changeAddressBar({ ...nativeEvent });
    }

    if (!isAllowedUrl(hostname)) {
      return handleNotAllowedUrl(nativeEvent.url);
    }

    setError(false);

    changeUrl(nativeEvent);
    sendActiveAccount();

    icon.current = null;
    if (isHomepage(nativeEvent.url)) {
      injectHomePageScripts();
    }

    // Reset the previous bridges
    backgroundBridges.current.length &&
      backgroundBridges.current.forEach((bridge) => bridge.onDisconnect());
    backgroundBridges.current = [];
    const origin = new URL(nativeEvent.url).origin;
    initializeBackgroundBridge(origin, true);
  };

  /**
   * Enable the header to toggle the url modal and update other header data
   */
  useEffect(() => {
    const updateNavbar = async () => {
      if (isTabActive) {
        const hostname = new URL(url.current).hostname;
        const accounts = await getPermittedAccounts(hostname);
        props.navigation.setParams({
          showUrlModal: toggleUrlModal,
          url: getMaskedUrl(url.current),
          icon: icon.current,
          error,
          setAccountsPermissionsVisible: () => {
            // Track Event: "Opened Acount Switcher"
            AnalyticsV2.trackEvent(
              MetaMetricsEvents.BROWSER_OPEN_ACCOUNT_SWITCH,
              {
                number_of_accounts: accounts?.length,
              },
            );
            props.navigation.navigate(Routes.MODAL.ROOT_MODAL_FLOW, {
              screen: Routes.SHEET.ACCOUNT_PERMISSIONS,
              params: {
                hostInfo: {
                  metadata: {
                    // origin: url.current,
                    origin: url.current && new URL(url.current).hostname,
                  },
                },
              },
            });
          },
          connectedAccounts: accounts,
        });
      }
    };

    updateNavbar();
    /* we do not want to depend on the entire props object
    - since we are changing it here, this would give us a circular dependency and infinite re renders
    */
    // eslint-disable-next-line react-hooks/exhaustive-deps
  }, [error, isTabActive, toggleUrlModal]);

  /**
   * Check whenever permissions change / account changes for Dapp
   */
  useEffect(() => {
    sendActiveAccount();
  }, [sendActiveAccount, permittedAccountsList]);

  /**
   * Allow list updates do not propigate through the useCallbacks this updates a ref that is use in the callbacks
   */
  const updateAllowList = () => {
    allowList.current = props.whitelist;
  };

  /**
   * Render the progress bar
   */
  const renderProgressBar = () => (
    <View style={styles.progressBarWrapper}>
      <WebviewProgressBar progress={progress} />
    </View>
  );

  /**
   * Handle error, for example, ssl certificate error
   */
  const onError = ({ nativeEvent: errorInfo }) => {
    Logger.log(errorInfo);
    props.navigation.setParams({
      error: true,
    });
    setError(errorInfo);
  };

  /**
   * Track new tab event
   */
  const trackNewTabEvent = () => {
    trackEvent(MetaMetricsEvents.BROWSER_NEW_TAB, {
      option_chosen: 'Browser Options',
      number_of_tabs: undefined,
    });
  };

  /**
   * Track add site to favorites event
   */
  const trackAddToFavoritesEvent = () => {
    trackEvent(MetaMetricsEvents.BROWSER_ADD_FAVORITES, {
      dapp_name: title.current || '',
      dapp_url: url.current || '',
    });
  };

  /**
   * Track share site event
   */
  const trackShareEvent = () => {
    trackEvent(MetaMetricsEvents.BROWSER_SHARE_SITE);
  };

  /**
<<<<<<< HEAD
   * Track change network event
   */
  const trackSwitchNetworkEvent = ({ from }) => {
    trackEvent(MetaMetricsEvents.BROWSER_SWITCH_NETWORK, {
      from_chain_id: from,
    });
  };

  /**
=======
>>>>>>> 264a509a
   * Track reload site event
   */
  const trackReloadEvent = () => {
    trackEvent(MetaMetricsEvents.BROWSER_RELOAD);
  };

  /**
   * Add bookmark
   */
  const addBookmark = () => {
    toggleOptionsIfNeeded();
    props.navigation.push('AddBookmarkView', {
      screen: 'AddBookmark',
      params: {
        title: title.current || '',
        url: getMaskedUrl(url.current),
        onAddBookmark: async ({ name, url }) => {
          props.addBookmark({ name, url });
          if (Device.isIos()) {
            const item = {
              uniqueIdentifier: url,
              title: name || getMaskedUrl(url),
              contentDescription: `Launch ${name || url} on MetaMask`,
              keywords: [name.split(' '), url, 'dapp'],
              thumbnail: {
                uri:
                  icon.current ||
                  `https://api.faviconkit.com/${getHost(url)}/256`,
              },
            };
            try {
              SearchApi.indexSpotlightItem(item);
            } catch (e) {
              Logger.error(e, 'Error adding to spotlight');
            }
          }
        },
      },
    });
    trackAddToFavoritesEvent();
    trackEvent(MetaMetricsEvents.DAPP_ADD_TO_FAVORITE);
  };

  /**
   * Share url
   */
  const share = () => {
    toggleOptionsIfNeeded();
    Share.open({
      url: url.current,
    }).catch((err) => {
      Logger.log('Error while trying to share address', err);
    });
    trackShareEvent();
  };

  /**
   * Open external link
   */
  const openInBrowser = () => {
    toggleOptionsIfNeeded();
    Linking.openURL(url.current).catch((error) =>
      Logger.log(
        `Error while trying to open external link: ${url.current}`,
        error,
      ),
    );
    trackEvent(MetaMetricsEvents.DAPP_OPEN_IN_BROWSER);
  };

  /**
   * Handles reload button press
   */
  const onReloadPress = () => {
    toggleOptionsIfNeeded();
    reload();
    trackReloadEvent();
  };

  /**
   * Render non-homepage options menu
   */
  const renderNonHomeOptions = () => {
    if (isHomepage()) return null;

    return (
      <React.Fragment>
        <Button onPress={onReloadPress} style={styles.option}>
          <View style={styles.optionIconWrapper}>
            <Icon name="refresh" size={15} style={styles.optionIcon} />
          </View>
          <Text
            style={styles.optionText}
            numberOfLines={2}
            {...generateTestId(Platform, RELOAD_OPTION)}
          >
            {strings('browser.reload')}
          </Text>
        </Button>
        {!isBookmark() && (
          <Button onPress={addBookmark} style={styles.option}>
            <View style={styles.optionIconWrapper}>
              <Icon name="star" size={16} style={styles.optionIcon} />
            </View>
            <Text
              style={styles.optionText}
              numberOfLines={2}
              {...generateTestId(Platform, ADD_FAVORITES_OPTION)}
            >
              {strings('browser.add_to_favorites')}
            </Text>
          </Button>
        )}
        <Button onPress={share} style={styles.option}>
          <View style={styles.optionIconWrapper}>
            <Icon name="share" size={15} style={styles.optionIcon} />
          </View>
          <Text
            style={styles.optionText}
            numberOfLines={2}
            {...generateTestId(Platform, SHARE_OPTION)}
          >
            {strings('browser.share')}
          </Text>
        </Button>
        <Button onPress={openInBrowser} style={styles.option}>
          <View style={styles.optionIconWrapper}>
            <Icon name="expand" size={16} style={styles.optionIcon} />
          </View>
          <Text
            style={styles.optionText}
            numberOfLines={2}
            {...generateTestId(Platform, OPEN_IN_BROWSER_OPTION)}
          >
            {strings('browser.open_in_browser')}
          </Text>
        </Button>
      </React.Fragment>
    );
  };

  /**
   * Handle new tab button press
   */
  const onNewTabPress = () => {
    openNewTab();
    trackNewTabEvent();
  };

  /**
   * Render options menu
   */
  const renderOptions = () => {
    if (showOptions) {
      return (
        <TouchableWithoutFeedback onPress={toggleOptions}>
          <View style={styles.optionsOverlay}>
            <View
              style={[
                styles.optionsWrapper,
                Device.isAndroid()
                  ? styles.optionsWrapperAndroid
                  : styles.optionsWrapperIos,
              ]}
              {...generateTestId(Platform, MENU_ID)}
            >
              <Button onPress={onNewTabPress} style={styles.option}>
                <View style={styles.optionIconWrapper}>
                  <MaterialCommunityIcon
                    name="plus"
                    size={18}
                    style={styles.optionIcon}
                  />
                </View>
                <Text
                  style={styles.optionText}
                  numberOfLines={1}
                  {...generateTestId(Platform, NEW_TAB_OPTION)}
                >
                  {strings('browser.new_tab')}
                </Text>
              </Button>
              {renderNonHomeOptions()}
            </View>
          </View>
        </TouchableWithoutFeedback>
      );
    }
  };

  /**
   * Show the different tabs
   */
  const showTabs = () => {
    dismissTextSelectionIfNeeded();
    props.showTabs();
  };

  /**
   * Render the bottom (navigation/options) bar
   */
  const renderBottomBar = () => (
    <BrowserBottomBar
      canGoBack={backEnabled}
      canGoForward={forwardEnabled}
      goForward={goForward}
      goBack={goBack}
      showTabs={showTabs}
      showUrlModal={toggleUrlModal}
      toggleOptions={toggleOptions}
      goHome={goToHomepage}
    />
  );

  /**
   * Render the onboarding wizard browser step
   */
  const renderOnboardingWizard = () => {
    const { wizardStep } = props;
    if ([6].includes(wizardStep)) {
      if (!wizardScrollAdjusted.current) {
        setTimeout(() => {
          reload();
        }, 1);
        wizardScrollAdjusted.current = true;
      }
      return <OnboardingWizard navigation={props.navigation} />;
    }
    return null;
  };

  /**
   * Return to the MetaMask Dapp Homepage
   */
  const returnHome = () => {
    go(HOMEPAGE_HOST);
  };

  const handleOnFileDownload = useCallback(
    async ({ nativeEvent: { downloadUrl } }) => {
      const downloadResponse = await downloadFile(downloadUrl);
      if (downloadResponse) {
        reload();
      } else {
        Alert.alert(strings('download_files.error'));
        reload();
      }
    },
    [reload],
  );

  /**
   * Main render
   */
  return (
    <ErrorBoundary view="BrowserTab">
      <View
        style={[styles.wrapper, !isTabActive && styles.hide]}
        {...(Device.isAndroid() ? { collapsable: false } : {})}
      >
        <View style={styles.webview}>
          {!!entryScriptWeb3 && firstUrlLoaded && (
            <WebView
              originWhitelist={['*']}
              decelerationRate={'normal'}
              ref={webviewRef}
              renderError={() => (
                <WebviewError error={error} returnHome={returnHome} />
              )}
              source={{ uri: initialUrl }}
              injectedJavaScriptBeforeContentLoaded={entryScriptWeb3}
              style={styles.webview}
              onLoadStart={onLoadStart}
              onLoad={onLoad}
              onLoadEnd={onLoadEnd}
              onLoadProgress={onLoadProgress}
              onMessage={onMessage}
              onError={onError}
              onShouldStartLoadWithRequest={onShouldStartLoadWithRequest}
              sendCookies
              javascriptEnabled
              allowsInlineMediaPlayback
              useWebkit
              testID={'browser-webview'}
              applicationNameForUserAgent={'WebView MetaMaskMobile'}
              onFileDownload={handleOnFileDownload}
            />
          )}
        </View>
        {updateAllowList()}
        {renderProgressBar()}
        {isTabActive && renderPhishingModal()}
        {isTabActive && renderOptions()}
        {isTabActive && renderBottomBar()}
        {isTabActive && renderOnboardingWizard()}
      </View>
    </ErrorBoundary>
  );
};

BrowserTab.propTypes = {
  /**
   * The ID of the current tab
   */
  id: PropTypes.number,
  /**
   * The ID of the active tab
   */
  activeTab: PropTypes.number,
  /**
   * InitialUrl
   */
  initialUrl: PropTypes.string,
  /**
   * Protocol string to append to URLs that have none
   */
  defaultProtocol: PropTypes.string,
  /**
   * A string that of the chosen ipfs gateway
   */
  ipfsGateway: PropTypes.string,
  /**
   * Object containing the information for the current transaction
   */
  transaction: PropTypes.object,
  /**
   * react-navigation object used to switch between screens
   */
  navigation: PropTypes.object,
  /**
   * A string that represents the selected address
   */
  selectedAddress: PropTypes.string,
  /**
   * whitelisted url to bypass the phishing detection
   */
  whitelist: PropTypes.array,
  /**
   * Url coming from an external source
   * For ex. deeplinks
   */
  url: PropTypes.string,
  /**
   * Function to open a new tab
   */
  newTab: PropTypes.func,
  /**
   * Function to store bookmarks
   */
  addBookmark: PropTypes.func,
  /**
   * Array of bookmarks
   */
  bookmarks: PropTypes.array,
  /**
   * String representing the current search engine
   */
  searchEngine: PropTypes.string,
  /**
   * Function to store the a page in the browser history
   */
  addToBrowserHistory: PropTypes.func,
  /**
   * Function to store the a website in the browser whitelist
   */
  addToWhitelist: PropTypes.func,
  /**
   * Function to update the tab information
   */
  updateTabInfo: PropTypes.func,
  /**
   * Function to update the tab information
   */
  showTabs: PropTypes.func,
  /**
   * Action to set onboarding wizard step
   */
  setOnboardingWizardStep: PropTypes.func,
  /**
   * Current onboarding wizard step
   */
  wizardStep: PropTypes.number,
  /**
   * the current version of the app
   */
  app_version: PropTypes.string,
};

BrowserTab.defaultProps = {
  defaultProtocol: 'https://',
};

const mapStateToProps = (state) => ({
  bookmarks: state.bookmarks,
  ipfsGateway: state.engine.backgroundState.PreferencesController.ipfsGateway,
  selectedAddress:
    state.engine.backgroundState.PreferencesController.selectedAddress?.toLowerCase(),
  searchEngine: state.settings.searchEngine,
  whitelist: state.browser.whitelist,
  wizardStep: state.wizard.step,
});

const mapDispatchToProps = (dispatch) => ({
  addBookmark: (bookmark) => dispatch(addBookmark(bookmark)),
  addToBrowserHistory: ({ url, name }) => dispatch(addToHistory({ url, name })),
  addToWhitelist: (url) => dispatch(addToWhitelist(url)),
  setOnboardingWizardStep: (step) => dispatch(setOnboardingWizardStep(step)),
});

export default connect(
  mapStateToProps,
  mapDispatchToProps,
)(withNavigation(BrowserTab));<|MERGE_RESOLUTION|>--- conflicted
+++ resolved
@@ -10,26 +10,15 @@
   InteractionManager,
   Platform,
 } from 'react-native';
-<<<<<<< HEAD
-import PropTypes from 'prop-types';
-import Share from 'react-native-share';
-import { connect } from 'react-redux';
-=======
 import { isEqual } from 'lodash';
->>>>>>> 264a509a
 import { withNavigation } from '@react-navigation/compat';
 import { WebView } from 'react-native-webview';
 import Icon from 'react-native-vector-icons/FontAwesome';
 import MaterialCommunityIcon from 'react-native-vector-icons/MaterialCommunityIcons';
-import { MetaMetricsEvents } from '../../../core/Analytics';
 import BrowserBottomBar from '../../UI/BrowserBottomBar';
-<<<<<<< HEAD
-
-=======
 import PropTypes from 'prop-types';
 import Share from 'react-native-share';
 import { connect, useSelector } from 'react-redux';
->>>>>>> 264a509a
 import BackgroundBridge from '../../../core/BackgroundBridge/BackgroundBridge';
 import Engine from '../../../core/Engine';
 import PhishingModal from '../../UI/PhishingModal';
@@ -60,7 +49,7 @@
 import Device from '../../../util/device';
 import AppConstants from '../../../core/AppConstants';
 import SearchApi from 'react-native-search-api';
-<<<<<<< HEAD
+import { MetaMetricsEvents } from '../../../core/Analytics';
 import {
   trackEvent,
   trackLegacyEvent,
@@ -68,12 +57,6 @@
   getMetaMetricsId,
   checkEnabled,
 } from '../../../util/analyticsV2';
-import { toggleNetworkModal } from '../../../actions/modals';
-=======
-import Analytics from '../../../core/Analytics/Analytics';
-import { MetaMetricsEvents } from '../../../core/Analytics';
-import AnalyticsV2, { trackErrorAsAnalytics } from '../../../util/analyticsV2';
->>>>>>> 264a509a
 import setOnboardingWizardStep from '../../../actions/wizard';
 import OnboardingWizard from '../../UI/OnboardingWizard';
 import DrawerStatusTracker from '../../../core/DrawerStatusTracker';
@@ -1039,12 +1022,9 @@
           error,
           setAccountsPermissionsVisible: () => {
             // Track Event: "Opened Acount Switcher"
-            AnalyticsV2.trackEvent(
-              MetaMetricsEvents.BROWSER_OPEN_ACCOUNT_SWITCH,
-              {
-                number_of_accounts: accounts?.length,
-              },
-            );
+            trackEvent(MetaMetricsEvents.BROWSER_OPEN_ACCOUNT_SWITCH, {
+              number_of_accounts: accounts?.length,
+            });
             props.navigation.navigate(Routes.MODAL.ROOT_MODAL_FLOW, {
               screen: Routes.SHEET.ACCOUNT_PERMISSIONS,
               params: {
@@ -1131,18 +1111,6 @@
   };
 
   /**
-<<<<<<< HEAD
-   * Track change network event
-   */
-  const trackSwitchNetworkEvent = ({ from }) => {
-    trackEvent(MetaMetricsEvents.BROWSER_SWITCH_NETWORK, {
-      from_chain_id: from,
-    });
-  };
-
-  /**
-=======
->>>>>>> 264a509a
    * Track reload site event
    */
   const trackReloadEvent = () => {
