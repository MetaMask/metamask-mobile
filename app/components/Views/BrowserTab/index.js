import React, { useState, useRef, useEffect, useCallback } from 'react';
import {
  Text,
  StyleSheet,
  View,
  TouchableWithoutFeedback,
  Alert,
  Linking,
  BackHandler,
  InteractionManager,
  NativeModules,
} from 'react-native';
import { withNavigation } from '@react-navigation/compat';
import { WebView } from 'react-native-webview';
import compareVersions from 'compare-versions';
import Icon from 'react-native-vector-icons/FontAwesome';
import MaterialCommunityIcon from 'react-native-vector-icons/MaterialCommunityIcons';
import BrowserBottomBar from '../../UI/BrowserBottomBar';
import PropTypes from 'prop-types';
import Share from 'react-native-share';
import { connect } from 'react-redux';
import BackgroundBridge from '../../../core/BackgroundBridge';
import Engine from '../../../core/Engine';
import PhishingModal from '../../UI/PhishingModal';
import WebviewProgressBar from '../../UI/WebviewProgressBar';
import {
  baseStyles,
  fontStyles,
  colors as importedColors,
} from '../../../styles/common';
import Logger from '../../../util/Logger';
import onUrlSubmit, { getHost, getUrlObj } from '../../../util/browser';
import {
  SPA_urlChangeListener,
  JS_DESELECT_TEXT,
  JS_WEBVIEW_URL,
} from '../../../util/browserScripts';
import resolveEnsToIpfsContentId from '../../../lib/ens-ipfs/resolver';
import Button from '../../UI/Button';
import { strings } from '../../../../locales/i18n';
import URL from 'url-parse';
import Modal from 'react-native-modal';
import WebviewError from '../../UI/WebviewError';
import { approveHost } from '../../../actions/privacy';
import { addBookmark } from '../../../actions/bookmarks';
import { addToHistory, addToWhitelist } from '../../../actions/browser';
import Device from '../../../util/device';
import AppConstants from '../../../core/AppConstants';
import SearchApi from 'react-native-search-api';
import Analytics from '../../../core/Analytics';
import AnalyticsV2, { trackErrorAsAnalytics } from '../../../util/analyticsV2';
import { ANALYTICS_EVENT_OPTS } from '../../../util/analytics';
import { toggleNetworkModal } from '../../../actions/modals';
import setOnboardingWizardStep from '../../../actions/wizard';
import OnboardingWizard from '../../UI/OnboardingWizard';
import DrawerStatusTracker from '../../../core/DrawerStatusTracker';
import EntryScriptWeb3 from '../../../core/EntryScriptWeb3';
import ErrorBoundary from '../ErrorBoundary';

import { getRpcMethodMiddleware } from '../../../core/RPCMethods/RPCMethodMiddleware';
import { useAppThemeFromContext, mockTheme } from '../../../util/theme';
import downloadFile from '../../../util/browser/downloadFile';
import { createBrowserUrlModalNavDetails } from '../BrowserUrlModal/BrowserUrlModal';

const { HOMEPAGE_URL, USER_AGENT, NOTIFICATION_NAMES } = AppConstants;
const HOMEPAGE_HOST = new URL(HOMEPAGE_URL)?.hostname;
const MM_MIXPANEL_TOKEN = process.env.MM_MIXPANEL_TOKEN;

<<<<<<< HEAD
const ANIMATION_TIMING = 300;

const MIN_ANDROID_SYSTEM_WEBVIEW_VERSION = '83.0.4103.106';

=======
>>>>>>> c3b2e349
const createStyles = (colors) =>
  StyleSheet.create({
    wrapper: {
      ...baseStyles.flexGrow,
      backgroundColor: colors.background.default,
    },
    hide: {
      flex: 0,
      opacity: 0,
      display: 'none',
      width: 0,
      height: 0,
    },
    progressBarWrapper: {
      height: 3,
      width: '100%',
      left: 0,
      right: 0,
      top: 0,
      position: 'absolute',
      zIndex: 999999,
    },
    optionsOverlay: {
      position: 'absolute',
      zIndex: 99999998,
      top: 0,
      bottom: 0,
      left: 0,
      right: 0,
    },
    optionsWrapper: {
      position: 'absolute',
      zIndex: 99999999,
      width: 200,
      borderWidth: 1,
      borderColor: colors.border.default,
      backgroundColor: colors.background.default,
      borderRadius: 10,
      paddingBottom: 5,
      paddingTop: 10,
    },
    optionsWrapperAndroid: {
      shadowColor: importedColors.shadow,
      shadowOffset: { width: 0, height: 2 },
      shadowOpacity: 0.5,
      shadowRadius: 3,
      bottom: 65,
      right: 5,
    },
    optionsWrapperIos: {
      shadowColor: importedColors.shadow,
      shadowOffset: { width: 0, height: 2 },
      shadowOpacity: 0.5,
      shadowRadius: 3,
      bottom: 90,
      right: 5,
    },
    option: {
      paddingVertical: 10,
      height: 'auto',
      minHeight: 44,
      paddingHorizontal: 15,
      backgroundColor: colors.background.default,
      flexDirection: 'row',
      alignItems: 'center',
      justifyContent: 'flex-start',
      marginTop: Device.isAndroid() ? 0 : -5,
    },
    optionText: {
      fontSize: 16,
      lineHeight: 16,
      alignSelf: 'center',
      justifyContent: 'center',
      marginTop: 3,
      color: colors.primary.default,
      flex: 1,
      ...fontStyles.fontPrimary,
    },
    optionIconWrapper: {
      flex: 0,
      borderRadius: 5,
      backgroundColor: colors.primary.muted,
      padding: 3,
      marginRight: 10,
      alignSelf: 'center',
    },
    optionIcon: {
      color: colors.primary.default,
      textAlign: 'center',
      alignSelf: 'center',
      fontSize: 18,
    },
    webview: {
      ...baseStyles.flexGrow,
      zIndex: 1,
    },
    urlModalContent: {
      flexDirection: 'row',
      paddingTop: Device.isAndroid() ? 10 : Device.isIphoneX() ? 50 : 27,
      paddingHorizontal: 10,
      height: Device.isAndroid() ? 59 : Device.isIphoneX() ? 87 : 65,
      backgroundColor: colors.background.default,
    },
    searchWrapper: {
      flexDirection: 'row',
      borderRadius: 30,
      backgroundColor: colors.background.alternative,
      height: Device.isAndroid() ? 40 : 30,
      flex: 1,
    },
    clearButton: { paddingHorizontal: 12, justifyContent: 'center' },
    urlModal: {
      justifyContent: 'flex-start',
      margin: 0,
    },
    urlInput: {
      ...fontStyles.normal,
      fontSize: Device.isAndroid() ? 16 : 14,
      paddingLeft: 15,
      flex: 1,
      color: colors.text.default,
    },
    cancelButton: {
      marginTop: -6,
      marginLeft: 10,
      justifyContent: 'center',
    },
    cancelButtonText: {
      fontSize: 14,
      color: colors.primary.default,
      ...fontStyles.normal,
    },
    bottomModal: {
      justifyContent: 'flex-end',
      margin: 0,
    },
    fullScreenModal: {
      flex: 1,
    },
  });

const sessionENSNames = {};
const ensIgnoreList = [];
let approvedHosts = {};

const getApprovedHosts = () => approvedHosts;
const setApprovedHosts = (hosts) => {
  approvedHosts = hosts;
};

export const BrowserTab = (props) => {
  const [backEnabled, setBackEnabled] = useState(false);
  const [forwardEnabled, setForwardEnabled] = useState(false);
  const [progress, setProgress] = useState(0);
  const [initialUrl, setInitialUrl] = useState('');
  const [firstUrlLoaded, setFirstUrlLoaded] = useState(false);
  const [error, setError] = useState(null);
  const [showOptions, setShowOptions] = useState(false);
  const [entryScriptWeb3, setEntryScriptWeb3] = useState(null);
  const [showPhishingModal, setShowPhishingModal] = useState(false);
  const [blockedUrl, setBlockedUrl] = useState(undefined);
  const [safeAndroidWebviewVersion, setSafeAndroidWebviewVersion] =
    useState(true);

  const webviewRef = useRef(null);

  const url = useRef('');
  const title = useRef('');
  const icon = useRef(null);
  const webviewUrlPostMessagePromiseResolve = useRef(null);
  const backgroundBridges = useRef([]);
  const fromHomepage = useRef(false);
  const wizardScrollAdjusted = useRef(false);

  const { colors } = useAppThemeFromContext() || mockTheme;
  const styles = createStyles(colors);

  /**
   * Is the current tab the active tab
   */
  const isTabActive = useCallback(
    () => props.activeTab === props.id,
    [props.activeTab, props.id],
  );

  /**
   * Gets the url to be displayed to the user
   * For example, if it's ens then show [site].eth instead of ipfs url
   */
  const getMaskedUrl = (url) => {
    if (!url) return url;
    let replace = null;
    if (url.startsWith(AppConstants.IPFS_DEFAULT_GATEWAY_URL)) {
      replace = (key) =>
        `${AppConstants.IPFS_DEFAULT_GATEWAY_URL}${sessionENSNames[key].hash}/`;
    } else if (url.startsWith(AppConstants.IPNS_DEFAULT_GATEWAY_URL)) {
      replace = (key) =>
        `${AppConstants.IPNS_DEFAULT_GATEWAY_URL}${sessionENSNames[key].hostname}/`;
    } else if (url.startsWith(AppConstants.SWARM_DEFAULT_GATEWAY_URL)) {
      replace = (key) =>
        `${AppConstants.SWARM_GATEWAY_URL}${sessionENSNames[key].hash}/`;
    }

    if (replace) {
      const key = Object.keys(sessionENSNames).find((ens) =>
        url.startsWith(ens),
      );
      if (key) {
        url = url.replace(
          replace(key),
          `https://${sessionENSNames[key].hostname}/`,
        );
      }
    }
    return url;
  };

  /**
   * Checks if it is a ENS website
   */
  const isENSUrl = (url) => {
    const { hostname } = new URL(url);
    const tld = hostname.split('.').pop();
    if (AppConstants.supportedTLDs.indexOf(tld.toLowerCase()) !== -1) {
      // Make sure it's not in the ignore list
      if (ensIgnoreList.indexOf(hostname) === -1) {
        return true;
      }
    }
    return false;
  };

  /**
   * Checks if a given url or the current url is the homepage
   */
  const isHomepage = useCallback((checkUrl = null) => {
    const currentPage = checkUrl || url.current;
    const { host: currentHost } = getUrlObj(currentPage);
    return currentHost === HOMEPAGE_HOST;
  }, []);

  const notifyAllConnections = useCallback(
    (payload, restricted = true) => {
      const fullHostname = new URL(url.current).hostname;

      // TODO:permissions move permissioning logic elsewhere
      backgroundBridges.current.forEach((bridge) => {
        if (
          bridge.hostname === fullHostname &&
          (!props.privacyMode || !restricted || approvedHosts[bridge.hostname])
        ) {
          bridge.sendNotification(payload);
        }
      });
    },
    [props.privacyMode],
  );

  useEffect(() => {
    const getSystemWebviewVersion = async () => {
      if (Device.isAndroid()) {
        const systemUtils = NativeModules.SystemUtils;
        const webviewVersion =
          await systemUtils.getCurrentWebViewPackageVersionName();
        setSafeAndroidWebviewVersion(
          compareVersions.compare(
            webviewVersion,
            MIN_ANDROID_SYSTEM_WEBVIEW_VERSION,
            '>=',
          ),
        );
      }
    };
    getSystemWebviewVersion();
  }, []);

  /**
   * Manage hosts that were approved to connect with the user accounts
   */
  useEffect(() => {
    const { approvedHosts: approvedHostsProps, selectedAddress } = props;

    approvedHosts = approvedHostsProps;

    const numApprovedHosts = Object.keys(approvedHosts).length;

    // this will happen if the approved hosts were cleared
    if (numApprovedHosts === 0) {
      notifyAllConnections(
        {
          method: NOTIFICATION_NAMES.accountsChanged,
          params: [],
        },
        false,
      ); // notification should be sent regardless of approval status
    }

    if (numApprovedHosts > 0) {
      notifyAllConnections({
        method: NOTIFICATION_NAMES.accountsChanged,
        params: [selectedAddress],
      });
    }
<<<<<<< HEAD

    // eslint-disable-next-line react-hooks/exhaustive-deps
  }, [notifyAllConnections, props.approvedHosts, props.selectedAddress]);

  const initializeBackgroundBridge = (urlBridge, isMainFrame) => {
    const newBridge = new BackgroundBridge({
      webview: webviewRef,
      url: urlBridge,
      getRpcMethodMiddleware: ({ hostname, getProviderState }) =>
        getRpcMethodMiddleware({
          hostname,
          getProviderState,
          navigation: props.navigation,
          getApprovedHosts,
          setApprovedHosts,
          approveHost: props.approveHost,
          // Website info
          url,
          title,
          icon,
          // Bookmarks
          isHomepage,
          // Show autocomplete
          fromHomepage,
          setAutocompleteValue,
          setShowUrlModal,
          // Wizard
          wizardScrollAdjusted,
          tabId: props.id,
        }),
      isMainFrame,
    });
    backgroundBridges.current.push(newBridge);
  };

  /**
	 * Disabling iframes for now
	const onFrameLoadStarted = url => {
		url && initializeBackgroundBridge(url, false);
	};
	*/
=======
  }, [notifyAllConnections, props, props.approvedHosts, props.selectedAddress]);
>>>>>>> c3b2e349

  /**
   * Dismiss the text selection on the current website
   */
  const dismissTextSelectionIfNeeded = useCallback(() => {
    if (isTabActive() && Device.isAndroid()) {
      const { current } = webviewRef;
      if (current) {
        setTimeout(() => {
          current.injectJavaScript(JS_DESELECT_TEXT);
        }, 50);
      }
    }
  }, [isTabActive]);

  /**
   * Toggle the options menu
   */
  const toggleOptions = useCallback(() => {
    dismissTextSelectionIfNeeded();
    setShowOptions(!showOptions);
    InteractionManager.runAfterInteractions(() => {
      Analytics.trackEvent(ANALYTICS_EVENT_OPTS.DAPP_BROWSER_OPTIONS);
    });
  }, [dismissTextSelectionIfNeeded, showOptions]);

  /**
   * Show the options menu
   */
  const toggleOptionsIfNeeded = useCallback(() => {
    if (showOptions) {
      toggleOptions();
    }
  }, [showOptions, toggleOptions]);

  /**
   * Go back to previous website in history
   */
  const goBack = useCallback(() => {
    if (!backEnabled) return;

    toggleOptionsIfNeeded();
    const { current } = webviewRef;
    current && current.goBack();
  }, [backEnabled, toggleOptionsIfNeeded]);

  /**
   * Go forward to the next website in history
   */
  const goForward = async () => {
    if (!forwardEnabled) return;

    toggleOptionsIfNeeded();
    const { current } = webviewRef;
    current && current.goForward && current.goForward();
  };

  /**
   * Check if a hostname is allowed
   */
  const isAllowedUrl = useCallback(
    (hostname) => {
      const { PhishingController } = Engine.context;
      return (
        (props.whitelist && props.whitelist.includes(hostname)) ||
        !PhishingController.test(hostname)
      );
    },
    [props.whitelist],
  );

  const isBookmark = () => {
    const { bookmarks } = props;
    const maskedUrl = getMaskedUrl(url.current);
    return bookmarks.some(({ url: bookmark }) => bookmark === maskedUrl);
  };

  /**
<<<<<<< HEAD
   * Inject home page scripts to get the favourites and set analytics key
   */
  const injectHomePageScripts = async () => {
    const { current } = webviewRef;
    if (!current) return;
    const analyticsEnabled = Analytics.getEnabled();
    const disctinctId = await Analytics.getDistinctId();
    const homepageScripts = `
			window.__mmFavorites = ${JSON.stringify(props.bookmarks)};
			window.__mmSearchEngine = "${props.searchEngine}";
			window.__mmMetametrics = ${analyticsEnabled};
			window.__mmDistinctId = "${disctinctId}";
			window.__mmMixpanelToken = "${MM_MIXPANEL_TOKEN}";
		`;

    current.injectJavaScript(homepageScripts);
  };

  /**
=======
>>>>>>> c3b2e349
   * Show a phishing modal when a url is not allowed
   */
  const handleNotAllowedUrl = (urlToGo) => {
    setBlockedUrl(urlToGo);
    setTimeout(() => setShowPhishingModal(true), 1000);
  };

  /**
   * Get IPFS info from a ens url
   */
  const handleIpfsContent = useCallback(
    async (fullUrl, { hostname, pathname, query }) => {
      const { provider } = Engine.context.NetworkController;
      let gatewayUrl;
      try {
        const { type, hash } = await resolveEnsToIpfsContentId({
          provider,
          name: hostname,
        });
        if (type === 'ipfs-ns') {
          gatewayUrl = `${props.ipfsGateway}${hash}${pathname || '/'}${
            query || ''
          }`;
          const response = await fetch(gatewayUrl);
          const statusCode = response.status;
          if (statusCode >= 400) {
            Logger.log('Status code ', statusCode, gatewayUrl);
            //urlNotFound(gatewayUrl);
            return null;
          }
        } else if (type === 'swarm-ns') {
          gatewayUrl = `${AppConstants.SWARM_DEFAULT_GATEWAY_URL}${hash}${
            pathname || '/'
          }${query || ''}`;
        } else if (type === 'ipns-ns') {
          gatewayUrl = `${AppConstants.IPNS_DEFAULT_GATEWAY_URL}${hostname}${
            pathname || '/'
          }${query || ''}`;
        }
        return {
          url: gatewayUrl,
          hash,
          type,
        };
      } catch (err) {
        // This is a TLD that might be a normal website
        // For example .XYZ and might be more in the future
        if (
          hostname.substr(-4) !== '.eth' &&
          err.toString().indexOf('is not standard') !== -1
        ) {
          ensIgnoreList.push(hostname);
          return { url: fullUrl, reload: true };
        }
        if (
          err?.message?.startsWith(
            'EnsIpfsResolver - no known ens-ipfs registry for chainId',
          )
        ) {
          trackErrorAsAnalytics(
            'Browser: Failed to resolve ENS name for chainId',
            err?.message,
          );
        } else {
          Logger.error(err, 'Failed to resolve ENS name');
        }

        Alert.alert(strings('browser.failed_to_resolve_ens_name'), err.message);
        goBack();
      }
    },
    [goBack, props.ipfsGateway],
  );

  /**
   * Go to a url
   */
  const go = useCallback(
    async (url, initialCall) => {
      const hasProtocol = url.match(/^[a-z]*:\/\//) || isHomepage(url);
      const sanitizedURL = hasProtocol ? url : `${props.defaultProtocol}${url}`;
      const { hostname, query, pathname } = new URL(sanitizedURL);

      let urlToGo = sanitizedURL;
      const isEnsUrl = isENSUrl(url);
      const { current } = webviewRef;
      if (isEnsUrl) {
        current && current.stopLoading();
        const {
          url: ensUrl,
          type,
          hash,
          reload,
        } = await handleIpfsContent(url, { hostname, query, pathname });
        if (reload) return go(ensUrl);
        urlToGo = ensUrl;
        sessionENSNames[urlToGo] = { hostname, hash, type };
      }

      if (isAllowedUrl(hostname)) {
        if (initialCall || !firstUrlLoaded) {
          setInitialUrl(urlToGo);
          setFirstUrlLoaded(true);
        } else {
          current &&
            current.injectJavaScript(
              `(function(){window.location.href = '${urlToGo}' })()`,
            );
        }

        setProgress(0);
        return sanitizedURL;
      }
      handleNotAllowedUrl(urlToGo);
      return null;
    },
    [
      firstUrlLoaded,
      handleIpfsContent,
      isAllowedUrl,
      isHomepage,
      props.defaultProtocol,
    ],
  );

  /**
   * Open a new tab
   */
  const openNewTab = useCallback(
    (url) => {
      toggleOptionsIfNeeded();
      dismissTextSelectionIfNeeded();
      props.newTab(url);
    },
    [dismissTextSelectionIfNeeded, props, toggleOptionsIfNeeded],
  );

  /**
   * Reload current page
   */
  const reload = useCallback(() => {
    const { current } = webviewRef;
    current && current.reload();
  }, []);

  /**
   * Handle when the drawer (app menu) is opened
   */
  const drawerOpenHandler = useCallback(() => {
    dismissTextSelectionIfNeeded();
  }, [dismissTextSelectionIfNeeded]);

  /**
   * Set initial url, dapp scripts and engine. Similar to componentDidMount
   */
  useEffect(() => {
    approvedHosts = props.approvedHosts;
    const initialUrl = props.initialUrl || HOMEPAGE_URL;
    go(initialUrl, true);

    const getEntryScriptWeb3 = async () => {
      const entryScriptWeb3 = await EntryScriptWeb3.get();
      setEntryScriptWeb3(entryScriptWeb3 + SPA_urlChangeListener);
    };

    getEntryScriptWeb3();

    // Specify how to clean up after this effect:
    return function cleanup() {
      backgroundBridges.current.forEach((bridge) => bridge.onDisconnect());
    };
    // eslint-disable-next-line react-hooks/exhaustive-deps
  }, []);

  useEffect(() => {
    if (Device.isAndroid()) {
      DrawerStatusTracker.hub.on('drawer::open', drawerOpenHandler);
    }

    return function cleanup() {
      if (Device.isAndroid()) {
        DrawerStatusTracker &&
          DrawerStatusTracker.hub &&
          DrawerStatusTracker.hub.removeListener(
            'drawer::open',
            drawerOpenHandler,
          );
      }
    };
  }, [drawerOpenHandler]);

  /**
   * Set navigation listeners
   */
  useEffect(() => {
    const handleAndroidBackPress = () => {
      if (!isTabActive()) return false;
      goBack();
      return true;
    };

    BackHandler.addEventListener('hardwareBackPress', handleAndroidBackPress);

    // Handle hardwareBackPress event only for browser, not components rendered on top
    props.navigation.addListener('willFocus', () => {
      BackHandler.addEventListener('hardwareBackPress', handleAndroidBackPress);
    });
    props.navigation.addListener('willBlur', () => {
      BackHandler.removeEventListener(
        'hardwareBackPress',
        handleAndroidBackPress,
      );
    });

    return function cleanup() {
      BackHandler.removeEventListener(
        'hardwareBackPress',
        handleAndroidBackPress,
      );
    };
  }, [goBack, isTabActive, props.navigation]);

  /**
   * Inject home page scripts to get the favourites and set analytics key
   */
  const injectHomePageScripts = async (bookmarks) => {
    const { current } = webviewRef;
    const analyticsEnabled = Analytics.getEnabled();
    const disctinctId = await Analytics.getDistinctId();
    const homepageScripts = `
			window.__mmFavorites = ${JSON.stringify(bookmarks || props.bookmarks)};
			window.__mmSearchEngine = "${props.searchEngine}";
			window.__mmMetametrics = ${analyticsEnabled};
			window.__mmDistinctId = "${disctinctId}";
			window.__mmMixpanelToken = "${MM_MIXPANEL_TOKEN}";
			(function () {
				try {
					window.dispatchEvent(new Event('metamask_onHomepageScriptsInjected'));
				} catch (e) {
					//Nothing to do
				}
			})()
		`;

    current.injectJavaScript(homepageScripts);
  };

  /**
   * Handles state changes for when the url changes
   */
  const changeUrl = (siteInfo) => {
    url.current = siteInfo.url;
    title.current = siteInfo.title;
    if (siteInfo.icon) icon.current = siteInfo.icon;
  };

  /**
   * Handles state changes for when the url changes
   */
  const changeAddressBar = (siteInfo) => {
    setBackEnabled(siteInfo.canGoBack);
    setForwardEnabled(siteInfo.canGoForward);

    isTabActive() &&
      props.navigation.setParams({
        url: getMaskedUrl(siteInfo.url),
        icon: siteInfo.icon,
        silent: true,
      });

    props.updateTabInfo(getMaskedUrl(siteInfo.url), props.id);

    props.addToBrowserHistory({
      name: siteInfo.title,
      url: getMaskedUrl(siteInfo.url),
    });
  };

  /**
   * Go to eth-phishing-detect page
   */
  const goToETHPhishingDetector = () => {
    setShowPhishingModal(false);
    go(`https://github.com/metamask/eth-phishing-detect`);
  };

  /**
   * Continue to phishing website
   */
  const continueToPhishingSite = () => {
    const urlObj = new URL(blockedUrl);
    props.addToWhitelist(urlObj.hostname);
    setShowPhishingModal(false);
    blockedUrl !== url.current &&
      setTimeout(() => {
        go(blockedUrl);
        setBlockedUrl(undefined);
      }, 1000);
  };

  /**
   * Go to etherscam website
   */
  const goToEtherscam = () => {
    setShowPhishingModal(false);
    go(`https://etherscamdb.info/domain/meta-mask.com`);
  };

  /**
   * Go to eth-phishing-detect issue
   */
  const goToFilePhishingIssue = () => {
    setShowPhishingModal(false);
    go(`https://github.com/metamask/eth-phishing-detect/issues/new`);
  };

  /**
   * Go back from phishing website alert
   */
  const goBackToSafety = () => {
    blockedUrl === url.current && goBack();
    setTimeout(() => {
      setShowPhishingModal(false);
      setBlockedUrl(undefined);
    }, 500);
  };

  /**
   * Renders the phishing modal
   */
  const renderPhishingModal = () => (
    <Modal
      isVisible={showPhishingModal}
      animationIn="slideInUp"
      animationOut="slideOutDown"
      style={styles.fullScreenModal}
      backdropOpacity={1}
      backdropColor={colors.error.default}
      animationInTiming={300}
      animationOutTiming={300}
      useNativeDriver
    >
      <PhishingModal
        fullUrl={blockedUrl}
        goToETHPhishingDetector={goToETHPhishingDetector}
        continueToPhishingSite={continueToPhishingSite}
        goToEtherscam={goToEtherscam}
        goToFilePhishingIssue={goToFilePhishingIssue}
        goBackToSafety={goBackToSafety}
      />
    </Modal>
  );

  const trackEventSearchUsed = useCallback(() => {
    AnalyticsV2.trackEvent(AnalyticsV2.ANALYTICS_EVENTS.BROWSER_SEARCH_USED, {
      option_chosen: 'Search on URL',
      number_of_tabs: undefined,
    });
  }, []);

  /**
   * Stops normal loading when it's ens, instead call go to be properly set up
   */
  const onShouldStartLoadWithRequest = ({ url }) => {
    if (isENSUrl(url)) {
      go(url.replace(/^http:\/\//, 'https://'));
      return false;
    }
    return true;
  };

  /**
   * Sets loading bar progress
   */
  const onLoadProgress = ({ nativeEvent: { progress } }) => {
    setProgress(progress);
  };

  const onLoad = ({ nativeEvent }) => {
    //For iOS url on the navigation bar should only update upon load.
    if (Device.isIos()) {
      changeUrl(nativeEvent);
      changeAddressBar(nativeEvent);
    }
  };

  /**
   * When website finished loading
   */
  const onLoadEnd = ({ nativeEvent }) => {
    if (nativeEvent.loading) return;
    const { current } = webviewRef;

    current && current.injectJavaScript(JS_WEBVIEW_URL);

    const promiseResolver = (resolve) => {
      webviewUrlPostMessagePromiseResolve.current = resolve;
    };
    const promise = current
      ? new Promise(promiseResolver)
      : Promise.resolve(url.current);

    promise.then((info) => {
      const { hostname: currentHostname } = new URL(url.current);
      const { hostname } = new URL(nativeEvent.url);
      if (info.url === nativeEvent.url && currentHostname === hostname) {
        changeUrl({ ...nativeEvent, icon: info.icon });
        changeAddressBar({ ...nativeEvent, icon: info.icon });
      }
    });
  };

  /**
   * Handle message from website
   */
  const onMessage = ({ nativeEvent }) => {
    let data = nativeEvent.data;
    try {
      data = typeof data === 'string' ? JSON.parse(data) : data;
      if (!data || (!data.type && !data.name)) {
        return;
      }
      if (data.name) {
        backgroundBridges.current.forEach((bridge) => {
          if (bridge.isMainFrame) {
            const { origin } = data && data.origin && new URL(data.origin);
            bridge.url === origin && bridge.onMessage(data);
          } else {
            bridge.url === data.origin && bridge.onMessage(data);
          }
        });
        return;
      }

      switch (data.type) {
        /**
				* Disabling iframes for now
				case 'FRAME_READY': {
					const { url } = data.payload;
					onFrameLoadStarted(url);
					break;
				}*/
        case 'GET_WEBVIEW_URL': {
          const { url } = data.payload;
          if (url === nativeEvent.url)
            webviewUrlPostMessagePromiseResolve.current &&
              webviewUrlPostMessagePromiseResolve.current(data.payload);
        }
      }
    } catch (e) {
      Logger.error(e, `Browser::onMessage on ${url.current}`);
    }
  };

  /**
   * Go to home page, reload if already on homepage
   */
  const goToHomepage = async () => {
    toggleOptionsIfNeeded();
    if (url.current === HOMEPAGE_URL) return reload();
    await go(HOMEPAGE_URL);
    Analytics.trackEvent(ANALYTICS_EVENT_OPTS.DAPP_HOME);
  };

  /**
   * Handle url input submit
   */
  const onUrlInputSubmit = useCallback(
    async (inputValue = undefined) => {
      trackEventSearchUsed();
      if (!inputValue) {
        return;
      }
      const { defaultProtocol, searchEngine } = props;
      const sanitizedInput = onUrlSubmit(
        inputValue,
        searchEngine,
        defaultProtocol,
      );
      await go(sanitizedInput);
    },
    /* we do not want to depend on the props object
		- since we are changing it here, this would give us a circular dependency and infinite re renders
		*/
    // eslint-disable-next-line react-hooks/exhaustive-deps
    [],
  );

  /**
   * Shows or hides the url input modal.
   * When opened it sets the current website url on the input.
   */
  const toggleUrlModal = useCallback(
    (shouldClearInput = false) => {
      const urlToShow = shouldClearInput ? '' : getMaskedUrl(url.current);
      props.navigation.navigate(
        ...createBrowserUrlModalNavDetails({
          url: urlToShow,
          onUrlInputSubmit,
        }),
      );
    },
    /* we do not want to depend on the props.navigation object
		- since we are changing it here, this would give us a circular dependency and infinite re renders
		*/
    // eslint-disable-next-line react-hooks/exhaustive-deps
    [onUrlInputSubmit],
  );

  const initializeBackgroundBridge = (urlBridge, isMainFrame) => {
    const newBridge = new BackgroundBridge({
      webview: webviewRef,
      url: urlBridge,
      getRpcMethodMiddleware: ({ hostname, getProviderState }) =>
        getRpcMethodMiddleware({
          hostname,
          getProviderState,
          navigation: props.navigation,
          getApprovedHosts,
          setApprovedHosts,
          approveHost: props.approveHost,
          // Website info
          url,
          title,
          icon,
          // Bookmarks
          isHomepage,
          // Show autocomplete
          fromHomepage,
          toggleUrlModal,
          // Wizard
          wizardScrollAdjusted,
          tabId: props.id,
          injectHomePageScripts,
        }),
      isMainFrame,
    });
    backgroundBridges.current.push(newBridge);
  };

  /**
   * Website started to load
   */
  const onLoadStart = async ({ nativeEvent }) => {
    const { hostname } = new URL(nativeEvent.url);

    if (nativeEvent.url !== url.current) {
      changeAddressBar({ ...nativeEvent });
    }

    if (!isAllowedUrl(hostname)) {
      return handleNotAllowedUrl(nativeEvent.url);
    }
    webviewUrlPostMessagePromiseResolve.current = null;
    setError(false);

    changeUrl(nativeEvent, 'start');

    //For Android url on the navigation bar should only update upon load.
    if (Device.isAndroid()) {
      changeAddressBar(nativeEvent);
    }

    icon.current = null;
    if (isHomepage(nativeEvent.url)) {
      injectHomePageScripts();
    }

    // Reset the previous bridges
    backgroundBridges.current.length &&
      backgroundBridges.current.forEach((bridge) => bridge.onDisconnect());
    backgroundBridges.current = [];
    const origin = new URL(nativeEvent.url).origin;
    initializeBackgroundBridge(origin, true);
  };

  /**
   * Enable the header to toggle the url modal and update other header data
   */
  useEffect(() => {
    if (props.activeTab === props.id) {
      props.navigation.setParams({
        showUrlModal: toggleUrlModal,
        url: getMaskedUrl(url.current),
        icon: icon.current,
        error,
      });
    }
    /* we do not want to depend on the entire props object
		- since we are changing it here, this would give us a circular dependency and infinite re renders
		*/
    // eslint-disable-next-line react-hooks/exhaustive-deps
  }, [error, props.activeTab, props.id, toggleUrlModal]);

  /**
   * Render the progress bar
   */
  const renderProgressBar = () => (
    <View style={styles.progressBarWrapper}>
      <WebviewProgressBar progress={progress} />
    </View>
  );

  /**
   * Handle error, for example, ssl certificate error
   */
  const onError = ({ nativeEvent: errorInfo }) => {
    Logger.log(errorInfo);
    props.navigation.setParams({
      error: true,
    });
    setError(errorInfo);
  };

  /**
   * Track new tab event
   */
  const trackNewTabEvent = () => {
    AnalyticsV2.trackEvent(AnalyticsV2.ANALYTICS_EVENTS.BROWSER_NEW_TAB, {
      option_chosen: 'Browser Options',
      number_of_tabs: undefined,
    });
  };

  /**
   * Track add site to favorites event
   */
  const trackAddToFavoritesEvent = () => {
    AnalyticsV2.trackEvent(AnalyticsV2.ANALYTICS_EVENTS.BROWSER_ADD_FAVORITES, {
      dapp_name: title.current || '',
      dapp_url: url.current || '',
    });
  };

  /**
   * Track share site event
   */
  const trackShareEvent = () => {
    AnalyticsV2.trackEvent(AnalyticsV2.ANALYTICS_EVENTS.BROWSER_SHARE_SITE);
  };

  /**
   * Track change network event
   */
  const trackSwitchNetworkEvent = ({ from }) => {
    AnalyticsV2.trackEvent(
      AnalyticsV2.ANALYTICS_EVENTS.BROWSER_SWITCH_NETWORK,
      {
        from_chain_id: from,
      },
    );
  };

  /**
   * Track reload site event
   */
  const trackReloadEvent = () => {
    AnalyticsV2.trackEvent(AnalyticsV2.ANALYTICS_EVENTS.BROWSER_RELOAD);
  };

  /**
   * Add bookmark
   */
  const addBookmark = () => {
    toggleOptionsIfNeeded();
    props.navigation.push('AddBookmarkView', {
      screen: 'AddBookmark',
      params: {
        title: title.current || '',
        url: getMaskedUrl(url.current),
        onAddBookmark: async ({ name, url }) => {
          props.addBookmark({ name, url });
          if (Device.isIos()) {
            const item = {
              uniqueIdentifier: url,
              title: name || getMaskedUrl(url),
              contentDescription: `Launch ${name || url} on MetaMask`,
              keywords: [name.split(' '), url, 'dapp'],
              thumbnail: {
                uri:
                  icon.current ||
                  `https://api.faviconkit.com/${getHost(url)}/256`,
              },
            };
            try {
              SearchApi.indexSpotlightItem(item);
            } catch (e) {
              Logger.error(e, 'Error adding to spotlight');
            }
          }
        },
      },
    });
    trackAddToFavoritesEvent();
    Analytics.trackEvent(ANALYTICS_EVENT_OPTS.DAPP_ADD_TO_FAVORITE);
  };

  /**
   * Share url
   */
  const share = () => {
    toggleOptionsIfNeeded();
    Share.open({
      url: url.current,
    }).catch((err) => {
      Logger.log('Error while trying to share address', err);
    });
    trackShareEvent();
  };

  /**
   * Open external link
   */
  const openInBrowser = () => {
    toggleOptionsIfNeeded();
    Linking.openURL(url.current).catch((error) =>
      Logger.log(
        `Error while trying to open external link: ${url.current}`,
        error,
      ),
    );
    Analytics.trackEvent(ANALYTICS_EVENT_OPTS.DAPP_OPEN_IN_BROWSER);
  };

  /**
   * Handles reload button press
   */
  const onReloadPress = () => {
    toggleOptionsIfNeeded();
    reload();
    trackReloadEvent();
  };

  /**
   * Render non-homepage options menu
   */
  const renderNonHomeOptions = () => {
    if (isHomepage()) return null;

    return (
      <React.Fragment>
        <Button onPress={onReloadPress} style={styles.option}>
          <View style={styles.optionIconWrapper}>
            <Icon name="refresh" size={15} style={styles.optionIcon} />
          </View>
          <Text style={styles.optionText} numberOfLines={2}>
            {strings('browser.reload')}
          </Text>
        </Button>
        {!isBookmark() && (
          <Button onPress={addBookmark} style={styles.option}>
            <View style={styles.optionIconWrapper}>
              <Icon name="star" size={16} style={styles.optionIcon} />
            </View>
            <Text style={styles.optionText} numberOfLines={2}>
              {strings('browser.add_to_favorites')}
            </Text>
          </Button>
        )}
        <Button onPress={share} style={styles.option}>
          <View style={styles.optionIconWrapper}>
            <Icon name="share" size={15} style={styles.optionIcon} />
          </View>
          <Text style={styles.optionText} numberOfLines={2}>
            {strings('browser.share')}
          </Text>
        </Button>
        <Button onPress={openInBrowser} style={styles.option}>
          <View style={styles.optionIconWrapper}>
            <Icon name="expand" size={16} style={styles.optionIcon} />
          </View>
          <Text style={styles.optionText} numberOfLines={2}>
            {strings('browser.open_in_browser')}
          </Text>
        </Button>
      </React.Fragment>
    );
  };

  /**
   * Handle new tab button press
   */
  const onNewTabPress = () => {
    openNewTab();
    trackNewTabEvent();
  };

  /**
   * Handle switch network press
   */
  const switchNetwork = () => {
    const { toggleNetworkModal, network } = props;
    toggleOptionsIfNeeded();
    toggleNetworkModal();
    trackSwitchNetworkEvent({ from: network });
  };

  /**
   * Render options menu
   */
  const renderOptions = () => {
    if (showOptions) {
      return (
        <TouchableWithoutFeedback onPress={toggleOptions}>
          <View style={styles.optionsOverlay}>
            <View
              style={[
                styles.optionsWrapper,
                Device.isAndroid()
                  ? styles.optionsWrapperAndroid
                  : styles.optionsWrapperIos,
              ]}
            >
              <Button onPress={onNewTabPress} style={styles.option}>
                <View style={styles.optionIconWrapper}>
                  <MaterialCommunityIcon
                    name="plus"
                    size={18}
                    style={styles.optionIcon}
                  />
                </View>
                <Text style={styles.optionText} numberOfLines={1}>
                  {strings('browser.new_tab')}
                </Text>
              </Button>
              {renderNonHomeOptions()}
              <Button onPress={switchNetwork} style={styles.option}>
                <View style={styles.optionIconWrapper}>
                  <MaterialCommunityIcon
                    name="earth"
                    size={18}
                    style={styles.optionIcon}
                  />
                </View>
                <Text style={styles.optionText} numberOfLines={2}>
                  {strings('browser.switch_network')}
                </Text>
              </Button>
            </View>
          </View>
        </TouchableWithoutFeedback>
      );
    }
  };

  /**
   * Show the different tabs
   */
  const showTabs = () => {
    dismissTextSelectionIfNeeded();
    props.showTabs();
  };

  /**
   * Render the bottom (navigation/options) bar
   */
  const renderBottomBar = () => (
    <BrowserBottomBar
      canGoBack={backEnabled}
      canGoForward={forwardEnabled}
      goForward={goForward}
      goBack={goBack}
      showTabs={showTabs}
      showUrlModal={toggleUrlModal}
      toggleOptions={toggleOptions}
      goHome={goToHomepage}
    />
  );

  /**
   * Render the onboarding wizard browser step
   */
  const renderOnboardingWizard = () => {
    const { wizardStep } = props;
    if ([6].includes(wizardStep)) {
      if (!wizardScrollAdjusted.current) {
        setTimeout(() => {
          reload();
        }, 1);
        wizardScrollAdjusted.current = true;
      }
      return <OnboardingWizard navigation={props.navigation} />;
    }
    return null;
  };

  /**
   * Return to the MetaMask Dapp Homepage
   */
  const returnHome = () => {
    go(HOMEPAGE_HOST);
  };

  const handleOnFileDownload = useCallback(
    async ({ nativeEvent: { downloadUrl } }) => {
      const downloadResponse = await downloadFile(downloadUrl);
      if (downloadResponse) {
        reload();
      } else {
        Alert.alert(strings('download_files.error'));
        reload();
      }
    },
    [reload],
  );

  /**
   * Main render
   */
  return (
    <ErrorBoundary view="BrowserTab">
      <View
        style={[styles.wrapper, !isTabActive() && styles.hide]}
        {...(Device.isAndroid() ? { collapsable: false } : {})}
      >
        {!safeAndroidWebviewVersion && <Text>Not a safe version</Text>}
        <View style={styles.webview}>
          {!!entryScriptWeb3 && firstUrlLoaded && (
            <WebView
              decelerationRate={'normal'}
              ref={webviewRef}
              renderError={() => (
                <WebviewError error={error} returnHome={returnHome} />
              )}
              source={{ uri: initialUrl }}
              injectedJavaScriptBeforeContentLoaded={entryScriptWeb3}
              setSupportMultipleWindows
              style={styles.webview}
              onLoadStart={onLoadStart}
              onLoad={onLoad}
              onLoadEnd={onLoadEnd}
              onLoadProgress={onLoadProgress}
              onMessage={onMessage}
              onError={onError}
              onShouldStartLoadWithRequest={onShouldStartLoadWithRequest}
              userAgent={USER_AGENT}
              sendCookies
              javascriptEnabled
              allowsInlineMediaPlayback
              useWebkit
              testID={'browser-webview'}
              onFileDownload={handleOnFileDownload}
            />
          )}
        </View>
        {renderProgressBar()}
        {isTabActive() && renderPhishingModal()}
        {isTabActive() && renderOptions()}
        {isTabActive() && renderBottomBar()}
        {isTabActive() && renderOnboardingWizard()}
      </View>
    </ErrorBoundary>
  );
};

BrowserTab.propTypes = {
  /**
   * The ID of the current tab
   */
  id: PropTypes.number,
  /**
   * The ID of the active tab
   */
  activeTab: PropTypes.number,
  /**
   * InitialUrl
   */
  initialUrl: PropTypes.string,
  /**
   * Called to approve account access for a given hostname
   */
  approveHost: PropTypes.func,
  /**
   * Map of hostnames with approved account access
   */
  approvedHosts: PropTypes.object,
  /**
   * Protocol string to append to URLs that have none
   */
  defaultProtocol: PropTypes.string,
  /**
   * A string that of the chosen ipfs gateway
   */
  ipfsGateway: PropTypes.string,
  /**
   * Object containing the information for the current transaction
   */
  transaction: PropTypes.object,
  /**
   * react-navigation object used to switch between screens
   */
  navigation: PropTypes.object,
  /**
   * A string representing the network id
   */
  network: PropTypes.string,
  /**
   * Indicates whether privacy mode is enabled
   */
  privacyMode: PropTypes.bool,
  /**
   * A string that represents the selected address
   */
  selectedAddress: PropTypes.string,
  /**
   * whitelisted url to bypass the phishing detection
   */
  whitelist: PropTypes.array,
  /**
   * Url coming from an external source
   * For ex. deeplinks
   */
  url: PropTypes.string,
  /**
   * Function to toggle the network switcher modal
   */
  toggleNetworkModal: PropTypes.func,
  /**
   * Function to open a new tab
   */
  newTab: PropTypes.func,
  /**
   * Function to store bookmarks
   */
  addBookmark: PropTypes.func,
  /**
   * Array of bookmarks
   */
  bookmarks: PropTypes.array,
  /**
   * String representing the current search engine
   */
  searchEngine: PropTypes.string,
  /**
   * Function to store the a page in the browser history
   */
  addToBrowserHistory: PropTypes.func,
  /**
   * Function to store the a website in the browser whitelist
   */
  addToWhitelist: PropTypes.func,
  /**
   * Function to update the tab information
   */
  updateTabInfo: PropTypes.func,
  /**
   * Function to update the tab information
   */
  showTabs: PropTypes.func,
  /**
   * Action to set onboarding wizard step
   */
  setOnboardingWizardStep: PropTypes.func,
  /**
   * Current onboarding wizard step
   */
  wizardStep: PropTypes.number,
  /**
   * the current version of the app
   */
  app_version: PropTypes.string,
};

BrowserTab.defaultProps = {
  defaultProtocol: 'https://',
};

const mapStateToProps = (state) => ({
  approvedHosts: state.privacy.approvedHosts,
  bookmarks: state.bookmarks,
  ipfsGateway: state.engine.backgroundState.PreferencesController.ipfsGateway,
  network: state.engine.backgroundState.NetworkController.network,
  selectedAddress:
    state.engine.backgroundState.PreferencesController.selectedAddress?.toLowerCase(),
  privacyMode: state.privacy.privacyMode,
  searchEngine: state.settings.searchEngine,
  whitelist: state.browser.whitelist,
  activeTab: state.browser.activeTab,
  wizardStep: state.wizard.step,
});

const mapDispatchToProps = (dispatch) => ({
  approveHost: (hostname) => dispatch(approveHost(hostname)),
  addBookmark: (bookmark) => dispatch(addBookmark(bookmark)),
  addToBrowserHistory: ({ url, name }) => dispatch(addToHistory({ url, name })),
  addToWhitelist: (url) => dispatch(addToWhitelist(url)),
  toggleNetworkModal: () => dispatch(toggleNetworkModal()),
  setOnboardingWizardStep: (step) => dispatch(setOnboardingWizardStep(step)),
});

export default connect(
  mapStateToProps,
  mapDispatchToProps,
)(withNavigation(BrowserTab));<|MERGE_RESOLUTION|>--- conflicted
+++ resolved
@@ -66,13 +66,8 @@
 const HOMEPAGE_HOST = new URL(HOMEPAGE_URL)?.hostname;
 const MM_MIXPANEL_TOKEN = process.env.MM_MIXPANEL_TOKEN;
 
-<<<<<<< HEAD
-const ANIMATION_TIMING = 300;
-
 const MIN_ANDROID_SYSTEM_WEBVIEW_VERSION = '83.0.4103.106';
 
-=======
->>>>>>> c3b2e349
 const createStyles = (colors) =>
   StyleSheet.create({
     wrapper: {
@@ -375,52 +370,8 @@
         method: NOTIFICATION_NAMES.accountsChanged,
         params: [selectedAddress],
       });
-    }
-<<<<<<< HEAD
-
-    // eslint-disable-next-line react-hooks/exhaustive-deps
-  }, [notifyAllConnections, props.approvedHosts, props.selectedAddress]);
-
-  const initializeBackgroundBridge = (urlBridge, isMainFrame) => {
-    const newBridge = new BackgroundBridge({
-      webview: webviewRef,
-      url: urlBridge,
-      getRpcMethodMiddleware: ({ hostname, getProviderState }) =>
-        getRpcMethodMiddleware({
-          hostname,
-          getProviderState,
-          navigation: props.navigation,
-          getApprovedHosts,
-          setApprovedHosts,
-          approveHost: props.approveHost,
-          // Website info
-          url,
-          title,
-          icon,
-          // Bookmarks
-          isHomepage,
-          // Show autocomplete
-          fromHomepage,
-          setAutocompleteValue,
-          setShowUrlModal,
-          // Wizard
-          wizardScrollAdjusted,
-          tabId: props.id,
-        }),
-      isMainFrame,
-    });
-    backgroundBridges.current.push(newBridge);
-  };
-
-  /**
-	 * Disabling iframes for now
-	const onFrameLoadStarted = url => {
-		url && initializeBackgroundBridge(url, false);
-	};
-	*/
-=======
+    }   
   }, [notifyAllConnections, props, props.approvedHosts, props.selectedAddress]);
->>>>>>> c3b2e349
 
   /**
    * Dismiss the text selection on the current website
@@ -499,28 +450,6 @@
   };
 
   /**
-<<<<<<< HEAD
-   * Inject home page scripts to get the favourites and set analytics key
-   */
-  const injectHomePageScripts = async () => {
-    const { current } = webviewRef;
-    if (!current) return;
-    const analyticsEnabled = Analytics.getEnabled();
-    const disctinctId = await Analytics.getDistinctId();
-    const homepageScripts = `
-			window.__mmFavorites = ${JSON.stringify(props.bookmarks)};
-			window.__mmSearchEngine = "${props.searchEngine}";
-			window.__mmMetametrics = ${analyticsEnabled};
-			window.__mmDistinctId = "${disctinctId}";
-			window.__mmMixpanelToken = "${MM_MIXPANEL_TOKEN}";
-		`;
-
-    current.injectJavaScript(homepageScripts);
-  };
-
-  /**
-=======
->>>>>>> c3b2e349
    * Show a phishing modal when a url is not allowed
    */
   const handleNotAllowedUrl = (urlToGo) => {
