import React, { useState, useRef, useEffect, useCallback } from 'react';
import {
  Text,
  StyleSheet,
  TextInput,
  View,
  TouchableWithoutFeedback,
  Alert,
  TouchableOpacity,
  Linking,
  Keyboard,
  BackHandler,
  InteractionManager,
} from 'react-native';
import { withNavigation } from '@react-navigation/compat';
import { WebView } from 'react-native-webview';
import Icon from 'react-native-vector-icons/FontAwesome';
import MaterialCommunityIcon from 'react-native-vector-icons/MaterialCommunityIcons';
import BrowserBottomBar from '../../UI/BrowserBottomBar';
import PropTypes from 'prop-types';
import Share from 'react-native-share';
import { connect } from 'react-redux';
import BackgroundBridge from '../../../core/BackgroundBridge';
import Engine from '../../../core/Engine';
import PhishingModal from '../../UI/PhishingModal';
import WebviewProgressBar from '../../UI/WebviewProgressBar';
import {
  baseStyles,
  fontStyles,
  colors as importedColors,
} from '../../../styles/common';
import Logger from '../../../util/Logger';
import onUrlSubmit, { getHost, getUrlObj } from '../../../util/browser';
import {
  SPA_urlChangeListener,
  JS_DESELECT_TEXT,
  JS_WEBVIEW_URL,
} from '../../../util/browserScripts';
import resolveEnsToIpfsContentId from '../../../lib/ens-ipfs/resolver';
import Button from '../../UI/Button';
import { strings } from '../../../../locales/i18n';
import URL from 'url-parse';
import Modal from 'react-native-modal';
import UrlAutocomplete from '../../UI/UrlAutocomplete';
import WebviewError from '../../UI/WebviewError';
import { approveHost } from '../../../actions/privacy';
import { addBookmark } from '../../../actions/bookmarks';
import { addToHistory, addToWhitelist } from '../../../actions/browser';
import Device from '../../../util/device';
import AppConstants from '../../../core/AppConstants';
import SearchApi from 'react-native-search-api';
import Analytics from '../../../core/Analytics';
import AnalyticsV2, { trackErrorAsAnalytics } from '../../../util/analyticsV2';
import { ANALYTICS_EVENT_OPTS } from '../../../util/analytics';
import { toggleNetworkModal } from '../../../actions/modals';
import setOnboardingWizardStep from '../../../actions/wizard';
import OnboardingWizard from '../../UI/OnboardingWizard';
import DrawerStatusTracker from '../../../core/DrawerStatusTracker';
import EntryScriptWeb3 from '../../../core/EntryScriptWeb3';
import { isEmulatorSync } from 'react-native-device-info';
import ErrorBoundary from '../ErrorBoundary';

import { getRpcMethodMiddleware } from '../../../core/RPCMethods/RPCMethodMiddleware';
import { useAppThemeFromContext, mockTheme } from '../../../util/theme';

const { HOMEPAGE_URL, USER_AGENT, NOTIFICATION_NAMES } = AppConstants;
const HOMEPAGE_HOST = 'home.metamask.io';
const MM_MIXPANEL_TOKEN = process.env.MM_MIXPANEL_TOKEN;

const ANIMATION_TIMING = 300;

const createStyles = (colors) =>
  StyleSheet.create({
    wrapper: {
      ...baseStyles.flexGrow,
      backgroundColor: colors.background.default,
    },
    hide: {
      flex: 0,
      opacity: 0,
      display: 'none',
      width: 0,
      height: 0,
    },
    progressBarWrapper: {
      height: 3,
      width: '100%',
      left: 0,
      right: 0,
      top: 0,
      position: 'absolute',
      zIndex: 999999,
    },
    optionsOverlay: {
      position: 'absolute',
      zIndex: 99999998,
      top: 0,
      bottom: 0,
      left: 0,
      right: 0,
    },
    optionsWrapper: {
      position: 'absolute',
      zIndex: 99999999,
      width: 200,
      borderWidth: 1,
      borderColor: colors.border.default,
      backgroundColor: colors.background.default,
      borderRadius: 10,
      paddingBottom: 5,
      paddingTop: 10,
    },
    optionsWrapperAndroid: {
      shadowColor: importedColors.shadow,
      shadowOffset: { width: 0, height: 2 },
      shadowOpacity: 0.5,
      shadowRadius: 3,
      bottom: 65,
      right: 5,
    },
    optionsWrapperIos: {
      shadowColor: importedColors.shadow,
      shadowOffset: { width: 0, height: 2 },
      shadowOpacity: 0.5,
      shadowRadius: 3,
      bottom: 90,
      right: 5,
    },
    option: {
      paddingVertical: 10,
      height: 'auto',
      minHeight: 44,
      paddingHorizontal: 15,
      backgroundColor: colors.background.default,
      flexDirection: 'row',
      alignItems: 'center',
      justifyContent: 'flex-start',
      marginTop: Device.isAndroid() ? 0 : -5,
    },
    optionText: {
      fontSize: 16,
      lineHeight: 16,
      alignSelf: 'center',
      justifyContent: 'center',
      marginTop: 3,
      color: colors.primary.default,
      flex: 1,
      ...fontStyles.fontPrimary,
    },
    optionIconWrapper: {
      flex: 0,
      borderRadius: 5,
      backgroundColor: colors.primary.muted,
      padding: 3,
      marginRight: 10,
      alignSelf: 'center',
    },
    optionIcon: {
      color: colors.primary.default,
      textAlign: 'center',
      alignSelf: 'center',
      fontSize: 18,
    },
    webview: {
      ...baseStyles.flexGrow,
      zIndex: 1,
    },
    urlModalContent: {
      flexDirection: 'row',
      paddingTop: Device.isAndroid() ? 10 : Device.isIphoneX() ? 50 : 27,
      paddingHorizontal: 10,
      height: Device.isAndroid() ? 59 : Device.isIphoneX() ? 87 : 65,
      backgroundColor: colors.background.default,
    },
    searchWrapper: {
      flexDirection: 'row',
      borderRadius: 30,
      backgroundColor: colors.background.alternative,
      height: Device.isAndroid() ? 40 : 30,
      flex: 1,
    },
    clearButton: { paddingHorizontal: 12, justifyContent: 'center' },
    urlModal: {
      justifyContent: 'flex-start',
      margin: 0,
    },
    urlInput: {
      ...fontStyles.normal,
      fontSize: Device.isAndroid() ? 16 : 14,
      paddingLeft: 15,
      flex: 1,
      color: colors.text.default,
    },
    cancelButton: {
      marginTop: -6,
      marginLeft: 10,
      justifyContent: 'center',
    },
    cancelButtonText: {
      fontSize: 14,
      color: colors.primary.default,
      ...fontStyles.normal,
    },
    bottomModal: {
      justifyContent: 'flex-end',
      margin: 0,
    },
    fullScreenModal: {
      flex: 1,
    },
  });

const sessionENSNames = {};
const ensIgnoreList = [];
let approvedHosts = {};

const getApprovedHosts = () => approvedHosts;
const setApprovedHosts = (hosts) => {
  approvedHosts = hosts;
};

export const BrowserTab = (props) => {
<<<<<<< HEAD
	const [backEnabled, setBackEnabled] = useState(false);
	const [forwardEnabled, setForwardEnabled] = useState(false);
	const [progress, setProgress] = useState(0);
	const [initialUrl, setInitialUrl] = useState('');
	const [firstUrlLoaded, setFirstUrlLoaded] = useState(false);
	const [autocompleteValue, setAutocompleteValue] = useState('');
	const [error, setError] = useState(null);
	const [showUrlModal, setShowUrlModal] = useState(false);
	const [showOptions, setShowOptions] = useState(false);
	const [entryScriptWeb3, setEntryScriptWeb3] = useState(null);
	const [showPhishingModal, setShowPhishingModal] = useState(false);
	const [blockedUrl, setBlockedUrl] = useState(undefined);

	const webviewRef = useRef(null);
	const inputRef = useRef(null);

	const url = useRef('');
	const title = useRef('');
	const icon = useRef(null);
	const webviewUrlPostMessagePromiseResolve = useRef(null);
	const backgroundBridges = useRef([]);
	const fromHomepage = useRef(false);
	const wizardScrollAdjusted = useRef(false);

	const { colors, themeAppearance } = useAppThemeFromContext() || mockTheme;
	const styles = createStyles(colors);

	/**
	 * Is the current tab the active tab
	 */
	const isTabActive = useCallback(() => props.activeTab === props.id, [props.activeTab, props.id]);

	/**
	 * Gets the url to be displayed to the user
	 * For example, if it's ens then show [site].eth instead of ipfs url
	 */
	const getMaskedUrl = (url) => {
		if (!url) return url;
		let replace = null;
		if (url.startsWith(AppConstants.IPFS_DEFAULT_GATEWAY_URL)) {
			replace = (key) => `${AppConstants.IPFS_DEFAULT_GATEWAY_URL}${sessionENSNames[key].hash}/`;
		} else if (url.startsWith(AppConstants.IPNS_DEFAULT_GATEWAY_URL)) {
			replace = (key) => `${AppConstants.IPNS_DEFAULT_GATEWAY_URL}${sessionENSNames[key].hostname}/`;
		} else if (url.startsWith(AppConstants.SWARM_DEFAULT_GATEWAY_URL)) {
			replace = (key) => `${AppConstants.SWARM_GATEWAY_URL}${sessionENSNames[key].hash}/`;
		}

		if (replace) {
			const key = Object.keys(sessionENSNames).find((ens) => url.startsWith(ens));
			if (key) {
				url = url.replace(replace(key), `https://${sessionENSNames[key].hostname}/`);
			}
		}
		return url;
	};

	/**
	 * Shows or hides the url input modal.
	 * When opened it sets the current website url on the input.
	 */
	const toggleUrlModal = useCallback(
		({ urlInput = null } = {}) => {
			const goingToShow = !showUrlModal;
			const urlToShow = getMaskedUrl(urlInput || url.current);

			if (goingToShow && urlToShow) setAutocompleteValue(urlToShow);

			setShowUrlModal(goingToShow);
		},
		[showUrlModal]
	);

	/**
	 * Checks if it is a ENS website
	 */
	const isENSUrl = (url) => {
		const { hostname } = new URL(url);
		const tld = hostname.split('.').pop();
		if (AppConstants.supportedTLDs.indexOf(tld.toLowerCase()) !== -1) {
			// Make sure it's not in the ignore list
			if (ensIgnoreList.indexOf(hostname) === -1) {
				return true;
			}
		}
		return false;
	};

	/**
	 * Checks if a given url or the current url is the homepage
	 */
	const isHomepage = useCallback((checkUrl = null) => {
		const currentPage = checkUrl || url.current;
		const { host: currentHost } = getUrlObj(currentPage);
		return currentHost === HOMEPAGE_HOST;
	}, []);

	const notifyAllConnections = useCallback(
		(payload, restricted = true) => {
			const fullHostname = new URL(url.current).hostname;

			// TODO:permissions move permissioning logic elsewhere
			backgroundBridges.current.forEach((bridge) => {
				if (
					bridge.hostname === fullHostname &&
					(!props.privacyMode || !restricted || approvedHosts[bridge.hostname])
				) {
					bridge.sendNotification(payload);
				}
			});
		},
		[props.privacyMode]
	);

	/**
	 * Manage hosts that were approved to connect with the user accounts
	 */
	useEffect(() => {
		const { approvedHosts: approvedHostsProps, selectedAddress } = props;

		approvedHosts = approvedHostsProps;

		const numApprovedHosts = Object.keys(approvedHosts).length;

		// this will happen if the approved hosts were cleared
		if (numApprovedHosts === 0) {
			notifyAllConnections(
				{
					method: NOTIFICATION_NAMES.accountsChanged,
					params: [],
				},
				false
			); // notification should be sent regardless of approval status
		}

		if (numApprovedHosts > 0) {
			notifyAllConnections({
				method: NOTIFICATION_NAMES.accountsChanged,
				params: [selectedAddress],
			});
		}

		// eslint-disable-next-line react-hooks/exhaustive-deps
	}, [notifyAllConnections, props.approvedHosts, props.selectedAddress]);

	const initializeBackgroundBridge = (urlBridge, isMainFrame) => {
		const newBridge = new BackgroundBridge({
			webview: webviewRef,
			url: urlBridge,
			getRpcMethodMiddleware: ({ hostname, getProviderState }) =>
				getRpcMethodMiddleware({
					hostname,
					getProviderState,
					navigation: props.navigation,
					getApprovedHosts,
					setApprovedHosts,
					approveHost: props.approveHost,
					// Website info
					url,
					title,
					icon,
					// Bookmarks
					isHomepage,
					// Show autocomplete
					fromHomepage,
					setAutocompleteValue,
					setShowUrlModal,
					// Wizard
					wizardScrollAdjusted,
					tabId: props.id,
				}),
			isMainFrame,
		});
		backgroundBridges.current.push(newBridge);
	};

	/**
	 * Disabling iframes for now
	const onFrameLoadStarted = url => {
		url && initializeBackgroundBridge(url, false);
	};
	*/

	/**
	 * Dismiss the text selection on the current website
	 */
	const dismissTextSelectionIfNeeded = useCallback(() => {
		if (isTabActive() && Device.isAndroid()) {
			const { current } = webviewRef;
			if (current) {
				setTimeout(() => {
					current.injectJavaScript(JS_DESELECT_TEXT);
				}, 50);
			}
		}
	}, [isTabActive]);

	/**
	 * Toggle the options menu
	 */
	const toggleOptions = useCallback(() => {
		dismissTextSelectionIfNeeded();
		setShowOptions(!showOptions);
		InteractionManager.runAfterInteractions(() => {
			Analytics.trackEvent(ANALYTICS_EVENT_OPTS.DAPP_BROWSER_OPTIONS);
		});
	}, [dismissTextSelectionIfNeeded, showOptions]);

	/**
	 * Show the options menu
	 */
	const toggleOptionsIfNeeded = useCallback(() => {
		if (showOptions) {
			toggleOptions();
		}
	}, [showOptions, toggleOptions]);

	/**
	 * Go back to previous website in history
	 */
	const goBack = useCallback(() => {
		if (!backEnabled) return;

		toggleOptionsIfNeeded();
		const { current } = webviewRef;
		current && current.goBack();
	}, [backEnabled, toggleOptionsIfNeeded]);

	/**
	 * Go forward to the next website in history
	 */
	const goForward = async () => {
		if (!forwardEnabled) return;

		toggleOptionsIfNeeded();
		const { current } = webviewRef;
		current && current.goForward && current.goForward();
	};

	/**
	 * Check if a hostname is allowed
	 */
	const isAllowedUrl = useCallback(
		(hostname) => {
			const { PhishingController } = Engine.context;
			return (props.whitelist && props.whitelist.includes(hostname)) || !PhishingController.test(hostname);
		},
		[props.whitelist]
	);

	const isBookmark = () => {
		const { bookmarks } = props;
		const maskedUrl = getMaskedUrl(url.current);
		return bookmarks.some(({ url: bookmark }) => bookmark === maskedUrl);
	};

	/**
	 * Inject home page scripts to get the favourites and set analytics key
	 */
	const injectHomePageScripts = async () => {
		const { current } = webviewRef;
		if (!current) return;
		const analyticsEnabled = Analytics.getEnabled();
		const disctinctId = await Analytics.getDistinctId();
		const homepageScripts = `
			window.__mmFavorites = ${JSON.stringify(props.bookmarks)};
			window.__mmSearchEngine = "${props.searchEngine}";
			window.__mmMetametrics = ${analyticsEnabled};
			window.__mmDistinctId = "${disctinctId}";
			window.__mmMixpanelToken = "${MM_MIXPANEL_TOKEN}";
		`;

		current.injectJavaScript(homepageScripts);
	};

	/**
	 * Show a phishing modal when a url is not allowed
	 */
	const handleNotAllowedUrl = (urlToGo) => {
		setBlockedUrl(urlToGo);
		setTimeout(() => setShowPhishingModal(true), 1000);
	};

	/**
	 * Get IPFS info from a ens url
	 */
	const handleIpfsContent = useCallback(
		async (fullUrl, { hostname, pathname, query }) => {
			const { provider } = Engine.context.NetworkController;
			let gatewayUrl;
			try {
				const { type, hash } = await resolveEnsToIpfsContentId({
					provider,
					name: hostname,
				});
				if (type === 'ipfs-ns') {
					gatewayUrl = `${props.ipfsGateway}${hash}${pathname || '/'}${query || ''}`;
					const response = await fetch(gatewayUrl);
					const statusCode = response.status;
					if (statusCode >= 400) {
						Logger.log('Status code ', statusCode, gatewayUrl);
						//urlNotFound(gatewayUrl);
						return null;
					}
				} else if (type === 'swarm-ns') {
					gatewayUrl = `${AppConstants.SWARM_DEFAULT_GATEWAY_URL}${hash}${pathname || '/'}${query || ''}`;
				} else if (type === 'ipns-ns') {
					gatewayUrl = `${AppConstants.IPNS_DEFAULT_GATEWAY_URL}${hostname}${pathname || '/'}${query || ''}`;
				}
				return {
					url: gatewayUrl,
					hash,
					type,
				};
			} catch (err) {
				// This is a TLD that might be a normal website
				// For example .XYZ and might be more in the future
				if (
					hostname.substr(-4) !== '.eth' &&
					(err.toString().indexOf('is not standard') !== -1 ||
						err.toString().indexOf('no contenthash found') !== -1)
				) {
					ensIgnoreList.push(hostname);
					return { url: fullUrl, reload: true };
				}
				if (err?.message?.startsWith('EnsIpfsResolver - no known ens-ipfs registry for chainId')) {
					trackErrorAsAnalytics('Browser: Failed to resolve ENS name for chainId', err?.message);
				} else {
					Logger.error(err, 'Failed to resolve ENS name');
				}

				Alert.alert(strings('browser.failed_to_resolve_ens_name'), err.message);
				goBack();
			}
		},
		[goBack, props.ipfsGateway]
	);

	/**
	 * Go to a url
	 */
	const go = useCallback(
		async (url, initialCall) => {
			const hasProtocol = url.match(/^[a-z]*:\/\//) || isHomepage(url);
			const sanitizedURL = hasProtocol ? url : `${props.defaultProtocol}${url}`;
			const { hostname, query, pathname } = new URL(sanitizedURL);

			let urlToGo = sanitizedURL;
			const isEnsUrl = isENSUrl(url);
			const { current } = webviewRef;
			if (isEnsUrl) {
				current && current.stopLoading();
				const { url: ensUrl, type, hash, reload } = await handleIpfsContent(url, { hostname, query, pathname });
				if (reload) return go(ensUrl);
				urlToGo = ensUrl;
				sessionENSNames[urlToGo] = { hostname, hash, type };
			}

			if (isAllowedUrl(hostname)) {
				if (initialCall || !firstUrlLoaded) {
					setInitialUrl(urlToGo);
					setFirstUrlLoaded(true);
				} else {
					current && current.injectJavaScript(`(function(){window.location.href = '${urlToGo}' })()`);
				}

				setProgress(0);
				return sanitizedURL;
			}
			handleNotAllowedUrl(urlToGo);
			return null;
		},
		[firstUrlLoaded, handleIpfsContent, isAllowedUrl, isHomepage, props.defaultProtocol]
	);

	/**
	 * Open a new tab
	 */
	const openNewTab = useCallback(
		(url) => {
			toggleOptionsIfNeeded();
			dismissTextSelectionIfNeeded();
			props.newTab(url);
		},
		// eslint-disable-next-line react-hooks/exhaustive-deps
		[dismissTextSelectionIfNeeded, toggleOptionsIfNeeded]
	);

	/**
	 * Hide url input modal
	 */
	const hideUrlModal = useCallback(() => {
		setShowUrlModal(false);

		if (isHomepage()) {
			const { current } = webviewRef;
			const blur = `document.getElementsByClassName('autocomplete-input')[0].blur();`;
			current && current.injectJavaScript(blur);
		}
	}, [isHomepage]);

	/**
	 * Handle keyboard hide
	 */
	const keyboardDidHide = useCallback(() => {
		if (!isTabActive() || isEmulatorSync()) return false;
		if (!fromHomepage.current) {
			if (showUrlModal) {
				hideUrlModal();
			}
		}
	}, [hideUrlModal, isTabActive, showUrlModal]);

	/**
	 * Set keyboard listeners
	 */
	useEffect(() => {
		const keyboardDidHideListener = Keyboard.addListener('keyboardDidHide', keyboardDidHide);
		return function cleanup() {
			keyboardDidHideListener.remove();
		};
	}, [keyboardDidHide]);

	/**
	 * Reload current page
	 */
	const reload = useCallback(() => {
		const { current } = webviewRef;
		current && current.reload();
	}, []);

	/**
	 * Handle when the drawer (app menu) is opened
	 */
	const drawerOpenHandler = useCallback(() => {
		dismissTextSelectionIfNeeded();
	}, [dismissTextSelectionIfNeeded]);

	/**
	 * Set initial url, dapp scripts and engine. Similar to componentDidMount
	 */
	useEffect(() => {
		approvedHosts = props.approvedHosts;
		const initialUrl = props.initialUrl || HOMEPAGE_URL;
		go(initialUrl, true);

		const getEntryScriptWeb3 = async () => {
			const entryScriptWeb3 = await EntryScriptWeb3.get();
			setEntryScriptWeb3(entryScriptWeb3 + SPA_urlChangeListener);
		};

		getEntryScriptWeb3();

		// Specify how to clean up after this effect:
		return function cleanup() {
			backgroundBridges.current.forEach((bridge) => bridge.onDisconnect());

			// Remove all Engine listeners
			Engine.context.TokensController.hub.removeAllListeners();
		};

		// eslint-disable-next-line react-hooks/exhaustive-deps
	}, []);

	/**
	 * Enable the header to toggle the url modal and update other header data
	 */
	useEffect(() => {
		if (props.activeTab === props.id) {
			props.navigation.setParams({
				showUrlModal: toggleUrlModal,
				url: getMaskedUrl(url.current),
				icon: icon.current,
				error,
			});
		}

		// eslint-disable-next-line react-hooks/exhaustive-deps
	}, [error, props.activeTab, props.id, toggleUrlModal]);

	useEffect(() => {
		if (Device.isAndroid()) {
			DrawerStatusTracker.hub.on('drawer::open', drawerOpenHandler);
		}

		return function cleanup() {
			if (Device.isAndroid()) {
				DrawerStatusTracker &&
					DrawerStatusTracker.hub &&
					DrawerStatusTracker.hub.removeListener('drawer::open', drawerOpenHandler);
			}
		};
	}, [drawerOpenHandler]);

	/**
	 * Set navigation listeners
	 */
	useEffect(() => {
		const handleAndroidBackPress = () => {
			if (!isTabActive()) return false;
			goBack();
			return true;
		};

		BackHandler.addEventListener('hardwareBackPress', handleAndroidBackPress);

		// Handle hardwareBackPress event only for browser, not components rendered on top
		props.navigation.addListener('willFocus', () => {
			BackHandler.addEventListener('hardwareBackPress', handleAndroidBackPress);
		});
		props.navigation.addListener('willBlur', () => {
			BackHandler.removeEventListener('hardwareBackPress', handleAndroidBackPress);
		});

		return function cleanup() {
			BackHandler.removeEventListener('hardwareBackPress', handleAndroidBackPress);
		};

		// eslint-disable-next-line react-hooks/exhaustive-deps
	}, [goBack, isTabActive]);

	/**
	 * Handles state changes for when the url changes
	 */
	const changeUrl = (siteInfo, type) => {
		url.current = siteInfo.url;
		title.current = siteInfo.title;
		if (siteInfo.icon) icon.current = siteInfo.icon;
	};

	/**
	 * Handles state changes for when the url changes
	 */
	const changeAddressBar = (siteInfo, type) => {
		setBackEnabled(siteInfo.canGoBack);
		setForwardEnabled(siteInfo.canGoForward);

		isTabActive() &&
			props.navigation.setParams({
				url: getMaskedUrl(siteInfo.url),
				icon: siteInfo.icon,
				silent: true,
			});

		props.updateTabInfo(getMaskedUrl(siteInfo.url), props.id);

		props.addToBrowserHistory({
			name: siteInfo.title,
			url: getMaskedUrl(siteInfo.url),
		});
	};

	/**
	 * Go to eth-phishing-detect page
	 */
	const goToETHPhishingDetector = () => {
		setShowPhishingModal(false);
		go(`https://github.com/metamask/eth-phishing-detect`);
	};

	/**
	 * Continue to phishing website
	 */
	const continueToPhishingSite = () => {
		const urlObj = new URL(blockedUrl);
		props.addToWhitelist(urlObj.hostname);
		setShowPhishingModal(false);
		blockedUrl !== url.current &&
			setTimeout(() => {
				go(blockedUrl);
				setBlockedUrl(undefined);
			}, 1000);
	};

	/**
	 * Go to etherscam website
	 */
	const goToEtherscam = () => {
		setShowPhishingModal(false);
		go(`https://etherscamdb.info/domain/meta-mask.com`);
	};

	/**
	 * Go to eth-phishing-detect issue
	 */
	const goToFilePhishingIssue = () => {
		setShowPhishingModal(false);
		go(`https://github.com/metamask/eth-phishing-detect/issues/new`);
	};

	/**
	 * Go back from phishing website alert
	 */
	const goBackToSafety = () => {
		blockedUrl === url.current && goBack();
		setTimeout(() => {
			setShowPhishingModal(false);
			setBlockedUrl(undefined);
		}, 500);
	};

	/**
	 * Renders the phishing modal
	 */
	const renderPhishingModal = () => (
		<Modal
			isVisible={showPhishingModal}
			animationIn="slideInUp"
			animationOut="slideOutDown"
			style={styles.fullScreenModal}
			backdropOpacity={1}
			backdropColor={colors.error.default}
			animationInTiming={300}
			animationOutTiming={300}
			useNativeDriver
		>
			<PhishingModal
				fullUrl={blockedUrl}
				goToETHPhishingDetector={goToETHPhishingDetector}
				continueToPhishingSite={continueToPhishingSite}
				goToEtherscam={goToEtherscam}
				goToFilePhishingIssue={goToFilePhishingIssue}
				goBackToSafety={goBackToSafety}
			/>
		</Modal>
	);

	const trackEventSearchUsed = () => {
		AnalyticsV2.trackEvent(AnalyticsV2.ANALYTICS_EVENTS.BROWSER_SEARCH_USED, {
			option_chosen: 'Search on URL',
			number_of_tabs: undefined,
		});
	};

	/**
	 * Stops normal loading when it's ens, instead call go to be properly set up
	 */
	const onShouldStartLoadWithRequest = ({ url }) => {
		if (isENSUrl(url)) {
			go(url.replace(/^http:\/\//, 'https://'));
			return false;
		}
		return true;
	};

	/**
	 * Website started to load
	 */
	const onLoadStart = async ({ nativeEvent }) => {
		const { hostname } = new URL(nativeEvent.url);
		if (!isAllowedUrl(hostname)) {
			return handleNotAllowedUrl(nativeEvent.url);
		}
		webviewUrlPostMessagePromiseResolve.current = null;
		setError(false);

		changeUrl(nativeEvent, 'start');

		//For Android url on the navigation bar should only update upon load.
		if (Device.isAndroid()) {
			changeAddressBar(nativeEvent, 'start');
		}

		icon.current = null;
		if (isHomepage(nativeEvent.url)) {
			injectHomePageScripts();
		}

		// Reset the previous bridges
		backgroundBridges.current.length && backgroundBridges.current.forEach((bridge) => bridge.onDisconnect());
		backgroundBridges.current = [];
		const origin = new URL(nativeEvent.url).origin;
		initializeBackgroundBridge(origin, true);
	};

	/**
	 * Sets loading bar progress
	 */
	const onLoadProgress = ({ nativeEvent: { progress } }) => {
		setProgress(progress);
	};

	const onLoad = ({ nativeEvent }) => {
		//For iOS url on the navigation bar should only update upon load.
		if (Device.isIos()) {
			changeUrl(nativeEvent, 'start');
			changeAddressBar(nativeEvent, 'start');
		}
	};

	/**
	 * When website finished loading
	 */
	const onLoadEnd = ({ nativeEvent }) => {
		if (nativeEvent.loading) return;
		const { current } = webviewRef;

		current && current.injectJavaScript(JS_WEBVIEW_URL);

		const promiseResolver = (resolve) => {
			webviewUrlPostMessagePromiseResolve.current = resolve;
		};
		const promise = current ? new Promise(promiseResolver) : Promise.resolve(url.current);

		promise.then((info) => {
			const { hostname: currentHostname } = new URL(url.current);
			const { hostname } = new URL(nativeEvent.url);
			if (info.url === nativeEvent.url && currentHostname === hostname) {
				changeUrl({ ...nativeEvent, icon: info.icon }, 'end-promise');
				changeAddressBar({ ...nativeEvent, icon: info.icon }, 'end-promise');
			}
		});
	};

	/**
	 * Handle message from website
	 */
	const onMessage = ({ nativeEvent }) => {
		let data = nativeEvent.data;
		try {
			data = typeof data === 'string' ? JSON.parse(data) : data;
			if (!data || (!data.type && !data.name)) {
				return;
			}
			if (data.name) {
				backgroundBridges.current.forEach((bridge) => {
					if (bridge.isMainFrame) {
						const { origin } = data && data.origin && new URL(data.origin);
						bridge.url === origin && bridge.onMessage(data);
					} else {
						bridge.url === data.origin && bridge.onMessage(data);
					}
				});
				return;
			}

			switch (data.type) {
				/**
				* Disabling iframes for now
				case 'FRAME_READY': {
					const { url } = data.payload;
					onFrameLoadStarted(url);
					break;
				}*/
				case 'GET_WEBVIEW_URL': {
					const { url } = data.payload;
					if (url === nativeEvent.url)
						webviewUrlPostMessagePromiseResolve.current &&
							webviewUrlPostMessagePromiseResolve.current(data.payload);
				}
			}
		} catch (e) {
			Logger.error(e, `Browser::onMessage on ${url.current}`);
		}
	};

	/**
	 * Go to home page, reload if already on homepage
	 */
	const goToHomepage = async () => {
		toggleOptionsIfNeeded();
		if (url.current === HOMEPAGE_URL) return reload();
		await go(HOMEPAGE_URL);
		Analytics.trackEvent(ANALYTICS_EVENT_OPTS.DAPP_HOME);
	};

	/**
	 * Render the progress bar
	 */
	const renderProgressBar = () => (
		<View style={styles.progressBarWrapper}>
			<WebviewProgressBar progress={progress} />
		</View>
	);

	/**
	 * When url input changes
	 */
	const onURLChange = (inputValue) => {
		setAutocompleteValue(inputValue);
	};

	/**
	 * Handle url input submit
	 */
	const onUrlInputSubmit = async (input = null) => {
		const inputValue = (typeof input === 'string' && input) || autocompleteValue;
		trackEventSearchUsed();
		if (!inputValue) {
			toggleUrlModal();
			return;
		}
		const { defaultProtocol, searchEngine } = props;
		const sanitizedInput = onUrlSubmit(inputValue, searchEngine, defaultProtocol);
		await go(sanitizedInput);
		toggleUrlModal();
	};

	/** Clear search input and focus */
	const clearSearchInput = () => {
		setAutocompleteValue('');
		inputRef.current?.focus?.();
	};

	/**
	 * Render url input modal
	 */
	const renderUrlModal = () => {
		if (showUrlModal && inputRef) {
			setTimeout(() => {
				const { current } = inputRef;
				if (current && !current.isFocused()) {
					current.focus();
				}
			}, ANIMATION_TIMING);
		}

		return (
			<Modal
				isVisible={showUrlModal}
				style={styles.urlModal}
				onBackdropPress={toggleUrlModal}
				onBackButtonPress={toggleUrlModal}
				animationIn="slideInDown"
				animationOut="slideOutUp"
				backdropColor={colors.overlay.default}
				backdropOpacity={1}
				animationInTiming={ANIMATION_TIMING}
				animationOutTiming={ANIMATION_TIMING}
				useNativeDriver
			>
				<View style={styles.urlModalContent} testID={'url-modal'}>
					<View style={styles.searchWrapper}>
						<TextInput
							keyboardType="web-search"
							ref={inputRef}
							autoCapitalize="none"
							autoCorrect={false}
							testID={'url-input'}
							onChangeText={onURLChange}
							onSubmitEditing={onUrlInputSubmit}
							placeholder={strings('autocomplete.placeholder')}
							placeholderTextColor={colors.text.muted}
							returnKeyType="go"
							style={styles.urlInput}
							value={autocompleteValue}
							selectTextOnFocus
							keyboardAppearance={themeAppearance}
						/>
						{autocompleteValue ? (
							<TouchableOpacity onPress={clearSearchInput} style={styles.clearButton}>
								<Icon
									name="times-circle"
									size={18}
									color={colors.icon.default}
									style={styles.clearIcon}
								/>
							</TouchableOpacity>
						) : null}
					</View>
					<TouchableOpacity style={styles.cancelButton} testID={'cancel-url-button'} onPress={toggleUrlModal}>
						<Text style={styles.cancelButtonText}>{strings('browser.cancel')}</Text>
					</TouchableOpacity>
				</View>
				<UrlAutocomplete onSubmit={onUrlInputSubmit} input={autocompleteValue} onDismiss={toggleUrlModal} />
			</Modal>
		);
	};

	/**
	 * Handle error, for example, ssl certificate error
	 */
	const onError = ({ nativeEvent: errorInfo }) => {
		Logger.log(errorInfo);
		props.navigation.setParams({
			error: true,
		});
		setError(errorInfo);
	};

	/**
	 * Track new tab event
	 */
	const trackNewTabEvent = () => {
		AnalyticsV2.trackEvent(AnalyticsV2.ANALYTICS_EVENTS.BROWSER_NEW_TAB, {
			option_chosen: 'Browser Options',
			number_of_tabs: undefined,
		});
	};

	/**
	 * Track add site to favorites event
	 */
	const trackAddToFavoritesEvent = () => {
		AnalyticsV2.trackEvent(AnalyticsV2.ANALYTICS_EVENTS.BROWSER_ADD_FAVORITES, {
			dapp_name: title.current || '',
			dapp_url: url.current || '',
		});
	};

	/**
	 * Track share site event
	 */
	const trackShareEvent = () => {
		AnalyticsV2.trackEvent(AnalyticsV2.ANALYTICS_EVENTS.BROWSER_SHARE_SITE);
	};

	/**
	 * Track change network event
	 */
	const trackSwitchNetworkEvent = ({ from }) => {
		AnalyticsV2.trackEvent(AnalyticsV2.ANALYTICS_EVENTS.BROWSER_SWITCH_NETWORK, {
			from_chain_id: from,
		});
	};

	/**
	 * Track reload site event
	 */
	const trackReloadEvent = () => {
		AnalyticsV2.trackEvent(AnalyticsV2.ANALYTICS_EVENTS.BROWSER_RELOAD);
	};

	/**
	 * Add bookmark
	 */
	const addBookmark = () => {
		toggleOptionsIfNeeded();
		props.navigation.push('AddBookmarkView', {
			screen: 'AddBookmark',
			params: {
				title: title.current || '',
				url: getMaskedUrl(url.current),
				onAddBookmark: async ({ name, url }) => {
					props.addBookmark({ name, url });
					if (Device.isIos()) {
						const item = {
							uniqueIdentifier: url,
							title: name || getMaskedUrl(url),
							contentDescription: `Launch ${name || url} on MetaMask`,
							keywords: [name.split(' '), url, 'dapp'],
							thumbnail: {
								uri: icon.current || `https://api.faviconkit.com/${getHost(url)}/256`,
							},
						};
						try {
							SearchApi.indexSpotlightItem(item);
						} catch (e) {
							Logger.error(e, 'Error adding to spotlight');
						}
					}
				},
			},
		});
		trackAddToFavoritesEvent();
		Analytics.trackEvent(ANALYTICS_EVENT_OPTS.DAPP_ADD_TO_FAVORITE);
	};

	/**
	 * Share url
	 */
	const share = () => {
		toggleOptionsIfNeeded();
		Share.open({
			url: url.current,
		}).catch((err) => {
			Logger.log('Error while trying to share address', err);
		});
		trackShareEvent();
	};

	/**
	 * Open external link
	 */
	const openInBrowser = () => {
		toggleOptionsIfNeeded();
		Linking.openURL(url.current).catch((error) =>
			Logger.log(`Error while trying to open external link: ${url.current}`, error)
		);
		Analytics.trackEvent(ANALYTICS_EVENT_OPTS.DAPP_OPEN_IN_BROWSER);
	};

	/**
	 * Handles reload button press
	 */
	const onReloadPress = () => {
		toggleOptionsIfNeeded();
		reload();
		trackReloadEvent();
	};

	/**
	 * Render non-homepage options menu
	 */
	const renderNonHomeOptions = () => {
		if (isHomepage()) return null;

		return (
			<React.Fragment>
				<Button onPress={onReloadPress} style={styles.option}>
					<View style={styles.optionIconWrapper}>
						<Icon name="refresh" size={15} style={styles.optionIcon} />
					</View>
					<Text style={styles.optionText} numberOfLines={2}>
						{strings('browser.reload')}
					</Text>
				</Button>
				{!isBookmark() && (
					<Button onPress={addBookmark} style={styles.option}>
						<View style={styles.optionIconWrapper}>
							<Icon name="star" size={16} style={styles.optionIcon} />
						</View>
						<Text style={styles.optionText} numberOfLines={2}>
							{strings('browser.add_to_favorites')}
						</Text>
					</Button>
				)}
				<Button onPress={share} style={styles.option}>
					<View style={styles.optionIconWrapper}>
						<Icon name="share" size={15} style={styles.optionIcon} />
					</View>
					<Text style={styles.optionText} numberOfLines={2}>
						{strings('browser.share')}
					</Text>
				</Button>
				<Button onPress={openInBrowser} style={styles.option}>
					<View style={styles.optionIconWrapper}>
						<Icon name="expand" size={16} style={styles.optionIcon} />
					</View>
					<Text style={styles.optionText} numberOfLines={2}>
						{strings('browser.open_in_browser')}
					</Text>
				</Button>
			</React.Fragment>
		);
	};

	/**
	 * Handle new tab button press
	 */
	const onNewTabPress = () => {
		openNewTab();
		trackNewTabEvent();
	};

	/**
	 * Handle switch network press
	 */
	const switchNetwork = () => {
		const { toggleNetworkModal, network } = props;
		toggleOptionsIfNeeded();
		toggleNetworkModal();
		trackSwitchNetworkEvent({ from: network });
	};

	/**
	 * Render options menu
	 */
	const renderOptions = () => {
		if (showOptions) {
			return (
				<TouchableWithoutFeedback onPress={toggleOptions}>
					<View style={styles.optionsOverlay}>
						<View
							style={[
								styles.optionsWrapper,
								Device.isAndroid() ? styles.optionsWrapperAndroid : styles.optionsWrapperIos,
							]}
						>
							<Button onPress={onNewTabPress} style={styles.option}>
								<View style={styles.optionIconWrapper}>
									<MaterialCommunityIcon name="plus" size={18} style={styles.optionIcon} />
								</View>
								<Text style={styles.optionText} numberOfLines={1}>
									{strings('browser.new_tab')}
								</Text>
							</Button>
							{renderNonHomeOptions()}
							<Button onPress={switchNetwork} style={styles.option}>
								<View style={styles.optionIconWrapper}>
									<MaterialCommunityIcon name="earth" size={18} style={styles.optionIcon} />
								</View>
								<Text style={styles.optionText} numberOfLines={2}>
									{strings('browser.switch_network')}
								</Text>
							</Button>
						</View>
					</View>
				</TouchableWithoutFeedback>
			);
		}
	};

	/**
	 * Show the different tabs
	 */
	const showTabs = () => {
		dismissTextSelectionIfNeeded();
		props.showTabs();
	};

	/**
	 * Render the bottom (navigation/options) bar
	 */
	const renderBottomBar = () => (
		<BrowserBottomBar
			canGoBack={backEnabled}
			canGoForward={forwardEnabled}
			goForward={goForward}
			goBack={goBack}
			showTabs={showTabs}
			showUrlModal={toggleUrlModal}
			toggleOptions={toggleOptions}
			goHome={goToHomepage}
		/>
	);

	/**
	 * Render the onboarding wizard browser step
	 */
	const renderOnboardingWizard = () => {
		const { wizardStep } = props;
		if ([6].includes(wizardStep)) {
			if (!wizardScrollAdjusted.current) {
				setTimeout(() => {
					reload();
				}, 1);
				wizardScrollAdjusted.current = true;
			}
			return <OnboardingWizard navigation={props.navigation} />;
		}
		return null;
	};

	/**
	 * Return to the MetaMask Dapp Homepage
	 */
	const returnHome = () => {
		go(HOMEPAGE_HOST);
	};

	/**
	 * Main render
	 */
	return (
		<ErrorBoundary view="BrowserTab">
			<View
				style={[styles.wrapper, !isTabActive() && styles.hide]}
				{...(Device.isAndroid() ? { collapsable: false } : {})}
			>
				<View style={styles.webview}>
					{!!entryScriptWeb3 && firstUrlLoaded && (
						<WebView
							decelerationRate={'normal'}
							ref={webviewRef}
							renderError={() => <WebviewError error={error} returnHome={returnHome} />}
							source={{ uri: initialUrl }}
							injectedJavaScriptBeforeContentLoaded={entryScriptWeb3}
							style={styles.webview}
							onLoadStart={onLoadStart}
							onLoad={onLoad}
							onLoadEnd={onLoadEnd}
							onLoadProgress={onLoadProgress}
							onMessage={onMessage}
							onError={onError}
							onShouldStartLoadWithRequest={onShouldStartLoadWithRequest}
							userAgent={USER_AGENT}
							sendCookies
							javascriptEnabled
							allowsInlineMediaPlayback
							useWebkit
							testID={'browser-webview'}
						/>
					)}
				</View>
				{renderProgressBar()}
				{isTabActive() && renderPhishingModal()}
				{isTabActive() && renderUrlModal()}
				{isTabActive() && renderOptions()}
				{isTabActive() && renderBottomBar()}
				{isTabActive() && renderOnboardingWizard()}
			</View>
		</ErrorBoundary>
	);
=======
  const [backEnabled, setBackEnabled] = useState(false);
  const [forwardEnabled, setForwardEnabled] = useState(false);
  const [progress, setProgress] = useState(0);
  const [initialUrl, setInitialUrl] = useState('');
  const [firstUrlLoaded, setFirstUrlLoaded] = useState(false);
  const [autocompleteValue, setAutocompleteValue] = useState('');
  const [error, setError] = useState(null);
  const [showUrlModal, setShowUrlModal] = useState(false);
  const [showOptions, setShowOptions] = useState(false);
  const [entryScriptWeb3, setEntryScriptWeb3] = useState(null);
  const [showPhishingModal, setShowPhishingModal] = useState(false);
  const [blockedUrl, setBlockedUrl] = useState(undefined);

  const webviewRef = useRef(null);
  const inputRef = useRef(null);

  const url = useRef('');
  const title = useRef('');
  const icon = useRef(null);
  const webviewUrlPostMessagePromiseResolve = useRef(null);
  const backgroundBridges = useRef([]);
  const fromHomepage = useRef(false);
  const wizardScrollAdjusted = useRef(false);

  const { colors, themeAppearance } = useAppThemeFromContext() || mockTheme;
  const styles = createStyles(colors);

  /**
   * Is the current tab the active tab
   */
  const isTabActive = useCallback(
    () => props.activeTab === props.id,
    [props.activeTab, props.id],
  );

  /**
   * Gets the url to be displayed to the user
   * For example, if it's ens then show [site].eth instead of ipfs url
   */
  const getMaskedUrl = (url) => {
    if (!url) return url;
    let replace = null;
    if (url.startsWith(AppConstants.IPFS_DEFAULT_GATEWAY_URL)) {
      replace = (key) =>
        `${AppConstants.IPFS_DEFAULT_GATEWAY_URL}${sessionENSNames[key].hash}/`;
    } else if (url.startsWith(AppConstants.IPNS_DEFAULT_GATEWAY_URL)) {
      replace = (key) =>
        `${AppConstants.IPNS_DEFAULT_GATEWAY_URL}${sessionENSNames[key].hostname}/`;
    } else if (url.startsWith(AppConstants.SWARM_DEFAULT_GATEWAY_URL)) {
      replace = (key) =>
        `${AppConstants.SWARM_GATEWAY_URL}${sessionENSNames[key].hash}/`;
    }

    if (replace) {
      const key = Object.keys(sessionENSNames).find((ens) =>
        url.startsWith(ens),
      );
      if (key) {
        url = url.replace(
          replace(key),
          `https://${sessionENSNames[key].hostname}/`,
        );
      }
    }
    return url;
  };

  /**
   * Shows or hides the url input modal.
   * When opened it sets the current website url on the input.
   */
  const toggleUrlModal = useCallback(
    ({ urlInput = null } = {}) => {
      const goingToShow = !showUrlModal;
      const urlToShow = getMaskedUrl(urlInput || url.current);

      if (goingToShow && urlToShow) setAutocompleteValue(urlToShow);

      setShowUrlModal(goingToShow);
    },
    [showUrlModal],
  );

  /**
   * Checks if it is a ENS website
   */
  const isENSUrl = (url) => {
    const { hostname } = new URL(url);
    const tld = hostname.split('.').pop();
    if (AppConstants.supportedTLDs.indexOf(tld.toLowerCase()) !== -1) {
      // Make sure it's not in the ignore list
      if (ensIgnoreList.indexOf(hostname) === -1) {
        return true;
      }
    }
    return false;
  };

  /**
   * Checks if a given url or the current url is the homepage
   */
  const isHomepage = useCallback((checkUrl = null) => {
    const currentPage = checkUrl || url.current;
    const { host: currentHost } = getUrlObj(currentPage);
    return currentHost === HOMEPAGE_HOST;
  }, []);

  const notifyAllConnections = useCallback(
    (payload, restricted = true) => {
      const fullHostname = new URL(url.current).hostname;

      // TODO:permissions move permissioning logic elsewhere
      backgroundBridges.current.forEach((bridge) => {
        if (
          bridge.hostname === fullHostname &&
          (!props.privacyMode || !restricted || approvedHosts[bridge.hostname])
        ) {
          bridge.sendNotification(payload);
        }
      });
    },
    [props.privacyMode],
  );

  /**
   * Manage hosts that were approved to connect with the user accounts
   */
  useEffect(() => {
    const { approvedHosts: approvedHostsProps, selectedAddress } = props;

    approvedHosts = approvedHostsProps;

    const numApprovedHosts = Object.keys(approvedHosts).length;

    // this will happen if the approved hosts were cleared
    if (numApprovedHosts === 0) {
      notifyAllConnections(
        {
          method: NOTIFICATION_NAMES.accountsChanged,
          params: [],
        },
        false,
      ); // notification should be sent regardless of approval status
    }

    if (numApprovedHosts > 0) {
      notifyAllConnections({
        method: NOTIFICATION_NAMES.accountsChanged,
        params: [selectedAddress],
      });
    }

    // eslint-disable-next-line react-hooks/exhaustive-deps
  }, [notifyAllConnections, props.approvedHosts, props.selectedAddress]);

  const initializeBackgroundBridge = (urlBridge, isMainFrame) => {
    const newBridge = new BackgroundBridge({
      webview: webviewRef,
      url: urlBridge,
      getRpcMethodMiddleware: ({ hostname, getProviderState }) =>
        getRpcMethodMiddleware({
          hostname,
          getProviderState,
          navigation: props.navigation,
          getApprovedHosts,
          setApprovedHosts,
          approveHost: props.approveHost,
          // Website info
          url,
          title,
          icon,
          // Bookmarks
          isHomepage,
          // Show autocomplete
          fromHomepage,
          setAutocompleteValue,
          setShowUrlModal,
          // Wizard
          wizardScrollAdjusted,
          tabId: props.id,
        }),
      isMainFrame,
    });
    backgroundBridges.current.push(newBridge);
  };

  /**
   * Disabling iframes for now
  const onFrameLoadStarted = url => {
    url && initializeBackgroundBridge(url, false);
  };
  */

  /**
   * Dismiss the text selection on the current website
   */
  const dismissTextSelectionIfNeeded = useCallback(() => {
    if (isTabActive() && Device.isAndroid()) {
      const { current } = webviewRef;
      if (current) {
        setTimeout(() => {
          current.injectJavaScript(JS_DESELECT_TEXT);
        }, 50);
      }
    }
  }, [isTabActive]);

  /**
   * Toggle the options menu
   */
  const toggleOptions = useCallback(() => {
    dismissTextSelectionIfNeeded();
    setShowOptions(!showOptions);
    InteractionManager.runAfterInteractions(() => {
      Analytics.trackEvent(ANALYTICS_EVENT_OPTS.DAPP_BROWSER_OPTIONS);
    });
  }, [dismissTextSelectionIfNeeded, showOptions]);

  /**
   * Show the options menu
   */
  const toggleOptionsIfNeeded = useCallback(() => {
    if (showOptions) {
      toggleOptions();
    }
  }, [showOptions, toggleOptions]);

  /**
   * Go back to previous website in history
   */
  const goBack = useCallback(() => {
    if (!backEnabled) return;

    toggleOptionsIfNeeded();
    const { current } = webviewRef;
    current && current.goBack();
  }, [backEnabled, toggleOptionsIfNeeded]);

  /**
   * Go forward to the next website in history
   */
  const goForward = async () => {
    if (!forwardEnabled) return;

    toggleOptionsIfNeeded();
    const { current } = webviewRef;
    current && current.goForward && current.goForward();
  };

  /**
   * Check if a hostname is allowed
   */
  const isAllowedUrl = useCallback(
    (hostname) => {
      const { PhishingController } = Engine.context;
      return (
        (props.whitelist && props.whitelist.includes(hostname)) ||
        !PhishingController.test(hostname)
      );
    },
    [props.whitelist],
  );

  const isBookmark = () => {
    const { bookmarks } = props;
    const maskedUrl = getMaskedUrl(url.current);
    return bookmarks.some(({ url: bookmark }) => bookmark === maskedUrl);
  };

  /**
   * Inject home page scripts to get the favourites and set analytics key
   */
  const injectHomePageScripts = async () => {
    const { current } = webviewRef;
    if (!current) return;
    const analyticsEnabled = Analytics.getEnabled();
    const disctinctId = await Analytics.getDistinctId();
    const homepageScripts = `
      window.__mmFavorites = ${JSON.stringify(props.bookmarks)};
      window.__mmSearchEngine = "${props.searchEngine}";
      window.__mmMetametrics = ${analyticsEnabled};
      window.__mmDistinctId = "${disctinctId}";
      window.__mmMixpanelToken = "${MM_MIXPANEL_TOKEN}";
    `;

    current.injectJavaScript(homepageScripts);
  };

  /**
   * Show a phishing modal when a url is not allowed
   */
  const handleNotAllowedUrl = (urlToGo) => {
    setBlockedUrl(urlToGo);
    setTimeout(() => setShowPhishingModal(true), 1000);
  };

  /**
   * Get IPFS info from a ens url
   */
  const handleIpfsContent = useCallback(
    async (fullUrl, { hostname, pathname, query }) => {
      const { provider } = Engine.context.NetworkController;
      let gatewayUrl;
      try {
        const { type, hash } = await resolveEnsToIpfsContentId({
          provider,
          name: hostname,
        });
        if (type === 'ipfs-ns') {
          gatewayUrl = `${props.ipfsGateway}${hash}${pathname || '/'}${
            query || ''
          }`;
          const response = await fetch(gatewayUrl);
          const statusCode = response.status;
          if (statusCode >= 400) {
            Logger.log('Status code ', statusCode, gatewayUrl);
            //urlNotFound(gatewayUrl);
            return null;
          }
        } else if (type === 'swarm-ns') {
          gatewayUrl = `${AppConstants.SWARM_DEFAULT_GATEWAY_URL}${hash}${
            pathname || '/'
          }${query || ''}`;
        } else if (type === 'ipns-ns') {
          gatewayUrl = `${AppConstants.IPNS_DEFAULT_GATEWAY_URL}${hostname}${
            pathname || '/'
          }${query || ''}`;
        }
        return {
          url: gatewayUrl,
          hash,
          type,
        };
      } catch (err) {
        // This is a TLD that might be a normal website
        // For example .XYZ and might be more in the future
        if (
          hostname.substr(-4) !== '.eth' &&
          err.toString().indexOf('is not standard') !== -1
        ) {
          ensIgnoreList.push(hostname);
          return { url: fullUrl, reload: true };
        }
        if (
          err?.message?.startsWith(
            'EnsIpfsResolver - no known ens-ipfs registry for chainId',
          )
        ) {
          trackErrorAsAnalytics(
            'Browser: Failed to resolve ENS name for chainId',
            err?.message,
          );
        } else {
          Logger.error(err, 'Failed to resolve ENS name');
        }

        Alert.alert(strings('browser.failed_to_resolve_ens_name'), err.message);
        goBack();
      }
    },
    [goBack, props.ipfsGateway],
  );

  /**
   * Go to a url
   */
  const go = useCallback(
    async (url, initialCall) => {
      const hasProtocol = url.match(/^[a-z]*:\/\//) || isHomepage(url);
      const sanitizedURL = hasProtocol ? url : `${props.defaultProtocol}${url}`;
      const { hostname, query, pathname } = new URL(sanitizedURL);

      let urlToGo = sanitizedURL;
      const isEnsUrl = isENSUrl(url);
      const { current } = webviewRef;
      if (isEnsUrl) {
        current && current.stopLoading();
        const {
          url: ensUrl,
          type,
          hash,
          reload,
        } = await handleIpfsContent(url, { hostname, query, pathname });
        if (reload) return go(ensUrl);
        urlToGo = ensUrl;
        sessionENSNames[urlToGo] = { hostname, hash, type };
      }

      if (isAllowedUrl(hostname)) {
        if (initialCall || !firstUrlLoaded) {
          setInitialUrl(urlToGo);
          setFirstUrlLoaded(true);
        } else {
          current &&
            current.injectJavaScript(
              `(function(){window.location.href = '${urlToGo}' })()`,
            );
        }

        setProgress(0);
        return sanitizedURL;
      }
      handleNotAllowedUrl(urlToGo);
      return null;
    },
    [
      firstUrlLoaded,
      handleIpfsContent,
      isAllowedUrl,
      isHomepage,
      props.defaultProtocol,
    ],
  );

  /**
   * Open a new tab
   */
  const openNewTab = useCallback(
    (url) => {
      toggleOptionsIfNeeded();
      dismissTextSelectionIfNeeded();
      props.newTab(url);
    },
    // eslint-disable-next-line react-hooks/exhaustive-deps
    [dismissTextSelectionIfNeeded, toggleOptionsIfNeeded],
  );

  /**
   * Hide url input modal
   */
  const hideUrlModal = useCallback(() => {
    setShowUrlModal(false);

    if (isHomepage()) {
      const { current } = webviewRef;
      const blur = `document.getElementsByClassName('autocomplete-input')[0].blur();`;
      current && current.injectJavaScript(blur);
    }
  }, [isHomepage]);

  /**
   * Handle keyboard hide
   */
  const keyboardDidHide = useCallback(() => {
    if (!isTabActive() || isEmulatorSync()) return false;
    if (!fromHomepage.current) {
      if (showUrlModal) {
        hideUrlModal();
      }
    }
  }, [hideUrlModal, isTabActive, showUrlModal]);

  /**
   * Set keyboard listeners
   */
  useEffect(() => {
    const keyboardDidHideListener = Keyboard.addListener(
      'keyboardDidHide',
      keyboardDidHide,
    );
    return function cleanup() {
      keyboardDidHideListener.remove();
    };
  }, [keyboardDidHide]);

  /**
   * Reload current page
   */
  const reload = useCallback(() => {
    const { current } = webviewRef;
    current && current.reload();
  }, []);

  /**
   * Handle when the drawer (app menu) is opened
   */
  const drawerOpenHandler = useCallback(() => {
    dismissTextSelectionIfNeeded();
  }, [dismissTextSelectionIfNeeded]);

  /**
   * Set initial url, dapp scripts and engine. Similar to componentDidMount
   */
  useEffect(() => {
    approvedHosts = props.approvedHosts;
    const initialUrl = props.initialUrl || HOMEPAGE_URL;
    go(initialUrl, true);

    const getEntryScriptWeb3 = async () => {
      const entryScriptWeb3 = await EntryScriptWeb3.get();
      setEntryScriptWeb3(entryScriptWeb3 + SPA_urlChangeListener);
    };

    getEntryScriptWeb3();

    // Specify how to clean up after this effect:
    return function cleanup() {
      backgroundBridges.current.forEach((bridge) => bridge.onDisconnect());

      // Remove all Engine listeners
      Engine.context.TokensController.hub.removeAllListeners();
    };

    // eslint-disable-next-line react-hooks/exhaustive-deps
  }, []);

  /**
   * Enable the header to toggle the url modal and update other header data
   */
  useEffect(() => {
    if (props.activeTab === props.id) {
      props.navigation.setParams({
        showUrlModal: toggleUrlModal,
        url: getMaskedUrl(url.current),
        icon: icon.current,
        error,
      });
    }

    // eslint-disable-next-line react-hooks/exhaustive-deps
  }, [error, props.activeTab, props.id, toggleUrlModal]);

  useEffect(() => {
    if (Device.isAndroid()) {
      DrawerStatusTracker.hub.on('drawer::open', drawerOpenHandler);
    }

    return function cleanup() {
      if (Device.isAndroid()) {
        DrawerStatusTracker &&
          DrawerStatusTracker.hub &&
          DrawerStatusTracker.hub.removeListener(
            'drawer::open',
            drawerOpenHandler,
          );
      }
    };
  }, [drawerOpenHandler]);

  /**
   * Set navigation listeners
   */
  useEffect(() => {
    const handleAndroidBackPress = () => {
      if (!isTabActive()) return false;
      goBack();
      return true;
    };

    BackHandler.addEventListener('hardwareBackPress', handleAndroidBackPress);

    // Handle hardwareBackPress event only for browser, not components rendered on top
    props.navigation.addListener('willFocus', () => {
      BackHandler.addEventListener('hardwareBackPress', handleAndroidBackPress);
    });
    props.navigation.addListener('willBlur', () => {
      BackHandler.removeEventListener(
        'hardwareBackPress',
        handleAndroidBackPress,
      );
    });

    return function cleanup() {
      BackHandler.removeEventListener(
        'hardwareBackPress',
        handleAndroidBackPress,
      );
    };

    // eslint-disable-next-line react-hooks/exhaustive-deps
  }, [goBack, isTabActive]);

  /**
   * Handles state changes for when the url changes
   */
  const changeUrl = (siteInfo, type) => {
    url.current = siteInfo.url;
    title.current = siteInfo.title;
    if (siteInfo.icon) icon.current = siteInfo.icon;
  };

  /**
   * Handles state changes for when the url changes
   */
  const changeAddressBar = (siteInfo, type) => {
    setBackEnabled(siteInfo.canGoBack);
    setForwardEnabled(siteInfo.canGoForward);

    isTabActive() &&
      props.navigation.setParams({
        url: getMaskedUrl(siteInfo.url),
        icon: siteInfo.icon,
        silent: true,
      });

    props.updateTabInfo(getMaskedUrl(siteInfo.url), props.id);

    props.addToBrowserHistory({
      name: siteInfo.title,
      url: getMaskedUrl(siteInfo.url),
    });
  };

  /**
   * Go to eth-phishing-detect page
   */
  const goToETHPhishingDetector = () => {
    setShowPhishingModal(false);
    go(`https://github.com/metamask/eth-phishing-detect`);
  };

  /**
   * Continue to phishing website
   */
  const continueToPhishingSite = () => {
    const urlObj = new URL(blockedUrl);
    props.addToWhitelist(urlObj.hostname);
    setShowPhishingModal(false);
    blockedUrl !== url.current &&
      setTimeout(() => {
        go(blockedUrl);
        setBlockedUrl(undefined);
      }, 1000);
  };

  /**
   * Go to etherscam website
   */
  const goToEtherscam = () => {
    setShowPhishingModal(false);
    go(`https://etherscamdb.info/domain/meta-mask.com`);
  };

  /**
   * Go to eth-phishing-detect issue
   */
  const goToFilePhishingIssue = () => {
    setShowPhishingModal(false);
    go(`https://github.com/metamask/eth-phishing-detect/issues/new`);
  };

  /**
   * Go back from phishing website alert
   */
  const goBackToSafety = () => {
    blockedUrl === url.current && goBack();
    setTimeout(() => {
      setShowPhishingModal(false);
      setBlockedUrl(undefined);
    }, 500);
  };

  /**
   * Renders the phishing modal
   */
  const renderPhishingModal = () => (
    <Modal
      isVisible={showPhishingModal}
      animationIn="slideInUp"
      animationOut="slideOutDown"
      style={styles.fullScreenModal}
      backdropOpacity={1}
      backdropColor={colors.error.default}
      animationInTiming={300}
      animationOutTiming={300}
      useNativeDriver
    >
      <PhishingModal
        fullUrl={blockedUrl}
        goToETHPhishingDetector={goToETHPhishingDetector}
        continueToPhishingSite={continueToPhishingSite}
        goToEtherscam={goToEtherscam}
        goToFilePhishingIssue={goToFilePhishingIssue}
        goBackToSafety={goBackToSafety}
      />
    </Modal>
  );

  const trackEventSearchUsed = () => {
    AnalyticsV2.trackEvent(AnalyticsV2.ANALYTICS_EVENTS.BROWSER_SEARCH_USED, {
      option_chosen: 'Search on URL',
      number_of_tabs: undefined,
    });
  };

  /**
   * Stops normal loading when it's ens, instead call go to be properly set up
   */
  const onShouldStartLoadWithRequest = ({ url }) => {
    if (isENSUrl(url)) {
      go(url.replace(/^http:\/\//, 'https://'));
      return false;
    }
    return true;
  };

  /**
   * Website started to load
   */
  const onLoadStart = async ({ nativeEvent }) => {
    const { hostname } = new URL(nativeEvent.url);
    if (!isAllowedUrl(hostname)) {
      return handleNotAllowedUrl(nativeEvent.url);
    }
    webviewUrlPostMessagePromiseResolve.current = null;
    setError(false);

    changeUrl(nativeEvent, 'start');

    //For Android url on the navigation bar should only update upon load.
    if (Device.isAndroid()) {
      changeAddressBar(nativeEvent, 'start');
    }

    icon.current = null;
    if (isHomepage(nativeEvent.url)) {
      injectHomePageScripts();
    }

    // Reset the previous bridges
    backgroundBridges.current.length &&
      backgroundBridges.current.forEach((bridge) => bridge.onDisconnect());
    backgroundBridges.current = [];
    const origin = new URL(nativeEvent.url).origin;
    initializeBackgroundBridge(origin, true);
  };

  /**
   * Sets loading bar progress
   */
  const onLoadProgress = ({ nativeEvent: { progress } }) => {
    setProgress(progress);
  };

  const onLoad = ({ nativeEvent }) => {
    //For iOS url on the navigation bar should only update upon load.
    if (Device.isIos()) {
      changeUrl(nativeEvent, 'start');
      changeAddressBar(nativeEvent, 'start');
    }
  };

  /**
   * When website finished loading
   */
  const onLoadEnd = ({ nativeEvent }) => {
    if (nativeEvent.loading) return;
    const { current } = webviewRef;

    current && current.injectJavaScript(JS_WEBVIEW_URL);

    const promiseResolver = (resolve) => {
      webviewUrlPostMessagePromiseResolve.current = resolve;
    };
    const promise = current
      ? new Promise(promiseResolver)
      : Promise.resolve(url.current);

    promise.then((info) => {
      const { hostname: currentHostname } = new URL(url.current);
      const { hostname } = new URL(nativeEvent.url);
      if (info.url === nativeEvent.url && currentHostname === hostname) {
        changeUrl({ ...nativeEvent, icon: info.icon }, 'end-promise');
        changeAddressBar({ ...nativeEvent, icon: info.icon }, 'end-promise');
      }
    });
  };

  /**
   * Handle message from website
   */
  const onMessage = ({ nativeEvent }) => {
    let data = nativeEvent.data;
    try {
      data = typeof data === 'string' ? JSON.parse(data) : data;
      if (!data || (!data.type && !data.name)) {
        return;
      }
      if (data.name) {
        backgroundBridges.current.forEach((bridge) => {
          if (bridge.isMainFrame) {
            const { origin } = data && data.origin && new URL(data.origin);
            bridge.url === origin && bridge.onMessage(data);
          } else {
            bridge.url === data.origin && bridge.onMessage(data);
          }
        });
        return;
      }

      switch (data.type) {
        /**
        * Disabling iframes for now
        case 'FRAME_READY': {
          const { url } = data.payload;
          onFrameLoadStarted(url);
          break;
        }*/
        case 'GET_WEBVIEW_URL': {
          const { url } = data.payload;
          if (url === nativeEvent.url)
            webviewUrlPostMessagePromiseResolve.current &&
              webviewUrlPostMessagePromiseResolve.current(data.payload);
        }
      }
    } catch (e) {
      Logger.error(e, `Browser::onMessage on ${url.current}`);
    }
  };

  /**
   * Go to home page, reload if already on homepage
   */
  const goToHomepage = async () => {
    toggleOptionsIfNeeded();
    if (url.current === HOMEPAGE_URL) return reload();
    await go(HOMEPAGE_URL);
    Analytics.trackEvent(ANALYTICS_EVENT_OPTS.DAPP_HOME);
  };

  /**
   * Render the progress bar
   */
  const renderProgressBar = () => (
    <View style={styles.progressBarWrapper}>
      <WebviewProgressBar progress={progress} />
    </View>
  );

  /**
   * When url input changes
   */
  const onURLChange = (inputValue) => {
    setAutocompleteValue(inputValue);
  };

  /**
   * Handle url input submit
   */
  const onUrlInputSubmit = async (input = null) => {
    const inputValue =
      (typeof input === 'string' && input) || autocompleteValue;
    trackEventSearchUsed();
    if (!inputValue) {
      toggleUrlModal();
      return;
    }
    const { defaultProtocol, searchEngine } = props;
    const sanitizedInput = onUrlSubmit(
      inputValue,
      searchEngine,
      defaultProtocol,
    );
    await go(sanitizedInput);
    toggleUrlModal();
  };

  /** Clear search input and focus */
  const clearSearchInput = () => {
    setAutocompleteValue('');
    inputRef.current?.focus?.();
  };

  /**
   * Render url input modal
   */
  const renderUrlModal = () => {
    if (showUrlModal && inputRef) {
      setTimeout(() => {
        const { current } = inputRef;
        if (current && !current.isFocused()) {
          current.focus();
        }
      }, ANIMATION_TIMING);
    }

    return (
      <Modal
        isVisible={showUrlModal}
        style={styles.urlModal}
        onBackdropPress={toggleUrlModal}
        onBackButtonPress={toggleUrlModal}
        animationIn="slideInDown"
        animationOut="slideOutUp"
        backdropColor={colors.overlay.default}
        backdropOpacity={1}
        animationInTiming={ANIMATION_TIMING}
        animationOutTiming={ANIMATION_TIMING}
        useNativeDriver
      >
        <View style={styles.urlModalContent} testID={'url-modal'}>
          <View style={styles.searchWrapper}>
            <TextInput
              keyboardType="web-search"
              ref={inputRef}
              autoCapitalize="none"
              autoCorrect={false}
              testID={'url-input'}
              onChangeText={onURLChange}
              onSubmitEditing={onUrlInputSubmit}
              placeholder={strings('autocomplete.placeholder')}
              placeholderTextColor={colors.text.muted}
              returnKeyType="go"
              style={styles.urlInput}
              value={autocompleteValue}
              selectTextOnFocus
              keyboardAppearance={themeAppearance}
            />
            {autocompleteValue ? (
              <TouchableOpacity
                onPress={clearSearchInput}
                style={styles.clearButton}
              >
                <Icon
                  name="times-circle"
                  size={18}
                  color={colors.icon.default}
                  style={styles.clearIcon}
                />
              </TouchableOpacity>
            ) : null}
          </View>
          <TouchableOpacity
            style={styles.cancelButton}
            testID={'cancel-url-button'}
            onPress={toggleUrlModal}
          >
            <Text style={styles.cancelButtonText}>
              {strings('browser.cancel')}
            </Text>
          </TouchableOpacity>
        </View>
        <UrlAutocomplete
          onSubmit={onUrlInputSubmit}
          input={autocompleteValue}
          onDismiss={toggleUrlModal}
        />
      </Modal>
    );
  };

  /**
   * Handle error, for example, ssl certificate error
   */
  const onError = ({ nativeEvent: errorInfo }) => {
    Logger.log(errorInfo);
    props.navigation.setParams({
      error: true,
    });
    setError(errorInfo);
  };

  /**
   * Track new tab event
   */
  const trackNewTabEvent = () => {
    AnalyticsV2.trackEvent(AnalyticsV2.ANALYTICS_EVENTS.BROWSER_NEW_TAB, {
      option_chosen: 'Browser Options',
      number_of_tabs: undefined,
    });
  };

  /**
   * Track add site to favorites event
   */
  const trackAddToFavoritesEvent = () => {
    AnalyticsV2.trackEvent(AnalyticsV2.ANALYTICS_EVENTS.BROWSER_ADD_FAVORITES, {
      dapp_name: title.current || '',
      dapp_url: url.current || '',
    });
  };

  /**
   * Track share site event
   */
  const trackShareEvent = () => {
    AnalyticsV2.trackEvent(AnalyticsV2.ANALYTICS_EVENTS.BROWSER_SHARE_SITE);
  };

  /**
   * Track change network event
   */
  const trackSwitchNetworkEvent = ({ from }) => {
    AnalyticsV2.trackEvent(
      AnalyticsV2.ANALYTICS_EVENTS.BROWSER_SWITCH_NETWORK,
      {
        from_chain_id: from,
      },
    );
  };

  /**
   * Track reload site event
   */
  const trackReloadEvent = () => {
    AnalyticsV2.trackEvent(AnalyticsV2.ANALYTICS_EVENTS.BROWSER_RELOAD);
  };

  /**
   * Add bookmark
   */
  const addBookmark = () => {
    toggleOptionsIfNeeded();
    props.navigation.push('AddBookmarkView', {
      screen: 'AddBookmark',
      params: {
        title: title.current || '',
        url: getMaskedUrl(url.current),
        onAddBookmark: async ({ name, url }) => {
          props.addBookmark({ name, url });
          if (Device.isIos()) {
            const item = {
              uniqueIdentifier: url,
              title: name || getMaskedUrl(url),
              contentDescription: `Launch ${name || url} on MetaMask`,
              keywords: [name.split(' '), url, 'dapp'],
              thumbnail: {
                uri:
                  icon.current ||
                  `https://api.faviconkit.com/${getHost(url)}/256`,
              },
            };
            try {
              SearchApi.indexSpotlightItem(item);
            } catch (e) {
              Logger.error(e, 'Error adding to spotlight');
            }
          }
        },
      },
    });
    trackAddToFavoritesEvent();
    Analytics.trackEvent(ANALYTICS_EVENT_OPTS.DAPP_ADD_TO_FAVORITE);
  };

  /**
   * Share url
   */
  const share = () => {
    toggleOptionsIfNeeded();
    Share.open({
      url: url.current,
    }).catch((err) => {
      Logger.log('Error while trying to share address', err);
    });
    trackShareEvent();
  };

  /**
   * Open external link
   */
  const openInBrowser = () => {
    toggleOptionsIfNeeded();
    Linking.openURL(url.current).catch((error) =>
      Logger.log(
        `Error while trying to open external link: ${url.current}`,
        error,
      ),
    );
    Analytics.trackEvent(ANALYTICS_EVENT_OPTS.DAPP_OPEN_IN_BROWSER);
  };

  /**
   * Handles reload button press
   */
  const onReloadPress = () => {
    toggleOptionsIfNeeded();
    reload();
    trackReloadEvent();
  };

  /**
   * Render non-homepage options menu
   */
  const renderNonHomeOptions = () => {
    if (isHomepage()) return null;

    return (
      <React.Fragment>
        <Button onPress={onReloadPress} style={styles.option}>
          <View style={styles.optionIconWrapper}>
            <Icon name="refresh" size={15} style={styles.optionIcon} />
          </View>
          <Text style={styles.optionText} numberOfLines={2}>
            {strings('browser.reload')}
          </Text>
        </Button>
        {!isBookmark() && (
          <Button onPress={addBookmark} style={styles.option}>
            <View style={styles.optionIconWrapper}>
              <Icon name="star" size={16} style={styles.optionIcon} />
            </View>
            <Text style={styles.optionText} numberOfLines={2}>
              {strings('browser.add_to_favorites')}
            </Text>
          </Button>
        )}
        <Button onPress={share} style={styles.option}>
          <View style={styles.optionIconWrapper}>
            <Icon name="share" size={15} style={styles.optionIcon} />
          </View>
          <Text style={styles.optionText} numberOfLines={2}>
            {strings('browser.share')}
          </Text>
        </Button>
        <Button onPress={openInBrowser} style={styles.option}>
          <View style={styles.optionIconWrapper}>
            <Icon name="expand" size={16} style={styles.optionIcon} />
          </View>
          <Text style={styles.optionText} numberOfLines={2}>
            {strings('browser.open_in_browser')}
          </Text>
        </Button>
      </React.Fragment>
    );
  };

  /**
   * Handle new tab button press
   */
  const onNewTabPress = () => {
    openNewTab();
    trackNewTabEvent();
  };

  /**
   * Handle switch network press
   */
  const switchNetwork = () => {
    const { toggleNetworkModal, network } = props;
    toggleOptionsIfNeeded();
    toggleNetworkModal();
    trackSwitchNetworkEvent({ from: network });
  };

  /**
   * Render options menu
   */
  const renderOptions = () => {
    if (showOptions) {
      return (
        <TouchableWithoutFeedback onPress={toggleOptions}>
          <View style={styles.optionsOverlay}>
            <View
              style={[
                styles.optionsWrapper,
                Device.isAndroid()
                  ? styles.optionsWrapperAndroid
                  : styles.optionsWrapperIos,
              ]}
            >
              <Button onPress={onNewTabPress} style={styles.option}>
                <View style={styles.optionIconWrapper}>
                  <MaterialCommunityIcon
                    name="plus"
                    size={18}
                    style={styles.optionIcon}
                  />
                </View>
                <Text style={styles.optionText} numberOfLines={1}>
                  {strings('browser.new_tab')}
                </Text>
              </Button>
              {renderNonHomeOptions()}
              <Button onPress={switchNetwork} style={styles.option}>
                <View style={styles.optionIconWrapper}>
                  <MaterialCommunityIcon
                    name="earth"
                    size={18}
                    style={styles.optionIcon}
                  />
                </View>
                <Text style={styles.optionText} numberOfLines={2}>
                  {strings('browser.switch_network')}
                </Text>
              </Button>
            </View>
          </View>
        </TouchableWithoutFeedback>
      );
    }
  };

  /**
   * Show the different tabs
   */
  const showTabs = () => {
    dismissTextSelectionIfNeeded();
    props.showTabs();
  };

  /**
   * Render the bottom (navigation/options) bar
   */
  const renderBottomBar = () => (
    <BrowserBottomBar
      canGoBack={backEnabled}
      canGoForward={forwardEnabled}
      goForward={goForward}
      goBack={goBack}
      showTabs={showTabs}
      showUrlModal={toggleUrlModal}
      toggleOptions={toggleOptions}
      goHome={goToHomepage}
    />
  );

  /**
   * Render the onboarding wizard browser step
   */
  const renderOnboardingWizard = () => {
    const { wizardStep } = props;
    if ([6].includes(wizardStep)) {
      if (!wizardScrollAdjusted.current) {
        setTimeout(() => {
          reload();
        }, 1);
        wizardScrollAdjusted.current = true;
      }
      return <OnboardingWizard navigation={props.navigation} />;
    }
    return null;
  };

  /**
   * Return to the MetaMask Dapp Homepage
   */
  const returnHome = () => {
    go(HOMEPAGE_HOST);
  };

  /**
   * Main render
   */
  return (
    <ErrorBoundary view="BrowserTab">
      <View
        style={[styles.wrapper, !isTabActive() && styles.hide]}
        {...(Device.isAndroid() ? { collapsable: false } : {})}
      >
        <View style={styles.webview}>
          {!!entryScriptWeb3 && firstUrlLoaded && (
            <WebView
              decelerationRate={'normal'}
              ref={webviewRef}
              renderError={() => (
                <WebviewError error={error} returnHome={returnHome} />
              )}
              source={{ uri: initialUrl }}
              injectedJavaScriptBeforeContentLoaded={entryScriptWeb3}
              style={styles.webview}
              onLoadStart={onLoadStart}
              onLoad={onLoad}
              onLoadEnd={onLoadEnd}
              onLoadProgress={onLoadProgress}
              onMessage={onMessage}
              onError={onError}
              onShouldStartLoadWithRequest={onShouldStartLoadWithRequest}
              userAgent={USER_AGENT}
              sendCookies
              javascriptEnabled
              allowsInlineMediaPlayback
              useWebkit
              testID={'browser-webview'}
            />
          )}
        </View>
        {renderProgressBar()}
        {isTabActive() && renderPhishingModal()}
        {isTabActive() && renderUrlModal()}
        {isTabActive() && renderOptions()}
        {isTabActive() && renderBottomBar()}
        {isTabActive() && renderOnboardingWizard()}
      </View>
    </ErrorBoundary>
  );
>>>>>>> 77b7686d
};

BrowserTab.propTypes = {
  /**
   * The ID of the current tab
   */
  id: PropTypes.number,
  /**
   * The ID of the active tab
   */
  activeTab: PropTypes.number,
  /**
   * InitialUrl
   */
  initialUrl: PropTypes.string,
  /**
   * Called to approve account access for a given hostname
   */
  approveHost: PropTypes.func,
  /**
   * Map of hostnames with approved account access
   */
  approvedHosts: PropTypes.object,
  /**
   * Protocol string to append to URLs that have none
   */
  defaultProtocol: PropTypes.string,
  /**
   * A string that of the chosen ipfs gateway
   */
  ipfsGateway: PropTypes.string,
  /**
   * Object containing the information for the current transaction
   */
  transaction: PropTypes.object,
  /**
   * react-navigation object used to switch between screens
   */
  navigation: PropTypes.object,
  /**
   * A string representing the network id
   */
  network: PropTypes.string,
  /**
   * Indicates whether privacy mode is enabled
   */
  privacyMode: PropTypes.bool,
  /**
   * A string that represents the selected address
   */
  selectedAddress: PropTypes.string,
  /**
   * whitelisted url to bypass the phishing detection
   */
  whitelist: PropTypes.array,
  /**
   * Url coming from an external source
   * For ex. deeplinks
   */
  url: PropTypes.string,
  /**
   * Function to toggle the network switcher modal
   */
  toggleNetworkModal: PropTypes.func,
  /**
   * Function to open a new tab
   */
  newTab: PropTypes.func,
  /**
   * Function to store bookmarks
   */
  addBookmark: PropTypes.func,
  /**
   * Array of bookmarks
   */
  bookmarks: PropTypes.array,
  /**
   * String representing the current search engine
   */
  searchEngine: PropTypes.string,
  /**
   * Function to store the a page in the browser history
   */
  addToBrowserHistory: PropTypes.func,
  /**
   * Function to store the a website in the browser whitelist
   */
  addToWhitelist: PropTypes.func,
  /**
   * Function to update the tab information
   */
  updateTabInfo: PropTypes.func,
  /**
   * Function to update the tab information
   */
  showTabs: PropTypes.func,
  /**
   * Action to set onboarding wizard step
   */
  setOnboardingWizardStep: PropTypes.func,
  /**
   * Current onboarding wizard step
   */
  wizardStep: PropTypes.number,
  /**
   * the current version of the app
   */
  app_version: PropTypes.string,
};

BrowserTab.defaultProps = {
  defaultProtocol: 'https://',
};

const mapStateToProps = (state) => ({
  approvedHosts: state.privacy.approvedHosts,
  bookmarks: state.bookmarks,
  ipfsGateway: state.engine.backgroundState.PreferencesController.ipfsGateway,
  network: state.engine.backgroundState.NetworkController.network,
  selectedAddress:
    state.engine.backgroundState.PreferencesController.selectedAddress?.toLowerCase(),
  privacyMode: state.privacy.privacyMode,
  searchEngine: state.settings.searchEngine,
  whitelist: state.browser.whitelist,
  activeTab: state.browser.activeTab,
  wizardStep: state.wizard.step,
});

const mapDispatchToProps = (dispatch) => ({
  approveHost: (hostname) => dispatch(approveHost(hostname)),
  addBookmark: (bookmark) => dispatch(addBookmark(bookmark)),
  addToBrowserHistory: ({ url, name }) => dispatch(addToHistory({ url, name })),
  addToWhitelist: (url) => dispatch(addToWhitelist(url)),
  toggleNetworkModal: () => dispatch(toggleNetworkModal()),
  setOnboardingWizardStep: (step) => dispatch(setOnboardingWizardStep(step)),
});

export default connect(
  mapStateToProps,
  mapDispatchToProps,
)(withNavigation(BrowserTab));<|MERGE_RESOLUTION|>--- conflicted
+++ resolved
@@ -220,1191 +220,6 @@
 };
 
 export const BrowserTab = (props) => {
-<<<<<<< HEAD
-	const [backEnabled, setBackEnabled] = useState(false);
-	const [forwardEnabled, setForwardEnabled] = useState(false);
-	const [progress, setProgress] = useState(0);
-	const [initialUrl, setInitialUrl] = useState('');
-	const [firstUrlLoaded, setFirstUrlLoaded] = useState(false);
-	const [autocompleteValue, setAutocompleteValue] = useState('');
-	const [error, setError] = useState(null);
-	const [showUrlModal, setShowUrlModal] = useState(false);
-	const [showOptions, setShowOptions] = useState(false);
-	const [entryScriptWeb3, setEntryScriptWeb3] = useState(null);
-	const [showPhishingModal, setShowPhishingModal] = useState(false);
-	const [blockedUrl, setBlockedUrl] = useState(undefined);
-
-	const webviewRef = useRef(null);
-	const inputRef = useRef(null);
-
-	const url = useRef('');
-	const title = useRef('');
-	const icon = useRef(null);
-	const webviewUrlPostMessagePromiseResolve = useRef(null);
-	const backgroundBridges = useRef([]);
-	const fromHomepage = useRef(false);
-	const wizardScrollAdjusted = useRef(false);
-
-	const { colors, themeAppearance } = useAppThemeFromContext() || mockTheme;
-	const styles = createStyles(colors);
-
-	/**
-	 * Is the current tab the active tab
-	 */
-	const isTabActive = useCallback(() => props.activeTab === props.id, [props.activeTab, props.id]);
-
-	/**
-	 * Gets the url to be displayed to the user
-	 * For example, if it's ens then show [site].eth instead of ipfs url
-	 */
-	const getMaskedUrl = (url) => {
-		if (!url) return url;
-		let replace = null;
-		if (url.startsWith(AppConstants.IPFS_DEFAULT_GATEWAY_URL)) {
-			replace = (key) => `${AppConstants.IPFS_DEFAULT_GATEWAY_URL}${sessionENSNames[key].hash}/`;
-		} else if (url.startsWith(AppConstants.IPNS_DEFAULT_GATEWAY_URL)) {
-			replace = (key) => `${AppConstants.IPNS_DEFAULT_GATEWAY_URL}${sessionENSNames[key].hostname}/`;
-		} else if (url.startsWith(AppConstants.SWARM_DEFAULT_GATEWAY_URL)) {
-			replace = (key) => `${AppConstants.SWARM_GATEWAY_URL}${sessionENSNames[key].hash}/`;
-		}
-
-		if (replace) {
-			const key = Object.keys(sessionENSNames).find((ens) => url.startsWith(ens));
-			if (key) {
-				url = url.replace(replace(key), `https://${sessionENSNames[key].hostname}/`);
-			}
-		}
-		return url;
-	};
-
-	/**
-	 * Shows or hides the url input modal.
-	 * When opened it sets the current website url on the input.
-	 */
-	const toggleUrlModal = useCallback(
-		({ urlInput = null } = {}) => {
-			const goingToShow = !showUrlModal;
-			const urlToShow = getMaskedUrl(urlInput || url.current);
-
-			if (goingToShow && urlToShow) setAutocompleteValue(urlToShow);
-
-			setShowUrlModal(goingToShow);
-		},
-		[showUrlModal]
-	);
-
-	/**
-	 * Checks if it is a ENS website
-	 */
-	const isENSUrl = (url) => {
-		const { hostname } = new URL(url);
-		const tld = hostname.split('.').pop();
-		if (AppConstants.supportedTLDs.indexOf(tld.toLowerCase()) !== -1) {
-			// Make sure it's not in the ignore list
-			if (ensIgnoreList.indexOf(hostname) === -1) {
-				return true;
-			}
-		}
-		return false;
-	};
-
-	/**
-	 * Checks if a given url or the current url is the homepage
-	 */
-	const isHomepage = useCallback((checkUrl = null) => {
-		const currentPage = checkUrl || url.current;
-		const { host: currentHost } = getUrlObj(currentPage);
-		return currentHost === HOMEPAGE_HOST;
-	}, []);
-
-	const notifyAllConnections = useCallback(
-		(payload, restricted = true) => {
-			const fullHostname = new URL(url.current).hostname;
-
-			// TODO:permissions move permissioning logic elsewhere
-			backgroundBridges.current.forEach((bridge) => {
-				if (
-					bridge.hostname === fullHostname &&
-					(!props.privacyMode || !restricted || approvedHosts[bridge.hostname])
-				) {
-					bridge.sendNotification(payload);
-				}
-			});
-		},
-		[props.privacyMode]
-	);
-
-	/**
-	 * Manage hosts that were approved to connect with the user accounts
-	 */
-	useEffect(() => {
-		const { approvedHosts: approvedHostsProps, selectedAddress } = props;
-
-		approvedHosts = approvedHostsProps;
-
-		const numApprovedHosts = Object.keys(approvedHosts).length;
-
-		// this will happen if the approved hosts were cleared
-		if (numApprovedHosts === 0) {
-			notifyAllConnections(
-				{
-					method: NOTIFICATION_NAMES.accountsChanged,
-					params: [],
-				},
-				false
-			); // notification should be sent regardless of approval status
-		}
-
-		if (numApprovedHosts > 0) {
-			notifyAllConnections({
-				method: NOTIFICATION_NAMES.accountsChanged,
-				params: [selectedAddress],
-			});
-		}
-
-		// eslint-disable-next-line react-hooks/exhaustive-deps
-	}, [notifyAllConnections, props.approvedHosts, props.selectedAddress]);
-
-	const initializeBackgroundBridge = (urlBridge, isMainFrame) => {
-		const newBridge = new BackgroundBridge({
-			webview: webviewRef,
-			url: urlBridge,
-			getRpcMethodMiddleware: ({ hostname, getProviderState }) =>
-				getRpcMethodMiddleware({
-					hostname,
-					getProviderState,
-					navigation: props.navigation,
-					getApprovedHosts,
-					setApprovedHosts,
-					approveHost: props.approveHost,
-					// Website info
-					url,
-					title,
-					icon,
-					// Bookmarks
-					isHomepage,
-					// Show autocomplete
-					fromHomepage,
-					setAutocompleteValue,
-					setShowUrlModal,
-					// Wizard
-					wizardScrollAdjusted,
-					tabId: props.id,
-				}),
-			isMainFrame,
-		});
-		backgroundBridges.current.push(newBridge);
-	};
-
-	/**
-	 * Disabling iframes for now
-	const onFrameLoadStarted = url => {
-		url && initializeBackgroundBridge(url, false);
-	};
-	*/
-
-	/**
-	 * Dismiss the text selection on the current website
-	 */
-	const dismissTextSelectionIfNeeded = useCallback(() => {
-		if (isTabActive() && Device.isAndroid()) {
-			const { current } = webviewRef;
-			if (current) {
-				setTimeout(() => {
-					current.injectJavaScript(JS_DESELECT_TEXT);
-				}, 50);
-			}
-		}
-	}, [isTabActive]);
-
-	/**
-	 * Toggle the options menu
-	 */
-	const toggleOptions = useCallback(() => {
-		dismissTextSelectionIfNeeded();
-		setShowOptions(!showOptions);
-		InteractionManager.runAfterInteractions(() => {
-			Analytics.trackEvent(ANALYTICS_EVENT_OPTS.DAPP_BROWSER_OPTIONS);
-		});
-	}, [dismissTextSelectionIfNeeded, showOptions]);
-
-	/**
-	 * Show the options menu
-	 */
-	const toggleOptionsIfNeeded = useCallback(() => {
-		if (showOptions) {
-			toggleOptions();
-		}
-	}, [showOptions, toggleOptions]);
-
-	/**
-	 * Go back to previous website in history
-	 */
-	const goBack = useCallback(() => {
-		if (!backEnabled) return;
-
-		toggleOptionsIfNeeded();
-		const { current } = webviewRef;
-		current && current.goBack();
-	}, [backEnabled, toggleOptionsIfNeeded]);
-
-	/**
-	 * Go forward to the next website in history
-	 */
-	const goForward = async () => {
-		if (!forwardEnabled) return;
-
-		toggleOptionsIfNeeded();
-		const { current } = webviewRef;
-		current && current.goForward && current.goForward();
-	};
-
-	/**
-	 * Check if a hostname is allowed
-	 */
-	const isAllowedUrl = useCallback(
-		(hostname) => {
-			const { PhishingController } = Engine.context;
-			return (props.whitelist && props.whitelist.includes(hostname)) || !PhishingController.test(hostname);
-		},
-		[props.whitelist]
-	);
-
-	const isBookmark = () => {
-		const { bookmarks } = props;
-		const maskedUrl = getMaskedUrl(url.current);
-		return bookmarks.some(({ url: bookmark }) => bookmark === maskedUrl);
-	};
-
-	/**
-	 * Inject home page scripts to get the favourites and set analytics key
-	 */
-	const injectHomePageScripts = async () => {
-		const { current } = webviewRef;
-		if (!current) return;
-		const analyticsEnabled = Analytics.getEnabled();
-		const disctinctId = await Analytics.getDistinctId();
-		const homepageScripts = `
-			window.__mmFavorites = ${JSON.stringify(props.bookmarks)};
-			window.__mmSearchEngine = "${props.searchEngine}";
-			window.__mmMetametrics = ${analyticsEnabled};
-			window.__mmDistinctId = "${disctinctId}";
-			window.__mmMixpanelToken = "${MM_MIXPANEL_TOKEN}";
-		`;
-
-		current.injectJavaScript(homepageScripts);
-	};
-
-	/**
-	 * Show a phishing modal when a url is not allowed
-	 */
-	const handleNotAllowedUrl = (urlToGo) => {
-		setBlockedUrl(urlToGo);
-		setTimeout(() => setShowPhishingModal(true), 1000);
-	};
-
-	/**
-	 * Get IPFS info from a ens url
-	 */
-	const handleIpfsContent = useCallback(
-		async (fullUrl, { hostname, pathname, query }) => {
-			const { provider } = Engine.context.NetworkController;
-			let gatewayUrl;
-			try {
-				const { type, hash } = await resolveEnsToIpfsContentId({
-					provider,
-					name: hostname,
-				});
-				if (type === 'ipfs-ns') {
-					gatewayUrl = `${props.ipfsGateway}${hash}${pathname || '/'}${query || ''}`;
-					const response = await fetch(gatewayUrl);
-					const statusCode = response.status;
-					if (statusCode >= 400) {
-						Logger.log('Status code ', statusCode, gatewayUrl);
-						//urlNotFound(gatewayUrl);
-						return null;
-					}
-				} else if (type === 'swarm-ns') {
-					gatewayUrl = `${AppConstants.SWARM_DEFAULT_GATEWAY_URL}${hash}${pathname || '/'}${query || ''}`;
-				} else if (type === 'ipns-ns') {
-					gatewayUrl = `${AppConstants.IPNS_DEFAULT_GATEWAY_URL}${hostname}${pathname || '/'}${query || ''}`;
-				}
-				return {
-					url: gatewayUrl,
-					hash,
-					type,
-				};
-			} catch (err) {
-				// This is a TLD that might be a normal website
-				// For example .XYZ and might be more in the future
-				if (
-					hostname.substr(-4) !== '.eth' &&
-					(err.toString().indexOf('is not standard') !== -1 ||
-						err.toString().indexOf('no contenthash found') !== -1)
-				) {
-					ensIgnoreList.push(hostname);
-					return { url: fullUrl, reload: true };
-				}
-				if (err?.message?.startsWith('EnsIpfsResolver - no known ens-ipfs registry for chainId')) {
-					trackErrorAsAnalytics('Browser: Failed to resolve ENS name for chainId', err?.message);
-				} else {
-					Logger.error(err, 'Failed to resolve ENS name');
-				}
-
-				Alert.alert(strings('browser.failed_to_resolve_ens_name'), err.message);
-				goBack();
-			}
-		},
-		[goBack, props.ipfsGateway]
-	);
-
-	/**
-	 * Go to a url
-	 */
-	const go = useCallback(
-		async (url, initialCall) => {
-			const hasProtocol = url.match(/^[a-z]*:\/\//) || isHomepage(url);
-			const sanitizedURL = hasProtocol ? url : `${props.defaultProtocol}${url}`;
-			const { hostname, query, pathname } = new URL(sanitizedURL);
-
-			let urlToGo = sanitizedURL;
-			const isEnsUrl = isENSUrl(url);
-			const { current } = webviewRef;
-			if (isEnsUrl) {
-				current && current.stopLoading();
-				const { url: ensUrl, type, hash, reload } = await handleIpfsContent(url, { hostname, query, pathname });
-				if (reload) return go(ensUrl);
-				urlToGo = ensUrl;
-				sessionENSNames[urlToGo] = { hostname, hash, type };
-			}
-
-			if (isAllowedUrl(hostname)) {
-				if (initialCall || !firstUrlLoaded) {
-					setInitialUrl(urlToGo);
-					setFirstUrlLoaded(true);
-				} else {
-					current && current.injectJavaScript(`(function(){window.location.href = '${urlToGo}' })()`);
-				}
-
-				setProgress(0);
-				return sanitizedURL;
-			}
-			handleNotAllowedUrl(urlToGo);
-			return null;
-		},
-		[firstUrlLoaded, handleIpfsContent, isAllowedUrl, isHomepage, props.defaultProtocol]
-	);
-
-	/**
-	 * Open a new tab
-	 */
-	const openNewTab = useCallback(
-		(url) => {
-			toggleOptionsIfNeeded();
-			dismissTextSelectionIfNeeded();
-			props.newTab(url);
-		},
-		// eslint-disable-next-line react-hooks/exhaustive-deps
-		[dismissTextSelectionIfNeeded, toggleOptionsIfNeeded]
-	);
-
-	/**
-	 * Hide url input modal
-	 */
-	const hideUrlModal = useCallback(() => {
-		setShowUrlModal(false);
-
-		if (isHomepage()) {
-			const { current } = webviewRef;
-			const blur = `document.getElementsByClassName('autocomplete-input')[0].blur();`;
-			current && current.injectJavaScript(blur);
-		}
-	}, [isHomepage]);
-
-	/**
-	 * Handle keyboard hide
-	 */
-	const keyboardDidHide = useCallback(() => {
-		if (!isTabActive() || isEmulatorSync()) return false;
-		if (!fromHomepage.current) {
-			if (showUrlModal) {
-				hideUrlModal();
-			}
-		}
-	}, [hideUrlModal, isTabActive, showUrlModal]);
-
-	/**
-	 * Set keyboard listeners
-	 */
-	useEffect(() => {
-		const keyboardDidHideListener = Keyboard.addListener('keyboardDidHide', keyboardDidHide);
-		return function cleanup() {
-			keyboardDidHideListener.remove();
-		};
-	}, [keyboardDidHide]);
-
-	/**
-	 * Reload current page
-	 */
-	const reload = useCallback(() => {
-		const { current } = webviewRef;
-		current && current.reload();
-	}, []);
-
-	/**
-	 * Handle when the drawer (app menu) is opened
-	 */
-	const drawerOpenHandler = useCallback(() => {
-		dismissTextSelectionIfNeeded();
-	}, [dismissTextSelectionIfNeeded]);
-
-	/**
-	 * Set initial url, dapp scripts and engine. Similar to componentDidMount
-	 */
-	useEffect(() => {
-		approvedHosts = props.approvedHosts;
-		const initialUrl = props.initialUrl || HOMEPAGE_URL;
-		go(initialUrl, true);
-
-		const getEntryScriptWeb3 = async () => {
-			const entryScriptWeb3 = await EntryScriptWeb3.get();
-			setEntryScriptWeb3(entryScriptWeb3 + SPA_urlChangeListener);
-		};
-
-		getEntryScriptWeb3();
-
-		// Specify how to clean up after this effect:
-		return function cleanup() {
-			backgroundBridges.current.forEach((bridge) => bridge.onDisconnect());
-
-			// Remove all Engine listeners
-			Engine.context.TokensController.hub.removeAllListeners();
-		};
-
-		// eslint-disable-next-line react-hooks/exhaustive-deps
-	}, []);
-
-	/**
-	 * Enable the header to toggle the url modal and update other header data
-	 */
-	useEffect(() => {
-		if (props.activeTab === props.id) {
-			props.navigation.setParams({
-				showUrlModal: toggleUrlModal,
-				url: getMaskedUrl(url.current),
-				icon: icon.current,
-				error,
-			});
-		}
-
-		// eslint-disable-next-line react-hooks/exhaustive-deps
-	}, [error, props.activeTab, props.id, toggleUrlModal]);
-
-	useEffect(() => {
-		if (Device.isAndroid()) {
-			DrawerStatusTracker.hub.on('drawer::open', drawerOpenHandler);
-		}
-
-		return function cleanup() {
-			if (Device.isAndroid()) {
-				DrawerStatusTracker &&
-					DrawerStatusTracker.hub &&
-					DrawerStatusTracker.hub.removeListener('drawer::open', drawerOpenHandler);
-			}
-		};
-	}, [drawerOpenHandler]);
-
-	/**
-	 * Set navigation listeners
-	 */
-	useEffect(() => {
-		const handleAndroidBackPress = () => {
-			if (!isTabActive()) return false;
-			goBack();
-			return true;
-		};
-
-		BackHandler.addEventListener('hardwareBackPress', handleAndroidBackPress);
-
-		// Handle hardwareBackPress event only for browser, not components rendered on top
-		props.navigation.addListener('willFocus', () => {
-			BackHandler.addEventListener('hardwareBackPress', handleAndroidBackPress);
-		});
-		props.navigation.addListener('willBlur', () => {
-			BackHandler.removeEventListener('hardwareBackPress', handleAndroidBackPress);
-		});
-
-		return function cleanup() {
-			BackHandler.removeEventListener('hardwareBackPress', handleAndroidBackPress);
-		};
-
-		// eslint-disable-next-line react-hooks/exhaustive-deps
-	}, [goBack, isTabActive]);
-
-	/**
-	 * Handles state changes for when the url changes
-	 */
-	const changeUrl = (siteInfo, type) => {
-		url.current = siteInfo.url;
-		title.current = siteInfo.title;
-		if (siteInfo.icon) icon.current = siteInfo.icon;
-	};
-
-	/**
-	 * Handles state changes for when the url changes
-	 */
-	const changeAddressBar = (siteInfo, type) => {
-		setBackEnabled(siteInfo.canGoBack);
-		setForwardEnabled(siteInfo.canGoForward);
-
-		isTabActive() &&
-			props.navigation.setParams({
-				url: getMaskedUrl(siteInfo.url),
-				icon: siteInfo.icon,
-				silent: true,
-			});
-
-		props.updateTabInfo(getMaskedUrl(siteInfo.url), props.id);
-
-		props.addToBrowserHistory({
-			name: siteInfo.title,
-			url: getMaskedUrl(siteInfo.url),
-		});
-	};
-
-	/**
-	 * Go to eth-phishing-detect page
-	 */
-	const goToETHPhishingDetector = () => {
-		setShowPhishingModal(false);
-		go(`https://github.com/metamask/eth-phishing-detect`);
-	};
-
-	/**
-	 * Continue to phishing website
-	 */
-	const continueToPhishingSite = () => {
-		const urlObj = new URL(blockedUrl);
-		props.addToWhitelist(urlObj.hostname);
-		setShowPhishingModal(false);
-		blockedUrl !== url.current &&
-			setTimeout(() => {
-				go(blockedUrl);
-				setBlockedUrl(undefined);
-			}, 1000);
-	};
-
-	/**
-	 * Go to etherscam website
-	 */
-	const goToEtherscam = () => {
-		setShowPhishingModal(false);
-		go(`https://etherscamdb.info/domain/meta-mask.com`);
-	};
-
-	/**
-	 * Go to eth-phishing-detect issue
-	 */
-	const goToFilePhishingIssue = () => {
-		setShowPhishingModal(false);
-		go(`https://github.com/metamask/eth-phishing-detect/issues/new`);
-	};
-
-	/**
-	 * Go back from phishing website alert
-	 */
-	const goBackToSafety = () => {
-		blockedUrl === url.current && goBack();
-		setTimeout(() => {
-			setShowPhishingModal(false);
-			setBlockedUrl(undefined);
-		}, 500);
-	};
-
-	/**
-	 * Renders the phishing modal
-	 */
-	const renderPhishingModal = () => (
-		<Modal
-			isVisible={showPhishingModal}
-			animationIn="slideInUp"
-			animationOut="slideOutDown"
-			style={styles.fullScreenModal}
-			backdropOpacity={1}
-			backdropColor={colors.error.default}
-			animationInTiming={300}
-			animationOutTiming={300}
-			useNativeDriver
-		>
-			<PhishingModal
-				fullUrl={blockedUrl}
-				goToETHPhishingDetector={goToETHPhishingDetector}
-				continueToPhishingSite={continueToPhishingSite}
-				goToEtherscam={goToEtherscam}
-				goToFilePhishingIssue={goToFilePhishingIssue}
-				goBackToSafety={goBackToSafety}
-			/>
-		</Modal>
-	);
-
-	const trackEventSearchUsed = () => {
-		AnalyticsV2.trackEvent(AnalyticsV2.ANALYTICS_EVENTS.BROWSER_SEARCH_USED, {
-			option_chosen: 'Search on URL',
-			number_of_tabs: undefined,
-		});
-	};
-
-	/**
-	 * Stops normal loading when it's ens, instead call go to be properly set up
-	 */
-	const onShouldStartLoadWithRequest = ({ url }) => {
-		if (isENSUrl(url)) {
-			go(url.replace(/^http:\/\//, 'https://'));
-			return false;
-		}
-		return true;
-	};
-
-	/**
-	 * Website started to load
-	 */
-	const onLoadStart = async ({ nativeEvent }) => {
-		const { hostname } = new URL(nativeEvent.url);
-		if (!isAllowedUrl(hostname)) {
-			return handleNotAllowedUrl(nativeEvent.url);
-		}
-		webviewUrlPostMessagePromiseResolve.current = null;
-		setError(false);
-
-		changeUrl(nativeEvent, 'start');
-
-		//For Android url on the navigation bar should only update upon load.
-		if (Device.isAndroid()) {
-			changeAddressBar(nativeEvent, 'start');
-		}
-
-		icon.current = null;
-		if (isHomepage(nativeEvent.url)) {
-			injectHomePageScripts();
-		}
-
-		// Reset the previous bridges
-		backgroundBridges.current.length && backgroundBridges.current.forEach((bridge) => bridge.onDisconnect());
-		backgroundBridges.current = [];
-		const origin = new URL(nativeEvent.url).origin;
-		initializeBackgroundBridge(origin, true);
-	};
-
-	/**
-	 * Sets loading bar progress
-	 */
-	const onLoadProgress = ({ nativeEvent: { progress } }) => {
-		setProgress(progress);
-	};
-
-	const onLoad = ({ nativeEvent }) => {
-		//For iOS url on the navigation bar should only update upon load.
-		if (Device.isIos()) {
-			changeUrl(nativeEvent, 'start');
-			changeAddressBar(nativeEvent, 'start');
-		}
-	};
-
-	/**
-	 * When website finished loading
-	 */
-	const onLoadEnd = ({ nativeEvent }) => {
-		if (nativeEvent.loading) return;
-		const { current } = webviewRef;
-
-		current && current.injectJavaScript(JS_WEBVIEW_URL);
-
-		const promiseResolver = (resolve) => {
-			webviewUrlPostMessagePromiseResolve.current = resolve;
-		};
-		const promise = current ? new Promise(promiseResolver) : Promise.resolve(url.current);
-
-		promise.then((info) => {
-			const { hostname: currentHostname } = new URL(url.current);
-			const { hostname } = new URL(nativeEvent.url);
-			if (info.url === nativeEvent.url && currentHostname === hostname) {
-				changeUrl({ ...nativeEvent, icon: info.icon }, 'end-promise');
-				changeAddressBar({ ...nativeEvent, icon: info.icon }, 'end-promise');
-			}
-		});
-	};
-
-	/**
-	 * Handle message from website
-	 */
-	const onMessage = ({ nativeEvent }) => {
-		let data = nativeEvent.data;
-		try {
-			data = typeof data === 'string' ? JSON.parse(data) : data;
-			if (!data || (!data.type && !data.name)) {
-				return;
-			}
-			if (data.name) {
-				backgroundBridges.current.forEach((bridge) => {
-					if (bridge.isMainFrame) {
-						const { origin } = data && data.origin && new URL(data.origin);
-						bridge.url === origin && bridge.onMessage(data);
-					} else {
-						bridge.url === data.origin && bridge.onMessage(data);
-					}
-				});
-				return;
-			}
-
-			switch (data.type) {
-				/**
-				* Disabling iframes for now
-				case 'FRAME_READY': {
-					const { url } = data.payload;
-					onFrameLoadStarted(url);
-					break;
-				}*/
-				case 'GET_WEBVIEW_URL': {
-					const { url } = data.payload;
-					if (url === nativeEvent.url)
-						webviewUrlPostMessagePromiseResolve.current &&
-							webviewUrlPostMessagePromiseResolve.current(data.payload);
-				}
-			}
-		} catch (e) {
-			Logger.error(e, `Browser::onMessage on ${url.current}`);
-		}
-	};
-
-	/**
-	 * Go to home page, reload if already on homepage
-	 */
-	const goToHomepage = async () => {
-		toggleOptionsIfNeeded();
-		if (url.current === HOMEPAGE_URL) return reload();
-		await go(HOMEPAGE_URL);
-		Analytics.trackEvent(ANALYTICS_EVENT_OPTS.DAPP_HOME);
-	};
-
-	/**
-	 * Render the progress bar
-	 */
-	const renderProgressBar = () => (
-		<View style={styles.progressBarWrapper}>
-			<WebviewProgressBar progress={progress} />
-		</View>
-	);
-
-	/**
-	 * When url input changes
-	 */
-	const onURLChange = (inputValue) => {
-		setAutocompleteValue(inputValue);
-	};
-
-	/**
-	 * Handle url input submit
-	 */
-	const onUrlInputSubmit = async (input = null) => {
-		const inputValue = (typeof input === 'string' && input) || autocompleteValue;
-		trackEventSearchUsed();
-		if (!inputValue) {
-			toggleUrlModal();
-			return;
-		}
-		const { defaultProtocol, searchEngine } = props;
-		const sanitizedInput = onUrlSubmit(inputValue, searchEngine, defaultProtocol);
-		await go(sanitizedInput);
-		toggleUrlModal();
-	};
-
-	/** Clear search input and focus */
-	const clearSearchInput = () => {
-		setAutocompleteValue('');
-		inputRef.current?.focus?.();
-	};
-
-	/**
-	 * Render url input modal
-	 */
-	const renderUrlModal = () => {
-		if (showUrlModal && inputRef) {
-			setTimeout(() => {
-				const { current } = inputRef;
-				if (current && !current.isFocused()) {
-					current.focus();
-				}
-			}, ANIMATION_TIMING);
-		}
-
-		return (
-			<Modal
-				isVisible={showUrlModal}
-				style={styles.urlModal}
-				onBackdropPress={toggleUrlModal}
-				onBackButtonPress={toggleUrlModal}
-				animationIn="slideInDown"
-				animationOut="slideOutUp"
-				backdropColor={colors.overlay.default}
-				backdropOpacity={1}
-				animationInTiming={ANIMATION_TIMING}
-				animationOutTiming={ANIMATION_TIMING}
-				useNativeDriver
-			>
-				<View style={styles.urlModalContent} testID={'url-modal'}>
-					<View style={styles.searchWrapper}>
-						<TextInput
-							keyboardType="web-search"
-							ref={inputRef}
-							autoCapitalize="none"
-							autoCorrect={false}
-							testID={'url-input'}
-							onChangeText={onURLChange}
-							onSubmitEditing={onUrlInputSubmit}
-							placeholder={strings('autocomplete.placeholder')}
-							placeholderTextColor={colors.text.muted}
-							returnKeyType="go"
-							style={styles.urlInput}
-							value={autocompleteValue}
-							selectTextOnFocus
-							keyboardAppearance={themeAppearance}
-						/>
-						{autocompleteValue ? (
-							<TouchableOpacity onPress={clearSearchInput} style={styles.clearButton}>
-								<Icon
-									name="times-circle"
-									size={18}
-									color={colors.icon.default}
-									style={styles.clearIcon}
-								/>
-							</TouchableOpacity>
-						) : null}
-					</View>
-					<TouchableOpacity style={styles.cancelButton} testID={'cancel-url-button'} onPress={toggleUrlModal}>
-						<Text style={styles.cancelButtonText}>{strings('browser.cancel')}</Text>
-					</TouchableOpacity>
-				</View>
-				<UrlAutocomplete onSubmit={onUrlInputSubmit} input={autocompleteValue} onDismiss={toggleUrlModal} />
-			</Modal>
-		);
-	};
-
-	/**
-	 * Handle error, for example, ssl certificate error
-	 */
-	const onError = ({ nativeEvent: errorInfo }) => {
-		Logger.log(errorInfo);
-		props.navigation.setParams({
-			error: true,
-		});
-		setError(errorInfo);
-	};
-
-	/**
-	 * Track new tab event
-	 */
-	const trackNewTabEvent = () => {
-		AnalyticsV2.trackEvent(AnalyticsV2.ANALYTICS_EVENTS.BROWSER_NEW_TAB, {
-			option_chosen: 'Browser Options',
-			number_of_tabs: undefined,
-		});
-	};
-
-	/**
-	 * Track add site to favorites event
-	 */
-	const trackAddToFavoritesEvent = () => {
-		AnalyticsV2.trackEvent(AnalyticsV2.ANALYTICS_EVENTS.BROWSER_ADD_FAVORITES, {
-			dapp_name: title.current || '',
-			dapp_url: url.current || '',
-		});
-	};
-
-	/**
-	 * Track share site event
-	 */
-	const trackShareEvent = () => {
-		AnalyticsV2.trackEvent(AnalyticsV2.ANALYTICS_EVENTS.BROWSER_SHARE_SITE);
-	};
-
-	/**
-	 * Track change network event
-	 */
-	const trackSwitchNetworkEvent = ({ from }) => {
-		AnalyticsV2.trackEvent(AnalyticsV2.ANALYTICS_EVENTS.BROWSER_SWITCH_NETWORK, {
-			from_chain_id: from,
-		});
-	};
-
-	/**
-	 * Track reload site event
-	 */
-	const trackReloadEvent = () => {
-		AnalyticsV2.trackEvent(AnalyticsV2.ANALYTICS_EVENTS.BROWSER_RELOAD);
-	};
-
-	/**
-	 * Add bookmark
-	 */
-	const addBookmark = () => {
-		toggleOptionsIfNeeded();
-		props.navigation.push('AddBookmarkView', {
-			screen: 'AddBookmark',
-			params: {
-				title: title.current || '',
-				url: getMaskedUrl(url.current),
-				onAddBookmark: async ({ name, url }) => {
-					props.addBookmark({ name, url });
-					if (Device.isIos()) {
-						const item = {
-							uniqueIdentifier: url,
-							title: name || getMaskedUrl(url),
-							contentDescription: `Launch ${name || url} on MetaMask`,
-							keywords: [name.split(' '), url, 'dapp'],
-							thumbnail: {
-								uri: icon.current || `https://api.faviconkit.com/${getHost(url)}/256`,
-							},
-						};
-						try {
-							SearchApi.indexSpotlightItem(item);
-						} catch (e) {
-							Logger.error(e, 'Error adding to spotlight');
-						}
-					}
-				},
-			},
-		});
-		trackAddToFavoritesEvent();
-		Analytics.trackEvent(ANALYTICS_EVENT_OPTS.DAPP_ADD_TO_FAVORITE);
-	};
-
-	/**
-	 * Share url
-	 */
-	const share = () => {
-		toggleOptionsIfNeeded();
-		Share.open({
-			url: url.current,
-		}).catch((err) => {
-			Logger.log('Error while trying to share address', err);
-		});
-		trackShareEvent();
-	};
-
-	/**
-	 * Open external link
-	 */
-	const openInBrowser = () => {
-		toggleOptionsIfNeeded();
-		Linking.openURL(url.current).catch((error) =>
-			Logger.log(`Error while trying to open external link: ${url.current}`, error)
-		);
-		Analytics.trackEvent(ANALYTICS_EVENT_OPTS.DAPP_OPEN_IN_BROWSER);
-	};
-
-	/**
-	 * Handles reload button press
-	 */
-	const onReloadPress = () => {
-		toggleOptionsIfNeeded();
-		reload();
-		trackReloadEvent();
-	};
-
-	/**
-	 * Render non-homepage options menu
-	 */
-	const renderNonHomeOptions = () => {
-		if (isHomepage()) return null;
-
-		return (
-			<React.Fragment>
-				<Button onPress={onReloadPress} style={styles.option}>
-					<View style={styles.optionIconWrapper}>
-						<Icon name="refresh" size={15} style={styles.optionIcon} />
-					</View>
-					<Text style={styles.optionText} numberOfLines={2}>
-						{strings('browser.reload')}
-					</Text>
-				</Button>
-				{!isBookmark() && (
-					<Button onPress={addBookmark} style={styles.option}>
-						<View style={styles.optionIconWrapper}>
-							<Icon name="star" size={16} style={styles.optionIcon} />
-						</View>
-						<Text style={styles.optionText} numberOfLines={2}>
-							{strings('browser.add_to_favorites')}
-						</Text>
-					</Button>
-				)}
-				<Button onPress={share} style={styles.option}>
-					<View style={styles.optionIconWrapper}>
-						<Icon name="share" size={15} style={styles.optionIcon} />
-					</View>
-					<Text style={styles.optionText} numberOfLines={2}>
-						{strings('browser.share')}
-					</Text>
-				</Button>
-				<Button onPress={openInBrowser} style={styles.option}>
-					<View style={styles.optionIconWrapper}>
-						<Icon name="expand" size={16} style={styles.optionIcon} />
-					</View>
-					<Text style={styles.optionText} numberOfLines={2}>
-						{strings('browser.open_in_browser')}
-					</Text>
-				</Button>
-			</React.Fragment>
-		);
-	};
-
-	/**
-	 * Handle new tab button press
-	 */
-	const onNewTabPress = () => {
-		openNewTab();
-		trackNewTabEvent();
-	};
-
-	/**
-	 * Handle switch network press
-	 */
-	const switchNetwork = () => {
-		const { toggleNetworkModal, network } = props;
-		toggleOptionsIfNeeded();
-		toggleNetworkModal();
-		trackSwitchNetworkEvent({ from: network });
-	};
-
-	/**
-	 * Render options menu
-	 */
-	const renderOptions = () => {
-		if (showOptions) {
-			return (
-				<TouchableWithoutFeedback onPress={toggleOptions}>
-					<View style={styles.optionsOverlay}>
-						<View
-							style={[
-								styles.optionsWrapper,
-								Device.isAndroid() ? styles.optionsWrapperAndroid : styles.optionsWrapperIos,
-							]}
-						>
-							<Button onPress={onNewTabPress} style={styles.option}>
-								<View style={styles.optionIconWrapper}>
-									<MaterialCommunityIcon name="plus" size={18} style={styles.optionIcon} />
-								</View>
-								<Text style={styles.optionText} numberOfLines={1}>
-									{strings('browser.new_tab')}
-								</Text>
-							</Button>
-							{renderNonHomeOptions()}
-							<Button onPress={switchNetwork} style={styles.option}>
-								<View style={styles.optionIconWrapper}>
-									<MaterialCommunityIcon name="earth" size={18} style={styles.optionIcon} />
-								</View>
-								<Text style={styles.optionText} numberOfLines={2}>
-									{strings('browser.switch_network')}
-								</Text>
-							</Button>
-						</View>
-					</View>
-				</TouchableWithoutFeedback>
-			);
-		}
-	};
-
-	/**
-	 * Show the different tabs
-	 */
-	const showTabs = () => {
-		dismissTextSelectionIfNeeded();
-		props.showTabs();
-	};
-
-	/**
-	 * Render the bottom (navigation/options) bar
-	 */
-	const renderBottomBar = () => (
-		<BrowserBottomBar
-			canGoBack={backEnabled}
-			canGoForward={forwardEnabled}
-			goForward={goForward}
-			goBack={goBack}
-			showTabs={showTabs}
-			showUrlModal={toggleUrlModal}
-			toggleOptions={toggleOptions}
-			goHome={goToHomepage}
-		/>
-	);
-
-	/**
-	 * Render the onboarding wizard browser step
-	 */
-	const renderOnboardingWizard = () => {
-		const { wizardStep } = props;
-		if ([6].includes(wizardStep)) {
-			if (!wizardScrollAdjusted.current) {
-				setTimeout(() => {
-					reload();
-				}, 1);
-				wizardScrollAdjusted.current = true;
-			}
-			return <OnboardingWizard navigation={props.navigation} />;
-		}
-		return null;
-	};
-
-	/**
-	 * Return to the MetaMask Dapp Homepage
-	 */
-	const returnHome = () => {
-		go(HOMEPAGE_HOST);
-	};
-
-	/**
-	 * Main render
-	 */
-	return (
-		<ErrorBoundary view="BrowserTab">
-			<View
-				style={[styles.wrapper, !isTabActive() && styles.hide]}
-				{...(Device.isAndroid() ? { collapsable: false } : {})}
-			>
-				<View style={styles.webview}>
-					{!!entryScriptWeb3 && firstUrlLoaded && (
-						<WebView
-							decelerationRate={'normal'}
-							ref={webviewRef}
-							renderError={() => <WebviewError error={error} returnHome={returnHome} />}
-							source={{ uri: initialUrl }}
-							injectedJavaScriptBeforeContentLoaded={entryScriptWeb3}
-							style={styles.webview}
-							onLoadStart={onLoadStart}
-							onLoad={onLoad}
-							onLoadEnd={onLoadEnd}
-							onLoadProgress={onLoadProgress}
-							onMessage={onMessage}
-							onError={onError}
-							onShouldStartLoadWithRequest={onShouldStartLoadWithRequest}
-							userAgent={USER_AGENT}
-							sendCookies
-							javascriptEnabled
-							allowsInlineMediaPlayback
-							useWebkit
-							testID={'browser-webview'}
-						/>
-					)}
-				</View>
-				{renderProgressBar()}
-				{isTabActive() && renderPhishingModal()}
-				{isTabActive() && renderUrlModal()}
-				{isTabActive() && renderOptions()}
-				{isTabActive() && renderBottomBar()}
-				{isTabActive() && renderOnboardingWizard()}
-			</View>
-		</ErrorBoundary>
-	);
-=======
   const [backEnabled, setBackEnabled] = useState(false);
   const [forwardEnabled, setForwardEnabled] = useState(false);
   const [progress, setProgress] = useState(0);
@@ -1743,11 +558,12 @@
         // For example .XYZ and might be more in the future
         if (
           hostname.substr(-4) !== '.eth' &&
-          err.toString().indexOf('is not standard') !== -1
+          (err.toString().indexOf('is not standard') !== -1 ||
+            err.toString().indexOf('no contenthash found') !== -1)
         ) {
           ensIgnoreList.push(hostname);
           return { url: fullUrl, reload: true };
-        }
+				}
         if (
           err?.message?.startsWith(
             'EnsIpfsResolver - no known ens-ipfs registry for chainId',
@@ -2681,7 +1497,6 @@
       </View>
     </ErrorBoundary>
   );
->>>>>>> 77b7686d
 };
 
 BrowserTab.propTypes = {
