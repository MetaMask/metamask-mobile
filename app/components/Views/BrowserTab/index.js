--- conflicted
+++ resolved
@@ -474,7 +474,8 @@
         // This is a TLD that might be a normal website
         // For example .XYZ and might be more in the future
         if (
-          hostname.substr(-4) !== '.eth' &&
+          hostname.substr(-4) !== '.eth' ||
+          hostname.substr(-4) === '.xyz' ||
           err.toString().indexOf('is not standard') !== -1
         ) {
           ensIgnoreList.push(hostname);
@@ -661,110 +662,11 @@
 			window.__mmMetametrics = ${analyticsEnabled};
 			window.__mmDistinctId = "${disctinctId}";
 			window.__mmMixpanelToken = "${MM_MIXPANEL_TOKEN}";
-<<<<<<< HEAD
-		`;
-
-		current.injectJavaScript(homepageScripts);
-	};
-
-	/**
-	 * Show a phishing modal when a url is not allowed
-	 */
-	const handleNotAllowedUrl = (urlToGo) => {
-		setBlockedUrl(urlToGo);
-		setTimeout(() => setShowPhishingModal(true), 1000);
-	};
-
-	/**
-	 * Get IPFS info from a ens url
-	 */
-	const handleIpfsContent = useCallback(
-		async (fullUrl, { hostname, pathname, query }) => {
-			const { provider } = Engine.context.NetworkController;
-			let gatewayUrl;
-			try {
-				const { type, hash } = await resolveEnsToIpfsContentId({
-					provider,
-					name: hostname,
-				});
-				if (type === 'ipfs-ns') {
-					gatewayUrl = `${props.ipfsGateway}${hash}${pathname || '/'}${query || ''}`;
-					const response = await fetch(gatewayUrl);
-					const statusCode = response.status;
-					if (statusCode >= 400) {
-						Logger.log('Status code ', statusCode, gatewayUrl);
-						//urlNotFound(gatewayUrl);
-						return null;
-					}
-				} else if (type === 'swarm-ns') {
-					gatewayUrl = `${AppConstants.SWARM_DEFAULT_GATEWAY_URL}${hash}${pathname || '/'}${query || ''}`;
-				} else if (type === 'ipns-ns') {
-					gatewayUrl = `${AppConstants.IPNS_DEFAULT_GATEWAY_URL}${hostname}${pathname || '/'}${query || ''}`;
-				}
-				return {
-					url: gatewayUrl,
-					hash,
-					type,
-				};
-			} catch (err) {
-				// This is a TLD that might be a normal website
-				// For example .XYZ and might be more in the future
-
-				if (
-					hostname.substr(-4) !== '.eth' ||
-					hostname.substr(-4) === '.xyz' ||
-					err.toString().indexOf('is not standard') !== -1
-				) {
-					ensIgnoreList.push(hostname);
-					return { url: fullUrl, reload: true };
-				}
-
-				if (err?.message?.startsWith('EnsIpfsResolver - no known ens-ipfs registry for chainId')) {
-					trackErrorAsAnalytics('Browser: Failed to resolve ENS name for chainId', err?.message);
-				} else {
-					Logger.error(err, 'Failed to resolve ENS name');
-				}
-
-				Alert.alert(strings('browser.failed_to_resolve_ens_name'), err.message);
-				goBack();
-			}
-		},
-		[goBack, props.ipfsGateway]
-	);
-
-	/**
-	 * Go to a url
-	 */
-	const go = useCallback(
-		async (url, initialCall) => {
-			const hasProtocol = url.match(/^[a-z]*:\/\//) || isHomepage(url);
-			const sanitizedURL = hasProtocol ? url : `${props.defaultProtocol}${url}`;
-			const { hostname, query, pathname } = new URL(sanitizedURL);
-
-			let urlToGo = sanitizedURL;
-			const isEnsUrl = isENSUrl(url);
-			const { current } = webviewRef;
-			if (isEnsUrl) {
-				current && current.stopLoading();
-				const { url: ensUrl, type, hash, reload } = await handleIpfsContent(url, { hostname, query, pathname });
-				if (reload) return go(ensUrl);
-				urlToGo = ensUrl;
-				sessionENSNames[urlToGo] = { hostname, hash, type };
-			}
-
-			if (isAllowedUrl(hostname)) {
-				if (initialCall || !firstUrlLoaded) {
-					setInitialUrl(urlToGo);
-					setFirstUrlLoaded(true);
-				} else {
-					current && current.injectJavaScript(`(function(){window.location.href = '${urlToGo}' })()`);
-=======
 			(function () {
 				try {
 					window.dispatchEvent(new Event('metamask_onHomepageScriptsInjected'));
 				} catch (e) {
 					//Nothing to do
->>>>>>> 10922462
 				}
 			})()
 		`;
