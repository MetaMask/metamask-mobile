--- conflicted
+++ resolved
@@ -42,11 +42,6 @@
 import Analytics from '../../../core/Analytics/Analytics';
 import { MetaMetricsEvents } from '../../../core/Analytics';
 import AnalyticsV2, { trackErrorAsAnalytics } from '../../../util/analyticsV2';
-<<<<<<< HEAD
-import { ANALYTICS_EVENT_OPTS } from '../../../util/analytics';
-=======
-import { toggleNetworkModal } from '../../../actions/modals';
->>>>>>> 370226c2
 import setOnboardingWizardStep from '../../../actions/wizard';
 import OnboardingWizard from '../../UI/OnboardingWizard';
 import DrawerStatusTracker from '../../../core/DrawerStatusTracker';
@@ -1071,18 +1066,6 @@
   };
 
   /**
-<<<<<<< HEAD
-=======
-   * Track change network event
-   */
-  const trackSwitchNetworkEvent = ({ from }) => {
-    AnalyticsV2.trackEvent(MetaMetricsEvents.BROWSER_SWITCH_NETWORK, {
-      from_chain_id: from,
-    });
-  };
-
-  /**
->>>>>>> 370226c2
    * Track reload site event
    */
   const trackReloadEvent = () => {
