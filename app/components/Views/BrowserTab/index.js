import React, { useState, useRef, useEffect, useCallback } from 'react';
import {
	Text,
	StyleSheet,
	TextInput,
	View,
	TouchableWithoutFeedback,
	Alert,
	TouchableOpacity,
	Linking,
	Keyboard,
	BackHandler,
	InteractionManager
} from 'react-native';
import { withNavigation } from 'react-navigation';
import { WebView } from 'react-native-webview';
import Icon from 'react-native-vector-icons/FontAwesome';
import MaterialIcon from 'react-native-vector-icons/MaterialIcons';
import MaterialCommunityIcon from 'react-native-vector-icons/MaterialCommunityIcons';
import BrowserBottomBar from '../../UI/BrowserBottomBar';
import PropTypes from 'prop-types';
import Share from 'react-native-share';
import { connect } from 'react-redux';
import BackgroundBridge from '../../../core/BackgroundBridge';
import Engine from '../../../core/Engine';
import PhishingModal from '../../UI/PhishingModal';
import WebviewProgressBar from '../../UI/WebviewProgressBar';
import { colors, baseStyles, fontStyles } from '../../../styles/common';
import Networks from '../../../util/networks';
import Logger from '../../../util/Logger';
import onUrlSubmit, { getHost, getUrlObj } from '../../../util/browser';
import { SPA_urlChangeListener, JS_DESELECT_TEXT, JS_WEBVIEW_URL } from '../../../util/browserScripts';
import resolveEnsToIpfsContentId from '../../../lib/ens-ipfs/resolver';
import Button from '../../UI/Button';
import { strings } from '../../../../locales/i18n';
import URL from 'url-parse';
import Modal from 'react-native-modal';
import UrlAutocomplete from '../../UI/UrlAutocomplete';
import AccountApproval from '../../UI/AccountApproval';
import WebviewError from '../../UI/WebviewError';
import { approveHost } from '../../../actions/privacy';
import { addBookmark, removeBookmark } from '../../../actions/bookmarks';
import { addToHistory, addToWhitelist } from '../../../actions/browser';
import Device from '../../../util/Device';
import AppConstants from '../../../core/AppConstants';
import SearchApi from 'react-native-search-api';
import DeeplinkManager from '../../../core/DeeplinkManager';
import Branch from 'react-native-branch';
import WatchAssetRequest from '../../UI/WatchAssetRequest';
import Analytics from '../../../core/Analytics';
import { ANALYTICS_EVENT_OPTS } from '../../../util/analytics';
import { toggleNetworkModal } from '../../../actions/modals';
import setOnboardingWizardStep from '../../../actions/wizard';
import OnboardingWizard from '../../UI/OnboardingWizard';
import DrawerStatusTracker from '../../../core/DrawerStatusTracker';
import { resemblesAddress } from '../../../util/address';

import createAsyncMiddleware from 'json-rpc-engine/src/createAsyncMiddleware';
import { ethErrors } from 'eth-json-rpc-errors';

import EntryScriptWeb3 from '../../../core/EntryScriptWeb3';
import { getVersion } from 'react-native-device-info';

const { HOMEPAGE_URL, USER_AGENT, NOTIFICATION_NAMES } = AppConstants;
const HOMEPAGE_HOST = 'home.metamask.io';
const MM_MIXPANEL_TOKEN = process.env.MM_MIXPANEL_TOKEN;

const ANIMATION_TIMING = 300;

const styles = StyleSheet.create({
	wrapper: {
		...baseStyles.flexGrow,
		backgroundColor: colors.white
	},
	hide: {
		flex: 0,
		opacity: 0,
		display: 'none',
		width: 0,
		height: 0
	},
	progressBarWrapper: {
		height: 3,
		width: '100%',
		left: 0,
		right: 0,
		top: 0,
		position: 'absolute',
		zIndex: 999999
	},
	optionsOverlay: {
		position: 'absolute',
		zIndex: 99999998,
		top: 0,
		bottom: 0,
		left: 0,
		right: 0
	},
	optionsWrapper: {
		position: 'absolute',
		zIndex: 99999999,
		width: 200,
		borderWidth: 1,
		borderColor: colors.grey100,
		backgroundColor: colors.white,
		borderRadius: 10,
		paddingBottom: 5,
		paddingTop: 10
	},
	optionsWrapperAndroid: {
		shadowColor: colors.grey400,
		shadowOffset: { width: 0, height: 2 },
		shadowOpacity: 0.5,
		shadowRadius: 3,
		bottom: 65,
		right: 5
	},
	optionsWrapperIos: {
		shadowColor: colors.grey400,
		shadowOffset: { width: 0, height: 2 },
		shadowOpacity: 0.5,
		shadowRadius: 3,
		bottom: 90,
		right: 5
	},
	option: {
		paddingVertical: 10,
		height: 44,
		paddingHorizontal: 15,
		backgroundColor: colors.white,
		flexDirection: 'row',
		alignItems: 'center',
		justifyContent: 'flex-start',
		marginTop: Device.isAndroid() ? 0 : -5
	},
	optionText: {
		fontSize: 16,
		lineHeight: 16,
		alignSelf: 'center',
		justifyContent: 'center',
		marginTop: 3,
		color: colors.blue,
		...fontStyles.fontPrimary
	},
	optionIconWrapper: {
		flex: 0,
		borderRadius: 5,
		backgroundColor: colors.blue000,
		padding: 3,
		marginRight: 10,
		alignSelf: 'center'
	},
	optionIcon: {
		color: colors.blue,
		textAlign: 'center',
		alignSelf: 'center',
		fontSize: 18
	},
	webview: {
		...baseStyles.flexGrow,
		zIndex: 1
	},
	urlModalContent: {
		flexDirection: 'row',
		paddingTop: Device.isAndroid() ? 10 : Device.isIphoneX() ? 50 : 27,
		paddingHorizontal: 10,
		backgroundColor: colors.white,
		height: Device.isAndroid() ? 59 : Device.isIphoneX() ? 87 : 65
	},
	urlModal: {
		justifyContent: 'flex-start',
		margin: 0
	},
	urlInput: {
		...fontStyles.normal,
		backgroundColor: Device.isAndroid() ? colors.white : colors.grey000,
		borderRadius: 30,
		fontSize: Device.isAndroid() ? 16 : 14,
		padding: 8,
		paddingLeft: 15,
		textAlign: 'left',
		flex: 1,
		height: Device.isAndroid() ? 40 : 30
	},
	cancelButton: {
		marginTop: 7,
		marginLeft: 10
	},
	cancelButtonText: {
		fontSize: 14,
		color: colors.blue,
		...fontStyles.normal
	},
	iconCloseButton: {
		borderRadius: 300,
		backgroundColor: colors.fontSecondary,
		color: colors.white,
		fontSize: 18,
		padding: 0,
		height: 20,
		width: 20,
		paddingBottom: 0,
		alignItems: 'center',
		justifyContent: 'center',
		marginTop: 10,
		marginRight: 5
	},
	iconClose: {
		color: colors.white,
		fontSize: 18
	},
	bottomModal: {
		justifyContent: 'flex-end',
		margin: 0
	},
	fullScreenModal: {
		flex: 1
	}
});

let wizardScrollAdjusted = false;

const sessionENSNames = {};
const ensIgnoreList = [];
let approvedHosts = {};
let appVersion = '';

export const BrowserTab = props => {
	const [backEnabled, setBackEnabled] = useState(false);
	const [forwardEnabled, setForwardEnabled] = useState(false);
	const [progress, setProgress] = useState(0);
	const [initialUrl, setInitialUrl] = useState('');
	const [firstUrlLoaded, setFirstUrlLoaded] = useState(false);
	const [autocompleteValue, setAutocompleteValue] = useState('');
	const [error, setError] = useState(null);
	const [showUrlModal, setShowUrlModal] = useState(false);
	const [showOptions, setShowOptions] = useState(false);
	const [entryScriptWeb3, setEntryScriptWeb3] = useState(null);
	const [showApprovalDialog, setShowApprovalDialog] = useState(false);
	const [showApprovalDialogHostname, setShowApprovalDialogHostname] = useState(undefined);
	const [showPhishingModal, setShowPhishingModal] = useState(false);
	const [blockedUrl, setBlockedUrl] = useState(undefined);
	const [watchAsset, setWatchAsset] = useState(false);
	const [suggestedAssetMeta, setSuggestedAssetMeta] = useState(undefined);

	const webviewRef = useRef(null);
	const inputRef = useRef(null);

	const url = useRef('');
	const title = useRef('');
	const icon = useRef(null);
	const webviewUrlPostMessagePromiseResolve = useRef(null);
	const backgroundBridges = useRef([]);
	const approvalRequest = useRef(null);
	const fromHomepage = useRef(false);

	/**
	 * Gets the url to be displayed to the user
	 * For example, if it's ens then show [site].eth instead of ipfs url
	 */
	const getMaskedUrl = url => {
		if (!url) return url;
		let replace = null;
		if (url.startsWith(AppConstants.IPFS_DEFAULT_GATEWAY_URL)) {
			replace = key => `${AppConstants.IPFS_DEFAULT_GATEWAY_URL}${sessionENSNames[key].hash}/`;
		} else if (url.startsWith(AppConstants.IPNS_DEFAULT_GATEWAY_URL)) {
			replace = key => `${AppConstants.IPNS_DEFAULT_GATEWAY_URL}${sessionENSNames[key].hostname}/`;
		} else if (url.startsWith(AppConstants.SWARM_DEFAULT_GATEWAY_URL)) {
			replace = key => `${AppConstants.SWARM_GATEWAY_URL}${sessionENSNames[key].hash}/`;
		}

		if (replace) {
			const key = Object.keys(sessionENSNames).find(ens => url.startsWith(ens));
			if (key) {
				url = url.replace(replace(key), `https://${sessionENSNames[key].hostname}/`);
			}
		}

		return url;
	};

	/**
	 * Shows or hides the url input modal.
	 * When opened it sets the current website url on the input.
	 */
	const toggleUrlModal = useCallback(
		({ urlInput = null } = {}) => {
			const goingToShow = !showUrlModal;
			const urlToShow = getMaskedUrl(urlInput || url.current);

			if (goingToShow && urlToShow) setAutocompleteValue(urlToShow);

			setShowUrlModal(goingToShow);
		},
		[showUrlModal]
	);

	/**
	 * Checks if it is a ENS website
	 */
	const isENSUrl = url => {
		const { hostname } = new URL(url);
		const tld = hostname.split('.').pop();
		if (AppConstants.supportedTLDs.indexOf(tld.toLowerCase()) !== -1) {
			// Make sure it's not in the ignore list
			if (ensIgnoreList.indexOf(hostname) === -1) {
				return true;
			}
		}
		return false;
	};

	/**
	 * Checks if a given url or the current url is the homepage
	 */
	const isHomepage = useCallback((checkUrl = null) => {
		const currentPage = checkUrl || url.current;
		const { host: currentHost, pathname: currentPathname } = getUrlObj(currentPage);
		return currentHost === HOMEPAGE_HOST && currentPathname === '/';
	}, []);

	/**
	 * When user clicks on approve to connect with a dapp
	 */
	const onAccountsConfirm = () => {
		const { approveHost, selectedAddress } = props;
		const fullHostname = new URL(url.current).hostname;
		setShowApprovalDialog(false);
		setShowApprovalDialogHostname(undefined);
		approveHost(fullHostname);
		approvedHosts = { ...approvedHosts, [fullHostname]: true };
		approvalRequest.current &&
			approvalRequest.current.resolve &&
			approvalRequest.current.resolve([selectedAddress]);
	};

	/**
	 * When user clicks on reject to connect with a dapp
	 */
	const onAccountsReject = () => {
		setShowApprovalDialog(false);
		setShowApprovalDialogHostname(undefined);
		approvalRequest.current &&
			approvalRequest.current.reject &&
			approvalRequest.current.reject(new Error('User rejected account access'));
	};

	const notifyAllConnections = useCallback(
		(payload, restricted = true) => {
			const fullHostname = new URL(url.current).hostname;

			// TODO:permissions move permissioning logic elsewhere
			backgroundBridges.current.forEach(bridge => {
				if (
					bridge.hostname === fullHostname &&
					(!props.privacyMode || !restricted || approvedHosts[bridge.hostname])
				) {
					bridge.sendNotification(payload);
				}
			});
		},
		[props.privacyMode]
	);

	/**
	 * Manage hosts that were approved to connect with the user accounts
	 */
	useEffect(() => {
		const { approvedHosts: approvedHostsProps, selectedAddress } = props;

		approvedHosts = approvedHostsProps;

		const numApprovedHosts = Object.keys(approvedHosts).length;

		// this will happen if the approved hosts were cleared
		if (numApprovedHosts === 0) {
			notifyAllConnections(
				{
					method: NOTIFICATION_NAMES.accountsChanged,
					result: []
				},
				false
			); // notification should be sent regardless of approval status
		}

		if (numApprovedHosts > 0) {
			notifyAllConnections({
				method: NOTIFICATION_NAMES.accountsChanged,
				result: [selectedAddress]
			});
		}

		// eslint-disable-next-line react-hooks/exhaustive-deps
	}, [notifyAllConnections, props.approvedHosts, props.selectedAddress]);

	/**
	 * Handle RPC methods called by dapps
	 */
	const getRpcMethodMiddleware = ({ hostname }) =>
		// all user facing RPC calls not implemented by the provider
		createAsyncMiddleware(async (req, res, next) => {
			const getAccounts = async () => {
				const { privacyMode, selectedAddress } = props;
				const isEnabled = !privacyMode || approvedHosts[hostname];

				return isEnabled ? [selectedAddress.toLowerCase()] : [];
			};

			const rpcMethods = {
				eth_requestAccounts: async () => {
					const { params } = req;
					const { privacyMode, selectedAddress } = props;

					if (!privacyMode || ((!params || !params.force) && approvedHosts[hostname])) {
						res.result = [selectedAddress];
					} else {
						if (showApprovalDialog) return;
						setShowApprovalDialog(true);
						setShowApprovalDialogHostname(hostname);

						const approved = await new Promise((resolve, reject) => {
							approvalRequest.current = { resolve, reject };
						});

						if (approved) {
							res.result = [selectedAddress.toLowerCase()];
						} else {
							throw ethErrors.provider.userRejectedRequest('User denied account authorization.');
						}
					}
				},

				eth_accounts: async () => {
					res.result = await getAccounts();
				},

				eth_coinbase: async () => {
					const accounts = await getAccounts();
					res.result = accounts.length > 0 ? accounts[0] : null;
				},

				eth_sign: async () => {
					const { MessageManager } = Engine.context;
					const pageMeta = {
						meta: {
							url: url.current,
							title: title.current,
							icon: icon.current
						}
					};
					const rawSig = await MessageManager.addUnapprovedMessageAsync({
						data: req.params[1],
						from: req.params[0],
						...pageMeta
					});

					res.result = rawSig;
				},

				personal_sign: async () => {
					const { PersonalMessageManager } = Engine.context;
					const firstParam = req.params[0];
					const secondParam = req.params[1];
					const params = {
						data: firstParam,
						from: secondParam
					};

					if (resemblesAddress(firstParam) && !resemblesAddress(secondParam)) {
						params.data = secondParam;
						params.from = firstParam;
					}

					const pageMeta = {
						meta: {
							url: url.current,
							title: title.current,
							icon: icon.current
						}
					};
					const rawSig = await PersonalMessageManager.addUnapprovedMessageAsync({
						...params,
						...pageMeta
					});

					res.result = rawSig;
				},

				eth_signTypedData: async () => {
					const { TypedMessageManager } = Engine.context;
					const pageMeta = {
						meta: {
							url: url.current,
							title: title.current,
							icon: icon.current
						}
					};
					const rawSig = await TypedMessageManager.addUnapprovedMessageAsync(
						{
							data: req.params[0],
							from: req.params[1],
							...pageMeta
						},
						'V1'
					);

					res.result = rawSig;
				},

				eth_signTypedData_v3: async () => {
					const { TypedMessageManager } = Engine.context;
					const data = JSON.parse(req.params[1]);
					const chainId = data.domain.chainId;
					const activeChainId =
						props.networkType === 'rpc' ? props.network : Networks[props.networkType].networkId;

					// eslint-disable-next-line
					if (chainId && chainId != activeChainId) {
						throw ethErrors.rpc.invalidRequest(
							`Provided chainId (${chainId}) must match the active chainId (${activeChainId})`
						);
					}

					const pageMeta = {
						meta: {
							url: url.current,
							title: title.current,
							icon: icon.current
						}
					};

					const rawSig = await TypedMessageManager.addUnapprovedMessageAsync(
						{
							data: req.params[1],
							from: req.params[0],
							...pageMeta
						},
						'V3'
					);

					res.result = rawSig;
				},

				eth_signTypedData_v4: async () => {
					const { TypedMessageManager } = Engine.context;
					const data = JSON.parse(req.params[1]);
					const chainId = data.domain.chainId;
					const activeChainId =
						props.networkType === 'rpc' ? props.network : Networks[props.networkType].networkId;

					// eslint-disable-next-line eqeqeq
					if (chainId && chainId != activeChainId) {
						throw ethErrors.rpc.invalidRequest(
							`Provided chainId (${chainId}) must match the active chainId (${activeChainId})`
						);
					}

					const pageMeta = {
						meta: {
							url: url.current,
							title: title.current,
							icon: icon.current
						}
					};
					const rawSig = await TypedMessageManager.addUnapprovedMessageAsync(
						{
							data: req.params[1],
							from: req.params[0],
							...pageMeta
						},
						'V4'
					);

					res.result = rawSig;
				},

				web3_clientVersion: async () => {
					let version = appVersion;
					if (!version) {
						appVersion = await getVersion();
						version = appVersion;
					}
					res.result = `MetaMask/${version}/Beta/Mobile`;
				},

<<<<<<< HEAD
				wallet_scanQRCode: async () => {
					props.navigation.navigate('QRScanner', {
						onScanSuccess: data => {
							let result = data;
							if (data.target_address) {
								result = data.target_address;
							} else if (data.scheme) {
								result = JSON.stringify(data);
=======
				wallet_scanQRCode: () =>
					new Promise((resolve, reject) => {
						this.props.navigation.navigate('QRScanner', {
							onScanSuccess: data => {
								const regex = new RegExp(req.params[0]);
								if (regex && !regex.exec(data)) {
									reject({ message: 'NO_REGEX_MATCH', data });
								} else if (!regex && !/^(0x){1}[0-9a-fA-F]{40}$/i.exec(data.target_address)) {
									reject({ message: 'INVALID_ETHEREUM_ADDRESS', data: data.target_address });
								}
								let result = data;
								if (data.target_address) {
									result = data.target_address;
								} else if (data.scheme) {
									result = JSON.stringify(data);
								}
								res.result = result;
								resolve();
							},
							onScanError: e => {
								throw ethErrors.rpc.internal(e.toString());
>>>>>>> ba0cf538
							}
						});
					}),

				wallet_watchAsset: async () => {
					const {
						params: {
							options: { address, decimals, image, symbol },
							type
						}
					} = req;
					const { AssetsController } = Engine.context;
					const suggestionResult = await AssetsController.watchAsset(
						{ address, symbol, decimals, image },
						type
					);

					res.result = suggestionResult.result;
				},

				metamask_removeFavorite: async () => {
					if (!isHomepage()) {
						throw ethErrors.provider.unauthorized('Forbidden.');
					}
					Alert.alert(strings('browser.remove_bookmark_title'), strings('browser.remove_bookmark_msg'), [
						{
							text: strings('browser.cancel'),
							onPress: () => {
								res.result = {
									favorites: props.bookmarks
								};
							},
							style: 'cancel'
						},
						{
							text: strings('browser.yes'),
							onPress: () => {
								const bookmark = { url: req.params[0] };
								props.removeBookmark(bookmark);
								res.result = {
									favorites: props.bookmarks
								};
							}
						}
					]);
				},

				metamask_showTutorial: async () => {
					wizardScrollAdjusted = false;
					props.setOnboardingWizardStep(1);
					props.navigation.navigate('WalletView');

					res.result = true;
				},

				metamask_showAutocomplete: async () => {
					fromHomepage.current = true;
					setAutocompleteValue('');
					setShowUrlModal(true);

					setTimeout(() => {
						fromHomepage.current = false;
					}, 1500);

					res.result = true;
				}
			};

			if (!rpcMethods[req.method]) {
				return next();
			}
			await rpcMethods[req.method]();
		});

	const initializeBackgroundBridge = (url, isMainFrame) => {
		const newBridge = new BackgroundBridge({
			webview: webviewRef,
			url,
			getRpcMethodMiddleware,
			isMainFrame
		});
		backgroundBridges.current.push(newBridge);
	};

	const onFrameLoadStarted = url => {
		url && initializeBackgroundBridge(url, false);
	};

	/**
	 * Is the current tab the active tab
	 */
	const isTabActive = useCallback(() => props.activeTab === props.id, [props.activeTab, props.id]);

	/**
	 * Dismiss the text selection on the current website
	 */
	const dismissTextSelectionIfNeeded = useCallback(() => {
		if (isTabActive() && Device.isAndroid()) {
			const { current } = webviewRef;
			if (current) {
				setTimeout(() => {
					current.injectJavaScript(JS_DESELECT_TEXT);
				}, 50);
			}
		}
	}, [isTabActive]);

	/**
	 * Toggle the options menu
	 */
	const toggleOptions = useCallback(() => {
		dismissTextSelectionIfNeeded();
		setShowOptions(!showOptions);
		InteractionManager.runAfterInteractions(() => {
			Analytics.trackEvent(ANALYTICS_EVENT_OPTS.DAPP_BROWSER_OPTIONS);
		});
	}, [dismissTextSelectionIfNeeded, showOptions]);

	/**
	 * Show the options menu
	 */
	const toggleOptionsIfNeeded = useCallback(() => {
		if (showOptions) {
			toggleOptions();
		}
	}, [showOptions, toggleOptions]);

	/**
	 * Go back to previous website in history
	 */
	const goBack = useCallback(() => {
		if (!backEnabled) return;

		toggleOptionsIfNeeded();
		const { current } = webviewRef;
		current && current.goBack();
	}, [backEnabled, toggleOptionsIfNeeded]);

	/**
	 * Go forward to the next website in history
	 */
	const goForward = async () => {
		if (!forwardEnabled) return;

		toggleOptionsIfNeeded();
		const { current } = webviewRef;
		current && current.goForward && current.goForward();
	};

	/**
	 * Check if a hostname is allowed
	 */
	const isAllowedUrl = useCallback(
		hostname => {
			const { PhishingController } = Engine.context;
			return (props.whitelist && props.whitelist.includes(hostname)) || !PhishingController.test(hostname);
		},
		[props.whitelist]
	);

	const isBookmark = () => {
		const { bookmarks } = props;
		return bookmarks.some(({ url: bookmark }) => bookmark === url.current);
	};

	/**
	 * Inject home page scripts to get the favourites and set analytics key
	 */
	const injectHomePageScripts = async () => {
		const { current } = webviewRef;
		if (!current) return;
		const analyticsEnabled = Analytics.getEnabled();
		const disctinctId = await Analytics.getDistinctId();

		const homepageScripts = `
      window.__mmFavorites = ${JSON.stringify(props.bookmarks)};
      window.__mmSearchEngine = "${props.searchEngine}";
      window.__mmMetametrics = ${analyticsEnabled};
	  window.__mmDistinctId = "${disctinctId}";
      window.__mmMixpanelToken = "${MM_MIXPANEL_TOKEN}";
	  `;

		current.injectJavaScript(homepageScripts);
	};

	/**
	 * Show a phishing modal when a url is not allowed
	 */
	const handleNotAllowedUrl = urlToGo => {
		setBlockedUrl(urlToGo);
		setTimeout(() => setShowPhishingModal(true), 1000);
	};

	/**
	 * Get IPFS info from a ens url
	 */
	const handleIpfsContent = useCallback(
		async (fullUrl, { hostname, pathname, query }) => {
			const { provider } = Engine.context.NetworkController;
			let gatewayUrl;
			try {
				const { type, hash } = await resolveEnsToIpfsContentId({
					provider,
					name: hostname
				});
				if (type === 'ipfs-ns') {
					gatewayUrl = `${props.ipfsGateway}${hash}${pathname || '/'}${query || ''}`;
					const response = await fetch(gatewayUrl);
					const statusCode = response.status;
					if (statusCode >= 400) {
						Logger.log('Status code ', statusCode, gatewayUrl);
						//urlNotFound(gatewayUrl);
						return null;
					}
				} else if (type === 'swarm-ns') {
					gatewayUrl = `${AppConstants.SWARM_DEFAULT_GATEWAY_URL}${hash}${pathname || '/'}${query || ''}`;
				} else if (type === 'ipns-ns') {
					gatewayUrl = `${AppConstants.IPNS_DEFAULT_GATEWAY_URL}${hostname}${pathname || '/'}${query || ''}`;
				}
				return {
					url: gatewayUrl,
					hash,
					type
				};
			} catch (err) {
				// This is a TLD that might be a normal website
				// For example .XYZ and might be more in the future
				if (hostname.substr(-4) !== '.eth' && err.toString().indexOf('is not standard') !== -1) {
					ensIgnoreList.push(hostname);
					return { url: fullUrl, reload: true };
				}
				Logger.error(err, 'Failed to resolve ENS name');
				Alert.alert(strings('browser.error'), strings('browser.failed_to_resolve_ens_name'));
				goBack();
			}
		},
		[goBack, props.ipfsGateway]
	);

	/**
	 * Go to a url
	 */
	const go = useCallback(
		async (url, initialCall) => {
			const hasProtocol = url.match(/^[a-z]*:\/\//) || isHomepage(url);
			const sanitizedURL = hasProtocol ? url : `${props.defaultProtocol}${url}`;
			const { hostname, query, pathname } = new URL(sanitizedURL);

			let urlToGo = sanitizedURL;
			const isEnsUrl = isENSUrl(url);
			const { current } = webviewRef;
			if (isEnsUrl) {
				current && current.stopLoading();
				const { url: ensUrl, type, hash, reload } = await handleIpfsContent(url, { hostname, query, pathname });
				if (reload) return go(ensUrl);
				urlToGo = ensUrl;
				sessionENSNames[urlToGo] = { hostname, hash, type };
			}

			if (isAllowedUrl(hostname)) {
				if (initialCall) {
					setInitialUrl(urlToGo);
					setFirstUrlLoaded(true);
				} else {
					current && current.injectJavaScript(`(function(){window.location.href = '${urlToGo}' })()`);
				}

				setProgress(0);
				return sanitizedURL;
			}
			handleNotAllowedUrl(urlToGo);
			return null;
		},
		[handleIpfsContent, isAllowedUrl, isHomepage, props.defaultProtocol]
	);

	/**
	 * Open a new tab
	 */
	const openNewTab = useCallback(
		url => {
			toggleOptionsIfNeeded();
			dismissTextSelectionIfNeeded();
			props.newTab(url);
		},
		// eslint-disable-next-line react-hooks/exhaustive-deps
		[dismissTextSelectionIfNeeded, toggleOptionsIfNeeded]
	);

	/**
	 * Handle Branch deeplinking
	 */
	const handleBranchDeeplink = useCallback(
		deeplink_url => {
			Logger.log('Branch Deeplink detected!', deeplink_url);
			DeeplinkManager.parse(deeplink_url, url => {
				openNewTab(url);
			});
		},
		[openNewTab]
	);

	/**
	 * Handle deeplinking
	 */
	const handleDeeplinks = useCallback(
		async ({ error, params }) => {
			if (!isTabActive()) return false;
			if (error) {
				Logger.error(error, 'Error from Branch');
				return;
			}
			// QA THIS
			if (params.spotlight_identifier) {
				setTimeout(() => {
					props.navigation.setParams({
						url: params.spotlight_identifier,
						silent: false
					});
					setShowUrlModal(false);
				}, 1000);
			}
		},
		// eslint-disable-next-line react-hooks/exhaustive-deps
		[isTabActive]
	);

	/**
	 * Hide url input modal
	 */
	const hideUrlModal = useCallback(() => {
		setShowUrlModal(false);

		if (isHomepage()) {
			const { current } = webviewRef;
			const blur = `document.getElementsByClassName('autocomplete-input')[0].blur();`;
			current && current.injectJavaScript(blur);
		}
	}, [isHomepage]);

	/**
	 * Handle keyboard hide
	 */
	const keyboardDidHide = useCallback(() => {
		if (!isTabActive()) return false;
		if (!fromHomepage.current) {
			if (showUrlModal) {
				hideUrlModal();
			}
		}
	}, [hideUrlModal, isTabActive, showUrlModal]);

	/**
	 * Set keyboard listeners
	 */
	useEffect(() => {
		const keyboardDidHideListener = Keyboard.addListener('keyboardDidHide', keyboardDidHide);
		return function cleanup() {
			keyboardDidHideListener.remove();
		};
	}, [keyboardDidHide]);

	/**
	 * Reload current page
	 */
	const reload = useCallback(() => {
		toggleOptionsIfNeeded();
		const { current } = webviewRef;
		current && current.reload();
	}, [toggleOptionsIfNeeded]);

	/**
	 * Handle when the drawer (app menu) is opened
	 */
	const drawerOpenHandler = useCallback(() => {
		dismissTextSelectionIfNeeded();
	}, [dismissTextSelectionIfNeeded]);

	/**
	 * Set initial url, dapp scripts and engine. Similar to componentDidMount
	 */
	useEffect(() => {
		approvedHosts = props.approvedHosts;
		const initialUrl = props.initialUrl || HOMEPAGE_URL;
		go(initialUrl, true);

		const getEntryScriptWeb3 = async () => {
			const entryScriptWeb3 = await EntryScriptWeb3.get();
			setEntryScriptWeb3(entryScriptWeb3 + SPA_urlChangeListener);
		};

		getEntryScriptWeb3();

		Engine.context.AssetsController.hub.on('pendingSuggestedAsset', suggestedAssetMeta => {
			if (!isTabActive()) return false;
			setSuggestedAssetMeta(suggestedAssetMeta);
			setWatchAsset(true);
		});

		// Listen to network changes
		Engine.context.TransactionController.hub.on('networkChange', reload);

		// Specify how to clean up after this effect:
		return function cleanup() {
			backgroundBridges.current.forEach(bridge => bridge.onDisconnect());

			// Remove all Engine listeners
			Engine.context.AssetsController.hub.removeAllListeners();
			Engine.context.TransactionController.hub.removeListener('networkChange', reload);
		};

		// eslint-disable-next-line react-hooks/exhaustive-deps
	}, []);

	/**
	 * Enable the header to toggle the url modal and update other header data
	 */
	useEffect(() => {
		if (props.activeTab === props.id) {
			props.navigation.setParams({
				showUrlModal: toggleUrlModal,
				url: getMaskedUrl(url.current),
				icon: icon.current,
				error
			});
		}

		// eslint-disable-next-line react-hooks/exhaustive-deps
	}, [error, props.activeTab, props.id, toggleUrlModal]);

	useEffect(() => {
		if (Device.isAndroid()) {
			DrawerStatusTracker.hub.on('drawer::open', drawerOpenHandler);
		}

		return function cleanup() {
			if (Device.isAndroid()) {
				DrawerStatusTracker &&
					DrawerStatusTracker.hub &&
					DrawerStatusTracker.hub.removeListener('drawer::open', drawerOpenHandler);
			}
		};
	}, [drawerOpenHandler]);

	/**
	 * Set deeplinking listeners
	 */
	useEffect(() => {
		// Deeplink handling
		const unsubscribeFromBranch = Branch.subscribe(handleDeeplinks);

		// Check if there's a deeplink pending from launch
		const pendingDeeplink = DeeplinkManager.getPendingDeeplink();
		if (pendingDeeplink) {
			// Expire it to avoid duplicate actions
			DeeplinkManager.expireDeeplink();
			// Handle it
			setTimeout(() => {
				handleBranchDeeplink(pendingDeeplink);
			}, 1000);
		}

		return function cleanup() {
			unsubscribeFromBranch();
		};
	}, [handleBranchDeeplink, handleDeeplinks]);

	/**
	 * Set navigation listeners
	 */
	useEffect(() => {
		const handleAndroidBackPress = () => {
			if (!isTabActive()) return false;
			goBack();
			return true;
		};

		BackHandler.addEventListener('hardwareBackPress', handleAndroidBackPress);

		// Handle hardwareBackPress event only for browser, not components rendered on top
		props.navigation.addListener('willFocus', () => {
			BackHandler.addEventListener('hardwareBackPress', handleAndroidBackPress);
		});
		props.navigation.addListener('willBlur', () => {
			BackHandler.removeEventListener('hardwareBackPress', handleAndroidBackPress);
		});

		return function cleanup() {
			BackHandler.removeEventListener('hardwareBackPress', handleAndroidBackPress);
		};

		// eslint-disable-next-line react-hooks/exhaustive-deps
	}, [goBack, isTabActive]);

	/**
	 * Handles state changes for when the url changes
	 */
	const changeUrl = (siteInfo, type) => {
		setBackEnabled(siteInfo.canGoBack);
		setForwardEnabled(siteInfo.canGoForward);

		url.current = siteInfo.url;
		title.current = siteInfo.title;
		if (siteInfo.icon) icon.current = siteInfo.icon;

		isTabActive() &&
			props.navigation.setParams({
				url: getMaskedUrl(siteInfo.url),
				icon: siteInfo.icon,
				silent: true
			});

		props.updateTabInfo(getMaskedUrl(siteInfo.url), props.id);

		if (type !== 'start') {
			props.addToBrowserHistory({
				name: siteInfo.title,
				url: getMaskedUrl(siteInfo.url)
			});
		}

		if (isHomepage(siteInfo.url)) {
			injectHomePageScripts();
		}
	};

	/**
	 * Go to eth-phishing-detect page
	 */
	const goToETHPhishingDetector = () => {
		setShowPhishingModal(false);
		go(`https://github.com/metamask/eth-phishing-detect`);
	};

	/**
	 * Continue to phishing website
	 */
	const continueToPhishingSite = () => {
		const urlObj = new URL(blockedUrl);
		props.addToWhitelist(urlObj.hostname);
		setShowPhishingModal(false);
		blockedUrl !== url.current &&
			setTimeout(() => {
<<<<<<< HEAD
				go(blockedUrl);
				setBlockedUrl(undefined);
			}, 1000);
=======
				this.setState({ forceReload: false }, () => {
					this.isReloading = false;
					this.go(url2Reload);
				});
			}, ANIMATION_TIMING);
		});
	};

	initialReload = () => {
		if (this.webview && this.webview.current) {
			this.webview.current.stopLoading();
		}
		this.forceReload();
		this.init();
>>>>>>> ba0cf538
	};

	/**
	 * Go to etherscam website
	 */
	const goToEtherscam = () => {
		setShowPhishingModal(false);
		go(`https://etherscamdb.info/domain/meta-mask.com`);
	};

	/**
	 * Go to eth-phishing-detect issue
	 */
	const goToFilePhishingIssue = () => {
		setShowPhishingModal(false);
		go(`https://github.com/metamask/eth-phishing-detect/issues/new`);
	};

	/**
	 * Go back from phishing website alert
	 */
	const goBackToSafety = () => {
		blockedUrl === url.current && goBack();
		setTimeout(() => {
<<<<<<< HEAD
			setShowPhishingModal(false);
			setBlockedUrl(undefined);
		}, 500);
=======
			this.props.toggleNetworkModal();
		}, ANIMATION_TIMING);
>>>>>>> ba0cf538
	};

	/**
	 * Renders the phishing modal
	 */
	const renderPhishingModal = () => (
		<Modal
			isVisible={showPhishingModal}
			animationIn="slideInUp"
			animationOut="slideOutDown"
			style={styles.fullScreenModal}
			backdropOpacity={1}
			backdropColor={colors.red}
			animationInTiming={300}
			animationOutTiming={300}
			useNativeDriver
		>
			<PhishingModal
				fullUrl={blockedUrl}
				goToETHPhishingDetector={goToETHPhishingDetector}
				continueToPhishingSite={continueToPhishingSite}
				goToEtherscam={goToEtherscam}
				goToFilePhishingIssue={goToFilePhishingIssue}
				goBackToSafety={goBackToSafety}
			/>
		</Modal>
	);

	/**
	 * Stops normal loading when it's ens, instead call go to be properly set up
	 */
	const onShouldStartLoadWithRequest = ({ url }) => {
		if (isENSUrl(url)) {
			go(url.replace(/^http:\/\//, 'https://'));
			return false;
		}
		return true;
	};
<<<<<<< HEAD

	/**
	 * Website started to load
	 */
	const onLoadStart = async ({ nativeEvent }) => {
		const { hostname } = new URL(nativeEvent.url);

		if (!isAllowedUrl(hostname)) {
			return handleNotAllowedUrl(nativeEvent.url);
		}
		webviewUrlPostMessagePromiseResolve.current = null;
		setError(false);
		changeUrl(nativeEvent, 'start');
		icon.current = null;

		// Reset the previous bridges
		backgroundBridges.current.length && backgroundBridges.current.forEach(bridge => bridge.onDisconnect());
		backgroundBridges.current = [];
		const origin = new URL(nativeEvent.url).origin;
		initializeBackgroundBridge(origin, true);
=======
	openNewTab = url => {
		this.toggleOptionsIfNeeded();
		setTimeout(() => {
			this.props.newTab(url);
		}, ANIMATION_TIMING);
>>>>>>> ba0cf538
	};

	/**
	 * Sets loading bar progress
	 */
	const onLoadProgress = ({ nativeEvent: { progress } }) => {
		setProgress(progress);
	};

	/**
	 * When website finished loading
	 */
	const onLoadEnd = ({ nativeEvent }) => {
		const { current } = webviewRef;

		current && current.injectJavaScript(JS_WEBVIEW_URL);

		const promiseResolver = resolve => {
			webviewUrlPostMessagePromiseResolve.current = resolve;
		};
		const promise = current ? new Promise(promiseResolver) : Promise.resolve(url.current);

		promise.then(info => {
			if (info.url === nativeEvent.url) {
				changeUrl({ ...nativeEvent, icon: info.icon }, 'end-promise');
			}
		});
	};

	/**
	 * Handle message from website
	 */
	const onMessage = ({ nativeEvent: { data } }) => {
		try {
			data = typeof data === 'string' ? JSON.parse(data) : data;
			if (!data || (!data.type && !data.name)) {
				return;
			}
			if (data.name) {
				backgroundBridges.current.forEach(bridge => {
					if (bridge.isMainFrame) {
						const { origin } = data && data.origin && new URL(data.origin);
						bridge.url === origin && bridge.onMessage(data);
					} else {
						bridge.url === data.origin && bridge.onMessage(data);
					}
				});
				return;
			}

			switch (data.type) {
				case 'FRAME_READY': {
					const { url } = data.payload;
					onFrameLoadStarted(url);
					break;
				}
				case 'GET_WEBVIEW_URL':
					webviewUrlPostMessagePromiseResolve.current &&
						webviewUrlPostMessagePromiseResolve.current(data.payload);
			}
		} catch (e) {
			Logger.error(e, `Browser::onMessage on ${url.current}`);
		}
	};

<<<<<<< HEAD
	/**
	 * Go to home page, reload if already on homepage
	 */
	const goToHomepage = async () => {
		toggleOptionsIfNeeded();
		if (url.current === HOMEPAGE_URL) return reload();
		await go(HOMEPAGE_URL);
		Analytics.trackEvent(ANALYTICS_EVENT_OPTS.DAPP_HOME);
=======
	onShouldStartLoadWithRequest = ({ url, navigationType }) => {
		if (Device.isIos()) {
			return true;
		}
		if (this.isENSUrl(url) && navigationType === 'other') {
			this.go(url.replace('http://', 'https://'));
			return false;
		}
		return true;
	};

	onPageChange = url => {
		if (this.isHomepage(url)) {
			this.refreshHomeScripts();
		}
		if (url === this.state.url && !this.isHomepage(url)) return;
		const { ipfsGateway } = this.props;
		const data = {};
		const urlObj = new URL(url);
		if (urlObj.protocol.indexOf('http') === -1) {
			return;
		}

		if (this.resolvingENSUrl) {
			return;
		}

		if (!this.isHomepage(url)) {
			this.setState({ lastUrlBeforeHome: null });
		}

		if (!this.state.showPhishingModal && !this.isAllowedUrl(urlObj.hostname)) {
			this.handleNotAllowedUrl(url);
		}

		if (this.isENSUrl(url)) {
			this.go(url.replace('http://', 'https://'));
			const { current } = this.webview;
			current && current.stopLoading();
			return;
		} else if (url.search(`${AppConstants.IPFS_OVERRIDE_PARAM}=false`) === -1) {
			if (this.state.contentType === 'ipfs-ns') {
				data.inputValue = url.replace(
					`${ipfsGateway}${this.state.contentId}/`,
					`https://${this.state.currentEnsName}/`
				);
			} else if (this.state.contentType === 'ipns-ns') {
				data.inputValue = url.replace(
					`${ipfsGateway}${this.state.currentEnsName}/`,
					`https://${this.state.currentEnsName}/`
				);
			} else {
				data.inputValue = url.replace(
					`${AppConstants.SWARM_GATEWAY_URL}${this.state.contentId}/`,
					`https://${this.state.currentEnsName}/`
				);
			}
		} else {
			data.inputValue = url;
			data.hostname = this.formatHostname(urlObj.hostname);
		}
		this.setState({ newPageData: data });
	};

	formatHostname(hostname) {
		return hostname.toLowerCase().replace(/^www./, '');
	}

	onURLChange = inputValue => {
		this.setState({ autocompleteInputValue: inputValue });
	};

	onLoadProgress = ({ nativeEvent: { progress, ...args } }) => {
		this.setState({ progress });
	};

	webviewUrlPostMessagePromiseResolve = null;

	onLoadEnd = ({ nativeEvent }) => {
		if (nativeEvent.loading) return;

		// Wait for the title, then store the visit
		setTimeout(() => {
			this.props.addToBrowserHistory({
				name: this.state.currentPageTitle,
				url: this.state.inputValue
			});
		}, 500);

		// Let's wait for potential redirects that might break things
		if (!this.initialUrl || this.isHomepage(this.initialUrl)) {
			setTimeout(() => {
				this.initialUrl = this.state.inputValue;
			}, 1000);
		}

		const { current } = this.webview;
		// Inject favorites on the homepage
		if (this.isHomepage(nativeEvent.url) && current) {
			const js = this.state.homepageScripts;
			current.injectJavaScript(js);
		}

		// Onloadstart does not fire when a website url has changes, e.g. example.com/ex#user1 to example.com/ex#user2. So this is needed for those cases.
		const { url, title } = nativeEvent;
		const urlObj = new URL(url);
		if (urlObj.hostname === this.state.fullHostname && nativeEvent.url !== this.state.inputValue) {
			this.setState({
				url,
				inputValue: url,
				autocompleteInputValue: url,
				currentPageTitle: title,
				forwardEnabled: false
			});
			this.setState({ lastUrlBeforeHome: null });
			this.props.navigation.setParams({ url: nativeEvent.url, silent: true, showUrlModal: false });
			this.updateTabInfo(nativeEvent.url);
		} else {
			current && current.injectJavaScript(JS_WEBVIEW_URL);

			const promiseResolver = resolve => {
				this.webviewUrlPostMessagePromiseResolve = resolve;
			};
			const promise = current ? new Promise(promiseResolver) : Promise.resolve(url);

			promise.then(webviewUrl => {
				const fullHostname = urlObj.hostname;
				if (webviewUrl === url) {
					const { inputValue, hostname } = this.state.newPageData;
					if (
						fullHostname !== this.state.fullHostname ||
						url.search(`${AppConstants.IPFS_OVERRIDE_PARAM}=false`) !== -1
					) {
						if (this.isTabActive()) {
							this.props.navigation.setParams({
								url,
								silent: true,
								showUrlModal: false
							});
						}
					}

					this.updateTabInfo(inputValue);
					this.setState({
						fullHostname,
						inputValue,
						autocompleteInputValue: inputValue,
						hostname,
						forwardEnabled: false
					});
				}
			});
		}
	};

	onError = ({ nativeEvent: errorInfo }) => {
		Logger.log(errorInfo);
		this.props.navigation.setParams({
			error: true
		});
		this.setState({ lastError: errorInfo });
	};

	renderLoader = () => (
		<View style={styles.loader}>
			<ActivityIndicator size="small" />
		</View>
	);

	renderOptions = () => {
		const { showOptions } = this.state;
		if (showOptions) {
			return (
				<TouchableWithoutFeedback onPress={this.toggleOptions}>
					<View style={styles.optionsOverlay}>
						<View
							style={[
								styles.optionsWrapper,
								Device.isAndroid() ? styles.optionsWrapperAndroid : styles.optionsWrapperIos
							]}
						>
							<Button onPress={this.onNewTabPress} style={styles.option}>
								<View style={styles.optionIconWrapper}>
									<MaterialCommunityIcon name="plus" size={18} style={styles.optionIcon} />
								</View>
								<Text style={styles.optionText} numberOfLines={1}>
									{strings('browser.new_tab')}
								</Text>
							</Button>
							{this.renderNonHomeOptions()}
							<Button onPress={this.switchNetwork} style={styles.option}>
								<View style={styles.optionIconWrapper}>
									<MaterialCommunityIcon name="earth" size={18} style={styles.optionIcon} />
								</View>
								<Text style={styles.optionText} numberOfLines={1}>
									{strings('browser.switch_network')}
								</Text>
							</Button>
						</View>
					</View>
				</TouchableWithoutFeedback>
			);
		}
	};

	renderNonHomeOptions = () => {
		if (this.isHomepage()) return null;

		return (
			<React.Fragment>
				<Button onPress={this.reload} style={styles.option}>
					<View style={styles.optionIconWrapper}>
						<Icon name="refresh" size={15} style={styles.optionIcon} />
					</View>
					<Text style={styles.optionText} numberOfLines={1}>
						{strings('browser.reload')}
					</Text>
				</Button>
				{!this.isBookmark() && (
					<Button onPress={this.addBookmark} style={styles.option}>
						<View style={styles.optionIconWrapper}>
							<Icon name="star" size={16} style={styles.optionIcon} />
						</View>
						<Text style={styles.optionText} numberOfLines={1}>
							{strings('browser.add_to_favorites')}
						</Text>
					</Button>
				)}
				<Button onPress={this.share} style={styles.option}>
					<View style={styles.optionIconWrapper}>
						<Icon name="share" size={15} style={styles.optionIcon} />
					</View>
					<Text style={styles.optionText} numberOfLines={1}>
						{strings('browser.share')}
					</Text>
				</Button>
				<Button onPress={this.openInBrowser} style={styles.option}>
					<View style={styles.optionIconWrapper}>
						<Icon name="expand" size={16} style={styles.optionIcon} />
					</View>
					<Text style={styles.optionText} numberOfLines={1}>
						{strings('browser.open_in_browser')}
					</Text>
				</Button>
			</React.Fragment>
		);
	};

	showTabs = () => {
		this.props.showTabs();
	};

	renderBottomBar = () => {
		const canGoBack = this.canGoBack();
		const canGoForward = this.canGoForward();
		return (
			<BrowserBottomBar
				canGoBack={canGoBack}
				canGoForward={canGoForward}
				goForward={this.goForward}
				goBack={this.goBack}
				showTabs={this.showTabs}
				showUrlModal={this.showUrlModal}
				toggleOptions={this.toggleOptions}
				goHome={this.goBackToHomepage}
			/>
		);
	};

	isHttps() {
		return this.state.inputValue.toLowerCase().substr(0, 6) === 'https:';
	}

	showUrlModal = (home = false) => {
		if (!this.isTabActive()) return false;
		const params = {
			...this.props.navigation.state.params,
			showUrlModal: true
		};

		if (!home) {
			params.url = this.state.inputValue;
			this.setState({ autocompleteInputValue: this.state.inputValue });
		}
		this.props.navigation.setParams(params);
	};

	/**
	 * reset autocompleteInputValue to be the url if the input has been left empty
	 */
	resetAutocompleteInputValue = urlParam => {
		const { autocompleteInputValue } = this.state;
		if (autocompleteInputValue === '') {
			this.setState({
				autocompleteInputValue: urlParam
			});
		}
	};

	hideUrlModal = url => {
		const urlParam = typeof url === 'string' && url ? url : this.props.navigation.state.params.url;
		this.props.navigation.setParams({
			...this.props.navigation.state.params,
			url: urlParam,
			showUrlModal: false
		});

		setTimeout(this.resetAutocompleteInputValue, ANIMATION_TIMING, urlParam);

		if (this.isHomepage()) {
			const { current } = this.webview;
			const blur = `document.getElementsByClassName('autocomplete-input')[0].blur();`;
			current && current.injectJavaScript(blur);
		}
	};

	clearInputText = () => {
		const { current } = this.inputRef;
		current && current.clear();
	};

	onAutocomplete = link => {
		this.setState({ inputValue: link, autocompleteInputValue: link }, () => {
			this.onUrlInputSubmit(link);
			this.updateTabInfo(link);
		});
>>>>>>> ba0cf538
	};

	/**
	 * Render the progress bar
	 */
	const renderProgressBar = () => (
		<View style={styles.progressBarWrapper}>
			<WebviewProgressBar progress={progress} />
		</View>
	);

	/**
	 * When url input changes
	 */
	const onURLChange = inputValue => {
		setAutocompleteValue(inputValue);
	};

	/**
	 * Handle url input submit
	 */
	const onUrlInputSubmit = async (input = null) => {
		const inputValue = (typeof input === 'string' && input) || autocompleteValue;
		if (!inputValue) {
			toggleUrlModal();
			return;
		}
		const { defaultProtocol, searchEngine } = props;
		const sanitizedInput = onUrlSubmit(inputValue, searchEngine, defaultProtocol);
		await go(sanitizedInput);
		toggleUrlModal();
	};

	/**
	 * Render url input modal
	 */
	const renderUrlModal = () => {
		if (showUrlModal && inputRef) {
			setTimeout(() => {
				const { current } = inputRef;
				if (current && !current.isFocused()) {
					current.focus();
				}
			}, ANIMATION_TIMING);
		}

		return (
			<Modal
				isVisible={showUrlModal}
				style={styles.urlModal}
				onBackdropPress={toggleUrlModal}
				onBackButtonPress={toggleUrlModal}
				animationIn="slideInDown"
				animationOut="slideOutUp"
				backdropOpacity={0.7}
				animationInTiming={ANIMATION_TIMING}
				animationOutTiming={ANIMATION_TIMING}
				useNativeDriver
			>
				<View style={styles.urlModalContent} testID={'url-modal'}>
					<TextInput
						keyboardType="web-search"
						ref={inputRef}
						autoCapitalize="none"
						autoCorrect={false}
						clearButtonMode="while-editing"
						testID={'url-input'}
						onChangeText={onURLChange}
						onSubmitEditing={onUrlInputSubmit}
						placeholder={strings('autocomplete.placeholder')}
						placeholderTextColor={colors.grey400}
						returnKeyType="go"
						style={styles.urlInput}
						value={autocompleteValue}
						selectTextOnFocus
					/>

					{Device.isAndroid() ? (
						<TouchableOpacity
							onPress={() => (!autocompleteValue ? setShowUrlModal(false) : setAutocompleteValue(''))}
							style={styles.iconCloseButton}
						>
							<MaterialIcon name="close" size={20} style={[styles.icon, styles.iconClose]} />
						</TouchableOpacity>
					) : (
						<TouchableOpacity
							style={styles.cancelButton}
							testID={'cancel-url-button'}
							onPress={toggleUrlModal}
						>
							<Text style={styles.cancelButtonText}>{strings('browser.cancel')}</Text>
						</TouchableOpacity>
					)}
				</View>
				<UrlAutocomplete onSubmit={onUrlInputSubmit} input={autocompleteValue} onDismiss={toggleUrlModal} />
			</Modal>
		);
	};

	/**
	 * Handle error, for example, ssl certificate error
	 */
	const onError = ({ nativeEvent: errorInfo }) => {
		Logger.log(errorInfo);
		props.navigation.setParams({
			error: true
		});
		setError(errorInfo);
	};

	/**
	 * Add bookmark
	 */
	const addBookmark = () => {
		toggleOptionsIfNeeded();
		props.navigation.push('AddBookmarkView', {
			title: title.current || '',
			url: getMaskedUrl(url.current),
			onAddBookmark: async ({ name, url }) => {
				props.addBookmark({ name, url });
				if (Device.isIos()) {
					const item = {
						uniqueIdentifier: url,
						title: name || getMaskedUrl(url),
						contentDescription: `Launch ${name || url} on MetaMask`,
						keywords: [name.split(' '), url, 'dapp'],
						thumbnail: {
							uri: icon.current || `https://api.faviconkit.com/${getHost(url)}/256`
						}
					};
					try {
						SearchApi.indexSpotlightItem(item);
					} catch (e) {
						Logger.error(e, 'Error adding to spotlight');
					}
				}
			}
		});

		Analytics.trackEvent(ANALYTICS_EVENT_OPTS.DAPP_ADD_TO_FAVORITE);
	};

	/**
	 * Share url
	 */
	const share = () => {
		toggleOptionsIfNeeded();
		Share.open({
			url: url.current
		}).catch(err => {
			Logger.log('Error while trying to share address', err);
		});
	};

	/**
	 * Open external link
	 */
	const openInBrowser = () => {
		toggleOptionsIfNeeded();
		Linking.openURL(url.current).catch(error =>
			Logger.log(`Error while trying to open external link: ${url.current}`, error)
		);
		Analytics.trackEvent(ANALYTICS_EVENT_OPTS.DAPP_OPEN_IN_BROWSER);
	};

	/**
	 * Render non-homepage options menu
	 */
	const renderNonHomeOptions = () => {
		if (isHomepage()) return null;

		return (
<<<<<<< HEAD
			<React.Fragment>
				<Button onPress={reload} style={styles.option}>
					<View style={styles.optionIconWrapper}>
						<Icon name="refresh" size={15} style={styles.optionIcon} />
					</View>
					<Text style={styles.optionText} numberOfLines={1}>
						{strings('browser.reload')}
					</Text>
				</Button>
				{!isBookmark() && (
					<Button onPress={addBookmark} style={styles.option}>
						<View style={styles.optionIconWrapper}>
							<Icon name="star" size={16} style={styles.optionIcon} />
						</View>
						<Text style={styles.optionText} numberOfLines={1}>
							{strings('browser.add_to_favorites')}
						</Text>
					</Button>
				)}
				<Button onPress={share} style={styles.option}>
					<View style={styles.optionIconWrapper}>
						<Icon name="share" size={15} style={styles.optionIcon} />
					</View>
					<Text style={styles.optionText} numberOfLines={1}>
						{strings('browser.share')}
					</Text>
				</Button>
				<Button onPress={openInBrowser} style={styles.option}>
					<View style={styles.optionIconWrapper}>
						<Icon name="expand" size={16} style={styles.optionIcon} />
					</View>
					<Text style={styles.optionText} numberOfLines={1}>
						{strings('browser.open_in_browser')}
					</Text>
				</Button>
			</React.Fragment>
=======
			<Modal
				isVisible={showApprovalDialog}
				animationIn="slideInUp"
				animationOut="slideOutDown"
				style={styles.bottomModal}
				backdropOpacity={0.7}
				animationInTiming={ANIMATION_TIMING}
				animationOutTiming={ANIMATION_TIMING}
				onSwipeComplete={this.onAccountsReject}
				onBackdropPress={this.onAccountsReject}
				swipeDirection={'down'}
			>
				<AccountApproval
					onCancel={this.onAccountsReject}
					onConfirm={this.onAccountsConfirm}
					currentPageInformation={{ title: currentPageTitle, url, icon: currentPageIcon, currentEnsName }}
				/>
			</Modal>
>>>>>>> ba0cf538
		);
	};

	/**
	 * Handle new tab button press
	 */
	const onNewTabPress = () => {
		openNewTab();
	};

	/**
	 * Handle switch network press
	 */
	const switchNetwork = () => {
		toggleOptionsIfNeeded();
		props.toggleNetworkModal();
	};

	/**
	 * Render options menu
	 */
	const renderOptions = () => {
		if (showOptions) {
			return (
				<TouchableWithoutFeedback onPress={toggleOptions}>
					<View style={styles.optionsOverlay}>
						<View
							style={[
								styles.optionsWrapper,
								Device.isAndroid() ? styles.optionsWrapperAndroid : styles.optionsWrapperIos
							]}
						>
							<Button onPress={onNewTabPress} style={styles.option}>
								<View style={styles.optionIconWrapper}>
									<MaterialCommunityIcon name="plus" size={18} style={styles.optionIcon} />
								</View>
								<Text style={styles.optionText} numberOfLines={1}>
									{strings('browser.new_tab')}
								</Text>
							</Button>
							{renderNonHomeOptions()}
							<Button onPress={switchNetwork} style={styles.option}>
								<View style={styles.optionIconWrapper}>
									<MaterialCommunityIcon name="earth" size={18} style={styles.optionIcon} />
								</View>
								<Text style={styles.optionText} numberOfLines={1}>
									{strings('browser.switch_network')}
								</Text>
							</Button>
						</View>
					</View>
				</TouchableWithoutFeedback>
			);
		}
	};

	/**
	 * Show the different tabs
	 */
	const showTabs = () => {
		dismissTextSelectionIfNeeded();
		props.showTabs();
	};

	/**
	 * Render the bottom (navigation/options) bar
	 */
	const renderBottomBar = () => (
		<BrowserBottomBar
			canGoBack={backEnabled}
			canGoForward={forwardEnabled}
			goForward={goForward}
			goBack={goBack}
			showTabs={showTabs}
			showUrlModal={toggleUrlModal}
			toggleOptions={toggleOptions}
			goHome={goToHomepage}
		/>
	);

	/**
	 * Render the modal that asks the user to approve/reject connections to a dapp
	 */
	const renderApprovalModal = () => {
		const showApprovalDialogNow =
			showApprovalDialog && showApprovalDialogHostname === new URL(url.current).hostname;
		return (
			<Modal
				isVisible={showApprovalDialogNow}
				animationIn="slideInUp"
				animationOut="slideOutDown"
<<<<<<< HEAD
				style={styles.bottomModal}
				backdropOpacity={0.7}
				animationInTiming={300}
				animationOutTiming={300}
				onSwipeComplete={onAccountsReject}
				onBackdropPress={onAccountsReject}
				swipeDirection={'down'}
=======
				style={styles.fullScreenModal}
				backdropOpacity={1}
				backdropColor={colors.red}
				animationInTiming={ANIMATION_TIMING}
				animationOutTiming={ANIMATION_TIMING}
				useNativeDriver
>>>>>>> ba0cf538
			>
				<AccountApproval
					onCancel={onAccountsReject}
					onConfirm={onAccountsConfirm}
					currentPageInformation={{
						title: title.current,
						url: getMaskedUrl(url.current),
						icon: icon.current
					}}
				/>
			</Modal>
		);
	};

	/**
	 * On rejection addinga an asset
	 */
	const onCancelWatchAsset = () => {
		setWatchAsset(false);
	};

	/**
	 * Render the add asset modal
	 */
	const renderWatchAssetModal = () => (
		<Modal
			isVisible={watchAsset}
			animationIn="slideInUp"
			animationOut="slideOutDown"
			style={styles.bottomModal}
			backdropOpacity={0.7}
			animationInTiming={600}
			animationOutTiming={600}
			onBackdropPress={onCancelWatchAsset}
			onSwipeComplete={onCancelWatchAsset}
			swipeDirection={'down'}
			propagateSwipe
		>
			<WatchAssetRequest
				onCancel={onCancelWatchAsset}
				onConfirm={onCancelWatchAsset}
				suggestedAssetMeta={suggestedAssetMeta}
			/>
		</Modal>
	);

	/**
	 * Render the onboarding wizard browser step
	 */
	const renderOnboardingWizard = () => {
		const { wizardStep } = props;
		if ([6].includes(wizardStep)) {
			if (!wizardScrollAdjusted) {
				setTimeout(() => {
					reload();
				}, 1);
				wizardScrollAdjusted = true;
			}
			return <OnboardingWizard navigation={props.navigation} />;
		}
		return null;
	};

	/**
	 * Main render
	 */
	return (
		<View
			style={[styles.wrapper, !isTabActive() && styles.hide]}
			{...(Device.isAndroid() ? { collapsable: false } : {})}
		>
			<View style={styles.webview}>
				{!!entryScriptWeb3 && firstUrlLoaded && (
					<WebView
						ref={webviewRef}
						renderError={() => <WebviewError error={error} onReload={() => null} />}
						source={{ uri: initialUrl }}
						injectedJavaScriptBeforeContentLoaded={entryScriptWeb3}
						style={styles.webview}
						onLoadStart={onLoadStart}
						onLoadEnd={onLoadEnd}
						onLoadProgress={onLoadProgress}
						onMessage={onMessage}
						onError={onError}
						onShouldStartLoadWithRequest={onShouldStartLoadWithRequest}
						userAgent={USER_AGENT}
						sendCookies
						javascriptEnabled
						allowsInlineMediaPlayback
						useWebkit
						testID={'browser-webview'}
					/>
				)}
			</View>
			{renderProgressBar()}
			{isTabActive() && renderPhishingModal()}
			{isTabActive() && renderUrlModal()}
			{isTabActive() && renderApprovalModal()}
			{isTabActive() && renderWatchAssetModal()}
			{isTabActive() && renderOptions()}
			{isTabActive() && renderBottomBar()}
			{isTabActive() && renderOnboardingWizard()}
		</View>
	);
};

BrowserTab.propTypes = {
	/**
	 * The ID of the current tab
	 */
	id: PropTypes.number,
	/**
	 * The ID of the active tab
	 */
	activeTab: PropTypes.number,
	/**
	 * InitialUrl
	 */
	initialUrl: PropTypes.string,
	/**
	 * Called to approve account access for a given hostname
	 */
	approveHost: PropTypes.func,
	/**
	 * Map of hostnames with approved account access
	 */
	approvedHosts: PropTypes.object,
	/**
	 * Protocol string to append to URLs that have none
	 */
	defaultProtocol: PropTypes.string,
	/**
	 * A string that of the chosen ipfs gateway
	 */
	ipfsGateway: PropTypes.string,
	/**
	 * Object containing the information for the current transaction
	 */
	transaction: PropTypes.object,
	/**
	 * react-navigation object used to switch between screens
	 */
	navigation: PropTypes.object,
	/**
	 * A string representing the network type
	 */
	networkType: PropTypes.string,
	/**
	 * A string representing the network id
	 */
	network: PropTypes.string,
	/**
	 * Indicates whether privacy mode is enabled
	 */
	privacyMode: PropTypes.bool,
	/**
	 * A string that represents the selected address
	 */
	selectedAddress: PropTypes.string,
	/**
	 * whitelisted url to bypass the phishing detection
	 */
	whitelist: PropTypes.array,
	/**
	 * Url coming from an external source
	 * For ex. deeplinks
	 */
	url: PropTypes.string,
	/**
	 * Function to toggle the network switcher modal
	 */
	toggleNetworkModal: PropTypes.func,
	/**
	 * Function to open a new tab
	 */
	newTab: PropTypes.func,
	/**
	 * Function to store bookmarks
	 */
	addBookmark: PropTypes.func,
	/**
	 * Function to remove bookmarks
	 */
	removeBookmark: PropTypes.func,
	/**
	 * Array of bookmarks
	 */
	bookmarks: PropTypes.array,
	/**
	 * String representing the current search engine
	 */
	searchEngine: PropTypes.string,
	/**
	 * Function to store the a page in the browser history
	 */
	addToBrowserHistory: PropTypes.func,
	/**
	 * Function to store the a website in the browser whitelist
	 */
	addToWhitelist: PropTypes.func,
	/**
	 * Function to update the tab information
	 */
	updateTabInfo: PropTypes.func,
	/**
	 * Function to update the tab information
	 */
	showTabs: PropTypes.func,
	/**
	 * Action to set onboarding wizard step
	 */
	setOnboardingWizardStep: PropTypes.func,
	/**
	 * Current onboarding wizard step
	 */
	wizardStep: PropTypes.number,
	/**
	 * the current version of the app
	 */
	app_version: PropTypes.string
};

BrowserTab.defaultProps = {
	defaultProtocol: 'https://'
};

const mapStateToProps = state => ({
	approvedHosts: state.privacy.approvedHosts,
	bookmarks: state.bookmarks,
	ipfsGateway: state.engine.backgroundState.PreferencesController.ipfsGateway,
	networkType: state.engine.backgroundState.NetworkController.provider.type,
	network: state.engine.backgroundState.NetworkController.network,
	selectedAddress: state.engine.backgroundState.PreferencesController.selectedAddress.toLowerCase(),
	privacyMode: state.privacy.privacyMode,
	searchEngine: state.settings.searchEngine,
	whitelist: state.browser.whitelist,
	activeTab: state.browser.activeTab,
	wizardStep: state.wizard.step
});

const mapDispatchToProps = dispatch => ({
	approveHost: hostname => dispatch(approveHost(hostname)),
	addBookmark: bookmark => dispatch(addBookmark(bookmark)),
	removeBookmark: bookmark => dispatch(removeBookmark(bookmark)),
	addToBrowserHistory: ({ url, name }) => dispatch(addToHistory({ url, name })),
	addToWhitelist: url => dispatch(addToWhitelist(url)),
	toggleNetworkModal: () => dispatch(toggleNetworkModal()),
	setOnboardingWizardStep: step => dispatch(setOnboardingWizardStep(step))
});

export default connect(
	mapStateToProps,
	mapDispatchToProps
)(withNavigation(BrowserTab));<|MERGE_RESOLUTION|>--- conflicted
+++ resolved
@@ -583,16 +583,6 @@
 					res.result = `MetaMask/${version}/Beta/Mobile`;
 				},
 
-<<<<<<< HEAD
-				wallet_scanQRCode: async () => {
-					props.navigation.navigate('QRScanner', {
-						onScanSuccess: data => {
-							let result = data;
-							if (data.target_address) {
-								result = data.target_address;
-							} else if (data.scheme) {
-								result = JSON.stringify(data);
-=======
 				wallet_scanQRCode: () =>
 					new Promise((resolve, reject) => {
 						this.props.navigation.navigate('QRScanner', {
@@ -614,7 +604,6 @@
 							},
 							onScanError: e => {
 								throw ethErrors.rpc.internal(e.toString());
->>>>>>> ba0cf538
 							}
 						});
 					}),
@@ -1158,26 +1147,9 @@
 		setShowPhishingModal(false);
 		blockedUrl !== url.current &&
 			setTimeout(() => {
-<<<<<<< HEAD
 				go(blockedUrl);
 				setBlockedUrl(undefined);
 			}, 1000);
-=======
-				this.setState({ forceReload: false }, () => {
-					this.isReloading = false;
-					this.go(url2Reload);
-				});
-			}, ANIMATION_TIMING);
-		});
-	};
-
-	initialReload = () => {
-		if (this.webview && this.webview.current) {
-			this.webview.current.stopLoading();
-		}
-		this.forceReload();
-		this.init();
->>>>>>> ba0cf538
 	};
 
 	/**
@@ -1202,14 +1174,9 @@
 	const goBackToSafety = () => {
 		blockedUrl === url.current && goBack();
 		setTimeout(() => {
-<<<<<<< HEAD
 			setShowPhishingModal(false);
 			setBlockedUrl(undefined);
 		}, 500);
-=======
-			this.props.toggleNetworkModal();
-		}, ANIMATION_TIMING);
->>>>>>> ba0cf538
 	};
 
 	/**
@@ -1248,7 +1215,6 @@
 		}
 		return true;
 	};
-<<<<<<< HEAD
 
 	/**
 	 * Website started to load
@@ -1269,13 +1235,6 @@
 		backgroundBridges.current = [];
 		const origin = new URL(nativeEvent.url).origin;
 		initializeBackgroundBridge(origin, true);
-=======
-	openNewTab = url => {
-		this.toggleOptionsIfNeeded();
-		setTimeout(() => {
-			this.props.newTab(url);
-		}, ANIMATION_TIMING);
->>>>>>> ba0cf538
 	};
 
 	/**
@@ -1341,7 +1300,6 @@
 		}
 	};
 
-<<<<<<< HEAD
 	/**
 	 * Go to home page, reload if already on homepage
 	 */
@@ -1350,334 +1308,6 @@
 		if (url.current === HOMEPAGE_URL) return reload();
 		await go(HOMEPAGE_URL);
 		Analytics.trackEvent(ANALYTICS_EVENT_OPTS.DAPP_HOME);
-=======
-	onShouldStartLoadWithRequest = ({ url, navigationType }) => {
-		if (Device.isIos()) {
-			return true;
-		}
-		if (this.isENSUrl(url) && navigationType === 'other') {
-			this.go(url.replace('http://', 'https://'));
-			return false;
-		}
-		return true;
-	};
-
-	onPageChange = url => {
-		if (this.isHomepage(url)) {
-			this.refreshHomeScripts();
-		}
-		if (url === this.state.url && !this.isHomepage(url)) return;
-		const { ipfsGateway } = this.props;
-		const data = {};
-		const urlObj = new URL(url);
-		if (urlObj.protocol.indexOf('http') === -1) {
-			return;
-		}
-
-		if (this.resolvingENSUrl) {
-			return;
-		}
-
-		if (!this.isHomepage(url)) {
-			this.setState({ lastUrlBeforeHome: null });
-		}
-
-		if (!this.state.showPhishingModal && !this.isAllowedUrl(urlObj.hostname)) {
-			this.handleNotAllowedUrl(url);
-		}
-
-		if (this.isENSUrl(url)) {
-			this.go(url.replace('http://', 'https://'));
-			const { current } = this.webview;
-			current && current.stopLoading();
-			return;
-		} else if (url.search(`${AppConstants.IPFS_OVERRIDE_PARAM}=false`) === -1) {
-			if (this.state.contentType === 'ipfs-ns') {
-				data.inputValue = url.replace(
-					`${ipfsGateway}${this.state.contentId}/`,
-					`https://${this.state.currentEnsName}/`
-				);
-			} else if (this.state.contentType === 'ipns-ns') {
-				data.inputValue = url.replace(
-					`${ipfsGateway}${this.state.currentEnsName}/`,
-					`https://${this.state.currentEnsName}/`
-				);
-			} else {
-				data.inputValue = url.replace(
-					`${AppConstants.SWARM_GATEWAY_URL}${this.state.contentId}/`,
-					`https://${this.state.currentEnsName}/`
-				);
-			}
-		} else {
-			data.inputValue = url;
-			data.hostname = this.formatHostname(urlObj.hostname);
-		}
-		this.setState({ newPageData: data });
-	};
-
-	formatHostname(hostname) {
-		return hostname.toLowerCase().replace(/^www./, '');
-	}
-
-	onURLChange = inputValue => {
-		this.setState({ autocompleteInputValue: inputValue });
-	};
-
-	onLoadProgress = ({ nativeEvent: { progress, ...args } }) => {
-		this.setState({ progress });
-	};
-
-	webviewUrlPostMessagePromiseResolve = null;
-
-	onLoadEnd = ({ nativeEvent }) => {
-		if (nativeEvent.loading) return;
-
-		// Wait for the title, then store the visit
-		setTimeout(() => {
-			this.props.addToBrowserHistory({
-				name: this.state.currentPageTitle,
-				url: this.state.inputValue
-			});
-		}, 500);
-
-		// Let's wait for potential redirects that might break things
-		if (!this.initialUrl || this.isHomepage(this.initialUrl)) {
-			setTimeout(() => {
-				this.initialUrl = this.state.inputValue;
-			}, 1000);
-		}
-
-		const { current } = this.webview;
-		// Inject favorites on the homepage
-		if (this.isHomepage(nativeEvent.url) && current) {
-			const js = this.state.homepageScripts;
-			current.injectJavaScript(js);
-		}
-
-		// Onloadstart does not fire when a website url has changes, e.g. example.com/ex#user1 to example.com/ex#user2. So this is needed for those cases.
-		const { url, title } = nativeEvent;
-		const urlObj = new URL(url);
-		if (urlObj.hostname === this.state.fullHostname && nativeEvent.url !== this.state.inputValue) {
-			this.setState({
-				url,
-				inputValue: url,
-				autocompleteInputValue: url,
-				currentPageTitle: title,
-				forwardEnabled: false
-			});
-			this.setState({ lastUrlBeforeHome: null });
-			this.props.navigation.setParams({ url: nativeEvent.url, silent: true, showUrlModal: false });
-			this.updateTabInfo(nativeEvent.url);
-		} else {
-			current && current.injectJavaScript(JS_WEBVIEW_URL);
-
-			const promiseResolver = resolve => {
-				this.webviewUrlPostMessagePromiseResolve = resolve;
-			};
-			const promise = current ? new Promise(promiseResolver) : Promise.resolve(url);
-
-			promise.then(webviewUrl => {
-				const fullHostname = urlObj.hostname;
-				if (webviewUrl === url) {
-					const { inputValue, hostname } = this.state.newPageData;
-					if (
-						fullHostname !== this.state.fullHostname ||
-						url.search(`${AppConstants.IPFS_OVERRIDE_PARAM}=false`) !== -1
-					) {
-						if (this.isTabActive()) {
-							this.props.navigation.setParams({
-								url,
-								silent: true,
-								showUrlModal: false
-							});
-						}
-					}
-
-					this.updateTabInfo(inputValue);
-					this.setState({
-						fullHostname,
-						inputValue,
-						autocompleteInputValue: inputValue,
-						hostname,
-						forwardEnabled: false
-					});
-				}
-			});
-		}
-	};
-
-	onError = ({ nativeEvent: errorInfo }) => {
-		Logger.log(errorInfo);
-		this.props.navigation.setParams({
-			error: true
-		});
-		this.setState({ lastError: errorInfo });
-	};
-
-	renderLoader = () => (
-		<View style={styles.loader}>
-			<ActivityIndicator size="small" />
-		</View>
-	);
-
-	renderOptions = () => {
-		const { showOptions } = this.state;
-		if (showOptions) {
-			return (
-				<TouchableWithoutFeedback onPress={this.toggleOptions}>
-					<View style={styles.optionsOverlay}>
-						<View
-							style={[
-								styles.optionsWrapper,
-								Device.isAndroid() ? styles.optionsWrapperAndroid : styles.optionsWrapperIos
-							]}
-						>
-							<Button onPress={this.onNewTabPress} style={styles.option}>
-								<View style={styles.optionIconWrapper}>
-									<MaterialCommunityIcon name="plus" size={18} style={styles.optionIcon} />
-								</View>
-								<Text style={styles.optionText} numberOfLines={1}>
-									{strings('browser.new_tab')}
-								</Text>
-							</Button>
-							{this.renderNonHomeOptions()}
-							<Button onPress={this.switchNetwork} style={styles.option}>
-								<View style={styles.optionIconWrapper}>
-									<MaterialCommunityIcon name="earth" size={18} style={styles.optionIcon} />
-								</View>
-								<Text style={styles.optionText} numberOfLines={1}>
-									{strings('browser.switch_network')}
-								</Text>
-							</Button>
-						</View>
-					</View>
-				</TouchableWithoutFeedback>
-			);
-		}
-	};
-
-	renderNonHomeOptions = () => {
-		if (this.isHomepage()) return null;
-
-		return (
-			<React.Fragment>
-				<Button onPress={this.reload} style={styles.option}>
-					<View style={styles.optionIconWrapper}>
-						<Icon name="refresh" size={15} style={styles.optionIcon} />
-					</View>
-					<Text style={styles.optionText} numberOfLines={1}>
-						{strings('browser.reload')}
-					</Text>
-				</Button>
-				{!this.isBookmark() && (
-					<Button onPress={this.addBookmark} style={styles.option}>
-						<View style={styles.optionIconWrapper}>
-							<Icon name="star" size={16} style={styles.optionIcon} />
-						</View>
-						<Text style={styles.optionText} numberOfLines={1}>
-							{strings('browser.add_to_favorites')}
-						</Text>
-					</Button>
-				)}
-				<Button onPress={this.share} style={styles.option}>
-					<View style={styles.optionIconWrapper}>
-						<Icon name="share" size={15} style={styles.optionIcon} />
-					</View>
-					<Text style={styles.optionText} numberOfLines={1}>
-						{strings('browser.share')}
-					</Text>
-				</Button>
-				<Button onPress={this.openInBrowser} style={styles.option}>
-					<View style={styles.optionIconWrapper}>
-						<Icon name="expand" size={16} style={styles.optionIcon} />
-					</View>
-					<Text style={styles.optionText} numberOfLines={1}>
-						{strings('browser.open_in_browser')}
-					</Text>
-				</Button>
-			</React.Fragment>
-		);
-	};
-
-	showTabs = () => {
-		this.props.showTabs();
-	};
-
-	renderBottomBar = () => {
-		const canGoBack = this.canGoBack();
-		const canGoForward = this.canGoForward();
-		return (
-			<BrowserBottomBar
-				canGoBack={canGoBack}
-				canGoForward={canGoForward}
-				goForward={this.goForward}
-				goBack={this.goBack}
-				showTabs={this.showTabs}
-				showUrlModal={this.showUrlModal}
-				toggleOptions={this.toggleOptions}
-				goHome={this.goBackToHomepage}
-			/>
-		);
-	};
-
-	isHttps() {
-		return this.state.inputValue.toLowerCase().substr(0, 6) === 'https:';
-	}
-
-	showUrlModal = (home = false) => {
-		if (!this.isTabActive()) return false;
-		const params = {
-			...this.props.navigation.state.params,
-			showUrlModal: true
-		};
-
-		if (!home) {
-			params.url = this.state.inputValue;
-			this.setState({ autocompleteInputValue: this.state.inputValue });
-		}
-		this.props.navigation.setParams(params);
-	};
-
-	/**
-	 * reset autocompleteInputValue to be the url if the input has been left empty
-	 */
-	resetAutocompleteInputValue = urlParam => {
-		const { autocompleteInputValue } = this.state;
-		if (autocompleteInputValue === '') {
-			this.setState({
-				autocompleteInputValue: urlParam
-			});
-		}
-	};
-
-	hideUrlModal = url => {
-		const urlParam = typeof url === 'string' && url ? url : this.props.navigation.state.params.url;
-		this.props.navigation.setParams({
-			...this.props.navigation.state.params,
-			url: urlParam,
-			showUrlModal: false
-		});
-
-		setTimeout(this.resetAutocompleteInputValue, ANIMATION_TIMING, urlParam);
-
-		if (this.isHomepage()) {
-			const { current } = this.webview;
-			const blur = `document.getElementsByClassName('autocomplete-input')[0].blur();`;
-			current && current.injectJavaScript(blur);
-		}
-	};
-
-	clearInputText = () => {
-		const { current } = this.inputRef;
-		current && current.clear();
-	};
-
-	onAutocomplete = link => {
-		this.setState({ inputValue: link, autocompleteInputValue: link }, () => {
-			this.onUrlInputSubmit(link);
-			this.updateTabInfo(link);
-		});
->>>>>>> ba0cf538
 	};
 
 	/**
@@ -1850,7 +1480,6 @@
 		if (isHomepage()) return null;
 
 		return (
-<<<<<<< HEAD
 			<React.Fragment>
 				<Button onPress={reload} style={styles.option}>
 					<View style={styles.optionIconWrapper}>
@@ -1887,26 +1516,6 @@
 					</Text>
 				</Button>
 			</React.Fragment>
-=======
-			<Modal
-				isVisible={showApprovalDialog}
-				animationIn="slideInUp"
-				animationOut="slideOutDown"
-				style={styles.bottomModal}
-				backdropOpacity={0.7}
-				animationInTiming={ANIMATION_TIMING}
-				animationOutTiming={ANIMATION_TIMING}
-				onSwipeComplete={this.onAccountsReject}
-				onBackdropPress={this.onAccountsReject}
-				swipeDirection={'down'}
-			>
-				<AccountApproval
-					onCancel={this.onAccountsReject}
-					onConfirm={this.onAccountsConfirm}
-					currentPageInformation={{ title: currentPageTitle, url, icon: currentPageIcon, currentEnsName }}
-				/>
-			</Modal>
->>>>>>> ba0cf538
 		);
 	};
 
@@ -1998,7 +1607,6 @@
 				isVisible={showApprovalDialogNow}
 				animationIn="slideInUp"
 				animationOut="slideOutDown"
-<<<<<<< HEAD
 				style={styles.bottomModal}
 				backdropOpacity={0.7}
 				animationInTiming={300}
@@ -2006,14 +1614,6 @@
 				onSwipeComplete={onAccountsReject}
 				onBackdropPress={onAccountsReject}
 				swipeDirection={'down'}
-=======
-				style={styles.fullScreenModal}
-				backdropOpacity={1}
-				backdropColor={colors.red}
-				animationInTiming={ANIMATION_TIMING}
-				animationOutTiming={ANIMATION_TIMING}
-				useNativeDriver
->>>>>>> ba0cf538
 			>
 				<AccountApproval
 					onCancel={onAccountsReject}
