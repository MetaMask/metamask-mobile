--- conflicted
+++ resolved
@@ -11,12 +11,9 @@
 import Modal from 'react-native-modal';
 import { useStyles } from '../../../../../component-library/hooks';
 import styleSheet from './styles';
-<<<<<<< HEAD
-=======
 import { BrowserUrlBarRef } from '../../../../UI/BrowserUrlBar/BrowserUrlBar.types';
 import { useMetrics } from '../../../../hooks/useMetrics';
 import { MetaMetricsEvents } from '../../../../../core/Analytics';
->>>>>>> ede47164
 
 interface PhishingModalProps {
   blockedUrl?: string;
@@ -44,7 +41,6 @@
     theme: { colors },
   } = useStyles(styleSheet, {});
   const { trackEvent, createEventBuilder } = useMetrics();
-
 
   useEffect(() => {
     if (showPhishingModal && blockedUrl) {
@@ -115,15 +111,12 @@
    * Go back from phishing website alert
    */
   const goBackToSafety = () => {
-
     setTimeout(() => {
       setShowPhishingModal(false);
       setBlockedUrl(undefined);
       goToUrl(HOMEPAGE_URL);
     }, 500);
   };
-
-  
 
   if (!showPhishingModal) return null;
 
