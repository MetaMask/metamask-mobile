--- conflicted
+++ resolved
@@ -44,10 +44,6 @@
   } = useStyles(styleSheet, {});
   const { trackEvent, createEventBuilder } = useMetrics();
 
-<<<<<<< HEAD
-
-=======
->>>>>>> 733bad1a
   useEffect(() => {
     if (showPhishingModal && blockedUrl) {
       const hostname = blockedUrl ? new URL(blockedUrl).hostname : '';
@@ -125,8 +121,6 @@
     }, 500);
   };
 
-  
-
   if (!showPhishingModal) return null;
 
   return (
