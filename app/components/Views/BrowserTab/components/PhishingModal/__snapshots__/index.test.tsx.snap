--- conflicted
+++ resolved
@@ -281,34 +281,6 @@
             }
           }
         >
-<<<<<<< HEAD
-          If you found this helpful, share on X!
-        </Text>
-      </TouchableOpacity>
-      <TouchableOpacity
-        accessibilityRole="button"
-        accessible={true}
-        activeOpacity={1}
-        onPress={[Function]}
-        onPressIn={[Function]}
-        onPressOut={[Function]}
-        style={
-          {
-            "alignItems": "center",
-            "alignSelf": "stretch",
-            "backgroundColor": "#4459ff",
-            "borderRadius": 12,
-            "flexDirection": "row",
-            "height": 48,
-            "justifyContent": "center",
-            "marginTop": 32,
-            "paddingHorizontal": 16,
-          }
-        }
-      >
-        <Text
-          accessibilityRole="text"
-=======
           <Text
             allowFontScaling={false}
             selectable={false}
@@ -355,7 +327,6 @@
           onPress={[Function]}
           onPressIn={[Function]}
           onPressOut={[Function]}
->>>>>>> 05d3e30f
           style={
             {
               "alignItems": "center",
