--- conflicted
+++ resolved
@@ -113,13 +113,7 @@
           }
         }
       >
-<<<<<<< HEAD
-        <Text
-          allowFontScaling={false}
-          selectable={false}
-=======
         <View
->>>>>>> 961a5281
           style={
             {
               "alignItems": "left",
@@ -167,11 +161,6 @@
           This website might be harmful
         </Text>
         <Text
-<<<<<<< HEAD
-          allowFontScaling={false}
-          selectable={false}
-=======
->>>>>>> 961a5281
           style={
             {
               "color": "#121314",
@@ -211,36 +200,8 @@
           , 
           but please do so at your own risk.
         </Text>
-<<<<<<< HEAD
-      </TouchableOpacity>
-      <TouchableOpacity
-        onPress={[Function]}
-        style={
-          {
-            "alignItems": "center",
-            "backgroundColor": "#ffffff",
-            "borderRadius": 16,
-            "elevation": 2,
-            "flexDirection": "row",
-            "marginVertical": 8,
-            "padding": 16,
-            "shadowColor": "#0000001a",
-            "shadowOffset": {
-              "height": 2,
-              "width": 0,
-            },
-            "shadowOpacity": 0.1,
-            "shadowRadius": 4,
-          }
-        }
-      >
-        <Text
-          allowFontScaling={false}
-          selectable={false}
-=======
         <TouchableOpacity
           onPress={[Function]}
->>>>>>> 961a5281
           style={
             {
               "alignItems": "center",
