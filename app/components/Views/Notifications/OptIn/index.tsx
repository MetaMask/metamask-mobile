--- conflicted
+++ resolved
@@ -1,15 +1,12 @@
 import React, { Fragment, useCallback, useEffect } from 'react';
 import { Image, View, Linking } from 'react-native';
 import { useNavigation } from '@react-navigation/native';
-<<<<<<< HEAD
 
 import { useMetrics } from '../../../../components/hooks/useMetrics';
 import { MetaMetricsEvents } from '../../../../core/Analytics';
-=======
 import  {
   AuthorizationStatus,
 } from '@notifee/react-native';
->>>>>>> 4348c483
 import Button, {
   ButtonVariants,
 } from '../../../../component-library/components/Buttons/Button';
@@ -31,11 +28,8 @@
 import { RootState } from '../../../../reducers';
 import { useEnableNotifications } from '../../../../util/notifications/hooks/useNotifications';
 import SwitchLoadingModal from '../../../../components/UI/Notification/SwitchLoadingModal';
-<<<<<<< HEAD
 import { selectIsProfileSyncingEnabled } from '../../../../selectors/notifications';
-=======
 import { selectIsMetamaskNotificationsEnabled } from '../../../../selectors/notifications';
->>>>>>> 4348c483
 
 const OptIn = () => {
   const { trackEvent } = useMetrics();
@@ -58,12 +52,9 @@
   const isProfileSyncingEnabled = useSelector(selectIsProfileSyncingEnabled);
 
   const [optimisticLoading, setOptimisticLoading] = React.useState(false);
-<<<<<<< HEAD
   const [isUpdating, setIsUpdating] = React.useState(false);
 
-=======
   const [enableManuallyNotification, setEnableManuallyNotification] = React.useState(false);
->>>>>>> 4348c483
   const navigateToMainWallet = () => {
     if (!isUpdating) {
       trackEvent(MetaMetricsEvents.NOTIFICATIONS_ACTIVATED, {
