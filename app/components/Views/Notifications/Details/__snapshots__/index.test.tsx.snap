// Jest Snapshot v1, https://goo.gl/fbAQLP

exports[`NotificationsDetails renders correctly 1`] = `
<RCTScrollView
  collapsable={false}
  contentContainerStyle={
    {
      "alignItems": "flex-start",
      "backgroundColor": "#ffffff",
      "flex": 1,
      "paddingTop": 16,
    }
  }
  handlerTag={-1}
  handlerType="NativeViewGestureHandler"
  onGestureHandlerEvent={[Function]}
  onGestureHandlerStateChange={[Function]}
>
  <View>
    <View
      style={
        {
          "alignItems": "flex-start",
          "flex": 1,
          "paddingHorizontal": 16,
          "paddingTop": 16,
          "width": "100%",
        }
      }
    >
      <View
        style={
          {
            "flexDirection": "row",
            "gap": 16,
            "minWidth": "100%",
            "paddingVertical": 5,
          }
        }
      >
        <View
          style={
            {
              "alignSelf": "center",
              "backgroundColor": "#ffffff",
              "borderRadius": 16,
              "height": 32,
              "overflow": "hidden",
              "width": 32,
            }
          }
        >
          <View
            style={
              [
                {
                  "overflow": "hidden",
                },
                {
                  "backgroundColor": "#F71101",
                  "borderRadius": 16,
                  "height": 32,
                  "width": 32,
                },
                undefined,
              ]
            }
          >
            <RNSVGSvgView
              bbHeight={32}
              bbWidth={32}
              focusable={false}
              height={32}
              style={
                [
                  {
                    "backgroundColor": "transparent",
                    "borderWidth": 0,
                  },
                  {
                    "flex": 0,
                    "height": 32,
                    "width": 32,
                  },
                ]
              }
              width={32}
            >
              <RNSVGGroup
                fill={
                  {
                    "payload": 4278190080,
                    "type": 0,
                  }
                }
              >
                <RNSVGRect
                  fill={
                    {
                      "payload": 4278410586,
                      "type": 0,
                    }
                  }
                  height={32}
                  matrix={
                    [
                      0.2621891786408647,
                      0.9650164944723114,
                      -0.9650164944723114,
                      0.2621891786408647,
                      28.989017910194196,
                      -2.810551068011469,
                    ]
                  }
                  propList={
                    [
                      "fill",
                    ]
                  }
                  width={32}
                  x={0}
                  y={0}
                />
                <RNSVGRect
                  fill={
                    {
                      "payload": 4294152960,
                      "type": 0,
                    }
                  }
                  height={32}
                  matrix={
                    [
                      0.9297764858882513,
                      0.3681245526846782,
                      -0.3681245526846782,
                      0.9297764858882513,
                      21.133232160453403,
                      -11.542984224879246,
                    ]
                  }
                  propList={
                    [
                      "fill",
                    ]
                  }
                  width={32}
                  x={0}
                  y={0}
                />
                <RNSVGRect
                  fill={
                    {
                      "payload": 4294013186,
                      "type": 0,
                    }
                  }
                  height={32}
                  matrix={
                    [
                      -0.38751558645210277,
                      0.9218631515885006,
                      -0.9218631515885006,
                      -0.38751558645210277,
                      64.43991375638838,
                      1.8315726786661735,
                    ]
                  }
                  propList={
                    [
                      "fill",
                    ]
                  }
                  width={32}
                  x={0}
                  y={0}
                />
              </RNSVGGroup>
            </RNSVGSvgView>
          </View>
        </View>
        <View
          style={
            {
              "flex": 1,
              "flexDirection": "column",
            }
          }
        >
          <Text
            accessibilityRole="text"
            style={
              {
                "color": "#121314",
                "fontFamily": "Geist Medium",
                "fontSize": 18,
                "letterSpacing": 0,
                "lineHeight": 24,
              }
            }
          >
            From
          </Text>
          <View
            accessibilityState={
              {
                "busy": undefined,
                "checked": undefined,
                "disabled": undefined,
                "expanded": undefined,
                "selected": undefined,
              }
            }
            accessibilityValue={
              {
                "max": undefined,
                "min": undefined,
                "now": undefined,
                "text": undefined,
              }
            }
            accessible={true}
            collapsable={false}
            focusable={true}
            hitSlop={
              {
                "bottom": 24,
                "left": 24,
                "right": 24,
                "top": 24,
              }
            }
            onBlur={[Function]}
            onClick={[Function]}
            onFocus={[Function]}
            onResponderGrant={[Function]}
            onResponderMove={[Function]}
            onResponderRelease={[Function]}
            onResponderTerminate={[Function]}
            onResponderTerminationRequest={[Function]}
            onStartShouldSetResponder={[Function]}
            style={
              {
                "alignItems": "center",
                "flexDirection": "row",
                "gap": 2,
              }
            }
          >
            <Text
              numberOfLines={1}
              style={
                {
                  "color": "#686e7d",
                  "fontFamily": "CentraNo1-Book",
                  "fontWeight": "400",
                }
              }
            >
              0x881D4...D300C
            </Text>
            <SvgMock
              color="#121314"
              fill="currentColor"
              height={20}
              name="Copy"
              style={
                {
                  "color": "#686e7d",
                  "height": 20,
                  "width": 20,
                }
              }
              width={20}
            />
          </View>
        </View>
      </View>
      <View
        style={
          {
            "flexDirection": "row",
            "gap": 16,
            "minWidth": "100%",
            "paddingVertical": 5,
          }
        }
      >
        <View
          style={
            {
              "alignSelf": "center",
              "backgroundColor": "#ffffff",
              "borderRadius": 16,
              "height": 32,
              "overflow": "hidden",
              "width": 32,
            }
          }
        >
          <View
            style={
              [
                {
                  "overflow": "hidden",
                },
                {
                  "backgroundColor": "#F71101",
                  "borderRadius": 16,
                  "height": 32,
                  "width": 32,
                },
                undefined,
              ]
            }
          >
            <RNSVGSvgView
              bbHeight={32}
              bbWidth={32}
              focusable={false}
              height={32}
              style={
                [
                  {
                    "backgroundColor": "transparent",
                    "borderWidth": 0,
                  },
                  {
                    "flex": 0,
                    "height": 32,
                    "width": 32,
                  },
                ]
              }
              width={32}
            >
              <RNSVGGroup
                fill={
                  {
                    "payload": 4278190080,
                    "type": 0,
                  }
                }
              >
                <RNSVGRect
                  fill={
                    {
                      "payload": 4278410586,
                      "type": 0,
                    }
                  }
                  height={32}
                  matrix={
                    [
                      0.2621891786408647,
                      0.9650164944723114,
                      -0.9650164944723114,
                      0.2621891786408647,
                      28.989017910194196,
                      -2.810551068011469,
                    ]
                  }
                  propList={
                    [
                      "fill",
                    ]
                  }
                  width={32}
                  x={0}
                  y={0}
                />
                <RNSVGRect
                  fill={
                    {
                      "payload": 4294152960,
                      "type": 0,
                    }
                  }
                  height={32}
                  matrix={
                    [
                      0.9297764858882513,
                      0.3681245526846782,
                      -0.3681245526846782,
                      0.9297764858882513,
                      21.133232160453403,
                      -11.542984224879246,
                    ]
                  }
                  propList={
                    [
                      "fill",
                    ]
                  }
                  width={32}
                  x={0}
                  y={0}
                />
                <RNSVGRect
                  fill={
                    {
                      "payload": 4294013186,
                      "type": 0,
                    }
                  }
                  height={32}
                  matrix={
                    [
                      -0.38751558645210277,
                      0.9218631515885006,
                      -0.9218631515885006,
                      -0.38751558645210277,
                      64.43991375638838,
                      1.8315726786661735,
                    ]
                  }
                  propList={
                    [
                      "fill",
                    ]
                  }
                  width={32}
                  x={0}
                  y={0}
                />
              </RNSVGGroup>
            </RNSVGSvgView>
          </View>
        </View>
        <View
          style={
            {
              "flex": 1,
              "flexDirection": "column",
            }
          }
        >
          <Text
            accessibilityRole="text"
            style={
              {
                "color": "#121314",
                "fontFamily": "Geist Medium",
                "fontSize": 18,
                "letterSpacing": 0,
                "lineHeight": 24,
              }
            }
          >
            To (You)
          </Text>
          <View
            accessibilityState={
              {
                "busy": undefined,
                "checked": undefined,
                "disabled": undefined,
                "expanded": undefined,
                "selected": undefined,
              }
            }
            accessibilityValue={
              {
                "max": undefined,
                "min": undefined,
                "now": undefined,
                "text": undefined,
              }
            }
            accessible={true}
            collapsable={false}
            focusable={true}
            hitSlop={
              {
                "bottom": 24,
                "left": 24,
                "right": 24,
                "top": 24,
              }
            }
            onBlur={[Function]}
            onClick={[Function]}
            onFocus={[Function]}
            onResponderGrant={[Function]}
            onResponderMove={[Function]}
            onResponderRelease={[Function]}
            onResponderTerminate={[Function]}
            onResponderTerminationRequest={[Function]}
            onStartShouldSetResponder={[Function]}
            style={
              {
                "alignItems": "center",
                "flexDirection": "row",
                "gap": 2,
              }
            }
          >
            <Text
              numberOfLines={1}
              style={
                {
                  "color": "#686e7d",
                  "fontFamily": "CentraNo1-Book",
                  "fontWeight": "400",
                }
              }
            >
              0x881D4...d300d
            </Text>
            <SvgMock
              color="#121314"
              fill="currentColor"
              height={20}
              name="Copy"
              style={
                {
                  "color": "#686e7d",
                  "height": 20,
                  "width": 20,
                }
              }
              width={20}
            />
          </View>
        </View>
      </View>
      <View
        style={
          {
            "flexDirection": "row",
            "gap": 16,
            "minWidth": "100%",
            "paddingVertical": 5,
          }
        }
      >
        <View
          style={
            {
              "alignItems": "center",
              "alignSelf": "center",
              "backgroundColor": "#1c7e331a",
              "borderRadius": 16,
              "height": 32,
              "justifyContent": "center",
              "overflow": "hidden",
              "width": 32,
            }
          }
        >
          <SvgMock
            color="#1c7e33"
            fill="currentColor"
            height={20}
            name="Check"
            style={
              {
                "height": 20,
                "width": 20,
              }
            }
            width={20}
          />
        </View>
        <View
          style={
            {
              "flex": 1,
              "flexDirection": "column",
            }
          }
        >
          <Text
            accessibilityRole="text"
            style={
              {
                "color": "#121314",
                "fontFamily": "Geist Medium",
                "fontSize": 18,
                "letterSpacing": 0,
                "lineHeight": 24,
              }
            }
          >
            Status
          </Text>
          <Text
            accessibilityRole="text"
            style={
              {
                "color": "#686e7d",
                "fontFamily": "Geist Regular",
                "fontSize": 16,
                "letterSpacing": 0,
                "lineHeight": 24,
              }
            }
          >
            Confirmed
          </Text>
        </View>
        <View
          style={
            {
              "alignItems": "flex-end",
              "alignSelf": "flex-start",
              "flex": 1,
              "flexDirection": "column",
            }
          }
        >
          <View
            accessibilityState={
              {
                "busy": undefined,
                "checked": undefined,
                "disabled": undefined,
                "expanded": undefined,
                "selected": undefined,
              }
            }
            accessibilityValue={
              {
                "max": undefined,
                "min": undefined,
                "now": undefined,
                "text": undefined,
              }
            }
            accessible={true}
            collapsable={false}
            focusable={true}
            hitSlop={
              {
                "bottom": 24,
                "left": 24,
                "right": 24,
                "top": 24,
              }
            }
            onBlur={[Function]}
            onClick={[Function]}
            onFocus={[Function]}
            onResponderGrant={[Function]}
            onResponderMove={[Function]}
            onResponderRelease={[Function]}
            onResponderTerminate={[Function]}
            onResponderTerminationRequest={[Function]}
            onStartShouldSetResponder={[Function]}
            style={
              {
                "alignItems": "center",
                "flexDirection": "row",
                "gap": 2,
              }
            }
          >
            <Text
              accessibilityRole="text"
              style={
                {
                  "color": "#4459ff",
                  "fontFamily": "Geist Regular",
                  "fontSize": 16,
                  "letterSpacing": 0,
                  "lineHeight": 24,
                }
              }
            >
              Transaction ID
            </Text>
            <SvgMock
              color="#4459ff"
              fill="currentColor"
              height={20}
              name="Copy"
              style={
                {
                  "height": 20,
                  "width": 20,
                }
              }
              width={20}
            />
          </View>
        </View>
      </View>
      <View
        style={
          {
            "flexDirection": "row",
            "gap": 16,
            "minWidth": "100%",
            "paddingVertical": 5,
          }
        }
      >
        <View
          onLayout={[Function]}
          style={
            {
              "alignSelf": "center",
              "position": "relative",
            }
          }
          testID="badge-wrapper-badge"
        >
          <View>
            <Image
              onError={[Function]}
              placeholderStyle={
                {
                  "backgroundColor": "#f3f5f9",
                  "borderColor": "#f3f5f9",
                  "borderRadius": 16,
                  "borderWidth": 0.5,
                  "height": 32,
                  "width": 32,
                }
              }
              source={
                {
                  "uri": "",
                }
              }
              style={
                {
                  "borderColor": "#f3f5f9",
                  "borderRadius": 16,
                  "borderWidth": 0.5,
                  "height": 32,
                  "overflow": "hidden",
                  "width": 32,
                }
              }
            />
          </View>
          <View
            style={
              {
                "alignItems": "center",
                "aspectRatio": 1,
                "bottom": 0,
                "height": 0,
                "justifyContent": "center",
                "position": "absolute",
                "right": 0,
                "transform": [
                  {
                    "translateX": 0,
                  },
                  {
                    "translateY": 0,
                  },
                ],
              }
            }
          >
            <View
              onLayout={[Function]}
              style={
                {
                  "alignItems": "center",
                  "aspectRatio": 1,
                  "height": "50%",
                  "justifyContent": "center",
                  "maxHeight": 24,
                  "minHeight": 8,
                  "opacity": 0,
                }
              }
              testID="badgenetwork"
            >
              <View
                style={
                  {
                    "alignItems": "center",
                    "backgroundColor": "#ffffff",
                    "borderColor": "#ffffff",
                    "borderRadius": 8,
                    "borderWidth": 2,
                    "height": 32,
                    "justifyContent": "center",
                    "overflow": "hidden",
                    "shadowColor": "#0000001a",
                    "shadowOffset": {
                      "height": 2,
                      "width": 0,
                    },
                    "shadowOpacity": 1,
                    "shadowRadius": 4,
                    "transform": [
                      {
                        "scale": 1,
                      },
                    ],
                    "width": 32,
                  }
                }
              >
                <Image
                  onError={[Function]}
                  resizeMode="contain"
                  source={1}
                  style={
                    {
                      "height": 32,
                      "width": 32,
                    }
                  }
                  testID="network-avatar-image"
                />
              </View>
            </View>
          </View>
        </View>
        <View
          style={
            {
              "flex": 1,
              "flexDirection": "column",
            }
          }
        >
          <Text
            accessibilityRole="text"
            style={
              {
                "color": "#121314",
                "fontFamily": "Geist Medium",
                "fontSize": 18,
                "letterSpacing": 0,
                "lineHeight": 24,
              }
            }
          >
            Asset
          </Text>
          <Text
            accessibilityRole="text"
            style={
              {
                "color": "#686e7d",
                "fontFamily": "Geist Regular",
                "fontSize": 16,
                "letterSpacing": 0,
                "lineHeight": 24,
              }
            }
          >
            Ethereum
          </Text>
        </View>
        <View
          style={
            {
              "alignItems": "flex-end",
              "alignSelf": "flex-start",
              "flex": 1,
              "flexDirection": "column",
            }
          }
        >
          <Text
            accessibilityRole="text"
            style={
              {
                "color": "#121314",
                "fontFamily": "Geist Medium",
                "fontSize": 18,
                "letterSpacing": 0,
                "lineHeight": 24,
              }
            }
          >
            808 ETH
          </Text>
          <Text
            accessibilityRole="text"
            style={
              {
                "color": "#686e7d",
                "fontFamily": "Geist Regular",
                "fontSize": 16,
                "letterSpacing": 0,
                "lineHeight": 24,
              }
            }
          >
            $670.64
          </Text>
        </View>
      </View>
      <View
        style={
          {
            "flexDirection": "row",
            "gap": 16,
            "minWidth": "100%",
            "paddingVertical": 5,
          }
        }
      >
        <View
          style={
            {
              "alignItems": "center",
              "alignSelf": "center",
              "backgroundColor": "#ffffff",
              "borderRadius": 8,
              "height": 32,
              "justifyContent": "center",
              "overflow": "hidden",
              "width": 32,
            }
          }
        >
          <Image
            onError={[Function]}
            resizeMode="contain"
            source={1}
            style={
              {
                "height": 32,
                "width": 32,
              }
            }
            testID="network-avatar-image"
          />
        </View>
        <View
          style={
            {
              "flex": 1,
              "flexDirection": "column",
            }
          }
        >
          <Text
            accessibilityRole="text"
            style={
              {
                "color": "#121314",
                "fontFamily": "Geist Medium",
                "fontSize": 18,
                "letterSpacing": 0,
                "lineHeight": 24,
              }
            }
          >
            Network
          </Text>
          <Text
            accessibilityRole="text"
            style={
              {
                "color": "#686e7d",
                "fontFamily": "Geist Regular",
                "fontSize": 16,
                "letterSpacing": 0,
                "lineHeight": 24,
              }
            }
          >
            Ethereum
          </Text>
        </View>
      </View>
      <TouchableOpacity
        accessibilityRole="button"
        accessible={true}
        activeOpacity={1}
        onPress={[Function]}
        onPressIn={[Function]}
        onPressOut={[Function]}
        style={
          {
            "alignItems": "center",
            "alignSelf": "center",
            "backgroundColor": "#ffffff",
<<<<<<< HEAD
            "borderColor": "#4459ff",
=======
            "borderColor": "transparent",
>>>>>>> 05d3e30f
            "borderRadius": 12,
            "borderWidth": 1,
            "bottom": 10,
            "flexDirection": "row",
            "height": 40,
            "justifyContent": "center",
            "margin": 16,
            "overflow": "hidden",
            "paddingHorizontal": 16,
            "position": "absolute",
            "width": "90%",
          }
        }
      >
        <Text
          accessibilityRole="text"
          style={
            {
              "color": "#121314",
              "fontFamily": "Geist Medium",
              "fontSize": 16,
              "letterSpacing": 0,
              "lineHeight": 24,
            }
          }
        >
          View on block explorer
        </Text>
        <SvgMock
          color="#121314"
          fill="currentColor"
          height={16}
          name="Arrow2UpRight"
          style={
            {
              "height": 16,
              "marginLeft": 8,
              "width": 16,
            }
          }
          width={16}
        />
      </TouchableOpacity>
    </View>
  </View>
</RCTScrollView>
`;<|MERGE_RESOLUTION|>--- conflicted
+++ resolved
@@ -978,11 +978,7 @@
             "alignItems": "center",
             "alignSelf": "center",
             "backgroundColor": "#ffffff",
-<<<<<<< HEAD
-            "borderColor": "#4459ff",
-=======
             "borderColor": "transparent",
->>>>>>> 05d3e30f
             "borderRadius": 12,
             "borderWidth": 1,
             "bottom": 10,
