// Jest Snapshot v1, https://goo.gl/fbAQLP

exports[`NotificationsDetails should renders correctly 1`] = `
<RCTScrollView
  collapsable={false}
  contentContainerStyle={
    {
      "alignItems": "flex-start",
      "backgroundColor": "#ffffff",
      "flex": 1,
      "paddingTop": 16,
    }
  }
  onGestureHandlerEvent={[Function]}
  onGestureHandlerStateChange={[Function]}
>
  <View>
    <View
      style={
        {
          "alignItems": "flex-start",
          "flex": 1,
          "paddingHorizontal": 16,
          "paddingTop": 16,
          "width": "100%",
        }
      }
    >
      <View
        style={
          {
            "flexDirection": "row",
            "gap": 16,
            "minWidth": "100%",
            "paddingVertical": 5,
          }
        }
      >
        <View
          style={
            {
              "alignSelf": "center",
              "backgroundColor": "#ffffff",
              "borderRadius": 16,
              "height": 32,
              "overflow": "hidden",
              "width": 32,
            }
          }
        >
          <View
            style={
              [
                {
                  "overflow": "hidden",
                },
                {
                  "backgroundColor": "#F71101",
                  "borderRadius": 16,
                  "height": 32,
                  "width": 32,
                },
                undefined,
              ]
            }
          >
            <RNSVGSvgView
              bbHeight={32}
              bbWidth={32}
              focusable={false}
              height={32}
              style={
                [
                  {
                    "backgroundColor": "transparent",
                    "borderWidth": 0,
                  },
                  {
                    "flex": 0,
                    "height": 32,
                    "width": 32,
                  },
                ]
              }
              width={32}
            >
              <RNSVGGroup
                fill={
                  {
                    "payload": 4278190080,
                    "type": 0,
                  }
                }
              >
                <RNSVGRect
                  fill={
                    {
                      "payload": 4278410586,
                      "type": 0,
                    }
                  }
                  height={32}
                  matrix={
                    [
                      0.2621891786408647,
                      0.9650164944723114,
                      -0.9650164944723114,
                      0.2621891786408647,
                      28.989017910194196,
                      -2.810551068011469,
                    ]
                  }
                  propList={
                    [
                      "fill",
                    ]
                  }
                  width={32}
                  x={0}
                  y={0}
                />
                <RNSVGRect
                  fill={
                    {
                      "payload": 4294152960,
                      "type": 0,
                    }
                  }
                  height={32}
                  matrix={
                    [
                      0.9297764858882513,
                      0.3681245526846782,
                      -0.3681245526846782,
                      0.9297764858882513,
                      21.133232160453403,
                      -11.542984224879246,
                    ]
                  }
                  propList={
                    [
                      "fill",
                    ]
                  }
                  width={32}
                  x={0}
                  y={0}
                />
                <RNSVGRect
                  fill={
                    {
                      "payload": 4294013186,
                      "type": 0,
                    }
                  }
                  height={32}
                  matrix={
                    [
                      -0.38751558645210277,
                      0.9218631515885006,
                      -0.9218631515885006,
                      -0.38751558645210277,
                      64.43991375638838,
                      1.8315726786661735,
                    ]
                  }
                  propList={
                    [
                      "fill",
                    ]
                  }
                  width={32}
                  x={0}
                  y={0}
                />
              </RNSVGGroup>
            </RNSVGSvgView>
          </View>
        </View>
        <View
          style={
            {
              "flex": 1,
              "flexDirection": "column",
            }
          }
        >
          <Text
            accessibilityRole="text"
            style={
              {
                "color": "#141618",
                "fontFamily": "EuclidCircularB-Medium",
                "fontSize": 16,
                "fontWeight": "500",
                "letterSpacing": 0,
                "lineHeight": 24,
              }
            }
          >
            To
          </Text>
          <View
            accessibilityState={
              {
                "busy": undefined,
                "checked": undefined,
                "disabled": undefined,
                "expanded": undefined,
                "selected": undefined,
              }
            }
            accessibilityValue={
              {
                "max": undefined,
                "min": undefined,
                "now": undefined,
                "text": undefined,
              }
            }
            accessible={true}
            collapsable={false}
            focusable={true}
            hitSlop={
              {
                "bottom": 24,
                "left": 24,
                "right": 24,
                "top": 24,
              }
            }
            onBlur={[Function]}
            onClick={[Function]}
            onFocus={[Function]}
            onResponderGrant={[Function]}
            onResponderMove={[Function]}
            onResponderRelease={[Function]}
            onResponderTerminate={[Function]}
            onResponderTerminationRequest={[Function]}
            onStartShouldSetResponder={[Function]}
            style={
              {
                "alignItems": "center",
                "flexDirection": "row",
                "gap": 2,
              }
            }
          >
            <Text
              numberOfLines={1}
              style={
                {
                  "color": "#6a737d",
                  "fontFamily": "EuclidCircularB-Regular",
                  "fontWeight": "400",
                }
              }
            >
              0x881D...300d
            </Text>
            <SvgMock
              color="#141618"
              height={20}
              name="Copy"
              style={
                {
                  "color": "#6a737d",
                  "height": 20,
                  "width": 20,
                }
              }
              width={20}
            />
          </View>
        </View>
      </View>
      <View
        style={
          {
            "flexDirection": "row",
            "gap": 16,
            "minWidth": "100%",
            "paddingVertical": 5,
          }
        }
      >
        <View
          style={
            {
              "alignSelf": "center",
              "backgroundColor": "#ffffff",
              "borderRadius": 16,
              "height": 32,
              "overflow": "hidden",
              "width": 32,
            }
          }
        >
          <View
            style={
              [
                {
                  "overflow": "hidden",
                },
                {
                  "backgroundColor": "#F71101",
                  "borderRadius": 16,
                  "height": 32,
                  "width": 32,
                },
                undefined,
              ]
            }
          >
            <RNSVGSvgView
              bbHeight={32}
              bbWidth={32}
              focusable={false}
              height={32}
              style={
                [
                  {
                    "backgroundColor": "transparent",
                    "borderWidth": 0,
                  },
                  {
                    "flex": 0,
                    "height": 32,
                    "width": 32,
                  },
                ]
              }
              width={32}
            >
              <RNSVGGroup
                fill={
                  {
                    "payload": 4278190080,
                    "type": 0,
                  }
                }
              >
                <RNSVGRect
                  fill={
                    {
                      "payload": 4278410586,
                      "type": 0,
                    }
                  }
                  height={32}
                  matrix={
                    [
                      0.2621891786408647,
                      0.9650164944723114,
                      -0.9650164944723114,
                      0.2621891786408647,
                      28.989017910194196,
                      -2.810551068011469,
                    ]
                  }
                  propList={
                    [
                      "fill",
                    ]
                  }
                  width={32}
                  x={0}
                  y={0}
                />
                <RNSVGRect
                  fill={
                    {
                      "payload": 4294152960,
                      "type": 0,
                    }
                  }
                  height={32}
                  matrix={
                    [
                      0.9297764858882513,
                      0.3681245526846782,
                      -0.3681245526846782,
                      0.9297764858882513,
                      21.133232160453403,
                      -11.542984224879246,
                    ]
                  }
                  propList={
                    [
                      "fill",
                    ]
                  }
                  width={32}
                  x={0}
                  y={0}
                />
                <RNSVGRect
                  fill={
                    {
                      "payload": 4294013186,
                      "type": 0,
                    }
                  }
                  height={32}
                  matrix={
                    [
                      -0.38751558645210277,
                      0.9218631515885006,
                      -0.9218631515885006,
                      -0.38751558645210277,
                      64.43991375638838,
                      1.8315726786661735,
                    ]
                  }
                  propList={
                    [
                      "fill",
                    ]
                  }
                  width={32}
                  x={0}
                  y={0}
                />
              </RNSVGGroup>
            </RNSVGSvgView>
          </View>
        </View>
        <View
          style={
            {
              "flex": 1,
              "flexDirection": "column",
            }
          }
        >
          <Text
            accessibilityRole="text"
            style={
              {
                "color": "#141618",
                "fontFamily": "EuclidCircularB-Medium",
                "fontSize": 16,
                "fontWeight": "500",
                "letterSpacing": 0,
                "lineHeight": 24,
              }
            }
          >
            From (You)
          </Text>
<<<<<<< HEAD
          <Text
            accessibilityRole="text"
            style={
              {
                "color": "#6a737d",
                "fontFamily": "EuclidCircularB-Regular",
                "fontSize": 14,
                "fontWeight": "400",
                "letterSpacing": 0,
                "lineHeight": 22,
              }
            }
          >
            Confirmed
          </Text>
        </View>
        <View
          style={
            {
              "alignItems": "flex-end",
              "alignSelf": "flex-start",
              "flex": 1,
              "flexDirection": "column",
            }
          }
        >
=======
>>>>>>> e4adfc0a
          <View
            accessibilityState={
              {
                "busy": undefined,
                "checked": undefined,
                "disabled": undefined,
                "expanded": undefined,
                "selected": undefined,
              }
            }
            accessibilityValue={
              {
                "max": undefined,
                "min": undefined,
                "now": undefined,
                "text": undefined,
              }
            }
            accessible={true}
            collapsable={false}
            focusable={true}
            hitSlop={
              {
                "bottom": 24,
                "left": 24,
                "right": 24,
                "top": 24,
              }
            }
            onBlur={[Function]}
            onClick={[Function]}
            onFocus={[Function]}
            onResponderGrant={[Function]}
            onResponderMove={[Function]}
            onResponderRelease={[Function]}
            onResponderTerminate={[Function]}
            onResponderTerminationRequest={[Function]}
            onStartShouldSetResponder={[Function]}
            style={
              {
                "alignItems": "center",
                "flexDirection": "row",
                "gap": 2,
              }
            }
          >
            <Text
              numberOfLines={1}
              style={
                {
<<<<<<< HEAD
                  "color": "#0376c9",
                  "fontFamily": "EuclidCircularB-Regular",
                  "fontSize": 14,
=======
                  "color": "#6a737d",
                  "fontFamily": "EuclidCircularB-Regular",
>>>>>>> e4adfc0a
                  "fontWeight": "400",
                }
              }
            >
              0x881D...300C
            </Text>
            <SvgMock
              color="#141618"
              height={20}
              name="Copy"
              style={
                {
                  "color": "#6a737d",
                  "height": 20,
                  "width": 20,
                }
              }
              width={20}
            />
          </View>
        </View>
      </View>
      <View
        style={
          {
            "flexDirection": "row",
            "gap": 16,
            "minWidth": "100%",
            "paddingVertical": 5,
          }
        }
      >
        <View
          style={
            {
              "alignItems": "center",
              "alignSelf": "center",
              "backgroundColor": "#1c82341a",
              "borderRadius": 16,
              "height": 32,
              "justifyContent": "center",
              "overflow": "hidden",
              "width": 32,
            }
          }
        >
          <SvgMock
            color="#1c8234"
            height={20}
            name="Check"
            style={
              {
                "height": 20,
                "width": 20,
              }
            }
            width={20}
          />
        </View>
        <View
          style={
            {
              "flex": 1,
              "flexDirection": "column",
            }
          }
        >
          <Text
            accessibilityRole="text"
            style={
              {
                "color": "#141618",
                "fontFamily": "EuclidCircularB-Medium",
                "fontSize": 16,
                "fontWeight": "500",
                "letterSpacing": 0,
                "lineHeight": 24,
              }
            }
          >
            Status
          </Text>
          <Text
            accessibilityRole="text"
            style={
              {
                "color": "#6a737d",
                "fontFamily": "EuclidCircularB-Regular",
                "fontSize": 14,
                "fontWeight": "400",
                "letterSpacing": 0,
                "lineHeight": 22,
              }
            }
          >
            Confirmed
          </Text>
        </View>
        <View
          style={
            {
              "alignItems": "flex-end",
              "alignSelf": "flex-start",
              "flex": 1,
              "flexDirection": "column",
            }
          }
        >
          <View
            accessibilityState={
              {
                "busy": undefined,
                "checked": undefined,
                "disabled": undefined,
                "expanded": undefined,
                "selected": undefined,
              }
            }
            accessibilityValue={
              {
                "max": undefined,
                "min": undefined,
                "now": undefined,
                "text": undefined,
              }
            }
            accessible={true}
            collapsable={false}
            focusable={true}
            hitSlop={
              {
                "bottom": 24,
                "left": 24,
                "right": 24,
                "top": 24,
              }
            }
            onBlur={[Function]}
            onClick={[Function]}
            onFocus={[Function]}
            onResponderGrant={[Function]}
            onResponderMove={[Function]}
            onResponderRelease={[Function]}
            onResponderTerminate={[Function]}
            onResponderTerminationRequest={[Function]}
            onStartShouldSetResponder={[Function]}
            style={
              {
                "alignItems": "center",
                "flexDirection": "row",
                "gap": 2,
              }
            }
          >
            <Text
              accessibilityRole="text"
              style={
                {
                  "color": "#0376c9",
                  "fontFamily": "EuclidCircularB-Regular",
                  "fontSize": 14,
                  "fontWeight": "400",
                  "letterSpacing": 0,
                  "lineHeight": 22,
                }
              }
            >
              Transaction ID
            </Text>
            <SvgMock
              color="#0376c9"
              height={20}
              name="Copy"
              style={
                {
                  "height": 20,
                  "width": 20,
                }
              }
              width={20}
            />
          </View>
        </View>
      </View>
      <View
        style={
          {
            "flexDirection": "row",
            "gap": 16,
            "minWidth": "100%",
            "paddingVertical": 5,
          }
        }
      >
        <View
          onLayout={[Function]}
          style={
            {
              "alignSelf": "center",
              "position": "relative",
            }
          }
          testID="badge-wrapper-badge"
        >
          <View>
            <Image
              onError={[Function]}
              placeholderStyle={
                {
                  "backgroundColor": "#f2f4f6",
                  "borderColor": "#f2f4f6",
                  "borderRadius": 16,
                  "borderWidth": 0.5,
                  "height": 32,
                  "width": 32,
                }
              }
              source={
                {
                  "uri": "MockImage",
                }
              }
              style={
                {
                  "borderColor": "#f2f4f6",
                  "borderRadius": 16,
                  "borderWidth": 0.5,
                  "height": 32,
                  "overflow": "hidden",
                  "width": 32,
                }
              }
            />
          </View>
          <View
            style={
              {
                "alignItems": "center",
                "aspectRatio": 1,
                "height": 0,
                "justifyContent": "center",
                "position": "absolute",
                "right": 0,
                "top": 0,
                "transform": [
                  {
                    "translateX": 0,
                  },
                  {
                    "translateY": -0,
                  },
                ],
              }
            }
          >
            <View
              onLayout={[Function]}
              style={
                {
                  "alignItems": "center",
                  "aspectRatio": 1,
                  "height": "50%",
                  "justifyContent": "center",
                  "maxHeight": 24,
                  "minHeight": 8,
                  "opacity": 0,
                }
              }
              testID="badgenetwork"
            >
              <View
                style={
                  {
                    "alignItems": "center",
                    "backgroundColor": "#ffffff",
                    "borderColor": "#ffffff",
                    "borderRadius": 16,
                    "borderWidth": 2,
                    "height": 32,
                    "justifyContent": "center",
                    "overflow": "hidden",
                    "shadowColor": "#0000001a",
                    "shadowOffset": {
                      "height": 2,
                      "width": 0,
                    },
                    "shadowOpacity": 1,
                    "shadowRadius": 4,
                    "transform": [
                      {
                        "scale": 1,
                      },
                    ],
                    "width": 32,
                  }
                }
              >
                <Image
                  onError={[Function]}
                  resizeMode="contain"
                  source={
                    {
                      "uri": "MockImage",
                    }
                  }
                  style={
                    {
                      "height": 32,
                      "width": 32,
                    }
                  }
                  testID="network-avatar-image"
                />
              </View>
            </View>
          </View>
        </View>
        <View
          style={
            {
              "flex": 1,
              "flexDirection": "column",
            }
          }
        >
          <Text
            accessibilityRole="text"
            style={
              {
                "color": "#141618",
                "fontFamily": "EuclidCircularB-Medium",
                "fontSize": 16,
                "fontWeight": "500",
                "letterSpacing": 0,
                "lineHeight": 24,
              }
            }
          >
            Asset
          </Text>
          <Text
            accessibilityRole="text"
            style={
              {
                "color": "#6a737d",
                "fontFamily": "EuclidCircularB-Regular",
                "fontSize": 14,
                "fontWeight": "400",
                "letterSpacing": 0,
                "lineHeight": 22,
              }
            }
          >
            Ethereum
          </Text>
        </View>
        <View
          style={
            {
              "alignItems": "flex-end",
              "alignSelf": "flex-start",
              "flex": 1,
              "flexDirection": "column",
            }
          }
        >
          <Text
            accessibilityRole="text"
            style={
              {
                "color": "#141618",
                "fontFamily": "EuclidCircularB-Medium",
                "fontSize": 16,
                "fontWeight": "500",
                "letterSpacing": 0,
                "lineHeight": 24,
              }
            }
          >
            808 ETH
          </Text>
          <Text
            accessibilityRole="text"
            style={
              {
                "color": "#6a737d",
                "fontFamily": "EuclidCircularB-Regular",
                "fontSize": 14,
                "fontWeight": "400",
                "letterSpacing": 0,
                "lineHeight": 22,
              }
            }
          >
            $670.64
          </Text>
        </View>
      </View>
      <TouchableOpacity
        onPress={[Function]}
      >
        <View
          style={
            {
              "flexDirection": "row",
              "gap": 16,
              "minWidth": "100%",
              "paddingVertical": 5,
            }
          }
        >
          <View
            style={
              {
                "alignItems": "center",
                "alignSelf": "center",
                "backgroundColor": "#ffffff",
                "borderRadius": 16,
                "height": 32,
                "justifyContent": "center",
                "overflow": "hidden",
                "width": 32,
              }
            }
          >
            <Image
              onError={[Function]}
              resizeMode="contain"
              source={
                {
                  "uri": "MockImage",
                }
              }
              style={
                {
                  "height": 32,
                  "width": 32,
                }
              }
              testID="network-avatar-image"
            />
          </View>
          <View
            style={
              {
                "flex": 1,
                "flexDirection": "column",
              }
            }
          >
            <Text
              accessibilityRole="text"
              style={
                {
                  "color": "#141618",
                  "fontFamily": "EuclidCircularB-Medium",
                  "fontSize": 16,
                  "fontWeight": "500",
                  "letterSpacing": 0,
                  "lineHeight": 24,
                }
              }
            >
              Network
            </Text>
            <Text
              accessibilityRole="text"
              style={
                {
                  "color": "#6a737d",
                  "fontFamily": "EuclidCircularB-Regular",
                  "fontSize": 14,
                  "fontWeight": "400",
                  "letterSpacing": 0,
                  "lineHeight": 22,
                }
              }
            >
              Ethereum
            </Text>
          </View>
          <SvgMock
            color="#141618"
            height={20}
            name="ArrowDown"
            style={
              {
                "height": 20,
                "width": 20,
              }
            }
            width={20}
          />
        </View>
      </TouchableOpacity>
      <TouchableOpacity
        accessibilityRole="button"
        accessible={true}
        activeOpacity={1}
        onPress={[Function]}
        onPressIn={[Function]}
        onPressOut={[Function]}
        style={
          {
            "alignItems": "center",
            "alignSelf": "center",
            "backgroundColor": "#ffffff",
            "borderColor": "#0376c9",
            "borderRadius": 20,
            "borderWidth": 1,
            "bottom": 0,
            "flexDirection": "row",
            "height": 40,
            "justifyContent": "center",
            "margin": 16,
            "paddingHorizontal": 16,
            "position": "absolute",
            "width": "90%",
          }
        }
        variant="Secondary"
      >
        <Text
          accessibilityRole="text"
          style={
            {
              "color": "#0376c9",
              "fontFamily": "Euclid Circular B",
              "fontSize": 14,
              "fontWeight": "400",
              "letterSpacing": 0,
              "lineHeight": 22,
            }
          }
        >
          View on block explorer
        </Text>
      </TouchableOpacity>
    </View>
  </View>
</RCTScrollView>
`;<|MERGE_RESOLUTION|>--- conflicted
+++ resolved
@@ -448,7 +448,6 @@
           >
             From (You)
           </Text>
-<<<<<<< HEAD
           <Text
             accessibilityRole="text"
             style={
@@ -475,8 +474,6 @@
             }
           }
         >
-=======
->>>>>>> e4adfc0a
           <View
             accessibilityState={
               {
@@ -527,14 +524,9 @@
               numberOfLines={1}
               style={
                 {
-<<<<<<< HEAD
                   "color": "#0376c9",
                   "fontFamily": "EuclidCircularB-Regular",
                   "fontSize": 14,
-=======
-                  "color": "#6a737d",
-                  "fontFamily": "EuclidCircularB-Regular",
->>>>>>> e4adfc0a
                   "fontWeight": "400",
                 }
               }
