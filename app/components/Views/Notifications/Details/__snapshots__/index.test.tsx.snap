// Jest Snapshot v1, https://goo.gl/fbAQLP

exports[`NotificationsDetails renders correctly 1`] = `
<View
  style={
    {
      "flex": 1,
    }
  }
>
  <View
    style={
      [
        {
          "alignItems": "baseline",
          "flexDirection": "row",
          "gap": 16,
        },
        {
          "paddingTop": 0,
        },
      ]
    }
  >
    <TouchableOpacity
      onPress={[Function]}
      testID="notification-details-back-button"
    >
      <SvgMock
        color="#121314"
        fill="currentColor"
        height={20}
        name="ArrowLeft"
        style={
          {
            "height": 20,
            "marginLeft": 16,
            "width": 20,
          }
        }
        width={20}
      />
    </TouchableOpacity>
    <View
      style={
        [
          {},
          {
            "flex": 1,
            "paddingInline": 4,
          },
        ]
      }
    >
      <View
        style={
          [
            {},
            undefined,
          ]
        }
      >
        <Text
          accessibilityRole="text"
          style={
            {
              "color": "#121314",
              "fontFamily": "Geist Medium",
              "fontSize": 18,
              "letterSpacing": 0,
              "lineHeight": 24,
            }
          }
          testID="notification-details-header-title"
        >
          Received ETH
        </Text>
      </View>
      <View
        style={
          [
            {},
            undefined,
          ]
        }
      >
        <Text
          accessibilityRole="text"
          style={
            {
              "color": "#686e7d",
              "fontFamily": "Geist Regular",
              "fontSize": 16,
              "letterSpacing": 0,
              "lineHeight": 24,
            }
          }
        >
          2/28/2022
        </Text>
      </View>
    </View>
  </View>
  <RCTScrollView
    collapsable={false}
    contentContainerStyle={
      {
        "flexGrow": 1,
        "padding": 16,
      }
    }
    handlerTag={-1}
    handlerType="NativeViewGestureHandler"
    onGestureHandlerEvent={[Function]}
    onGestureHandlerStateChange={[Function]}
    style={
      {
        "flex": 1,
      }
    }
  >
    <View>
      <View>
        <View
          style={
            {
              "flexDirection": "row",
              "gap": 16,
              "minWidth": "100%",
              "paddingVertical": 5,
            }
          }
        >
          <View
            style={
              {
                "alignSelf": "center",
                "backgroundColor": "#ffffff",
                "borderRadius": 8,
                "height": 32,
                "overflow": "hidden",
                "width": 32,
              }
            }
          >
            <View
              style={
                {
                  "height": 32,
                  "width": 32,
                }
              }
            />
          </View>
          <View
            style={
              {
                "flex": 1,
                "flexDirection": "column",
              }
            }
          >
            <Text
              accessibilityRole="text"
              style={
                {
                  "color": "#121314",
                  "fontFamily": "Geist Medium",
                  "fontSize": 18,
                  "letterSpacing": 0,
                  "lineHeight": 24,
                }
              }
            >
              From
            </Text>
            <View
              accessibilityState={
                {
                  "busy": undefined,
                  "checked": undefined,
                  "disabled": undefined,
                  "expanded": undefined,
                  "selected": undefined,
                }
              }
              accessibilityValue={
                {
                  "max": undefined,
                  "min": undefined,
                  "now": undefined,
                  "text": undefined,
                }
              }
              accessible={true}
              collapsable={false}
              focusable={true}
              hitSlop={
                {
                  "bottom": 24,
                  "left": 24,
                  "right": 24,
                  "top": 24,
                }
              }
              onBlur={[Function]}
              onClick={[Function]}
              onFocus={[Function]}
              onResponderGrant={[Function]}
              onResponderMove={[Function]}
              onResponderRelease={[Function]}
              onResponderTerminate={[Function]}
              onResponderTerminationRequest={[Function]}
              onStartShouldSetResponder={[Function]}
              style={
                {
                  "alignItems": "center",
                  "flexDirection": "row",
                  "gap": 2,
                }
              }
            >
              <Text
                numberOfLines={1}
                style={
                  {
                    "color": "#686e7d",
                    "fontFamily": "Geist Regular",
                  }
                }
              >
                0x881D4...D300C
              </Text>
              <SvgMock
                color="#121314"
                fill="currentColor"
                height={20}
                name="Copy"
                style={
                  {
                    "color": "#686e7d",
                    "height": 20,
                    "width": 20,
                  }
                }
                width={20}
              />
            </View>
          </View>
        </View>
        <View
          style={
            {
              "flexDirection": "row",
              "gap": 16,
              "minWidth": "100%",
              "paddingVertical": 5,
            }
          }
        >
          <View
            style={
              {
                "alignSelf": "center",
                "backgroundColor": "#ffffff",
                "borderRadius": 8,
                "height": 32,
                "overflow": "hidden",
                "width": 32,
              }
            }
          >
            <View
              style={
                {
                  "height": 32,
                  "width": 32,
                }
              }
            />
          </View>
          <View
            style={
              {
                "flex": 1,
                "flexDirection": "column",
              }
            }
          >
            <Text
              accessibilityRole="text"
              style={
                {
                  "color": "#121314",
                  "fontFamily": "Geist Medium",
                  "fontSize": 18,
                  "letterSpacing": 0,
                  "lineHeight": 24,
                }
              }
            >
              To (You)
            </Text>
            <View
              accessibilityState={
                {
                  "busy": undefined,
                  "checked": undefined,
                  "disabled": undefined,
                  "expanded": undefined,
                  "selected": undefined,
                }
              }
              accessibilityValue={
                {
                  "max": undefined,
                  "min": undefined,
                  "now": undefined,
                  "text": undefined,
                }
              }
              accessible={true}
              collapsable={false}
              focusable={true}
              hitSlop={
                {
                  "bottom": 24,
                  "left": 24,
                  "right": 24,
                  "top": 24,
                }
              }
              onBlur={[Function]}
              onClick={[Function]}
              onFocus={[Function]}
              onResponderGrant={[Function]}
              onResponderMove={[Function]}
              onResponderRelease={[Function]}
              onResponderTerminate={[Function]}
              onResponderTerminationRequest={[Function]}
              onStartShouldSetResponder={[Function]}
              style={
                {
                  "alignItems": "center",
                  "flexDirection": "row",
                  "gap": 2,
                }
              }
            >
              <Text
                numberOfLines={1}
                style={
                  {
                    "color": "#686e7d",
                    "fontFamily": "Geist Regular",
                  }
                }
              >
                0x881D4...d300d
              </Text>
              <SvgMock
                color="#121314"
                fill="currentColor"
                height={20}
                name="Copy"
                style={
                  {
                    "color": "#686e7d",
                    "height": 20,
                    "width": 20,
                  }
                }
                width={20}
              />
            </View>
          </View>
        </View>
        <View
          style={
            {
              "flexDirection": "row",
              "gap": 16,
              "minWidth": "100%",
              "paddingVertical": 5,
            }
          }
        >
          <View
            style={
              {
                "alignItems": "center",
                "alignSelf": "center",
                "backgroundColor": "#457a391a",
                "borderRadius": 16,
                "height": 32,
                "justifyContent": "center",
                "overflow": "hidden",
                "width": 32,
              }
            }
          >
            <SvgMock
              color="#457a39"
              fill="currentColor"
              height={20}
              name="Check"
              style={
                {
                  "height": 20,
                  "width": 20,
                }
              }
              width={20}
            />
          </View>
          <View
            style={
              {
                "flex": 1,
                "flexDirection": "column",
              }
            }
          >
            <Text
              accessibilityRole="text"
              style={
                {
                  "color": "#121314",
                  "fontFamily": "Geist Medium",
                  "fontSize": 18,
                  "letterSpacing": 0,
                  "lineHeight": 24,
                }
              }
            >
              Status
            </Text>
            <Text
              accessibilityRole="text"
              style={
                {
                  "color": "#686e7d",
                  "fontFamily": "Geist Regular",
                  "fontSize": 16,
                  "letterSpacing": 0,
                  "lineHeight": 24,
                }
              }
            >
              Confirmed
            </Text>
          </View>
          <View
            style={
              {
                "alignItems": "flex-end",
                "alignSelf": "flex-start",
                "flex": 1,
                "flexDirection": "column",
              }
            }
          >
            <View
              accessibilityState={
                {
                  "busy": undefined,
                  "checked": undefined,
                  "disabled": undefined,
                  "expanded": undefined,
                  "selected": undefined,
                }
              }
              accessibilityValue={
                {
                  "max": undefined,
                  "min": undefined,
                  "now": undefined,
                  "text": undefined,
                }
              }
              accessible={true}
              collapsable={false}
              focusable={true}
              hitSlop={
                {
                  "bottom": 24,
                  "left": 24,
                  "right": 24,
                  "top": 24,
                }
              }
              onBlur={[Function]}
              onClick={[Function]}
              onFocus={[Function]}
              onResponderGrant={[Function]}
              onResponderMove={[Function]}
              onResponderRelease={[Function]}
              onResponderTerminate={[Function]}
              onResponderTerminationRequest={[Function]}
              onStartShouldSetResponder={[Function]}
              style={
                {
                  "alignItems": "center",
                  "flexDirection": "row",
                  "gap": 2,
                }
              }
            >
              <Text
                accessibilityRole="text"
                style={
                  {
                    "color": "#4459ff",
                    "fontFamily": "Geist Regular",
                    "fontSize": 16,
                    "letterSpacing": 0,
                    "lineHeight": 24,
                  }
                }
              >
                Transaction ID
              </Text>
              <SvgMock
                color="#4459ff"
                fill="currentColor"
                height={20}
                name="Copy"
                style={
                  {
                    "height": 20,
                    "width": 20,
                  }
                }
                width={20}
              />
            </View>
          </View>
        </View>
        <View
          style={
            {
              "flexDirection": "row",
              "gap": 16,
              "minWidth": "100%",
              "paddingVertical": 5,
            }
          }
        >
          <View
            onLayout={[Function]}
            style={
              {
                "alignSelf": "center",
                "position": "relative",
              }
            }
            testID="badge-wrapper-badge"
          >
            <View>
<<<<<<< HEAD
              <Image
                onError={[Function]}
=======
              <View
>>>>>>> c0d92e35
                placeholderStyle={
                  {
                    "backgroundColor": "#f3f5f9",
                    "borderColor": "#f3f5f9",
                    "borderRadius": 16,
                    "borderWidth": 0.5,
                    "height": 32,
                    "width": 32,
                  }
                }
                source={
                  {
                    "uri": "",
                  }
                }
                style={
                  {
                    "borderColor": "#f3f5f9",
                    "borderRadius": 16,
                    "borderWidth": 0.5,
                    "height": 32,
                    "overflow": "hidden",
                    "width": 32,
                  }
                }
              />
            </View>
            <View
              style={
                {
                  "alignItems": "center",
                  "aspectRatio": 1,
                  "bottom": 0,
                  "height": 0,
                  "justifyContent": "center",
                  "position": "absolute",
                  "right": 0,
                  "transform": [
                    {
                      "translateX": 0,
                    },
                    {
                      "translateY": 0,
                    },
                  ],
                }
              }
            >
              <View
                onLayout={[Function]}
                style={
                  {
                    "alignItems": "center",
                    "aspectRatio": 1,
                    "height": "50%",
                    "justifyContent": "center",
                    "maxHeight": 24,
                    "minHeight": 8,
                    "opacity": 0,
                  }
                }
                testID="badgenetwork"
              >
                <View
                  style={
                    {
                      "alignItems": "center",
                      "backgroundColor": "#ffffff",
                      "borderColor": "#ffffff",
                      "borderRadius": 8,
                      "borderWidth": 2,
                      "height": 32,
                      "justifyContent": "center",
                      "overflow": "hidden",
                      "shadowColor": "#0000001a",
                      "shadowOffset": {
                        "height": 2,
                        "width": 0,
                      },
                      "shadowOpacity": 1,
                      "shadowRadius": 4,
                      "transform": [
                        {
                          "scale": 1,
                        },
                      ],
                      "width": 32,
                    }
                  }
                >
                  <Image
                    onError={[Function]}
                    resizeMode="contain"
                    source={1}
                    style={
                      {
                        "height": 32,
                        "width": 32,
                      }
                    }
                    testID="network-avatar-image"
                  />
                </View>
              </View>
            </View>
          </View>
          <View
            style={
              {
                "flex": 1,
                "flexDirection": "column",
              }
            }
          >
            <Text
              accessibilityRole="text"
              style={
                {
                  "color": "#121314",
                  "fontFamily": "Geist Medium",
                  "fontSize": 18,
                  "letterSpacing": 0,
                  "lineHeight": 24,
                }
              }
            >
              Asset
            </Text>
            <Text
              accessibilityRole="text"
              style={
                {
                  "color": "#686e7d",
                  "fontFamily": "Geist Regular",
                  "fontSize": 16,
                  "letterSpacing": 0,
                  "lineHeight": 24,
                }
              }
            >
              Ethereum
            </Text>
          </View>
          <View
            style={
              {
                "alignItems": "flex-end",
                "alignSelf": "flex-start",
                "flex": 1,
                "flexDirection": "column",
              }
            }
          >
            <Text
              accessibilityRole="text"
              style={
                {
                  "color": "#121314",
                  "fontFamily": "Geist Medium",
                  "fontSize": 18,
                  "letterSpacing": 0,
                  "lineHeight": 24,
                }
              }
            >
              808 ETH
            </Text>
            <Text
              accessibilityRole="text"
              style={
                {
                  "color": "#686e7d",
                  "fontFamily": "Geist Regular",
                  "fontSize": 16,
                  "letterSpacing": 0,
                  "lineHeight": 24,
                }
              }
            >
              $670.64
            </Text>
          </View>
        </View>
        <View
          style={
            {
              "flexDirection": "row",
              "gap": 16,
              "minWidth": "100%",
              "paddingVertical": 5,
            }
          }
        >
          <View
            style={
              {
                "alignItems": "center",
                "alignSelf": "center",
                "backgroundColor": "#ffffff",
                "borderRadius": 8,
                "height": 32,
                "justifyContent": "center",
                "overflow": "hidden",
                "width": 32,
              }
            }
          >
            <Image
              onError={[Function]}
              resizeMode="contain"
              source={1}
              style={
                {
                  "height": 32,
                  "width": 32,
                }
              }
              testID="network-avatar-image"
            />
          </View>
          <View
            style={
              {
                "flex": 1,
                "flexDirection": "column",
              }
            }
          >
            <Text
              accessibilityRole="text"
              style={
                {
                  "color": "#121314",
                  "fontFamily": "Geist Medium",
                  "fontSize": 18,
                  "letterSpacing": 0,
                  "lineHeight": 24,
                }
              }
            >
              Network
            </Text>
            <Text
              accessibilityRole="text"
              style={
                {
                  "color": "#686e7d",
                  "fontFamily": "Geist Regular",
                  "fontSize": 16,
                  "letterSpacing": 0,
                  "lineHeight": 24,
                }
              }
            >
              Ethereum
            </Text>
          </View>
        </View>
      </View>
      <View
        style={
          {
            "marginTop": "auto",
          }
        }
      >
        <TouchableOpacity
          accessibilityRole="button"
          accessible={true}
          activeOpacity={1}
          onPress={[Function]}
          onPressIn={[Function]}
          onPressOut={[Function]}
          style={
            {
              "alignItems": "center",
              "alignSelf": "center",
              "backgroundColor": "#121314",
              "borderRadius": 12,
              "flexDirection": "row",
              "height": 40,
              "justifyContent": "center",
              "margin": 16,
              "overflow": "hidden",
              "paddingHorizontal": 16,
              "width": "100%",
            }
          }
        >
          <Text
            accessibilityRole="text"
            style={
              {
                "color": "#ffffff",
                "fontFamily": "Geist Medium",
                "fontSize": 16,
                "letterSpacing": 0,
                "lineHeight": 24,
              }
            }
          >
            View on block explorer
          </Text>
          <SvgMock
            color="#ffffff"
            fill="currentColor"
            height={16}
            name="Arrow2UpRight"
            style={
              {
                "height": 16,
                "marginLeft": 8,
                "width": 16,
              }
            }
            width={16}
          />
        </TouchableOpacity>
      </View>
    </View>
  </RCTScrollView>
</View>
`;<|MERGE_RESOLUTION|>--- conflicted
+++ resolved
@@ -557,12 +557,7 @@
             testID="badge-wrapper-badge"
           >
             <View>
-<<<<<<< HEAD
-              <Image
-                onError={[Function]}
-=======
               <View
->>>>>>> c0d92e35
                 placeholderStyle={
                   {
                     "backgroundColor": "#f3f5f9",
