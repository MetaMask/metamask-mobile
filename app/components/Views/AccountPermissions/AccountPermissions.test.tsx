import React from 'react';
import { act, fireEvent } from '@testing-library/react-native';
import { KeyringTypes } from '@metamask/keyring-controller';
import { InternalAccount } from '@metamask/keyring-internal-api';
import { EthScope } from '@metamask/keyring-api';
import { Account } from '../../hooks/useAccounts';
import renderWithProvider, {
  DeepPartial,
} from '../../../util/test/renderWithProvider';
import { backgroundState } from '../../../util/test/initial-root-state';
import { RootState } from '../../../reducers';
import AccountPermissions from './AccountPermissions';
import { ConnectedAccountsSelectorsIDs } from '../../../../e2e/selectors/Browser/ConnectedAccountModal.selectors';
import { AccountPermissionsScreens } from './AccountPermissions.types';
import {
  updatePermittedChains,
  addPermittedAccounts,
  removePermittedAccounts,
} from '../../../core/Permissions';
import { NetworkConnectMultiSelectorSelectorsIDs } from '../../../../e2e/selectors/Browser/NetworkConnectMultiSelector.selectors';
import { ConnectAccountBottomSheetSelectorsIDs } from '../../../../e2e/selectors/Browser/ConnectAccountBottomSheet.selectors';
import {
  Caip25CaveatType,
  Caip25EndowmentPermissionName,
} from '@metamask/chain-agnostic-permission';
<<<<<<< HEAD

const MOCK_ACCOUNTS = [
  {
    name: 'Account 1',
    address: '0xC4955C0d639D99699Bfd7Ec54d9FaFEe40e4D272',
=======
import { Hex } from '@metamask/utils';
import Engine from '../../../core/Engine';

const MOCK_EVM_ACCOUNT_1 = '0xC4955C0d639D99699Bfd7Ec54d9FaFEe40e4D272';
const MOCK_EVM_ACCOUNT_2 = '0xd018538C87232FF95acbCe4870629b75640a78E7';

const MOCK_EVM_ACCOUNT_1_ID = 'mock-account-id-1';
const MOCK_EVM_ACCOUNT_2_ID = 'mock-account-id-2';

const MOCK_EVM_ACCOUNT_1_NAME = 'Account 1';
const MOCK_EVM_ACCOUNT_2_NAME = 'Account 2';

const MOCK_EVM_ACCOUNT_1_CAIP_ACCOUNT_ID = `eip155:0:${MOCK_EVM_ACCOUNT_1}`;
const MOCK_EVM_ACCOUNT_2_CAIP_ACCOUNT_ID = `eip155:0:${MOCK_EVM_ACCOUNT_2}`;

const MOCK_EVM_CAIP_SCOPE_1 = EthScope.Eoa;

const MOCK_USE_ACCOUNTS_RETURN: Account[] = [
  {
    id: MOCK_EVM_ACCOUNT_1_ID,
    name: MOCK_EVM_ACCOUNT_1_NAME,
    address: MOCK_EVM_ACCOUNT_1,
>>>>>>> b6e9c40b
    assets: {
      fiatBalance: '$3200.00\n1 ETH',
      tokens: [],
    },
<<<<<<< HEAD
    type: 'HD Key Tree',
    yOffset: 0,
    isSelected: true,
    balanceError: undefined,
  },
  {
    name: 'Account 2',
    address: '0xd018538C87232FF95acbCe4870629b75640a78E7',
    assets: {
      fiatBalance: '$6400.00\n2 ETH',
      tokens: [],
    },
    type: 'HD Key Tree',
    yOffset: 78,
    isSelected: false,
    balanceError: undefined,
=======
    type: KeyringTypes.hd,
    yOffset: 0,
    isSelected: true,
    balanceError: undefined,
    caipAccountId: MOCK_EVM_ACCOUNT_1_CAIP_ACCOUNT_ID,
    isLoadingAccount: false,
    scopes: [MOCK_EVM_CAIP_SCOPE_1],
  },
  {
    id: MOCK_EVM_ACCOUNT_2_ID,
    name: MOCK_EVM_ACCOUNT_2_NAME,
    address: MOCK_EVM_ACCOUNT_2,
    assets: {
      fiatBalance: '$6400.00\n2 ETH',
      tokens: [],
    },
    type: KeyringTypes.hd,
    yOffset: 78,
    isSelected: false,
    balanceError: undefined,
    caipAccountId: MOCK_EVM_ACCOUNT_2_CAIP_ACCOUNT_ID,
    isLoadingAccount: false,
    scopes: [MOCK_EVM_CAIP_SCOPE_1],
  },
];

const MOCK_INTERNAL_ACCOUNTS: InternalAccount[] = [
  {
    type: 'eip155:eoa',
    id: 'mock-id-1',
    options: {},
    metadata: {
      name: MOCK_EVM_ACCOUNT_1_NAME,
      importTime: 1700000000,
      keyring: { type: KeyringTypes.hd },
    },
    address: MOCK_EVM_ACCOUNT_1,
    scopes: [MOCK_EVM_CAIP_SCOPE_1],
    methods: [
      'personal_sign',
      'eth_sign',
      'eth_signTransaction',
      'eth_signTypedData_v1',
      'eth_signTypedData_v3',
      'eth_signTypedData_v4',
    ],
  },
  {
    type: 'eip155:eoa',
    id: 'mock-id-2',
    options: {},
    metadata: {
      name: MOCK_EVM_ACCOUNT_2_NAME,
      importTime: 1700000001,
      keyring: { type: KeyringTypes.hd },
    },
    address: MOCK_EVM_ACCOUNT_2,
    scopes: [MOCK_EVM_CAIP_SCOPE_1],
    methods: [
      'personal_sign',
      'eth_sign',
      'eth_signTransaction',
      'eth_signTypedData_v1',
      'eth_signTypedData_v3',
      'eth_signTypedData_v4',
    ],
>>>>>>> b6e9c40b
  },
];

const mockedNavigate = jest.fn();
const mockedGoBack = jest.fn();
const mockedTrackEvent = jest.fn();

jest.mock('react-native-scrollable-tab-view', () => ({
  __esModule: true,
  default: ({ children }: { children: React.ReactNode }) => <>{children}</>,
  DefaultTabBar: ({ children }: { children: React.ReactNode }) => (
    <>{children}</>
  ),
}));

jest.mock('../../../core/Engine', () => ({
  context: {
    MultichainNetworkController: {
      setActiveNetwork: jest.fn(),
    },
    SelectedNetworkController: {
      setNetworkClientIdForDomain: jest.fn(),
    },
    PermissionController: {
      revokeAllPermissions: jest.fn(),
    },
    KeyringController: {
      state: {
<<<<<<< HEAD
        keyrings: [],
      },
=======
        keyrings: [
          {
            type: 'HD Key Tree',
            accounts: ['0xC4955C0d639D99699Bfd7Ec54d9FaFEe40e4D272'],
            metadata: {
              id: 'mock-keyring-id',
            },
          },
        ],
      },
      getAccountKeyringType: jest.fn(() => 'HD Key Tree'),
>>>>>>> b6e9c40b
    },
    AccountsController: {
      listAccounts: jest.fn(() => []),
      listMultichainAccounts: jest.fn(() => []),
      getAccountByAddress: jest.fn(() => null),
      getNextAvailableAccountName: jest.fn(() => 'Account 3'),
      state: {
        internalAccounts: {
<<<<<<< HEAD
          accounts: {},
=======
          accounts: {
            'mock-id-1': {
              type: 'eip155:eoa',
              id: 'mock-id-1',
              metadata: {
                name: 'Account 1',
                keyring: { type: 'HD Key Tree' },
              },
              address: '0xC4955C0d639D99699Bfd7Ec54d9FaFEe40e4D272',
            },
            'mock-id-2': {
              type: 'eip155:eoa',
              id: 'mock-id-2',
              metadata: {
                name: 'Account 2',
                keyring: { type: 'HD Key Tree' },
              },
              address: '0xd018538C87232FF95acbCe4870629b75640a78E7',
            },
          },
          selectedAccount: 'mock-id-1',
        },
      },
    },
    AccountTrackerController: {
      state: {
        accounts: {
          '0xC4955C0d639D99699Bfd7Ec54d9FaFEe40e4D272': {},
          '0xd018538C87232FF95acbCe4870629b75640a78E7': {},
>>>>>>> b6e9c40b
        },
      },
    },
  },
}));

jest.mock('../../../core/Permissions', () => ({
  ...jest.requireActual('../../../core/Permissions'),
  updatePermittedChains: jest.fn(),
  addPermittedAccounts: jest.fn(),
  removePermittedAccounts: jest.fn(),
  sortMultichainAccountsByLastSelected: jest.fn((accounts) => accounts),
}));
const mockUpdatePermittedChains = updatePermittedChains as jest.Mock;
const mockAddPermittedAccounts = addPermittedAccounts as jest.Mock;
const mockRemovePermittedAccounts = removePermittedAccounts as jest.Mock;

jest.mock('@react-navigation/native', () => {
  const actualNav = jest.requireActual('@react-navigation/native');
  return {
    ...actualNav,
    useNavigation: () => ({
      navigate: mockedNavigate,
      goBack: mockedGoBack,
    }),
  };
});

jest.mock('../../../components/hooks/useMetrics', () => ({
  useMetrics: () => ({
    trackEvent: mockedTrackEvent,
  }),
}));

jest.mock('react-native-safe-area-context', () => {
  const inset = { top: 0, right: 0, bottom: 0, left: 0 };
  const frame = { width: 0, height: 0, x: 0, y: 0 };
  return {
    SafeAreaProvider: jest.fn().mockImplementation(({ children }) => children),
    SafeAreaConsumer: jest
      .fn()
      .mockImplementation(({ children }) => children(inset)),
    useSafeAreaInsets: jest.fn().mockImplementation(() => inset),
    useSafeAreaFrame: jest.fn().mockImplementation(() => frame),
  };
});

jest.mock('../../hooks/useAccounts', () => {
  const useAccountsMock = jest.fn(() => ({
    evmAccounts: MOCK_USE_ACCOUNTS_RETURN,
    accounts: MOCK_USE_ACCOUNTS_RETURN,
    ensByAccountAddress: {},
  }));
  return {
    useAccounts: useAccountsMock,
    Account: Object, // Mock for the Account type
  };
});

const mockInitialState = (
  accounts: Hex[] = ['0xC4955C0d639D99699Bfd7Ec54d9FaFEe40e4D272'],
): DeepPartial<RootState> => ({
  settings: {},
  engine: {
    backgroundState: {
      ...backgroundState,
      MultichainNetworkController: {
        multichainNetworkConfigurationsByChainId: {},
        networksWithTransactionActivity: {
          [MOCK_EVM_ACCOUNT_1.toLowerCase()]: {
            namespace: 'eip155:0',
            activeChains: ['1', '56'],
          },
          [MOCK_EVM_ACCOUNT_2.toLowerCase()]: {
            namespace: 'eip155:0',
            activeChains: ['1', '137'],
          },
        },
      },
      KeyringController: {
        isUnlocked: true,
        keyringTypes: {},
        keyrings: [
          {
            type: 'HD Key Tree',
            accounts,
            metadata: {
              id: 'mock-keyring-id',
            },
          },
        ],
      },
      AccountsController: {
        internalAccounts: {
          accounts: accounts.reduce((acc, account, index) => {
            const mockAccount = MOCK_INTERNAL_ACCOUNTS[index];
            if (mockAccount) {
              acc[mockAccount.id] = {
                ...mockAccount,
                address: account,
              };
            }
            return acc;
          }, {} as Record<string, InternalAccount>),
          selectedAccount: 'mock-id-1',
        },
      },
      PermissionController: {
        subjects: {
          test: {
            permissions: {
              [Caip25EndowmentPermissionName]: {
                caveats: [
                  {
                    type: Caip25CaveatType,
                    value: {
                      requiredScopes: {},
                      optionalScopes: {
                        'eip155:1': {
<<<<<<< HEAD
                          accounts: [
                            'eip155:1:0xC4955C0d639D99699Bfd7Ec54d9FaFEe40e4D272',
                          ],
=======
                          accounts: accounts.map(
                            (account) => `eip155:1:${account}`,
                          ),
>>>>>>> b6e9c40b
                        },
                      },
                    },
                  },
                ],
              },
            },
          },
        },
      },
      // TODO: Replace "any" with type
      // eslint-disable-next-line @typescript-eslint/no-explicit-any
    } as any,
  },
});

describe('AccountPermissions', () => {
  beforeEach(() => {
    mockUpdatePermittedChains.mockReset();
    mockAddPermittedAccounts.mockReset();
    mockRemovePermittedAccounts.mockReset();
  });

  it('renders correctly', () => {
    const { toJSON } = renderWithProvider(
      <AccountPermissions
        route={{
          params: {
            hostInfo: { metadata: { origin: 'test' } },
          },
        }}
      />,
      { state: mockInitialState() },
    );

    expect(toJSON()).toMatchSnapshot();
  });

  it('should handle manage permissions button press and navigate to permissions summary', () => {
    const { getByTestId } = renderWithProvider(
      <AccountPermissions
        route={{
          params: {
            hostInfo: { metadata: { origin: 'test' } },
          },
        }}
      />,
      { state: mockInitialState() },
    );

    const managePermissionsButton = getByTestId(
      ConnectedAccountsSelectorsIDs.MANAGE_PERMISSIONS,
    );
    fireEvent.press(managePermissionsButton);

    expect(getByTestId('permission-summary-container')).toBeDefined();
  });

  it('should render connect more accounts screen when specified as initial screen', () => {
    const { getByText } = renderWithProvider(
      <AccountPermissions
        route={{
          params: {
            hostInfo: { metadata: { origin: 'test' } },
            initialScreen: AccountPermissionsScreens.ConnectMoreAccounts,
          },
        }}
      />,
      { state: mockInitialState() },
    );

    expect(getByText('Connect more accounts')).toBeDefined();
  });

  it('handles update permissions when networks are selected', async () => {
    const { getByText, getByTestId } = renderWithProvider(
      <AccountPermissions
        route={{
          params: {
            hostInfo: { metadata: { origin: 'test' } },
            initialScreen: AccountPermissionsScreens.ConnectMoreNetworks,
          },
        }}
      />,
      { state: mockInitialState() },
    );

    // Select a network
    const network = getByText('Sepolia');
    fireEvent.press(network);

    // Press update button
    const updateButton = getByTestId(
      NetworkConnectMultiSelectorSelectorsIDs.UPDATE_CHAIN_PERMISSIONS,
    );
    fireEvent.press(updateButton);

    expect(mockUpdatePermittedChains).toHaveBeenCalledWith(
      'test',
<<<<<<< HEAD
      ['0x1', '0xaa36a7'],
=======
      ['eip155:1', 'eip155:11155111'],
      true,
    );
  });

  it('handles switches the active network when active network is no longer selected', async () => {
    const { getByText, getByTestId } = renderWithProvider(
      <AccountPermissions
        route={{
          params: {
            hostInfo: { metadata: { origin: 'test' } },
            initialScreen: AccountPermissionsScreens.ConnectMoreNetworks,
          },
        }}
      />,
      { state: mockInitialState() },
    );

    // Unselect existing network
    const existingNetwork = getByText('Ethereum Mainnet');
    fireEvent.press(existingNetwork);

    // Select a network
    const network = getByText('Sepolia');
    fireEvent.press(network);

    // Press update button
    const updateButton = getByTestId(
      NetworkConnectMultiSelectorSelectorsIDs.UPDATE_CHAIN_PERMISSIONS,
    );
    await act(() => {
      fireEvent.press(updateButton);
    });

    expect(
      Engine.context.SelectedNetworkController.setNetworkClientIdForDomain,
    ).toHaveBeenCalled();
    expect(mockUpdatePermittedChains).toHaveBeenCalledWith(
      'test',
      ['eip155:11155111'],
>>>>>>> b6e9c40b
      true,
    );
  });

  it('handles the revoke permissions modal when no networks are selected', async () => {
    const { getByText, getByTestId } = renderWithProvider(
      <AccountPermissions
        route={{
          params: {
            hostInfo: { metadata: { origin: 'test' } },
            initialScreen: AccountPermissionsScreens.ConnectMoreNetworks,
          },
        }}
      />,
      { state: mockInitialState() },
    );

    // Unselect existing permitted chain
    const network = getByText('Ethereum Mainnet');
    fireEvent.press(network);

    // Press revoke button
    const revokeButton = getByTestId(
      ConnectedAccountsSelectorsIDs.DISCONNECT_NETWORKS_BUTTON,
    );
    fireEvent.press(revokeButton);

    expect(mockedNavigate).toHaveBeenCalled();
  });

  it('handles update permissions when accounts are selected from connect more view', async () => {
    const { getByText, getByTestId } = renderWithProvider(
      <AccountPermissions
        route={{
          params: {
            hostInfo: { metadata: { origin: 'test' } },
            initialScreen: AccountPermissionsScreens.ConnectMoreAccounts,
          },
        }}
      />,
      { state: mockInitialState() },
    );

    // Select a new account
    const newAccount = getByText('Account 2');
    fireEvent.press(newAccount);

    // Press update button
    const updateButton = getByTestId(
      ConnectAccountBottomSheetSelectorsIDs.SELECT_MULTI_BUTTON,
    );
    fireEvent.press(updateButton);

    expect(mockAddPermittedAccounts).toHaveBeenCalledWith('test', [
      'eip155:0:0xd018538C87232FF95acbCe4870629b75640a78E7',
    ]);
  });

  it('handles update permissions when accounts are added from edit view', async () => {
    const { getByText, getByTestId } = renderWithProvider(
      <AccountPermissions
        route={{
          params: {
            hostInfo: { metadata: { origin: 'test' } },
            initialScreen: AccountPermissionsScreens.EditAccountsPermissions,
          },
        }}
      />,
      { state: mockInitialState() },
    );

    // Select a new account
    const newAccount = getByText('Account 2');
    fireEvent.press(newAccount);

    // Press update button
    const updateButton = getByTestId(
      ConnectAccountBottomSheetSelectorsIDs.SELECT_MULTI_BUTTON,
    );
    fireEvent.press(updateButton);

    expect(mockAddPermittedAccounts).toHaveBeenCalledWith('test', [
      'eip155:0:0xd018538C87232FF95acbCe4870629b75640a78E7',
    ]);
    expect(mockRemovePermittedAccounts).not.toHaveBeenCalled();
  });

  it('handles update permissions when accounts are removed from edit view', async () => {
    const { getByText, getByTestId } = renderWithProvider(
      <AccountPermissions
        route={{
          params: {
            hostInfo: { metadata: { origin: 'test' } },
            initialScreen: AccountPermissionsScreens.EditAccountsPermissions,
          },
        }}
      />,
      {
        state: mockInitialState([MOCK_EVM_ACCOUNT_1, MOCK_EVM_ACCOUNT_2]),
      },
    );

    // Unselect exsting permitted account
    const existingAccount = getByText('Account 1');
    fireEvent.press(existingAccount);

    // Press update button
    const updateButton = getByTestId(
      ConnectAccountBottomSheetSelectorsIDs.SELECT_MULTI_BUTTON,
    );
    fireEvent.press(updateButton);

    expect(mockAddPermittedAccounts).not.toHaveBeenCalled();
    expect(mockRemovePermittedAccounts).toHaveBeenCalledWith('test', [
      '0xC4955C0d639D99699Bfd7Ec54d9FaFEe40e4D272',
    ]);
  });

  it('handles update permissions when accounts are added and removed from edit view', async () => {
    const { getByText, getByTestId } = renderWithProvider(
      <AccountPermissions
        route={{
          params: {
            hostInfo: { metadata: { origin: 'test' } },
            initialScreen: AccountPermissionsScreens.EditAccountsPermissions,
          },
        }}
      />,
      { state: mockInitialState() },
    );

    // Unselect exsting permitted account
    const existingAccount = getByText('Account 1');
    fireEvent.press(existingAccount);

    // Select a new account
    const newAccount = getByText('Account 2');
    fireEvent.press(newAccount);

    // Press update button
    const updateButton = getByTestId(
      ConnectAccountBottomSheetSelectorsIDs.SELECT_MULTI_BUTTON,
    );
    fireEvent.press(updateButton);

    expect(mockAddPermittedAccounts).toHaveBeenCalledWith('test', [
<<<<<<< HEAD
      '0xd018538C87232FF95acbCe4870629b75640a78E7',
=======
      'eip155:0:0xd018538C87232FF95acbCe4870629b75640a78E7',
>>>>>>> b6e9c40b
    ]);
    expect(mockRemovePermittedAccounts).toHaveBeenCalledWith('test', [
      '0xC4955C0d639D99699Bfd7Ec54d9FaFEe40e4D272',
    ]);
  });

  it('handles the revoke permissions modal when no accounts are selected', async () => {
    const { getByText, getByTestId } = renderWithProvider(
      <AccountPermissions
        route={{
          params: {
            hostInfo: { metadata: { origin: 'test' } },
            initialScreen: AccountPermissionsScreens.EditAccountsPermissions,
          },
        }}
      />,
      { state: mockInitialState() },
    );

    // Unselect existing permitted account
    const account = getByText('Account 1');
    fireEvent.press(account);

    // Press revoke button
    const revokeButton = getByTestId(
      ConnectedAccountsSelectorsIDs.DISCONNECT_NETWORKS_BUTTON,
    );
    fireEvent.press(revokeButton);

    expect(mockedNavigate).toHaveBeenCalled();
  });

  it('should render AddAccount screen with multichain options', () => {
    const renderResult = renderWithProvider(
      <AccountPermissions
        route={{
          params: {
            hostInfo: { metadata: { origin: 'test' } },
            initialScreen: AccountPermissionsScreens.AddAccount,
          },
        }}
      />,
      { state: mockInitialState() },
    );

    expect(renderResult).toBeDefined();
  });

  it('handles account creation completion and navigates back to connected screen', () => {
    const { getByText } = renderWithProvider(
      <AccountPermissions
        route={{
          params: {
            hostInfo: { metadata: { origin: 'test' } },
            initialScreen: AccountPermissionsScreens.ConnectMoreAccounts,
          },
        }}
      />,
      { state: mockInitialState() },
    );

    expect(getByText('Connect more accounts')).toBeDefined();
    expect(mockAddPermittedAccounts).not.toHaveBeenCalled();
  });

  it('handles multichain account creation with specific client type and scope', async () => {
    const { getByText } = renderWithProvider(
      <AccountPermissions
        route={{
          params: {
            hostInfo: { metadata: { origin: 'test' } },
            initialScreen: AccountPermissionsScreens.EditAccountsPermissions,
          },
        }}
      />,
      { state: mockInitialState() },
    );

    expect(getByText('Account 1')).toBeDefined();
    expect(getByText('Account 2')).toBeDefined();
  });
});<|MERGE_RESOLUTION|>--- conflicted
+++ resolved
@@ -23,13 +23,6 @@
   Caip25CaveatType,
   Caip25EndowmentPermissionName,
 } from '@metamask/chain-agnostic-permission';
-<<<<<<< HEAD
-
-const MOCK_ACCOUNTS = [
-  {
-    name: 'Account 1',
-    address: '0xC4955C0d639D99699Bfd7Ec54d9FaFEe40e4D272',
-=======
 import { Hex } from '@metamask/utils';
 import Engine from '../../../core/Engine';
 
@@ -52,29 +45,10 @@
     id: MOCK_EVM_ACCOUNT_1_ID,
     name: MOCK_EVM_ACCOUNT_1_NAME,
     address: MOCK_EVM_ACCOUNT_1,
->>>>>>> b6e9c40b
     assets: {
       fiatBalance: '$3200.00\n1 ETH',
       tokens: [],
     },
-<<<<<<< HEAD
-    type: 'HD Key Tree',
-    yOffset: 0,
-    isSelected: true,
-    balanceError: undefined,
-  },
-  {
-    name: 'Account 2',
-    address: '0xd018538C87232FF95acbCe4870629b75640a78E7',
-    assets: {
-      fiatBalance: '$6400.00\n2 ETH',
-      tokens: [],
-    },
-    type: 'HD Key Tree',
-    yOffset: 78,
-    isSelected: false,
-    balanceError: undefined,
-=======
     type: KeyringTypes.hd,
     yOffset: 0,
     isSelected: true,
@@ -141,7 +115,6 @@
       'eth_signTypedData_v3',
       'eth_signTypedData_v4',
     ],
->>>>>>> b6e9c40b
   },
 ];
 
@@ -170,10 +143,6 @@
     },
     KeyringController: {
       state: {
-<<<<<<< HEAD
-        keyrings: [],
-      },
-=======
         keyrings: [
           {
             type: 'HD Key Tree',
@@ -185,7 +154,6 @@
         ],
       },
       getAccountKeyringType: jest.fn(() => 'HD Key Tree'),
->>>>>>> b6e9c40b
     },
     AccountsController: {
       listAccounts: jest.fn(() => []),
@@ -194,9 +162,6 @@
       getNextAvailableAccountName: jest.fn(() => 'Account 3'),
       state: {
         internalAccounts: {
-<<<<<<< HEAD
-          accounts: {},
-=======
           accounts: {
             'mock-id-1': {
               type: 'eip155:eoa',
@@ -226,7 +191,6 @@
         accounts: {
           '0xC4955C0d639D99699Bfd7Ec54d9FaFEe40e4D272': {},
           '0xd018538C87232FF95acbCe4870629b75640a78E7': {},
->>>>>>> b6e9c40b
         },
       },
     },
@@ -346,15 +310,9 @@
                       requiredScopes: {},
                       optionalScopes: {
                         'eip155:1': {
-<<<<<<< HEAD
-                          accounts: [
-                            'eip155:1:0xC4955C0d639D99699Bfd7Ec54d9FaFEe40e4D272',
-                          ],
-=======
                           accounts: accounts.map(
                             (account) => `eip155:1:${account}`,
                           ),
->>>>>>> b6e9c40b
                         },
                       },
                     },
@@ -454,9 +412,6 @@
 
     expect(mockUpdatePermittedChains).toHaveBeenCalledWith(
       'test',
-<<<<<<< HEAD
-      ['0x1', '0xaa36a7'],
-=======
       ['eip155:1', 'eip155:11155111'],
       true,
     );
@@ -497,7 +452,6 @@
     expect(mockUpdatePermittedChains).toHaveBeenCalledWith(
       'test',
       ['eip155:11155111'],
->>>>>>> b6e9c40b
       true,
     );
   });
@@ -644,11 +598,7 @@
     fireEvent.press(updateButton);
 
     expect(mockAddPermittedAccounts).toHaveBeenCalledWith('test', [
-<<<<<<< HEAD
-      '0xd018538C87232FF95acbCe4870629b75640a78E7',
-=======
       'eip155:0:0xd018538C87232FF95acbCe4870629b75640a78E7',
->>>>>>> b6e9c40b
     ]);
     expect(mockRemovePermittedAccounts).toHaveBeenCalledWith('test', [
       '0xC4955C0d639D99699Bfd7Ec54d9FaFEe40e4D272',
