import React from 'react';
import { act, fireEvent } from '@testing-library/react-native';
import { KeyringTypes } from '@metamask/keyring-controller';
import { InternalAccount } from '@metamask/keyring-internal-api';
import { EthScope } from '@metamask/keyring-api';
import { Account } from '../../hooks/useAccounts';
import renderWithProvider, {
  DeepPartial,
} from '../../../util/test/renderWithProvider';
import { backgroundState } from '../../../util/test/initial-root-state';
import { RootState } from '../../../reducers';
import AccountPermissions from './AccountPermissions';
import { ConnectedAccountsSelectorsIDs } from '../../../../e2e/selectors/Browser/ConnectedAccountModal.selectors';
import { AccountPermissionsScreens } from './AccountPermissions.types';
import {
  updatePermittedChains,
  addPermittedAccounts,
  removePermittedAccounts,
} from '../../../core/Permissions';
import { NetworkConnectMultiSelectorSelectorsIDs } from '../../../../e2e/selectors/Browser/NetworkConnectMultiSelector.selectors';
import { ConnectAccountBottomSheetSelectorsIDs } from '../../../../e2e/selectors/Browser/ConnectAccountBottomSheet.selectors';
import {
  Caip25CaveatType,
  Caip25EndowmentPermissionName,
} from '@metamask/chain-agnostic-permission';
<<<<<<< HEAD

const MOCK_ACCOUNTS = [
  {
    name: 'Account 1',
    address: '0xC4955C0d639D99699Bfd7Ec54d9FaFEe40e4D272',
=======
import { Hex } from '@metamask/utils';
import Engine from '../../../core/Engine';

const MOCK_EVM_ACCOUNT_1 = '0xC4955C0d639D99699Bfd7Ec54d9FaFEe40e4D272';
const MOCK_EVM_ACCOUNT_2 = '0xd018538C87232FF95acbCe4870629b75640a78E7';

const MOCK_EVM_ACCOUNT_1_NAME = 'Account 1';
const MOCK_EVM_ACCOUNT_2_NAME = 'Account 2';

const MOCK_EVM_ACCOUNT_1_CAIP_ACCOUNT_ID = `eip155:0:${MOCK_EVM_ACCOUNT_1}`;
const MOCK_EVM_ACCOUNT_2_CAIP_ACCOUNT_ID = `eip155:0:${MOCK_EVM_ACCOUNT_2}`;

const MOCK_EVM_CAIP_SCOPE_1 = EthScope.Eoa;

const MOCK_USE_ACCOUNTS_RETURN: Account[] = [
  {
    name: MOCK_EVM_ACCOUNT_1_NAME,
    address: MOCK_EVM_ACCOUNT_1,
>>>>>>> 961a5281
    assets: {
      fiatBalance: '$3200.00\n1 ETH',
      tokens: [],
    },
<<<<<<< HEAD
    type: 'HD Key Tree',
    yOffset: 0,
    isSelected: true,
    balanceError: undefined,
  },
  {
    name: 'Account 2',
    address: '0xd018538C87232FF95acbCe4870629b75640a78E7',
=======
    type: KeyringTypes.hd,
    yOffset: 0,
    isSelected: true,
    balanceError: undefined,
    caipAccountId: MOCK_EVM_ACCOUNT_1_CAIP_ACCOUNT_ID,
    isLoadingAccount: false,
    scopes: [MOCK_EVM_CAIP_SCOPE_1],
  },
  {
    name: MOCK_EVM_ACCOUNT_2_NAME,
    address: MOCK_EVM_ACCOUNT_2,
>>>>>>> 961a5281
    assets: {
      fiatBalance: '$6400.00\n2 ETH',
      tokens: [],
    },
<<<<<<< HEAD
    type: 'HD Key Tree',
    yOffset: 78,
    isSelected: false,
    balanceError: undefined,
=======
    type: KeyringTypes.hd,
    yOffset: 78,
    isSelected: false,
    balanceError: undefined,
    caipAccountId: MOCK_EVM_ACCOUNT_2_CAIP_ACCOUNT_ID,
    isLoadingAccount: false,
    scopes: [MOCK_EVM_CAIP_SCOPE_1],
  },
];

const MOCK_INTERNAL_ACCOUNTS: InternalAccount[] = [
  {
    type: 'eip155:eoa',
    id: 'mock-id-1',
    options: {},
    metadata: {
      name: MOCK_EVM_ACCOUNT_1_NAME,
      importTime: 1700000000,
      keyring: { type: KeyringTypes.hd },
    },
    address: MOCK_EVM_ACCOUNT_1,
    scopes: [MOCK_EVM_CAIP_SCOPE_1],
    methods: [
      'personal_sign',
      'eth_sign',
      'eth_signTransaction',
      'eth_signTypedData_v1',
      'eth_signTypedData_v3',
      'eth_signTypedData_v4',
    ],
  },
  {
    type: 'eip155:eoa',
    id: 'mock-id-2',
    options: {},
    metadata: {
      name: MOCK_EVM_ACCOUNT_2_NAME,
      importTime: 1700000001,
      keyring: { type: KeyringTypes.hd },
    },
    address: MOCK_EVM_ACCOUNT_2,
    scopes: [MOCK_EVM_CAIP_SCOPE_1],
    methods: [
      'personal_sign',
      'eth_sign',
      'eth_signTransaction',
      'eth_signTypedData_v1',
      'eth_signTypedData_v3',
      'eth_signTypedData_v4',
    ],
>>>>>>> 961a5281
  },
];

const mockedNavigate = jest.fn();
const mockedGoBack = jest.fn();
const mockedTrackEvent = jest.fn();

<<<<<<< HEAD
jest.mock('../../../core/Engine', () => ({
  context: {
    NetworkController: {
      setActiveNetwork: jest.fn(),
    },
=======
jest.mock('react-native-scrollable-tab-view', () => ({
  __esModule: true,
  default: ({ children }: { children: React.ReactNode }) => <>{children}</>,
  DefaultTabBar: ({ children }: { children: React.ReactNode }) => (
    <>{children}</>
  ),
}));

jest.mock('../../../core/Engine', () => ({
  context: {
    MultichainNetworkController: {
      setActiveNetwork: jest.fn(),
    },
    SelectedNetworkController: {
      setNetworkClientIdForDomain: jest.fn(),
    },
>>>>>>> 961a5281
    PermissionController: {
      revokeAllPermissions: jest.fn(),
    },
    KeyringController: {
      state: {
<<<<<<< HEAD
        keyrings: [],
      },
    },
    AccountsController: {
      listAccounts: jest.fn(() => MOCK_ACCOUNTS),
      state: {
        internalAccounts: {
          accounts: {},
=======
        keyrings: [
          {
            type: 'HD Key Tree',
            accounts: ['0xC4955C0d639D99699Bfd7Ec54d9FaFEe40e4D272'],
            metadata: {
              id: 'mock-keyring-id',
            },
          },
        ],
      },
      getAccountKeyringType: jest.fn(() => 'HD Key Tree'),
    },
    AccountsController: {
      listAccounts: jest.fn(() => []),
      listMultichainAccounts: jest.fn(() => []),
      getAccountByAddress: jest.fn(() => null),
      getNextAvailableAccountName: jest.fn(() => 'Account 3'),
      state: {
        internalAccounts: {
          accounts: {
            'mock-id-1': {
              type: 'eip155:eoa',
              id: 'mock-id-1',
              metadata: {
                name: 'Account 1',
                keyring: { type: 'HD Key Tree' },
              },
              address: '0xC4955C0d639D99699Bfd7Ec54d9FaFEe40e4D272',
            },
            'mock-id-2': {
              type: 'eip155:eoa',
              id: 'mock-id-2',
              metadata: {
                name: 'Account 2',
                keyring: { type: 'HD Key Tree' },
              },
              address: '0xd018538C87232FF95acbCe4870629b75640a78E7',
            },
          },
          selectedAccount: 'mock-id-1',
        },
      },
    },
    AccountTrackerController: {
      state: {
        accounts: {
          '0xC4955C0d639D99699Bfd7Ec54d9FaFEe40e4D272': {},
          '0xd018538C87232FF95acbCe4870629b75640a78E7': {},
>>>>>>> 961a5281
        },
      },
    },
  },
}));

jest.mock('../../../core/Permissions', () => ({
  ...jest.requireActual('../../../core/Permissions'),
  updatePermittedChains: jest.fn(),
  addPermittedAccounts: jest.fn(),
  removePermittedAccounts: jest.fn(),
<<<<<<< HEAD
=======
  sortMultichainAccountsByLastSelected: jest.fn((accounts) => accounts),
>>>>>>> 961a5281
}));
const mockUpdatePermittedChains = updatePermittedChains as jest.Mock;
const mockAddPermittedAccounts = addPermittedAccounts as jest.Mock;
const mockRemovePermittedAccounts = removePermittedAccounts as jest.Mock;

jest.mock('@react-navigation/native', () => {
  const actualNav = jest.requireActual('@react-navigation/native');
  return {
    ...actualNav,
    useNavigation: () => ({
      navigate: mockedNavigate,
      goBack: mockedGoBack,
    }),
  };
});

jest.mock('../../../components/hooks/useMetrics', () => ({
  useMetrics: () => ({
    trackEvent: mockedTrackEvent,
  }),
}));

jest.mock('react-native-safe-area-context', () => {
  const inset = { top: 0, right: 0, bottom: 0, left: 0 };
  const frame = { width: 0, height: 0, x: 0, y: 0 };
  return {
    SafeAreaProvider: jest.fn().mockImplementation(({ children }) => children),
    SafeAreaConsumer: jest
      .fn()
      .mockImplementation(({ children }) => children(inset)),
    useSafeAreaInsets: jest.fn().mockImplementation(() => inset),
    useSafeAreaFrame: jest.fn().mockImplementation(() => frame),
  };
});

jest.mock('../../hooks/useAccounts', () => {
  const useAccountsMock = jest.fn(() => ({
<<<<<<< HEAD
    evmAccounts: MOCK_ACCOUNTS,
    accounts: MOCK_ACCOUNTS,
=======
    evmAccounts: MOCK_USE_ACCOUNTS_RETURN,
    accounts: MOCK_USE_ACCOUNTS_RETURN,
>>>>>>> 961a5281
    ensByAccountAddress: {},
  }));
  return {
    useAccounts: useAccountsMock,
    Account: Object, // Mock for the Account type
  };
});

<<<<<<< HEAD
const mockInitialState: DeepPartial<RootState> = {
=======
const mockInitialState = (
  accounts: Hex[] = ['0xC4955C0d639D99699Bfd7Ec54d9FaFEe40e4D272'],
): DeepPartial<RootState> => ({
>>>>>>> 961a5281
  settings: {},
  engine: {
    backgroundState: {
      ...backgroundState,
<<<<<<< HEAD
=======
      MultichainNetworkController: {
        multichainNetworkConfigurationsByChainId: {},
        networksWithTransactionActivity: {
          [MOCK_EVM_ACCOUNT_1.toLowerCase()]: {
            namespace: 'eip155:0',
            activeChains: ['1', '56'],
          },
          [MOCK_EVM_ACCOUNT_2.toLowerCase()]: {
            namespace: 'eip155:0',
            activeChains: ['1', '137'],
          },
        },
      },
      KeyringController: {
        isUnlocked: true,
        keyringTypes: {},
        keyrings: [
          {
            type: 'HD Key Tree',
            accounts,
            metadata: {
              id: 'mock-keyring-id',
            },
          },
        ],
      },
      AccountsController: {
        internalAccounts: {
          accounts: accounts.reduce((acc, account, index) => {
            const mockAccount = MOCK_INTERNAL_ACCOUNTS[index];
            if (mockAccount) {
              acc[mockAccount.id] = {
                ...mockAccount,
                address: account,
              };
            }
            return acc;
          }, {} as Record<string, InternalAccount>),
          selectedAccount: 'mock-id-1',
        },
      },
>>>>>>> 961a5281
      PermissionController: {
        subjects: {
          test: {
            permissions: {
              [Caip25EndowmentPermissionName]: {
                caveats: [
                  {
                    type: Caip25CaveatType,
                    value: {
                      requiredScopes: {},
                      optionalScopes: {
                        'eip155:1': {
<<<<<<< HEAD
                          accounts: [
                            'eip155:1:0xC4955C0d639D99699Bfd7Ec54d9FaFEe40e4D272',
                          ],
=======
                          accounts: accounts.map(
                            (account) => `eip155:1:${account}`,
                          ),
>>>>>>> 961a5281
                        },
                      },
                    },
                  },
                ],
              },
            },
          },
        },
      },
      // TODO: Replace "any" with type
      // eslint-disable-next-line @typescript-eslint/no-explicit-any
    } as any,
  },
});

describe('AccountPermissions', () => {
  beforeEach(() => {
    mockUpdatePermittedChains.mockReset();
    mockAddPermittedAccounts.mockReset();
    mockRemovePermittedAccounts.mockReset();
  });

  it('renders correctly', () => {
    const { toJSON } = renderWithProvider(
      <AccountPermissions
        route={{
          params: {
            hostInfo: { metadata: { origin: 'test' } },
          },
        }}
      />,
      { state: mockInitialState() },
    );

    expect(toJSON()).toMatchSnapshot();
  });

  it('should handle manage permissions button press and navigate to permissions summary', () => {
    const { getByTestId } = renderWithProvider(
      <AccountPermissions
        route={{
          params: {
            hostInfo: { metadata: { origin: 'test' } },
          },
        }}
      />,
<<<<<<< HEAD
      { state: mockInitialState },
=======
      { state: mockInitialState() },
>>>>>>> 961a5281
    );

    const managePermissionsButton = getByTestId(
      ConnectedAccountsSelectorsIDs.MANAGE_PERMISSIONS,
    );
    fireEvent.press(managePermissionsButton);

    expect(getByTestId('permission-summary-container')).toBeDefined();
  });

  it('should render connect more accounts screen when specified as initial screen', () => {
    const { getByText } = renderWithProvider(
      <AccountPermissions
        route={{
          params: {
            hostInfo: { metadata: { origin: 'test' } },
            initialScreen: AccountPermissionsScreens.ConnectMoreAccounts,
          },
        }}
      />,
      { state: mockInitialState() },
    );

    expect(getByText('Connect more accounts')).toBeDefined();
  });

  it('handles update permissions when networks are selected', async () => {
    const { getByText, getByTestId } = renderWithProvider(
      <AccountPermissions
        route={{
          params: {
            hostInfo: { metadata: { origin: 'test' } },
            initialScreen: AccountPermissionsScreens.ConnectMoreNetworks,
          },
        }}
      />,
      { state: mockInitialState() },
    );

    // Select a network
    const network = getByText('Sepolia');
    fireEvent.press(network);

    // Press update button
    const updateButton = getByTestId(
      NetworkConnectMultiSelectorSelectorsIDs.UPDATE_CHAIN_PERMISSIONS,
    );
    fireEvent.press(updateButton);

    expect(mockUpdatePermittedChains).toHaveBeenCalledWith(
      'test',
      ['eip155:1', 'eip155:11155111'],
      true,
    );
  });

  it('handles switches the active network when active network is no longer selected', async () => {
    const { getByText, getByTestId } = renderWithProvider(
      <AccountPermissions
        route={{
          params: {
            hostInfo: { metadata: { origin: 'test' } },
            initialScreen: AccountPermissionsScreens.ConnectMoreNetworks,
          },
        }}
      />,
      { state: mockInitialState() },
    );

    // Unselect existing network
    const existingNetwork = getByText('Ethereum Mainnet');
    fireEvent.press(existingNetwork);

    // Select a network
    const network = getByText('Sepolia');
    fireEvent.press(network);

    // Press update button
    const updateButton = getByTestId(
      NetworkConnectMultiSelectorSelectorsIDs.UPDATE_CHAIN_PERMISSIONS,
    );
    await act(() => {
      fireEvent.press(updateButton);
    });

    expect(
      Engine.context.SelectedNetworkController.setNetworkClientIdForDomain,
    ).toHaveBeenCalled();
    expect(mockUpdatePermittedChains).toHaveBeenCalledWith(
      'test',
      ['eip155:11155111'],
      true,
    );
  });

  it('handles the revoke permissions modal when no networks are selected', async () => {
    const { getByText, getByTestId } = renderWithProvider(
      <AccountPermissions
        route={{
          params: {
            hostInfo: { metadata: { origin: 'test' } },
            initialScreen: AccountPermissionsScreens.ConnectMoreNetworks,
          },
        }}
      />,
      { state: mockInitialState() },
    );

    // Unselect existing permitted chain
    const network = getByText('Ethereum Mainnet');
    fireEvent.press(network);

    // Press revoke button
    const revokeButton = getByTestId(
      ConnectedAccountsSelectorsIDs.DISCONNECT_NETWORKS_BUTTON,
    );
    fireEvent.press(revokeButton);

    expect(mockedNavigate).toHaveBeenCalled();
  });

  it('handles update permissions when accounts are selected from connect more view', async () => {
    const { getByText, getByTestId } = renderWithProvider(
      <AccountPermissions
        route={{
          params: {
            hostInfo: { metadata: { origin: 'test' } },
            initialScreen: AccountPermissionsScreens.ConnectMoreAccounts,
          },
        }}
      />,
      { state: mockInitialState() },
    );

    // Select a new account
    const newAccount = getByText('Account 2');
    fireEvent.press(newAccount);

    // Press update button
    const updateButton = getByTestId(
      ConnectAccountBottomSheetSelectorsIDs.SELECT_MULTI_BUTTON,
    );
    fireEvent.press(updateButton);

    expect(mockAddPermittedAccounts).toHaveBeenCalledWith('test', [
      'eip155:0:0xd018538C87232FF95acbCe4870629b75640a78E7',
    ]);
  });

  it('handles update permissions when accounts are added from edit view', async () => {
    const { getByText, getByTestId } = renderWithProvider(
      <AccountPermissions
        route={{
          params: {
            hostInfo: { metadata: { origin: 'test' } },
            initialScreen: AccountPermissionsScreens.EditAccountsPermissions,
          },
        }}
      />,
      { state: mockInitialState() },
    );

    // Select a new account
    const newAccount = getByText('Account 2');
    fireEvent.press(newAccount);

    // Press update button
    const updateButton = getByTestId(
      ConnectAccountBottomSheetSelectorsIDs.SELECT_MULTI_BUTTON,
    );
    fireEvent.press(updateButton);

    expect(mockAddPermittedAccounts).toHaveBeenCalledWith('test', [
      'eip155:0:0xd018538C87232FF95acbCe4870629b75640a78E7',
    ]);
    expect(mockRemovePermittedAccounts).not.toHaveBeenCalled();
  });

  it('handles update permissions when accounts are removed from edit view', async () => {
    const { getByText, getByTestId } = renderWithProvider(
      <AccountPermissions
        route={{
          params: {
            hostInfo: { metadata: { origin: 'test' } },
            initialScreen: AccountPermissionsScreens.EditAccountsPermissions,
          },
        }}
      />,
      {
        state: mockInitialState([MOCK_EVM_ACCOUNT_1, MOCK_EVM_ACCOUNT_2]),
      },
    );

    // Unselect exsting permitted account
    const existingAccount = getByText('Account 1');
    fireEvent.press(existingAccount);

    // Press update button
    const updateButton = getByTestId(
      ConnectAccountBottomSheetSelectorsIDs.SELECT_MULTI_BUTTON,
    );
    fireEvent.press(updateButton);

    expect(mockAddPermittedAccounts).not.toHaveBeenCalled();
    expect(mockRemovePermittedAccounts).toHaveBeenCalledWith('test', [
      '0xC4955C0d639D99699Bfd7Ec54d9FaFEe40e4D272',
    ]);
  });

  it('handles update permissions when accounts are added and removed from edit view', async () => {
    const { getByText, getByTestId } = renderWithProvider(
      <AccountPermissions
        route={{
          params: {
            hostInfo: { metadata: { origin: 'test' } },
            initialScreen: AccountPermissionsScreens.EditAccountsPermissions,
          },
        }}
      />,
      { state: mockInitialState() },
    );

    // Unselect exsting permitted account
    const existingAccount = getByText('Account 1');
    fireEvent.press(existingAccount);

    // Select a new account
    const newAccount = getByText('Account 2');
    fireEvent.press(newAccount);

    // Press update button
    const updateButton = getByTestId(
      ConnectAccountBottomSheetSelectorsIDs.SELECT_MULTI_BUTTON,
    );
    fireEvent.press(updateButton);

    expect(mockAddPermittedAccounts).toHaveBeenCalledWith('test', [
      'eip155:0:0xd018538C87232FF95acbCe4870629b75640a78E7',
    ]);
    expect(mockRemovePermittedAccounts).toHaveBeenCalledWith('test', [
      '0xC4955C0d639D99699Bfd7Ec54d9FaFEe40e4D272',
    ]);
  });

  it('handles the revoke permissions modal when no accounts are selected', async () => {
    const { getByText, getByTestId } = renderWithProvider(
      <AccountPermissions
        route={{
          params: {
            hostInfo: { metadata: { origin: 'test' } },
            initialScreen: AccountPermissionsScreens.EditAccountsPermissions,
          },
        }}
      />,
      { state: mockInitialState() },
    );

    // Unselect existing permitted account
    const account = getByText('Account 1');
    fireEvent.press(account);

    // Press revoke button
    const revokeButton = getByTestId(
      ConnectedAccountsSelectorsIDs.DISCONNECT_NETWORKS_BUTTON,
    );
    fireEvent.press(revokeButton);

    expect(mockedNavigate).toHaveBeenCalled();
  });

  it('should render AddAccount screen with multichain options', () => {
    const renderResult = renderWithProvider(
      <AccountPermissions
        route={{
          params: {
            hostInfo: { metadata: { origin: 'test' } },
            initialScreen: AccountPermissionsScreens.AddAccount,
          },
        }}
      />,
      { state: mockInitialState() },
    );

    expect(renderResult).toBeDefined();
  });

  it('handles account creation completion and navigates back to connected screen', () => {
    const { getByText } = renderWithProvider(
      <AccountPermissions
        route={{
          params: {
            hostInfo: { metadata: { origin: 'test' } },
            initialScreen: AccountPermissionsScreens.ConnectMoreAccounts,
          },
        }}
      />,
      { state: mockInitialState() },
    );

    expect(getByText('Connect more accounts')).toBeDefined();
    expect(mockAddPermittedAccounts).not.toHaveBeenCalled();
  });

  it('handles multichain account creation with specific client type and scope', async () => {
    const { getByText } = renderWithProvider(
      <AccountPermissions
        route={{
          params: {
            hostInfo: { metadata: { origin: 'test' } },
            initialScreen: AccountPermissionsScreens.EditAccountsPermissions,
          },
        }}
      />,
      { state: mockInitialState() },
    );

    expect(getByText('Account 1')).toBeDefined();
    expect(getByText('Account 2')).toBeDefined();
  });

  it('handles update permissions when networks are selected', async () => {
    const { getByText, getByTestId } = renderWithProvider(
      <AccountPermissions
        route={{
          params: {
            hostInfo: { metadata: { origin: 'test' } },
            initialScreen: AccountPermissionsScreens.ConnectMoreNetworks,
          },
        }}
      />,
      { state: mockInitialState },
    );

    // Select a network
    const network = getByText('Sepolia');
    fireEvent.press(network);

    // Press update button
    const updateButton = getByTestId(
      NetworkConnectMultiSelectorSelectorsIDs.UPDATE_CHAIN_PERMISSIONS,
    );
    fireEvent.press(updateButton);

    expect(mockUpdatePermittedChains).toHaveBeenCalledWith(
      'test',
      ['0x1', '0xaa36a7'],
      true,
    );
  });

  it('handles the revoke permissions modal when no networks are selected', async () => {
    const { getByText, getByTestId } = renderWithProvider(
      <AccountPermissions
        route={{
          params: {
            hostInfo: { metadata: { origin: 'test' } },
            initialScreen: AccountPermissionsScreens.ConnectMoreNetworks,
          },
        }}
      />,
      { state: mockInitialState },
    );

    // Unselect existing permitted chain
    const network = getByText('Ethereum Mainnet');
    fireEvent.press(network);

    // Press revoke button
    const revokeButton = getByTestId(
      ConnectedAccountsSelectorsIDs.DISCONNECT_NETWORKS_BUTTON,
    );
    fireEvent.press(revokeButton);

    expect(mockedNavigate).toHaveBeenCalled();
  });

  it('handles update permissions when accounts are selected', async () => {
    const { getByText, getByTestId } = renderWithProvider(
      <AccountPermissions
        route={{
          params: {
            hostInfo: { metadata: { origin: 'test' } },
            initialScreen: AccountPermissionsScreens.EditAccountsPermissions,
          },
        }}
      />,
      { state: mockInitialState },
    );

    // Unselect exsting permitted account
    const existingAccount = getByText('Account 1');
    fireEvent.press(existingAccount);

    // Select a new account
    const newAccount = getByText('Account 2');
    fireEvent.press(newAccount);

    // Press update button
    const updateButton = getByTestId(
      ConnectAccountBottomSheetSelectorsIDs.SELECT_MULTI_BUTTON,
    );
    fireEvent.press(updateButton);

    expect(mockAddPermittedAccounts).toHaveBeenCalledWith('test', [
      '0xd018538C87232FF95acbCe4870629b75640a78E7',
    ]);
    expect(mockRemovePermittedAccounts).toHaveBeenCalledWith('test', [
      '0xC4955C0d639D99699Bfd7Ec54d9FaFEe40e4D272',
    ]);
  });

  it('handles the revoke permissions modal when no accounts are selected', async () => {
    const { getByText, getByTestId } = renderWithProvider(
      <AccountPermissions
        route={{
          params: {
            hostInfo: { metadata: { origin: 'test' } },
            initialScreen: AccountPermissionsScreens.EditAccountsPermissions,
          },
        }}
      />,
      { state: mockInitialState },
    );

    // Unselect existing permitted account
    const account = getByText('Account 1');
    fireEvent.press(account);

    // Press revoke button
    const revokeButton = getByTestId(
      ConnectedAccountsSelectorsIDs.DISCONNECT_NETWORKS_BUTTON,
    );
    fireEvent.press(revokeButton);

    expect(mockedNavigate).toHaveBeenCalled();
  });
});<|MERGE_RESOLUTION|>--- conflicted
+++ resolved
@@ -23,13 +23,6 @@
   Caip25CaveatType,
   Caip25EndowmentPermissionName,
 } from '@metamask/chain-agnostic-permission';
-<<<<<<< HEAD
-
-const MOCK_ACCOUNTS = [
-  {
-    name: 'Account 1',
-    address: '0xC4955C0d639D99699Bfd7Ec54d9FaFEe40e4D272',
-=======
 import { Hex } from '@metamask/utils';
 import Engine from '../../../core/Engine';
 
@@ -48,21 +41,10 @@
   {
     name: MOCK_EVM_ACCOUNT_1_NAME,
     address: MOCK_EVM_ACCOUNT_1,
->>>>>>> 961a5281
     assets: {
       fiatBalance: '$3200.00\n1 ETH',
       tokens: [],
     },
-<<<<<<< HEAD
-    type: 'HD Key Tree',
-    yOffset: 0,
-    isSelected: true,
-    balanceError: undefined,
-  },
-  {
-    name: 'Account 2',
-    address: '0xd018538C87232FF95acbCe4870629b75640a78E7',
-=======
     type: KeyringTypes.hd,
     yOffset: 0,
     isSelected: true,
@@ -74,17 +56,10 @@
   {
     name: MOCK_EVM_ACCOUNT_2_NAME,
     address: MOCK_EVM_ACCOUNT_2,
->>>>>>> 961a5281
     assets: {
       fiatBalance: '$6400.00\n2 ETH',
       tokens: [],
     },
-<<<<<<< HEAD
-    type: 'HD Key Tree',
-    yOffset: 78,
-    isSelected: false,
-    balanceError: undefined,
-=======
     type: KeyringTypes.hd,
     yOffset: 78,
     isSelected: false,
@@ -135,7 +110,6 @@
       'eth_signTypedData_v3',
       'eth_signTypedData_v4',
     ],
->>>>>>> 961a5281
   },
 ];
 
@@ -143,13 +117,6 @@
 const mockedGoBack = jest.fn();
 const mockedTrackEvent = jest.fn();
 
-<<<<<<< HEAD
-jest.mock('../../../core/Engine', () => ({
-  context: {
-    NetworkController: {
-      setActiveNetwork: jest.fn(),
-    },
-=======
 jest.mock('react-native-scrollable-tab-view', () => ({
   __esModule: true,
   default: ({ children }: { children: React.ReactNode }) => <>{children}</>,
@@ -166,22 +133,11 @@
     SelectedNetworkController: {
       setNetworkClientIdForDomain: jest.fn(),
     },
->>>>>>> 961a5281
     PermissionController: {
       revokeAllPermissions: jest.fn(),
     },
     KeyringController: {
       state: {
-<<<<<<< HEAD
-        keyrings: [],
-      },
-    },
-    AccountsController: {
-      listAccounts: jest.fn(() => MOCK_ACCOUNTS),
-      state: {
-        internalAccounts: {
-          accounts: {},
-=======
         keyrings: [
           {
             type: 'HD Key Tree',
@@ -230,7 +186,6 @@
         accounts: {
           '0xC4955C0d639D99699Bfd7Ec54d9FaFEe40e4D272': {},
           '0xd018538C87232FF95acbCe4870629b75640a78E7': {},
->>>>>>> 961a5281
         },
       },
     },
@@ -242,10 +197,7 @@
   updatePermittedChains: jest.fn(),
   addPermittedAccounts: jest.fn(),
   removePermittedAccounts: jest.fn(),
-<<<<<<< HEAD
-=======
   sortMultichainAccountsByLastSelected: jest.fn((accounts) => accounts),
->>>>>>> 961a5281
 }));
 const mockUpdatePermittedChains = updatePermittedChains as jest.Mock;
 const mockAddPermittedAccounts = addPermittedAccounts as jest.Mock;
@@ -283,13 +235,8 @@
 
 jest.mock('../../hooks/useAccounts', () => {
   const useAccountsMock = jest.fn(() => ({
-<<<<<<< HEAD
-    evmAccounts: MOCK_ACCOUNTS,
-    accounts: MOCK_ACCOUNTS,
-=======
     evmAccounts: MOCK_USE_ACCOUNTS_RETURN,
     accounts: MOCK_USE_ACCOUNTS_RETURN,
->>>>>>> 961a5281
     ensByAccountAddress: {},
   }));
   return {
@@ -298,19 +245,13 @@
   };
 });
 
-<<<<<<< HEAD
-const mockInitialState: DeepPartial<RootState> = {
-=======
 const mockInitialState = (
   accounts: Hex[] = ['0xC4955C0d639D99699Bfd7Ec54d9FaFEe40e4D272'],
 ): DeepPartial<RootState> => ({
->>>>>>> 961a5281
   settings: {},
   engine: {
     backgroundState: {
       ...backgroundState,
-<<<<<<< HEAD
-=======
       MultichainNetworkController: {
         multichainNetworkConfigurationsByChainId: {},
         networksWithTransactionActivity: {
@@ -352,7 +293,6 @@
           selectedAccount: 'mock-id-1',
         },
       },
->>>>>>> 961a5281
       PermissionController: {
         subjects: {
           test: {
@@ -365,15 +305,9 @@
                       requiredScopes: {},
                       optionalScopes: {
                         'eip155:1': {
-<<<<<<< HEAD
-                          accounts: [
-                            'eip155:1:0xC4955C0d639D99699Bfd7Ec54d9FaFEe40e4D272',
-                          ],
-=======
                           accounts: accounts.map(
                             (account) => `eip155:1:${account}`,
                           ),
->>>>>>> 961a5281
                         },
                       },
                     },
@@ -421,11 +355,7 @@
           },
         }}
       />,
-<<<<<<< HEAD
-      { state: mockInitialState },
-=======
-      { state: mockInitialState() },
->>>>>>> 961a5281
+      { state: mockInitialState() },
     );
 
     const managePermissionsButton = getByTestId(
@@ -745,121 +675,4 @@
     expect(getByText('Account 1')).toBeDefined();
     expect(getByText('Account 2')).toBeDefined();
   });
-
-  it('handles update permissions when networks are selected', async () => {
-    const { getByText, getByTestId } = renderWithProvider(
-      <AccountPermissions
-        route={{
-          params: {
-            hostInfo: { metadata: { origin: 'test' } },
-            initialScreen: AccountPermissionsScreens.ConnectMoreNetworks,
-          },
-        }}
-      />,
-      { state: mockInitialState },
-    );
-
-    // Select a network
-    const network = getByText('Sepolia');
-    fireEvent.press(network);
-
-    // Press update button
-    const updateButton = getByTestId(
-      NetworkConnectMultiSelectorSelectorsIDs.UPDATE_CHAIN_PERMISSIONS,
-    );
-    fireEvent.press(updateButton);
-
-    expect(mockUpdatePermittedChains).toHaveBeenCalledWith(
-      'test',
-      ['0x1', '0xaa36a7'],
-      true,
-    );
-  });
-
-  it('handles the revoke permissions modal when no networks are selected', async () => {
-    const { getByText, getByTestId } = renderWithProvider(
-      <AccountPermissions
-        route={{
-          params: {
-            hostInfo: { metadata: { origin: 'test' } },
-            initialScreen: AccountPermissionsScreens.ConnectMoreNetworks,
-          },
-        }}
-      />,
-      { state: mockInitialState },
-    );
-
-    // Unselect existing permitted chain
-    const network = getByText('Ethereum Mainnet');
-    fireEvent.press(network);
-
-    // Press revoke button
-    const revokeButton = getByTestId(
-      ConnectedAccountsSelectorsIDs.DISCONNECT_NETWORKS_BUTTON,
-    );
-    fireEvent.press(revokeButton);
-
-    expect(mockedNavigate).toHaveBeenCalled();
-  });
-
-  it('handles update permissions when accounts are selected', async () => {
-    const { getByText, getByTestId } = renderWithProvider(
-      <AccountPermissions
-        route={{
-          params: {
-            hostInfo: { metadata: { origin: 'test' } },
-            initialScreen: AccountPermissionsScreens.EditAccountsPermissions,
-          },
-        }}
-      />,
-      { state: mockInitialState },
-    );
-
-    // Unselect exsting permitted account
-    const existingAccount = getByText('Account 1');
-    fireEvent.press(existingAccount);
-
-    // Select a new account
-    const newAccount = getByText('Account 2');
-    fireEvent.press(newAccount);
-
-    // Press update button
-    const updateButton = getByTestId(
-      ConnectAccountBottomSheetSelectorsIDs.SELECT_MULTI_BUTTON,
-    );
-    fireEvent.press(updateButton);
-
-    expect(mockAddPermittedAccounts).toHaveBeenCalledWith('test', [
-      '0xd018538C87232FF95acbCe4870629b75640a78E7',
-    ]);
-    expect(mockRemovePermittedAccounts).toHaveBeenCalledWith('test', [
-      '0xC4955C0d639D99699Bfd7Ec54d9FaFEe40e4D272',
-    ]);
-  });
-
-  it('handles the revoke permissions modal when no accounts are selected', async () => {
-    const { getByText, getByTestId } = renderWithProvider(
-      <AccountPermissions
-        route={{
-          params: {
-            hostInfo: { metadata: { origin: 'test' } },
-            initialScreen: AccountPermissionsScreens.EditAccountsPermissions,
-          },
-        }}
-      />,
-      { state: mockInitialState },
-    );
-
-    // Unselect existing permitted account
-    const account = getByText('Account 1');
-    fireEvent.press(account);
-
-    // Press revoke button
-    const revokeButton = getByTestId(
-      ConnectedAccountsSelectorsIDs.DISCONNECT_NETWORKS_BUTTON,
-    );
-    fireEvent.press(revokeButton);
-
-    expect(mockedNavigate).toHaveBeenCalled();
-  });
 });