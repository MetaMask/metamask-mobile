// Jest Snapshot v1, https://goo.gl/fbAQLP

exports[`AccountPermissions renders correctly 1`] = `
<View
  onLayout={[Function]}
  style={
    [
      {
        "bottom": 0,
        "justifyContent": "flex-end",
        "left": 0,
        "position": "absolute",
        "right": 0,
        "top": 0,
      },
      {
        "paddingBottom": 0,
      },
    ]
  }
>
  <View
    style={
      [
        {
          "backgroundColor": "#00000066",
          "bottom": 0,
          "left": 0,
          "position": "absolute",
          "right": 0,
          "top": 0,
        },
        {
          "opacity": 0,
        },
      ]
    }
  >
    <TouchableOpacity
      onPress={[Function]}
      style={
        {
          "flex": 1,
        }
      }
    />
  </View>
  <View
    onLayout={[Function]}
    style={
      [
        {
          "bottom": 0,
          "left": 0,
          "position": "absolute",
          "right": 0,
        },
        {
          "paddingBottom": 0,
        },
      ]
    }
  >
    <View
      collapsable={false}
      enabled={true}
      handlerTag={-1}
      handlerType="PanGestureHandler"
      onGestureHandlerEvent={[Function]}
      onGestureHandlerStateChange={[Function]}
      onLayout={[Function]}
      style={
        [
          {
            "backgroundColor": "#ffffff",
            "borderColor": "#b7bbc866",
            "borderTopLeftRadius": 8,
            "borderTopRightRadius": 8,
            "borderWidth": 1,
            "maxHeight": 1334,
            "overflow": "hidden",
            "paddingBottom": 0,
            "shadowColor": "#0000001a",
            "shadowOffset": {
              "height": 2,
              "width": 0,
            },
            "shadowOpacity": 1,
            "shadowRadius": 40,
          },
          {
            "transform": [
              {
                "translateY": 1334,
              },
            ],
          },
        ]
      }
    >
      <View
        style={
          {
            "alignItems": "center",
            "alignSelf": "stretch",
            "padding": 4,
          }
        }
      >
        <View
          style={
            {
              "backgroundColor": "#b7bbc866",
              "borderRadius": 2,
              "height": 4,
              "width": 40,
            }
          }
        />
      </View>
      <View
        style={
          {
            "alignItems": "center",
            "flexDirection": "row",
            "justifyContent": "center",
            "margin": 16,
          }
        }
      >
        <View
          style={
            {
              "backgroundColor": "#ffffff",
              "borderRadius": 16,
              "height": 16,
              "marginRight": 8,
              "overflow": "hidden",
              "width": 16,
            }
          }
        >
          <SvgMock
            color="#121314"
            fill="currentColor"
            height={20}
            name="Global"
            style={
              {
                "height": 20,
                "width": 20,
              }
            }
            width={20}
          />
        </View>
        <Text
          accessibilityRole="text"
          style={
            {
              "color": "#121314",
              "fontFamily": "CentraNo1-Bold",
              "fontSize": 18,
              "fontWeight": "700",
              "letterSpacing": 0,
              "lineHeight": 24,
            }
          }
        >
          test
        </Text>
      </View>
      <View
        style={
          {
            "paddingHorizontal": 16,
          }
        }
      >
        <Text
          accessibilityRole="text"
          style={
            {
              "color": "#121314",
              "fontFamily": "CentraNo1-Medium",
              "fontSize": 16,
              "fontWeight": "500",
              "letterSpacing": 0,
              "lineHeight": 24,
              "marginVertical": 16,
            }
          }
        >
          Connected accounts
        </Text>
      </View>
      <RCTScrollView
        collapsable={false}
        data={
          [
            {
              "address": "0xC4955C0d639D99699Bfd7Ec54d9FaFEe40e4D272",
              "assets": {
                "fiatBalance": "$3200.00
1 ETH",
                "tokens": [],
              },
              "balanceError": undefined,
<<<<<<< HEAD
              "isSelected": true,
              "name": "Account 1",
=======
              "caipAccountId": "eip155:0:0xC4955C0d639D99699Bfd7Ec54d9FaFEe40e4D272",
              "isLoadingAccount": false,
              "isSelected": true,
              "name": "Account 1",
              "scopes": [
                "eip155:0",
              ],
>>>>>>> 961a5281
              "type": "HD Key Tree",
              "yOffset": 0,
            },
          ]
        }
        getItem={[Function]}
        getItemCount={[Function]}
        handlerTag={-1}
        handlerType="NativeViewGestureHandler"
        initialNumToRender={999}
        keyExtractor={[Function]}
        onContentSizeChange={[Function]}
        onGestureHandlerEvent={[Function]}
        onGestureHandlerStateChange={[Function]}
        onLayout={[Function]}
        onMomentumScrollBegin={[Function]}
        onMomentumScrollEnd={[Function]}
        onScroll={[Function]}
        onScrollBeginDrag={[Function]}
        onScrollEndDrag={[Function]}
        removeClippedSubviews={false}
        renderItem={[Function]}
        renderScrollComponent={[Function]}
        scrollEventThrottle={0.0001}
        stickyHeaderIndices={[]}
        testID="account-selector-list"
        viewabilityConfigCallbackPairs={[]}
      >
        <View>
          <View
            onFocusCapture={[Function]}
            onLayout={[Function]}
            style={null}
          >
            <View
              style={
                {
                  "alignItems": "center",
                  "backgroundColor": "#4459ff1a",
                  "flexDirection": "row",
                }
              }
            >
              <TouchableOpacity
                onLongPress={[Function]}
                onPress={[Function]}
                style={
                  {
                    "alignItems": "center",
                    "flex": 1,
                    "opacity": 1,
                    "padding": 16,
                    "position": "relative",
                    "zIndex": 1,
                  }
                }
                testID="select-with-menu"
              >
                <View
                  accessibilityRole="none"
                  accessible={true}
                  style={
                    {
                      "alignItems": "flex-start",
                      "flexDirection": "column",
                      "padding": 16,
                      "paddingBottom": 0,
                      "paddingLeft": 0,
                      "paddingRight": 0,
                      "paddingTop": 0,
                      "zIndex": 2,
                    }
                  }
                >
                  <View
                    style={
                      {
                        "alignItems": "center",
                        "flexDirection": "row",
                      }
                    }
                  >
                    <View
                      style={
                        {
                          "alignItems": "center",
                          "flexDirection": "row",
                          "opacity": 1,
                        }
                      }
                    >
                      <View
                        style={
                          {
                            "backgroundColor": "#ffffff",
                            "borderRadius": 16,
                            "height": 32,
                            "marginRight": 16,
                            "overflow": "hidden",
                            "width": 32,
                          }
                        }
                        testID="cellbase-avatar"
                      >
                        <View
                          style={
                            [
                              {
                                "overflow": "hidden",
                              },
                              {
                                "backgroundColor": "#C7144F",
                                "borderRadius": 16,
                                "height": 32,
                                "width": 32,
                              },
                              undefined,
                            ]
                          }
                        >
                          <RNSVGSvgView
                            bbHeight={32}
                            bbWidth={32}
                            focusable={false}
                            height={32}
                            style={
                              [
                                {
                                  "backgroundColor": "transparent",
                                  "borderWidth": 0,
                                },
                                {
                                  "flex": 0,
                                  "height": 32,
                                  "width": 32,
                                },
                              ]
                            }
                            width={32}
                          >
                            <RNSVGGroup
                              fill={
                                {
                                  "payload": 4278190080,
                                  "type": 0,
                                }
                              }
                            >
                              <RNSVGRect
                                fill={
                                  {
                                    "payload": 4294711651,
                                    "type": 0,
                                  }
                                }
                                height={32}
                                matrix={
                                  [
                                    0.46329603511986217,
                                    0.8862035792312145,
                                    -0.8862035792312145,
                                    0.46329603511986217,
                                    29.06767649409735,
                                    -8.290603334655817,
                                  ]
                                }
                                propList={
                                  [
                                    "fill",
                                  ]
                                }
                                width={32}
                                x={0}
                                y={0}
                              />
                              <RNSVGRect
                                fill={
                                  {
                                    "payload": 4280576225,
                                    "type": 0,
                                  }
                                }
                                height={32}
                                matrix={
                                  [
                                    -0.5778576243835052,
                                    0.8161375900801603,
                                    -0.8161375900801603,
                                    -0.5778576243835052,
                                    51.62016714634118,
                                    17.239003094412087,
                                  ]
                                }
                                propList={
                                  [
                                    "fill",
                                  ]
                                }
                                width={32}
                                x={0}
                                y={0}
                              />
                              <RNSVGRect
                                fill={
                                  {
                                    "payload": 4278407261,
                                    "type": 0,
                                  }
                                }
                                height={32}
                                matrix={
                                  [
                                    0.7046342099635947,
                                    -0.7095707365365209,
                                    0.7095707365365209,
                                    0.7046342099635947,
                                    -25.225718686778755,
                                    -4.611026307883787,
                                  ]
                                }
                                propList={
                                  [
                                    "fill",
                                  ]
                                }
                                width={32}
                                x={0}
                                y={0}
                              />
                            </RNSVGGroup>
                          </RNSVGSvgView>
                        </View>
                      </View>
                      <View
                        style={
                          {
                            "alignItems": "flex-start",
                            "flex": 1,
                          }
                        }
                      >
                        <Text
                          accessibilityRole="text"
                          numberOfLines={1}
                          style={
                            {
                              "color": "#121314",
                              "fontFamily": "CentraNo1-Book",
                              "fontSize": 16,
                              "fontWeight": "400",
                              "letterSpacing": 0,
                              "lineHeight": 24,
                            }
                          }
                          testID="cellbase-avatar-title"
                        >
                          Account 1
                        </Text>
                        <TouchableOpacity
                          accessibilityState={
                            {
                              "busy": undefined,
                              "checked": undefined,
                              "disabled": undefined,
                              "expanded": undefined,
                              "selected": undefined,
                            }
                          }
                          accessible={true}
                          focusable={false}
                          onClick={[Function]}
                          onResponderGrant={[Function]}
                          onResponderMove={[Function]}
                          onResponderRelease={[Function]}
                          onResponderTerminate={[Function]}
                          onResponderTerminationRequest={[Function]}
                          onStartShouldSetResponder={[Function]}
                          style={
                            {
                              "alignItems": "flex-start",
                              "flexDirection": "row",
                              "marginBottom": 0,
                              "zIndex": 1,
                            }
                          }
                        >
                          <Text
                            accessibilityRole="text"
                            numberOfLines={1}
                            style={
                              {
                                "color": "#686e7d",
                                "fontFamily": "CentraNo1-Book",
                                "fontSize": 16,
                                "fontWeight": "400",
                                "letterSpacing": 0,
                                "lineHeight": 24,
                              }
                            }
                          >
                            0xC4955...4D272
                          </Text>
                        </TouchableOpacity>
                      </View>
                      <View
                        style={
                          {
                            "marginLeft": 16,
                          }
                        }
                      >
                        <View
                          style={
                            {
                              "alignItems": "flex-end",
                              "flexDirection": "column",
                            }
                          }
                          testID="account-balance-by-address-0xC4955C0d639D99699Bfd7Ec54d9FaFEe40e4D272"
                        >
                          <Text
                            accessibilityRole="text"
                            style={
                              {
                                "color": "#121314",
                                "fontFamily": "CentraNo1-Book",
                                "fontSize": 16,
                                "fontWeight": "400",
                                "letterSpacing": 0,
                                "lineHeight": 24,
                                "textAlign": "right",
                              }
                            }
                          >
                            $3200.00
                          </Text>
<<<<<<< HEAD
                          <Text
                            accessibilityRole="text"
                            style={
                              {
                                "color": "#121314",
                                "fontFamily": "CentraNo1-Book",
                                "fontSize": 16,
                                "fontWeight": "400",
                                "letterSpacing": 0,
                                "lineHeight": 24,
                                "textAlign": "right",
                              }
                            }
                          >
                            1 ETH
                          </Text>
                          <View
                            style={
                              {
                                "alignItems": "center",
                                "flexDirection": "row",
                              }
                            }
                          />
=======
                          <View
                            style={
                              {
                                "marginTop": 4,
                              }
                            }
                            testID="network-container"
                          >
                            <View
                              style={
                                {
                                  "alignItems": "center",
                                  "flexDirection": "row",
                                }
                              }
                              testID="avatar-group-container"
                            >
                              <View
                                style={
                                  {
                                    "marginLeft": 0,
                                  }
                                }
                                testID="avatargroup-avatar-container-0"
                              >
                                <View
                                  caipChainId="0x1"
                                  style={
                                    {
                                      "alignItems": "center",
                                      "backgroundColor": "#ffffff",
                                      "borderColor": "#ffffff",
                                      "borderRadius": 4,
                                      "borderWidth": 1.5,
                                      "height": 16,
                                      "justifyContent": "center",
                                      "overflow": "hidden",
                                      "width": 16,
                                    }
                                  }
                                  testID="avatargroup-avatar"
                                >
                                  <Image
                                    onError={[Function]}
                                    resizeMode="contain"
                                    source={1}
                                    style={
                                      {
                                        "height": 16,
                                        "width": 16,
                                      }
                                    }
                                    testID="network-avatar-image"
                                  />
                                </View>
                              </View>
                              <View
                                style={
                                  {
                                    "marginLeft": -6,
                                  }
                                }
                                testID="avatargroup-avatar-container-1"
                              >
                                <View
                                  caipChainId="0x38"
                                  style={
                                    {
                                      "alignItems": "center",
                                      "backgroundColor": "#ffffff",
                                      "borderColor": "#ffffff",
                                      "borderRadius": 4,
                                      "borderWidth": 1.5,
                                      "height": 16,
                                      "justifyContent": "center",
                                      "overflow": "hidden",
                                      "width": 16,
                                    }
                                  }
                                  testID="avatargroup-avatar"
                                >
                                  <Image
                                    onError={[Function]}
                                    resizeMode="contain"
                                    source={1}
                                    style={
                                      {
                                        "height": 16,
                                        "width": 16,
                                      }
                                    }
                                    testID="network-avatar-image"
                                  />
                                </View>
                              </View>
                            </View>
                          </View>
>>>>>>> 961a5281
                        </View>
                      </View>
                    </View>
                  </View>
                </View>
                <View
                  accessibilityRole="checkbox"
                  accessible={true}
                  style={
                    {
                      "backgroundColor": "#4459ff1a",
                      "bottom": 0,
                      "flexDirection": "row",
                      "left": 0,
                      "position": "absolute",
                      "right": 0,
                      "top": 0,
                      "width": 4,
                    }
                  }
                >
                  <View
                    style={
                      {
                        "backgroundColor": "#4459ff",
                        "borderRadius": 2,
                        "marginLeft": 4,
                        "marginVertical": 4,
                        "width": 4,
                      }
                    }
                  />
                </View>
              </TouchableOpacity>
              <View
                style={
                  {
                    "paddingRight": 20,
                  }
                }
              >
                <TouchableOpacity
                  accessibilityRole="button"
                  accessible={true}
                  activeOpacity={1}
                  disabled={false}
                  onPress={[Function]}
                  onPressIn={[Function]}
                  onPressOut={[Function]}
                  style={
                    {
                      "alignItems": "center",
                      "borderRadius": 8,
                      "height": 24,
                      "justifyContent": "center",
                      "opacity": 1,
                      "width": 24,
                    }
                  }
                  testID="main-wallet-account-actions-0"
                >
                  <SvgMock
                    color="#121314"
                    fill="currentColor"
                    height={16}
                    name="MoreVertical"
                    style={
                      {
                        "height": 16,
                        "width": 16,
                      }
                    }
                    width={16}
                  />
                </TouchableOpacity>
              </View>
            </View>
          </View>
        </View>
      </RCTScrollView>
      <View
        style={
          {
            "marginVertical": 16,
          }
        }
      >
        <View>
          <TouchableOpacity
            accessibilityRole="button"
            accessible={true}
            activeOpacity={1}
            onPress={[Function]}
            onPressIn={[Function]}
            onPressOut={[Function]}
            style={
              {
                "alignItems": "center",
                "alignSelf": "stretch",
                "backgroundColor": "transparent",
                "borderRadius": 12,
                "flexDirection": "row",
                "height": 48,
                "justifyContent": "center",
                "opacity": 1,
                "paddingHorizontal": 16,
              }
            }
            testID="connect-accounts-buttons"
          >
            <Text
              accessibilityRole="text"
              style={
                {
                  "color": "#4459ff",
                  "fontFamily": "CentraNo1-Medium",
                  "fontSize": 16,
                  "fontWeight": "500",
                  "letterSpacing": 0,
                  "lineHeight": 24,
                }
              }
            >
              Connect more accounts
            </Text>
          </TouchableOpacity>
        </View>
      </View>
      <TouchableOpacity
        accessibilityRole="button"
        accessible={true}
        activeOpacity={1}
        onPress={[Function]}
        onPressIn={[Function]}
        onPressOut={[Function]}
        style={
          {
            "alignItems": "center",
            "alignSelf": "stretch",
            "backgroundColor": "transparent",
            "borderColor": "#4459ff",
            "borderRadius": 12,
            "borderWidth": 1,
            "flexDirection": "row",
            "height": 48,
            "justifyContent": "center",
            "marginHorizontal": 16,
            "paddingHorizontal": 16,
          }
        }
        testID="manage_permissions"
      >
        <Text
          accessibilityRole="text"
          style={
            {
              "color": "#4459ff",
              "fontFamily": "CentraNo1-Medium",
              "fontSize": 16,
              "fontWeight": "500",
              "letterSpacing": 0,
              "lineHeight": 24,
            }
          }
        >
          Manage Permissions
        </Text>
      </TouchableOpacity>
    </View>
  </View>
</View>
`;<|MERGE_RESOLUTION|>--- conflicted
+++ resolved
@@ -206,10 +206,6 @@
                 "tokens": [],
               },
               "balanceError": undefined,
-<<<<<<< HEAD
-              "isSelected": true,
-              "name": "Account 1",
-=======
               "caipAccountId": "eip155:0:0xC4955C0d639D99699Bfd7Ec54d9FaFEe40e4D272",
               "isLoadingAccount": false,
               "isSelected": true,
@@ -217,7 +213,6 @@
               "scopes": [
                 "eip155:0",
               ],
->>>>>>> 961a5281
               "type": "HD Key Tree",
               "yOffset": 0,
             },
@@ -554,32 +549,6 @@
                           >
                             $3200.00
                           </Text>
-<<<<<<< HEAD
-                          <Text
-                            accessibilityRole="text"
-                            style={
-                              {
-                                "color": "#121314",
-                                "fontFamily": "CentraNo1-Book",
-                                "fontSize": 16,
-                                "fontWeight": "400",
-                                "letterSpacing": 0,
-                                "lineHeight": 24,
-                                "textAlign": "right",
-                              }
-                            }
-                          >
-                            1 ETH
-                          </Text>
-                          <View
-                            style={
-                              {
-                                "alignItems": "center",
-                                "flexDirection": "row",
-                              }
-                            }
-                          />
-=======
                           <View
                             style={
                               {
@@ -677,7 +646,6 @@
                               </View>
                             </View>
                           </View>
->>>>>>> 961a5281
                         </View>
                       </View>
                     </View>
