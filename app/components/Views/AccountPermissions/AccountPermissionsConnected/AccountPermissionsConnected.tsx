// Third party dependencies.
import React, { useCallback, useContext } from 'react';
import { View } from 'react-native';

// External dependencies.
import SheetActions from '../../../../component-library/components-temp/SheetActions';
import { strings } from '../../../../../locales/i18n';
import { AccountPermissionsScreens } from '../AccountPermissions.types';
import {
  ToastContext,
  ToastVariants,
} from '../../../../component-library/components/Toast';
import getAccountNameWithENS from '../../../../util/accounts';
import { ConnectedAccountsSelectorsIDs } from '../../../../../e2e/selectors/Browser/ConnectedAccountModal.selectors';

// Internal dependencies.
import { AccountPermissionsConnectedProps } from './AccountPermissionsConnected.types';
import styles from './AccountPermissionsConnected.styles';
import Text, {
  TextVariant,
} from '../../../../component-library/components/Texts/Text';
import Avatar, {
  AvatarSize,
  AvatarVariant,
} from '../../../../component-library/components/Avatars/Avatar';
import Button, {
  ButtonSize,
  ButtonVariants,
  ButtonWidthTypes,
} from '../../../../component-library/components/Buttons/Button';
import Engine from '../../../../core/Engine';
<<<<<<< HEAD
=======
import CaipAccountSelectorList from '../../../UI/CaipAccountSelectorList';
import { CaipAccountId, parseCaipAccountId } from '@metamask/utils';
>>>>>>> 961a5281

const AccountPermissionsConnected = ({
  ensByAccountAddress,
  accounts,
  isLoading,
  selectedAddresses,
  onSetPermissionsScreen,
  onDismissSheet,
  hostname,
  favicon,
  accountAvatarType,
}: AccountPermissionsConnectedProps) => {
  const { toastRef } = useContext(ToastContext);

  const onConnectMoreAccounts = useCallback(() => {
    onSetPermissionsScreen(AccountPermissionsScreens.ConnectMoreAccounts);
  }, [onSetPermissionsScreen]);

  const switchActiveAccount = useCallback(
<<<<<<< HEAD
    (address: string) => {
      if (address !== activeAddress) {
        Engine.setSelectedAddress(address);
      }
=======
    (caipAccountId: CaipAccountId) => {
      const {address} = parseCaipAccountId(caipAccountId);
      Engine.setSelectedAddress(address);
>>>>>>> 961a5281
      onDismissSheet();
      const activeAccountName = getAccountNameWithENS({
        caipAccountId,
        accounts,
        ensByAccountAddress,
      });
      toastRef?.current?.showToast({
        variant: ToastVariants.Account,
        labelOptions: [
          {
            label: `${activeAccountName} `,
            isBold: true,
          },
          { label: strings('toast.now_active') },
        ],
        accountAddress: address,
        accountAvatarType,
        hasNoTimeout: false,
      });
    },
    [
      onDismissSheet,
      accounts,
      ensByAccountAddress,
      toastRef,
      accountAvatarType,
    ],
  );

  const renderSheetAction = useCallback(
    () => (
      <View style={styles.sheetActionContainer}>
        <SheetActions
          actions={[
            {
              label: strings('accounts.connect_more_accounts'),
              onPress: onConnectMoreAccounts,
              disabled: isLoading,
              testID: ConnectedAccountsSelectorsIDs.CONNECT_ACCOUNTS_BUTTON,
            },
          ]}
        />
      </View>
    ),
    [onConnectMoreAccounts, isLoading],
  );

  return (
    <>
      <View style={styles.header}>
        <Avatar
          variant={AvatarVariant.Favicon}
          imageSource={favicon}
          size={AvatarSize.Md}
          style={styles.favicon}
        />
        <Text variant={TextVariant.HeadingMD}>{hostname}</Text>
      </View>
      <View style={styles.body}>
        <Text style={styles.sectionTitle} variant={TextVariant.BodyMDMedium}>
          {strings('accounts.connected_accounts_title')}
        </Text>
      </View>
      <CaipAccountSelectorList
        onSelectAccount={switchActiveAccount}
        accounts={accounts}
        ensByAccountAddress={ensByAccountAddress}
        isLoading={isLoading}
        selectedAddresses={selectedAddresses}
        isRemoveAccountEnabled
      />
      {renderSheetAction()}
      <Button
        style={styles.managePermissionsButton}
        variant={ButtonVariants.Secondary}
        label={strings('permissions.manage_permissions')}
        size={ButtonSize.Lg}
        onPress={() => {
          onSetPermissionsScreen(AccountPermissionsScreens.PermissionsSummary);
        }}
        testID={ConnectedAccountsSelectorsIDs.MANAGE_PERMISSIONS}
        width={ButtonWidthTypes.Full}
      />
    </>
  );
};

export default AccountPermissionsConnected;<|MERGE_RESOLUTION|>--- conflicted
+++ resolved
@@ -29,11 +29,8 @@
   ButtonWidthTypes,
 } from '../../../../component-library/components/Buttons/Button';
 import Engine from '../../../../core/Engine';
-<<<<<<< HEAD
-=======
 import CaipAccountSelectorList from '../../../UI/CaipAccountSelectorList';
 import { CaipAccountId, parseCaipAccountId } from '@metamask/utils';
->>>>>>> 961a5281
 
 const AccountPermissionsConnected = ({
   ensByAccountAddress,
@@ -53,16 +50,9 @@
   }, [onSetPermissionsScreen]);
 
   const switchActiveAccount = useCallback(
-<<<<<<< HEAD
-    (address: string) => {
-      if (address !== activeAddress) {
-        Engine.setSelectedAddress(address);
-      }
-=======
     (caipAccountId: CaipAccountId) => {
       const {address} = parseCaipAccountId(caipAccountId);
       Engine.setSelectedAddress(address);
->>>>>>> 961a5281
       onDismissSheet();
       const activeAccountName = getAccountNameWithENS({
         caipAccountId,
