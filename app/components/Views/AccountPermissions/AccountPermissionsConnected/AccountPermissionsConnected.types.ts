--- conflicted
+++ resolved
@@ -14,11 +14,7 @@
 export interface AccountPermissionsConnectedProps
   extends Omit<UseAccounts, 'evmAccounts'> {
   isLoading?: boolean;
-<<<<<<< HEAD
-  selectedAddresses: string[];
-=======
   selectedAddresses: CaipAccountId[];
->>>>>>> 961a5281
   onSetPermissionsScreen: (screen: AccountPermissionsScreens) => void;
   onDismissSheet: () => void;
   hostname: string;
