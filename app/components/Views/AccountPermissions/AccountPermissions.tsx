// Third party dependencies.
import React, {
  useCallback,
  useContext,
  useEffect,
  useMemo,
  useRef,
  useState,
} from 'react';
import { useSelector } from 'react-redux';
import { isEqual, uniq } from 'lodash';
import { useNavigation } from '@react-navigation/native';

// External dependencies.
import BottomSheet, {
  BottomSheetRef,
} from '../../../component-library/components/BottomSheets/BottomSheet';
import Engine from '../../../core/Engine';
import {
  addPermittedAccounts,
  updatePermittedChains,
  getCaip25Caveat,
  getPermittedCaipAccountIdsByHostname,
  removePermittedAccounts,
  getPermittedCaipChainIdsByHostname,
} from '../../../core/Permissions';
import AccountConnectMultiSelector from '../AccountConnect/AccountConnectMultiSelector';
import NetworkConnectMultiSelector from '../NetworkConnect/NetworkConnectMultiSelector';
import Logger from '../../../util/Logger';
import { useStyles } from '../../../component-library/hooks';
import {
  ToastContext,
  ToastVariants,
} from '../../../component-library/components/Toast';
import { ToastOptions } from '../../../component-library/components/Toast/Toast.types';
import { MetaMetricsEvents } from '../../../core/Analytics';
import { useAccounts, Account } from '../../hooks/useAccounts';
import { IconName } from '../../../component-library/components/Icons/Icon';
import { getUrlObj, prefixUrlWithProtocol } from '../../../util/browser';
import { getActiveTabUrl } from '../../../util/transactions';
import { strings } from '../../../../locales/i18n';
import { AvatarAccountType } from '../../../component-library/components/Avatars/Avatar/variants/AvatarAccount';
import { selectAccountsLength } from '../../../selectors/accountTrackerController';
import {
  selectEvmChainId,
  selectEvmNetworkConfigurationsByChainId,
  selectNetworkConfigurationsByCaipChainId,
} from '../../../selectors/networkController';

// Internal dependencies.
import {
  AccountPermissionsProps,
  AccountPermissionsScreens,
} from './AccountPermissions.types';
import AccountPermissionsConnected from './AccountPermissionsConnected';
import { USER_INTENT } from '../../../constants/permissions';
import useFavicon from '../../hooks/useFavicon/useFavicon';
import URLParse from 'url-parse';
import { useMetrics } from '../../../components/hooks/useMetrics';
import { selectPermissionControllerState } from '../../../selectors/snaps/permissionController';
import { RootState } from '../../../reducers';
import { getNetworkImageSource } from '../../../util/networks';
import PermissionsSummary from '../../../components/UI/PermissionsSummary';
import { PermissionsSummaryProps } from '../../../components/UI/PermissionsSummary/PermissionsSummary.types';
import {
  AvatarVariant,
  AvatarSize,
} from '../../../component-library/components/Avatars/Avatar';
import NetworkPermissionsConnected from './NetworkPermissionsConnected';
import {
  getAllScopesFromCaip25CaveatValue,
  isCaipAccountIdInPermittedAccountIds,
} from '@metamask/chain-agnostic-permission';
import {
  CaipAccountId,
  CaipChainId,
  hasProperty,
  KnownCaipNamespace,
  parseCaipAccountId,
} from '@metamask/utils';
import Routes from '../../../constants/navigation/Routes';
import { parseChainId } from '@walletconnect/utils';
<<<<<<< HEAD
import { RpcEndpoint } from '@metamask/network-controller/dist/NetworkController.cjs';
import { NetworkAvatarProps } from '../AccountConnect/AccountConnect.types';
import styleSheet from './AccountPermissions.styles';
=======
import { NetworkConfiguration } from '@metamask/network-controller';
>>>>>>> 2755c47b

const AccountPermissions = (props: AccountPermissionsProps) => {
  const { navigate } = useNavigation();
  const { styles } = useStyles(styleSheet, {});
  const { trackEvent, createEventBuilder } = useMetrics();
  const {
    hostInfo: {
      metadata: { origin: hostname },
    },
    isRenderedAsBottomSheet = true,
    initialScreen = AccountPermissionsScreens.Connected,
    isNonDappNetworkSwitch = false,
  } = props.route.params;
  const accountAvatarType = useSelector((state: RootState) =>
    state.settings.useBlockieIcon
      ? AvatarAccountType.Blockies
      : AvatarAccountType.JazzIcon,
  );

  const accountsLength = useSelector(selectAccountsLength);
  const currentEvmChainId = useSelector(selectEvmChainId);

  const nonTestnetNetworks = useSelector(
    (state: RootState) =>
      Object.keys(selectEvmNetworkConfigurationsByChainId(state)).length + 1,
  );

  const origin: string = useSelector(getActiveTabUrl, isEqual);
  const faviconSource = useFavicon(origin);
  // TODO - Once we can pass metadata to permission system, pass origin instead of hostname into this component.
  // const hostname = useMemo(() => new URL(origin).hostname, [origin]);
  const secureIcon = useMemo(
    () =>
      (getUrlObj(origin) as URLParse<string>).protocol === 'https:'
        ? IconName.Lock
        : IconName.LockSlash,
    [origin],
  );

  const urlWithProtocol = prefixUrlWithProtocol(hostname);

  const { toastRef } = useContext(ToastContext);
  const [isLoading, setIsLoading] = useState(false);
  const permittedAccountsList = useSelector(selectPermissionControllerState);
  const nonRemappedPermittedAccounts = getPermittedCaipAccountIdsByHostname(
    permittedAccountsList,
    hostname,
  );
  const permittedAccounts = uniq(
    nonRemappedPermittedAccounts.map((caipAccountId) => {
      const {
        address,
        chain: { namespace },
      } = parseCaipAccountId(caipAccountId);
      if (namespace === KnownCaipNamespace.Eip155) {
        // this is very hacky, but it works for now
        return `eip155:0:${address}` as CaipAccountId;
      }
      return caipAccountId;
    }),
  );

  const permittedChainIds = getPermittedCaipChainIdsByHostname(
    permittedAccountsList,
    hostname,
  );

  const networkConfigurations = useSelector(
    selectNetworkConfigurationsByCaipChainId,
  );

  const sheetRef = useRef<BottomSheetRef>(null);
  const [permissionsScreen, setPermissionsScreen] =
    useState<AccountPermissionsScreens>(
      isNonDappNetworkSwitch
        ? AccountPermissionsScreens.PermissionsSummary
        : initialScreen,
    );
  const { accounts, ensByAccountAddress } = useAccounts({
    isLoading,
  });
  const previousPermittedAccounts = useRef<CaipAccountId[]>();

  const [userIntent, setUserIntent] = useState(USER_INTENT.None);
  const [networkSelectorUserIntent, setNetworkSelectorUserIntent] = useState(
    USER_INTENT.None,
  );

  const networks = Object.values(networkConfigurations).map((network) => ({
    name: network.name,
    caipChainId: network.caipChainId,
    imageSource: getNetworkImageSource({
      chainId: network.caipChainId,
    }),
  }));

  const networkAvatars: NetworkAvatarProps[] = permittedChainIds.map(
    (selectedId) => {
      const network = networks.find(
        ({ caipChainId }) => caipChainId === selectedId,
      );
      let imageSource = network?.imageSource;

      if (typeof imageSource === 'string') {
        imageSource = imageSource ? { uri: imageSource } : {};
      }

      if (!imageSource) {
        imageSource = {};
      }

      return {
        name: network?.name || '',
        imageSource,
        variant: AvatarVariant.Network,
        size: AvatarSize.Xs,
      };
    },
  );

  const hideSheet = useCallback(
    (callback?: () => void) =>
      sheetRef?.current?.onCloseBottomSheet?.(callback),
    [sheetRef],
  );
  const metricsSource = 'Browser Tab/Permission UI';

  // Checks if anymore accounts are connected to the dapp. Auto dismiss sheet if none are connected.
  useEffect(() => {
    if (
      previousPermittedAccounts.current === undefined &&
      permittedAccounts.length === 0
    ) {
      hideSheet();

      const networkToastProps: ToastOptions = {
        variant: ToastVariants.Network,
        labelOptions: [
          {
            label: strings('toast.disconnected_from', {
              dappHostName: hostname,
            }),
          },
        ],
        hasNoTimeout: false,
        networkImageSource: faviconSource,
      };

      toastRef?.current?.showToast(networkToastProps);

      previousPermittedAccounts.current = permittedAccounts;
    }
  }, [
    permittedAccounts,
    hideSheet,
    toastRef,
    hostname,
    faviconSource,
    isRenderedAsBottomSheet,
  ]);

  const accountsFilteredByPermissions = useMemo(() => {
    const accountsByPermittedStatus: Record<
      'permitted' | 'unpermitted',
      Account[]
    > = {
      permitted: [],
      unpermitted: [],
    };

    accounts.forEach((account) => {
      if (
        isCaipAccountIdInPermittedAccountIds(
          account.caipAccountId,
          permittedAccounts,
        )
      ) {
        accountsByPermittedStatus.permitted.push(account);
      } else {
        accountsByPermittedStatus.unpermitted.push(account);
      }
    });

    return accountsByPermittedStatus;
  }, [accounts, permittedAccounts]);

  const onRevokeAllHandler = useCallback(async () => {
    await Engine.context.PermissionController.revokeAllPermissions(hostname);
    navigate('PermissionsManager');
  }, [hostname, navigate]);

  const toggleRevokeAllPermissionsModal = useCallback(() => {
    navigate(Routes.MODAL.ROOT_MODAL_FLOW, {
      screen: Routes.SHEET.REVOKE_ALL_ACCOUNT_PERMISSIONS,
      params: {
        hostInfo: {
          metadata: {
            origin: urlWithProtocol && new URL(urlWithProtocol).hostname,
          },
        },
        onRevokeAll: !isRenderedAsBottomSheet && onRevokeAllHandler,
      },
    });
  }, [navigate, urlWithProtocol, isRenderedAsBottomSheet, onRevokeAllHandler]);

  const handleCreateAccount = useCallback(
    async () => {
      const { KeyringController } = Engine.context;
      try {
        setIsLoading(true);
        await KeyringController.addNewAccount();
        trackEvent(
          createEventBuilder(
            MetaMetricsEvents.ACCOUNTS_ADDED_NEW_ACCOUNT,
          ).build(),
        );
        trackEvent(
          createEventBuilder(MetaMetricsEvents.SWITCHED_ACCOUNT)
            .addProperties({
              source: metricsSource,
              number_of_accounts: accounts?.length,
            })
            .build(),
        );
      } catch (e) {
        Logger.error(e as Error, 'Error while trying to add a new account.');
      } finally {
        setIsLoading(false);
      }
    },
    /* eslint-disable-next-line */
    [setIsLoading],
  );

  const handleSelectChainIds = useCallback(
    async (chainIds: CaipChainId[]) => {
      if (chainIds.length === 0) {
        toggleRevokeAllPermissionsModal();
        return;
      }

      const currentEvmCaipChainId: CaipChainId = `eip155:${parseInt(
        currentEvmChainId,
        16,
      )}`;

      const newSelectedEvmChainId = chainIds.find((chainId) => {
        const { namespace } = parseChainId(chainId);
        return namespace === KnownCaipNamespace.Eip155;
      });

      // Check if current network was originally permitted and is now being removed
      const wasCurrentNetworkOriginallyPermitted = permittedChainIds.includes(
        currentEvmCaipChainId,
      );
      const isCurrentNetworkStillPermitted = chainIds.includes(
        currentEvmCaipChainId,
      );

      if (
        wasCurrentNetworkOriginallyPermitted &&
        !isCurrentNetworkStillPermitted &&
        newSelectedEvmChainId
      ) {
        // Find the network configuration for the first permitted chain
        const networkToSwitch = Object.entries(networkConfigurations).find(
          ([, { caipChainId }]) => caipChainId === newSelectedEvmChainId,
        );

        if (networkToSwitch) {
          const [, config] = networkToSwitch;
          if (
            !hasProperty(config, 'rpcEndpoints') ||
            !hasProperty(config, 'defaultRpcEndpointIndex')
          ) {
            return;
          }
<<<<<<< HEAD
          const { rpcEndpoints, defaultRpcEndpointIndex } = config;
          const { networkClientId } = (rpcEndpoints as RpcEndpoint[])[
            defaultRpcEndpointIndex as number
          ];
=======
          const { rpcEndpoints, defaultRpcEndpointIndex } = config as NetworkConfiguration;
          const { networkClientId } = rpcEndpoints[defaultRpcEndpointIndex];
>>>>>>> 2755c47b

          // Switch to the network using networkClientId
          await Engine.context.MultichainNetworkController.setActiveNetwork(
            networkClientId,
          );
        }
      }

      const removeExistingChainPermissions = true;
      updatePermittedChains(hostname, chainIds, removeExistingChainPermissions);
      setNetworkSelectorUserIntent(USER_INTENT.Confirm);
    },
    [
      currentEvmChainId,
      hostname,
      networkConfigurations,
      permittedChainIds,
      toggleRevokeAllPermissionsModal,
    ],
  );

  const handleSelectAccountAddresses = useCallback(
    (selectedAccounts: CaipAccountId[], newUserIntent: USER_INTENT) => {
      try {
        if (selectedAccounts.length === 0) {
          toggleRevokeAllPermissionsModal();
          return;
        }

        setIsLoading(true);

        let accountsToRemove: CaipAccountId[] = [];
        let accountsToAdd: CaipAccountId[] = [];
        let newPermittedAccounts: CaipAccountId[] = [...permittedAccounts];

        // Identify accounts to be added
        accountsToAdd = selectedAccounts.filter(
          (account) =>
            !isCaipAccountIdInPermittedAccountIds(account, permittedAccounts),
        );

        if (accountsToAdd.length > 0) {
          addPermittedAccounts(hostname, accountsToAdd);
          newPermittedAccounts = [...newPermittedAccounts, ...accountsToAdd];
        }

        accountsToRemove = permittedAccounts.filter(
          (account) =>
            !isCaipAccountIdInPermittedAccountIds(account, selectedAccounts),
        );

        if (accountsToRemove.length > 0) {
          const accountsToRemoveHex = accountsToRemove.map((account) => {
            const { address } = parseCaipAccountId(account);
            return address;
          });
          removePermittedAccounts(hostname, accountsToRemoveHex);
          newPermittedAccounts = newPermittedAccounts.filter(
            (account) => !accountsToRemove.includes(account),
          );
        }

        // Calculate the number of connected accounts after changes
        const connectedAccountLength =
          permittedAccounts.length +
          accountsToAdd.length -
          accountsToRemove.length;

        const labelOptions = [
          { label: `${strings('toast.accounts_permissions_updated')}` },
        ];

        const toastAccount = accountsToAdd[0] ?? newPermittedAccounts[0];

        const { address } = parseCaipAccountId(toastAccount);

        toastRef?.current?.showToast({
          variant: ToastVariants.Account,
          labelOptions,
          accountAddress: address,
          accountAvatarType,
          hasNoTimeout: false,
        });
        const totalAccounts = accountsLength;
        trackEvent(
          createEventBuilder(MetaMetricsEvents.ADD_ACCOUNT_DAPP_PERMISSIONS)
            .addProperties({
              number_of_accounts: totalAccounts,
              number_of_accounts_connected: connectedAccountLength,
              // this only considers EVM networks right now
              number_of_networks: nonTestnetNetworks,
            })
            .build(),
        );
        setUserIntent(newUserIntent);
      } catch (e) {
        Logger.error(e as Error, 'Error while trying to connect to a dApp.');
      } finally {
        setIsLoading(false);
      }
    },
    [
      permittedAccounts,
      setIsLoading,
      hostname,
      toastRef,
      accountAvatarType,
      accountsLength,
      nonTestnetNetworks,
      trackEvent,
      createEventBuilder,
      toggleRevokeAllPermissionsModal,
    ],
  );

  const handleSelectAccountAddressesFromEditView = useCallback(
    (selectedAccounts: CaipAccountId[]) => {
      handleSelectAccountAddresses(selectedAccounts, USER_INTENT.EditMultiple);
    },
    [handleSelectAccountAddresses],
  );

  const handleSelectAccountAddressesFromConnectMoreView = useCallback(
    (selectedAccounts: CaipAccountId[]) => {
      handleSelectAccountAddresses(selectedAccounts, USER_INTENT.Confirm);
    },
    [handleSelectAccountAddresses],
  );

  useEffect(() => {
    if (networkSelectorUserIntent === USER_INTENT.Confirm) {
      if (isNonDappNetworkSwitch) {
        setPermissionsScreen(
          AccountPermissionsScreens.ChooseFromPermittedNetworks,
        );
      } else {
        setPermissionsScreen(AccountPermissionsScreens.PermissionsSummary);
      }

      setNetworkSelectorUserIntent(USER_INTENT.None);
      const networkToastProps: ToastOptions = {
        variant: ToastVariants.Network,
        labelOptions: [
          {
            label: strings('toast.network_permissions_updated'),
          },
        ],
        hasNoTimeout: false,
        networkImageSource: faviconSource,
      };
      toastRef?.current?.showToast(networkToastProps);
    }
  }, [
    networkSelectorUserIntent,
    hideSheet,
    faviconSource,
    toastRef,
    isNonDappNetworkSwitch,
    setNetworkSelectorUserIntent,
    urlWithProtocol,
  ]);

  useEffect(() => {
    if (userIntent === USER_INTENT.None) return;
    const handleUserActions = (action: USER_INTENT) => {
      switch (action) {
        case USER_INTENT.Confirm: {
          hideSheet(() => {
            trackEvent(
              createEventBuilder(MetaMetricsEvents.SWITCHED_ACCOUNT)
                .addProperties({
                  source: metricsSource,
                  number_of_accounts: accounts?.length,
                })
                .build(),
            );
          });
          break;
        }
        case USER_INTENT.Create:
        case USER_INTENT.CreateMultiple: {
          handleCreateAccount();
          break;
        }
        case USER_INTENT.EditMultiple: {
          setPermissionsScreen(AccountPermissionsScreens.PermissionsSummary);
          break;
        }
        case USER_INTENT.Cancel: {
          hideSheet();
          break;
        }
        case USER_INTENT.Import: {
          navigate('ImportPrivateKeyView');
          // Is this where we want to track importing an account or within ImportPrivateKeyView screen?
          trackEvent(
            createEventBuilder(
              MetaMetricsEvents.ACCOUNTS_IMPORTED_NEW_ACCOUNT,
            ).build(),
          );

          break;
        }
        case USER_INTENT.ConnectHW: {
          navigate('ConnectQRHardwareFlow');
          // Is this where we want to track connecting a hardware wallet or within ConnectQRHardwareFlow screen?
          trackEvent(
            createEventBuilder(
              MetaMetricsEvents.CONNECT_HARDWARE_WALLET,
            ).build(),
          );

          break;
        }
      }
    };

    handleUserActions(userIntent);

    setUserIntent(USER_INTENT.None);
  }, [
    navigate,
    userIntent,
    sheetRef,
    hideSheet,
    handleCreateAccount,
    accounts?.length,
    trackEvent,
    createEventBuilder,
  ]);

  const renderConnectedScreen = useCallback(
    () => (
      <AccountPermissionsConnected
        isLoading={isLoading}
        onSetPermissionsScreen={setPermissionsScreen}
        onDismissSheet={hideSheet}
        accounts={accountsFilteredByPermissions.permitted}
        ensByAccountAddress={ensByAccountAddress}
        selectedAddresses={permittedAccounts}
        favicon={faviconSource}
        hostname={hostname}
        urlWithProtocol={urlWithProtocol}
        secureIcon={secureIcon}
        accountAvatarType={accountAvatarType}
      />
    ),
    [
      ensByAccountAddress,
      isLoading,
      accountsFilteredByPermissions,
      setPermissionsScreen,
      hideSheet,
      faviconSource,
      hostname,
      urlWithProtocol,
      secureIcon,
      accountAvatarType,
      permittedAccounts,
    ],
  );

  const renderPermissionsSummaryScreen = useCallback(() => {
    const permissionsSummaryProps: PermissionsSummaryProps = {
      currentPageInformation: {
        currentEnsName: '',
        icon: faviconSource as string,
        url: urlWithProtocol,
      },
      onEdit: () => {
        setPermissionsScreen(AccountPermissionsScreens.EditAccountsPermissions);
      },
      onEditNetworks: () =>
        setPermissionsScreen(AccountPermissionsScreens.ConnectMoreNetworks),
      onUserAction: setUserIntent,
      showActionButtons: false,
      onBack: () =>
        isRenderedAsBottomSheet
          ? setPermissionsScreen(AccountPermissionsScreens.Connected)
          : navigate('PermissionsManager'),
      isRenderedAsBottomSheet,
      accountAddresses: permittedAccounts,
      accounts,
      networkAvatars,
    };

    return <PermissionsSummary {...permissionsSummaryProps} />;
  }, [
    isRenderedAsBottomSheet,
    navigate,
    permittedAccounts,
    networkAvatars,
    accounts,
    faviconSource,
    urlWithProtocol,
  ]);

  const renderEditAccountsPermissionsScreen = useCallback(
    () => (
      <AccountConnectMultiSelector
        accounts={accounts}
        ensByAccountAddress={ensByAccountAddress}
        defaultSelectedAddresses={permittedAccounts}
        onSubmit={handleSelectAccountAddressesFromEditView}
        isLoading={isLoading}
        hostname={hostname}
        isAutoScrollEnabled={false}
        onBack={() =>
          setPermissionsScreen(AccountPermissionsScreens.PermissionsSummary)
        }
        screenTitle={strings('accounts.edit_accounts_title')}
        isRenderedAsBottomSheet={isRenderedAsBottomSheet}
      />
    ),
    [
      ensByAccountAddress,
      permittedAccounts,
      isLoading,
      hostname,
      isRenderedAsBottomSheet,
      accounts,
      handleSelectAccountAddressesFromEditView,
    ],
  );

  const renderConnectMoreAccountsScreen = useCallback(
    () => (
      <AccountConnectMultiSelector
        accounts={accountsFilteredByPermissions.unpermitted}
        ensByAccountAddress={ensByAccountAddress}
        defaultSelectedAddresses={permittedAccounts}
        onSubmit={handleSelectAccountAddressesFromConnectMoreView}
        isLoading={isLoading}
        hostname={hostname}
        isAutoScrollEnabled={false}
        onBack={() => setPermissionsScreen(AccountPermissionsScreens.Connected)}
        screenTitle={strings('accounts.connect_more_accounts')}
        showDisconnectAllButton={false}
      />
    ),
    [
      ensByAccountAddress,
      isLoading,
      accountsFilteredByPermissions,
      hostname,
      permittedAccounts,
      handleSelectAccountAddressesFromConnectMoreView,
    ],
  );

  const renderConnectNetworksScreen = useCallback(
    () => (
      <NetworkConnectMultiSelector
        onSubmit={handleSelectChainIds}
        isLoading={isLoading}
        hostname={hostname}
        onBack={() =>
          setPermissionsScreen(
            isNonDappNetworkSwitch
              ? AccountPermissionsScreens.ChooseFromPermittedNetworks
              : AccountPermissionsScreens.PermissionsSummary,
          )
        }
        isRenderedAsBottomSheet={isRenderedAsBottomSheet}
        defaultSelectedChainIds={permittedChainIds}
      />
    ),
    [
      isLoading,
      hostname,
      isRenderedAsBottomSheet,
      isNonDappNetworkSwitch,
      handleSelectChainIds,
      permittedChainIds,
    ],
  );

  const renderChooseFromPermittedNetworksScreen = useCallback(
    () => (
      <NetworkPermissionsConnected
        onSetPermissionsScreen={setPermissionsScreen}
        onDismissSheet={hideSheet}
        favicon={faviconSource}
        hostname={hostname}
      />
    ),
    [setPermissionsScreen, hideSheet, faviconSource, hostname],
  );

  const renderNetworkPermissionSummaryScreen = useCallback(() => {
    const permissionsSummaryProps: PermissionsSummaryProps = {
      currentPageInformation: {
        currentEnsName: '',
        icon: faviconSource as string,
        url: urlWithProtocol,
      },
      onEdit: () => {
        setPermissionsScreen(AccountPermissionsScreens.EditAccountsPermissions);
      },
      onEditNetworks: () =>
        setPermissionsScreen(AccountPermissionsScreens.ConnectMoreNetworks),
      onUserAction: setUserIntent,
      onAddNetwork: () => {
        if (!currentEvmChainId) {
          throw new Error('No chainId provided');
        }

        const currentEvmCaipChainId: CaipChainId = `eip155:${parseInt(
          currentEvmChainId,
          16,
        )}`;

        let currentlyPermittedChains: CaipChainId[] = [];
        try {
          const caveat = getCaip25Caveat(hostname);
          currentlyPermittedChains = caveat
            ? getAllScopesFromCaip25CaveatValue(caveat.value)
            : [];
        } catch (e) {
          Logger.error(e as Error, 'Error getting permitted chains caveat');
        }

        if (currentlyPermittedChains.includes(currentEvmCaipChainId)) {
          return;
        }

        const availableCaipChainIds = Object.keys(networkConfigurations);
        const permittedAvailableChainIds = currentlyPermittedChains.filter(
          (caipChainId) => availableCaipChainIds.includes(caipChainId),
        );

        updatePermittedChains(
          hostname,
          [currentEvmCaipChainId, ...permittedAvailableChainIds],
          true,
        );

        const networkToastProps: ToastOptions = {
          variant: ToastVariants.Network,
          labelOptions: [
            {
              label: strings('toast.network_permissions_updated'),
            },
          ],
          hasNoTimeout: false,
          networkImageSource: faviconSource,
        };
        toastRef?.current?.showToast(networkToastProps);

        hideSheet();
      },
      onBack: () =>
        isRenderedAsBottomSheet
          ? setPermissionsScreen(AccountPermissionsScreens.Connected)
          : navigate('PermissionsManager'),
      isRenderedAsBottomSheet,
      accountAddresses: permittedAccounts,
      accounts,
      networkAvatars,
      isNetworkSwitch: true,
      showActionButtons: false,
      isDisconnectAllShown: false,
      isNonDappNetworkSwitch: true,
      onChooseFromPermittedNetworks: () => {
        setPermissionsScreen(
          AccountPermissionsScreens.ChooseFromPermittedNetworks,
        );
      },
    };

    return <PermissionsSummary {...permissionsSummaryProps} />;
  }, [
    networkConfigurations,
    faviconSource,
    urlWithProtocol,
    isRenderedAsBottomSheet,
    navigate,
    permittedAccounts,
    networkAvatars,
    accounts,
    currentEvmChainId,
    hideSheet,
    hostname,
    toastRef,
  ]);

  const renderPermissionsScreens = useCallback(() => {
    switch (permissionsScreen) {
      case AccountPermissionsScreens.Connected:
        return renderConnectedScreen();
      case AccountPermissionsScreens.ConnectMoreAccounts:
        return renderConnectMoreAccountsScreen();
      case AccountPermissionsScreens.EditAccountsPermissions:
        return renderEditAccountsPermissionsScreen();
      case AccountPermissionsScreens.ConnectMoreNetworks:
        return renderConnectNetworksScreen();
      case AccountPermissionsScreens.ChooseFromPermittedNetworks:
        return renderChooseFromPermittedNetworksScreen();
      case AccountPermissionsScreens.PermissionsSummary:
        return isNonDappNetworkSwitch
          ? renderNetworkPermissionSummaryScreen()
          : renderPermissionsSummaryScreen();
    }
  }, [
    permissionsScreen,
    isNonDappNetworkSwitch,
    renderConnectedScreen,
    renderConnectMoreAccountsScreen,
    renderEditAccountsPermissionsScreen,
    renderConnectNetworksScreen,
    renderChooseFromPermittedNetworksScreen,
    renderPermissionsSummaryScreen,
    renderNetworkPermissionSummaryScreen,
  ]);

  return isRenderedAsBottomSheet ? (
    <BottomSheet
      style={
        permissionsScreen === AccountPermissionsScreens.PermissionsSummary &&
        styles.bottomSheetBackground
      }
      ref={sheetRef}
      isInteractable={!isNonDappNetworkSwitch}
    >
      {renderPermissionsScreens()}
    </BottomSheet>
  ) : (
    renderPermissionsScreens()
  );
};

export default AccountPermissions;<|MERGE_RESOLUTION|>--- conflicted
+++ resolved
@@ -80,13 +80,9 @@
 } from '@metamask/utils';
 import Routes from '../../../constants/navigation/Routes';
 import { parseChainId } from '@walletconnect/utils';
-<<<<<<< HEAD
-import { RpcEndpoint } from '@metamask/network-controller/dist/NetworkController.cjs';
+import { NetworkConfiguration } from '@metamask/network-controller';
+import styleSheet from './AccountPermissions.styles';
 import { NetworkAvatarProps } from '../AccountConnect/AccountConnect.types';
-import styleSheet from './AccountPermissions.styles';
-=======
-import { NetworkConfiguration } from '@metamask/network-controller';
->>>>>>> 2755c47b
 
 const AccountPermissions = (props: AccountPermissionsProps) => {
   const { navigate } = useNavigation();
@@ -364,15 +360,10 @@
           ) {
             return;
           }
-<<<<<<< HEAD
-          const { rpcEndpoints, defaultRpcEndpointIndex } = config;
-          const { networkClientId } = (rpcEndpoints as RpcEndpoint[])[
-            defaultRpcEndpointIndex as number
-          ];
-=======
-          const { rpcEndpoints, defaultRpcEndpointIndex } = config as NetworkConfiguration;
+
+          const { rpcEndpoints, defaultRpcEndpointIndex } =
+            config as NetworkConfiguration;
           const { networkClientId } = rpcEndpoints[defaultRpcEndpointIndex];
->>>>>>> 2755c47b
 
           // Switch to the network using networkClientId
           await Engine.context.MultichainNetworkController.setActiveNetwork(
