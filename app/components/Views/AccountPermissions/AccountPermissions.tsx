// Third party dependencies.
import React, {
  useCallback,
  useContext,
  useEffect,
  useMemo,
  useRef,
  useState,
} from 'react';
import { useSelector } from 'react-redux';
import { isEqual, uniq } from 'lodash';
import { useNavigation } from '@react-navigation/native';
import { NON_EVM_TESTNET_IDS } from '@metamask/multichain-network-controller';

// External dependencies.
import BottomSheet, {
  BottomSheetRef,
} from '../../../component-library/components/BottomSheets/BottomSheet';
import Engine from '../../../core/Engine';
import {
  addPermittedAccounts,
  updatePermittedChains,
  getCaip25Caveat,
<<<<<<< HEAD
  getPermittedAccountsByHostname,
  removePermittedAccounts,
  getPermittedChainIdsByHostname,
=======
  getPermittedCaipAccountIdsByHostname,
  removePermittedAccounts,
  getPermittedCaipChainIdsByHostname,
  sortMultichainAccountsByLastSelected,
>>>>>>> 961a5281
} from '../../../core/Permissions';
import AccountConnectMultiSelector from '../AccountConnect/AccountConnectMultiSelector';
import NetworkConnectMultiSelector from '../NetworkConnect/NetworkConnectMultiSelector';
import Logger from '../../../util/Logger';
import { useStyles } from '../../../component-library/hooks';
import {
  ToastContext,
  ToastVariants,
} from '../../../component-library/components/Toast';
import { ToastOptions } from '../../../component-library/components/Toast/Toast.types';
import { MetaMetricsEvents } from '../../../core/Analytics';
import { useAccounts, Account } from '../../hooks/useAccounts';
import { IconName } from '../../../component-library/components/Icons/Icon';
import { getUrlObj, prefixUrlWithProtocol } from '../../../util/browser';
import { getActiveTabUrl } from '../../../util/transactions';
import { strings } from '../../../../locales/i18n';
import { AvatarAccountType } from '../../../component-library/components/Avatars/Avatar/variants/AvatarAccount';
import { selectAccountsLength } from '../../../selectors/accountTrackerController';
<<<<<<< HEAD
import { selectEvmChainId, selectEvmNetworkConfigurationsByChainId } from '../../../selectors/networkController';
=======
import {
  selectEvmChainId,
  selectEvmNetworkConfigurationsByChainId,
  selectNetworkConfigurationsByCaipChainId,
} from '../../../selectors/networkController';
import { useNetworkInfo } from '../../../selectors/selectedNetworkController';
>>>>>>> 961a5281

// Internal dependencies.
import {
  AccountPermissionsProps,
  AccountPermissionsScreens,
} from './AccountPermissions.types';
import AccountPermissionsConnected from './AccountPermissionsConnected';
import { USER_INTENT } from '../../../constants/permissions';
import useFavicon from '../../hooks/useFavicon/useFavicon';
import URLParse from 'url-parse';
import { useMetrics } from '../../../components/hooks/useMetrics';
import { selectPermissionControllerState } from '../../../selectors/snaps/permissionController';
import { RootState } from '../../../reducers';
import {
  getNetworkImageSource,
  isPerDappSelectedNetworkEnabled,
} from '../../../util/networks';
import PermissionsSummary from '../../../components/UI/PermissionsSummary';
import { PermissionsSummaryProps } from '../../../components/UI/PermissionsSummary/PermissionsSummary.types';
<<<<<<< HEAD
import { toChecksumHexAddress, toHex } from '@metamask/controller-utils';
import { NetworkConfiguration } from '@metamask/network-controller';
import { AvatarVariant } from '../../../component-library/components/Avatars/Avatar';
import NetworkPermissionsConnected from './NetworkPermissionsConnected';
import { isNonEvmChainId } from '../../../core/Multichain/utils';
import { getPermittedEthChainIds } from '@metamask/chain-agnostic-permission';
import { Hex } from '@metamask/utils';
import Routes from '../../../constants/navigation/Routes';
import { areAddressesEqual } from '../../../util/address';

const AccountPermissions = (props: AccountPermissionsProps) => {
  const { navigate } = useNavigation();
=======
import {
  AvatarVariant,
  AvatarSize,
} from '../../../component-library/components/Avatars/Avatar';
import NetworkPermissionsConnected from './NetworkPermissionsConnected';
import {
  getAllScopesFromCaip25CaveatValue,
  isCaipAccountIdInPermittedAccountIds,
} from '@metamask/chain-agnostic-permission';
import {
  CaipAccountId,
  CaipChainId,
  hasProperty,
  KnownCaipNamespace,
  parseCaipAccountId,
} from '@metamask/utils';
import Routes from '../../../constants/navigation/Routes';
import { parseChainId } from '@walletconnect/utils';
import { NetworkConfiguration } from '@metamask/network-controller';
import { NetworkAvatarProps } from '../AccountConnect/AccountConnect.types';
import styleSheet from './AccountPermissions.styles';
import { WalletClientType } from '../../../core/SnapKeyring/MultichainWalletSnapClient';
import AddNewAccount from '../AddNewAccount';
import { trace, endTrace, TraceName } from '../../../util/trace';

const AccountPermissions = (props: AccountPermissionsProps) => {
  const { navigate } = useNavigation();
  const { styles } = useStyles(styleSheet, {});
>>>>>>> 961a5281
  const { trackEvent, createEventBuilder } = useMetrics();
  const {
    hostInfo: {
      metadata: { origin: hostname },
    },
    isRenderedAsBottomSheet = true,
    initialScreen = AccountPermissionsScreens.Connected,
    isNonDappNetworkSwitch = false,
  } = props.route.params;
  const accountAvatarType = useSelector((state: RootState) =>
    state.settings.useBlockieIcon
      ? AvatarAccountType.Blockies
      : AvatarAccountType.JazzIcon,
  );

  const accountsLength = useSelector(selectAccountsLength);
<<<<<<< HEAD
  const currentChainId = useSelector(selectEvmChainId);

=======
  const currentEvmChainId = useSelector(selectEvmChainId);
  const networkInfo = useNetworkInfo(hostname);
>>>>>>> 961a5281
  const nonTestnetNetworks = useSelector(
    (state: RootState) =>
      Object.keys(selectEvmNetworkConfigurationsByChainId(state)).length + 1,
  );

  const origin: string = useSelector(getActiveTabUrl, isEqual);
  const faviconSource = useFavicon(origin);
  // TODO - Once we can pass metadata to permission system, pass origin instead of hostname into this component.
  // const hostname = useMemo(() => new URL(origin).hostname, [origin]);
  const secureIcon = useMemo(
    () =>
      (getUrlObj(origin) as URLParse<string>).protocol === 'https:'
        ? IconName.Lock
        : IconName.LockSlash,
    [origin],
  );

  const urlWithProtocol = prefixUrlWithProtocol(hostname);

  const { toastRef } = useContext(ToastContext);
  const [isLoading, setIsLoading] = useState(false);
  const [tabIndex, setTabIndex] = useState(0);
  const permittedAccountsList = useSelector(selectPermissionControllerState);
<<<<<<< HEAD
  const permittedAccounts = getPermittedAccountsByHostname(
    permittedAccountsList,
    hostname,
  );
  const permittedChainIds = getPermittedChainIdsByHostname(
    permittedAccountsList,
    hostname,
  );
=======
  const nonRemappedPermittedAccounts = getPermittedCaipAccountIdsByHostname(
    permittedAccountsList,
    hostname,
  );
  const permittedCaipAccountIds = useMemo(() => {
    const unsortedPermittedAccounts = uniq(
      nonRemappedPermittedAccounts.map((caipAccountId) => {
        const {
          address,
          chain: { namespace },
        } = parseCaipAccountId(caipAccountId);
        if (namespace === KnownCaipNamespace.Eip155) {
          // this is very hacky, but it works for now
          return `eip155:0:${address}` as CaipAccountId;
        }
        return caipAccountId;
      }),
    );

    return sortMultichainAccountsByLastSelected(unsortedPermittedAccounts);
  }, [nonRemappedPermittedAccounts]);

  const permittedCaipChainIds = getPermittedCaipChainIdsByHostname(
    permittedAccountsList,
    hostname,
  );
>>>>>>> 961a5281

  const networkConfigurations = useSelector(
    selectNetworkConfigurationsByCaipChainId,
  );

  const sheetRef = useRef<BottomSheetRef>(null);
  const [permissionsScreen, setPermissionsScreen] =
    useState<AccountPermissionsScreens>(
      isNonDappNetworkSwitch
        ? AccountPermissionsScreens.PermissionsSummary
        : initialScreen,
    );
  const { accounts, ensByAccountAddress } = useAccounts({
    isLoading,
  });
<<<<<<< HEAD
  const previousPermittedAccounts = useRef<string[]>();
=======
  const previousPermittedAccounts = useRef<CaipAccountId[]>();
>>>>>>> 961a5281

  const [userIntent, setUserIntent] = useState(USER_INTENT.None);
  const [networkSelectorUserIntent, setNetworkSelectorUserIntent] = useState(
    USER_INTENT.None,
  );

<<<<<<< HEAD
  const networks = Object.entries(networkConfigurations)
    .filter(([_, network]) => !isNonEvmChainId(network.chainId))
    .map(([key, network]: [string, NetworkConfiguration]) => ({
      id: key,
      name: network.name,
      rpcUrl: network.rpcEndpoints[network.defaultRpcEndpointIndex].url,
      isSelected: false,
      chainId: network?.chainId,
      imageSource: getNetworkImageSource({
        chainId: network?.chainId,
      }),
    }));

  const networkAvatars: ({ name: string; imageSource: string } | null)[] =
    permittedChainIds.map((selectedId) => {
      const network = networks.find(({ id }) => id === selectedId);
      if (network) {
        return {
          name: network.name,
          imageSource: network.imageSource as string,
          variant: AvatarVariant.Network,
        };
      }
      return null;
    });

=======
  const [multichainAccountOptions, setMultichainAccountOptions] = useState<
    | {
        clientType?: WalletClientType;
        scope?: CaipChainId;
      }
    | undefined // undefined is used for evm account creation.
  >(undefined);

  const networks = Object.values(networkConfigurations).map((network) => ({
    name: network.name,
    caipChainId: network.caipChainId,
    imageSource: getNetworkImageSource({
      chainId: network.caipChainId,
    }),
  }));

  const networkAvatars: NetworkAvatarProps[] = permittedCaipChainIds.map(
    (selectedId) => {
      const network = networks
        .filter(
          (currentNetwork) =>
            !NON_EVM_TESTNET_IDS.includes(currentNetwork.caipChainId),
        )
        .find(({ caipChainId }) => caipChainId === selectedId);
      let imageSource = network?.imageSource;

      if (typeof imageSource === 'string') {
        imageSource = imageSource ? { uri: imageSource } : {};
      }

      if (!imageSource) {
        imageSource = {};
      }

      return {
        name: network?.name || '',
        imageSource,
        variant: AvatarVariant.Network,
        size: AvatarSize.Xs,
        caipChainId: selectedId,
      };
    },
  );
>>>>>>> 961a5281

  const hideSheet = useCallback(
    (callback?: () => void) =>
      sheetRef?.current?.onCloseBottomSheet?.(callback),
    [sheetRef],
  );
  const metricsSource = 'Browser Tab/Permission UI';

  // Checks if anymore accounts are connected to the dapp. Auto dismiss sheet if none are connected.
  useEffect(() => {
    if (
      previousPermittedAccounts.current === undefined &&
<<<<<<< HEAD
      permittedAccounts.length === 0
=======
      permittedCaipAccountIds.length === 0
>>>>>>> 961a5281
    ) {
      hideSheet();

      const networkToastProps: ToastOptions = {
        variant: ToastVariants.Network,
        labelOptions: [
          {
            label: strings('toast.disconnected_from', {
              dappHostName: hostname,
            }),
          },
        ],
        hasNoTimeout: false,
        networkImageSource: faviconSource,
      };

      toastRef?.current?.showToast(networkToastProps);

<<<<<<< HEAD
      previousPermittedAccounts.current = permittedAccounts;
    }
  }, [
    permittedAccounts,
=======
      previousPermittedAccounts.current = permittedCaipAccountIds;
    }
  }, [
    permittedCaipAccountIds,
>>>>>>> 961a5281
    hideSheet,
    toastRef,
    hostname,
    faviconSource,
    isRenderedAsBottomSheet,
  ]);

  const accountsFilteredByPermissions = useMemo(() => {
    const accountsByPermittedStatus: Record<
      'permitted' | 'unpermitted',
      Account[]
    > = {
      permitted: [],
      unpermitted: [],
    };

    accounts.forEach((account) => {
<<<<<<< HEAD
      const isPermitted = permittedAccounts.some((permittedAccount) =>
        areAddressesEqual(account.address, permittedAccount),
      );

      if (isPermitted) {
=======
      if (
        isCaipAccountIdInPermittedAccountIds(
          account.caipAccountId,
          permittedCaipAccountIds,
        )
      ) {
>>>>>>> 961a5281
        accountsByPermittedStatus.permitted.push(account);
      } else {
        accountsByPermittedStatus.unpermitted.push(account);
      }
    });

    return accountsByPermittedStatus;
<<<<<<< HEAD
  }, [accounts, permittedAccounts]);
=======
  }, [accounts, permittedCaipAccountIds]);
>>>>>>> 961a5281

  const onRevokeAllHandler = useCallback(async () => {
    await Engine.context.PermissionController.revokeAllPermissions(hostname);
    navigate('PermissionsManager');
  }, [hostname, navigate]);

  const toggleRevokeAllPermissionsModal = useCallback(() => {
<<<<<<< HEAD
=======
    trace({ name: TraceName.DisconnectAllAccountPermissions });
>>>>>>> 961a5281
    navigate(Routes.MODAL.ROOT_MODAL_FLOW, {
      screen: Routes.SHEET.REVOKE_ALL_ACCOUNT_PERMISSIONS,
      params: {
        hostInfo: {
          metadata: {
            origin: urlWithProtocol && new URL(urlWithProtocol).hostname,
          },
        },
        onRevokeAll: !isRenderedAsBottomSheet && onRevokeAllHandler,
      },
    });
<<<<<<< HEAD
=======
    endTrace({ name: TraceName.DisconnectAllAccountPermissions });
>>>>>>> 961a5281
  }, [navigate, urlWithProtocol, isRenderedAsBottomSheet, onRevokeAllHandler]);

  const handleCreateAccount = useCallback(
    (clientType?: WalletClientType, scope?: CaipChainId) => {
      setMultichainAccountOptions({
        clientType,
        scope,
      });
      setPermissionsScreen(AccountPermissionsScreens.AddAccount);
    },
    [],
  );

<<<<<<< HEAD
  const handleSelectChainIds = useCallback(async (chainIds: string[]) => {
    if (chainIds.length === 0) {
      toggleRevokeAllPermissionsModal();
      return;
    }

      // Check if current network was originally permitted and is now being removed
      const wasCurrentNetworkOriginallyPermitted =
        permittedChainIds.includes(currentChainId);
      const isCurrentNetworkStillPermitted =
        chainIds.includes(currentChainId);

      if (
        wasCurrentNetworkOriginallyPermitted &&
        !isCurrentNetworkStillPermitted
      ) {
        // Find the network configuration for the first permitted chain
        const networkToSwitch = Object.entries(networkConfigurations).find(
          ([, { chainId }]) => chainId === chainIds[0],
        );

        if (networkToSwitch) {
          const [, config] = networkToSwitch;
          const { rpcEndpoints, defaultRpcEndpointIndex } = config;
          const { networkClientId } = rpcEndpoints[defaultRpcEndpointIndex];

          // Switch to the network using networkClientId
          await Engine.context.MultichainNetworkController.setActiveNetwork(
            networkClientId,
          );
        }
      }

      const hexSelectedChainIds = chainIds.map(toHex);
      const removeExistingChainPermissions = true;
      updatePermittedChains(hostname, hexSelectedChainIds, removeExistingChainPermissions);
      setNetworkSelectorUserIntent(USER_INTENT.Confirm);
  }, [
    currentChainId,
    hostname,
    networkConfigurations,
    permittedChainIds,
    toggleRevokeAllPermissionsModal
  ]);

  const handleSelectAccountAddresses = useCallback((selectedAccounts: string[], newUserIntent: USER_INTENT) => {
=======
  const handleAccountCreationComplete = useCallback(async () => {
>>>>>>> 961a5281
    try {
      if (selectedAccounts.length === 0) {
        toggleRevokeAllPermissionsModal();
        return;
      }

      setIsLoading(true);
<<<<<<< HEAD
      let newActiveAddress;
      let connectedAccountLength = 0;
      let removedAccountCount = 0;

      // Function to normalize Ethereum addresses using checksum
      const normalizeAddresses = (addresses: string[]) =>
        addresses.map((address) => toChecksumHexAddress(address));

      // Normalize permitted accounts and selected addresses to checksummed format
      const normalizedPermittedAccounts = normalizeAddresses(permittedAccounts);
      const normalizedSelectedAddresses = normalizeAddresses(selectedAccounts);

      let accountsToRemove: Hex[] = [];
      let accountsToAdd: Hex[] = [];

      // Identify accounts to be added
      accountsToAdd = normalizedSelectedAddresses.reduce((result: Hex[], account) => {
        if (!normalizedPermittedAccounts.includes(account)) {
          result.push(toHex(account));
        }
        return result;
      }, []);

      // Add newly selected accounts
      if (accountsToAdd.length > 0) {
        newActiveAddress = addPermittedAccounts(hostname, accountsToAdd);
      } else {
        // If no new accounts were added, set the first selected address as active
        newActiveAddress = normalizedSelectedAddresses[0];
      }

      // Identify accounts to be removed
      accountsToRemove = normalizedPermittedAccounts
        .filter((account) => !normalizedSelectedAddresses.includes(account))
        .map(toHex);
      removedAccountCount = accountsToRemove.length;

      // Remove accounts that are no longer selected
      if (accountsToRemove.length > 0) {
        removePermittedAccounts(hostname, accountsToRemove);
      }

      // Calculate the number of connected accounts after changes
      connectedAccountLength =
        normalizedPermittedAccounts.length +
        accountsToAdd.length -
        accountsToRemove.length;

      const activeAccountName = getAccountNameWithENS({
        accountAddress: newActiveAddress,
        accounts,
        ensByAccountAddress,
      });

      let labelOptions: ToastOptions['labelOptions'] = [];
      // Start of Selection
      if (connectedAccountLength >= 1) {
        labelOptions = [
          { label: `${strings('toast.accounts_permissions_updated')}` },
        ];
      }

      if (connectedAccountLength === 1 && removedAccountCount === 0) {
        labelOptions = [
          { label: `${activeAccountName} `, isBold: true },
          { label: strings('toast.connected_and_active') },
        ];
      }
      toastRef?.current?.showToast({
        variant: ToastVariants.Account,
        labelOptions,
        accountAddress: newActiveAddress,
        accountAvatarType,
        hasNoTimeout: false,
      });
      const totalAccounts = accountsLength;
=======
      trackEvent(
        createEventBuilder(
          MetaMetricsEvents.ACCOUNTS_ADDED_NEW_ACCOUNT,
        ).build(),
      );
>>>>>>> 961a5281
      trackEvent(
        createEventBuilder(MetaMetricsEvents.SWITCHED_ACCOUNT)
          .addProperties({
            source: metricsSource,
            number_of_accounts: accounts?.length,
          })
          .build(),
      );
<<<<<<< HEAD
      setUserIntent(newUserIntent);
=======
      setPermissionsScreen(AccountPermissionsScreens.ConnectMoreAccounts);
>>>>>>> 961a5281
    } catch (e) {
      Logger.error(e as Error, 'Error while trying to add a new account.');
    } finally {
      setIsLoading(false);
    }
  }, [
<<<<<<< HEAD
    permittedAccounts,
    accounts,
=======
>>>>>>> 961a5281
    setIsLoading,
    trackEvent,
    createEventBuilder,
<<<<<<< HEAD
    toggleRevokeAllPermissionsModal,
  ]);

  const handleSelectAccountAddressesFromEditView = useCallback((selectedAccounts: string[]) => {
    handleSelectAccountAddresses(selectedAccounts, USER_INTENT.EditMultiple);
  }, [handleSelectAccountAddresses]);

  const handleSelectAccountAddressesFromConnectMoreView = useCallback((selectedAccounts: string[]) => {
    handleSelectAccountAddresses(selectedAccounts, USER_INTENT.Confirm);
  }, [handleSelectAccountAddresses]);
=======
    accounts?.length,
    metricsSource,
  ]);

  const handleSelectChainIds = useCallback(
    async (chainIds: CaipChainId[]) => {
      if (chainIds.length === 0) {
        toggleRevokeAllPermissionsModal();
        return;
      }
      const currentEvmCaipChainId: CaipChainId =
        isPerDappSelectedNetworkEnabled()
          ? `eip155:${parseInt(networkInfo.chainId, 16)}`
          : `eip155:${parseInt(currentEvmChainId, 16)}`;

      const newSelectedEvmChainId = chainIds.find((chainId) => {
        const { namespace } = parseChainId(chainId);
        return namespace === KnownCaipNamespace.Eip155;
      });

      // Check if current network was originally permitted and is now being removed
      const wasCurrentNetworkOriginallyPermitted =
        permittedCaipChainIds.includes(currentEvmCaipChainId);
      const isCurrentNetworkStillPermitted = chainIds.includes(
        currentEvmCaipChainId,
      );

      if (
        wasCurrentNetworkOriginallyPermitted &&
        !isCurrentNetworkStillPermitted &&
        newSelectedEvmChainId
      ) {
        // Find the network configuration for the first permitted chain
        const networkToSwitch = Object.entries(networkConfigurations).find(
          ([, { caipChainId }]) => caipChainId === newSelectedEvmChainId,
        );

        if (networkToSwitch) {
          const [, config] = networkToSwitch;
          if (
            !hasProperty(config, 'rpcEndpoints') ||
            !hasProperty(config, 'defaultRpcEndpointIndex')
          ) {
            return;
          }
          const { rpcEndpoints, defaultRpcEndpointIndex } =
            config as NetworkConfiguration;
          const { networkClientId } = rpcEndpoints[defaultRpcEndpointIndex];

          if (isPerDappSelectedNetworkEnabled()) {
            // For per-dapp network selection, directly set the network for this domain
            Engine.context.SelectedNetworkController.setNetworkClientIdForDomain(
              hostname,
              networkClientId,
            );
          } else {
            // For global network selection, switch the active network
            await Engine.context.MultichainNetworkController.setActiveNetwork(
              networkClientId,
            );
          }
        }
      }

      const removeExistingChainPermissions = true;
      updatePermittedChains(hostname, chainIds, removeExistingChainPermissions);
      setNetworkSelectorUserIntent(USER_INTENT.Confirm);
    },
    [
      currentEvmChainId,
      hostname,
      networkConfigurations,
      permittedCaipChainIds,
      toggleRevokeAllPermissionsModal,
      networkInfo,
    ],
  );

  const handleSelectAccountAddresses = useCallback(
    (selectedAccounts: CaipAccountId[], newUserIntent: USER_INTENT) => {
      try {
        if (selectedAccounts.length === 0) {
          toggleRevokeAllPermissionsModal();
          return;
        }

        setIsLoading(true);

        let accountsToRemove: CaipAccountId[] = [];
        let accountsToAdd: CaipAccountId[] = [];
        let newPermittedAccounts: CaipAccountId[] = [
          ...permittedCaipAccountIds,
        ];

        // Identify accounts to be added
        accountsToAdd = selectedAccounts.filter(
          (account) =>
            !isCaipAccountIdInPermittedAccountIds(
              account,
              permittedCaipAccountIds,
            ),
        );

        if (accountsToAdd.length > 0) {
          addPermittedAccounts(hostname, accountsToAdd);
          newPermittedAccounts = [...newPermittedAccounts, ...accountsToAdd];
        }

        accountsToRemove = permittedCaipAccountIds.filter(
          (account) =>
            !isCaipAccountIdInPermittedAccountIds(account, selectedAccounts),
        );

        if (accountsToRemove.length > 0) {
          const accountsToRemoveHex = accountsToRemove.map((account) => {
            const { address } = parseCaipAccountId(account);
            return address;
          });
          removePermittedAccounts(hostname, accountsToRemoveHex);
          newPermittedAccounts = newPermittedAccounts.filter(
            (account) => !accountsToRemove.includes(account),
          );
        }

        // Calculate the number of connected accounts after changes
        const connectedAccountLength =
          permittedCaipAccountIds.length +
          accountsToAdd.length -
          accountsToRemove.length;

        const labelOptions = [
          { label: `${strings('toast.accounts_permissions_updated')}` },
        ];

        const toastAccount = accountsToAdd[0] ?? newPermittedAccounts[0];

        const { address } = parseCaipAccountId(toastAccount);

        toastRef?.current?.showToast({
          variant: ToastVariants.Account,
          labelOptions,
          accountAddress: address,
          accountAvatarType,
          hasNoTimeout: false,
        });
        const totalAccounts = accountsLength;
        trackEvent(
          createEventBuilder(MetaMetricsEvents.ADD_ACCOUNT_DAPP_PERMISSIONS)
            .addProperties({
              number_of_accounts: totalAccounts,
              number_of_accounts_connected: connectedAccountLength,
              // this only considers EVM networks right now
              number_of_networks: nonTestnetNetworks,
            })
            .build(),
        );
        setUserIntent(newUserIntent);
      } catch (e) {
        Logger.error(e as Error, 'Error while trying to connect to a dApp.');
      } finally {
        setIsLoading(false);
      }
    },
    [
      permittedCaipAccountIds,
      setIsLoading,
      hostname,
      toastRef,
      accountAvatarType,
      accountsLength,
      nonTestnetNetworks,
      trackEvent,
      createEventBuilder,
      toggleRevokeAllPermissionsModal,
    ],
  );

  const handleSelectAccountAddressesFromEditView = useCallback(
    (selectedAccounts: CaipAccountId[]) => {
      handleSelectAccountAddresses(selectedAccounts, USER_INTENT.EditMultiple);
    },
    [handleSelectAccountAddresses],
  );

  const handleSelectAccountAddressesFromConnectMoreView = useCallback(
    (selectedAccounts: CaipAccountId[]) => {
      handleSelectAccountAddresses(selectedAccounts, USER_INTENT.Confirm);
    },
    [handleSelectAccountAddresses],
  );
>>>>>>> 961a5281

  useEffect(() => {
    if (networkSelectorUserIntent === USER_INTENT.Confirm) {
      if (isNonDappNetworkSwitch) {
        setPermissionsScreen(
          AccountPermissionsScreens.ChooseFromPermittedNetworks,
        );
      } else {
        setPermissionsScreen(AccountPermissionsScreens.PermissionsSummary);
      }

      setNetworkSelectorUserIntent(USER_INTENT.None);
      const networkToastProps: ToastOptions = {
        variant: ToastVariants.Network,
        labelOptions: [
          {
            label: strings('toast.network_permissions_updated'),
          },
        ],
        hasNoTimeout: false,
        networkImageSource: faviconSource,
      };
      toastRef?.current?.showToast(networkToastProps);
    }
  }, [
    networkSelectorUserIntent,
    hideSheet,
    faviconSource,
    toastRef,
    isNonDappNetworkSwitch,
    setNetworkSelectorUserIntent,
<<<<<<< HEAD
    urlWithProtocol
=======
    urlWithProtocol,
>>>>>>> 961a5281
  ]);

  useEffect(() => {
    if (userIntent === USER_INTENT.None) return;
    const handleUserActions = (action: USER_INTENT) => {
      switch (action) {
        case USER_INTENT.Confirm: {
          hideSheet(() => {
            trackEvent(
              createEventBuilder(MetaMetricsEvents.SWITCHED_ACCOUNT)
                .addProperties({
                  source: metricsSource,
                  number_of_accounts: accounts?.length,
                })
                .build(),
            );
          });
          break;
        }
        case USER_INTENT.EditMultiple: {
          setPermissionsScreen(AccountPermissionsScreens.PermissionsSummary);
          break;
        }
        case USER_INTENT.Cancel: {
          hideSheet();
          break;
        }
        case USER_INTENT.Import: {
          navigate('ImportPrivateKeyView');
          // Is this where we want to track importing an account or within ImportPrivateKeyView screen?
          trackEvent(
            createEventBuilder(
              MetaMetricsEvents.ACCOUNTS_IMPORTED_NEW_ACCOUNT,
            ).build(),
          );

          break;
        }
        case USER_INTENT.ConnectHW: {
          navigate('ConnectQRHardwareFlow');
          // Is this where we want to track connecting a hardware wallet or within ConnectQRHardwareFlow screen?
          trackEvent(
            createEventBuilder(
              MetaMetricsEvents.CONNECT_HARDWARE_WALLET,
            ).build(),
          );

          break;
        }
      }
    };

    handleUserActions(userIntent);

    setUserIntent(USER_INTENT.None);
  }, [
    navigate,
    userIntent,
    sheetRef,
    hideSheet,
    handleCreateAccount,
    accounts?.length,
    trackEvent,
    createEventBuilder,
  ]);

  const renderAddNewAccount = useCallback(
    ({
      clientType,
      scope,
    }: {
      clientType?: WalletClientType;
      scope?: CaipChainId;
    }) => (
      <AddNewAccount
        scope={scope}
        clientType={clientType}
        onActionComplete={handleAccountCreationComplete}
        onBack={() => {
          setPermissionsScreen(AccountPermissionsScreens.Connected);
        }}
      />
    ),
    [handleAccountCreationComplete],
  );

  const renderConnectedScreen = useCallback(
    () => (
      <AccountPermissionsConnected
        isLoading={isLoading}
        onSetPermissionsScreen={setPermissionsScreen}
        onDismissSheet={hideSheet}
        accounts={accountsFilteredByPermissions.permitted}
        ensByAccountAddress={ensByAccountAddress}
<<<<<<< HEAD
        selectedAddresses={permittedAccounts}
=======
        // This is only okay because permittedCaipAccountIds is sorted by lastSelected already
        selectedAddresses={
          permittedCaipAccountIds.length > 0 ? [permittedCaipAccountIds[0]] : []
        }
>>>>>>> 961a5281
        favicon={faviconSource}
        hostname={hostname}
        urlWithProtocol={urlWithProtocol}
        secureIcon={secureIcon}
        accountAvatarType={accountAvatarType}
      />
    ),
    [
      ensByAccountAddress,
      isLoading,
      accountsFilteredByPermissions,
      setPermissionsScreen,
      hideSheet,
      faviconSource,
      hostname,
      urlWithProtocol,
      secureIcon,
      accountAvatarType,
<<<<<<< HEAD
      permittedAccounts,
=======
      permittedCaipAccountIds,
>>>>>>> 961a5281
    ],
  );

  const renderPermissionsSummaryScreen = useCallback(() => {
<<<<<<< HEAD
    const checksummedPermittedAddresses = permittedAccounts.map(
      toChecksumHexAddress<string>,
    );

=======
>>>>>>> 961a5281
    const permissionsSummaryProps: PermissionsSummaryProps = {
      currentPageInformation: {
        currentEnsName: '',
        icon: faviconSource as string,
        url: urlWithProtocol,
      },
      onEdit: () => {
        setPermissionsScreen(AccountPermissionsScreens.EditAccountsPermissions);
      },
      onEditNetworks: () =>
        setPermissionsScreen(AccountPermissionsScreens.ConnectMoreNetworks),
      onUserAction: setUserIntent,
      showActionButtons: false,
      onBack: () =>
        isRenderedAsBottomSheet
          ? setPermissionsScreen(AccountPermissionsScreens.Connected)
          : navigate('PermissionsManager'),
      isRenderedAsBottomSheet,
      accountAddresses: permittedCaipAccountIds,
      accounts,
      networkAvatars,
      setTabIndex,
      tabIndex,
    };

    return <PermissionsSummary {...permissionsSummaryProps} />;
  }, [
    isRenderedAsBottomSheet,
    navigate,
<<<<<<< HEAD
    permittedAccounts,
    networkAvatars,
    accounts,
    faviconSource,
    urlWithProtocol
=======
    permittedCaipAccountIds,
    networkAvatars,
    accounts,
    faviconSource,
    urlWithProtocol,
    setTabIndex,
    tabIndex,
>>>>>>> 961a5281
  ]);

  const renderEditAccountsPermissionsScreen = useCallback(
    () => (
      <AccountConnectMultiSelector
        accounts={accounts}
        ensByAccountAddress={ensByAccountAddress}
<<<<<<< HEAD
        defaultSelectedAddresses={permittedAccounts}
=======
        defaultSelectedAddresses={permittedCaipAccountIds}
>>>>>>> 961a5281
        onSubmit={handleSelectAccountAddressesFromEditView}
        isLoading={isLoading}
        hostname={hostname}
        isAutoScrollEnabled={false}
        onBack={() =>
          setPermissionsScreen(AccountPermissionsScreens.PermissionsSummary)
        }
        screenTitle={strings('accounts.edit_accounts_title')}
        isRenderedAsBottomSheet={isRenderedAsBottomSheet}
        onCreateAccount={handleCreateAccount}
      />
    ),
    [
      ensByAccountAddress,
<<<<<<< HEAD
      permittedAccounts,
=======
      permittedCaipAccountIds,
>>>>>>> 961a5281
      isLoading,
      hostname,
      isRenderedAsBottomSheet,
      accounts,
      handleSelectAccountAddressesFromEditView,
<<<<<<< HEAD
=======
      handleCreateAccount,
>>>>>>> 961a5281
    ],
  );

  const renderConnectMoreAccountsScreen = useCallback(
    () => (
      <AccountConnectMultiSelector
        accounts={accountsFilteredByPermissions.unpermitted}
        ensByAccountAddress={ensByAccountAddress}
<<<<<<< HEAD
        defaultSelectedAddresses={permittedAccounts}
=======
        defaultSelectedAddresses={permittedCaipAccountIds}
>>>>>>> 961a5281
        onSubmit={handleSelectAccountAddressesFromConnectMoreView}
        isLoading={isLoading}
        hostname={hostname}
        isAutoScrollEnabled={false}
        onBack={() => setPermissionsScreen(AccountPermissionsScreens.Connected)}
        screenTitle={strings('accounts.connect_more_accounts')}
        showDisconnectAllButton={false}
        onCreateAccount={handleCreateAccount}
      />
    ),
    [
      ensByAccountAddress,
      isLoading,
      accountsFilteredByPermissions,
      hostname,
<<<<<<< HEAD
      permittedAccounts,
      handleSelectAccountAddressesFromConnectMoreView,
=======
      permittedCaipAccountIds,
      handleSelectAccountAddressesFromConnectMoreView,
      handleCreateAccount,
>>>>>>> 961a5281
    ],
  );

  const renderConnectNetworksScreen = useCallback(
    () => (
      <NetworkConnectMultiSelector
        onSubmit={handleSelectChainIds}
        isLoading={isLoading}
        hostname={hostname}
        onBack={() =>
          setPermissionsScreen(
            isNonDappNetworkSwitch
              ? AccountPermissionsScreens.ChooseFromPermittedNetworks
              : AccountPermissionsScreens.PermissionsSummary,
          )
        }
        isRenderedAsBottomSheet={isRenderedAsBottomSheet}
<<<<<<< HEAD
        defaultSelectedChainIds={permittedChainIds}
=======
        defaultSelectedChainIds={permittedCaipChainIds}
>>>>>>> 961a5281
      />
    ),
    [
      isLoading,
      hostname,
      isRenderedAsBottomSheet,
      isNonDappNetworkSwitch,
      handleSelectChainIds,
<<<<<<< HEAD
      permittedChainIds
    ],
  );

  const renderRevokeScreen = useCallback(
    () => (
      <AccountPermissionsRevoke
        accounts={accountsFilteredByPermissions.permitted}
        onSetPermissionsScreen={setPermissionsScreen}
        ensByAccountAddress={ensByAccountAddress}
        permittedAddresses={permittedAccounts}
        isLoading={isLoading}
        favicon={faviconSource}
        urlWithProtocol={urlWithProtocol}
        hostname={hostname}
        secureIcon={secureIcon}
        accountAvatarType={accountAvatarType}
      />
    ),
    [
      ensByAccountAddress,
      isLoading,
      permittedAccounts,
      accountsFilteredByPermissions,
      setPermissionsScreen,
      faviconSource,
      hostname,
      urlWithProtocol,
      secureIcon,
      accountAvatarType,
=======
      permittedCaipChainIds,
>>>>>>> 961a5281
    ],
  );

  const renderChooseFromPermittedNetworksScreen = useCallback(
    () => (
      <NetworkPermissionsConnected
        onSetPermissionsScreen={setPermissionsScreen}
        onDismissSheet={hideSheet}
        favicon={faviconSource}
        hostname={hostname}
      />
    ),
<<<<<<< HEAD
    [
      setPermissionsScreen,
      hideSheet,
      faviconSource,
      hostname,
    ],
=======
    [setPermissionsScreen, hideSheet, faviconSource, hostname],
>>>>>>> 961a5281
  );

  const renderNetworkPermissionSummaryScreen = useCallback(() => {
    const permissionsSummaryProps: PermissionsSummaryProps = {
      currentPageInformation: {
        currentEnsName: '',
        icon: faviconSource as string,
        url: urlWithProtocol,
      },
      onEdit: () => {
        setPermissionsScreen(AccountPermissionsScreens.EditAccountsPermissions);
      },
      onEditNetworks: () =>
        setPermissionsScreen(AccountPermissionsScreens.ConnectMoreNetworks),
      onUserAction: setUserIntent,
      onAddNetwork: () => {
<<<<<<< HEAD
        if (!currentChainId) {
          throw new Error('No chainId provided');
        }

        let currentlyPermittedChains: string[] = [];
        try {
          const caveat = getCaip25Caveat(hostname);
          currentlyPermittedChains = caveat
            ? getPermittedEthChainIds(caveat.value)
=======
        if (!currentEvmChainId) {
          throw new Error('No chainId provided');
        }

        const currentEvmCaipChainId: CaipChainId = `eip155:${parseInt(
          currentEvmChainId,
          16,
        )}`;

        let currentlyPermittedChains: CaipChainId[] = [];
        try {
          const caveat = getCaip25Caveat(hostname);
          currentlyPermittedChains = caveat
            ? getAllScopesFromCaip25CaveatValue(caveat.value)
>>>>>>> 961a5281
            : [];
        } catch (e) {
          Logger.error(e as Error, 'Error getting permitted chains caveat');
        }

<<<<<<< HEAD
        if (currentlyPermittedChains.includes(currentChainId)) {
          return;
        }

        const availableChainIds = Object.keys(networkConfigurations);
        const permittedAvailableChainIds = currentlyPermittedChains.reduce(
          (acc: Hex[], chainId) => {
            if (availableChainIds.includes(chainId)) {
              acc.push(toHex(chainId));
            }
            return acc;
          },
          [],
=======
        if (currentlyPermittedChains.includes(currentEvmCaipChainId)) {
          return;
        }

        const availableCaipChainIds = Object.keys(networkConfigurations);
        const permittedAvailableChainIds = currentlyPermittedChains.filter(
          (caipChainId) => availableCaipChainIds.includes(caipChainId),
>>>>>>> 961a5281
        );

        updatePermittedChains(
          hostname,
<<<<<<< HEAD
          [currentChainId, ...permittedAvailableChainIds],
=======
          [currentEvmCaipChainId, ...permittedAvailableChainIds],
>>>>>>> 961a5281
          true,
        );

        const networkToastProps: ToastOptions = {
          variant: ToastVariants.Network,
          labelOptions: [
            {
              label: strings('toast.network_permissions_updated'),
            },
          ],
          hasNoTimeout: false,
          networkImageSource: faviconSource,
        };
        toastRef?.current?.showToast(networkToastProps);

        hideSheet();
      },
      onBack: () =>
        isRenderedAsBottomSheet
          ? setPermissionsScreen(AccountPermissionsScreens.Connected)
          : navigate('PermissionsManager'),
      isRenderedAsBottomSheet,
<<<<<<< HEAD
      accountAddresses: permittedAccounts.map(toChecksumHexAddress) as string[],
=======
      accountAddresses: permittedCaipAccountIds,
>>>>>>> 961a5281
      accounts,
      networkAvatars,
      isNetworkSwitch: true,
      showActionButtons: false,
      isDisconnectAllShown: false,
      isNonDappNetworkSwitch: true,
      onChooseFromPermittedNetworks: () => {
        setPermissionsScreen(
          AccountPermissionsScreens.ChooseFromPermittedNetworks,
        );
      },
      setTabIndex,
      tabIndex,
    };

    return <PermissionsSummary {...permissionsSummaryProps} />;
  }, [
    networkConfigurations,
    faviconSource,
    urlWithProtocol,
    isRenderedAsBottomSheet,
    navigate,
<<<<<<< HEAD
    permittedAccounts,
    networkAvatars,
    accounts,
    currentChainId,
=======
    permittedCaipAccountIds,
    networkAvatars,
    accounts,
    currentEvmChainId,
>>>>>>> 961a5281
    hideSheet,
    hostname,
    toastRef,
    setTabIndex,
    tabIndex,
  ]);

  const renderPermissionsScreens = useCallback(() => {
    switch (permissionsScreen) {
      case AccountPermissionsScreens.Connected:
        return renderConnectedScreen();
      case AccountPermissionsScreens.ConnectMoreAccounts:
        return renderConnectMoreAccountsScreen();
      case AccountPermissionsScreens.EditAccountsPermissions:
        return renderEditAccountsPermissionsScreen();
      case AccountPermissionsScreens.ConnectMoreNetworks:
        return renderConnectNetworksScreen();
      case AccountPermissionsScreens.ChooseFromPermittedNetworks:
        return renderChooseFromPermittedNetworksScreen();
      case AccountPermissionsScreens.PermissionsSummary:
        return isNonDappNetworkSwitch
          ? renderNetworkPermissionSummaryScreen()
          : renderPermissionsSummaryScreen();
      case AccountPermissionsScreens.AddAccount:
        return renderAddNewAccount(multichainAccountOptions || {});
    }
  }, [
    permissionsScreen,
    isNonDappNetworkSwitch,
    renderConnectedScreen,
    renderConnectMoreAccountsScreen,
    renderEditAccountsPermissionsScreen,
    renderConnectNetworksScreen,
    renderChooseFromPermittedNetworksScreen,
    renderPermissionsSummaryScreen,
    renderNetworkPermissionSummaryScreen,
    renderAddNewAccount,
    multichainAccountOptions,
  ]);

  return isRenderedAsBottomSheet ? (
    <BottomSheet
      style={
        permissionsScreen === AccountPermissionsScreens.PermissionsSummary &&
        styles.bottomSheetBackground
      }
      ref={sheetRef}
      isInteractable={!isNonDappNetworkSwitch}
    >
      {renderPermissionsScreens()}
    </BottomSheet>
  ) : (
    renderPermissionsScreens()
  );
};

export default AccountPermissions;<|MERGE_RESOLUTION|>--- conflicted
+++ resolved
@@ -21,16 +21,10 @@
   addPermittedAccounts,
   updatePermittedChains,
   getCaip25Caveat,
-<<<<<<< HEAD
-  getPermittedAccountsByHostname,
-  removePermittedAccounts,
-  getPermittedChainIdsByHostname,
-=======
   getPermittedCaipAccountIdsByHostname,
   removePermittedAccounts,
   getPermittedCaipChainIdsByHostname,
   sortMultichainAccountsByLastSelected,
->>>>>>> 961a5281
 } from '../../../core/Permissions';
 import AccountConnectMultiSelector from '../AccountConnect/AccountConnectMultiSelector';
 import NetworkConnectMultiSelector from '../NetworkConnect/NetworkConnectMultiSelector';
@@ -49,16 +43,12 @@
 import { strings } from '../../../../locales/i18n';
 import { AvatarAccountType } from '../../../component-library/components/Avatars/Avatar/variants/AvatarAccount';
 import { selectAccountsLength } from '../../../selectors/accountTrackerController';
-<<<<<<< HEAD
-import { selectEvmChainId, selectEvmNetworkConfigurationsByChainId } from '../../../selectors/networkController';
-=======
 import {
   selectEvmChainId,
   selectEvmNetworkConfigurationsByChainId,
   selectNetworkConfigurationsByCaipChainId,
 } from '../../../selectors/networkController';
 import { useNetworkInfo } from '../../../selectors/selectedNetworkController';
->>>>>>> 961a5281
 
 // Internal dependencies.
 import {
@@ -78,20 +68,6 @@
 } from '../../../util/networks';
 import PermissionsSummary from '../../../components/UI/PermissionsSummary';
 import { PermissionsSummaryProps } from '../../../components/UI/PermissionsSummary/PermissionsSummary.types';
-<<<<<<< HEAD
-import { toChecksumHexAddress, toHex } from '@metamask/controller-utils';
-import { NetworkConfiguration } from '@metamask/network-controller';
-import { AvatarVariant } from '../../../component-library/components/Avatars/Avatar';
-import NetworkPermissionsConnected from './NetworkPermissionsConnected';
-import { isNonEvmChainId } from '../../../core/Multichain/utils';
-import { getPermittedEthChainIds } from '@metamask/chain-agnostic-permission';
-import { Hex } from '@metamask/utils';
-import Routes from '../../../constants/navigation/Routes';
-import { areAddressesEqual } from '../../../util/address';
-
-const AccountPermissions = (props: AccountPermissionsProps) => {
-  const { navigate } = useNavigation();
-=======
 import {
   AvatarVariant,
   AvatarSize,
@@ -120,7 +96,6 @@
 const AccountPermissions = (props: AccountPermissionsProps) => {
   const { navigate } = useNavigation();
   const { styles } = useStyles(styleSheet, {});
->>>>>>> 961a5281
   const { trackEvent, createEventBuilder } = useMetrics();
   const {
     hostInfo: {
@@ -137,13 +112,8 @@
   );
 
   const accountsLength = useSelector(selectAccountsLength);
-<<<<<<< HEAD
-  const currentChainId = useSelector(selectEvmChainId);
-
-=======
   const currentEvmChainId = useSelector(selectEvmChainId);
   const networkInfo = useNetworkInfo(hostname);
->>>>>>> 961a5281
   const nonTestnetNetworks = useSelector(
     (state: RootState) =>
       Object.keys(selectEvmNetworkConfigurationsByChainId(state)).length + 1,
@@ -167,16 +137,6 @@
   const [isLoading, setIsLoading] = useState(false);
   const [tabIndex, setTabIndex] = useState(0);
   const permittedAccountsList = useSelector(selectPermissionControllerState);
-<<<<<<< HEAD
-  const permittedAccounts = getPermittedAccountsByHostname(
-    permittedAccountsList,
-    hostname,
-  );
-  const permittedChainIds = getPermittedChainIdsByHostname(
-    permittedAccountsList,
-    hostname,
-  );
-=======
   const nonRemappedPermittedAccounts = getPermittedCaipAccountIdsByHostname(
     permittedAccountsList,
     hostname,
@@ -203,7 +163,6 @@
     permittedAccountsList,
     hostname,
   );
->>>>>>> 961a5281
 
   const networkConfigurations = useSelector(
     selectNetworkConfigurationsByCaipChainId,
@@ -219,45 +178,13 @@
   const { accounts, ensByAccountAddress } = useAccounts({
     isLoading,
   });
-<<<<<<< HEAD
-  const previousPermittedAccounts = useRef<string[]>();
-=======
   const previousPermittedAccounts = useRef<CaipAccountId[]>();
->>>>>>> 961a5281
 
   const [userIntent, setUserIntent] = useState(USER_INTENT.None);
   const [networkSelectorUserIntent, setNetworkSelectorUserIntent] = useState(
     USER_INTENT.None,
   );
 
-<<<<<<< HEAD
-  const networks = Object.entries(networkConfigurations)
-    .filter(([_, network]) => !isNonEvmChainId(network.chainId))
-    .map(([key, network]: [string, NetworkConfiguration]) => ({
-      id: key,
-      name: network.name,
-      rpcUrl: network.rpcEndpoints[network.defaultRpcEndpointIndex].url,
-      isSelected: false,
-      chainId: network?.chainId,
-      imageSource: getNetworkImageSource({
-        chainId: network?.chainId,
-      }),
-    }));
-
-  const networkAvatars: ({ name: string; imageSource: string } | null)[] =
-    permittedChainIds.map((selectedId) => {
-      const network = networks.find(({ id }) => id === selectedId);
-      if (network) {
-        return {
-          name: network.name,
-          imageSource: network.imageSource as string,
-          variant: AvatarVariant.Network,
-        };
-      }
-      return null;
-    });
-
-=======
   const [multichainAccountOptions, setMultichainAccountOptions] = useState<
     | {
         clientType?: WalletClientType;
@@ -301,7 +228,6 @@
       };
     },
   );
->>>>>>> 961a5281
 
   const hideSheet = useCallback(
     (callback?: () => void) =>
@@ -314,11 +240,7 @@
   useEffect(() => {
     if (
       previousPermittedAccounts.current === undefined &&
-<<<<<<< HEAD
-      permittedAccounts.length === 0
-=======
       permittedCaipAccountIds.length === 0
->>>>>>> 961a5281
     ) {
       hideSheet();
 
@@ -337,17 +259,10 @@
 
       toastRef?.current?.showToast(networkToastProps);
 
-<<<<<<< HEAD
-      previousPermittedAccounts.current = permittedAccounts;
-    }
-  }, [
-    permittedAccounts,
-=======
       previousPermittedAccounts.current = permittedCaipAccountIds;
     }
   }, [
     permittedCaipAccountIds,
->>>>>>> 961a5281
     hideSheet,
     toastRef,
     hostname,
@@ -365,20 +280,12 @@
     };
 
     accounts.forEach((account) => {
-<<<<<<< HEAD
-      const isPermitted = permittedAccounts.some((permittedAccount) =>
-        areAddressesEqual(account.address, permittedAccount),
-      );
-
-      if (isPermitted) {
-=======
       if (
         isCaipAccountIdInPermittedAccountIds(
           account.caipAccountId,
           permittedCaipAccountIds,
         )
       ) {
->>>>>>> 961a5281
         accountsByPermittedStatus.permitted.push(account);
       } else {
         accountsByPermittedStatus.unpermitted.push(account);
@@ -386,11 +293,7 @@
     });
 
     return accountsByPermittedStatus;
-<<<<<<< HEAD
-  }, [accounts, permittedAccounts]);
-=======
   }, [accounts, permittedCaipAccountIds]);
->>>>>>> 961a5281
 
   const onRevokeAllHandler = useCallback(async () => {
     await Engine.context.PermissionController.revokeAllPermissions(hostname);
@@ -398,10 +301,7 @@
   }, [hostname, navigate]);
 
   const toggleRevokeAllPermissionsModal = useCallback(() => {
-<<<<<<< HEAD
-=======
     trace({ name: TraceName.DisconnectAllAccountPermissions });
->>>>>>> 961a5281
     navigate(Routes.MODAL.ROOT_MODAL_FLOW, {
       screen: Routes.SHEET.REVOKE_ALL_ACCOUNT_PERMISSIONS,
       params: {
@@ -413,10 +313,7 @@
         onRevokeAll: !isRenderedAsBottomSheet && onRevokeAllHandler,
       },
     });
-<<<<<<< HEAD
-=======
     endTrace({ name: TraceName.DisconnectAllAccountPermissions });
->>>>>>> 961a5281
   }, [navigate, urlWithProtocol, isRenderedAsBottomSheet, onRevokeAllHandler]);
 
   const handleCreateAccount = useCallback(
@@ -430,147 +327,14 @@
     [],
   );
 
-<<<<<<< HEAD
-  const handleSelectChainIds = useCallback(async (chainIds: string[]) => {
-    if (chainIds.length === 0) {
-      toggleRevokeAllPermissionsModal();
-      return;
-    }
-
-      // Check if current network was originally permitted and is now being removed
-      const wasCurrentNetworkOriginallyPermitted =
-        permittedChainIds.includes(currentChainId);
-      const isCurrentNetworkStillPermitted =
-        chainIds.includes(currentChainId);
-
-      if (
-        wasCurrentNetworkOriginallyPermitted &&
-        !isCurrentNetworkStillPermitted
-      ) {
-        // Find the network configuration for the first permitted chain
-        const networkToSwitch = Object.entries(networkConfigurations).find(
-          ([, { chainId }]) => chainId === chainIds[0],
-        );
-
-        if (networkToSwitch) {
-          const [, config] = networkToSwitch;
-          const { rpcEndpoints, defaultRpcEndpointIndex } = config;
-          const { networkClientId } = rpcEndpoints[defaultRpcEndpointIndex];
-
-          // Switch to the network using networkClientId
-          await Engine.context.MultichainNetworkController.setActiveNetwork(
-            networkClientId,
-          );
-        }
-      }
-
-      const hexSelectedChainIds = chainIds.map(toHex);
-      const removeExistingChainPermissions = true;
-      updatePermittedChains(hostname, hexSelectedChainIds, removeExistingChainPermissions);
-      setNetworkSelectorUserIntent(USER_INTENT.Confirm);
-  }, [
-    currentChainId,
-    hostname,
-    networkConfigurations,
-    permittedChainIds,
-    toggleRevokeAllPermissionsModal
-  ]);
-
-  const handleSelectAccountAddresses = useCallback((selectedAccounts: string[], newUserIntent: USER_INTENT) => {
-=======
   const handleAccountCreationComplete = useCallback(async () => {
->>>>>>> 961a5281
     try {
-      if (selectedAccounts.length === 0) {
-        toggleRevokeAllPermissionsModal();
-        return;
-      }
-
       setIsLoading(true);
-<<<<<<< HEAD
-      let newActiveAddress;
-      let connectedAccountLength = 0;
-      let removedAccountCount = 0;
-
-      // Function to normalize Ethereum addresses using checksum
-      const normalizeAddresses = (addresses: string[]) =>
-        addresses.map((address) => toChecksumHexAddress(address));
-
-      // Normalize permitted accounts and selected addresses to checksummed format
-      const normalizedPermittedAccounts = normalizeAddresses(permittedAccounts);
-      const normalizedSelectedAddresses = normalizeAddresses(selectedAccounts);
-
-      let accountsToRemove: Hex[] = [];
-      let accountsToAdd: Hex[] = [];
-
-      // Identify accounts to be added
-      accountsToAdd = normalizedSelectedAddresses.reduce((result: Hex[], account) => {
-        if (!normalizedPermittedAccounts.includes(account)) {
-          result.push(toHex(account));
-        }
-        return result;
-      }, []);
-
-      // Add newly selected accounts
-      if (accountsToAdd.length > 0) {
-        newActiveAddress = addPermittedAccounts(hostname, accountsToAdd);
-      } else {
-        // If no new accounts were added, set the first selected address as active
-        newActiveAddress = normalizedSelectedAddresses[0];
-      }
-
-      // Identify accounts to be removed
-      accountsToRemove = normalizedPermittedAccounts
-        .filter((account) => !normalizedSelectedAddresses.includes(account))
-        .map(toHex);
-      removedAccountCount = accountsToRemove.length;
-
-      // Remove accounts that are no longer selected
-      if (accountsToRemove.length > 0) {
-        removePermittedAccounts(hostname, accountsToRemove);
-      }
-
-      // Calculate the number of connected accounts after changes
-      connectedAccountLength =
-        normalizedPermittedAccounts.length +
-        accountsToAdd.length -
-        accountsToRemove.length;
-
-      const activeAccountName = getAccountNameWithENS({
-        accountAddress: newActiveAddress,
-        accounts,
-        ensByAccountAddress,
-      });
-
-      let labelOptions: ToastOptions['labelOptions'] = [];
-      // Start of Selection
-      if (connectedAccountLength >= 1) {
-        labelOptions = [
-          { label: `${strings('toast.accounts_permissions_updated')}` },
-        ];
-      }
-
-      if (connectedAccountLength === 1 && removedAccountCount === 0) {
-        labelOptions = [
-          { label: `${activeAccountName} `, isBold: true },
-          { label: strings('toast.connected_and_active') },
-        ];
-      }
-      toastRef?.current?.showToast({
-        variant: ToastVariants.Account,
-        labelOptions,
-        accountAddress: newActiveAddress,
-        accountAvatarType,
-        hasNoTimeout: false,
-      });
-      const totalAccounts = accountsLength;
-=======
       trackEvent(
         createEventBuilder(
           MetaMetricsEvents.ACCOUNTS_ADDED_NEW_ACCOUNT,
         ).build(),
       );
->>>>>>> 961a5281
       trackEvent(
         createEventBuilder(MetaMetricsEvents.SWITCHED_ACCOUNT)
           .addProperties({
@@ -579,37 +343,16 @@
           })
           .build(),
       );
-<<<<<<< HEAD
-      setUserIntent(newUserIntent);
-=======
       setPermissionsScreen(AccountPermissionsScreens.ConnectMoreAccounts);
->>>>>>> 961a5281
     } catch (e) {
       Logger.error(e as Error, 'Error while trying to add a new account.');
     } finally {
       setIsLoading(false);
     }
   }, [
-<<<<<<< HEAD
-    permittedAccounts,
-    accounts,
-=======
->>>>>>> 961a5281
     setIsLoading,
     trackEvent,
     createEventBuilder,
-<<<<<<< HEAD
-    toggleRevokeAllPermissionsModal,
-  ]);
-
-  const handleSelectAccountAddressesFromEditView = useCallback((selectedAccounts: string[]) => {
-    handleSelectAccountAddresses(selectedAccounts, USER_INTENT.EditMultiple);
-  }, [handleSelectAccountAddresses]);
-
-  const handleSelectAccountAddressesFromConnectMoreView = useCallback((selectedAccounts: string[]) => {
-    handleSelectAccountAddresses(selectedAccounts, USER_INTENT.Confirm);
-  }, [handleSelectAccountAddresses]);
-=======
     accounts?.length,
     metricsSource,
   ]);
@@ -800,7 +543,6 @@
     },
     [handleSelectAccountAddresses],
   );
->>>>>>> 961a5281
 
   useEffect(() => {
     if (networkSelectorUserIntent === USER_INTENT.Confirm) {
@@ -832,11 +574,7 @@
     toastRef,
     isNonDappNetworkSwitch,
     setNetworkSelectorUserIntent,
-<<<<<<< HEAD
-    urlWithProtocol
-=======
     urlWithProtocol,
->>>>>>> 961a5281
   ]);
 
   useEffect(() => {
@@ -931,14 +669,10 @@
         onDismissSheet={hideSheet}
         accounts={accountsFilteredByPermissions.permitted}
         ensByAccountAddress={ensByAccountAddress}
-<<<<<<< HEAD
-        selectedAddresses={permittedAccounts}
-=======
         // This is only okay because permittedCaipAccountIds is sorted by lastSelected already
         selectedAddresses={
           permittedCaipAccountIds.length > 0 ? [permittedCaipAccountIds[0]] : []
         }
->>>>>>> 961a5281
         favicon={faviconSource}
         hostname={hostname}
         urlWithProtocol={urlWithProtocol}
@@ -957,22 +691,11 @@
       urlWithProtocol,
       secureIcon,
       accountAvatarType,
-<<<<<<< HEAD
-      permittedAccounts,
-=======
       permittedCaipAccountIds,
->>>>>>> 961a5281
     ],
   );
 
   const renderPermissionsSummaryScreen = useCallback(() => {
-<<<<<<< HEAD
-    const checksummedPermittedAddresses = permittedAccounts.map(
-      toChecksumHexAddress<string>,
-    );
-
-=======
->>>>>>> 961a5281
     const permissionsSummaryProps: PermissionsSummaryProps = {
       currentPageInformation: {
         currentEnsName: '',
@@ -1002,13 +725,6 @@
   }, [
     isRenderedAsBottomSheet,
     navigate,
-<<<<<<< HEAD
-    permittedAccounts,
-    networkAvatars,
-    accounts,
-    faviconSource,
-    urlWithProtocol
-=======
     permittedCaipAccountIds,
     networkAvatars,
     accounts,
@@ -1016,7 +732,6 @@
     urlWithProtocol,
     setTabIndex,
     tabIndex,
->>>>>>> 961a5281
   ]);
 
   const renderEditAccountsPermissionsScreen = useCallback(
@@ -1024,11 +739,7 @@
       <AccountConnectMultiSelector
         accounts={accounts}
         ensByAccountAddress={ensByAccountAddress}
-<<<<<<< HEAD
-        defaultSelectedAddresses={permittedAccounts}
-=======
         defaultSelectedAddresses={permittedCaipAccountIds}
->>>>>>> 961a5281
         onSubmit={handleSelectAccountAddressesFromEditView}
         isLoading={isLoading}
         hostname={hostname}
@@ -1043,20 +754,13 @@
     ),
     [
       ensByAccountAddress,
-<<<<<<< HEAD
-      permittedAccounts,
-=======
       permittedCaipAccountIds,
->>>>>>> 961a5281
       isLoading,
       hostname,
       isRenderedAsBottomSheet,
       accounts,
       handleSelectAccountAddressesFromEditView,
-<<<<<<< HEAD
-=======
       handleCreateAccount,
->>>>>>> 961a5281
     ],
   );
 
@@ -1065,11 +769,7 @@
       <AccountConnectMultiSelector
         accounts={accountsFilteredByPermissions.unpermitted}
         ensByAccountAddress={ensByAccountAddress}
-<<<<<<< HEAD
-        defaultSelectedAddresses={permittedAccounts}
-=======
         defaultSelectedAddresses={permittedCaipAccountIds}
->>>>>>> 961a5281
         onSubmit={handleSelectAccountAddressesFromConnectMoreView}
         isLoading={isLoading}
         hostname={hostname}
@@ -1085,14 +785,9 @@
       isLoading,
       accountsFilteredByPermissions,
       hostname,
-<<<<<<< HEAD
-      permittedAccounts,
-      handleSelectAccountAddressesFromConnectMoreView,
-=======
       permittedCaipAccountIds,
       handleSelectAccountAddressesFromConnectMoreView,
       handleCreateAccount,
->>>>>>> 961a5281
     ],
   );
 
@@ -1110,11 +805,7 @@
           )
         }
         isRenderedAsBottomSheet={isRenderedAsBottomSheet}
-<<<<<<< HEAD
-        defaultSelectedChainIds={permittedChainIds}
-=======
         defaultSelectedChainIds={permittedCaipChainIds}
->>>>>>> 961a5281
       />
     ),
     [
@@ -1123,40 +814,7 @@
       isRenderedAsBottomSheet,
       isNonDappNetworkSwitch,
       handleSelectChainIds,
-<<<<<<< HEAD
-      permittedChainIds
-    ],
-  );
-
-  const renderRevokeScreen = useCallback(
-    () => (
-      <AccountPermissionsRevoke
-        accounts={accountsFilteredByPermissions.permitted}
-        onSetPermissionsScreen={setPermissionsScreen}
-        ensByAccountAddress={ensByAccountAddress}
-        permittedAddresses={permittedAccounts}
-        isLoading={isLoading}
-        favicon={faviconSource}
-        urlWithProtocol={urlWithProtocol}
-        hostname={hostname}
-        secureIcon={secureIcon}
-        accountAvatarType={accountAvatarType}
-      />
-    ),
-    [
-      ensByAccountAddress,
-      isLoading,
-      permittedAccounts,
-      accountsFilteredByPermissions,
-      setPermissionsScreen,
-      faviconSource,
-      hostname,
-      urlWithProtocol,
-      secureIcon,
-      accountAvatarType,
-=======
       permittedCaipChainIds,
->>>>>>> 961a5281
     ],
   );
 
@@ -1169,16 +827,7 @@
         hostname={hostname}
       />
     ),
-<<<<<<< HEAD
-    [
-      setPermissionsScreen,
-      hideSheet,
-      faviconSource,
-      hostname,
-    ],
-=======
     [setPermissionsScreen, hideSheet, faviconSource, hostname],
->>>>>>> 961a5281
   );
 
   const renderNetworkPermissionSummaryScreen = useCallback(() => {
@@ -1195,17 +844,6 @@
         setPermissionsScreen(AccountPermissionsScreens.ConnectMoreNetworks),
       onUserAction: setUserIntent,
       onAddNetwork: () => {
-<<<<<<< HEAD
-        if (!currentChainId) {
-          throw new Error('No chainId provided');
-        }
-
-        let currentlyPermittedChains: string[] = [];
-        try {
-          const caveat = getCaip25Caveat(hostname);
-          currentlyPermittedChains = caveat
-            ? getPermittedEthChainIds(caveat.value)
-=======
         if (!currentEvmChainId) {
           throw new Error('No chainId provided');
         }
@@ -1220,27 +858,11 @@
           const caveat = getCaip25Caveat(hostname);
           currentlyPermittedChains = caveat
             ? getAllScopesFromCaip25CaveatValue(caveat.value)
->>>>>>> 961a5281
             : [];
         } catch (e) {
           Logger.error(e as Error, 'Error getting permitted chains caveat');
         }
 
-<<<<<<< HEAD
-        if (currentlyPermittedChains.includes(currentChainId)) {
-          return;
-        }
-
-        const availableChainIds = Object.keys(networkConfigurations);
-        const permittedAvailableChainIds = currentlyPermittedChains.reduce(
-          (acc: Hex[], chainId) => {
-            if (availableChainIds.includes(chainId)) {
-              acc.push(toHex(chainId));
-            }
-            return acc;
-          },
-          [],
-=======
         if (currentlyPermittedChains.includes(currentEvmCaipChainId)) {
           return;
         }
@@ -1248,16 +870,11 @@
         const availableCaipChainIds = Object.keys(networkConfigurations);
         const permittedAvailableChainIds = currentlyPermittedChains.filter(
           (caipChainId) => availableCaipChainIds.includes(caipChainId),
->>>>>>> 961a5281
         );
 
         updatePermittedChains(
           hostname,
-<<<<<<< HEAD
-          [currentChainId, ...permittedAvailableChainIds],
-=======
           [currentEvmCaipChainId, ...permittedAvailableChainIds],
->>>>>>> 961a5281
           true,
         );
 
@@ -1280,11 +897,7 @@
           ? setPermissionsScreen(AccountPermissionsScreens.Connected)
           : navigate('PermissionsManager'),
       isRenderedAsBottomSheet,
-<<<<<<< HEAD
-      accountAddresses: permittedAccounts.map(toChecksumHexAddress) as string[],
-=======
       accountAddresses: permittedCaipAccountIds,
->>>>>>> 961a5281
       accounts,
       networkAvatars,
       isNetworkSwitch: true,
@@ -1307,17 +920,10 @@
     urlWithProtocol,
     isRenderedAsBottomSheet,
     navigate,
-<<<<<<< HEAD
-    permittedAccounts,
-    networkAvatars,
-    accounts,
-    currentChainId,
-=======
     permittedCaipAccountIds,
     networkAvatars,
     accounts,
     currentEvmChainId,
->>>>>>> 961a5281
     hideSheet,
     hostname,
     toastRef,
