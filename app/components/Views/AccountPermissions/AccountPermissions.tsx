// Third party dependencies.
import React, {
  useCallback,
  useContext,
  useEffect,
  useMemo,
  useRef,
  useState,
} from 'react';
import { useSelector } from 'react-redux';
import { isEqual, uniq } from 'lodash';
import { useNavigation } from '@react-navigation/native';

// External dependencies.
import BottomSheet, {
  BottomSheetRef,
} from '../../../component-library/components/BottomSheets/BottomSheet';
import Engine from '../../../core/Engine';
import {
  addPermittedAccounts,
  updatePermittedChains,
  getCaip25Caveat,
  getPermittedCaipAccountIdsByHostname,
  removePermittedAccounts,
  getPermittedCaipChainIdsByHostname,
  sortMultichainAccountsByLastSelected,
} from '../../../core/Permissions';
import AccountConnectMultiSelector from '../AccountConnect/AccountConnectMultiSelector';
import NetworkConnectMultiSelector from '../NetworkConnect/NetworkConnectMultiSelector';
import Logger from '../../../util/Logger';
import { useStyles } from '../../../component-library/hooks';
import {
  ToastContext,
  ToastVariants,
} from '../../../component-library/components/Toast';
import { ToastOptions } from '../../../component-library/components/Toast/Toast.types';
import { MetaMetricsEvents } from '../../../core/Analytics';
import { useAccounts, Account } from '../../hooks/useAccounts';
import { IconName } from '../../../component-library/components/Icons/Icon';
import { getUrlObj, prefixUrlWithProtocol } from '../../../util/browser';
import { getActiveTabUrl } from '../../../util/transactions';
import { strings } from '../../../../locales/i18n';
import { AvatarAccountType } from '../../../component-library/components/Avatars/Avatar/variants/AvatarAccount';
import { selectAccountsLength } from '../../../selectors/accountTrackerController';
import {
  selectEvmChainId,
  selectEvmNetworkConfigurationsByChainId,
  selectNetworkConfigurationsByCaipChainId,
} from '../../../selectors/networkController';
import { useNetworkInfo } from '../../../selectors/selectedNetworkController';

// Internal dependencies.
import {
  AccountPermissionsProps,
  AccountPermissionsScreens,
} from './AccountPermissions.types';
import AccountPermissionsConnected from './AccountPermissionsConnected';
import { USER_INTENT } from '../../../constants/permissions';
import useFavicon from '../../hooks/useFavicon/useFavicon';
import URLParse from 'url-parse';
import { useMetrics } from '../../../components/hooks/useMetrics';
import { selectPermissionControllerState } from '../../../selectors/snaps/permissionController';
import { RootState } from '../../../reducers';
import {
  getNetworkImageSource,
  isPerDappSelectedNetworkEnabled,
} from '../../../util/networks';
import PermissionsSummary from '../../../components/UI/PermissionsSummary';
import { PermissionsSummaryProps } from '../../../components/UI/PermissionsSummary/PermissionsSummary.types';
import {
  AvatarVariant,
  AvatarSize,
} from '../../../component-library/components/Avatars/Avatar';
import NetworkPermissionsConnected from './NetworkPermissionsConnected';
import {
  getAllScopesFromCaip25CaveatValue,
  isCaipAccountIdInPermittedAccountIds,
} from '@metamask/chain-agnostic-permission';
import {
  CaipAccountId,
  CaipChainId,
  hasProperty,
  KnownCaipNamespace,
  parseCaipAccountId,
} from '@metamask/utils';
import Routes from '../../../constants/navigation/Routes';
import { parseChainId } from '@walletconnect/utils';
import { NetworkConfiguration } from '@metamask/network-controller';
import { NetworkAvatarProps } from '../AccountConnect/AccountConnect.types';
import styleSheet from './AccountPermissions.styles';

const AccountPermissions = (props: AccountPermissionsProps) => {
  const { navigate } = useNavigation();
  const { styles } = useStyles(styleSheet, {});
  const { trackEvent, createEventBuilder } = useMetrics();
  const {
    hostInfo: {
      metadata: { origin: hostname },
    },
    isRenderedAsBottomSheet = true,
    initialScreen = AccountPermissionsScreens.Connected,
    isNonDappNetworkSwitch = false,
  } = props.route.params;
  const accountAvatarType = useSelector((state: RootState) =>
    state.settings.useBlockieIcon
      ? AvatarAccountType.Blockies
      : AvatarAccountType.JazzIcon,
  );

  const accountsLength = useSelector(selectAccountsLength);
  const currentEvmChainId = useSelector(selectEvmChainId);
<<<<<<< HEAD
  const evmNetworkConfigurationsByChainId = useSelector(
    selectEvmNetworkConfigurationsByChainId,
  );
  const nonEvmNetworkConfigurationsByChainId = useSelector(
    selectNonEvmNetworkConfigurationsByChainId,
  );
=======
>>>>>>> 29cfefce
  const networkInfo = useNetworkInfo(hostname);
  const nonTestnetNetworks = useSelector(
    (state: RootState) =>
      Object.keys(selectEvmNetworkConfigurationsByChainId(state)).length + 1,
  );

  const origin: string = useSelector(getActiveTabUrl, isEqual);
  const faviconSource = useFavicon(origin);
  // TODO - Once we can pass metadata to permission system, pass origin instead of hostname into this component.
  // const hostname = useMemo(() => new URL(origin).hostname, [origin]);
  const secureIcon = useMemo(
    () =>
      (getUrlObj(origin) as URLParse<string>).protocol === 'https:'
        ? IconName.Lock
        : IconName.LockSlash,
    [origin],
  );

  const urlWithProtocol = prefixUrlWithProtocol(hostname);

  const { toastRef } = useContext(ToastContext);
  const [isLoading, setIsLoading] = useState(false);
  const permittedAccountsList = useSelector(selectPermissionControllerState);
  const nonRemappedPermittedAccounts = getPermittedCaipAccountIdsByHostname(
    permittedAccountsList,
    hostname,
  );
  const permittedCaipAccountIds = useMemo(() => {
    const unsortedPermittedAccounts = uniq(
    nonRemappedPermittedAccounts.map((caipAccountId) => {
      const {
        address,
        chain: { namespace },
      } = parseCaipAccountId(caipAccountId);
      if (namespace === KnownCaipNamespace.Eip155) {
        // this is very hacky, but it works for now
        return `eip155:0:${address}` as CaipAccountId;
      }
      return caipAccountId;
    }));

    return sortMultichainAccountsByLastSelected(unsortedPermittedAccounts);
  }, [nonRemappedPermittedAccounts]);

  const permittedCaipChainIds = getPermittedCaipChainIdsByHostname(
    permittedAccountsList,
    hostname,
  );

  const networkConfigurations = useSelector(
    selectNetworkConfigurationsByCaipChainId,
  );

  const sheetRef = useRef<BottomSheetRef>(null);
  const [permissionsScreen, setPermissionsScreen] =
    useState<AccountPermissionsScreens>(
      isNonDappNetworkSwitch
        ? AccountPermissionsScreens.PermissionsSummary
        : initialScreen,
    );
  const { accounts, ensByAccountAddress } = useAccounts({
    isLoading,
  });
  const previousPermittedAccounts = useRef<CaipAccountId[]>();

  const [userIntent, setUserIntent] = useState(USER_INTENT.None);
  const [networkSelectorUserIntent, setNetworkSelectorUserIntent] = useState(
    USER_INTENT.None,
  );

  const networks = Object.values(networkConfigurations).map((network) => ({
    name: network.name,
    caipChainId: network.caipChainId,
    imageSource: getNetworkImageSource({
      chainId: network.caipChainId,
    }),
  }));

  const networkAvatars: NetworkAvatarProps[] = permittedCaipChainIds.map(
    (selectedId) => {
      const network = networks.find(
        ({ caipChainId }) => caipChainId === selectedId,
      );
      let imageSource = network?.imageSource;

      if (typeof imageSource === 'string') {
        imageSource = imageSource ? { uri: imageSource } : {};
      }

      if (!imageSource) {
        imageSource = {};
      }

      return {
        name: network?.name || '',
        imageSource,
        variant: AvatarVariant.Network,
        size: AvatarSize.Xs,
      };
    },
  );

  const hideSheet = useCallback(
    (callback?: () => void) =>
      sheetRef?.current?.onCloseBottomSheet?.(callback),
    [sheetRef],
  );
  const metricsSource = 'Browser Tab/Permission UI';

  // Checks if anymore accounts are connected to the dapp. Auto dismiss sheet if none are connected.
  useEffect(() => {
    if (
      previousPermittedAccounts.current === undefined &&
      permittedCaipAccountIds.length === 0
    ) {
      hideSheet();

      const networkToastProps: ToastOptions = {
        variant: ToastVariants.Network,
        labelOptions: [
          {
            label: strings('toast.disconnected_from', {
              dappHostName: hostname,
            }),
          },
        ],
        hasNoTimeout: false,
        networkImageSource: faviconSource,
      };

      toastRef?.current?.showToast(networkToastProps);

      previousPermittedAccounts.current = permittedCaipAccountIds;
    }
  }, [
    permittedCaipAccountIds,
    hideSheet,
    toastRef,
    hostname,
    faviconSource,
    isRenderedAsBottomSheet,
  ]);

  const accountsFilteredByPermissions = useMemo(() => {
    const accountsByPermittedStatus: Record<
      'permitted' | 'unpermitted',
      Account[]
    > = {
      permitted: [],
      unpermitted: [],
    };

    accounts.forEach((account) => {
      if (
        isCaipAccountIdInPermittedAccountIds(
          account.caipAccountId,
          permittedCaipAccountIds,
        )
      ) {
        accountsByPermittedStatus.permitted.push(account);
      } else {
        accountsByPermittedStatus.unpermitted.push(account);
      }
    });

    return accountsByPermittedStatus;
  }, [accounts, permittedCaipAccountIds]);

  const onRevokeAllHandler = useCallback(async () => {
    await Engine.context.PermissionController.revokeAllPermissions(hostname);
    navigate('PermissionsManager');
  }, [hostname, navigate]);

  const toggleRevokeAllPermissionsModal = useCallback(() => {
    navigate(Routes.MODAL.ROOT_MODAL_FLOW, {
      screen: Routes.SHEET.REVOKE_ALL_ACCOUNT_PERMISSIONS,
      params: {
        hostInfo: {
          metadata: {
            origin: urlWithProtocol && new URL(urlWithProtocol).hostname,
          },
        },
        onRevokeAll: !isRenderedAsBottomSheet && onRevokeAllHandler,
      },
    });
  }, [navigate, urlWithProtocol, isRenderedAsBottomSheet, onRevokeAllHandler]);

  const handleCreateAccount = useCallback(
    async () => {
      const { KeyringController } = Engine.context;
      try {
        setIsLoading(true);
        await KeyringController.addNewAccount();
        trackEvent(
          createEventBuilder(
            MetaMetricsEvents.ACCOUNTS_ADDED_NEW_ACCOUNT,
          ).build(),
        );
        trackEvent(
          createEventBuilder(MetaMetricsEvents.SWITCHED_ACCOUNT)
            .addProperties({
              source: metricsSource,
              number_of_accounts: accounts?.length,
            })
            .build(),
        );
      } catch (e) {
        Logger.error(e as Error, 'Error while trying to add a new account.');
      } finally {
        setIsLoading(false);
      }
    },
    /* eslint-disable-next-line */
    [setIsLoading],
  );

  const handleSelectChainIds = useCallback(
    async (chainIds: CaipChainId[]) => {
      if (chainIds.length === 0) {
        toggleRevokeAllPermissionsModal();
        return;
      }
      const currentEvmCaipChainId: CaipChainId =
        isPerDappSelectedNetworkEnabled()
          ? `eip155:${parseInt(networkInfo.chainId, 16)}`
          : `eip155:${parseInt(currentEvmChainId, 16)}`;

      const newSelectedEvmChainId = chainIds.find((chainId) => {
        const { namespace } = parseChainId(chainId);
        return namespace === KnownCaipNamespace.Eip155;
      });

      // Check if current network was originally permitted and is now being removed
      const wasCurrentNetworkOriginallyPermitted =
        permittedCaipChainIds.includes(currentEvmCaipChainId);
      const isCurrentNetworkStillPermitted = chainIds.includes(
        currentEvmCaipChainId,
      );

      if (
        wasCurrentNetworkOriginallyPermitted &&
        !isCurrentNetworkStillPermitted &&
        newSelectedEvmChainId
      ) {
        // Find the network configuration for the first permitted chain
        const networkToSwitch = Object.entries(networkConfigurations).find(
          ([, { caipChainId }]) => caipChainId === newSelectedEvmChainId,
        );

        if (networkToSwitch) {
          const [, config] = networkToSwitch;
          if (
            !hasProperty(config, 'rpcEndpoints') ||
            !hasProperty(config, 'defaultRpcEndpointIndex')
          ) {
            return;
          }
          const { rpcEndpoints, defaultRpcEndpointIndex } =
            config as NetworkConfiguration;
          const { networkClientId } = rpcEndpoints[defaultRpcEndpointIndex];

          if (isPerDappSelectedNetworkEnabled()) {
            // For per-dapp network selection, directly set the network for this domain
            Engine.context.SelectedNetworkController.setNetworkClientIdForDomain(
              hostname,
              networkClientId,
            );
          } else {
            // For global network selection, switch the active network
            await Engine.context.MultichainNetworkController.setActiveNetwork(
              networkClientId,
            );
          }
        }
      }

      const removeExistingChainPermissions = true;
      updatePermittedChains(hostname, chainIds, removeExistingChainPermissions);
      setNetworkSelectorUserIntent(USER_INTENT.Confirm);
    },
    [
      currentEvmChainId,
      hostname,
      networkConfigurations,
      permittedCaipChainIds,
      toggleRevokeAllPermissionsModal,
      networkInfo,
    ],
  );

  const handleSelectAccountAddresses = useCallback(
    (selectedAccounts: CaipAccountId[], newUserIntent: USER_INTENT) => {
      try {
        if (selectedAccounts.length === 0) {
          toggleRevokeAllPermissionsModal();
          return;
        }

        setIsLoading(true);

        let accountsToRemove: CaipAccountId[] = [];
        let accountsToAdd: CaipAccountId[] = [];
        let newPermittedAccounts: CaipAccountId[] = [
          ...permittedCaipAccountIds,
        ];

        // Identify accounts to be added
        accountsToAdd = selectedAccounts.filter(
          (account) =>
            !isCaipAccountIdInPermittedAccountIds(
              account,
              permittedCaipAccountIds,
            ),
        );

        if (accountsToAdd.length > 0) {
<<<<<<< HEAD
          addPermittedAccounts(
            hostname,
            accountsToAdd,
            evmNetworkConfigurationsByChainId,
            nonEvmNetworkConfigurationsByChainId,
          );
=======
          addPermittedAccounts(hostname, accountsToAdd);
>>>>>>> 29cfefce
          newPermittedAccounts = [...newPermittedAccounts, ...accountsToAdd];
        }

        accountsToRemove = permittedCaipAccountIds.filter(
          (account) =>
            !isCaipAccountIdInPermittedAccountIds(account, selectedAccounts),
        );

        if (accountsToRemove.length > 0) {
          const accountsToRemoveHex = accountsToRemove.map((account) => {
            const { address } = parseCaipAccountId(account);
            return address;
          });
          removePermittedAccounts(hostname, accountsToRemoveHex);
          newPermittedAccounts = newPermittedAccounts.filter(
            (account) => !accountsToRemove.includes(account),
          );
        }

        // Calculate the number of connected accounts after changes
        const connectedAccountLength =
          permittedCaipAccountIds.length +
          accountsToAdd.length -
          accountsToRemove.length;

        const labelOptions = [
          { label: `${strings('toast.accounts_permissions_updated')}` },
        ];

        const toastAccount = accountsToAdd[0] ?? newPermittedAccounts[0];

        const { address } = parseCaipAccountId(toastAccount);

        toastRef?.current?.showToast({
          variant: ToastVariants.Account,
          labelOptions,
          accountAddress: address,
          accountAvatarType,
          hasNoTimeout: false,
        });
        const totalAccounts = accountsLength;
        trackEvent(
          createEventBuilder(MetaMetricsEvents.ADD_ACCOUNT_DAPP_PERMISSIONS)
            .addProperties({
              number_of_accounts: totalAccounts,
              number_of_accounts_connected: connectedAccountLength,
              // this only considers EVM networks right now
              number_of_networks: nonTestnetNetworks,
            })
            .build(),
        );
        setUserIntent(newUserIntent);
      } catch (e) {
        Logger.error(e as Error, 'Error while trying to connect to a dApp.');
      } finally {
        setIsLoading(false);
      }
    },
    [
      permittedCaipAccountIds,
      setIsLoading,
      hostname,
      toastRef,
      accountAvatarType,
      accountsLength,
      nonTestnetNetworks,
      trackEvent,
      createEventBuilder,
      toggleRevokeAllPermissionsModal,
    ],
  );

  const handleSelectAccountAddressesFromEditView = useCallback(
    (selectedAccounts: CaipAccountId[]) => {
      handleSelectAccountAddresses(selectedAccounts, USER_INTENT.EditMultiple);
    },
    [handleSelectAccountAddresses],
  );

  const handleSelectAccountAddressesFromConnectMoreView = useCallback(
    (selectedAccounts: CaipAccountId[]) => {
      handleSelectAccountAddresses(selectedAccounts, USER_INTENT.Confirm);
    },
    [handleSelectAccountAddresses],
  );

  useEffect(() => {
    if (networkSelectorUserIntent === USER_INTENT.Confirm) {
      if (isNonDappNetworkSwitch) {
        setPermissionsScreen(
          AccountPermissionsScreens.ChooseFromPermittedNetworks,
        );
      } else {
        setPermissionsScreen(AccountPermissionsScreens.PermissionsSummary);
      }

      setNetworkSelectorUserIntent(USER_INTENT.None);
      const networkToastProps: ToastOptions = {
        variant: ToastVariants.Network,
        labelOptions: [
          {
            label: strings('toast.network_permissions_updated'),
          },
        ],
        hasNoTimeout: false,
        networkImageSource: faviconSource,
      };
      toastRef?.current?.showToast(networkToastProps);
    }
  }, [
    networkSelectorUserIntent,
    hideSheet,
    faviconSource,
    toastRef,
    isNonDappNetworkSwitch,
    setNetworkSelectorUserIntent,
    urlWithProtocol,
  ]);

  useEffect(() => {
    if (userIntent === USER_INTENT.None) return;
    const handleUserActions = (action: USER_INTENT) => {
      switch (action) {
        case USER_INTENT.Confirm: {
          hideSheet(() => {
            trackEvent(
              createEventBuilder(MetaMetricsEvents.SWITCHED_ACCOUNT)
                .addProperties({
                  source: metricsSource,
                  number_of_accounts: accounts?.length,
                })
                .build(),
            );
          });
          break;
        }
        case USER_INTENT.Create:
        case USER_INTENT.CreateMultiple: {
          handleCreateAccount();
          break;
        }
        case USER_INTENT.EditMultiple: {
          setPermissionsScreen(AccountPermissionsScreens.PermissionsSummary);
          break;
        }
        case USER_INTENT.Cancel: {
          hideSheet();
          break;
        }
        case USER_INTENT.Import: {
          navigate('ImportPrivateKeyView');
          // Is this where we want to track importing an account or within ImportPrivateKeyView screen?
          trackEvent(
            createEventBuilder(
              MetaMetricsEvents.ACCOUNTS_IMPORTED_NEW_ACCOUNT,
            ).build(),
          );

          break;
        }
        case USER_INTENT.ConnectHW: {
          navigate('ConnectQRHardwareFlow');
          // Is this where we want to track connecting a hardware wallet or within ConnectQRHardwareFlow screen?
          trackEvent(
            createEventBuilder(
              MetaMetricsEvents.CONNECT_HARDWARE_WALLET,
            ).build(),
          );

          break;
        }
      }
    };

    handleUserActions(userIntent);

    setUserIntent(USER_INTENT.None);
  }, [
    navigate,
    userIntent,
    sheetRef,
    hideSheet,
    handleCreateAccount,
    accounts?.length,
    trackEvent,
    createEventBuilder,
  ]);

  const renderConnectedScreen = useCallback(
    () => (
      <AccountPermissionsConnected
        isLoading={isLoading}
        onSetPermissionsScreen={setPermissionsScreen}
        onDismissSheet={hideSheet}
        accounts={accountsFilteredByPermissions.permitted}
        ensByAccountAddress={ensByAccountAddress}
        // This is only okay because permittedCaipAccountIds is sorted by lastSelected already
        selectedAddresses={permittedCaipAccountIds.length > 0 ? [permittedCaipAccountIds[0]] : []}
        favicon={faviconSource}
        hostname={hostname}
        urlWithProtocol={urlWithProtocol}
        secureIcon={secureIcon}
        accountAvatarType={accountAvatarType}
      />
    ),
    [
      ensByAccountAddress,
      isLoading,
      accountsFilteredByPermissions,
      setPermissionsScreen,
      hideSheet,
      faviconSource,
      hostname,
      urlWithProtocol,
      secureIcon,
      accountAvatarType,
      permittedCaipAccountIds,
    ],
  );

  const renderPermissionsSummaryScreen = useCallback(() => {
    const permissionsSummaryProps: PermissionsSummaryProps = {
      currentPageInformation: {
        currentEnsName: '',
        icon: faviconSource as string,
        url: urlWithProtocol,
      },
      onEdit: () => {
        setPermissionsScreen(AccountPermissionsScreens.EditAccountsPermissions);
      },
      onEditNetworks: () =>
        setPermissionsScreen(AccountPermissionsScreens.ConnectMoreNetworks),
      onUserAction: setUserIntent,
      showActionButtons: false,
      onBack: () =>
        isRenderedAsBottomSheet
          ? setPermissionsScreen(AccountPermissionsScreens.Connected)
          : navigate('PermissionsManager'),
      isRenderedAsBottomSheet,
      accountAddresses: permittedCaipAccountIds,
      accounts,
      networkAvatars,
    };

    return <PermissionsSummary {...permissionsSummaryProps} />;
  }, [
    isRenderedAsBottomSheet,
    navigate,
    permittedCaipAccountIds,
    networkAvatars,
    accounts,
    faviconSource,
    urlWithProtocol,
  ]);

  const renderEditAccountsPermissionsScreen = useCallback(
    () => (
      <AccountConnectMultiSelector
        accounts={accounts}
        ensByAccountAddress={ensByAccountAddress}
        defaultSelectedAddresses={permittedCaipAccountIds}
        onSubmit={handleSelectAccountAddressesFromEditView}
        isLoading={isLoading}
        hostname={hostname}
        isAutoScrollEnabled={false}
        onBack={() =>
          setPermissionsScreen(AccountPermissionsScreens.PermissionsSummary)
        }
        screenTitle={strings('accounts.edit_accounts_title')}
        isRenderedAsBottomSheet={isRenderedAsBottomSheet}
        onCreateAccount={handleCreateAccount}
      />
    ),
    [
      ensByAccountAddress,
      permittedCaipAccountIds,
      isLoading,
      hostname,
      isRenderedAsBottomSheet,
      accounts,
      handleSelectAccountAddressesFromEditView,
      handleCreateAccount,
    ],
  );

  const renderConnectMoreAccountsScreen = useCallback(
    () => (
      <AccountConnectMultiSelector
        accounts={accountsFilteredByPermissions.unpermitted}
        ensByAccountAddress={ensByAccountAddress}
        defaultSelectedAddresses={permittedCaipAccountIds}
        onSubmit={handleSelectAccountAddressesFromConnectMoreView}
        isLoading={isLoading}
        hostname={hostname}
        isAutoScrollEnabled={false}
        onBack={() => setPermissionsScreen(AccountPermissionsScreens.Connected)}
        screenTitle={strings('accounts.connect_more_accounts')}
        showDisconnectAllButton={false}
        onCreateAccount={handleCreateAccount}
      />
    ),
    [
      ensByAccountAddress,
      isLoading,
      accountsFilteredByPermissions,
      hostname,
      permittedCaipAccountIds,
      handleSelectAccountAddressesFromConnectMoreView,
    ],
  );

  const renderConnectNetworksScreen = useCallback(
    () => (
      <NetworkConnectMultiSelector
        onSubmit={handleSelectChainIds}
        isLoading={isLoading}
        hostname={hostname}
        onBack={() =>
          setPermissionsScreen(
            isNonDappNetworkSwitch
              ? AccountPermissionsScreens.ChooseFromPermittedNetworks
              : AccountPermissionsScreens.PermissionsSummary,
          )
        }
        isRenderedAsBottomSheet={isRenderedAsBottomSheet}
        defaultSelectedChainIds={permittedCaipChainIds}
      />
    ),
    [
      isLoading,
      hostname,
      isRenderedAsBottomSheet,
      isNonDappNetworkSwitch,
      handleSelectChainIds,
      permittedCaipChainIds,
    ],
  );

  const renderChooseFromPermittedNetworksScreen = useCallback(
    () => (
      <NetworkPermissionsConnected
        onSetPermissionsScreen={setPermissionsScreen}
        onDismissSheet={hideSheet}
        favicon={faviconSource}
        hostname={hostname}
      />
    ),
    [setPermissionsScreen, hideSheet, faviconSource, hostname],
  );

  const renderNetworkPermissionSummaryScreen = useCallback(() => {
    const permissionsSummaryProps: PermissionsSummaryProps = {
      currentPageInformation: {
        currentEnsName: '',
        icon: faviconSource as string,
        url: urlWithProtocol,
      },
      onEdit: () => {
        setPermissionsScreen(AccountPermissionsScreens.EditAccountsPermissions);
      },
      onEditNetworks: () =>
        setPermissionsScreen(AccountPermissionsScreens.ConnectMoreNetworks),
      onUserAction: setUserIntent,
      onAddNetwork: () => {
        if (!currentEvmChainId) {
          throw new Error('No chainId provided');
        }

        const currentEvmCaipChainId: CaipChainId = `eip155:${parseInt(
          currentEvmChainId,
          16,
        )}`;

        let currentlyPermittedChains: CaipChainId[] = [];
        try {
          const caveat = getCaip25Caveat(hostname);
          currentlyPermittedChains = caveat
            ? getAllScopesFromCaip25CaveatValue(caveat.value)
            : [];
        } catch (e) {
          Logger.error(e as Error, 'Error getting permitted chains caveat');
        }

        if (currentlyPermittedChains.includes(currentEvmCaipChainId)) {
          return;
        }

        const availableCaipChainIds = Object.keys(networkConfigurations);
        const permittedAvailableChainIds = currentlyPermittedChains.filter(
          (caipChainId) => availableCaipChainIds.includes(caipChainId),
        );

        updatePermittedChains(
          hostname,
          [currentEvmCaipChainId, ...permittedAvailableChainIds],
          true,
        );

        const networkToastProps: ToastOptions = {
          variant: ToastVariants.Network,
          labelOptions: [
            {
              label: strings('toast.network_permissions_updated'),
            },
          ],
          hasNoTimeout: false,
          networkImageSource: faviconSource,
        };
        toastRef?.current?.showToast(networkToastProps);

        hideSheet();
      },
      onBack: () =>
        isRenderedAsBottomSheet
          ? setPermissionsScreen(AccountPermissionsScreens.Connected)
          : navigate('PermissionsManager'),
      isRenderedAsBottomSheet,
      accountAddresses: permittedCaipAccountIds,
      accounts,
      networkAvatars,
      isNetworkSwitch: true,
      showActionButtons: false,
      isDisconnectAllShown: false,
      isNonDappNetworkSwitch: true,
      onChooseFromPermittedNetworks: () => {
        setPermissionsScreen(
          AccountPermissionsScreens.ChooseFromPermittedNetworks,
        );
      },
    };

    return <PermissionsSummary {...permissionsSummaryProps} />;
  }, [
    networkConfigurations,
    faviconSource,
    urlWithProtocol,
    isRenderedAsBottomSheet,
    navigate,
    permittedCaipAccountIds,
    networkAvatars,
    accounts,
    currentEvmChainId,
    hideSheet,
    hostname,
    toastRef,
  ]);

  const renderPermissionsScreens = useCallback(() => {
    switch (permissionsScreen) {
      case AccountPermissionsScreens.Connected:
        return renderConnectedScreen();
      case AccountPermissionsScreens.ConnectMoreAccounts:
        return renderConnectMoreAccountsScreen();
      case AccountPermissionsScreens.EditAccountsPermissions:
        return renderEditAccountsPermissionsScreen();
      case AccountPermissionsScreens.ConnectMoreNetworks:
        return renderConnectNetworksScreen();
      case AccountPermissionsScreens.ChooseFromPermittedNetworks:
        return renderChooseFromPermittedNetworksScreen();
      case AccountPermissionsScreens.PermissionsSummary:
        return isNonDappNetworkSwitch
          ? renderNetworkPermissionSummaryScreen()
          : renderPermissionsSummaryScreen();
    }
  }, [
    permissionsScreen,
    isNonDappNetworkSwitch,
    renderConnectedScreen,
    renderConnectMoreAccountsScreen,
    renderEditAccountsPermissionsScreen,
    renderConnectNetworksScreen,
    renderChooseFromPermittedNetworksScreen,
    renderPermissionsSummaryScreen,
    renderNetworkPermissionSummaryScreen,
  ]);

  return isRenderedAsBottomSheet ? (
    <BottomSheet
      style={
        permissionsScreen === AccountPermissionsScreens.PermissionsSummary &&
        styles.bottomSheetBackground
      }
      ref={sheetRef}
      isInteractable={!isNonDappNetworkSwitch}
    >
      {renderPermissionsScreens()}
    </BottomSheet>
  ) : (
    renderPermissionsScreens()
  );
};

export default AccountPermissions;<|MERGE_RESOLUTION|>--- conflicted
+++ resolved
@@ -109,15 +109,6 @@
 
   const accountsLength = useSelector(selectAccountsLength);
   const currentEvmChainId = useSelector(selectEvmChainId);
-<<<<<<< HEAD
-  const evmNetworkConfigurationsByChainId = useSelector(
-    selectEvmNetworkConfigurationsByChainId,
-  );
-  const nonEvmNetworkConfigurationsByChainId = useSelector(
-    selectNonEvmNetworkConfigurationsByChainId,
-  );
-=======
->>>>>>> 29cfefce
   const networkInfo = useNetworkInfo(hostname);
   const nonTestnetNetworks = useSelector(
     (state: RootState) =>
@@ -147,17 +138,18 @@
   );
   const permittedCaipAccountIds = useMemo(() => {
     const unsortedPermittedAccounts = uniq(
-    nonRemappedPermittedAccounts.map((caipAccountId) => {
-      const {
-        address,
-        chain: { namespace },
-      } = parseCaipAccountId(caipAccountId);
-      if (namespace === KnownCaipNamespace.Eip155) {
-        // this is very hacky, but it works for now
-        return `eip155:0:${address}` as CaipAccountId;
-      }
-      return caipAccountId;
-    }));
+      nonRemappedPermittedAccounts.map((caipAccountId) => {
+        const {
+          address,
+          chain: { namespace },
+        } = parseCaipAccountId(caipAccountId);
+        if (namespace === KnownCaipNamespace.Eip155) {
+          // this is very hacky, but it works for now
+          return `eip155:0:${address}` as CaipAccountId;
+        }
+        return caipAccountId;
+      }),
+    );
 
     return sortMultichainAccountsByLastSelected(unsortedPermittedAccounts);
   }, [nonRemappedPermittedAccounts]);
@@ -434,16 +426,7 @@
         );
 
         if (accountsToAdd.length > 0) {
-<<<<<<< HEAD
-          addPermittedAccounts(
-            hostname,
-            accountsToAdd,
-            evmNetworkConfigurationsByChainId,
-            nonEvmNetworkConfigurationsByChainId,
-          );
-=======
           addPermittedAccounts(hostname, accountsToAdd);
->>>>>>> 29cfefce
           newPermittedAccounts = [...newPermittedAccounts, ...accountsToAdd];
         }
 
@@ -641,7 +624,9 @@
         accounts={accountsFilteredByPermissions.permitted}
         ensByAccountAddress={ensByAccountAddress}
         // This is only okay because permittedCaipAccountIds is sorted by lastSelected already
-        selectedAddresses={permittedCaipAccountIds.length > 0 ? [permittedCaipAccountIds[0]] : []}
+        selectedAddresses={
+          permittedCaipAccountIds.length > 0 ? [permittedCaipAccountIds[0]] : []
+        }
         favicon={faviconSource}
         hostname={hostname}
         urlWithProtocol={urlWithProtocol}
