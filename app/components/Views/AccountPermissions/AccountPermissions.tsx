// Third party dependencies.
import React, {
  useCallback,
  useContext,
  useEffect,
  useMemo,
  useRef,
  useState,
} from 'react';
import { useSelector } from 'react-redux';
import { isEqual } from 'lodash';
import { useNavigation } from '@react-navigation/native';

// External dependencies.
import BottomSheet, {
  BottomSheetRef,
} from '../../../component-library/components/BottomSheets/BottomSheet';
import Engine from '../../../core/Engine';
import {
  addPermittedAccounts,
<<<<<<< HEAD
  getCaveat,
=======
  updatePermittedChains,
  getCaip25Caveat,
>>>>>>> a50aca58
  getPermittedAccountsByHostname,
  removePermittedAccounts,
  getPermittedChainIdsByHostname,
} from '../../../core/Permissions';
import AccountConnectMultiSelector from '../AccountConnect/AccountConnectMultiSelector';
import NetworkConnectMultiSelector from '../NetworkConnect/NetworkConnectMultiSelector';
import Logger from '../../../util/Logger';
import {
  ToastContext,
  ToastVariants,
} from '../../../component-library/components/Toast';
import { ToastOptions } from '../../../component-library/components/Toast/Toast.types';
import { MetaMetricsEvents } from '../../../core/Analytics';
import { useAccounts, Account } from '../../hooks/useAccounts';
import getAccountNameWithENS from '../../../util/accounts';
import { IconName } from '../../../component-library/components/Icons/Icon';
import { getUrlObj, prefixUrlWithProtocol } from '../../../util/browser';
import { getActiveTabUrl } from '../../../util/transactions';
import { strings } from '../../../../locales/i18n';
import { AvatarAccountType } from '../../../component-library/components/Avatars/Avatar/variants/AvatarAccount';
import { selectAccountsLength } from '../../../selectors/accountTrackerController';
import { selectEvmChainId, selectEvmNetworkConfigurationsByChainId } from '../../../selectors/networkController';

// Internal dependencies.
import {
  AccountPermissionsProps,
  AccountPermissionsScreens,
} from './AccountPermissions.types';
import AccountPermissionsConnected from './AccountPermissionsConnected';
import AccountPermissionsRevoke from './AccountPermissionsRevoke';
import { USER_INTENT } from '../../../constants/permissions';
import useFavicon from '../../hooks/useFavicon/useFavicon';
import URLParse from 'url-parse';
import { useMetrics } from '../../../components/hooks/useMetrics';
import { selectPermissionControllerState } from '../../../selectors/snaps/permissionController';
import { RootState } from '../../../reducers';
import { getNetworkImageSource } from '../../../util/networks';
import PermissionsSummary from '../../../components/UI/PermissionsSummary';
import { PermissionsSummaryProps } from '../../../components/UI/PermissionsSummary/PermissionsSummary.types';
import { toChecksumHexAddress, toHex } from '@metamask/controller-utils';
import { NetworkConfiguration } from '@metamask/network-controller';
import { AvatarVariant } from '../../../component-library/components/Avatars/Avatar';
import NetworkPermissionsConnected from './NetworkPermissionsConnected';
import { isNonEvmChainId } from '../../../core/Multichain/utils';
import { getPermittedEthChainIds } from '@metamask/chain-agnostic-permission';
import { Hex } from '@metamask/utils';
import Routes from '../../../constants/navigation/Routes';

const AccountPermissions = (props: AccountPermissionsProps) => {
  const { navigate } = useNavigation();
  const { trackEvent, createEventBuilder } = useMetrics();
  const {
    hostInfo: {
      metadata: { origin: hostname },
    },
    isRenderedAsBottomSheet = true,
    initialScreen = AccountPermissionsScreens.Connected,
    isNonDappNetworkSwitch = false,
  } = props.route.params;
  const accountAvatarType = useSelector((state: RootState) =>
    state.settings.useBlockieIcon
      ? AvatarAccountType.Blockies
      : AvatarAccountType.JazzIcon,
  );

  const accountsLength = useSelector(selectAccountsLength);
  const currentChainId = useSelector(selectEvmChainId);

  const nonTestnetNetworks = useSelector(
    (state: RootState) =>
      Object.keys(selectEvmNetworkConfigurationsByChainId(state)).length + 1,
  );

  const origin: string = useSelector(getActiveTabUrl, isEqual);
  const faviconSource = useFavicon(origin);
  // TODO - Once we can pass metadata to permission system, pass origin instead of hostname into this component.
  // const hostname = useMemo(() => new URL(origin).hostname, [origin]);
  const secureIcon = useMemo(
    () =>
      (getUrlObj(origin) as URLParse<string>).protocol === 'https:'
        ? IconName.Lock
        : IconName.LockSlash,
    [origin],
  );

  const urlWithProtocol = prefixUrlWithProtocol(hostname);

  const { toastRef } = useContext(ToastContext);
  const [isLoading, setIsLoading] = useState(false);
  const permittedAccountsList = useSelector(selectPermissionControllerState);
  const permittedAccounts = getPermittedAccountsByHostname(
    permittedAccountsList,
    hostname,
  );
  const permittedChainIds = getPermittedChainIdsByHostname(
    permittedAccountsList,
    hostname,
  );

  const networkConfigurations = useSelector(
    selectEvmNetworkConfigurationsByChainId,
  );

  const sheetRef = useRef<BottomSheetRef>(null);
  const [permissionsScreen, setPermissionsScreen] =
    useState<AccountPermissionsScreens>(
      isNonDappNetworkSwitch
        ? AccountPermissionsScreens.PermissionsSummary
        : initialScreen,
    );
  const { evmAccounts: accounts, ensByAccountAddress } = useAccounts({
    isLoading,
  });
  const previousPermittedAccounts = useRef<string[]>();

  const [userIntent, setUserIntent] = useState(USER_INTENT.None);
  const [networkSelectorUserIntent, setNetworkSelectorUserIntent] = useState(
    USER_INTENT.None,
  );

<<<<<<< HEAD
  const { chainId } = useNetworkInfo(hostname);

  useEffect(() => {
    let currentlyPermittedChains: string[] = [];
    try {
      const caveat = getCaveat(
        hostname,
        PermissionKeys.permittedChains,
        CaveatTypes.restrictNetworkSwitching,
      );
      if (Array.isArray(caveat?.value)) {
        currentlyPermittedChains = caveat.value.filter(
          (item): item is string => typeof item === 'string',
        );
      }
    } catch (e) {
      Logger.error(e as Error, 'Error getting permitted chains caveat');
    }

    const networks = Object.entries(networkConfigurations)
      .filter(([_, network]) => !isNonEvmChainId(network.chainId))
      .map(([key, network]: [string, NetworkConfiguration]) => ({
        id: key,
        name: network.name,
        rpcUrl: network.rpcEndpoints[network.defaultRpcEndpointIndex].url,
        isSelected: false,
=======
  const networks = Object.entries(networkConfigurations)
    .filter(([_, network]) => !isNonEvmChainId(network.chainId))
    .map(([key, network]: [string, NetworkConfiguration]) => ({
      id: key,
      name: network.name,
      rpcUrl: network.rpcEndpoints[network.defaultRpcEndpointIndex].url,
      isSelected: false,
      chainId: network?.chainId,
      imageSource: getNetworkImageSource({
>>>>>>> a50aca58
        chainId: network?.chainId,
      }),
    }));

  const networkAvatars: ({ name: string; imageSource: string } | null)[] =
    permittedChainIds.map((selectedId) => {
      const network = networks.find(({ id }) => id === selectedId);
      if (network) {
        return {
          name: network.name,
          imageSource: network.imageSource as string,
          variant: AvatarVariant.Network,
        };
      }
      return null;
    });


  const hideSheet = useCallback(
    (callback?: () => void) =>
      sheetRef?.current?.onCloseBottomSheet?.(callback),
    [sheetRef],
  );
  const metricsSource = 'Browser Tab/Permission UI';

  // Checks if anymore accounts are connected to the dapp. Auto dismiss sheet if none are connected.
  useEffect(() => {
    if (
      previousPermittedAccounts.current === undefined &&
      permittedAccounts.length === 0
    ) {
      hideSheet();

      const networkToastProps: ToastOptions = {
        variant: ToastVariants.Network,
        labelOptions: [
          {
            label: strings('toast.disconnected_from', {
              dappHostName: hostname,
            }),
          },
        ],
        hasNoTimeout: false,
        networkImageSource: faviconSource,
      };

      toastRef?.current?.showToast(networkToastProps);

      previousPermittedAccounts.current = permittedAccounts;
    }
  }, [
    permittedAccounts,
    hideSheet,
    toastRef,
    hostname,
    faviconSource,
    isRenderedAsBottomSheet,
  ]);

  const accountsFilteredByPermissions = useMemo(() => {
    const accountsByPermittedStatus: Record<
      'permitted' | 'unpermitted',
      Account[]
    > = {
      permitted: [],
      unpermitted: [],
    };

    accounts.forEach((account) => {
      const lowercasedAccount = account.address.toLowerCase();
      if (permittedAccounts.includes(lowercasedAccount)) {
        accountsByPermittedStatus.permitted.push(account);
      } else {
        accountsByPermittedStatus.unpermitted.push(account);
      }
    });

    return accountsByPermittedStatus;
  }, [accounts, permittedAccounts]);

  const onRevokeAllHandler = useCallback(async () => {
    await Engine.context.PermissionController.revokeAllPermissions(hostname);
    navigate('PermissionsManager');
  }, [hostname, navigate]);

  const toggleRevokeAllPermissionsModal = useCallback(() => {
    navigate(Routes.MODAL.ROOT_MODAL_FLOW, {
      screen: Routes.SHEET.REVOKE_ALL_ACCOUNT_PERMISSIONS,
      params: {
        hostInfo: {
          metadata: {
            origin: urlWithProtocol && new URL(urlWithProtocol).hostname,
          },
        },
        onRevokeAll: !isRenderedAsBottomSheet && onRevokeAllHandler,
      },
    });
  }, [navigate, urlWithProtocol, isRenderedAsBottomSheet, onRevokeAllHandler]);

  const handleCreateAccount = useCallback(
    async () => {
      const { KeyringController } = Engine.context;
      try {
        setIsLoading(true);
        await KeyringController.addNewAccount();
        trackEvent(
          createEventBuilder(
            MetaMetricsEvents.ACCOUNTS_ADDED_NEW_ACCOUNT,
          ).build(),
        );
        trackEvent(
          createEventBuilder(MetaMetricsEvents.SWITCHED_ACCOUNT)
            .addProperties({
              source: metricsSource,
              number_of_accounts: accounts?.length,
            })
            .build(),
        );
      } catch (e) {
        Logger.error(e as Error, 'Error while trying to add a new account.');
      } finally {
        setIsLoading(false);
      }
    },
    /* eslint-disable-next-line */
    [setIsLoading],
  );

  const handleSelectChainIds = useCallback(async (chainIds: string[]) => {
    if (chainIds.length === 0) {
      toggleRevokeAllPermissionsModal();
      return;
    }

      // Check if current network was originally permitted and is now being removed
      const wasCurrentNetworkOriginallyPermitted =
        permittedChainIds.includes(currentChainId);
      const isCurrentNetworkStillPermitted =
        chainIds.includes(currentChainId);

      if (
        wasCurrentNetworkOriginallyPermitted &&
        !isCurrentNetworkStillPermitted
      ) {
        // Find the network configuration for the first permitted chain
        const networkToSwitch = Object.entries(networkConfigurations).find(
          ([, { chainId }]) => chainId === chainIds[0],
        );

        if (networkToSwitch) {
          const [, config] = networkToSwitch;
          const { rpcEndpoints, defaultRpcEndpointIndex } = config;
          const { networkClientId } = rpcEndpoints[defaultRpcEndpointIndex];

          // Switch to the network using networkClientId
          await Engine.context.MultichainNetworkController.setActiveNetwork(
            networkClientId,
          );
        }
      }

      const hexSelectedChainIds = chainIds.map(toHex);
      const removeExistingChainPermissions = true;
      updatePermittedChains(hostname, hexSelectedChainIds, removeExistingChainPermissions);
      setNetworkSelectorUserIntent(USER_INTENT.Confirm);
  }, [
    currentChainId,
    hostname,
    networkConfigurations,
    permittedChainIds,
    toggleRevokeAllPermissionsModal
  ]);

  const handleSelectAccountAddresses = useCallback((selectedAccounts: string[], newUserIntent: USER_INTENT) => {
    try {
      if (selectedAccounts.length === 0) {
        toggleRevokeAllPermissionsModal();
        return;
      }

      setIsLoading(true);
      let newActiveAddress;
      let connectedAccountLength = 0;
      let removedAccountCount = 0;

      // Function to normalize Ethereum addresses using checksum
      const normalizeAddresses = (addresses: string[]) =>
        addresses.map((address) => toChecksumHexAddress(address));

      // Normalize permitted accounts and selected addresses to checksummed format
      const normalizedPermittedAccounts = normalizeAddresses(permittedAccounts);
      const normalizedSelectedAddresses = normalizeAddresses(selectedAccounts);

      let accountsToRemove: Hex[] = [];
      let accountsToAdd: Hex[] = [];

      // Identify accounts to be added
      accountsToAdd = normalizedSelectedAddresses.reduce((result: Hex[], account) => {
        if (!normalizedPermittedAccounts.includes(account)) {
          result.push(toHex(account));
        }
        return result;
      }, []);

      // Add newly selected accounts
      if (accountsToAdd.length > 0) {
        newActiveAddress = addPermittedAccounts(hostname, accountsToAdd);
      } else {
        // If no new accounts were added, set the first selected address as active
        newActiveAddress = normalizedSelectedAddresses[0];
      }

      // Identify accounts to be removed
      accountsToRemove = normalizedPermittedAccounts
        .filter((account) => !normalizedSelectedAddresses.includes(account))
        .map(toHex);
      removedAccountCount = accountsToRemove.length;

      // Remove accounts that are no longer selected
      if (accountsToRemove.length > 0) {
        removePermittedAccounts(hostname, accountsToRemove);
      }

      // Calculate the number of connected accounts after changes
      connectedAccountLength =
        normalizedPermittedAccounts.length +
        accountsToAdd.length -
        accountsToRemove.length;

      const activeAccountName = getAccountNameWithENS({
        accountAddress: newActiveAddress,
        accounts,
        ensByAccountAddress,
      });

      let labelOptions: ToastOptions['labelOptions'] = [];
      // Start of Selection
      if (connectedAccountLength >= 1) {
        labelOptions = [
          { label: `${strings('toast.accounts_permissions_updated')}` },
        ];
      }

      if (connectedAccountLength === 1 && removedAccountCount === 0) {
        labelOptions = [
          { label: `${activeAccountName} `, isBold: true },
          { label: strings('toast.connected_and_active') },
        ];
      }
      toastRef?.current?.showToast({
        variant: ToastVariants.Account,
        labelOptions,
        accountAddress: newActiveAddress,
        accountAvatarType,
        hasNoTimeout: false,
      });
      const totalAccounts = accountsLength;
      trackEvent(
        createEventBuilder(MetaMetricsEvents.ADD_ACCOUNT_DAPP_PERMISSIONS)
          .addProperties({
            number_of_accounts: totalAccounts,
            number_of_accounts_connected: connectedAccountLength,
            number_of_networks: nonTestnetNetworks,
          })
          .build(),
      );
      setUserIntent(newUserIntent);
    } catch (e) {
      Logger.error(e as Error, 'Error while trying to connect to a dApp.');
    } finally {
      setIsLoading(false);
    }
  }, [
    permittedAccounts,
    accounts,
    setIsLoading,
    hostname,
    ensByAccountAddress,
    toastRef,
    accountAvatarType,
    accountsLength,
    nonTestnetNetworks,
    trackEvent,
    createEventBuilder,
    toggleRevokeAllPermissionsModal,
  ]);

  const handleSelectAccountAddressesFromEditView = useCallback((selectedAccounts: string[]) => {
    handleSelectAccountAddresses(selectedAccounts, USER_INTENT.EditMultiple);
  }, [handleSelectAccountAddresses]);

  const handleSelectAccountAddressesFromConnectMoreView = useCallback((selectedAccounts: string[]) => {
    handleSelectAccountAddresses(selectedAccounts, USER_INTENT.Confirm);
  }, [handleSelectAccountAddresses]);

  useEffect(() => {
    if (networkSelectorUserIntent === USER_INTENT.Confirm) {
      if (isNonDappNetworkSwitch) {
        setPermissionsScreen(
          AccountPermissionsScreens.ChooseFromPermittedNetworks,
        );
      } else {
        setPermissionsScreen(AccountPermissionsScreens.PermissionsSummary);
      }

      setNetworkSelectorUserIntent(USER_INTENT.None);
      const networkToastProps: ToastOptions = {
        variant: ToastVariants.Network,
        labelOptions: [
          {
            label: strings('toast.network_permissions_updated'),
          },
        ],
        hasNoTimeout: false,
        networkImageSource: faviconSource,
      };
      toastRef?.current?.showToast(networkToastProps);
    }
  }, [
    networkSelectorUserIntent,
    hideSheet,
    faviconSource,
    toastRef,
    isNonDappNetworkSwitch,
    setNetworkSelectorUserIntent,
    urlWithProtocol
  ]);

  useEffect(() => {
    if (userIntent === USER_INTENT.None) return;
    const handleUserActions = (action: USER_INTENT) => {
      switch (action) {
        case USER_INTENT.Confirm: {
          hideSheet(() => {
            trackEvent(
              createEventBuilder(MetaMetricsEvents.SWITCHED_ACCOUNT)
                .addProperties({
                  source: metricsSource,
                  number_of_accounts: accounts?.length,
                })
                .build(),
            );
          });
          break;
        }
        case USER_INTENT.Create:
        case USER_INTENT.CreateMultiple: {
          handleCreateAccount();
          break;
        }
        case USER_INTENT.EditMultiple: {
          setPermissionsScreen(AccountPermissionsScreens.PermissionsSummary);
          break;
        }
        case USER_INTENT.Cancel: {
          hideSheet();
          break;
        }
        case USER_INTENT.Import: {
          navigate('ImportPrivateKeyView');
          // Is this where we want to track importing an account or within ImportPrivateKeyView screen?
          trackEvent(
            createEventBuilder(
              MetaMetricsEvents.ACCOUNTS_IMPORTED_NEW_ACCOUNT,
            ).build(),
          );

          break;
        }
        case USER_INTENT.ConnectHW: {
          navigate('ConnectQRHardwareFlow');
          // Is this where we want to track connecting a hardware wallet or within ConnectQRHardwareFlow screen?
          trackEvent(
            createEventBuilder(
              MetaMetricsEvents.CONNECT_HARDWARE_WALLET,
            ).build(),
          );

          break;
        }
      }
    };

    handleUserActions(userIntent);

    setUserIntent(USER_INTENT.None);
  }, [
    navigate,
    userIntent,
    sheetRef,
    hideSheet,
    handleCreateAccount,
    accounts?.length,
    trackEvent,
    createEventBuilder,
  ]);

  const renderConnectedScreen = useCallback(
    () => (
      <AccountPermissionsConnected
        isLoading={isLoading}
        onSetPermissionsScreen={setPermissionsScreen}
        onDismissSheet={hideSheet}
        accounts={accountsFilteredByPermissions.permitted}
        ensByAccountAddress={ensByAccountAddress}
        selectedAddresses={permittedAccounts}
        favicon={faviconSource}
        hostname={hostname}
        urlWithProtocol={urlWithProtocol}
        secureIcon={secureIcon}
        accountAvatarType={accountAvatarType}
      />
    ),
    [
      ensByAccountAddress,
      isLoading,
      accountsFilteredByPermissions,
      setPermissionsScreen,
      hideSheet,
      faviconSource,
      hostname,
      urlWithProtocol,
      secureIcon,
      accountAvatarType,
      permittedAccounts,
    ],
  );

  const renderPermissionsSummaryScreen = useCallback(() => {
    const checksummedPermittedAddresses = permittedAccounts.map(
      toChecksumHexAddress<string>,
    );

    const permissionsSummaryProps: PermissionsSummaryProps = {
      currentPageInformation: {
        currentEnsName: '',
        icon: faviconSource as string,
        url: urlWithProtocol,
      },
      onEdit: () => {
        setPermissionsScreen(AccountPermissionsScreens.EditAccountsPermissions);
      },
      onEditNetworks: () =>
        setPermissionsScreen(AccountPermissionsScreens.ConnectMoreNetworks),
      onUserAction: setUserIntent,
      showActionButtons: false,
      onBack: () =>
        isRenderedAsBottomSheet
          ? setPermissionsScreen(AccountPermissionsScreens.Connected)
          : navigate('PermissionsManager'),
      isRenderedAsBottomSheet,
      accountAddresses: checksummedPermittedAddresses,
      accounts,
      networkAvatars,
    };

    return <PermissionsSummary {...permissionsSummaryProps} />;
  }, [
    isRenderedAsBottomSheet,
    navigate,
    permittedAccounts,
    networkAvatars,
    accounts,
    faviconSource,
    urlWithProtocol
  ]);

  const renderEditAccountsPermissionsScreen = useCallback(
    () => (
      <AccountConnectMultiSelector
        accounts={accounts}
        ensByAccountAddress={ensByAccountAddress}
        defaultSelectedAddresses={permittedAccounts}
        onSubmit={handleSelectAccountAddressesFromEditView}
        isLoading={isLoading}
        hostname={hostname}
        isAutoScrollEnabled={false}
        onBack={() =>
          setPermissionsScreen(AccountPermissionsScreens.PermissionsSummary)
        }
        screenTitle={strings('accounts.edit_accounts_title')}
        isRenderedAsBottomSheet={isRenderedAsBottomSheet}
      />
    ),
    [
      ensByAccountAddress,
      permittedAccounts,
      isLoading,
      hostname,
      isRenderedAsBottomSheet,
      accounts,
      handleSelectAccountAddressesFromEditView,
    ],
  );

  const renderConnectMoreAccountsScreen = useCallback(
    () => (
      <AccountConnectMultiSelector
        accounts={accountsFilteredByPermissions.unpermitted}
        ensByAccountAddress={ensByAccountAddress}
        defaultSelectedAddresses={permittedAccounts}
        onSubmit={handleSelectAccountAddressesFromConnectMoreView}
        isLoading={isLoading}
        hostname={hostname}
        isAutoScrollEnabled={false}
        onBack={() => setPermissionsScreen(AccountPermissionsScreens.Connected)}
        screenTitle={strings('accounts.connect_more_accounts')}
        showDisconnectAllButton={false}
      />
    ),
    [
      ensByAccountAddress,
      isLoading,
      accountsFilteredByPermissions,
      hostname,
      permittedAccounts,
      handleSelectAccountAddressesFromConnectMoreView,
    ],
  );

  const renderConnectNetworksScreen = useCallback(
    () => (
      <NetworkConnectMultiSelector
        onSubmit={handleSelectChainIds}
        isLoading={isLoading}
        hostname={hostname}
        onBack={() =>
          setPermissionsScreen(
            isNonDappNetworkSwitch
              ? AccountPermissionsScreens.ChooseFromPermittedNetworks
              : AccountPermissionsScreens.PermissionsSummary,
          )
        }
        isRenderedAsBottomSheet={isRenderedAsBottomSheet}
        defaultSelectedChainIds={permittedChainIds}
      />
    ),
    [
      isLoading,
      hostname,
      isRenderedAsBottomSheet,
      isNonDappNetworkSwitch,
      handleSelectChainIds,
      permittedChainIds
    ],
  );

  const renderRevokeScreen = useCallback(
    () => (
      <AccountPermissionsRevoke
        accounts={accountsFilteredByPermissions.permitted}
        onSetPermissionsScreen={setPermissionsScreen}
        ensByAccountAddress={ensByAccountAddress}
        permittedAddresses={permittedAccounts}
        isLoading={isLoading}
        favicon={faviconSource}
        urlWithProtocol={urlWithProtocol}
        hostname={hostname}
        secureIcon={secureIcon}
        accountAvatarType={accountAvatarType}
      />
    ),
    [
      ensByAccountAddress,
      isLoading,
      permittedAccounts,
      accountsFilteredByPermissions,
      setPermissionsScreen,
      faviconSource,
      hostname,
      urlWithProtocol,
      secureIcon,
      accountAvatarType,
    ],
  );

  const renderChooseFromPermittedNetworksScreen = useCallback(
    () => (
      <NetworkPermissionsConnected
        onSetPermissionsScreen={setPermissionsScreen}
        onDismissSheet={hideSheet}
        favicon={faviconSource}
        hostname={hostname}
      />
    ),
    [
      setPermissionsScreen,
      hideSheet,
      faviconSource,
      hostname,
    ],
  );

  const renderNetworkPermissionSummaryScreen = useCallback(() => {
    const permissionsSummaryProps: PermissionsSummaryProps = {
      currentPageInformation: {
        currentEnsName: '',
        icon: faviconSource as string,
        url: urlWithProtocol,
      },
      onEdit: () => {
        setPermissionsScreen(AccountPermissionsScreens.EditAccountsPermissions);
      },
      onEditNetworks: () =>
        setPermissionsScreen(AccountPermissionsScreens.ConnectMoreNetworks),
      onUserAction: setUserIntent,
      onAddNetwork: () => {
        if (!currentChainId) {
          throw new Error('No chainId provided');
        }

        let currentlyPermittedChains: string[] = [];
        try {
<<<<<<< HEAD
          const caveat = getCaveat(
            hostname,
            PermissionKeys.permittedChains,
            CaveatTypes.restrictNetworkSwitching,
          );
          if (Array.isArray(caveat?.value)) {
            currentlyPermittedChains = caveat.value.filter(
              (item): item is string => typeof item === 'string',
            );
          }
=======
          const caveat = getCaip25Caveat(hostname);
          currentlyPermittedChains = caveat
            ? getPermittedEthChainIds(caveat.value)
            : [];
>>>>>>> a50aca58
        } catch (e) {
          Logger.error(e as Error, 'Error getting permitted chains caveat');
        }

        if (currentlyPermittedChains.includes(currentChainId)) {
          return;
        }

        updatePermittedChains(hostname, [currentChainId]);

        const networkToastProps: ToastOptions = {
          variant: ToastVariants.Network,
          labelOptions: [
            {
              label: strings('toast.network_permissions_updated'),
            },
          ],
          hasNoTimeout: false,
          networkImageSource: faviconSource,
        };
        toastRef?.current?.showToast(networkToastProps);

        hideSheet();
      },
      onBack: () =>
        isRenderedAsBottomSheet
          ? setPermissionsScreen(AccountPermissionsScreens.Connected)
          : navigate('PermissionsManager'),
      isRenderedAsBottomSheet,
      accountAddresses: permittedAccounts.map(toChecksumHexAddress) as string[],
      accounts,
      networkAvatars,
      isNetworkSwitch: true,
      showActionButtons: false,
      isDisconnectAllShown: false,
      isNonDappNetworkSwitch: true,
      onChooseFromPermittedNetworks: () => {
        setPermissionsScreen(
          AccountPermissionsScreens.ChooseFromPermittedNetworks,
        );
      },
    };

    return <PermissionsSummary {...permissionsSummaryProps} />;
  }, [
    faviconSource,
    urlWithProtocol,
    isRenderedAsBottomSheet,
    navigate,
    permittedAccounts,
    networkAvatars,
    accounts,
    currentChainId,
    hideSheet,
    hostname,
    toastRef,
  ]);

  const renderPermissionsScreens = useCallback(() => {
    switch (permissionsScreen) {
      case AccountPermissionsScreens.Connected:
        return renderConnectedScreen();
      case AccountPermissionsScreens.ConnectMoreAccounts:
        return renderConnectMoreAccountsScreen();
      case AccountPermissionsScreens.EditAccountsPermissions:
        return renderEditAccountsPermissionsScreen();
      case AccountPermissionsScreens.ConnectMoreNetworks:
        return renderConnectNetworksScreen();
      case AccountPermissionsScreens.Revoke:
        return renderRevokeScreen();
      case AccountPermissionsScreens.ChooseFromPermittedNetworks:
        return renderChooseFromPermittedNetworksScreen();
      case AccountPermissionsScreens.PermissionsSummary:
        return isNonDappNetworkSwitch
          ? renderNetworkPermissionSummaryScreen()
          : renderPermissionsSummaryScreen();
    }
  }, [
    permissionsScreen,
    isNonDappNetworkSwitch,
    renderConnectedScreen,
    renderConnectMoreAccountsScreen,
    renderEditAccountsPermissionsScreen,
    renderConnectNetworksScreen,
    renderRevokeScreen,
    renderChooseFromPermittedNetworksScreen,
    renderPermissionsSummaryScreen,
    renderNetworkPermissionSummaryScreen,
  ]);

  return isRenderedAsBottomSheet ? (
    <BottomSheet ref={sheetRef} isInteractable={!isNonDappNetworkSwitch}>
      {renderPermissionsScreens()}
    </BottomSheet>
  ) : (
    renderPermissionsScreens()
  );
};

export default AccountPermissions;<|MERGE_RESOLUTION|>--- conflicted
+++ resolved
@@ -18,12 +18,8 @@
 import Engine from '../../../core/Engine';
 import {
   addPermittedAccounts,
-<<<<<<< HEAD
-  getCaveat,
-=======
   updatePermittedChains,
   getCaip25Caveat,
->>>>>>> a50aca58
   getPermittedAccountsByHostname,
   removePermittedAccounts,
   getPermittedChainIdsByHostname,
@@ -144,34 +140,6 @@
     USER_INTENT.None,
   );
 
-<<<<<<< HEAD
-  const { chainId } = useNetworkInfo(hostname);
-
-  useEffect(() => {
-    let currentlyPermittedChains: string[] = [];
-    try {
-      const caveat = getCaveat(
-        hostname,
-        PermissionKeys.permittedChains,
-        CaveatTypes.restrictNetworkSwitching,
-      );
-      if (Array.isArray(caveat?.value)) {
-        currentlyPermittedChains = caveat.value.filter(
-          (item): item is string => typeof item === 'string',
-        );
-      }
-    } catch (e) {
-      Logger.error(e as Error, 'Error getting permitted chains caveat');
-    }
-
-    const networks = Object.entries(networkConfigurations)
-      .filter(([_, network]) => !isNonEvmChainId(network.chainId))
-      .map(([key, network]: [string, NetworkConfiguration]) => ({
-        id: key,
-        name: network.name,
-        rpcUrl: network.rpcEndpoints[network.defaultRpcEndpointIndex].url,
-        isSelected: false,
-=======
   const networks = Object.entries(networkConfigurations)
     .filter(([_, network]) => !isNonEvmChainId(network.chainId))
     .map(([key, network]: [string, NetworkConfiguration]) => ({
@@ -181,7 +149,6 @@
       isSelected: false,
       chainId: network?.chainId,
       imageSource: getNetworkImageSource({
->>>>>>> a50aca58
         chainId: network?.chainId,
       }),
     }));
@@ -795,23 +762,10 @@
 
         let currentlyPermittedChains: string[] = [];
         try {
-<<<<<<< HEAD
-          const caveat = getCaveat(
-            hostname,
-            PermissionKeys.permittedChains,
-            CaveatTypes.restrictNetworkSwitching,
-          );
-          if (Array.isArray(caveat?.value)) {
-            currentlyPermittedChains = caveat.value.filter(
-              (item): item is string => typeof item === 'string',
-            );
-          }
-=======
           const caveat = getCaip25Caveat(hostname);
           currentlyPermittedChains = caveat
             ? getPermittedEthChainIds(caveat.value)
             : [];
->>>>>>> a50aca58
         } catch (e) {
           Logger.error(e as Error, 'Error getting permitted chains caveat');
         }
