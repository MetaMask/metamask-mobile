// Third party dependencies.
import React, {
  useCallback,
  useContext,
  useEffect,
  useMemo,
  useRef,
  useState,
} from 'react';
import { useSelector } from 'react-redux';
import { isEqual, uniq } from 'lodash';
import { useNavigation } from '@react-navigation/native';

// External dependencies.
import BottomSheet, {
  BottomSheetRef,
} from '../../../component-library/components/BottomSheets/BottomSheet';
import Engine from '../../../core/Engine';
import {
  addPermittedAccounts,
  updatePermittedChains,
  getCaip25Caveat,
  getPermittedCaipAccountIdsByHostname,
  removePermittedAccounts,
  getPermittedCaipChainIdsByHostname,
} from '../../../core/Permissions';
import AccountConnectMultiSelector from '../AccountConnect/AccountConnectMultiSelector';
import NetworkConnectMultiSelector from '../NetworkConnect/NetworkConnectMultiSelector';
import Logger from '../../../util/Logger';
import {
  ToastContext,
  ToastVariants,
} from '../../../component-library/components/Toast';
import { ToastOptions } from '../../../component-library/components/Toast/Toast.types';
import { MetaMetricsEvents } from '../../../core/Analytics';
import { useAccounts, Account } from '../../hooks/useAccounts';
import { IconName } from '../../../component-library/components/Icons/Icon';
import { getUrlObj, prefixUrlWithProtocol } from '../../../util/browser';
import { getActiveTabUrl } from '../../../util/transactions';
import { strings } from '../../../../locales/i18n';
import { AvatarAccountType } from '../../../component-library/components/Avatars/Avatar/variants/AvatarAccount';
import { selectAccountsLength } from '../../../selectors/accountTrackerController';
import { selectEvmChainId, selectEvmNetworkConfigurationsByChainId, selectNetworkConfigurationsByCaipChainId } from '../../../selectors/networkController';

// Internal dependencies.
import {
  AccountPermissionsProps,
  AccountPermissionsScreens,
} from './AccountPermissions.types';
import AccountPermissionsConnected from './AccountPermissionsConnected';
import { USER_INTENT } from '../../../constants/permissions';
import useFavicon from '../../hooks/useFavicon/useFavicon';
import URLParse from 'url-parse';
import { useMetrics } from '../../../components/hooks/useMetrics';
import { selectPermissionControllerState } from '../../../selectors/snaps/permissionController';
import { RootState } from '../../../reducers';
import { getNetworkImageSource } from '../../../util/networks';
import PermissionsSummary from '../../../components/UI/PermissionsSummary';
import { PermissionsSummaryProps } from '../../../components/UI/PermissionsSummary/PermissionsSummary.types';
import { AvatarVariant } from '../../../component-library/components/Avatars/Avatar';
import NetworkPermissionsConnected from './NetworkPermissionsConnected';
import { getAllScopesFromCaip25CaveatValue, isCaipAccountIdInPermittedAccountIds } from '@metamask/chain-agnostic-permission';
import { CaipAccountId, CaipChainId, hasProperty, KnownCaipNamespace, parseCaipAccountId } from '@metamask/utils';
import Routes from '../../../constants/navigation/Routes';
import { parseChainId } from '@walletconnect/utils';
import { RpcEndpoint } from '@metamask/network-controller/dist/NetworkController.cjs';

const AccountPermissions = (props: AccountPermissionsProps) => {
  const { navigate } = useNavigation();
  const { trackEvent, createEventBuilder } = useMetrics();
  const {
    hostInfo: {
      metadata: { origin: hostname },
    },
    isRenderedAsBottomSheet = true,
    initialScreen = AccountPermissionsScreens.Connected,
    isNonDappNetworkSwitch = false,
  } = props.route.params;
  const accountAvatarType = useSelector((state: RootState) =>
    state.settings.useBlockieIcon
      ? AvatarAccountType.Blockies
      : AvatarAccountType.JazzIcon,
  );

  const accountsLength = useSelector(selectAccountsLength);
  const currentEvmChainId = useSelector(selectEvmChainId);

  const nonTestnetNetworks = useSelector(
    (state: RootState) =>
      Object.keys(selectEvmNetworkConfigurationsByChainId(state)).length + 1,
  );

  const origin: string = useSelector(getActiveTabUrl, isEqual);
  const faviconSource = useFavicon(origin);
  // TODO - Once we can pass metadata to permission system, pass origin instead of hostname into this component.
  // const hostname = useMemo(() => new URL(origin).hostname, [origin]);
  const secureIcon = useMemo(
    () =>
      (getUrlObj(origin) as URLParse<string>).protocol === 'https:'
        ? IconName.Lock
        : IconName.LockSlash,
    [origin],
  );

  const urlWithProtocol = prefixUrlWithProtocol(hostname);

  const { toastRef } = useContext(ToastContext);
  const [isLoading, setIsLoading] = useState(false);
  const permittedAccountsList = useSelector(selectPermissionControllerState);
  const nonRemappedPermittedAccounts = getPermittedCaipAccountIdsByHostname(
    permittedAccountsList,
    hostname,
  );
  const permittedAccounts = uniq(
    nonRemappedPermittedAccounts.map((caipAccountId) => {
      const {
        address,
        chain: { namespace },
      } = parseCaipAccountId(caipAccountId);
      if (namespace === KnownCaipNamespace.Eip155) {
        // this is very hacky, but it works for now
        return `eip155:0:${address}` as CaipAccountId;
      }
      return caipAccountId;
    }),
  );

  const permittedChainIds = getPermittedCaipChainIdsByHostname(
    permittedAccountsList,
    hostname,
  );

  const networkConfigurations = useSelector(
    selectNetworkConfigurationsByCaipChainId,
  );

  const sheetRef = useRef<BottomSheetRef>(null);
  const [permissionsScreen, setPermissionsScreen] =
    useState<AccountPermissionsScreens>(
      isNonDappNetworkSwitch
        ? AccountPermissionsScreens.PermissionsSummary
        : initialScreen,
    );
  const { accounts, ensByAccountAddress } = useAccounts({
    isLoading,
  });
  const previousPermittedAccounts = useRef<CaipAccountId[]>();

  const [userIntent, setUserIntent] = useState(USER_INTENT.None);
  const [networkSelectorUserIntent, setNetworkSelectorUserIntent] = useState(
    USER_INTENT.None,
  );

  const networks = Object.values(networkConfigurations)
    .map(network => ({
      name: network.name,
      caipChainId: network.caipChainId,
      imageSource: getNetworkImageSource({
        chainId: network.caipChainId,
      }),
    }));

  const networkAvatars: ({ name: string; imageSource: string } | null)[] =
    permittedChainIds.map((selectedId) => {
      const network = networks.find(({ caipChainId }) => caipChainId === selectedId);
      if (network) {
        return {
          name: network.name,
          imageSource: network.imageSource as string,
          variant: AvatarVariant.Network,
        };
      }
      return null;
    });


  const hideSheet = useCallback(
    (callback?: () => void) =>
      sheetRef?.current?.onCloseBottomSheet?.(callback),
    [sheetRef],
  );
  const metricsSource = 'Browser Tab/Permission UI';

  // Checks if anymore accounts are connected to the dapp. Auto dismiss sheet if none are connected.
  useEffect(() => {
    if (
      previousPermittedAccounts.current === undefined &&
      permittedAccounts.length === 0
    ) {
      hideSheet();

      const networkToastProps: ToastOptions = {
        variant: ToastVariants.Network,
        labelOptions: [
          {
            label: strings('toast.disconnected_from', {
              dappHostName: hostname,
            }),
          },
        ],
        hasNoTimeout: false,
        networkImageSource: faviconSource,
      };

      toastRef?.current?.showToast(networkToastProps);

      previousPermittedAccounts.current = permittedAccounts;
    }
  }, [
    permittedAccounts,
    hideSheet,
    toastRef,
    hostname,
    faviconSource,
    isRenderedAsBottomSheet,
  ]);

  const accountsFilteredByPermissions = useMemo(() => {
    const accountsByPermittedStatus: Record<
      'permitted' | 'unpermitted',
      Account[]
    > = {
      permitted: [],
      unpermitted: [],
    };

    accounts.forEach((account) => {
      if (isCaipAccountIdInPermittedAccountIds(account.caipAccountId, permittedAccounts)){
        accountsByPermittedStatus.permitted.push(account);
      } else {
        accountsByPermittedStatus.unpermitted.push(account);
      }
    });

    return accountsByPermittedStatus;
  }, [accounts, permittedAccounts]);

  const onRevokeAllHandler = useCallback(async () => {
    await Engine.context.PermissionController.revokeAllPermissions(hostname);
    navigate('PermissionsManager');
  }, [hostname, navigate]);

  const toggleRevokeAllPermissionsModal = useCallback(() => {
    navigate(Routes.MODAL.ROOT_MODAL_FLOW, {
      screen: Routes.SHEET.REVOKE_ALL_ACCOUNT_PERMISSIONS,
      params: {
        hostInfo: {
          metadata: {
            origin: urlWithProtocol && new URL(urlWithProtocol).hostname,
          },
        },
        onRevokeAll: !isRenderedAsBottomSheet && onRevokeAllHandler,
      },
    });
  }, [navigate, urlWithProtocol, isRenderedAsBottomSheet, onRevokeAllHandler]);

  const handleCreateAccount = useCallback(
    async () => {
      const { KeyringController } = Engine.context;
      try {
        setIsLoading(true);
        await KeyringController.addNewAccount();
        trackEvent(
          createEventBuilder(
            MetaMetricsEvents.ACCOUNTS_ADDED_NEW_ACCOUNT,
          ).build(),
        );
        trackEvent(
          createEventBuilder(MetaMetricsEvents.SWITCHED_ACCOUNT)
            .addProperties({
              source: metricsSource,
              number_of_accounts: accounts?.length,
            })
            .build(),
        );
      } catch (e) {
        Logger.error(e as Error, 'Error while trying to add a new account.');
      } finally {
        setIsLoading(false);
      }
    },
    /* eslint-disable-next-line */
    [setIsLoading],
  );

  const handleSelectChainIds = useCallback(async (chainIds: CaipChainId[]) => {
    if (chainIds.length === 0) {
      toggleRevokeAllPermissionsModal();
      return;
    }

    const currentEvmCaipChainId: CaipChainId = `eip155:${parseInt(currentEvmChainId, 16)}`;

    const newSelectedEvmChainId = chainIds.find((chainId) => {
      const { namespace } = parseChainId(chainId);
      return namespace === KnownCaipNamespace.Eip155;
    });

      // Check if current network was originally permitted and is now being removed
      const wasCurrentNetworkOriginallyPermitted =
        permittedChainIds.includes(currentEvmCaipChainId);
      const isCurrentNetworkStillPermitted =
        chainIds.includes(currentEvmCaipChainId);

      if (
        wasCurrentNetworkOriginallyPermitted &&
        !isCurrentNetworkStillPermitted &&
        newSelectedEvmChainId
      ) {
        // Find the network configuration for the first permitted chain
        const networkToSwitch = Object.entries(networkConfigurations).find(
          ([, { caipChainId }]) => caipChainId === newSelectedEvmChainId,
        );

        if (networkToSwitch) {
          const [, config] = networkToSwitch;
          if (!hasProperty(config, 'rpcEndpoints') || !hasProperty(config, 'defaultRpcEndpointIndex')) {
            return;
          }
          const { rpcEndpoints, defaultRpcEndpointIndex } = config;
          const { networkClientId } = (rpcEndpoints as RpcEndpoint[])[defaultRpcEndpointIndex as number];

          // Switch to the network using networkClientId
          await Engine.context.MultichainNetworkController.setActiveNetwork(
            networkClientId,
          );
        }
      }

      const removeExistingChainPermissions = true;
      updatePermittedChains(hostname, chainIds, removeExistingChainPermissions);
      setNetworkSelectorUserIntent(USER_INTENT.Confirm);
  }, [
    currentEvmChainId,
    hostname,
    networkConfigurations,
    permittedChainIds,
    toggleRevokeAllPermissionsModal
  ]);

  const handleSelectAccountAddresses = useCallback((selectedAccounts: CaipAccountId[], newUserIntent: USER_INTENT) => {
    try {
      if (selectedAccounts.length === 0) {
        toggleRevokeAllPermissionsModal();
        return;
      }

      setIsLoading(true);

      let accountsToRemove: CaipAccountId[] = [];
      let accountsToAdd: CaipAccountId[] = [];
      let newPermittedAccounts:  CaipAccountId[] = [...permittedAccounts];

      // Identify accounts to be added
      accountsToAdd = selectedAccounts.filter(account =>
        !isCaipAccountIdInPermittedAccountIds(account, permittedAccounts)
      );

      if (accountsToAdd.length > 0) {
        addPermittedAccounts(hostname, accountsToAdd);
        newPermittedAccounts = [...newPermittedAccounts, ...accountsToAdd];
      }

      accountsToRemove = permittedAccounts
      .filter((account) => !isCaipAccountIdInPermittedAccountIds(account, selectedAccounts));

      if (accountsToRemove.length > 0) {
        const accountsToRemoveHex = accountsToRemove.map(account => {
          const {address} = parseCaipAccountId(account);
          return address;
        });
        removePermittedAccounts(hostname, accountsToRemoveHex);
        newPermittedAccounts = newPermittedAccounts.filter(account =>
          !accountsToRemove.includes(account)
        );
      }

      // Calculate the number of connected accounts after changes
      const connectedAccountLength =
        permittedAccounts.length +
        accountsToAdd.length -
        accountsToRemove.length;

      const labelOptions = [ { label: `${strings('toast.accounts_permissions_updated')}` }, ];

      const toastAccount = accountsToAdd[0] ?? newPermittedAccounts[0];

      const { address } = parseCaipAccountId(toastAccount);

      toastRef?.current?.showToast({
        variant: ToastVariants.Account,
        labelOptions,
        accountAddress: address,
        accountAvatarType,
        hasNoTimeout: false,
      });
      const totalAccounts = accountsLength;
      trackEvent(
        createEventBuilder(MetaMetricsEvents.ADD_ACCOUNT_DAPP_PERMISSIONS)
          .addProperties({
            number_of_accounts: totalAccounts,
            number_of_accounts_connected: connectedAccountLength,
            // this only considers EVM networks right now
            number_of_networks: nonTestnetNetworks,
          })
          .build(),
      );
      setUserIntent(newUserIntent);
    } catch (e) {
      Logger.error(e as Error, 'Error while trying to connect to a dApp.');
    } finally {
      setIsLoading(false);
    }
  }, [
    permittedAccounts,
    setIsLoading,
    hostname,
    toastRef,
    accountAvatarType,
    accountsLength,
    nonTestnetNetworks,
    trackEvent,
    createEventBuilder,
    toggleRevokeAllPermissionsModal,
  ]);

  const handleSelectAccountAddressesFromEditView = useCallback((selectedAccounts: CaipAccountId[]) => {
    handleSelectAccountAddresses(selectedAccounts, USER_INTENT.EditMultiple);
  }, [handleSelectAccountAddresses]);

  const handleSelectAccountAddressesFromConnectMoreView = useCallback((selectedAccounts: CaipAccountId[]) => {
    handleSelectAccountAddresses(selectedAccounts, USER_INTENT.Confirm);
  }, [handleSelectAccountAddresses]);

  useEffect(() => {
    if (networkSelectorUserIntent === USER_INTENT.Confirm) {
      if (isNonDappNetworkSwitch) {
        setPermissionsScreen(
          AccountPermissionsScreens.ChooseFromPermittedNetworks,
        );
      } else {
        setPermissionsScreen(AccountPermissionsScreens.PermissionsSummary);
      }

      setNetworkSelectorUserIntent(USER_INTENT.None);
      const networkToastProps: ToastOptions = {
        variant: ToastVariants.Network,
        labelOptions: [
          {
            label: strings('toast.network_permissions_updated'),
          },
        ],
        hasNoTimeout: false,
        networkImageSource: faviconSource,
      };
      toastRef?.current?.showToast(networkToastProps);
    }
  }, [
    networkSelectorUserIntent,
    hideSheet,
    faviconSource,
    toastRef,
    isNonDappNetworkSwitch,
    setNetworkSelectorUserIntent,
    urlWithProtocol
  ]);

  useEffect(() => {
    if (userIntent === USER_INTENT.None) return;
    const handleUserActions = (action: USER_INTENT) => {
      switch (action) {
        case USER_INTENT.Confirm: {
          hideSheet(() => {
            trackEvent(
              createEventBuilder(MetaMetricsEvents.SWITCHED_ACCOUNT)
                .addProperties({
                  source: metricsSource,
                  number_of_accounts: accounts?.length,
                })
                .build(),
            );
          });
          break;
        }
        case USER_INTENT.Create:
        case USER_INTENT.CreateMultiple: {
          handleCreateAccount();
          break;
        }
        case USER_INTENT.EditMultiple: {
          setPermissionsScreen(AccountPermissionsScreens.PermissionsSummary);
          break;
        }
        case USER_INTENT.Cancel: {
          hideSheet();
          break;
        }
        case USER_INTENT.Import: {
          navigate('ImportPrivateKeyView');
          // Is this where we want to track importing an account or within ImportPrivateKeyView screen?
          trackEvent(
            createEventBuilder(
              MetaMetricsEvents.ACCOUNTS_IMPORTED_NEW_ACCOUNT,
            ).build(),
          );

          break;
        }
        case USER_INTENT.ConnectHW: {
          navigate('ConnectQRHardwareFlow');
          // Is this where we want to track connecting a hardware wallet or within ConnectQRHardwareFlow screen?
          trackEvent(
            createEventBuilder(
              MetaMetricsEvents.CONNECT_HARDWARE_WALLET,
            ).build(),
          );

          break;
        }
      }
    };

    handleUserActions(userIntent);

    setUserIntent(USER_INTENT.None);
  }, [
    navigate,
    userIntent,
    sheetRef,
    hideSheet,
    handleCreateAccount,
    accounts?.length,
    trackEvent,
    createEventBuilder,
  ]);

  const renderConnectedScreen = useCallback(
    () => (
      <AccountPermissionsConnected
        isLoading={isLoading}
        onSetPermissionsScreen={setPermissionsScreen}
        onDismissSheet={hideSheet}
        accounts={accountsFilteredByPermissions.permitted}
        ensByAccountAddress={ensByAccountAddress}
        selectedAddresses={permittedAccounts}
        favicon={faviconSource}
        hostname={hostname}
        urlWithProtocol={urlWithProtocol}
        secureIcon={secureIcon}
        accountAvatarType={accountAvatarType}
      />
    ),
    [
      ensByAccountAddress,
      isLoading,
      accountsFilteredByPermissions,
      setPermissionsScreen,
      hideSheet,
      faviconSource,
      hostname,
      urlWithProtocol,
      secureIcon,
      accountAvatarType,
      permittedAccounts,
    ],
  );

  const renderPermissionsSummaryScreen = useCallback(() => {
    const permissionsSummaryProps: PermissionsSummaryProps = {
      currentPageInformation: {
        currentEnsName: '',
        icon: faviconSource as string,
        url: urlWithProtocol,
      },
      onEdit: () => {
        setPermissionsScreen(AccountPermissionsScreens.EditAccountsPermissions);
      },
      onEditNetworks: () =>
        setPermissionsScreen(AccountPermissionsScreens.ConnectMoreNetworks),
      onUserAction: setUserIntent,
      showActionButtons: false,
      onBack: () =>
        isRenderedAsBottomSheet
          ? setPermissionsScreen(AccountPermissionsScreens.Connected)
          : navigate('PermissionsManager'),
      isRenderedAsBottomSheet,
      accountAddresses: permittedAccounts,
      accounts,
      networkAvatars,
    };

    return <PermissionsSummary {...permissionsSummaryProps} />;
  }, [
    isRenderedAsBottomSheet,
    navigate,
    permittedAccounts,
    networkAvatars,
    accounts,
    faviconSource,
    urlWithProtocol
  ]);

  const renderEditAccountsPermissionsScreen = useCallback(
    () => (
      <AccountConnectMultiSelector
        accounts={accounts}
        ensByAccountAddress={ensByAccountAddress}
        defaultSelectedAddresses={permittedAccounts}
        onSubmit={handleSelectAccountAddressesFromEditView}
        isLoading={isLoading}
        hostname={hostname}
        isAutoScrollEnabled={false}
        onBack={() =>
          setPermissionsScreen(AccountPermissionsScreens.PermissionsSummary)
        }
        screenTitle={strings('accounts.edit_accounts_title')}
        isRenderedAsBottomSheet={isRenderedAsBottomSheet}
      />
    ),
    [
      ensByAccountAddress,
      permittedAccounts,
      isLoading,
      hostname,
      isRenderedAsBottomSheet,
      accounts,
      handleSelectAccountAddressesFromEditView,
    ],
  );

  const renderConnectMoreAccountsScreen = useCallback(
    () => (
      <AccountConnectMultiSelector
        accounts={accountsFilteredByPermissions.unpermitted}
        ensByAccountAddress={ensByAccountAddress}
        defaultSelectedAddresses={permittedAccounts}
        onSubmit={handleSelectAccountAddressesFromConnectMoreView}
        isLoading={isLoading}
        hostname={hostname}
        isAutoScrollEnabled={false}
        onBack={() => setPermissionsScreen(AccountPermissionsScreens.Connected)}
        screenTitle={strings('accounts.connect_more_accounts')}
        showDisconnectAllButton={false}
      />
    ),
    [
      ensByAccountAddress,
      isLoading,
      accountsFilteredByPermissions,
      hostname,
      permittedAccounts,
      handleSelectAccountAddressesFromConnectMoreView,
    ],
  );

  const renderConnectNetworksScreen = useCallback(
    () => (
      <NetworkConnectMultiSelector
        onSubmit={handleSelectChainIds}
        isLoading={isLoading}
        hostname={hostname}
        onBack={() =>
          setPermissionsScreen(
            isNonDappNetworkSwitch
              ? AccountPermissionsScreens.ChooseFromPermittedNetworks
              : AccountPermissionsScreens.PermissionsSummary,
          )
        }
        isRenderedAsBottomSheet={isRenderedAsBottomSheet}
        defaultSelectedChainIds={permittedChainIds}
      />
    ),
    [
      isLoading,
      hostname,
      isRenderedAsBottomSheet,
      isNonDappNetworkSwitch,
      handleSelectChainIds,
      permittedChainIds
    ],
  );

  const renderChooseFromPermittedNetworksScreen = useCallback(
    () => (
      <NetworkPermissionsConnected
        onSetPermissionsScreen={setPermissionsScreen}
        onDismissSheet={hideSheet}
        favicon={faviconSource}
        hostname={hostname}
      />
    ),
    [
      setPermissionsScreen,
      hideSheet,
      faviconSource,
      hostname,
    ],
  );

  const renderNetworkPermissionSummaryScreen = useCallback(() => {
    const permissionsSummaryProps: PermissionsSummaryProps = {
      currentPageInformation: {
        currentEnsName: '',
        icon: faviconSource as string,
        url: urlWithProtocol,
      },
      onEdit: () => {
        setPermissionsScreen(AccountPermissionsScreens.EditAccountsPermissions);
      },
      onEditNetworks: () =>
        setPermissionsScreen(AccountPermissionsScreens.ConnectMoreNetworks),
      onUserAction: setUserIntent,
      onAddNetwork: () => {
        if (!currentEvmChainId) {
          throw new Error('No chainId provided');
        }

        const currentEvmCaipChainId: CaipChainId = `eip155:${parseInt(currentEvmChainId, 16)}`;

        let currentlyPermittedChains: CaipChainId[] = [];
        try {
          const caveat = getCaip25Caveat(hostname);
          currentlyPermittedChains = caveat
            ? getAllScopesFromCaip25CaveatValue(caveat.value)
            : [];
        } catch (e) {
          Logger.error(e as Error, 'Error getting permitted chains caveat');
        }

        if (currentlyPermittedChains.includes(currentEvmCaipChainId)) {
          return;
        }

<<<<<<< HEAD
        updatePermittedChains(hostname, [currentEvmCaipChainId]);
=======
        const availableChainIds = Object.keys(networkConfigurations);
        const permittedAvailableChainIds = currentlyPermittedChains.reduce(
          (acc: Hex[], chainId) => {
            if (availableChainIds.includes(chainId)) {
              acc.push(toHex(chainId));
            }
            return acc;
          },
          [],
        );

        updatePermittedChains(
          hostname,
          [currentChainId, ...permittedAvailableChainIds],
          true,
        );
>>>>>>> 1e3ad91b

        const networkToastProps: ToastOptions = {
          variant: ToastVariants.Network,
          labelOptions: [
            {
              label: strings('toast.network_permissions_updated'),
            },
          ],
          hasNoTimeout: false,
          networkImageSource: faviconSource,
        };
        toastRef?.current?.showToast(networkToastProps);

        hideSheet();
      },
      onBack: () =>
        isRenderedAsBottomSheet
          ? setPermissionsScreen(AccountPermissionsScreens.Connected)
          : navigate('PermissionsManager'),
      isRenderedAsBottomSheet,
      accountAddresses: permittedAccounts,
      accounts,
      networkAvatars,
      isNetworkSwitch: true,
      showActionButtons: false,
      isDisconnectAllShown: false,
      isNonDappNetworkSwitch: true,
      onChooseFromPermittedNetworks: () => {
        setPermissionsScreen(
          AccountPermissionsScreens.ChooseFromPermittedNetworks,
        );
      },
    };

    return <PermissionsSummary {...permissionsSummaryProps} />;
  }, [
    networkConfigurations,
    faviconSource,
    urlWithProtocol,
    isRenderedAsBottomSheet,
    navigate,
    permittedAccounts,
    networkAvatars,
    accounts,
    currentEvmChainId,
    hideSheet,
    hostname,
    toastRef,
  ]);

  const renderPermissionsScreens = useCallback(() => {
    switch (permissionsScreen) {
      case AccountPermissionsScreens.Connected:
        return renderConnectedScreen();
      case AccountPermissionsScreens.ConnectMoreAccounts:
        return renderConnectMoreAccountsScreen();
      case AccountPermissionsScreens.EditAccountsPermissions:
        return renderEditAccountsPermissionsScreen();
      case AccountPermissionsScreens.ConnectMoreNetworks:
        return renderConnectNetworksScreen();
      case AccountPermissionsScreens.ChooseFromPermittedNetworks:
        return renderChooseFromPermittedNetworksScreen();
      case AccountPermissionsScreens.PermissionsSummary:
        return isNonDappNetworkSwitch
          ? renderNetworkPermissionSummaryScreen()
          : renderPermissionsSummaryScreen();
    }
  }, [
    permissionsScreen,
    isNonDappNetworkSwitch,
    renderConnectedScreen,
    renderConnectMoreAccountsScreen,
    renderEditAccountsPermissionsScreen,
    renderConnectNetworksScreen,
    renderChooseFromPermittedNetworksScreen,
    renderPermissionsSummaryScreen,
    renderNetworkPermissionSummaryScreen,
  ]);

  return isRenderedAsBottomSheet ? (
    <BottomSheet ref={sheetRef} isInteractable={!isNonDappNetworkSwitch}>
      {renderPermissionsScreens()}
    </BottomSheet>
  ) : (
    renderPermissionsScreens()
  );
};

export default AccountPermissions;<|MERGE_RESOLUTION|>--- conflicted
+++ resolved
@@ -731,26 +731,16 @@
           return;
         }
 
-<<<<<<< HEAD
-        updatePermittedChains(hostname, [currentEvmCaipChainId]);
-=======
-        const availableChainIds = Object.keys(networkConfigurations);
-        const permittedAvailableChainIds = currentlyPermittedChains.reduce(
-          (acc: Hex[], chainId) => {
-            if (availableChainIds.includes(chainId)) {
-              acc.push(toHex(chainId));
-            }
-            return acc;
-          },
-          [],
-        );
+        const availableCaipChainIds = Object.keys(networkConfigurations);
+        const permittedAvailableChainIds = currentlyPermittedChains.filter(
+          caipChainId => availableCaipChainIds.includes(caipChainId)
+        )
 
         updatePermittedChains(
           hostname,
-          [currentChainId, ...permittedAvailableChainIds],
+          [currentEvmCaipChainId, ...permittedAvailableChainIds],
           true,
         );
->>>>>>> 1e3ad91b
 
         const networkToastProps: ToastOptions = {
           variant: ToastVariants.Network,
