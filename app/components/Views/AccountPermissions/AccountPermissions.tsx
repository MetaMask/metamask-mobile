--- conflicted
+++ resolved
@@ -154,14 +154,7 @@
   const networks = Object.entries(networkConfigurations)
     .map(([key, network]) => ({
       name: network.name,
-<<<<<<< HEAD
       caipChainId: network.caipChainId,
-      //@ts-expect-error - The utils/network file is still JS and this function expects a networkType, and should be optional
-=======
-      rpcUrl: network.rpcEndpoints[network.defaultRpcEndpointIndex].url,
-      isSelected: false,
-      chainId: network?.chainId,
->>>>>>> 117fb18c
       imageSource: getNetworkImageSource({
         chainId: network.caipChainId,
       }),
