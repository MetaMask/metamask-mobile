--- conflicted
+++ resolved
@@ -10,10 +10,6 @@
   TextColor,
 } from '../../../../component-library/components/Texts/Text';
 import { UpdatePPOMInitializationStatus } from '../../../../actions/experimental';
-<<<<<<< HEAD
-import { MetaMetricsEvents } from '../../../../core/Analytics';
-=======
->>>>>>> 80ce3177
 import { getNavigationOptionsTitle } from '../../../UI/Navbar';
 import { useDispatch } from 'react-redux';
 import { Props } from './ExperimentalSettings.types';
@@ -25,7 +21,6 @@
 } from '../../../../component-library/components/Buttons/Button';
 import Device from '../../../../../app/util/device';
 import { SES_URL } from '../../../../../app/constants/urls';
-import { useMetrics } from '../../../../components/hooks/useMetrics';
 
 const storage = new MMKV(); // id: mmkv.default
 
@@ -47,31 +42,9 @@
   const isFullScreenModal = route?.params?.isFullScreenModal;
 
   const theme = useTheme();
-  const { trackEvent } = useMetrics();
   const { colors } = theme;
   const styles = createStyles(colors);
 
-<<<<<<< HEAD
-  const toggleSecurityAlertsEnabled = () => {
-    if (securityAlertsEnabled) {
-      PreferencesController?.setSecurityAlertsEnabled(false);
-      trackEvent(
-        MetaMetricsEvents.SETTINGS_EXPERIMENTAL_SECURITY_ALERTS_ENABLED,
-        {
-          security_alerts_enabled: false,
-        },
-      );
-    } else if (Device.isIos()) {
-      PreferencesController?.setSecurityAlertsEnabled(true);
-    } else {
-      navigation.navigate(Routes.MODAL.ROOT_MODAL_FLOW, {
-        screen: Routes.SHEET.BLOCKAID_INDICATOR,
-      });
-    }
-  };
-
-=======
->>>>>>> 80ce3177
   useEffect(() => {
     dispatch(UpdatePPOMInitializationStatus());
   }, [dispatch]);
