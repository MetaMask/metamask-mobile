--- conflicted
+++ resolved
@@ -3,10 +3,6 @@
 
 import { MMKV } from 'react-native-mmkv';
 import { strings } from '../../../../../locales/i18n';
-<<<<<<< HEAD
-import Engine from '../../../../core/Engine';
-=======
->>>>>>> 9e4c51d1
 import { colors as importedColors } from '../../../../styles/common';
 import { useTheme } from '../../../../util/theme';
 import Text, {
@@ -201,10 +197,6 @@
     <ScrollView style={styles.wrapper}>
       <WalletConnectSettings />
       {Device.isIos() && <SesSettings />}
-<<<<<<< HEAD
-      {isBlockaidFeatureEnabled() && <BlockaidSettings />}
-=======
->>>>>>> 9e4c51d1
     </ScrollView>
   );
 };
