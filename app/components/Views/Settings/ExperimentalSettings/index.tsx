import React, { FC, useCallback, useEffect, useState } from 'react';
import { Linking, ScrollView, Switch, View } from 'react-native';

import { MMKV } from 'react-native-mmkv';
import { strings } from '../../../../../locales/i18n';
import { colors as importedColors } from '../../../../styles/common';
import { useTheme } from '../../../../util/theme';
import Text, {
  TextVariant,
  TextColor,
} from '../../../../component-library/components/Texts/Text';
<<<<<<< HEAD
import AnalyticsV2 from '../../../../util/analyticsV2';
import { MetaMetricsEvents } from '../../../../core/Analytics';
import { getNavigationOptionsTitle } from '../../../UI/Navbar';
import SECURITY_ALERTS_TOGGLE_TEST_ID from './constants';
import { isBlockaidFeatureEnabled } from '../../../../util/blockaid';
import { useSelector, useDispatch } from 'react-redux';
=======
import { UpdatePPOMInitializationStatus } from '../../../../actions/experimental';
import { getNavigationOptionsTitle } from '../../../UI/Navbar';
import { useDispatch } from 'react-redux';
>>>>>>> 23ba8b14
import { Props } from './ExperimentalSettings.types';
import createStyles from './ExperimentalSettings.styles';
import Button, {
  ButtonVariants,
  ButtonSize,
  ButtonWidthTypes,
} from '../../../../component-library/components/Buttons/Button';
import Device from '../../../../../app/util/device';
import { SES_URL } from '../../../../../app/constants/urls';

const storage = new MMKV(); // id: mmkv.default

/**
 * Main view for app Experimental Settings
 */
const ExperimentalSettings = ({ navigation, route }: Props) => {
<<<<<<< HEAD
  const { PreferencesController } = Engine.context;

  const securityAlertsEnabled = useSelector(selectIsSecurityAlertsEnabled);
=======
  const dispatch = useDispatch();
>>>>>>> 23ba8b14

  const [sesEnabled, setSesEnabled] = useState(
    storage.getBoolean('is-ses-enabled'),
  );

  const toggleSesEnabled = () => {
    storage.set('is-ses-enabled', !sesEnabled);
    setSesEnabled(!sesEnabled);
  };

  const isFullScreenModal = route?.params?.isFullScreenModal;

  const theme = useTheme();
  const { colors } = theme;
  const styles = createStyles(colors);

<<<<<<< HEAD
  const toggleSecurityAlertsEnabled = () => {
    if (securityAlertsEnabled) {
      PreferencesController?.setSecurityAlertsEnabled(false);
      AnalyticsV2.trackEvent(
        MetaMetricsEvents.SETTINGS_EXPERIMENTAL_SECURITY_ALERTS_ENABLED,
        {
          security_alerts_enabled: false,
        },
      );
    } else {
      PreferencesController?.setSecurityAlertsEnabled(true);
    }
  };
=======
  useEffect(() => {
    dispatch(UpdatePPOMInitializationStatus());
  }, [dispatch]);
>>>>>>> 23ba8b14

  useEffect(
    () => {
      navigation.setOptions(
        getNavigationOptionsTitle(
          strings('app_settings.experimental_title'),
          navigation,
          isFullScreenModal,
          colors,
          null,
        ),
      );
    },
    // eslint-disable-next-line react-hooks/exhaustive-deps
    [colors],
  );

  const goToWalletConnectSessions = useCallback(() => {
    navigation.navigate('WalletConnectSessionsView');
  }, [navigation]);

  const openSesLink = () => Linking.openURL(SES_URL);

  const WalletConnectSettings: FC = () => (
    <>
      <Text color={TextColor.Default} variant={TextVariant.BodyLGMedium}>
        {strings('experimental_settings.wallet_connect_dapps')}
      </Text>
      <Text
        color={TextColor.Alternative}
        variant={TextVariant.BodyMD}
        style={styles.desc}
      >
        {strings('experimental_settings.wallet_connect_dapps_desc')}
      </Text>
      <Button
        variant={ButtonVariants.Secondary}
        size={ButtonSize.Lg}
        label={strings('experimental_settings.wallet_connect_dapps_cta')}
        onPress={goToWalletConnectSessions}
        width={ButtonWidthTypes.Full}
        style={styles.accessory}
      />
    </>
  );

  const SesSettings: FC = () => (
    <>
      <Text
        color={TextColor.Default}
        variant={TextVariant.HeadingLG}
        style={styles.heading}
      >
        {strings('app_settings.security_heading')}
      </Text>
      <View style={styles.setting}>
        <View style={styles.switchElement}>
          <Text color={TextColor.Default} variant={TextVariant.BodyLGMedium}>
            {strings('app_settings.ses_heading')}
          </Text>
          <Switch
            value={sesEnabled}
            onValueChange={toggleSesEnabled}
            trackColor={{
              true: colors.primary.default,
              false: colors.border.muted,
            }}
            thumbColor={importedColors.white}
            style={styles.switch}
            ios_backgroundColor={colors.border.muted}
          />
        </View>
        <Text
          color={TextColor.Alternative}
          variant={TextVariant.BodyMD}
          style={styles.desc}
        >
          {strings('app_settings.ses_description')}{' '}
          <Button
            variant={ButtonVariants.Link}
            size={ButtonSize.Auto}
            onPress={openSesLink}
            label={strings('app_settings.ses_link')}
          />
          .
        </Text>
      </View>
    </>
  );

  return (
    <ScrollView style={styles.wrapper}>
      <WalletConnectSettings />
      {Device.isIos() && <SesSettings />}
    </ScrollView>
  );
};

export default ExperimentalSettings;<|MERGE_RESOLUTION|>--- conflicted
+++ resolved
@@ -9,18 +9,8 @@
   TextVariant,
   TextColor,
 } from '../../../../component-library/components/Texts/Text';
-<<<<<<< HEAD
-import AnalyticsV2 from '../../../../util/analyticsV2';
-import { MetaMetricsEvents } from '../../../../core/Analytics';
-import { getNavigationOptionsTitle } from '../../../UI/Navbar';
-import SECURITY_ALERTS_TOGGLE_TEST_ID from './constants';
-import { isBlockaidFeatureEnabled } from '../../../../util/blockaid';
-import { useSelector, useDispatch } from 'react-redux';
-=======
-import { UpdatePPOMInitializationStatus } from '../../../../actions/experimental';
 import { getNavigationOptionsTitle } from '../../../UI/Navbar';
 import { useDispatch } from 'react-redux';
->>>>>>> 23ba8b14
 import { Props } from './ExperimentalSettings.types';
 import createStyles from './ExperimentalSettings.styles';
 import Button, {
@@ -37,13 +27,7 @@
  * Main view for app Experimental Settings
  */
 const ExperimentalSettings = ({ navigation, route }: Props) => {
-<<<<<<< HEAD
-  const { PreferencesController } = Engine.context;
-
-  const securityAlertsEnabled = useSelector(selectIsSecurityAlertsEnabled);
-=======
   const dispatch = useDispatch();
->>>>>>> 23ba8b14
 
   const [sesEnabled, setSesEnabled] = useState(
     storage.getBoolean('is-ses-enabled'),
@@ -59,26 +43,6 @@
   const theme = useTheme();
   const { colors } = theme;
   const styles = createStyles(colors);
-
-<<<<<<< HEAD
-  const toggleSecurityAlertsEnabled = () => {
-    if (securityAlertsEnabled) {
-      PreferencesController?.setSecurityAlertsEnabled(false);
-      AnalyticsV2.trackEvent(
-        MetaMetricsEvents.SETTINGS_EXPERIMENTAL_SECURITY_ALERTS_ENABLED,
-        {
-          security_alerts_enabled: false,
-        },
-      );
-    } else {
-      PreferencesController?.setSecurityAlertsEnabled(true);
-    }
-  };
-=======
-  useEffect(() => {
-    dispatch(UpdatePPOMInitializationStatus());
-  }, [dispatch]);
->>>>>>> 23ba8b14
 
   useEffect(
     () => {
