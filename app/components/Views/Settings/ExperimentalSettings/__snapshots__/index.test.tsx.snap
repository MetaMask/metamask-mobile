--- conflicted
+++ resolved
@@ -79,133 +79,6 @@
         View sessions
       </Text>
     </TouchableOpacity>
-<<<<<<< HEAD
-=======
-    <Text
-      accessibilityRole="text"
-      style={
-        {
-          "color": "#121314",
-          "fontFamily": "Geist Bold",
-          "fontSize": 24,
-          "letterSpacing": 0,
-          "lineHeight": 32,
-          "marginTop": 16,
-        }
-      }
-    >
-      Security
-    </Text>
-    <View
-      style={
-        {
-          "marginVertical": 16,
-        }
-      }
-    >
-      <View
-        style={
-          {
-            "alignItems": "center",
-            "display": "flex",
-            "flexDirection": "row",
-            "justifyContent": "space-between",
-          }
-        }
-      >
-        <Text
-          accessibilityRole="text"
-          style={
-            {
-              "color": "#121314",
-              "fontFamily": "Geist Medium",
-              "fontSize": 18,
-              "letterSpacing": 0,
-              "lineHeight": 24,
-            }
-          }
-        >
-          Code Lockdown
-        </Text>
-        <RCTSwitch
-          accessibilityRole="switch"
-          onChange={[Function]}
-          onResponderTerminationRequest={[Function]}
-          onStartShouldSetResponder={[Function]}
-          onTintColor="#4459ff"
-          style={
-            [
-              {
-                "height": 31,
-                "width": 51,
-              },
-              [
-                {
-                  "alignSelf": "flex-end",
-                },
-                {
-                  "backgroundColor": "#b7bbc866",
-                  "borderRadius": 16,
-                },
-              ],
-            ]
-          }
-          tintColor="#b7bbc866"
-          value={false}
-        />
-      </View>
-      <Text
-        accessibilityRole="text"
-        style={
-          {
-            "color": "#686e7d",
-            "fontFamily": "Geist Regular",
-            "fontSize": 16,
-            "letterSpacing": 0,
-            "lineHeight": 24,
-            "marginTop": 8,
-          }
-        }
-      >
-        This is a test feature that blocks any changes to the app's JavaScript code without permission.
-         
-        <Text
-          accessibilityRole="link"
-          accessible={true}
-          onPress={[Function]}
-          onPressIn={[Function]}
-          onPressOut={[Function]}
-          style={
-            {
-              "backgroundColor": "transparent",
-              "color": "#121314",
-              "fontFamily": "Geist Regular",
-              "fontSize": 16,
-              "letterSpacing": 0,
-              "lineHeight": 24,
-            }
-          }
-          suppressHighlighting={true}
-        >
-          <Text
-            accessibilityRole="text"
-            style={
-              {
-                "color": "#4459ff",
-                "fontFamily": "Geist Medium",
-                "fontSize": 16,
-                "letterSpacing": 0,
-                "lineHeight": 24,
-              }
-            }
-          >
-            Learn more
-          </Text>
-        </Text>
-        .
-      </Text>
-    </View>
->>>>>>> 3d3e5487
     <View
       style={
         {
