--- conflicted
+++ resolved
@@ -56,11 +56,7 @@
           "alignSelf": "stretch",
           "backgroundColor": "transparent",
           "borderColor": "#4459ff",
-<<<<<<< HEAD
-          "borderRadius": 24,
-=======
           "borderRadius": 12,
->>>>>>> 961a5281
           "borderWidth": 1,
           "flexDirection": "row",
           "height": 48,
@@ -250,11 +246,7 @@
             "alignSelf": "stretch",
             "backgroundColor": "transparent",
             "borderColor": "#4459ff",
-<<<<<<< HEAD
-            "borderRadius": 24,
-=======
             "borderRadius": 12,
->>>>>>> 961a5281
             "borderWidth": 1,
             "flexDirection": "row",
             "height": 48,
