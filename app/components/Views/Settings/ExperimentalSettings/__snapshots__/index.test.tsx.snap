--- conflicted
+++ resolved
@@ -79,8 +79,6 @@
         View sessions
       </Text>
     </TouchableOpacity>
-<<<<<<< HEAD
-=======
     <Text
       accessibilityRole="text"
       style={
@@ -205,7 +203,6 @@
         .
       </Text>
     </View>
->>>>>>> 251b70e1
     <View
       style={
         {
