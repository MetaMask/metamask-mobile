import React from 'react';
import { Provider } from 'react-redux';
import configureMockStore from 'redux-mock-store';
import { render, fireEvent } from '@testing-library/react-native';
import { backgroundState } from '../../../../util/test/initial-root-state';
import { mockTheme, ThemeContext } from '../../../../util/theme';
import ExperimentalSettings from './';
import ReactNativeBlobUtil from 'react-native-blob-util';
import Share from 'react-native-share';
import {
  getApplicationName,
  getVersion,
  getBuildNumber,
} from 'react-native-device-info';

// Mock the required dependencies
<<<<<<< HEAD
jest.mock('react-native-blob-util', () => ({
  fs: {
    dirs: {
      DocumentDir: '/mock/docs',
    },
    writeFile: jest.fn(),
  },
}));
=======
jest.mock('react-native-blob-util', () => {
  const fsMock = {
    dirs: {
      DocumentDir: '/mock/docs',
    },
    writeFile: jest.fn().mockResolvedValue(true),
    readFile: jest.fn().mockResolvedValue(''),
    exists: jest.fn().mockResolvedValue(true),
    mkdir: jest.fn().mockResolvedValue(true),
    unlink: jest.fn().mockResolvedValue(true),
    stat: jest.fn().mockResolvedValue({ size: 0 }),
    ls: jest.fn().mockResolvedValue([]),
  };
  return {
    default: {
      fs: fsMock,
    },
    fs: fsMock,
  };
});
>>>>>>> 961a5281

jest.mock('react-native-share', () => ({
  open: jest.fn(),
}));

jest.mock('react-native-device-info', () => ({
  getApplicationName: jest.fn(),
  getVersion: jest.fn(),
  getBuildNumber: jest.fn(),
}));

const mockStore = configureMockStore();

const initialState = {
  experimentalSettings: {
    securityAlertsEnabled: true,
  },
  performance: {
    sessionId: 'test-session-id',
    startTime: 1713120000,
    metrics: [],
    environment: {
      branch: 'main',
      commitHash: '1234567890',
      platform: 'ios',
      appVersion: '1.0.0',
    },
    activeTraceBySessionId: {},
    isInitialized: true,
  },
  engine: {
    backgroundState,
  },
};

const store = mockStore(initialState);

const setOptions = jest.fn();

describe('ExperimentalSettings', () => {
  beforeEach(() => {
    jest.clearAllMocks();
  });

  it('should render correctly', () => {
    const wrapper = render(
      <Provider store={store}>
        <ThemeContext.Provider value={mockTheme}>
          <ExperimentalSettings
            navigation={{
              setOptions,
            }}
            route={{}}
          />
        </ThemeContext.Provider>
      </Provider>,
    );
    expect(wrapper).toMatchSnapshot();
  });

  describe('downloadPerformanceMetrics', () => {
    it('should download and share performance metrics successfully', async () => {
      // Mock device info responses
      (getApplicationName as jest.Mock).mockResolvedValue('TestApp');
      (getVersion as jest.Mock).mockResolvedValue('1.0.0');
      (getBuildNumber as jest.Mock).mockResolvedValue('100');

      const wrapper = render(
        <Provider store={store}>
          <ThemeContext.Provider value={mockTheme}>
            <ExperimentalSettings
              navigation={{
                setOptions,
              }}
              route={{}}
            />
          </ThemeContext.Provider>
        </Provider>,
      );

      // Find and press the download button using a more specific selector
      const downloadButton = wrapper.getByTestId(
        'download-performance-metrics-button',
      );
      fireEvent.press(downloadButton);

      // Wait for all promises to resolve
      await new Promise(process.nextTick);

      // Verify file was written
      expect(ReactNativeBlobUtil.fs.writeFile).toHaveBeenCalledWith(
        expect.stringContaining('/mock/docs/performance-metrics-'),
        expect.any(String),
        'utf8',
      );

      // Verify share was called with correct parameters
      expect(Share.open).toHaveBeenCalledWith({
        title: 'TestApp Performance Metrics - v1.0.0 (100)',
        subject: 'TestApp Performance Metrics - v1.0.0 (100)',
        url: expect.stringContaining('file:///mock/docs/performance-metrics-'),
        type: 'application/json',
      });
    });

    it('should handle errors when downloading performance metrics', async () => {
      // Mock device info responses
      (getApplicationName as jest.Mock).mockResolvedValue('TestApp');
      (getVersion as jest.Mock).mockResolvedValue('1.0.0');
      (getBuildNumber as jest.Mock).mockResolvedValue('100');

      // Mock an error in writeFile
      (ReactNativeBlobUtil.fs.writeFile as jest.Mock).mockRejectedValue(
        new Error('Write failed'),
      );

      const consoleSpy = jest.spyOn(console, 'error').mockImplementation();

      const wrapper = render(
        <Provider store={store}>
          <ThemeContext.Provider value={mockTheme}>
            <ExperimentalSettings
              navigation={{
                setOptions,
              }}
              route={{}}
            />
          </ThemeContext.Provider>
        </Provider>,
      );

      // Find and press the download button using a more specific selector
      const downloadButton = wrapper.getByTestId(
        'download-performance-metrics-button',
      );
      fireEvent.press(downloadButton);

      // Wait for all promises to resolve
      await new Promise(process.nextTick);

      // Verify error was logged
      expect(consoleSpy).toHaveBeenCalledWith(
        'Error downloading performance metrics:',
        expect.any(Error),
      );

      // Clean up
      consoleSpy.mockRestore();
    });
  });
});<|MERGE_RESOLUTION|>--- conflicted
+++ resolved
@@ -14,16 +14,6 @@
 } from 'react-native-device-info';
 
 // Mock the required dependencies
-<<<<<<< HEAD
-jest.mock('react-native-blob-util', () => ({
-  fs: {
-    dirs: {
-      DocumentDir: '/mock/docs',
-    },
-    writeFile: jest.fn(),
-  },
-}));
-=======
 jest.mock('react-native-blob-util', () => {
   const fsMock = {
     dirs: {
@@ -44,7 +34,6 @@
     fs: fsMock,
   };
 });
->>>>>>> 961a5281
 
 jest.mock('react-native-share', () => ({
   open: jest.fn(),
