--- conflicted
+++ resolved
@@ -15,12 +15,8 @@
   },
   engine: {
     backgroundState: {
-<<<<<<< HEAD
       ...backgroundState,
-=======
-      ...initialBackgroundState,
       AccountsController: MOCK_ACCOUNTS_CONTROLLER_STATE,
->>>>>>> 9ce8b86e
     },
   },
 };
