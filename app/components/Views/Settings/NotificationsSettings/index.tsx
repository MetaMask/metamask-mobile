/* eslint-disable react/display-name */
import { NavigationProp, ParamListBase } from '@react-navigation/native';
import React, { useEffect } from 'react';
import { ScrollView } from 'react-native';
import { useSelector } from 'react-redux';

import { strings } from '../../../../../locales/i18n';
import { useTheme } from '../../../../util/theme';

import { useStyles } from '../../../../component-library/hooks';
import { getNavigationOptionsTitle } from '../../../UI/Navbar';
import SwitchLoadingModal from '../../../UI/Notification/SwitchLoadingModal';
import { AccountsList } from './AccountsList';
import { Props } from './NotificationsSettings.types';

import { selectIsMetamaskNotificationsEnabled } from '../../../../selectors/notifications';

import Routes from '../../../../constants/navigation/Routes';

import ButtonIcon, {
  ButtonIconSizes,
} from '../../../../component-library/components/Buttons/ButtonIcon';

import { IconName } from '../../../../component-library/components/Icons/Icon';
import { useSwitchNotificationLoadingText } from '../../../../util/notifications/hooks/useSwitchNotifications';
import { FeatureAnnouncementToggle } from './FeatureAnnouncementToggle';
import { MainNotificationToggle } from './MainNotificationToggle';
import styleSheet, {
  styles as navigationOptionsStyles,
} from './NotificationsSettings.styles';
import { ResetNotificationsButton } from './ResetNotificationsButton';
import SessionHeader from './sectionHeader';

const NotificationsSettings = ({ navigation, route }: Props) => {
<<<<<<< HEAD
  const { evmAccounts: accounts } = useAccounts();
  const { trackEvent, createEventBuilder } = useMetrics();
=======
>>>>>>> dc0fc6b5
  const theme = useTheme();

  const isMetamaskNotificationsEnabled = useSelector(
    selectIsMetamaskNotificationsEnabled,
  );

  const loadingText = useSwitchNotificationLoadingText();

  // Params
  const isFullScreenModal = route?.params?.isFullScreenModal;
  // Style
  const { colors } = theme;
  const { styles } = useStyles(styleSheet, { theme });

  useEffect(() => {
    navigation.setOptions(
      getNavigationOptionsTitle(
        strings('app_settings.notifications_title'),
        navigation,
        isFullScreenModal,
        colors,
        null,
      ),
    );
  }, [colors, isFullScreenModal, navigation]);

  return (
    <ScrollView style={styles.wrapper}>
      {/* Main Toggle */}
      <MainNotificationToggle />

      {/* Additional Toggles only visible if main toggle is enabled */}
      {isMetamaskNotificationsEnabled && (
        <>
          {/* Feature Announcement Toggle */}
          <SessionHeader
            title={strings(
              'app_settings.notifications_opts.customize_session_title',
            )}
            description={strings(
              'app_settings.notifications_opts.customize_session_desc',
            )}
            styles={styles}
          />
          <FeatureAnnouncementToggle />

          {/* Account Notification Toggles */}
          <SessionHeader
            title={strings(
              'app_settings.notifications_opts.account_session_title',
            )}
            description={strings(
              'app_settings.notifications_opts.account_session_desc',
            )}
            styles={styles}
          />
          <AccountsList />

          {/* Reset Notifications Button */}
          <ResetNotificationsButton />
        </>
      )}
      <SwitchLoadingModal
        loading={!!loadingText}
        loadingText={loadingText ?? ''}
      />
    </ScrollView>
  );
};

export default NotificationsSettings;

NotificationsSettings.navigationOptions = ({
  navigation,
  isNotificationEnabled,
}: {
  navigation: NavigationProp<ParamListBase>;
  isNotificationEnabled: boolean;
}) => ({
  headerLeft: () => (
    <ButtonIcon
      size={ButtonIconSizes.Lg}
      iconName={IconName.ArrowLeft}
      onPress={() =>
        !isNotificationEnabled
          ? navigation.navigate(Routes.WALLET.HOME)
          : navigation.goBack()
      }
      style={navigationOptionsStyles.headerLeft}
    />
  ),
});<|MERGE_RESOLUTION|>--- conflicted
+++ resolved
@@ -32,11 +32,6 @@
 import SessionHeader from './sectionHeader';
 
 const NotificationsSettings = ({ navigation, route }: Props) => {
-<<<<<<< HEAD
-  const { evmAccounts: accounts } = useAccounts();
-  const { trackEvent, createEventBuilder } = useMetrics();
-=======
->>>>>>> dc0fc6b5
   const theme = useTheme();
 
   const isMetamaskNotificationsEnabled = useSelector(
