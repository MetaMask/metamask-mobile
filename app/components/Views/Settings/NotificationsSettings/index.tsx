--- conflicted
+++ resolved
@@ -32,10 +32,7 @@
 import SessionHeader from './sectionHeader';
 import { PushNotificationToggle } from './PushNotificationToggle';
 import { useFirstHDWalletAccounts } from './AccountsList.hooks';
-<<<<<<< HEAD
-=======
 import { NotificationSettingsViewSelectorsIDs } from '../../../../../e2e/selectors/Notifications/NotificationSettingsView.selectors';
->>>>>>> d641cb1f
 
 const NotificationsSettings = ({ navigation, route }: Props) => {
   const theme = useTheme();
@@ -95,16 +92,12 @@
             <FeatureAnnouncementToggle />
           </View>
 
-<<<<<<< HEAD
-          <View style={styles.line} />
-=======
           <View
             style={styles.line}
             testID={
               NotificationSettingsViewSelectorsIDs.FEATURE_ANNOUNCEMENT_SEPARATOR
             }
           />
->>>>>>> d641cb1f
 
           {/* Account Notification Toggles */}
           {hasFirstHDWallet && (
