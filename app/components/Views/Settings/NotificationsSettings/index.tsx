/* eslint-disable react-native/no-inline-styles */
/* eslint-disable react/display-name */
import React, { useEffect, useMemo, useCallback } from 'react';
import { Pressable, ScrollView, Switch, View, Linking } from 'react-native';
import { useSelector } from 'react-redux';
import { NavigationProp, ParamListBase } from '@react-navigation/native';

import { RootState } from '../../../../reducers';

import { strings } from '../../../../../locales/i18n';
import { useTheme } from '../../../../util/theme';
import Text, {
  TextVariant,
  TextColor,
} from '../../../../component-library/components/Texts/Text';
import { useAccounts } from '../../../../components/hooks/useAccounts';
import { AvatarAccountType } from '../../../../component-library/components/Avatars/Avatar';
import { getNavigationOptionsTitle } from '../../../UI/Navbar';

import SwitchLoadingModal from '../../../UI/Notification/SwitchLoadingModal';
import { Props } from './NotificationsSettings.types';
import { useStyles } from '../../../../component-library/hooks';

import NotificationOptionToggle from './NotificationOptionToggle';
import { NotificationsToggleTypes } from './NotificationsSettings.constants';

import { selectIsMetamaskNotificationsEnabled } from '../../../../selectors/notifications';

import {
  requestPushNotificationsPermission,
  asyncAlert,
} from '../../../../util/notifications';
import Routes from '../../../../constants/navigation/Routes';
import { IconName } from '../../../../component-library/components/Icons/Icon';
import ButtonIcon, {
  ButtonIconSizes,
} from '../../../../component-library/components/Buttons/ButtonIcon';
import SessionHeader from './sectionHeader';
import {
  useDisableNotifications,
  useEnableNotifications,
} from '../../../../util/notifications/hooks/useNotifications';
import { useAccountSettingsProps } from '../../../../util/notifications/hooks/useSwitchNotifications';
import styleSheet from './NotificationsSettings.styles';
import AppConstants from '../../../../core/AppConstants';
import { store } from '../../../../store';

interface MainNotificationSettingsProps extends Props {
  toggleNotificationsEnabled: () => void;
  isMetamaskNotificationsEnabled: boolean;
  goToLearnMore: () => void;
  styles: ReturnType<typeof styleSheet>;
}
const MainNotificationSettings = ({
  styles,
  toggleNotificationsEnabled,
  isMetamaskNotificationsEnabled,
  goToLearnMore,
}: MainNotificationSettingsProps) => {
  const { colors, brandColors } = useTheme();

  return (
    <>
      <Pressable
        style={styles.switchElement}
        onPressOut={toggleNotificationsEnabled}
      >
        <Text color={TextColor.Default} variant={TextVariant.BodyLGMedium}>
          {strings('app_settings.allow_notifications')}
        </Text>
        <Switch
          value={isMetamaskNotificationsEnabled}
          onChange={toggleNotificationsEnabled}
          trackColor={{
            true: colors.primary.default,
            false: colors.border.muted,
          }}
          thumbColor={brandColors.white}
          style={styles.switch}
          ios_backgroundColor={colors.border.muted}
        />
      </Pressable>
      <View style={styles.setting}>
        <Text color={TextColor.Alternative} variant={TextVariant.BodyMD}>
          {strings('app_settings.allow_notifications_desc')}{' '}
          <Text
            variant={TextVariant.BodyMD}
            color={TextColor.Info}
            onPress={goToLearnMore}
          >
            {strings('notifications.activation_card.learn_more')}
          </Text>
        </Text>
      </View>
    </>
  );
};
const NotificationsSettings = ({ navigation, route }: Props) => {
  const { accounts } = useAccounts();
  const accountsNotificationState = store.getState().notifications;
  const theme = useTheme();
  const accountAddresses = useMemo(
    () => accounts.map((a) => a.address),
    [accounts],
  );
  const accountSettingsProps = useAccountSettingsProps(accountAddresses);
  const {
    enableNotifications,
    loading: enableLoading,
    error: enablingError,
  } = useEnableNotifications();

  const {
    disableNotifications,
    loading: disableLoading,
    error: disablingError,
  } = useDisableNotifications();

  const accountAvatarType = useSelector((state: RootState) =>
    state.settings.useBlockieIcon
      ? AvatarAccountType.Blockies
      : AvatarAccountType.JazzIcon,
  );
  const basicFunctionalityEnabled = useSelector(
    (state: RootState) => state.settings.basicFunctionalityEnabled,
  );
  const [uiNotificationStatus, setUiNotificationStatus] = React.useState(false);

  const loading = enableLoading || disableLoading;
  const errorText = enablingError || disablingError;
  const loadingText = !uiNotificationStatus
    ? strings('app_settings.disabling_notifications')
    : strings('app_settings.enabling_notifications');

  const isMetamaskNotificationsEnabled = useSelector(
    selectIsMetamaskNotificationsEnabled,
  );

  // Params
  const isFullScreenModal = route?.params?.isFullScreenModal;
  // Style
  const { colors } = theme;
  const { styles } = useStyles(styleSheet, {});

  /**
   * Initializes the notifications feature.
   * If the notifications are disabled and the basic functionality is enabled,
   * it will request the push notifications permission and enable the notifications
   * if the permission is granted.
   */
  const toggleNotificationsEnabled = useCallback(async () => {
    if (!basicFunctionalityEnabled) {
      navigation.navigate(Routes.MODAL.ROOT_MODAL_FLOW, {
        screen: Routes.SHEET.BASIC_FUNCTIONALITY,
        params: {
          caller: Routes.SETTINGS.NOTIFICATIONS,
        },
      });
    } else if (isMetamaskNotificationsEnabled) {
      disableNotifications();
      setUiNotificationStatus(false);
    } else {
      const nativeNotificationStatus = await requestPushNotificationsPermission(
        asyncAlert,
      );

      if (nativeNotificationStatus) {
        /**
         * Although this is an async function, we are dispatching an action (firing & forget)
         * to emulate optimistic UI.
         */
        enableNotifications();
        setUiNotificationStatus(true);
      }
    }
  }, [
    basicFunctionalityEnabled,
    disableNotifications,
    enableNotifications,
    isMetamaskNotificationsEnabled,
    navigation,
  ]);

  const goToLearnMore = () => {
    Linking.openURL(AppConstants.URLS.PROFILE_SYNC);
  };

  const reFetchingAccountSettings = useCallback(async () => {
    await accountSettingsProps.update(accountAddresses);
  }, [accountAddresses, accountSettingsProps]);

  useEffect(() => {
    navigation.setOptions(
      getNavigationOptionsTitle(
        strings('app_settings.notifications_title'),
        navigation,
        isFullScreenModal,
        colors,
        null,
      ),
    );
    reFetchingAccountSettings();
  }, [colors, isFullScreenModal, navigation, reFetchingAccountSettings]);

  const refetchAccountSettings = useCallback(async () => {
    await accountSettingsProps.update(accountAddresses);
  }, [accountSettingsProps, accountAddresses]);

  const renderAccounts = useCallback(
    () =>
      accounts.map((account) => {
        const isEnabled =
          accountsNotificationState[account.address.toLowerCase()];
        return (
          <NotificationOptionToggle
            type={NotificationsToggleTypes.ACCOUNT}
            icon={accountAvatarType}
            key={account.address}
            title={account.name}
            address={account.address}
            isEnabled={isEnabled}
            refetchAccountSettings={refetchAccountSettings}
          />
<<<<<<< HEAD
        );
      }),
    // eslint-disable-next-line react-hooks/exhaustive-deps
    [accountSettingsProps.initialLoading, accountsNotificationState],
=======
        )
      );}),
    [accountAvatarType, accounts, accountsNotificationState, refetchAccountSettings],
>>>>>>> e9046711
  );

  return (
    <ScrollView style={styles.wrapper}>
      <MainNotificationSettings
        styles={styles}
        toggleNotificationsEnabled={toggleNotificationsEnabled}
        isMetamaskNotificationsEnabled={isMetamaskNotificationsEnabled}
        goToLearnMore={goToLearnMore}
        navigation={navigation}
        route={route}
      />

      {isMetamaskNotificationsEnabled && (
        <>
          <SessionHeader
            title={strings(
              'app_settings.notifications_opts.account_session_title',
            )}
            description={strings(
              'app_settings.notifications_opts.account_session_desc',
            )}
            styles={styles}
          />
          {renderAccounts()}
        </>
      )}
      <SwitchLoadingModal
        loading={loading}
        loadingText={loadingText}
        error={errorText}
      />
    </ScrollView>
  );
};

export default NotificationsSettings;

NotificationsSettings.navigationOptions = ({
  navigation,
  isNotificationEnabled,
}: {
  navigation: NavigationProp<ParamListBase>;
  isNotificationEnabled: boolean;
}) => ({
  headerLeft: () => (
    <ButtonIcon
      size={ButtonIconSizes.Lg}
      iconName={IconName.ArrowLeft}
      onPress={() =>
        !isNotificationEnabled
          ? navigation.navigate(Routes.WALLET.HOME)
          : navigation.goBack()
      }
      style={{ marginHorizontal: 16 }}
    />
  ),
});<|MERGE_RESOLUTION|>--- conflicted
+++ resolved
@@ -221,16 +221,14 @@
             isEnabled={isEnabled}
             refetchAccountSettings={refetchAccountSettings}
           />
-<<<<<<< HEAD
         );
       }),
-    // eslint-disable-next-line react-hooks/exhaustive-deps
-    [accountSettingsProps.initialLoading, accountsNotificationState],
-=======
-        )
-      );}),
-    [accountAvatarType, accounts, accountsNotificationState, refetchAccountSettings],
->>>>>>> e9046711
+    [
+      accountAvatarType,
+      accounts,
+      accountsNotificationState,
+      refetchAccountSettings,
+    ],
   );
 
   return (
