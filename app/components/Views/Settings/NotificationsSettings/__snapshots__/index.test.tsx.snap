--- conflicted
+++ resolved
@@ -109,10 +109,7 @@
         </Text>
       </Text>
     </View>
-<<<<<<< HEAD
-=======
     <View />
->>>>>>> 961a5281
   </View>
 </RCTScrollView>
 `;