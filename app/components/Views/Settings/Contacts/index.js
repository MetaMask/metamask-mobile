import React, { PureComponent } from 'react';
import { SafeAreaView, StyleSheet } from 'react-native';
import PropTypes from 'prop-types';
import { strings } from '../../../../../locales/i18n';
import { getNavigationOptionsTitle } from '../../../UI/Navbar';
import { connect } from 'react-redux';
import AddressList from '../../SendFlow/AddressList';
import StyledButton from '../../../UI/StyledButton';
import Engine from '../../../../core/Engine';
import ActionSheet from 'react-native-actionsheet';
import { ThemeContext } from '../../../../util/theme';

<<<<<<< HEAD
const styles = StyleSheet.create({
	wrapper: {
		backgroundColor: colors.white,
		flex: 1,
	},
	addContact: {
		marginHorizontal: 24,
		marginBottom: 16,
	},
});
=======
const createStyles = (colors) =>
	StyleSheet.create({
		wrapper: {
			backgroundColor: colors.background.default,
			flex: 1,
		},
		addContact: {
			marginHorizontal: 24,
			marginBottom: 16,
		},
	});
>>>>>>> f5b4a9f0

const EDIT = 'edit';
const ADD = 'add';

/**
 * View that contains app information
 */
class Contacts extends PureComponent {
	static propTypes = {
		/**
		 * Map representing the address book
		 */
		addressBook: PropTypes.object,
		/**
		/* navigation object required to push new views
		*/
		navigation: PropTypes.object,
		/**
		 * Network id
		 */
		network: PropTypes.string,
	};

	state = {
		reloadAddressList: false,
	};

	actionSheet;
	contactAddressToRemove;

	updateNavBar = () => {
		const { navigation } = this.props;
		const { colors } = this.context;
		navigation.setOptions(
			getNavigationOptionsTitle(strings('app_settings.contacts_title'), navigation, false, colors)
		);
	};

	componentDidMount = () => {
		this.updateNavBar();
	};

	componentDidUpdate = (prevProps) => {
		this.updateNavBar();
		const { network } = this.props;
		if (
			prevProps.addressBook &&
			this.props.addressBook &&
			JSON.stringify(prevProps.addressBook[network]) !== JSON.stringify(this.props.addressBook[network])
		)
			this.updateAddressList();
	};

	updateAddressList = () => {
		this.setState({ reloadAddressList: true });
		setTimeout(() => {
			this.setState({ reloadAddressList: false });
		}, 100);
	};

	onAddressLongPress = (address) => {
		this.contactAddressToRemove = address;
		this.actionSheet && this.actionSheet.show();
	};

	deleteContact = () => {
		this.setState({ reloadAddressList: true });
		const { AddressBookController } = Engine.context;
		const { network } = this.props;
		AddressBookController.delete(network, this.contactAddressToRemove);
		this.setState({ reloadAddressList: false });
	};

	onAddressPress = (address) => {
		this.props.navigation.navigate('ContactForm', {
			mode: EDIT,
			editMode: EDIT,
			address,
			onDelete: () => this.updateAddressList(),
		});
	};

	goToAddContact = () => {
		this.props.navigation.navigate('ContactForm', { mode: ADD });
	};

	createActionSheetRef = (ref) => {
		this.actionSheet = ref;
	};

	render = () => {
		const { reloadAddressList } = this.state;
		const { colors } = this.context;
		const styles = createStyles(colors);

		return (
			<SafeAreaView style={styles.wrapper} testID={'contacts-screen'}>
				<AddressList
					onlyRenderAddressBook
					reloadAddressList={reloadAddressList}
					onAccountPress={this.onAddressPress}
					onAccountLongPress={this.onAddressLongPress}
				/>
				<StyledButton
					type={'confirm'}
					containerStyle={styles.addContact}
					onPress={this.goToAddContact}
					testID={'add-contact-button'}
				>
					{strings('address_book.add_contact')}
				</StyledButton>
				<ActionSheet
					ref={this.createActionSheetRef}
					title={strings('address_book.delete_contact')}
					options={[strings('address_book.delete'), strings('address_book.cancel')]}
					cancelButtonIndex={1}
					destructiveButtonIndex={0}
					// eslint-disable-next-line react/jsx-no-bind
					onPress={(index) => (index === 0 ? this.deleteContact() : null)}
				/>
			</SafeAreaView>
		);
	};
}

Contacts.contextType = ThemeContext;

const mapStateToProps = (state) => ({
	addressBook: state.engine.backgroundState.AddressBookController.addressBook,
	network: state.engine.backgroundState.NetworkController.network,
});

export default connect(mapStateToProps)(Contacts);<|MERGE_RESOLUTION|>--- conflicted
+++ resolved
@@ -10,18 +10,6 @@
 import ActionSheet from 'react-native-actionsheet';
 import { ThemeContext } from '../../../../util/theme';
 
-<<<<<<< HEAD
-const styles = StyleSheet.create({
-	wrapper: {
-		backgroundColor: colors.white,
-		flex: 1,
-	},
-	addContact: {
-		marginHorizontal: 24,
-		marginBottom: 16,
-	},
-});
-=======
 const createStyles = (colors) =>
 	StyleSheet.create({
 		wrapper: {
@@ -33,7 +21,6 @@
 			marginBottom: 16,
 		},
 	});
->>>>>>> f5b4a9f0
 
 const EDIT = 'edit';
 const ADD = 'add';
