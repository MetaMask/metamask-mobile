import React, { PureComponent } from 'react';
import {
  Platform,
  SafeAreaView,
  StyleSheet,
  Text,
  TextInput,
  TouchableOpacity,
  View,
} from 'react-native';
import { fontStyles } from '../../../../../styles/common';
import PropTypes from 'prop-types';
import { getEditableOptions } from '../../../../UI/Navbar';
import StyledButton from '../../../../UI/StyledButton';
import Engine from '../../../../../core/Engine';
import { connect } from 'react-redux';
import { KeyboardAwareScrollView } from 'react-native-keyboard-aware-scroll-view';
import { strings } from '../../../../../../locales/i18n';
import {
  renderShortAddress,
<<<<<<< HEAD
  safeToChecksumAddress,
=======
>>>>>>> 961a5281
  areAddressesEqual,
  validateAddressOrENS,
} from '../../../../../util/address';
import ErrorMessage from '../../../confirmations/legacy/SendFlow/ErrorMessage';
import AntIcon from 'react-native-vector-icons/AntDesign';
import ActionSheet from '@metamask/react-native-actionsheet';
import { mockTheme, ThemeContext } from '../../../../../util/theme';
import {
  CONTACT_ALREADY_SAVED,
  SYMBOL_ERROR,
} from '../../../../../constants/error';
import Routes from '../../../../../constants/navigation/Routes';
import { createQRScannerNavDetails } from '../../../QRTabSwitcher';
import { selectEvmChainId } from '../../../../../selectors/networkController';
import { AddContactViewSelectorsIDs } from '../../../../../../e2e/selectors/Settings/Contacts/AddContactView.selectors';
import { selectInternalAccounts } from '../../../../../selectors/accountsController';
import { selectAddressBook } from '../../../../../selectors/addressBookController';

const createStyles = (colors) =>
  StyleSheet.create({
    wrapper: {
      backgroundColor: colors.background.default,
      flex: 1,
      flexDirection: 'column',
    },
    scrollWrapper: {
      flex: 1,
      paddingVertical: 12,
    },
    input: {
      ...fontStyles.normal,
      flex: 1,
      fontSize: 12,
      borderColor: colors.border.default,
      borderRadius: 5,
      borderWidth: 2,
      padding: 10,
      flexDirection: 'row',
      alignItems: 'center',
      color: colors.text.default,
    },
    resolvedInput: {
      ...fontStyles.normal,
      fontSize: 10,
      color: colors.text.default,
    },
    informationWrapper: {
      flex: 1,
      paddingHorizontal: 24,
    },
    label: {
      fontSize: 14,
      paddingVertical: 12,
      color: colors.text.default,
      ...fontStyles.bold,
    },
    buttonsWrapper: {
      marginVertical: 12,
      flexDirection: 'row',
      alignSelf: 'flex-end',
    },
    buttonsContainer: {
      flex: 1,
      flexDirection: 'column',
      alignSelf: 'flex-end',
    },
    scanIcon: {
      flexDirection: 'column',
      alignItems: 'center',
    },
    iconWrapper: {
      alignItems: 'flex-end',
    },
    textInput: {
      ...fontStyles.normal,
      padding: 0,
      paddingRight: 8,
      color: colors.text.default,
    },
    inputWrapper: {
      flex: 1,
      flexDirection: 'column',
    },
    textInputDisaled: {
      borderColor: colors.transparent,
    },
    actionButton: {
      marginVertical: 4,
    },
  });

const ADD = 'add';
const EDIT = 'edit';

/**
 * View that contains app information
 */
class ContactForm extends PureComponent {
  static propTypes = {
    /**
     * Object that represents the navigator
     */
    navigation: PropTypes.object,
    /**
     * An array containing each account with metadata
     */
    internalAccounts: PropTypes.array,
    /**
     * Map representing the address book
     */
    addressBook: PropTypes.object,
    /**
     * Object that represents the current route info like params passed to it
     */
    route: PropTypes.object,
    /**
     * Network chainId
     */
    chainId: PropTypes.string,
  };

  state = {
    name: null,
    address: null,
    addressError: null,
    toEnsName: null,
    toEnsAddress: null,
    addressReady: false,
    mode: this.props.route.params?.mode ?? ADD,
    memo: null,
    editable: true,
    inputWidth: Platform.OS === 'android' ? '99%' : undefined,
  };

  actionSheet = React.createRef();
  addressInput = React.createRef();
  memoInput = React.createRef();

  updateNavBar = () => {
    const { navigation, route } = this.props;
    const colors = this.context.colors || mockTheme.colors;
    navigation.setOptions(
      getEditableOptions(
        strings(`address_book.${route.params?.mode ?? ADD}_contact_title`),
        navigation,
        route,
        colors,
      ),
    );
  };

  componentDidMount = () => {
    const { mode } = this.state;
    const { navigation } = this.props;
    this.updateNavBar();
    // Workaround https://github.com/facebook/react-native/issues/9958
    this.state.inputWidth &&
      setTimeout(() => {
        this.setState({ inputWidth: '100%' });
      }, 100);
    if (mode === EDIT) {
      const { addressBook, chainId, internalAccounts } = this.props;
      const networkAddressBook = addressBook[chainId] || {};
      const address = this.props.route.params?.address ?? '';
      const contact =
        networkAddressBook[address] ||
        (address &&
          internalAccounts.find((account) =>
            areAddressesEqual(account.address, address),
          ));
      this.setState({
        address,
        name: contact?.name ?? '',
        memo: contact?.memo ?? '',
        addressReady: true,
        editable: false,
      });
      navigation && navigation.setParams({ dispatch: this.onEdit, mode: EDIT });
    }
  };

  componentDidUpdate = () => {
    this.updateNavBar();
  };

  onEdit = () => {
    const { navigation } = this.props;
    const { editable } = this.state;
    if (editable) navigation.setParams({ editMode: EDIT });
    else navigation.setParams({ editMode: ADD });

    this.setState({ editable: !editable });
  };

  onDelete = () => {
    this.contactAddressToRemove = this.state.address;
    this.actionSheet && this.actionSheet.show();
  };

  onChangeName = (name) => {
    this.setState({ name });
  };

  validateAddressOrENSFromInput = async (address) => {
    const { addressBook, internalAccounts, chainId } = this.props;

    const {
      addressError,
      toEnsName,
      addressReady,
      toEnsAddress,
      errorContinue,
    } = await validateAddressOrENS(
      address,
      addressBook,
      internalAccounts,
      chainId,
    );

    this.setState({
      addressError,
      toEnsName,
      addressReady,
      toEnsAddress,
      errorContinue,
    });
  };

  onChangeAddress = (address) => {
    this.validateAddressOrENSFromInput(address);
    this.setState({ address });
  };

  onChangeMemo = (memo) => {
    this.setState({ memo });
  };

  jumpToAddressInput = () => {
    const { current } = this.addressInput;
    current && current.focus();
  };

  jumpToMemoInput = () => {
    const { current } = this.memoInput;
    current && current.focus();
  };

  saveContact = () => {
    const { name, address, memo, toEnsAddress } = this.state;
    const { chainId, navigation } = this.props;
    const { AddressBookController } = Engine.context;
    if (!name || !address) return;
    AddressBookController.set(
      safeToChecksumAddress(toEnsAddress || address),
      name,
      chainId,
      memo,
    );
    navigation.pop();
  };

  deleteContact = () => {
    const { AddressBookController } = Engine.context;
    const { chainId, navigation, route } = this.props;
    AddressBookController.delete(chainId, this.contactAddressToRemove);
    route.params.onDelete();
    navigation.pop();
  };

  onScan = () => {
    this.props.navigation.navigate(
      ...createQRScannerNavDetails({
        onScanSuccess: (meta) => {
          if (meta.target_address) {
            this.onChangeAddress(meta.target_address);
          }
        },
        origin: Routes.SETTINGS.CONTACT_FORM,
      }),
    );
  };

  createActionSheetRef = (ref) => {
    this.actionSheet = ref;
  };

  renderErrorMessage = (addressError) => {
    let errorMessage = addressError;

    if (addressError === CONTACT_ALREADY_SAVED) {
      errorMessage = strings('address_book.address_already_saved');
    }
    if (addressError === SYMBOL_ERROR) {
      errorMessage = `${
        strings('transaction.tokenContractAddressWarning_1') +
        strings('transaction.tokenContractAddressWarning_2') +
        strings('transaction.tokenContractAddressWarning_3')
      }`;
    }

    return errorMessage;
  };

  onErrorContinue = () => {
    this.setState({ addressError: null });
  };

  render = () => {
    const {
      address,
      addressError,
      toEnsName,
      name,
      mode,
      addressReady,
      memo,
      editable,
      inputWidth,
      toEnsAddress,
      errorContinue,
    } = this.state;
    const colors = this.context.colors || mockTheme.colors;
    const themeAppearance = this.context.themeAppearance || 'light';
    const styles = createStyles(colors);

    return (
      <SafeAreaView
        style={styles.wrapper}
        testID={AddContactViewSelectorsIDs.CONTAINER}
      >
        <KeyboardAwareScrollView style={styles.informationWrapper}>
          <View style={styles.scrollWrapper}>
            <Text style={styles.label}>{strings('address_book.name')}</Text>
            <TextInput
              editable={this.state.editable}
              autoCapitalize={'none'}
              autoCorrect={false}
              onChangeText={this.onChangeName}
              placeholder={strings('address_book.nickname')}
              placeholderTextColor={colors.text.muted}
              spellCheck={false}
              numberOfLines={1}
              style={[
                styles.input,
                inputWidth ? { width: inputWidth } : {},
                editable ? {} : styles.textInputDisaled,
              ]}
              value={name}
              onSubmitEditing={this.jumpToAddressInput}
              testID={AddContactViewSelectorsIDs.NAME_INPUT}
              keyboardAppearance={themeAppearance}
            />

            <Text style={styles.label}>{strings('address_book.address')}</Text>
            <View
              style={[styles.input, editable ? {} : styles.textInputDisaled]}
            >
              <View style={styles.inputWrapper}>
                <TextInput
                  editable={editable}
                  autoCapitalize={'none'}
                  autoCorrect={false}
                  onChangeText={this.onChangeAddress}
                  placeholder={strings('address_book.add_input_placeholder')}
                  placeholderTextColor={colors.text.muted}
                  spellCheck={false}
                  numberOfLines={1}
                  style={[
                    styles.textInput,
                    inputWidth ? { width: inputWidth } : {},
                  ]}
                  value={toEnsName || address}
                  ref={this.addressInput}
                  onSubmitEditing={this.jumpToMemoInput}
                  testID={AddContactViewSelectorsIDs.ADDRESS_INPUT}
                  keyboardAppearance={themeAppearance}
                />
                {toEnsName && toEnsAddress && (
                  <Text style={styles.resolvedInput}>
                    {renderShortAddress(toEnsAddress)}
                  </Text>
                )}
              </View>

              {editable && (
                <TouchableOpacity
                  onPress={this.onScan}
                  style={styles.iconWrapper}
                >
                  <AntIcon
                    name="scan1"
                    size={20}
                    color={colors.primary.default}
                    style={styles.scanIcon}
                  />
                </TouchableOpacity>
              )}
            </View>

            <Text style={styles.label}>{strings('address_book.memo')}</Text>
            <View
              style={[styles.input, editable ? {} : styles.textInputDisaled]}
            >
              <View style={styles.inputWrapper}>
                <TextInput
                  multiline
                  editable={editable}
                  autoCapitalize={'none'}
                  autoCorrect={false}
                  onChangeText={this.onChangeMemo}
                  placeholder={strings('address_book.memo')}
                  placeholderTextColor={colors.text.muted}
                  spellCheck={false}
                  numberOfLines={1}
                  style={[
                    styles.textInput,
                    inputWidth ? { width: inputWidth } : {},
                  ]}
                  value={memo}
                  ref={this.memoInput}
                  testID={AddContactViewSelectorsIDs.MEMO_INPUT}
                  keyboardAppearance={themeAppearance}
                />
              </View>
            </View>
          </View>

          {addressError && (
            <ErrorMessage
              errorMessage={this.renderErrorMessage(addressError)}
              errorContinue={!!errorContinue}
              onContinue={this.onErrorContinue}
            />
          )}

          {!!editable && (
            <View style={styles.buttonsWrapper}>
              <View style={styles.buttonsContainer}>
                <View style={styles.actionButton}>
                  <StyledButton
                    type={'confirm'}
                    disabled={!addressReady || !name || !!addressError}
                    onPress={this.saveContact}
                    testID={AddContactViewSelectorsIDs.ADD_BUTTON}
                  >
                    {strings(`address_book.${mode}_contact`)}
                  </StyledButton>
                </View>
                {mode === EDIT && (
                  <View style={styles.actionButton}>
                    <StyledButton
                      style={styles.actionButton}
                      type={'warning-empty'}
                      disabled={!addressReady || !name || !!addressError}
                      onPress={this.onDelete}
                      testID={AddContactViewSelectorsIDs.DELETE_BUTTON}
                    >
                      {strings(`address_book.delete`)}
                    </StyledButton>
                  </View>
                )}
              </View>
            </View>
          )}
          <ActionSheet
            ref={this.createActionSheetRef}
            title={strings('address_book.delete_contact')}
            options={[
              strings('address_book.delete'),
              strings('address_book.cancel'),
            ]}
            cancelButtonIndex={1}
            destructiveButtonIndex={0}
            // eslint-disable-next-line react/jsx-no-bind
            onPress={(index) => (index === 0 ? this.deleteContact() : null)}
            theme={themeAppearance}
          />
        </KeyboardAwareScrollView>
      </SafeAreaView>
    );
  };
}

ContactForm.contextType = ThemeContext;

const mapStateToProps = (state) => ({
  addressBook: selectAddressBook(state),
  internalAccounts: selectInternalAccounts(state),
  chainId: selectEvmChainId(state),
});

export default connect(mapStateToProps)(ContactForm);<|MERGE_RESOLUTION|>--- conflicted
+++ resolved
@@ -13,15 +13,12 @@
 import { getEditableOptions } from '../../../../UI/Navbar';
 import StyledButton from '../../../../UI/StyledButton';
 import Engine from '../../../../../core/Engine';
+import { toChecksumAddress } from 'ethereumjs-util';
 import { connect } from 'react-redux';
 import { KeyboardAwareScrollView } from 'react-native-keyboard-aware-scroll-view';
 import { strings } from '../../../../../../locales/i18n';
 import {
   renderShortAddress,
-<<<<<<< HEAD
-  safeToChecksumAddress,
-=======
->>>>>>> 961a5281
   areAddressesEqual,
   validateAddressOrENS,
 } from '../../../../../util/address';
@@ -275,7 +272,7 @@
     const { AddressBookController } = Engine.context;
     if (!name || !address) return;
     AddressBookController.set(
-      safeToChecksumAddress(toEnsAddress || address),
+      toChecksumAddress(toEnsAddress || address),
       name,
       chainId,
       memo,
