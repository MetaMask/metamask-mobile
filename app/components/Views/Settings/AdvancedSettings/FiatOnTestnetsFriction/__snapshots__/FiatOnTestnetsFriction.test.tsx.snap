--- conflicted
+++ resolved
@@ -77,7 +77,7 @@
             "borderTopLeftRadius": 8,
             "borderTopRightRadius": 8,
             "borderWidth": 1,
-            "maxHeight": 1334,
+            "maxHeight": NaN,
             "overflow": "hidden",
             "paddingBottom": undefined,
             "shadowColor": "#0000001a",
@@ -334,13 +334,8 @@
               {
                 "alignItems": "center",
                 "alignSelf": "stretch",
-<<<<<<< HEAD
-                "backgroundColor": "transparent",
-                "borderColor": "#4459ff",
-=======
                 "backgroundColor": "#3c4d9d1a",
                 "borderColor": "transparent",
->>>>>>> 05d3e30f
                 "borderRadius": 12,
                 "borderWidth": 1,
                 "flex": 1,
@@ -379,11 +374,7 @@
               {
                 "alignItems": "center",
                 "alignSelf": "stretch",
-<<<<<<< HEAD
-                "backgroundColor": "#4459ff",
-=======
                 "backgroundColor": "#121314",
->>>>>>> 05d3e30f
                 "borderRadius": 12,
                 "flex": 1,
                 "flexDirection": "row",
