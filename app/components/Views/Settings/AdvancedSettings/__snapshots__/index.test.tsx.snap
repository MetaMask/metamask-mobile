// Jest Snapshot v1, https://goo.gl/fbAQLP

exports[`AdvancedSettings should render correctly 1`] = `
<RCTSafeAreaView
  style={
    {
      "flex": 1,
    }
  }
>
  <RCTScrollView
    automaticallyAdjustContentInsets={false}
    contentInset={
      {
        "bottom": 0,
      }
    }
    enableAutomaticScroll={true}
    enableOnAndroid={false}
    enableResetScrollToCoords={true}
    extraHeight={75}
    extraScrollHeight={0}
    getScrollResponder={[Function]}
    handleOnScroll={[Function]}
    keyboardDismissMode="interactive"
    keyboardOpeningTime={250}
    keyboardSpace={0}
    onScroll={[Function]}
    resetKeyboardSpace={[Function]}
    resetScrollToCoords={
      {
        "x": 0,
        "y": 0,
      }
    }
    scrollEventThrottle={1}
    scrollForExtraHeightOnAndroid={[Function]}
    scrollIntoView={[Function]}
    scrollToEnd={[Function]}
    scrollToFocusedInput={[Function]}
    scrollToPosition={[Function]}
    showsVerticalScrollIndicator={true}
    style={
      {
        "backgroundColor": "#ffffff",
        "flex": 1,
        "padding": 16,
        "paddingBottom": 100,
      }
    }
    testID="advanced-settings-scrollview"
    update={[Function]}
    viewIsInsideTabBar={false}
  >
    <View>
      <View
        style={
          {
            "paddingBottom": 48,
          }
        }
        testID="advanced-settings"
      >
        <View />
        <View
          style={
            [
              {
                "marginTop": 32,
              },
              {
                "marginTop": 0,
              },
            ]
          }
        >
          <Text
            accessibilityRole="text"
            style={
              {
                "color": "#121314",
                "fontFamily": "Geist Medium",
                "fontSize": 18,
                "letterSpacing": 0,
                "lineHeight": 24,
              }
            }
          >
            Reset Account
          </Text>
          <Text
            accessibilityRole="text"
            style={
              {
                "color": "#686e7d",
                "fontFamily": "Geist Regular",
                "fontSize": 16,
                "letterSpacing": 0,
                "lineHeight": 24,
                "marginTop": 8,
              }
            }
          >
            This action will clear your transaction activity. This data might not be retrievable.
          </Text>
          <TouchableOpacity
            accessibilityRole="button"
            accessible={true}
            activeOpacity={1}
            onPress={[Function]}
            onPressIn={[Function]}
            onPressOut={[Function]}
            style={
              {
                "alignItems": "center",
                "alignSelf": "stretch",
<<<<<<< HEAD
                "backgroundColor": "transparent",
                "borderColor": "#4459ff",
=======
                "backgroundColor": "#3c4d9d1a",
                "borderColor": "transparent",
>>>>>>> 05d3e30f
                "borderRadius": 12,
                "borderWidth": 1,
                "flexDirection": "row",
                "height": 48,
                "justifyContent": "center",
                "marginTop": 16,
                "overflow": "hidden",
                "paddingHorizontal": 16,
              }
            }
          >
            <Text
              accessibilityRole="text"
              style={
                {
                  "color": "#121314",
                  "fontFamily": "Geist Medium",
                  "fontSize": 16,
                  "letterSpacing": 0,
                  "lineHeight": 24,
                }
              }
            >
              Reset Account
            </Text>
          </TouchableOpacity>
        </View>
        <View
          style={
            {
              "marginTop": 32,
            }
          }
        >
          <View
            style={
              {
                "alignItems": "center",
                "flexDirection": "row",
              }
            }
          >
            <Text
              accessibilityRole="text"
              style={
                {
                  "color": "#121314",
                  "flex": 1,
                  "fontFamily": "Geist Medium",
                  "fontSize": 18,
                  "letterSpacing": 0,
                  "lineHeight": 24,
                }
              }
            >
              Use smart account
            </Text>
            <View
              style={
                {
                  "alignItems": "center",
                  "flexDirection": "row",
                  "marginLeft": 16,
                }
              }
            >
              <RCTSwitch
                accessibilityLabel="Use smart account"
                accessibilityRole="switch"
                onChange={[Function]}
                onResponderTerminationRequest={[Function]}
                onStartShouldSetResponder={[Function]}
                onTintColor="#4459ff"
                style={
                  [
                    {
                      "height": 31,
                      "width": 51,
                    },
                    [
                      {
                        "alignSelf": "flex-start",
                      },
                      {
                        "backgroundColor": "#b7bbc866",
                        "borderRadius": 16,
                      },
                    ],
                  ]
                }
                testID="smart_account_opt_in"
                thumbTintColor="#ffffff"
                tintColor="#b7bbc866"
                value={true}
              />
            </View>
          </View>
          <Text
            accessibilityRole="text"
            style={
              {
                "color": "#686e7d",
                "fontFamily": "Geist Regular",
                "fontSize": 16,
                "letterSpacing": 0,
                "lineHeight": 24,
                "marginTop": 8,
              }
            }
          >
            Keep this on to automatically switch accounts created within MetaMask to smart accounts whenever relevant features are available, such as faster transactions, lower network fees and payment flexibility on payment for those.
             
            <Text
              accessibilityRole="text"
              link={true}
              onPress={[Function]}
              style={
                {
                  "color": "#4459ff",
                  "fontFamily": "Geist Regular",
                  "fontSize": 16,
                  "letterSpacing": 0,
                  "lineHeight": 24,
                }
              }
            >
              Learn more.
            </Text>
          </Text>
        </View>
        <View
          style={
            {
              "marginTop": 32,
            }
          }
        >
          <View
            style={
              {
                "alignItems": "center",
                "flexDirection": "row",
              }
            }
          >
            <Text
              accessibilityRole="text"
              style={
                {
                  "color": "#121314",
                  "flex": 1,
                  "fontFamily": "Geist Medium",
                  "fontSize": 18,
                  "letterSpacing": 0,
                  "lineHeight": 24,
                }
              }
            >
              Dismiss "Switch to Smart Account" suggestion
            </Text>
            <View
              style={
                {
                  "alignItems": "center",
                  "flexDirection": "row",
                  "marginLeft": 16,
                }
              }
            >
              <RCTSwitch
                accessibilityLabel="Dismiss "Switch to Smart Account" suggestion"
                accessibilityRole="switch"
                onChange={[Function]}
                onResponderTerminationRequest={[Function]}
                onStartShouldSetResponder={[Function]}
                onTintColor="#4459ff"
                style={
                  [
                    {
                      "height": 31,
                      "width": 51,
                    },
                    [
                      {
                        "alignSelf": "flex-start",
                      },
                      {
                        "backgroundColor": "#b7bbc866",
                        "borderRadius": 16,
                      },
                    ],
                  ]
                }
                testID="dismiss_smart_account_update"
                thumbTintColor="#ffffff"
                tintColor="#b7bbc866"
                value={false}
              />
            </View>
          </View>
          <Text
            accessibilityRole="text"
            style={
              {
                "color": "#686e7d",
                "fontFamily": "Geist Regular",
                "fontSize": 16,
                "letterSpacing": 0,
                "lineHeight": 24,
                "marginTop": 8,
              }
            }
          >
            Turn this on to no longer see the "Switch to Smart Account" suggestion on any account. Smart accounts unlocks faster transactions, lower network fees and more flexibility on payment for those.
          </Text>
        </View>
        <View
          style={
            {
              "marginTop": 32,
            }
          }
        >
          <View
            style={
              {
                "alignItems": "center",
                "flexDirection": "row",
              }
            }
          >
            <Text
              accessibilityRole="text"
              style={
                {
                  "color": "#121314",
                  "flex": 1,
                  "fontFamily": "Geist Medium",
                  "fontSize": 18,
                  "letterSpacing": 0,
                  "lineHeight": 24,
                }
              }
            >
              Dismiss "Switch to Smart Account" suggestion
            </Text>
            <View
              style={
                {
                  "alignItems": "center",
                  "flexDirection": "row",
                  "marginLeft": 16,
                }
              }
            >
              <RCTSwitch
                accessibilityLabel="Dismiss "Switch to Smart Account" suggestion"
                accessibilityRole="switch"
                onChange={[Function]}
                onResponderTerminationRequest={[Function]}
                onStartShouldSetResponder={[Function]}
                onTintColor="#4459ff"
                style={
                  [
                    {
                      "height": 31,
                      "width": 51,
                    },
                    [
                      {
                        "alignSelf": "flex-start",
                      },
                      {
                        "backgroundColor": "#b7bbc866",
                        "borderRadius": 16,
                      },
                    ],
                  ]
                }
                testID="dismiss_smart_account_update"
                thumbTintColor="#ffffff"
                tintColor="#b7bbc866"
                value={false}
              />
            </View>
          </View>
          <Text
            accessibilityRole="text"
            style={
              {
                "color": "#686e7d",
                "fontFamily": "CentraNo1-Book",
                "fontSize": 16,
                "fontWeight": "400",
                "letterSpacing": 0,
                "lineHeight": 24,
                "marginTop": 8,
              }
            }
          >
            Turn this on to no longer see the "Switch to Smart Account" suggestion on any account. Smart accounts unlocks faster transactions, lower network fees and more flexibility on payment for those.
          </Text>
        </View>
        <View
          style={
            {
              "marginTop": 32,
            }
          }
        >
          <View
            style={
              {
                "alignItems": "center",
                "flexDirection": "row",
              }
            }
          >
            <Text
              accessibilityRole="text"
              style={
                {
                  "color": "#121314",
                  "flex": 1,
                  "fontFamily": "CentraNo1-Medium",
                  "fontSize": 18,
                  "fontWeight": "500",
                  "letterSpacing": 0,
                  "lineHeight": 24,
                }
              }
            >
              Smart Transactions
            </Text>
            <View
              style={
                {
                  "alignItems": "center",
                  "flexDirection": "row",
                  "marginLeft": 16,
                }
              }
            >
              <RCTSwitch
                accessibilityLabel="Smart Transactions"
                accessibilityRole="switch"
                onChange={[Function]}
                onResponderTerminationRequest={[Function]}
                onStartShouldSetResponder={[Function]}
                onTintColor="#4459ff"
                style={
                  [
                    {
                      "height": 31,
                      "width": 51,
                    },
                    [
                      {
                        "alignSelf": "flex-start",
                      },
                      {
                        "backgroundColor": "#b7bbc866",
                        "borderRadius": 16,
                      },
                    ],
                  ]
                }
                testID="smart_transactions_opt_in_switch"
                thumbTintColor="#ffffff"
                tintColor="#b7bbc866"
                value={true}
              />
            </View>
          </View>
          <Text
            accessibilityRole="text"
            style={
              {
                "color": "#686e7d",
                "fontFamily": "Geist Regular",
                "fontSize": 16,
                "letterSpacing": 0,
                "lineHeight": 24,
                "marginTop": 8,
              }
            }
          >
            Turn on Smart Transactions for more reliable and secure transactions on supported networks.
             
            <Text
              accessibilityRole="text"
              link={true}
              onPress={[Function]}
              style={
                {
                  "color": "#4459ff",
                  "fontFamily": "Geist Regular",
                  "fontSize": 16,
                  "letterSpacing": 0,
                  "lineHeight": 24,
                }
              }
            >
              Learn more.
            </Text>
          </Text>
        </View>
        <View
          style={
            {
              "marginTop": 32,
            }
          }
        >
          <View
            style={
              {
                "alignItems": "center",
                "flexDirection": "row",
              }
            }
          >
            <Text
              accessibilityRole="text"
              style={
                {
                  "color": "#121314",
                  "flex": 1,
                  "fontFamily": "Geist Medium",
                  "fontSize": 18,
                  "letterSpacing": 0,
                  "lineHeight": 24,
                }
              }
            >
              Show Hex Data
            </Text>
            <View
              style={
                {
                  "alignItems": "center",
                  "flexDirection": "row",
                  "marginLeft": 16,
                }
              }
            >
              <RCTSwitch
                accessibilityLabel="Show Hex Data"
                accessibilityRole="switch"
                onChange={[Function]}
                onResponderTerminationRequest={[Function]}
                onStartShouldSetResponder={[Function]}
                onTintColor="#4459ff"
                style={
                  [
                    {
                      "height": 31,
                      "width": 51,
                    },
                    [
                      {
                        "alignSelf": "flex-start",
                      },
                      {
                        "backgroundColor": "#b7bbc866",
                        "borderRadius": 16,
                      },
                    ],
                  ]
                }
                thumbTintColor="#ffffff"
                tintColor="#b7bbc866"
                value={true}
              />
            </View>
          </View>
          <Text
            accessibilityRole="text"
            style={
              {
                "color": "#686e7d",
                "fontFamily": "Geist Regular",
                "fontSize": 16,
                "letterSpacing": 0,
                "lineHeight": 24,
                "marginTop": 8,
              }
            }
          >
            Select this to show the hex data field on the send screen.
          </Text>
        </View>
        <View
          style={
            {
              "marginTop": 32,
            }
          }
        >
          <View
            style={
              {
                "alignItems": "center",
                "flexDirection": "row",
              }
            }
          >
            <Text
              accessibilityRole="text"
              style={
                {
                  "color": "#121314",
                  "flex": 1,
                  "fontFamily": "Geist Medium",
                  "fontSize": 18,
                  "letterSpacing": 0,
                  "lineHeight": 24,
                }
              }
            >
              Customize transaction nonce
            </Text>
            <View
              style={
                {
                  "alignItems": "center",
                  "flexDirection": "row",
                  "marginLeft": 16,
                }
              }
            >
              <RCTSwitch
                accessibilityLabel="Customize transaction nonce"
                accessibilityRole="switch"
                onChange={[Function]}
                onResponderTerminationRequest={[Function]}
                onStartShouldSetResponder={[Function]}
                onTintColor="#4459ff"
                style={
                  [
                    {
                      "height": 31,
                      "width": 51,
                    },
                    [
                      {
                        "alignSelf": "flex-start",
                      },
                      {
                        "backgroundColor": "#b7bbc866",
                        "borderRadius": 16,
                      },
                    ],
                  ]
                }
                thumbTintColor="#ffffff"
                tintColor="#b7bbc866"
                value={false}
              />
            </View>
          </View>
          <Text
            accessibilityRole="text"
            style={
              {
                "color": "#686e7d",
                "fontFamily": "Geist Regular",
                "fontSize": 16,
                "letterSpacing": 0,
                "lineHeight": 24,
                "marginTop": 8,
              }
            }
          >
            Turn this on to change the nonce (transaction number) on confirmation screens. This is an advanced feature, use cautiously.
          </Text>
        </View>
        <View
          style={
            {
              "marginTop": 32,
            }
          }
        >
          <View
            style={
              {
                "alignItems": "center",
                "flexDirection": "row",
              }
            }
          >
            <Text
              accessibilityRole="text"
              style={
                {
                  "color": "#121314",
                  "flex": 1,
                  "fontFamily": "Geist Medium",
                  "fontSize": 18,
                  "letterSpacing": 0,
                  "lineHeight": 24,
                }
              }
            >
              Autodetect tokens
            </Text>
            <View
              style={
                {
                  "alignItems": "center",
                  "flexDirection": "row",
                  "marginLeft": 16,
                }
              }
            >
              <RCTSwitch
                accessibilityRole="switch"
                onChange={[Function]}
                onResponderTerminationRequest={[Function]}
                onStartShouldSetResponder={[Function]}
                onTintColor="#4459ff"
                style={
                  [
                    {
                      "height": 31,
                      "width": 51,
                    },
                    [
                      {
                        "alignSelf": "flex-start",
                      },
                      {
                        "backgroundColor": "#b7bbc866",
                        "borderRadius": 16,
                      },
                    ],
                  ]
                }
                testID="token-detection-toggle"
                thumbTintColor="#ffffff"
                tintColor="#b7bbc866"
                value={true}
              />
            </View>
          </View>
          <Text
            accessibilityRole="text"
            style={
              {
                "color": "#686e7d",
                "fontFamily": "Geist Regular",
                "fontSize": 16,
                "letterSpacing": 0,
                "lineHeight": 24,
                "marginTop": 8,
              }
            }
          >
            We use third-party APIs to detect and display new tokens sent to your wallet. Turn off if you don’t want the app to pull data from those services.
          </Text>
        </View>
        <View
          style={
            {
              "marginTop": 32,
            }
          }
        >
          <View
            style={
              {
                "alignItems": "center",
                "flexDirection": "row",
              }
            }
          >
            <Text
              accessibilityRole="text"
              style={
                {
                  "color": "#121314",
                  "flex": 1,
                  "fontFamily": "Geist Medium",
                  "fontSize": 18,
                  "letterSpacing": 0,
                  "lineHeight": 24,
                }
              }
            >
              Show conversion on test networks
            </Text>
            <View
              style={
                {
                  "alignItems": "center",
                  "flexDirection": "row",
                  "marginLeft": 16,
                }
              }
            >
              <RCTSwitch
                accessibilityLabel="Show conversion on test networks"
                accessibilityRole="switch"
                onChange={[Function]}
                onResponderTerminationRequest={[Function]}
                onStartShouldSetResponder={[Function]}
                onTintColor="#4459ff"
                style={
                  [
                    {
                      "height": 31,
                      "width": 51,
                    },
                    [
                      {
                        "alignSelf": "flex-start",
                      },
                      {
                        "backgroundColor": "#b7bbc866",
                        "borderRadius": 16,
                      },
                    ],
                  ]
                }
                testID="show-fiat-on-testnets"
                thumbTintColor="#ffffff"
                tintColor="#b7bbc866"
                value={false}
              />
            </View>
          </View>
          <Text
            accessibilityRole="text"
            style={
              {
                "color": "#686e7d",
                "fontFamily": "Geist Regular",
                "fontSize": 16,
                "letterSpacing": 0,
                "lineHeight": 24,
                "marginTop": 8,
              }
            }
          >
            Select this to show fiat conversion on test networks
          </Text>
        </View>
        <View
          style={
            {
              "marginTop": 32,
            }
          }
        >
          <Text
            accessibilityRole="text"
            style={
              {
                "color": "#121314",
                "fontFamily": "Geist Medium",
                "fontSize": 18,
                "letterSpacing": 0,
                "lineHeight": 24,
              }
            }
          >
            State Logs
          </Text>
          <Text
            accessibilityRole="text"
            style={
              {
                "color": "#686e7d",
                "fontFamily": "Geist Regular",
                "fontSize": 16,
                "letterSpacing": 0,
                "lineHeight": 24,
                "marginTop": 8,
              }
            }
          >
            This will help MetaMask debug any issue you might encounter. Please send it to MetaMask support via hamburger icon &gt; Send Feedback, or reply to your existing ticket if you have one.
          </Text>
          <TouchableOpacity
            accessibilityRole="button"
            accessible={true}
            activeOpacity={1}
            onPress={[Function]}
            onPressIn={[Function]}
            onPressOut={[Function]}
            style={
              {
                "alignItems": "center",
                "alignSelf": "stretch",
<<<<<<< HEAD
                "backgroundColor": "transparent",
                "borderColor": "#4459ff",
=======
                "backgroundColor": "#3c4d9d1a",
                "borderColor": "transparent",
>>>>>>> 05d3e30f
                "borderRadius": 12,
                "borderWidth": 1,
                "flexDirection": "row",
                "height": 48,
                "justifyContent": "center",
                "marginTop": 16,
                "overflow": "hidden",
                "paddingHorizontal": 16,
              }
            }
          >
            <Text
              accessibilityRole="text"
              style={
                {
                  "color": "#121314",
                  "fontFamily": "Geist Medium",
                  "fontSize": 16,
                  "letterSpacing": 0,
                  "lineHeight": 24,
                }
              }
            >
              Download State Logs
            </Text>
          </TouchableOpacity>
        </View>
      </View>
    </View>
  </RCTScrollView>
</RCTSafeAreaView>
`;<|MERGE_RESOLUTION|>--- conflicted
+++ resolved
@@ -114,13 +114,8 @@
               {
                 "alignItems": "center",
                 "alignSelf": "stretch",
-<<<<<<< HEAD
-                "backgroundColor": "transparent",
-                "borderColor": "#4459ff",
-=======
                 "backgroundColor": "#3c4d9d1a",
                 "borderColor": "transparent",
->>>>>>> 05d3e30f
                 "borderRadius": 12,
                 "borderWidth": 1,
                 "flexDirection": "row",
@@ -365,94 +360,6 @@
                 }
               }
             >
-              Dismiss "Switch to Smart Account" suggestion
-            </Text>
-            <View
-              style={
-                {
-                  "alignItems": "center",
-                  "flexDirection": "row",
-                  "marginLeft": 16,
-                }
-              }
-            >
-              <RCTSwitch
-                accessibilityLabel="Dismiss "Switch to Smart Account" suggestion"
-                accessibilityRole="switch"
-                onChange={[Function]}
-                onResponderTerminationRequest={[Function]}
-                onStartShouldSetResponder={[Function]}
-                onTintColor="#4459ff"
-                style={
-                  [
-                    {
-                      "height": 31,
-                      "width": 51,
-                    },
-                    [
-                      {
-                        "alignSelf": "flex-start",
-                      },
-                      {
-                        "backgroundColor": "#b7bbc866",
-                        "borderRadius": 16,
-                      },
-                    ],
-                  ]
-                }
-                testID="dismiss_smart_account_update"
-                thumbTintColor="#ffffff"
-                tintColor="#b7bbc866"
-                value={false}
-              />
-            </View>
-          </View>
-          <Text
-            accessibilityRole="text"
-            style={
-              {
-                "color": "#686e7d",
-                "fontFamily": "CentraNo1-Book",
-                "fontSize": 16,
-                "fontWeight": "400",
-                "letterSpacing": 0,
-                "lineHeight": 24,
-                "marginTop": 8,
-              }
-            }
-          >
-            Turn this on to no longer see the "Switch to Smart Account" suggestion on any account. Smart accounts unlocks faster transactions, lower network fees and more flexibility on payment for those.
-          </Text>
-        </View>
-        <View
-          style={
-            {
-              "marginTop": 32,
-            }
-          }
-        >
-          <View
-            style={
-              {
-                "alignItems": "center",
-                "flexDirection": "row",
-              }
-            }
-          >
-            <Text
-              accessibilityRole="text"
-              style={
-                {
-                  "color": "#121314",
-                  "flex": 1,
-                  "fontFamily": "CentraNo1-Medium",
-                  "fontSize": 18,
-                  "fontWeight": "500",
-                  "letterSpacing": 0,
-                  "lineHeight": 24,
-                }
-              }
-            >
               Smart Transactions
             </Text>
             <View
@@ -916,13 +823,8 @@
               {
                 "alignItems": "center",
                 "alignSelf": "stretch",
-<<<<<<< HEAD
-                "backgroundColor": "transparent",
-                "borderColor": "#4459ff",
-=======
                 "backgroundColor": "#3c4d9d1a",
                 "borderColor": "transparent",
->>>>>>> 05d3e30f
                 "borderRadius": 12,
                 "borderWidth": 1,
                 "flexDirection": "row",
