// Third party dependencies.
import PropTypes from 'prop-types';
import React, { PureComponent } from 'react';
import { SafeAreaView, StyleSheet, Switch, Text, View } from 'react-native';
import { connect } from 'react-redux';
import { KeyboardAwareScrollView } from 'react-native-keyboard-aware-scroll-view';
import { isTokenDetectionSupportedForNetwork } from '@metamask/assets-controllers/dist/assetsUtil';
import {
  getApplicationName,
  getBuildNumber,
  getVersion,
} from 'react-native-device-info';
import Share from 'react-native-share'; // eslint-disable-line  import/default
import RNFS from 'react-native-fs';
// eslint-disable-next-line import/no-nodejs-modules
import { Buffer } from 'buffer';
import { typography } from '@metamask/design-tokens';

// External dependencies.
import ActionModal from '../../../UI/ActionModal';
import Engine from '../../../../core/Engine';
import StyledButton from '../../../UI/StyledButton';
import {
  baseStyles,
  colors as importedColors,
  fontStyles,
} from '../../../../styles/common';
import { getNavigationOptionsTitle } from '../../../UI/Navbar';
import {
  setShowCustomNonce,
  setShowHexData,
} from '../../../../actions/settings';
import { strings } from '../../../../../locales/i18n';
import Logger from '../../../../util/Logger';
import { generateStateLogs } from '../../../../util/logs';
import Device from '../../../../util/device';
import { mockTheme, ThemeContext } from '../../../../util/theme';
import { selectChainId } from '../../../../selectors/networkController';
import {
  selectDisabledRpcMethodPreferences,
  selectUseTokenDetection,
} from '../../../../selectors/preferencesController';
import Routes from '../../../../constants/navigation/Routes';
import Icon, {
  IconColor,
  IconName,
  IconSize,
} from '../../../../component-library/components/Icons/Icon';
import { trackEventV2 as trackEvent } from '../../../../util/analyticsV2';
import { MetaMetricsEvents } from '../../../../core/Analytics';
import {
  ADVANCED_SETTINGS_CONTAINER_ID,
  ETH_SIGN_SWITCH_ID,
} from '../../../../constants/test-ids';

<<<<<<< HEAD
const createStyles = (colors) =>
  StyleSheet.create({
    wrapper: {
      backgroundColor: colors.background.default,
      flex: 1,
      padding: 24,
      paddingBottom: 48,
    },
    title: {
      ...fontStyles.normal,
      color: colors.text.default,
      fontSize: 20,
      lineHeight: 20,
      paddingTop: 4,
      marginTop: -4,
    },
    desc: {
      ...fontStyles.normal,
      color: colors.text.alternative,
      fontSize: 14,
      lineHeight: 20,
      marginTop: 12,
    },
    marginTop: {
      marginTop: 18,
    },
    switchLine: {
      flexDirection: 'row',
      alignItems: 'center',
    },
    switch: {
      alignSelf: 'flex-start',
    },
    switchLabel: {
      ...typography.sBodyLGMedium,
      color: colors.text.default,
      marginStart: 16,
    },
    setting: {
      marginTop: 50,
    },
    firstSetting: {
      marginTop: 0,
    },
    modalView: {
      alignItems: 'center',
      flex: 1,
      flexDirection: 'column',
      justifyContent: 'center',
      padding: 20,
    },
    modalText: {
      ...fontStyles.normal,
      fontSize: 16,
      textAlign: 'center',
      color: colors.text.default,
    },
    modalTitle: {
      ...fontStyles.bold,
      fontSize: 24,
      textAlign: 'center',
      marginBottom: 20,
      color: colors.text.default,
    },
    picker: {
      borderColor: colors.border.default,
      borderRadius: 5,
      borderWidth: 2,
      marginTop: 16,
    },
    inner: {
      paddingBottom: 48,
    },
    ipfsGatewayLoadingWrapper: {
      height: 37,
      alignItems: 'center',
      justifyContent: 'center',
    },
    warningBox: {
      flexDirection: 'row',
      backgroundColor: colors.error.muted,
      borderLeftColor: colors.error.default,
      borderRadius: 4,
      borderLeftWidth: 4,
      marginTop: 24,
      marginHorizontal: 8,
      paddingStart: 11,
      paddingEnd: 8,
      paddingVertical: 8,
    },
    warningText: {
      ...typography.sBodyMD,
      color: colors.text.default,
      flex: 1,
      marginStart: 8,
    },
  });
=======
const HASH_TO_TEST = 'Qmaisz6NMhDB51cCvNWa1GMS7LU1pAxdF4Ld6Ft9kZEP2a';
const HASH_STRING = 'Hello from IPFS Gateway Checker';

const styles = StyleSheet.create({
	wrapper: {
		backgroundColor: colors.white,
		flex: 1,
		padding: 24,
		paddingBottom: 48
	},
	title: {
		...fontStyles.normal,
		color: colors.fontPrimary,
		fontSize: 20,
		lineHeight: 20
	},
	desc: {
		...fontStyles.normal,
		color: colors.grey500,
		fontSize: 14,
		lineHeight: 20,
		marginTop: 12
	},
	resetConfirm: {
		marginTop: 18
	},
	switchElement: {
		marginTop: 18
	},
	setting: {
		marginTop: 50
	},
	firstSetting: {
		marginTop: 0
	},
	modalView: {
		alignItems: 'center',
		flex: 1,
		flexDirection: 'column',
		justifyContent: 'center',
		padding: 20
	},
	modalText: {
		...fontStyles.normal,
		fontSize: 16,
		textAlign: 'center',
		color: colors.black
	},
	modalTitle: {
		...fontStyles.bold,
		fontSize: 24,
		textAlign: 'center',
		marginBottom: 20,
		color: colors.black
	},
	picker: {
		borderColor: colors.grey200,
		borderRadius: 5,
		borderWidth: 2,
		marginTop: 16
	},
	inner: {
		paddingBottom: 48
	},
	syncConfirm: {
		marginTop: 18
	},
	ipfsGatewayLoadingWrapper: {
		height: 37,
		alignItems: 'center',
		justifyContent: 'center'
	}
});
>>>>>>> b8eb5e23

/**
 * Main view for app configurations
 */
class AdvancedSettings extends PureComponent {
  static propTypes = {
    /**
    /* navigation object required to push new views
    */
    navigation: PropTypes.object,
    /**
     * Indicates whether hex data should be shown in transaction editor
     */
    showHexData: PropTypes.bool,
    /**
     * Allow dapp api requests to eth_sign
     */
    enableEthSign: PropTypes.bool,
    /**
     * Called to toggle show hex data
     */
    setShowHexData: PropTypes.func,
    /**
     * Called to toggle show custom nonce
     */
    setShowCustomNonce: PropTypes.func,
    /**
     * Indicates whether custom nonce should be shown in transaction editor
     */
    showCustomNonce: PropTypes.bool,
    /**
     * Entire redux state used to generate state logs
     */
    fullState: PropTypes.object,
    /**
     * ChainID of network
     */
    chainId: PropTypes.string,
    /**
     * Boolean that checks if token detection is enabled
     */
    isTokenDetectionEnabled: PropTypes.bool,
    /**
     * Object that represents the current route info like params passed to it
     */
    route: PropTypes.object,
  };

  scrollView = React.createRef();

  state = {
    resetModalVisible: false,
    inputWidth: Device.isAndroid() ? '99%' : undefined,
  };

  getStyles = () => {
    const colors = this.context.colors || mockTheme.colors;
    const styles = createStyles(colors);
    return { styles, colors };
  };

  updateNavBar = () => {
    const { navigation, route } = this.props;
    const { colors } = this.getStyles();
    const isFullScreenModal = route?.params?.isFullScreenModal || false;
    navigation.setOptions(
      getNavigationOptionsTitle(
        strings('app_settings.advanced_title'),
        navigation,
        isFullScreenModal,
        colors,
      ),
    );
  };

  componentDidMount = () => {
    this.updateNavBar();
    this.mounted = true;
    // Workaround https://github.com/facebook/react-native/issues/9958
    this.state.inputWidth &&
      setTimeout(() => {
        this.mounted && this.setState({ inputWidth: '100%' });
      }, 100);

    this.props.route?.params?.scrollToBottom &&
      this.scrollView?.current?.scrollToEnd({ animated: true });
  };

  componentDidUpdate = () => {
    this.updateNavBar();
  };

  componentWillUnmount = () => {
    this.mounted = false;
  };

  displayResetAccountModal = () => {
    this.setState({ resetModalVisible: true });
  };

  resetAccount = () => {
    const { TransactionController } = Engine.context;
    const { navigation } = this.props;
    TransactionController.wipeTransactions(true);
    navigation.navigate('WalletView');
  };

  cancelResetAccount = () => {
    this.setState({ resetModalVisible: false });
  };

  downloadStateLogs = async () => {
    const { fullState } = this.props;
    const appName = await getApplicationName();
    const appVersion = await getVersion();
    const buildNumber = await getBuildNumber();
    const path =
      RNFS.DocumentDirectoryPath +
      `/state-logs-v${appVersion}-(${buildNumber}).json`;
    // A not so great way to copy objects by value

    try {
      const data = generateStateLogs(fullState);

      let url = `data:text/plain;base64,${new Buffer(data).toString('base64')}`;
      // // Android accepts attachements as BASE64
      if (Device.isIos()) {
        await RNFS.writeFile(path, data, 'utf8');
        url = path;
      }

      await Share.open({
        subject: `${appName} State logs -  v${appVersion} (${buildNumber})`,
        title: `${appName} State logs -  v${appVersion} (${buildNumber})`,
        url,
      });
    } catch (err) {
      Logger.error(err, 'State log error');
    }
  };

  onEthSignSettingChangeAttempt = (enabled) => {
    if (enabled) {
      // Navigate to the bottomsheet friction flow
      const { navigation } = this.props;
      navigation.navigate(Routes.MODAL.ROOT_MODAL_FLOW, {
        screen: Routes.SHEET.ETH_SIGN_FRICTION,
      });
    } else {
      // Disable eth_sign directly without friction
      const { PreferencesController } = Engine.context;
      PreferencesController.setDisabledRpcMethodPreference('eth_sign', false);
      trackEvent(MetaMetricsEvents.SETTINGS_ADVANCED_ETH_SIGN_DISABLED, {});
    }
  };

  toggleTokenDetection = (detectionStatus) => {
    const { PreferencesController } = Engine.context;
    PreferencesController.setUseTokenDetection(detectionStatus);
  };

  renderTokenDetectionSection = () => {
    const { isTokenDetectionEnabled, chainId } = this.props;
    const { styles, colors } = this.getStyles();
    if (!isTokenDetectionSupportedForNetwork(chainId)) {
      return null;
    }
    return (
      <View style={styles.setting} testID={'token-detection-section'}>
        <Text style={styles.title}>
          {strings('app_settings.token_detection_title')}
        </Text>
        <Text style={styles.desc}>
          {strings('app_settings.token_detection_description')}
        </Text>
        <View style={styles.marginTop}>
          <View style={styles.switch}>
            <Switch
              value={isTokenDetectionEnabled}
              onValueChange={this.toggleTokenDetection}
              trackColor={{
                true: colors.primary.default,
                false: colors.border.muted,
              }}
              thumbColor={importedColors.white}
              ios_backgroundColor={colors.border.muted}
            />
          </View>
        </View>
      </View>
    );
  };

  render = () => {
    const {
      showHexData,
      showCustomNonce,
      setShowHexData,
      setShowCustomNonce,
      enableEthSign,
    } = this.props;
    const { resetModalVisible } = this.state;
    const { styles, colors } = this.getStyles();

    return (
      <SafeAreaView style={baseStyles.flexGrow}>
        <KeyboardAwareScrollView
          style={styles.wrapper}
          resetScrollToCoords={{ x: 0, y: 0 }}
          ref={this.scrollView}
        >
          <View style={styles.inner} testID={ADVANCED_SETTINGS_CONTAINER_ID}>
            <ActionModal
              modalVisible={resetModalVisible}
              confirmText={strings('app_settings.reset_account_confirm_button')}
              cancelText={strings('app_settings.reset_account_cancel_button')}
              onCancelPress={this.cancelResetAccount}
              onRequestClose={this.cancelResetAccount}
              onConfirmPress={this.resetAccount}
            >
              <View style={styles.modalView}>
                <Text style={styles.modalTitle}>
                  {strings('app_settings.reset_account_modal_title')}
                </Text>
                <Text style={styles.modalText}>
                  {strings('app_settings.reset_account_modal_message')}
                </Text>
              </View>
            </ActionModal>
            <View style={[styles.setting, styles.firstSetting]}>
              <Text style={styles.title}>
                {strings('app_settings.reset_account')}
              </Text>
              <Text style={styles.desc}>
                {strings('app_settings.reset_desc')}
              </Text>
              <StyledButton
                type="info"
                onPress={this.displayResetAccountModal}
                containerStyle={styles.marginTop}
              >
                {strings('app_settings.reset_account_button')}
              </StyledButton>
            </View>
            <View style={styles.setting}>
              <Text style={styles.title}>
                {strings('app_settings.show_hex_data')}
              </Text>
              <Text style={styles.desc}>
                {strings('app_settings.hex_desc')}
              </Text>
              <View style={styles.marginTop}>
                <Switch
                  value={showHexData}
                  onValueChange={setShowHexData}
                  trackColor={{
                    true: colors.primary.default,
                    false: colors.border.muted,
                  }}
                  thumbColor={importedColors.white}
                  style={styles.switch}
                  ios_backgroundColor={colors.border.muted}
                />
              </View>
            </View>
            <View style={styles.setting}>
              <Text style={styles.title}>
                {strings('app_settings.enable_eth_sign')}
              </Text>
              <Text style={styles.desc}>
                {strings('app_settings.enable_eth_sign_desc')}
              </Text>
              {enableEthSign && (
                // display warning if eth_sign is enabled
                <View style={styles.warningBox}>
                  <Icon
                    color={IconColor.Error}
                    name={IconName.Danger}
                    size={IconSize.Lg}
                  />
                  <Text style={styles.warningText}>
                    {strings('app_settings.enable_eth_sign_warning')}
                  </Text>
                </View>
              )}
              <View style={[styles.marginTop, styles.switchLine]}>
                <Switch
                  value={enableEthSign}
                  onValueChange={this.onEthSignSettingChangeAttempt}
                  trackColor={{
                    true: colors.primary.default,
                    false: colors.border.muted,
                  }}
                  thumbColor={importedColors.white}
                  style={styles.switch}
                  ios_backgroundColor={colors.border.muted}
                  accessibilityRole={'switch'}
                  accessibilityLabel={strings('app_settings.enable_eth_sign')}
                  testID={ETH_SIGN_SWITCH_ID}
                />
                <Text
                  onPress={() =>
                    this.onEthSignSettingChangeAttempt(!enableEthSign)
                  }
                  style={styles.switchLabel}
                >
                  {strings(
                    enableEthSign
                      ? 'app_settings.toggleEthSignOn'
                      : 'app_settings.toggleEthSignOff',
                  )}
                </Text>
              </View>
            </View>
            <View style={styles.setting}>
              <Text style={styles.title}>
                {strings('app_settings.show_custom_nonce')}
              </Text>
              <Text style={styles.desc}>
                {strings('app_settings.custom_nonce_desc')}
              </Text>
              <View style={styles.marginTop}>
                <Switch
                  value={showCustomNonce}
                  onValueChange={setShowCustomNonce}
                  trackColor={{
                    true: colors.primary.default,
                    false: colors.border.muted,
                  }}
                  thumbColor={importedColors.white}
                  style={styles.switch}
                  ios_backgroundColor={colors.border.muted}
                />
              </View>
            </View>
            {this.renderTokenDetectionSection()}
            <View style={styles.setting}>
              <Text style={styles.title}>
                {strings('app_settings.state_logs')}
              </Text>
              <Text style={styles.desc}>
                {strings('app_settings.state_logs_desc')}
              </Text>
              <StyledButton
                type="info"
                onPress={this.downloadStateLogs}
                containerStyle={styles.marginTop}
              >
                {strings('app_settings.state_logs_button')}
              </StyledButton>
            </View>
          </View>
        </KeyboardAwareScrollView>
      </SafeAreaView>
    );
  };
}

AdvancedSettings.contextType = ThemeContext;

const mapStateToProps = (state) => ({
  showHexData: state.settings.showHexData,
  showCustomNonce: state.settings.showCustomNonce,
  enableEthSign: selectDisabledRpcMethodPreferences(state).eth_sign,
  fullState: state,
  isTokenDetectionEnabled: selectUseTokenDetection(state),
  chainId: selectChainId(state),
});

const mapDispatchToProps = (dispatch) => ({
  setShowHexData: (showHexData) => dispatch(setShowHexData(showHexData)),
  setShowCustomNonce: (showCustomNonce) =>
    dispatch(setShowCustomNonce(showCustomNonce)),
});

export default connect(mapStateToProps, mapDispatchToProps)(AdvancedSettings);<|MERGE_RESOLUTION|>--- conflicted
+++ resolved
@@ -1,157 +1,27 @@
-// Third party dependencies.
 import PropTypes from 'prop-types';
 import React, { PureComponent } from 'react';
-import { SafeAreaView, StyleSheet, Switch, Text, View } from 'react-native';
+import { ActivityIndicator, SafeAreaView, StyleSheet, Switch, Text, View } from 'react-native';
 import { connect } from 'react-redux';
 import { KeyboardAwareScrollView } from 'react-native-keyboard-aware-scroll-view';
-import { isTokenDetectionSupportedForNetwork } from '@metamask/assets-controllers/dist/assetsUtil';
-import {
-  getApplicationName,
-  getBuildNumber,
-  getVersion,
-} from 'react-native-device-info';
+import PaymentChannelsClient from '../../../../core/PaymentChannelsClient';
+import ActionModal from '../../../UI/ActionModal';
+import Engine from '../../../../core/Engine';
+import StyledButton from '../../../UI/StyledButton';
+import { colors, fontStyles, baseStyles } from '../../../../styles/common';
+import { getNavigationOptionsTitle } from '../../../UI/Navbar';
+import { setShowHexData } from '../../../../actions/settings';
+import { strings } from '../../../../../locales/i18n';
+import { getApplicationName, getVersion, getBuildNumber } from 'react-native-device-info';
 import Share from 'react-native-share'; // eslint-disable-line  import/default
 import RNFS from 'react-native-fs';
 // eslint-disable-next-line import/no-nodejs-modules
 import { Buffer } from 'buffer';
-import { typography } from '@metamask/design-tokens';
-
-// External dependencies.
-import ActionModal from '../../../UI/ActionModal';
-import Engine from '../../../../core/Engine';
-import StyledButton from '../../../UI/StyledButton';
-import {
-  baseStyles,
-  colors as importedColors,
-  fontStyles,
-} from '../../../../styles/common';
-import { getNavigationOptionsTitle } from '../../../UI/Navbar';
-import {
-  setShowCustomNonce,
-  setShowHexData,
-} from '../../../../actions/settings';
-import { strings } from '../../../../../locales/i18n';
 import Logger from '../../../../util/Logger';
-import { generateStateLogs } from '../../../../util/logs';
-import Device from '../../../../util/device';
-import { mockTheme, ThemeContext } from '../../../../util/theme';
-import { selectChainId } from '../../../../selectors/networkController';
-import {
-  selectDisabledRpcMethodPreferences,
-  selectUseTokenDetection,
-} from '../../../../selectors/preferencesController';
-import Routes from '../../../../constants/navigation/Routes';
-import Icon, {
-  IconColor,
-  IconName,
-  IconSize,
-} from '../../../../component-library/components/Icons/Icon';
-import { trackEventV2 as trackEvent } from '../../../../util/analyticsV2';
-import { MetaMetricsEvents } from '../../../../core/Analytics';
-import {
-  ADVANCED_SETTINGS_CONTAINER_ID,
-  ETH_SIGN_SWITCH_ID,
-} from '../../../../constants/test-ids';
-
-<<<<<<< HEAD
-const createStyles = (colors) =>
-  StyleSheet.create({
-    wrapper: {
-      backgroundColor: colors.background.default,
-      flex: 1,
-      padding: 24,
-      paddingBottom: 48,
-    },
-    title: {
-      ...fontStyles.normal,
-      color: colors.text.default,
-      fontSize: 20,
-      lineHeight: 20,
-      paddingTop: 4,
-      marginTop: -4,
-    },
-    desc: {
-      ...fontStyles.normal,
-      color: colors.text.alternative,
-      fontSize: 14,
-      lineHeight: 20,
-      marginTop: 12,
-    },
-    marginTop: {
-      marginTop: 18,
-    },
-    switchLine: {
-      flexDirection: 'row',
-      alignItems: 'center',
-    },
-    switch: {
-      alignSelf: 'flex-start',
-    },
-    switchLabel: {
-      ...typography.sBodyLGMedium,
-      color: colors.text.default,
-      marginStart: 16,
-    },
-    setting: {
-      marginTop: 50,
-    },
-    firstSetting: {
-      marginTop: 0,
-    },
-    modalView: {
-      alignItems: 'center',
-      flex: 1,
-      flexDirection: 'column',
-      justifyContent: 'center',
-      padding: 20,
-    },
-    modalText: {
-      ...fontStyles.normal,
-      fontSize: 16,
-      textAlign: 'center',
-      color: colors.text.default,
-    },
-    modalTitle: {
-      ...fontStyles.bold,
-      fontSize: 24,
-      textAlign: 'center',
-      marginBottom: 20,
-      color: colors.text.default,
-    },
-    picker: {
-      borderColor: colors.border.default,
-      borderRadius: 5,
-      borderWidth: 2,
-      marginTop: 16,
-    },
-    inner: {
-      paddingBottom: 48,
-    },
-    ipfsGatewayLoadingWrapper: {
-      height: 37,
-      alignItems: 'center',
-      justifyContent: 'center',
-    },
-    warningBox: {
-      flexDirection: 'row',
-      backgroundColor: colors.error.muted,
-      borderLeftColor: colors.error.default,
-      borderRadius: 4,
-      borderLeftWidth: 4,
-      marginTop: 24,
-      marginHorizontal: 8,
-      paddingStart: 11,
-      paddingEnd: 8,
-      paddingVertical: 8,
-    },
-    warningText: {
-      ...typography.sBodyMD,
-      color: colors.text.default,
-      flex: 1,
-      marginStart: 8,
-    },
-  });
-=======
+import ipfsGateways from '../../../../util/ipfs-gateways.json';
+import SelectComponent from '../../../UI/SelectComponent';
+import timeoutFetch from '../../../../util/general';
+import Device from '../../../../util/Device';
+
 const HASH_TO_TEST = 'Qmaisz6NMhDB51cCvNWa1GMS7LU1pAxdF4Ld6Ft9kZEP2a';
 const HASH_STRING = 'Hello from IPFS Gateway Checker';
 
@@ -225,380 +95,295 @@
 		justifyContent: 'center'
 	}
 });
->>>>>>> b8eb5e23
 
 /**
  * Main view for app configurations
  */
 class AdvancedSettings extends PureComponent {
-  static propTypes = {
-    /**
-    /* navigation object required to push new views
-    */
-    navigation: PropTypes.object,
-    /**
-     * Indicates whether hex data should be shown in transaction editor
-     */
-    showHexData: PropTypes.bool,
-    /**
-     * Allow dapp api requests to eth_sign
-     */
-    enableEthSign: PropTypes.bool,
-    /**
-     * Called to toggle show hex data
-     */
-    setShowHexData: PropTypes.func,
-    /**
-     * Called to toggle show custom nonce
-     */
-    setShowCustomNonce: PropTypes.func,
-    /**
-     * Indicates whether custom nonce should be shown in transaction editor
-     */
-    showCustomNonce: PropTypes.bool,
-    /**
-     * Entire redux state used to generate state logs
-     */
-    fullState: PropTypes.object,
-    /**
-     * ChainID of network
-     */
-    chainId: PropTypes.string,
-    /**
-     * Boolean that checks if token detection is enabled
-     */
-    isTokenDetectionEnabled: PropTypes.bool,
-    /**
-     * Object that represents the current route info like params passed to it
-     */
-    route: PropTypes.object,
-  };
-
-  scrollView = React.createRef();
-
-  state = {
-    resetModalVisible: false,
-    inputWidth: Device.isAndroid() ? '99%' : undefined,
-  };
-
-  getStyles = () => {
-    const colors = this.context.colors || mockTheme.colors;
-    const styles = createStyles(colors);
-    return { styles, colors };
-  };
-
-  updateNavBar = () => {
-    const { navigation, route } = this.props;
-    const { colors } = this.getStyles();
-    const isFullScreenModal = route?.params?.isFullScreenModal || false;
-    navigation.setOptions(
-      getNavigationOptionsTitle(
-        strings('app_settings.advanced_title'),
-        navigation,
-        isFullScreenModal,
-        colors,
-      ),
-    );
-  };
-
-  componentDidMount = () => {
-    this.updateNavBar();
-    this.mounted = true;
-    // Workaround https://github.com/facebook/react-native/issues/9958
-    this.state.inputWidth &&
-      setTimeout(() => {
-        this.mounted && this.setState({ inputWidth: '100%' });
-      }, 100);
-
-    this.props.route?.params?.scrollToBottom &&
-      this.scrollView?.current?.scrollToEnd({ animated: true });
-  };
-
-  componentDidUpdate = () => {
-    this.updateNavBar();
-  };
-
-  componentWillUnmount = () => {
-    this.mounted = false;
-  };
-
-  displayResetAccountModal = () => {
-    this.setState({ resetModalVisible: true });
-  };
-
-  resetAccount = () => {
-    const { TransactionController } = Engine.context;
-    const { navigation } = this.props;
-    TransactionController.wipeTransactions(true);
-    navigation.navigate('WalletView');
-  };
-
-  cancelResetAccount = () => {
-    this.setState({ resetModalVisible: false });
-  };
-
-  downloadStateLogs = async () => {
-    const { fullState } = this.props;
-    const appName = await getApplicationName();
-    const appVersion = await getVersion();
-    const buildNumber = await getBuildNumber();
-    const path =
-      RNFS.DocumentDirectoryPath +
-      `/state-logs-v${appVersion}-(${buildNumber}).json`;
-    // A not so great way to copy objects by value
-
-    try {
-      const data = generateStateLogs(fullState);
-
-      let url = `data:text/plain;base64,${new Buffer(data).toString('base64')}`;
-      // // Android accepts attachements as BASE64
-      if (Device.isIos()) {
-        await RNFS.writeFile(path, data, 'utf8');
-        url = path;
-      }
-
-      await Share.open({
-        subject: `${appName} State logs -  v${appVersion} (${buildNumber})`,
-        title: `${appName} State logs -  v${appVersion} (${buildNumber})`,
-        url,
-      });
-    } catch (err) {
-      Logger.error(err, 'State log error');
-    }
-  };
-
-  onEthSignSettingChangeAttempt = (enabled) => {
-    if (enabled) {
-      // Navigate to the bottomsheet friction flow
-      const { navigation } = this.props;
-      navigation.navigate(Routes.MODAL.ROOT_MODAL_FLOW, {
-        screen: Routes.SHEET.ETH_SIGN_FRICTION,
-      });
-    } else {
-      // Disable eth_sign directly without friction
-      const { PreferencesController } = Engine.context;
-      PreferencesController.setDisabledRpcMethodPreference('eth_sign', false);
-      trackEvent(MetaMetricsEvents.SETTINGS_ADVANCED_ETH_SIGN_DISABLED, {});
-    }
-  };
-
-  toggleTokenDetection = (detectionStatus) => {
-    const { PreferencesController } = Engine.context;
-    PreferencesController.setUseTokenDetection(detectionStatus);
-  };
-
-  renderTokenDetectionSection = () => {
-    const { isTokenDetectionEnabled, chainId } = this.props;
-    const { styles, colors } = this.getStyles();
-    if (!isTokenDetectionSupportedForNetwork(chainId)) {
-      return null;
-    }
-    return (
-      <View style={styles.setting} testID={'token-detection-section'}>
-        <Text style={styles.title}>
-          {strings('app_settings.token_detection_title')}
-        </Text>
-        <Text style={styles.desc}>
-          {strings('app_settings.token_detection_description')}
-        </Text>
-        <View style={styles.marginTop}>
-          <View style={styles.switch}>
-            <Switch
-              value={isTokenDetectionEnabled}
-              onValueChange={this.toggleTokenDetection}
-              trackColor={{
-                true: colors.primary.default,
-                false: colors.border.muted,
-              }}
-              thumbColor={importedColors.white}
-              ios_backgroundColor={colors.border.muted}
-            />
-          </View>
-        </View>
-      </View>
-    );
-  };
-
-  render = () => {
-    const {
-      showHexData,
-      showCustomNonce,
-      setShowHexData,
-      setShowCustomNonce,
-      enableEthSign,
-    } = this.props;
-    const { resetModalVisible } = this.state;
-    const { styles, colors } = this.getStyles();
-
-    return (
-      <SafeAreaView style={baseStyles.flexGrow}>
-        <KeyboardAwareScrollView
-          style={styles.wrapper}
-          resetScrollToCoords={{ x: 0, y: 0 }}
-          ref={this.scrollView}
-        >
-          <View style={styles.inner} testID={ADVANCED_SETTINGS_CONTAINER_ID}>
-            <ActionModal
-              modalVisible={resetModalVisible}
-              confirmText={strings('app_settings.reset_account_confirm_button')}
-              cancelText={strings('app_settings.reset_account_cancel_button')}
-              onCancelPress={this.cancelResetAccount}
-              onRequestClose={this.cancelResetAccount}
-              onConfirmPress={this.resetAccount}
-            >
-              <View style={styles.modalView}>
-                <Text style={styles.modalTitle}>
-                  {strings('app_settings.reset_account_modal_title')}
-                </Text>
-                <Text style={styles.modalText}>
-                  {strings('app_settings.reset_account_modal_message')}
-                </Text>
-              </View>
-            </ActionModal>
-            <View style={[styles.setting, styles.firstSetting]}>
-              <Text style={styles.title}>
-                {strings('app_settings.reset_account')}
-              </Text>
-              <Text style={styles.desc}>
-                {strings('app_settings.reset_desc')}
-              </Text>
-              <StyledButton
-                type="info"
-                onPress={this.displayResetAccountModal}
-                containerStyle={styles.marginTop}
-              >
-                {strings('app_settings.reset_account_button')}
-              </StyledButton>
-            </View>
-            <View style={styles.setting}>
-              <Text style={styles.title}>
-                {strings('app_settings.show_hex_data')}
-              </Text>
-              <Text style={styles.desc}>
-                {strings('app_settings.hex_desc')}
-              </Text>
-              <View style={styles.marginTop}>
-                <Switch
-                  value={showHexData}
-                  onValueChange={setShowHexData}
-                  trackColor={{
-                    true: colors.primary.default,
-                    false: colors.border.muted,
-                  }}
-                  thumbColor={importedColors.white}
-                  style={styles.switch}
-                  ios_backgroundColor={colors.border.muted}
-                />
-              </View>
-            </View>
-            <View style={styles.setting}>
-              <Text style={styles.title}>
-                {strings('app_settings.enable_eth_sign')}
-              </Text>
-              <Text style={styles.desc}>
-                {strings('app_settings.enable_eth_sign_desc')}
-              </Text>
-              {enableEthSign && (
-                // display warning if eth_sign is enabled
-                <View style={styles.warningBox}>
-                  <Icon
-                    color={IconColor.Error}
-                    name={IconName.Danger}
-                    size={IconSize.Lg}
-                  />
-                  <Text style={styles.warningText}>
-                    {strings('app_settings.enable_eth_sign_warning')}
-                  </Text>
-                </View>
-              )}
-              <View style={[styles.marginTop, styles.switchLine]}>
-                <Switch
-                  value={enableEthSign}
-                  onValueChange={this.onEthSignSettingChangeAttempt}
-                  trackColor={{
-                    true: colors.primary.default,
-                    false: colors.border.muted,
-                  }}
-                  thumbColor={importedColors.white}
-                  style={styles.switch}
-                  ios_backgroundColor={colors.border.muted}
-                  accessibilityRole={'switch'}
-                  accessibilityLabel={strings('app_settings.enable_eth_sign')}
-                  testID={ETH_SIGN_SWITCH_ID}
-                />
-                <Text
-                  onPress={() =>
-                    this.onEthSignSettingChangeAttempt(!enableEthSign)
-                  }
-                  style={styles.switchLabel}
-                >
-                  {strings(
-                    enableEthSign
-                      ? 'app_settings.toggleEthSignOn'
-                      : 'app_settings.toggleEthSignOff',
-                  )}
-                </Text>
-              </View>
-            </View>
-            <View style={styles.setting}>
-              <Text style={styles.title}>
-                {strings('app_settings.show_custom_nonce')}
-              </Text>
-              <Text style={styles.desc}>
-                {strings('app_settings.custom_nonce_desc')}
-              </Text>
-              <View style={styles.marginTop}>
-                <Switch
-                  value={showCustomNonce}
-                  onValueChange={setShowCustomNonce}
-                  trackColor={{
-                    true: colors.primary.default,
-                    false: colors.border.muted,
-                  }}
-                  thumbColor={importedColors.white}
-                  style={styles.switch}
-                  ios_backgroundColor={colors.border.muted}
-                />
-              </View>
-            </View>
-            {this.renderTokenDetectionSection()}
-            <View style={styles.setting}>
-              <Text style={styles.title}>
-                {strings('app_settings.state_logs')}
-              </Text>
-              <Text style={styles.desc}>
-                {strings('app_settings.state_logs_desc')}
-              </Text>
-              <StyledButton
-                type="info"
-                onPress={this.downloadStateLogs}
-                containerStyle={styles.marginTop}
-              >
-                {strings('app_settings.state_logs_button')}
-              </StyledButton>
-            </View>
-          </View>
-        </KeyboardAwareScrollView>
-      </SafeAreaView>
-    );
-  };
+	static propTypes = {
+		/**
+		 * A string that of the chosen ipfs gateway
+		 */
+		ipfsGateway: PropTypes.string,
+		/**
+		/* navigation object required to push new views
+		*/
+		navigation: PropTypes.object,
+		/**
+		 * Indicates whether hex data should be shown in transaction editor
+		 */
+		showHexData: PropTypes.bool,
+		/**
+		 * Indicates whether InstaPay is ON or OFF
+		 */
+		paymentChannelsEnabled: PropTypes.bool,
+		/**
+		 * Called to toggle show hex data
+		 */
+		setShowHexData: PropTypes.func,
+		/**
+		 * Entire redux state used to generate state logs
+		 */
+		fullState: PropTypes.object
+	};
+
+	static navigationOptions = ({ navigation }) =>
+		getNavigationOptionsTitle(strings('app_settings.advanced_title'), navigation);
+
+	state = {
+		resetModalVisible: false,
+		inputWidth: Device.isAndroid() ? '99%' : undefined,
+		onlineIpfsGateways: [],
+		gotAvailableGateways: false
+	};
+
+	componentDidMount = async () => {
+		await this.handleAvailableIpfsGateways();
+		this.mounted = true;
+		// Workaround https://github.com/facebook/react-native/issues/9958
+		this.state.inputWidth &&
+			setTimeout(() => {
+				this.mounted && this.setState({ inputWidth: '100%' });
+			}, 100);
+	};
+
+	componentWillUnmount = () => {
+		this.mounted = false;
+	};
+
+	handleAvailableIpfsGateways = async () => {
+		const ipfsGatewaysPromises = ipfsGateways.map(async ipfsGateway => {
+			const testUrl = ipfsGateway.value + HASH_TO_TEST + '#x-ipfs-companion-no-redirect';
+			try {
+				const res = await timeoutFetch(testUrl, 1200);
+				const text = await res.text();
+				const available = text.trim() === HASH_STRING.trim();
+				ipfsGateway.available = available;
+				return ipfsGateway;
+			} catch (e) {
+				ipfsGateway.available = false;
+				return ipfsGateway;
+			}
+		});
+		const ipfsGatewaysAvailability = await Promise.all(ipfsGatewaysPromises);
+		const onlineIpfsGateways = ipfsGatewaysAvailability.filter(ipfsGateway => ipfsGateway.available);
+		const sortedOnlineIpfsGateways = onlineIpfsGateways.sort((a, b) => a.key < b.key);
+		this.setState({ gotAvailableGateways: true, onlineIpfsGateways: sortedOnlineIpfsGateways });
+	};
+
+	displayResetAccountModal = () => {
+		this.setState({ resetModalVisible: true });
+	};
+
+	resetAccount = () => {
+		const { TransactionController } = Engine.context;
+		const { navigation } = this.props;
+		TransactionController.wipeTransactions(true);
+		navigation.navigate('WalletView');
+	};
+
+	cancelResetAccount = () => {
+		this.setState({ resetModalVisible: false });
+	};
+
+	toggleShowHexData = showHexData => {
+		this.props.setShowHexData(showHexData);
+	};
+
+	goToSyncWithExtension = () => {
+		this.props.navigation.push('SyncWithExtensionView', { existingUser: true });
+	};
+
+	downloadStateLogs = async () => {
+		const appName = await getApplicationName();
+		const appVersion = await getVersion();
+		const buildNumber = await getBuildNumber();
+		const path = RNFS.DocumentDirectoryPath + `/state-logs-v${appVersion}-(${buildNumber}).json`;
+		// A not so great way to copy objects by value
+		const fullState = JSON.parse(JSON.stringify(this.props.fullState));
+
+		// Remove stuff we don't want to sync
+		delete fullState.engine.backgroundState.AssetsController;
+		delete fullState.engine.backgroundState.AssetsContractController;
+		delete fullState.engine.backgroundState.AssetsDetectionController;
+		delete fullState.engine.backgroundState.PhishingController;
+		delete fullState.engine.backgroundState.AssetsContractController;
+
+		// Add extra stuff
+		fullState.engine.backgroundState.KeyringController.keyrings = Engine.context.KeyringController.state.keyrings;
+		try {
+			const data = JSON.stringify(fullState);
+
+			let url = `data:text/plain;base64,${new Buffer(data).toString('base64')}`;
+			// // Android accepts attachements as BASE64
+			if (Device.isIos()) {
+				await RNFS.writeFile(path, data, 'utf8');
+				url = path;
+			}
+
+			await Share.open({
+				subject: `${appName} State logs -  v${appVersion} (${buildNumber})`,
+				title: `${appName} State logs -  v${appVersion} (${buildNumber})`,
+				url
+			});
+		} catch (err) {
+			Logger.error(err, 'State log error');
+		}
+	};
+
+	downloadInstapayStateLogs = async () => {
+		const appName = await getApplicationName();
+		const appVersion = await getVersion();
+		const buildNumber = await getBuildNumber();
+		const path = RNFS.DocumentDirectoryPath + `/instapay-logs-v${appVersion}-(${buildNumber}).json`;
+
+		try {
+			const dump = PaymentChannelsClient.dump();
+			dump.connext = !!dump.connext;
+			delete dump.ethprovider;
+			const data = JSON.stringify(dump);
+
+			let url = `data:text/plain;base64,${new Buffer(data).toString('base64')}`;
+			// // Android accepts attachements as BASE64
+			if (Device.isIos()) {
+				await RNFS.writeFile(path, data, 'utf8');
+				url = path;
+			}
+			await Share.open({
+				subject: `${appName} Instapay logs -  v${appVersion} (${buildNumber})`,
+				title: `${appName} Instapay logs -  v${appVersion} (${buildNumber})`,
+				url
+			});
+		} catch (err) {
+			Logger.error(err, 'Instapay log error');
+		}
+	};
+
+	setIpfsGateway = ipfsGateway => {
+		const { PreferencesController } = Engine.context;
+		PreferencesController.setIpfsGateway(ipfsGateway);
+	};
+
+	render = () => {
+		const { showHexData, ipfsGateway, paymentChannelsEnabled } = this.props;
+		const { resetModalVisible, onlineIpfsGateways } = this.state;
+		return (
+			<SafeAreaView style={baseStyles.flexGrow}>
+				<KeyboardAwareScrollView style={styles.wrapper} resetScrollToCoords={{ x: 0, y: 0 }}>
+					<View style={styles.inner}>
+						<ActionModal
+							modalVisible={resetModalVisible}
+							confirmText={strings('app_settings.reset_account_confirm_button')}
+							cancelText={strings('app_settings.reset_account_cancel_button')}
+							onCancelPress={this.cancelResetAccount}
+							onRequestClose={this.cancelResetAccount}
+							onConfirmPress={this.resetAccount}
+						>
+							<View style={styles.modalView}>
+								<Text style={styles.modalTitle}>
+									{strings('app_settings.reset_account_modal_title')}
+								</Text>
+								<Text style={styles.modalText}>
+									{strings('app_settings.reset_account_modal_message')}
+								</Text>
+							</View>
+						</ActionModal>
+						<View style={[styles.setting, styles.firstSetting]}>
+							<Text style={styles.title}>{strings('app_settings.reset_account')}</Text>
+							<Text style={styles.desc}>{strings('app_settings.reset_desc')}</Text>
+							<StyledButton
+								type="info"
+								onPress={this.displayResetAccountModal}
+								containerStyle={styles.resetConfirm}
+							>
+								{strings('app_settings.reset_account_button')}
+							</StyledButton>
+						</View>
+						<View style={styles.setting}>
+							<Text style={styles.title}>{strings('app_settings.sync_with_extension')}</Text>
+							<Text style={styles.desc}>{strings('app_settings.sync_with_extension_desc')}</Text>
+							<StyledButton
+								type="info"
+								onPress={this.goToSyncWithExtension}
+								containerStyle={styles.syncConfirm}
+							>
+								{strings('app_settings.sync')}
+							</StyledButton>
+						</View>
+						<View style={[styles.setting]}>
+							<Text style={styles.title}>{strings('app_settings.ipfs_gateway')}</Text>
+							<Text style={styles.desc}>{strings('app_settings.ipfs_gateway_desc')}</Text>
+							<View style={styles.picker}>
+								{this.state.gotAvailableGateways ? (
+									<SelectComponent
+										selectedValue={ipfsGateway}
+										defaultValue={strings('app_settings.ipfs_gateway_down')}
+										onValueChange={this.setIpfsGateway}
+										label={strings('app_settings.ipfs_gateway')}
+										options={onlineIpfsGateways}
+									/>
+								) : (
+									<View style={styles.ipfsGatewayLoadingWrapper}>
+										<ActivityIndicator size="small" />
+									</View>
+								)}
+							</View>
+						</View>
+						<View style={styles.setting}>
+							<Text style={styles.title}>{strings('app_settings.show_hex_data')}</Text>
+							<Text style={styles.desc}>{strings('app_settings.hex_desc')}</Text>
+							<View style={styles.switchElement}>
+								<Switch
+									value={showHexData}
+									onValueChange={this.toggleShowHexData}
+									trackColor={Device.isIos() ? { true: colors.blue, false: colors.grey000 } : null}
+									ios_backgroundColor={colors.grey000}
+								/>
+							</View>
+						</View>
+						<View style={styles.setting}>
+							<Text style={styles.title}>{strings('app_settings.state_logs')}</Text>
+							<Text style={styles.desc}>{strings('app_settings.state_logs_desc')}</Text>
+							<StyledButton
+								type="info"
+								onPress={this.downloadStateLogs}
+								containerStyle={styles.syncConfirm}
+							>
+								{strings('app_settings.state_logs_button')}
+							</StyledButton>
+						</View>
+						{paymentChannelsEnabled && (
+							<View style={styles.setting}>
+								<Text style={styles.title}>{strings('app_settings.instapay_state_logs')}</Text>
+								<Text style={styles.desc}>{strings('app_settings.instapay_state_logs_desc')}</Text>
+								<StyledButton
+									type="info"
+									onPress={this.downloadInstapayStateLogs}
+									containerStyle={styles.syncConfirm}
+								>
+									{strings('app_settings.instapay_state_logs_button')}
+								</StyledButton>
+							</View>
+						)}
+					</View>
+				</KeyboardAwareScrollView>
+			</SafeAreaView>
+		);
+	};
 }
 
-AdvancedSettings.contextType = ThemeContext;
-
-const mapStateToProps = (state) => ({
-  showHexData: state.settings.showHexData,
-  showCustomNonce: state.settings.showCustomNonce,
-  enableEthSign: selectDisabledRpcMethodPreferences(state).eth_sign,
-  fullState: state,
-  isTokenDetectionEnabled: selectUseTokenDetection(state),
-  chainId: selectChainId(state),
+const mapStateToProps = state => ({
+	ipfsGateway: state.engine.backgroundState.PreferencesController.ipfsGateway,
+	showHexData: state.settings.showHexData,
+	paymentChannelsEnabled: state.settings.paymentChannelsEnabled,
+	fullState: state
 });
 
-const mapDispatchToProps = (dispatch) => ({
-  setShowHexData: (showHexData) => dispatch(setShowHexData(showHexData)),
-  setShowCustomNonce: (showCustomNonce) =>
-    dispatch(setShowCustomNonce(showCustomNonce)),
+const mapDispatchToProps = dispatch => ({
+	setShowHexData: showHexData => dispatch(setShowHexData(showHexData))
 });
 
-export default connect(mapStateToProps, mapDispatchToProps)(AdvancedSettings);+export default connect(
+	mapStateToProps,
+	mapDispatchToProps
+)(AdvancedSettings);