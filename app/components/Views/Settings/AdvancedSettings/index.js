--- conflicted
+++ resolved
@@ -124,13 +124,8 @@
      */
     ipfsGateway: PropTypes.string,
     /**
-<<<<<<< HEAD
-		/* navigation object required to push new views
-		*/
-=======
     /* navigation object required to push new views
     */
->>>>>>> 161c5a35
     navigation: PropTypes.object,
     /**
      * Indicates whether hex data should be shown in transaction editor
