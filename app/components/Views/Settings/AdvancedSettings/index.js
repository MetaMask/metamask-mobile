// Third party dependencies.
import PropTypes from 'prop-types';
import React, { PureComponent } from 'react';
import { SafeAreaView, StyleSheet, Switch, View } from 'react-native';
import { connect } from 'react-redux';
import { KeyboardAwareScrollView } from 'react-native-keyboard-aware-scroll-view';
import { isTokenDetectionSupportedForNetwork } from '@metamask/assets-controllers/dist/assetsUtil';
import {
  getApplicationName,
  getBuildNumber,
  getVersion,
} from 'react-native-device-info';
import Share from 'react-native-share'; // eslint-disable-line  import/default
import RNFS from 'react-native-fs';
// eslint-disable-next-line import/no-nodejs-modules
import { Buffer } from 'buffer';
import { typography } from '@metamask/design-tokens';

// External dependencies.
import ActionModal from '../../../UI/ActionModal';
import Engine from '../../../../core/Engine';
import {
  baseStyles,
  colors as importedColors,
  fontStyles,
} from '../../../../styles/common';
import { getNavigationOptionsTitle } from '../../../UI/Navbar';
import {
  setShowCustomNonce,
  setShowHexData,
} from '../../../../actions/settings';
import { strings } from '../../../../../locales/i18n';
import Logger from '../../../../util/Logger';
import { generateStateLogs } from '../../../../util/logs';
import Device from '../../../../util/device';
import { mockTheme, ThemeContext } from '../../../../util/theme';
import { selectChainId } from '../../../../selectors/networkController';
import {
  selectDisabledRpcMethodPreferences,
  selectUseTokenDetection,
} from '../../../../selectors/preferencesController';
import Routes from '../../../../constants/navigation/Routes';
import { trackEventV2 as trackEvent } from '../../../../util/analyticsV2';
import { MetaMetricsEvents } from '../../../../core/Analytics';
import { AdvancedViewSelectorsIDs } from '../../../../../e2e/selectors/Settings/AdvancedView.selectors';
import Text, {
  TextVariant,
  TextColor,
} from '../../../../component-library/components/Texts/Text';
import Button, {
  ButtonVariants,
  ButtonSize,
  ButtonWidthTypes,
} from '../../../../component-library/components/Buttons/Button';
import Banner, {
  BannerAlertSeverity,
  BannerVariant,
} from '../../../../component-library/components/Banners/Banner';

const createStyles = (colors) =>
  StyleSheet.create({
    wrapper: {
      backgroundColor: colors.background.default,
      flex: 1,
      padding: 16,
      paddingBottom: 100,
    },
    titleContainer: {
      flexDirection: 'row',
      alignItems: 'center',
    },
    title: {
      flex: 1,
    },
    toggle: {
      flexDirection: 'row',
      alignItems: 'center',
      marginLeft: 16,
    },
    toggleDesc: {
      marginRight: 8,
    },
    desc: {
      marginTop: 8,
    },
    accessory: {
      marginTop: 16,
    },
    switchLine: {
      flexDirection: 'row',
      alignItems: 'center',
    },
    switch: {
      alignSelf: 'flex-start',
    },
    setting: {
      marginTop: 32,
    },
    firstSetting: {
      marginTop: 0,
    },
    modalView: {
      alignItems: 'center',
      flex: 1,
      flexDirection: 'column',
      justifyContent: 'center',
      padding: 20,
    },
    modalTitle: {
      textAlign: 'center',
      marginBottom: 20,
    },
    picker: {
      borderColor: colors.border.default,
      borderRadius: 5,
      borderWidth: 2,
      marginTop: 16,
    },
    inner: {
      paddingBottom: 48,
    },
    ipfsGatewayLoadingWrapper: {
      height: 37,
      alignItems: 'center',
      justifyContent: 'center',
    },
    warningBox: {
      flexDirection: 'row',
      backgroundColor: colors.error.muted,
      borderLeftColor: colors.error.default,
      borderRadius: 4,
      borderLeftWidth: 4,
      marginTop: 24,
      marginHorizontal: 8,
      paddingStart: 11,
      paddingEnd: 8,
      paddingVertical: 8,
    },
    warningText: {
      ...typography.sBodyMD,
      color: colors.text.default,
      flex: 1,
      marginStart: 8,
    },
  });

/**
 * Main view for app configurations
 */
class AdvancedSettings extends PureComponent {
  static propTypes = {
    /**
    /* navigation object required to push new views
    */
    navigation: PropTypes.object,
    /**
     * Indicates whether hex data should be shown in transaction editor
     */
    showHexData: PropTypes.bool,
    /**
     * Allow dapp api requests to eth_sign
     */
    enableEthSign: PropTypes.bool,
    /**
     * Called to toggle show hex data
     */
    setShowHexData: PropTypes.func,
    /**
     * Called to toggle show custom nonce
     */
    setShowCustomNonce: PropTypes.func,
    /**
     * Indicates whether custom nonce should be shown in transaction editor
     */
    showCustomNonce: PropTypes.bool,
    /**
     * Entire redux state used to generate state logs
     */
    fullState: PropTypes.object,
    /**
     * ChainID of network
     */
    chainId: PropTypes.string,
    /**
     * Boolean that checks if token detection is enabled
     */
    isTokenDetectionEnabled: PropTypes.bool,
    /**
     * Object that represents the current route info like params passed to it
     */
    route: PropTypes.object,
  };

  scrollView = React.createRef();

  state = {
    resetModalVisible: false,
    inputWidth: Device.isAndroid() ? '99%' : undefined,
  };

  getStyles = () => {
    const colors = this.context.colors || mockTheme.colors;
    const styles = createStyles(colors);
    return { styles, colors };
  };

  updateNavBar = () => {
    const { navigation, route } = this.props;
    const { colors } = this.getStyles();
    const isFullScreenModal = route?.params?.isFullScreenModal || false;
    navigation.setOptions(
      getNavigationOptionsTitle(
        strings('app_settings.advanced_title'),
        navigation,
        isFullScreenModal,
        colors,
      ),
    );
  };

  componentDidMount = () => {
    this.updateNavBar();
    this.mounted = true;
    // Workaround https://github.com/facebook/react-native/issues/9958
    this.state.inputWidth &&
      setTimeout(() => {
        this.mounted && this.setState({ inputWidth: '100%' });
      }, 100);

    this.props.route?.params?.scrollToBottom &&
      this.scrollView?.current?.scrollToEnd({ animated: true });
  };

  componentDidUpdate = () => {
    this.updateNavBar();
  };

  componentWillUnmount = () => {
    this.mounted = false;
  };

  displayResetAccountModal = () => {
    this.setState({ resetModalVisible: true });
  };

  resetAccount = () => {
    const { TransactionController } = Engine.context;
    const { navigation } = this.props;
    TransactionController.wipeTransactions(true);
    navigation.navigate('WalletView');
  };

  cancelResetAccount = () => {
    this.setState({ resetModalVisible: false });
  };

  downloadStateLogs = async () => {
    const { fullState } = this.props;
    const appName = await getApplicationName();
    const appVersion = await getVersion();
    const buildNumber = await getBuildNumber();
    const path =
      RNFS.DocumentDirectoryPath +
      `/state-logs-v${appVersion}-(${buildNumber}).json`;
    // A not so great way to copy objects by value

    try {
      const data = generateStateLogs(fullState);

      let url = `data:text/plain;base64,${new Buffer(data).toString('base64')}`;
      // // Android accepts attachements as BASE64
      if (Device.isIos()) {
        await RNFS.writeFile(path, data, 'utf8');
        url = path;
      }

      await Share.open({
        subject: `${appName} State logs -  v${appVersion} (${buildNumber})`,
        title: `${appName} State logs -  v${appVersion} (${buildNumber})`,
        url,
      });
    } catch (err) {
      Logger.error(err, 'State log error');
    }
  };

  onEthSignSettingChangeAttempt = (enabled) => {
    if (enabled) {
      // Navigate to the bottomsheet friction flow
      const { navigation } = this.props;
      navigation.navigate(Routes.MODAL.ROOT_MODAL_FLOW, {
        screen: Routes.SHEET.ETH_SIGN_FRICTION,
      });
    } else {
      // Disable eth_sign directly without friction
      const { PreferencesController } = Engine.context;
      PreferencesController.setDisabledRpcMethodPreference('eth_sign', false);
      trackEvent(MetaMetricsEvents.SETTINGS_ADVANCED_ETH_SIGN_DISABLED, {});
    }
  };

  toggleTokenDetection = (detectionStatus) => {
    const { PreferencesController } = Engine.context;
    PreferencesController.setUseTokenDetection(detectionStatus);
  };

  renderTokenDetectionSection = () => {
    const { isTokenDetectionEnabled, chainId } = this.props;
    const { styles, colors } = this.getStyles();
    if (!isTokenDetectionSupportedForNetwork(chainId)) {
      return null;
    }
    return (
<<<<<<< HEAD
      <View style={styles.setting} testID={'token-detection-section'}>
        <View style={styles.titleContainer}>
          <Text variant={TextVariant.BodyLGMedium} style={styles.title}>
            {strings('app_settings.token_detection_title')}
          </Text>
          <View style={styles.toggle}>
=======
      <View
        style={styles.setting}
        testID={AdvancedViewSelectorsIDs.TOKEN_DETECTION_TOGGLE}
      >
        <Text style={styles.title}>
          {strings('app_settings.token_detection_title')}
        </Text>
        <Text style={styles.desc}>
          {strings('app_settings.token_detection_description')}
        </Text>
        <View style={styles.marginTop}>
          <View style={styles.switch}>
>>>>>>> 9196c020
            <Switch
              value={isTokenDetectionEnabled}
              onValueChange={this.toggleTokenDetection}
              trackColor={{
                true: colors.primary.default,
                false: colors.border.muted,
              }}
              thumbColor={importedColors.white}
              ios_backgroundColor={colors.border.muted}
              style={styles.switch}
            />
          </View>
        </View>
        <Text
          variant={TextVariant.BodyMD}
          color={TextColor.Alternative}
          style={styles.desc}
        >
          {strings('app_settings.token_detection_description')}
        </Text>
      </View>
    );
  };

  render = () => {
    const {
      showHexData,
      showCustomNonce,
      setShowHexData,
      setShowCustomNonce,
      enableEthSign,
    } = this.props;
    const { resetModalVisible } = this.state;
    const { styles, colors } = this.getStyles();

    return (
      <SafeAreaView style={baseStyles.flexGrow}>
        <KeyboardAwareScrollView
          style={styles.wrapper}
          resetScrollToCoords={{ x: 0, y: 0 }}
          ref={this.scrollView}
        >
          <View
            style={styles.inner}
            testID={AdvancedViewSelectorsIDs.CONTAINER}
          >
            <ActionModal
              modalVisible={resetModalVisible}
              confirmText={strings('app_settings.reset_account_confirm_button')}
              cancelText={strings('app_settings.reset_account_cancel_button')}
              onCancelPress={this.cancelResetAccount}
              onRequestClose={this.cancelResetAccount}
              onConfirmPress={this.resetAccount}
            >
              <View style={styles.modalView}>
                <Text style={styles.modalTitle} variant={TextVariant.HeadingMD}>
                  {strings('app_settings.reset_account_modal_title')}
                </Text>
                <Text style={styles.modalText}>
                  {strings('app_settings.reset_account_modal_message')}
                </Text>
              </View>
            </ActionModal>
            <View style={[styles.setting, styles.firstSetting]}>
              <Text variant={TextVariant.BodyLGMedium}>
                {strings('app_settings.reset_account')}
              </Text>
              <Text
                variant={TextVariant.BodyMD}
                color={TextColor.Alternative}
                style={styles.desc}
              >
                {strings('app_settings.reset_desc')}
              </Text>
              <Button
                variant={ButtonVariants.Secondary}
                size={ButtonSize.Lg}
                width={ButtonWidthTypes.Full}
                onPress={this.displayResetAccountModal}
                label={strings('app_settings.reset_account_button')}
                style={styles.accessory}
              />
            </View>
            <View style={styles.setting}>
              <View style={styles.titleContainer}>
                <Text variant={TextVariant.BodyLGMedium} style={styles.title}>
                  {strings('app_settings.show_hex_data')}
                </Text>
                <View style={styles.toggle}>
                  <Switch
                    value={showHexData}
                    onValueChange={setShowHexData}
                    trackColor={{
                      true: colors.primary.default,
                      false: colors.border.muted,
                    }}
                    thumbColor={importedColors.white}
                    style={styles.switch}
                    ios_backgroundColor={colors.border.muted}
                  />
                </View>
              </View>
              <Text
                variant={TextVariant.BodyMD}
                color={TextColor.Alternative}
                style={styles.desc}
              >
                {strings('app_settings.hex_desc')}
              </Text>
            </View>
            <View style={styles.setting}>
              <View style={styles.titleContainer}>
                <Text variant={TextVariant.BodyLGMedium} style={styles.title}>
                  {strings('app_settings.enable_eth_sign')}
                </Text>
                <View style={styles.toggle}>
                  <Text
                    variant={TextVariant.BodySM}
                    onPress={() =>
                      this.onEthSignSettingChangeAttempt(!enableEthSign)
                    }
                    style={styles.toggleDesc}
                  >
                    {strings(
                      enableEthSign
                        ? 'app_settings.toggleEthSignOn'
                        : 'app_settings.toggleEthSignOff',
                    )}
                  </Text>
                  <Switch
                    value={enableEthSign}
                    onValueChange={this.onEthSignSettingChangeAttempt}
                    trackColor={{
                      true: colors.primary.default,
                      false: colors.border.muted,
                    }}
                    thumbColor={importedColors.white}
                    style={styles.switch}
                    ios_backgroundColor={colors.border.muted}
                    accessibilityRole={'switch'}
                    accessibilityLabel={strings('app_settings.enable_eth_sign')}
                    testID={AdvancedViewSelectorsIDs.ETH_SIGN_SWITCH}
                  />
                </View>
              </View>
              <Text
                variant={TextVariant.BodyMD}
                color={TextColor.Alternative}
                style={styles.desc}
              >
                {strings('app_settings.enable_eth_sign_desc')}
              </Text>
              {enableEthSign && (
                // display warning if eth_sign is enabled
                <Banner
                  variant={BannerVariant.Alert}
                  severity={BannerAlertSeverity.Error}
                  description={strings('app_settings.enable_eth_sign_warning')}
                  style={styles.accessory}
                />
              )}
            </View>
            <View style={styles.setting}>
              <View style={styles.titleContainer}>
                <Text variant={TextVariant.BodyLGMedium} style={styles.title}>
                  {strings('app_settings.show_custom_nonce')}
                </Text>
                <View style={styles.toggle}>
                  <Switch
                    value={showCustomNonce}
                    onValueChange={setShowCustomNonce}
                    trackColor={{
                      true: colors.primary.default,
                      false: colors.border.muted,
                    }}
                    thumbColor={importedColors.white}
                    style={styles.switch}
                    ios_backgroundColor={colors.border.muted}
                  />
                </View>
              </View>
              <Text
                variant={TextVariant.BodyMD}
                color={TextColor.Alternative}
                style={styles.desc}
              >
                {strings('app_settings.custom_nonce_desc')}
              </Text>
            </View>
            {this.renderTokenDetectionSection()}
            <View style={styles.setting}>
              <Text variant={TextVariant.BodyLGMedium}>
                {strings('app_settings.state_logs')}
              </Text>
              <Text
                variant={TextVariant.BodyMD}
                color={TextColor.Alternative}
                style={styles.desc}
              >
                {strings('app_settings.state_logs_desc')}
              </Text>
              <Button
                variant={ButtonVariants.Secondary}
                size={ButtonSize.Lg}
                width={ButtonWidthTypes.Full}
                onPress={this.downloadStateLogs}
                label={strings('app_settings.state_logs_button')}
                style={styles.accessory}
              />
            </View>
          </View>
        </KeyboardAwareScrollView>
      </SafeAreaView>
    );
  };
}

AdvancedSettings.contextType = ThemeContext;

const mapStateToProps = (state) => ({
  showHexData: state.settings.showHexData,
  showCustomNonce: state.settings.showCustomNonce,
  enableEthSign: selectDisabledRpcMethodPreferences(state).eth_sign,
  fullState: state,
  isTokenDetectionEnabled: selectUseTokenDetection(state),
  chainId: selectChainId(state),
});

const mapDispatchToProps = (dispatch) => ({
  setShowHexData: (showHexData) => dispatch(setShowHexData(showHexData)),
  setShowCustomNonce: (showCustomNonce) =>
    dispatch(setShowCustomNonce(showCustomNonce)),
});

export default connect(mapStateToProps, mapDispatchToProps)(AdvancedSettings);<|MERGE_RESOLUTION|>--- conflicted
+++ resolved
@@ -22,7 +22,6 @@
 import {
   baseStyles,
   colors as importedColors,
-  fontStyles,
 } from '../../../../styles/common';
 import { getNavigationOptionsTitle } from '../../../UI/Navbar';
 import {
@@ -311,27 +310,15 @@
       return null;
     }
     return (
-<<<<<<< HEAD
-      <View style={styles.setting} testID={'token-detection-section'}>
+      <View
+        style={styles.setting}
+        testID={AdvancedViewSelectorsIDs.TOKEN_DETECTION_TOGGLE}
+      >
         <View style={styles.titleContainer}>
           <Text variant={TextVariant.BodyLGMedium} style={styles.title}>
             {strings('app_settings.token_detection_title')}
           </Text>
           <View style={styles.toggle}>
-=======
-      <View
-        style={styles.setting}
-        testID={AdvancedViewSelectorsIDs.TOKEN_DETECTION_TOGGLE}
-      >
-        <Text style={styles.title}>
-          {strings('app_settings.token_detection_title')}
-        </Text>
-        <Text style={styles.desc}>
-          {strings('app_settings.token_detection_description')}
-        </Text>
-        <View style={styles.marginTop}>
-          <View style={styles.switch}>
->>>>>>> 9196c020
             <Switch
               value={isTokenDetectionEnabled}
               onValueChange={this.toggleTokenDetection}
