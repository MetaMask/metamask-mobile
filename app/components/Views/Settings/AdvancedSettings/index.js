// Third party dependencies.
import PropTypes from 'prop-types';
import React, { PureComponent } from 'react';
import { Linking, SafeAreaView, StyleSheet, Switch, View } from 'react-native';
import { connect } from 'react-redux';
import { KeyboardAwareScrollView } from 'react-native-keyboard-aware-scroll-view';

import { typography } from '@metamask/design-tokens';

// External dependencies.
import Engine from '../../../../core/Engine';
import { baseStyles } from '../../../../styles/common';
import { getNavigationOptionsTitle } from '../../../UI/Navbar';
import {
  setShowCustomNonce,
  setShowFiatOnTestnets,
  setShowHexData,
} from '../../../../actions/settings';
import { strings } from '../../../../../locales/i18n';
import Device from '../../../../util/device';
import { mockTheme, ThemeContext, useTheme } from '../../../../util/theme';
import { selectChainId } from '../../../../selectors/networkController';
import {
  selectDismissSmartAccountSuggestionEnabled,
  selectSmartTransactionsOptInStatus,
  selectUseTokenDetection,
} from '../../../../selectors/preferencesController';
import { selectSmartTransactionsEnabled } from '../../../../selectors/smartTransactionsController';
import Routes from '../../../../constants/navigation/Routes';

import { MetaMetricsEvents } from '../../../../core/Analytics';
import { AdvancedViewSelectorsIDs } from '../../../../../e2e/selectors/Settings/AdvancedView.selectors';
import Text, {
  TextVariant,
  TextColor,
  getFontFamily,
} from '../../../../component-library/components/Texts/Text';
import Button, {
  ButtonVariants,
  ButtonSize,
  ButtonWidthTypes,
} from '../../../../component-library/components/Buttons/Button';
import { withMetricsAwareness } from '../../../../components/hooks/useMetrics';
import AppConstants from '../../../../../app/core/AppConstants';
import { downloadStateLogs } from '../../../../util/logs';
import AutoDetectTokensSettings from '../AutoDetectTokensSettings';
import { ResetAccountModal } from './ResetAccountModal/ResetAccountModal';

const createStyles = (colors) =>
  StyleSheet.create({
    wrapper: {
      backgroundColor: colors.background.default,
      flex: 1,
      padding: 16,
      paddingBottom: 100,
    },
    titleContainer: {
      flexDirection: 'row',
      alignItems: 'center',
    },
    title: {
      flex: 1,
    },
    toggle: {
      flexDirection: 'row',
      alignItems: 'center',
      marginLeft: 16,
    },
    toggleDesc: {
      marginRight: 8,
    },
    desc: {
      marginTop: 8,
    },
    accessory: {
      marginTop: 16,
    },
    switchLine: {
      flexDirection: 'row',
      alignItems: 'center',
    },
    switch: {
      alignSelf: 'flex-start',
    },
    setting: {
      marginTop: 32,
    },
    firstSetting: {
      marginTop: 0,
    },
    modalView: {
      alignItems: 'center',
      flex: 1,
      flexDirection: 'column',
      justifyContent: 'center',
      padding: 20,
    },
    modalTitle: {
      textAlign: 'center',
      marginBottom: 20,
    },
    picker: {
      borderColor: colors.border.default,
      borderRadius: 5,
      borderWidth: 2,
      marginTop: 16,
    },
    inner: {
      paddingBottom: 48,
    },
    ipfsGatewayLoadingWrapper: {
      height: 37,
      alignItems: 'center',
      justifyContent: 'center',
    },
    warningBox: {
      flexDirection: 'row',
      backgroundColor: colors.error.muted,
      borderLeftColor: colors.error.default,
      borderRadius: 4,
      borderLeftWidth: 4,
      marginTop: 24,
      marginHorizontal: 8,
      paddingStart: 11,
      paddingEnd: 8,
      paddingVertical: 8,
    },
    warningText: {
      ...typography.sBodyMD,
      fontFamily: getFontFamily(TextVariant.BodyMD),
      color: colors.text.default,
      flex: 1,
      marginStart: 8,
    },
  });

const SettingsRow = ({
  heading,
  description,
  value,
  onValueChange,
  testId,
  styles,
}) => {
  const { brandColors, colors } = useTheme();
  return (
    <View style={styles.setting}>
      <View style={styles.titleContainer}>
        <Text variant={TextVariant.BodyLGMedium} style={styles.title}>
          {heading}
        </Text>
        <View style={styles.toggle}>
          <Switch
            testID={testId}
            value={value}
            onValueChange={onValueChange}
            trackColor={{
              true: colors.primary.default,
              false: colors.border.muted,
            }}
            thumbColor={brandColors.white}
            style={styles.switch}
            ios_backgroundColor={colors.border.muted}
            accessibilityLabel={heading}
          />
        </View>
      </View>

      <Text
        variant={TextVariant.BodyMD}
        color={TextColor.Alternative}
        style={styles.desc}
      >
        {description}
      </Text>
    </View>
  );
};

SettingsRow.propTypes = {
  heading: PropTypes.string,
  description: PropTypes.string,
  value: PropTypes.bool,
  onValueChange: PropTypes.func,
  testId: PropTypes.string,
  styles: PropTypes.object,
};

/**
 * Main view for app configurations
 */
class AdvancedSettings extends PureComponent {
  static propTypes = {
    /**
    /* navigation object required to push new views
    */
    navigation: PropTypes.object,
    /**
     * Indicates whether hex data should be shown in transaction editor
     */
    showHexData: PropTypes.bool,
    /**
     * Called to toggle show hex data
     */
    setShowHexData: PropTypes.func,
    /**
     * Called to toggle show custom nonce
     */
    setShowCustomNonce: PropTypes.func,
    /**
     * Indicates whether custom nonce should be shown in transaction editor
     */
    showCustomNonce: PropTypes.bool,
    /**
     * Indicates whether fiat conversions should be shown on testnets
     */
    showFiatOnTestnets: PropTypes.bool,
    /**
     * Called to toggle showing fiat conversions on testnets
     */
    setShowFiatOnTestnets: PropTypes.func,
    /**
     * Entire redux state used to generate state logs
     */
    fullState: PropTypes.object,
    /**
     * Object that represents the current route info like params passed to it
     */
    route: PropTypes.object,
    /**
     * Metrics injected by withMetricsAwareness HOC
     */
    metrics: PropTypes.object,
    /**
     * Boolean that checks if smart transactions is enabled
     */
    smartTransactionsOptInStatus: PropTypes.bool,
    /**
     * Boolean to disable smart account upgrade prompts
     */
    dismissSmartAccountSuggestionEnabled: PropTypes.bool,
  };

  scrollView = React.createRef();

  state = {
    resetModalVisible: false,
    inputWidth: Device.isAndroid() ? '99%' : undefined,
  };

  getStyles = () => {
    const colors = this.context.colors || mockTheme.colors;
    const styles = createStyles(colors);
    return { styles, colors };
  };

  updateNavBar = () => {
    const { navigation, route } = this.props;
    const { colors } = this.getStyles();
    const isFullScreenModal = route?.params?.isFullScreenModal || false;
    navigation.setOptions(
      getNavigationOptionsTitle(
        strings('app_settings.advanced_title'),
        navigation,
        isFullScreenModal,
        colors,
      ),
    );
  };

  componentDidMount = async () => {
    this.updateNavBar();
    this.mounted = true;
    // Workaround https://github.com/facebook/react-native/issues/9958
    this.state.inputWidth &&
      setTimeout(() => {
        this.mounted && this.setState({ inputWidth: '100%' });
      }, 100);

    this.props.route?.params?.scrollToBottom &&
      this.scrollView?.current?.scrollToEnd({ animated: true });
  };

  componentDidUpdate = () => {
    this.updateNavBar();
  };

  componentWillUnmount = () => {
    this.mounted = false;
  };

  displayResetAccountModal = () => {
    this.setState({ resetModalVisible: true });
  };

  cancelResetAccount = () => {
    this.setState({ resetModalVisible: false });
  };

  downloadStateLogs = async () => {
    const { fullState } = this.props;
    downloadStateLogs(fullState);
  };

  toggleTokenDetection = (detectionStatus) => {
    const { PreferencesController } = Engine.context;
    PreferencesController.setUseTokenDetection(detectionStatus);
  };

  trackMetricsEvent = (event, properties) => {
    this.props.metrics.trackEvent(
      this.props.metrics
        .createEventBuilder(event)
        .addProperties({
          location: 'Advanced Settings',
          ...properties,
        })
        .build(),
    );
  };

  toggleSmartTransactionsOptInStatus = (smartTransactionsOptInStatus) => {
    const { PreferencesController } = Engine.context;
    PreferencesController.setSmartTransactionsOptInStatus(
      smartTransactionsOptInStatus,
    );

    this.trackMetricsEvent(MetaMetricsEvents.SMART_TRANSACTION_OPT_IN, {
      stx_opt_in: smartTransactionsOptInStatus,
    });
  };

  toggleDismissSmartAccountSuggestionEnabled = (
    dismissSmartAccountSuggestionEnabled,
  ) => {
    const { PreferencesController } = Engine.context;
    PreferencesController.setDismissSmartAccountSuggestionEnabled(
      dismissSmartAccountSuggestionEnabled,
    );

    this.trackMetricsEvent(
      MetaMetricsEvents.DISMISS_SMART_ACCOUNT_SUGGESTION_ENABLED,
      {
        dismiss_smart_account_suggestion_enabled:
          dismissSmartAccountSuggestionEnabled,
      },
    );
  };

  openLinkAboutStx = () => {
    Linking.openURL(AppConstants.URLS.SMART_TXS);
  };

  render = () => {
    const {
      showHexData,
      showCustomNonce,
      showFiatOnTestnets,
      setShowHexData,
      setShowCustomNonce,
      setShowFiatOnTestnets,
      smartTransactionsOptInStatus,
      dismissSmartAccountSuggestionEnabled,
    } = this.props;
    const { resetModalVisible } = this.state;
    const { styles } = this.getStyles();

    return (
      <SafeAreaView style={baseStyles.flexGrow}>
        <KeyboardAwareScrollView
          style={styles.wrapper}
          resetScrollToCoords={{ x: 0, y: 0 }}
          testID={AdvancedViewSelectorsIDs.ADVANCED_SETTINGS_SCROLLVIEW}
          ref={this.scrollView}
        >
          <View
            style={styles.inner}
            testID={AdvancedViewSelectorsIDs.CONTAINER}
          >
            <ResetAccountModal
              resetModalVisible={resetModalVisible}
              cancelResetAccount={this.cancelResetAccount}
              styles={styles}
            />
            <View style={[styles.setting, styles.firstSetting]}>
              <Text variant={TextVariant.BodyLGMedium}>
                {strings('app_settings.reset_account')}
              </Text>
              <Text
                variant={TextVariant.BodyMD}
                color={TextColor.Alternative}
                style={styles.desc}
              >
                {strings('app_settings.reset_desc')}
              </Text>
              <Button
                variant={ButtonVariants.Secondary}
                size={ButtonSize.Lg}
                width={ButtonWidthTypes.Full}
                onPress={this.displayResetAccountModal}
                label={strings('app_settings.reset_account_button')}
                style={styles.accessory}
              />
            </View>

            <SettingsRow
              heading={strings(
                'app_settings.dismiss_smart_account_update_heading',
              )}
              description={strings(
                'app_settings.dismiss_smart_account_update_desc',
              )}
              value={dismissSmartAccountSuggestionEnabled}
              onValueChange={this.toggleDismissSmartAccountSuggestionEnabled}
              testId={AdvancedViewSelectorsIDs.DISMISS_SMART_ACCOUNT_UPDATE}
              styles={styles}
            />

            <SettingsRow
              heading={strings(
                'app_settings.smart_transactions_opt_in_heading',
              )}
              description={
                <>
                  {strings(
                    'app_settings.smart_transactions_opt_in_desc_supported_networks',
                  )}{' '}
                  <Text
                    color={TextColor.Primary}
                    link
                    onPress={this.openLinkAboutStx}
                  >
                    {strings('app_settings.smart_transactions_learn_more')}
                  </Text>
                </>
              }
              value={smartTransactionsOptInStatus}
              onValueChange={this.toggleSmartTransactionsOptInStatus}
              testId={AdvancedViewSelectorsIDs.STX_OPT_IN_SWITCH}
              styles={styles}
            />

            <SettingsRow
              heading={strings('app_settings.show_hex_data')}
              description={strings('app_settings.hex_desc')}
              value={showHexData}
              onValueChange={setShowHexData}
              styles={styles}
            />

            <SettingsRow
              heading={strings('app_settings.show_custom_nonce')}
              description={strings('app_settings.custom_nonce_desc')}
              value={showCustomNonce}
              onValueChange={setShowCustomNonce}
              styles={styles}
            />

            <AutoDetectTokensSettings />

            <SettingsRow
              heading={strings('app_settings.show_fiat_on_testnets')}
              description={strings('app_settings.show_fiat_on_testnets_desc')}
              value={showFiatOnTestnets}
              onValueChange={(showFiatOnTestnets) => {
                if (showFiatOnTestnets) {
                  this.props.navigation.navigate(Routes.MODAL.ROOT_MODAL_FLOW, {
                    screen: Routes.SHEET.FIAT_ON_TESTNETS_FRICTION,
                  });
                } else {
                  setShowFiatOnTestnets(false);
                }
              }}
              testId={AdvancedViewSelectorsIDs.SHOW_FIAT_ON_TESTNETS}
              styles={styles}
            />

            <View style={styles.setting}>
              <Text variant={TextVariant.BodyLGMedium}>
                {strings('app_settings.state_logs')}
              </Text>
              <Text
                variant={TextVariant.BodyMD}
                color={TextColor.Alternative}
                style={styles.desc}
              >
                {strings('app_settings.state_logs_desc')}
              </Text>
              <Button
                variant={ButtonVariants.Secondary}
                size={ButtonSize.Lg}
                width={ButtonWidthTypes.Full}
                onPress={this.downloadStateLogs}
                label={strings('app_settings.state_logs_button')}
                style={styles.accessory}
              />
            </View>
          </View>
        </KeyboardAwareScrollView>
      </SafeAreaView>
    );
  };
}

AdvancedSettings.contextType = ThemeContext;

const mapStateToProps = (state) => ({
  showHexData: state.settings.showHexData,
  showCustomNonce: state.settings.showCustomNonce,
  showFiatOnTestnets: state.settings.showFiatOnTestnets,
  fullState: state,
  isTokenDetectionEnabled: selectUseTokenDetection(state),
  chainId: selectChainId(state),
  smartTransactionsOptInStatus: selectSmartTransactionsOptInStatus(state),
  smartTransactionsEnabled: selectSmartTransactionsEnabled(
    state,
    selectChainId(state),
  ),
<<<<<<< HEAD
=======
  dismissSmartAccountSuggestionEnabled:
    selectDismissSmartAccountSuggestionEnabled(state),
>>>>>>> 961a5281
});

const mapDispatchToProps = (dispatch) => ({
  setShowHexData: (showHexData) => dispatch(setShowHexData(showHexData)),
  setShowCustomNonce: (showCustomNonce) =>
    dispatch(setShowCustomNonce(showCustomNonce)),
  setShowFiatOnTestnets: (showFiatOnTestnets) =>
    dispatch(setShowFiatOnTestnets(showFiatOnTestnets)),
});

export default connect(
  mapStateToProps,
  mapDispatchToProps,
)(withMetricsAwareness(AdvancedSettings));<|MERGE_RESOLUTION|>--- conflicted
+++ resolved
@@ -516,11 +516,8 @@
     state,
     selectChainId(state),
   ),
-<<<<<<< HEAD
-=======
   dismissSmartAccountSuggestionEnabled:
     selectDismissSmartAccountSuggestionEnabled(state),
->>>>>>> 961a5281
 });
 
 const mapDispatchToProps = (dispatch) => ({
