// Third party dependencies.
import PropTypes from 'prop-types';
import React, { PureComponent } from 'react';
import { Linking, SafeAreaView, StyleSheet, Switch, View } from 'react-native';
import { connect } from 'react-redux';
import { KeyboardAwareScrollView } from 'react-native-keyboard-aware-scroll-view';

import { typography } from '@metamask/design-tokens';

// External dependencies.
import Engine from '../../../../core/Engine';
import { baseStyles } from '../../../../styles/common';
import { getNavigationOptionsTitle } from '../../../UI/Navbar';
import {
  setShowCustomNonce,
  setShowFiatOnTestnets,
  setShowHexData,
} from '../../../../actions/settings';
import { strings } from '../../../../../locales/i18n';
import Device from '../../../../util/device';
import { mockTheme, ThemeContext, useTheme } from '../../../../util/theme';
import { selectChainId } from '../../../../selectors/networkController';
import {
  selectDismissSmartAccountSuggestionEnabled,
  selectSmartTransactionsOptInStatus,
  selectUseTokenDetection,
} from '../../../../selectors/preferencesController';
import { selectSmartTransactionsEnabled } from '../../../../selectors/smartTransactionsController';
import Routes from '../../../../constants/navigation/Routes';

import { MetaMetricsEvents } from '../../../../core/Analytics';
import { AdvancedViewSelectorsIDs } from '../../../../../e2e/selectors/Settings/AdvancedView.selectors';
import Text, {
  TextVariant,
  TextColor,
  getFontFamily,
} from '../../../../component-library/components/Texts/Text';
import Button, {
  ButtonVariants,
  ButtonSize,
  ButtonWidthTypes,
} from '../../../../component-library/components/Buttons/Button';
import { withMetricsAwareness } from '../../../../components/hooks/useMetrics';
import AppConstants from '../../../../../app/core/AppConstants';
import { downloadStateLogs } from '../../../../util/logs';
import AutoDetectTokensSettings from '../AutoDetectTokensSettings';
import { ResetAccountModal } from './ResetAccountModal/ResetAccountModal';

const createStyles = (colors) =>
  StyleSheet.create({
    wrapper: {
      backgroundColor: colors.background.default,
      flex: 1,
      padding: 16,
      paddingBottom: 100,
    },
    titleContainer: {
      flexDirection: 'row',
      alignItems: 'center',
    },
    title: {
      flex: 1,
    },
    toggle: {
      flexDirection: 'row',
      alignItems: 'center',
      marginLeft: 16,
    },
    toggleDesc: {
      marginRight: 8,
    },
    desc: {
      marginTop: 8,
    },
    accessory: {
      marginTop: 16,
    },
    switchLine: {
      flexDirection: 'row',
      alignItems: 'center',
    },
    switch: {
      alignSelf: 'flex-start',
    },
    setting: {
      marginTop: 32,
    },
    firstSetting: {
      marginTop: 0,
    },
    modalView: {
      alignItems: 'center',
      flex: 1,
      flexDirection: 'column',
      justifyContent: 'center',
      padding: 20,
    },
    modalTitle: {
      textAlign: 'center',
      marginBottom: 20,
    },
    picker: {
      borderColor: colors.border.default,
      borderRadius: 5,
      borderWidth: 2,
      marginTop: 16,
    },
    inner: {
      paddingBottom: 48,
    },
    ipfsGatewayLoadingWrapper: {
      height: 37,
      alignItems: 'center',
      justifyContent: 'center',
    },
    warningBox: {
      flexDirection: 'row',
      backgroundColor: colors.error.muted,
      borderLeftColor: colors.error.default,
      borderRadius: 4,
      borderLeftWidth: 4,
      marginTop: 24,
      marginHorizontal: 8,
      paddingStart: 11,
      paddingEnd: 8,
      paddingVertical: 8,
    },
    warningText: {
      ...typography.sBodyMD,
      fontFamily: getFontFamily(TextVariant.BodyMD),
      color: colors.text.default,
      flex: 1,
      marginStart: 8,
    },
  });

const SettingsRow = ({
  heading,
  description,
  value,
  onValueChange,
  testId,
  styles,
}) => {
  const { brandColors, colors } = useTheme();
  return (
    <View style={styles.setting}>
      <View style={styles.titleContainer}>
        <Text variant={TextVariant.BodyLGMedium} style={styles.title}>
          {heading}
        </Text>
        <View style={styles.toggle}>
          <Switch
            testID={testId}
            value={value}
            onValueChange={onValueChange}
            trackColor={{
              true: colors.primary.default,
              false: colors.border.muted,
            }}
            thumbColor={brandColors.white}
            style={styles.switch}
            ios_backgroundColor={colors.border.muted}
            accessibilityLabel={heading}
          />
        </View>
      </View>

      <Text
        variant={TextVariant.BodyMD}
        color={TextColor.Alternative}
        style={styles.desc}
      >
        {description}
      </Text>
    </View>
  );
};

SettingsRow.propTypes = {
  heading: PropTypes.string,
  description: PropTypes.string,
  value: PropTypes.bool,
  onValueChange: PropTypes.func,
  testId: PropTypes.string,
  styles: PropTypes.object,
};

/**
 * Main view for app configurations
 */
class AdvancedSettings extends PureComponent {
  static propTypes = {
    /**
    /* navigation object required to push new views
    */
    navigation: PropTypes.object,
    /**
     * Indicates whether hex data should be shown in transaction editor
     */
    showHexData: PropTypes.bool,
    /**
     * Called to toggle show hex data
     */
    setShowHexData: PropTypes.func,
    /**
     * Called to toggle show custom nonce
     */
    setShowCustomNonce: PropTypes.func,
    /**
     * Indicates whether custom nonce should be shown in transaction editor
     */
    showCustomNonce: PropTypes.bool,
    /**
     * Indicates whether fiat conversions should be shown on testnets
     */
    showFiatOnTestnets: PropTypes.bool,
    /**
     * Called to toggle showing fiat conversions on testnets
     */
    setShowFiatOnTestnets: PropTypes.func,
    /**
     * Entire redux state used to generate state logs
     */
    fullState: PropTypes.object,
    /**
     * Object that represents the current route info like params passed to it
     */
    route: PropTypes.object,
    /**
     * Metrics injected by withMetricsAwareness HOC
     */
    metrics: PropTypes.object,
    /**
     * Boolean that checks if smart transactions is enabled
     */
    smartTransactionsOptInStatus: PropTypes.bool,
    /**
     * Boolean to disable smart account upgrade prompts
     */
    dismissSmartAccountSuggestionEnabled: PropTypes.bool,
  };

  scrollView = React.createRef();

  state = {
    resetModalVisible: false,
    inputWidth: Device.isAndroid() ? '99%' : undefined,
  };

  getStyles = () => {
    const colors = this.context.colors || mockTheme.colors;
    const styles = createStyles(colors);
    return { styles, colors };
  };

  updateNavBar = () => {
    const { navigation, route } = this.props;
    const { colors } = this.getStyles();
    const isFullScreenModal = route?.params?.isFullScreenModal || false;
    navigation.setOptions(
      getNavigationOptionsTitle(
        strings('app_settings.advanced_title'),
        navigation,
        isFullScreenModal,
        colors,
      ),
    );
  };

  componentDidMount = async () => {
    this.updateNavBar();
    this.mounted = true;
    // Workaround https://github.com/facebook/react-native/issues/9958
    this.state.inputWidth &&
      setTimeout(() => {
        this.mounted && this.setState({ inputWidth: '100%' });
      }, 100);

    this.props.route?.params?.scrollToBottom &&
      this.scrollView?.current?.scrollToEnd({ animated: true });
  };

  componentDidUpdate = () => {
    this.updateNavBar();
  };

  componentWillUnmount = () => {
    this.mounted = false;
  };

  displayResetAccountModal = () => {
    this.setState({ resetModalVisible: true });
  };

  cancelResetAccount = () => {
    this.setState({ resetModalVisible: false });
  };

  downloadStateLogs = async () => {
    const { fullState } = this.props;
    downloadStateLogs(fullState);
  };

  toggleTokenDetection = (detectionStatus) => {
    const { PreferencesController } = Engine.context;
    PreferencesController.setUseTokenDetection(detectionStatus);
  };

  trackMetricsEvent = (event, properties) => {
    this.props.metrics.trackEvent(
      this.props.metrics
        .createEventBuilder(event)
        .addProperties({
          location: 'Advanced Settings',
          ...properties,
        })
        .build(),
    );
  };

  toggleSmartTransactionsOptInStatus = (smartTransactionsOptInStatus) => {
    const { PreferencesController } = Engine.context;
    PreferencesController.setSmartTransactionsOptInStatus(
      smartTransactionsOptInStatus,
    );

    this.trackMetricsEvent(MetaMetricsEvents.SMART_TRANSACTION_OPT_IN, {
      stx_opt_in: smartTransactionsOptInStatus,
    });
  };

  toggleDismissSmartAccountSuggestionEnabled = (
    dismissSmartAccountSuggestionEnabled,
  ) => {
    const { PreferencesController } = Engine.context;
    PreferencesController.setDismissSmartAccountSuggestionEnabled(
      dismissSmartAccountSuggestionEnabled,
    );

    this.trackMetricsEvent(
      MetaMetricsEvents.DISMISS_SMART_ACCOUNT_SUGGESTION_ENABLED,
      {
        dismiss_smart_account_suggestion_enabled:
          dismissSmartAccountSuggestionEnabled,
      },
    );
  };

  openLinkAboutStx = () => {
    Linking.openURL(AppConstants.URLS.SMART_TXS);
  };

  render = () => {
    const {
      showHexData,
      showCustomNonce,
      showFiatOnTestnets,
      setShowHexData,
      setShowCustomNonce,
      setShowFiatOnTestnets,
      smartTransactionsOptInStatus,
      dismissSmartAccountSuggestionEnabled,
    } = this.props;
    const { resetModalVisible } = this.state;
    const { styles } = this.getStyles();

    return (
      <SafeAreaView style={baseStyles.flexGrow}>
        <KeyboardAwareScrollView
          style={styles.wrapper}
          resetScrollToCoords={{ x: 0, y: 0 }}
          testID={AdvancedViewSelectorsIDs.ADVANCED_SETTINGS_SCROLLVIEW}
          ref={this.scrollView}
        >
          <View
            style={styles.inner}
            testID={AdvancedViewSelectorsIDs.CONTAINER}
          >
            <ResetAccountModal
              resetModalVisible={resetModalVisible}
              cancelResetAccount={this.cancelResetAccount}
              styles={styles}
            />
            <View style={[styles.setting, styles.firstSetting]}>
              <Text variant={TextVariant.BodyLGMedium}>
                {strings('app_settings.reset_account')}
              </Text>
              <Text
                variant={TextVariant.BodyMD}
                color={TextColor.Alternative}
                style={styles.desc}
              >
                {strings('app_settings.reset_desc')}
              </Text>
              <Button
                variant={ButtonVariants.Secondary}
                size={ButtonSize.Lg}
                width={ButtonWidthTypes.Full}
                onPress={this.displayResetAccountModal}
                label={strings('app_settings.reset_account_button')}
                style={styles.accessory}
              />
            </View>

            <SettingsRow
              heading={strings(
                'app_settings.dismiss_smart_account_update_heading',
              )}
              description={strings(
                'app_settings.dismiss_smart_account_update_desc',
              )}
              value={dismissSmartAccountSuggestionEnabled}
              onValueChange={this.toggleDismissSmartAccountSuggestionEnabled}
              testId={AdvancedViewSelectorsIDs.DISMISS_SMART_ACCOUNT_UPDATE}
              styles={styles}
            />

            <SettingsRow
              heading={strings(
                'app_settings.smart_transactions_opt_in_heading',
              )}
              description={
                <>
                  {strings(
                    'app_settings.smart_transactions_opt_in_desc_supported_networks',
                  )}{' '}
                  <Text
                    color={TextColor.Primary}
                    link
                    onPress={this.openLinkAboutStx}
                  >
                    {strings('app_settings.smart_transactions_learn_more')}
                  </Text>
                </>
              }
              value={smartTransactionsOptInStatus}
              onValueChange={this.toggleSmartTransactionsOptInStatus}
              testId={AdvancedViewSelectorsIDs.STX_OPT_IN_SWITCH}
              styles={styles}
            />

            <SettingsRow
              heading={strings('app_settings.show_hex_data')}
              description={strings('app_settings.hex_desc')}
              value={showHexData}
              onValueChange={setShowHexData}
              styles={styles}
            />

            <SettingsRow
              heading={strings('app_settings.show_custom_nonce')}
              description={strings('app_settings.custom_nonce_desc')}
              value={showCustomNonce}
              onValueChange={setShowCustomNonce}
              styles={styles}
            />

            <AutoDetectTokensSettings />

            <SettingsRow
              heading={strings('app_settings.show_fiat_on_testnets')}
              description={strings('app_settings.show_fiat_on_testnets_desc')}
              value={showFiatOnTestnets}
              onValueChange={(showFiatOnTestnets) => {
                if (showFiatOnTestnets) {
                  this.props.navigation.navigate(Routes.MODAL.ROOT_MODAL_FLOW, {
                    screen: Routes.SHEET.FIAT_ON_TESTNETS_FRICTION,
                  });
                } else {
                  setShowFiatOnTestnets(false);
                }
              }}
              testId={AdvancedViewSelectorsIDs.SHOW_FIAT_ON_TESTNETS}
              styles={styles}
            />

            <View style={styles.setting}>
              <Text variant={TextVariant.BodyLGMedium}>
                {strings('app_settings.state_logs')}
              </Text>
              <Text
                variant={TextVariant.BodyMD}
                color={TextColor.Alternative}
                style={styles.desc}
              >
                {strings('app_settings.state_logs_desc')}
              </Text>
              <Button
                variant={ButtonVariants.Secondary}
                size={ButtonSize.Lg}
                width={ButtonWidthTypes.Full}
                onPress={this.downloadStateLogs}
                label={strings('app_settings.state_logs_button')}
                style={styles.accessory}
              />
            </View>
          </View>
        </KeyboardAwareScrollView>
      </SafeAreaView>
    );
  };
}

AdvancedSettings.contextType = ThemeContext;

const mapStateToProps = (state) => ({
  showHexData: state.settings.showHexData,
  showCustomNonce: state.settings.showCustomNonce,
  showFiatOnTestnets: state.settings.showFiatOnTestnets,
  fullState: state,
  isTokenDetectionEnabled: selectUseTokenDetection(state),
  chainId: selectChainId(state),
  smartTransactionsOptInStatus: selectSmartTransactionsOptInStatus(state),
  smartTransactionsEnabled: selectSmartTransactionsEnabled(
    state,
    selectChainId(state),
  ),
<<<<<<< HEAD
=======
  dismissSmartAccountSuggestionEnabled:
    selectDismissSmartAccountSuggestionEnabled(state),
>>>>>>> a5771014
});

const mapDispatchToProps = (dispatch) => ({
  setShowHexData: (showHexData) => dispatch(setShowHexData(showHexData)),
  setShowCustomNonce: (showCustomNonce) =>
    dispatch(setShowCustomNonce(showCustomNonce)),
  setShowFiatOnTestnets: (showFiatOnTestnets) =>
    dispatch(setShowFiatOnTestnets(showFiatOnTestnets)),
});

export default connect(
  mapStateToProps,
  mapDispatchToProps,
)(withMetricsAwareness(AdvancedSettings));<|MERGE_RESOLUTION|>--- conflicted
+++ resolved
@@ -516,11 +516,8 @@
     state,
     selectChainId(state),
   ),
-<<<<<<< HEAD
-=======
   dismissSmartAccountSuggestionEnabled:
     selectDismissSmartAccountSuggestionEnabled(state),
->>>>>>> a5771014
 });
 
 const mapDispatchToProps = (dispatch) => ({
