import PropTypes from 'prop-types';
import React, { PureComponent } from 'react';
import {
  ActivityIndicator,
  SafeAreaView,
  StyleSheet,
  Switch,
  Text,
  View,
} from 'react-native';
import { connect } from 'react-redux';
import { KeyboardAwareScrollView } from 'react-native-keyboard-aware-scroll-view';
import { util as controllerUtils } from '@metamask/controllers';
import ActionModal from '../../../UI/ActionModal';
import Engine from '../../../../core/Engine';
import StyledButton from '../../../UI/StyledButton';
import {
  fontStyles,
  baseStyles,
  colors as importedColors,
} from '../../../../styles/common';
import { getNavigationOptionsTitle } from '../../../UI/Navbar';
import {
  setShowCustomNonce,
  setShowHexData,
} from '../../../../actions/settings';
import { strings } from '../../../../../locales/i18n';
import {
  getApplicationName,
  getVersion,
  getBuildNumber,
} from 'react-native-device-info';
import Share from 'react-native-share'; // eslint-disable-line  import/default
import RNFS from 'react-native-fs';
// eslint-disable-next-line import/no-nodejs-modules
import { Buffer } from 'buffer';
import Logger from '../../../../util/Logger';
import ipfsGateways from '../../../../util/ipfs-gateways.json';
import SelectComponent from '../../../UI/SelectComponent';
import { timeoutFetch } from '../../../../util/general';
import Device from '../../../../util/device';
import { ThemeContext, mockTheme } from '../../../../util/theme';

const HASH_TO_TEST = 'Qmaisz6NMhDB51cCvNWa1GMS7LU1pAxdF4Ld6Ft9kZEP2a';
const HASH_STRING = 'Hello from IPFS Gateway Checker';

const createStyles = (colors) =>
  StyleSheet.create({
    wrapper: {
      backgroundColor: colors.background.default,
      flex: 1,
      padding: 24,
      paddingBottom: 48,
    },
    title: {
      ...fontStyles.normal,
      color: colors.text.default,
      fontSize: 20,
      lineHeight: 20,
      paddingTop: 4,
      marginTop: -4,
    },
    desc: {
      ...fontStyles.normal,
      color: colors.text.alternative,
      fontSize: 14,
      lineHeight: 20,
      marginTop: 12,
    },
    marginTop: {
      marginTop: 18,
    },
    switch: {
      alignSelf: 'flex-start',
    },
    setting: {
      marginTop: 50,
    },
    firstSetting: {
      marginTop: 0,
    },
    modalView: {
      alignItems: 'center',
      flex: 1,
      flexDirection: 'column',
      justifyContent: 'center',
      padding: 20,
    },
    modalText: {
      ...fontStyles.normal,
      fontSize: 16,
      textAlign: 'center',
      color: colors.text.default,
    },
    modalTitle: {
      ...fontStyles.bold,
      fontSize: 24,
      textAlign: 'center',
      marginBottom: 20,
      color: colors.text.default,
    },
    picker: {
      borderColor: colors.border.default,
      borderRadius: 5,
      borderWidth: 2,
      marginTop: 16,
    },
    inner: {
      paddingBottom: 48,
    },
    ipfsGatewayLoadingWrapper: {
      height: 37,
      alignItems: 'center',
      justifyContent: 'center',
    },
  });

/**
 * Main view for app configurations
 */
class AdvancedSettings extends PureComponent {
  static propTypes = {
    /**
     * A string that of the chosen ipfs gateway
     */
    ipfsGateway: PropTypes.string,
    /**
    /* navigation object required to push new views
    */
    navigation: PropTypes.object,
    /**
     * Indicates whether hex data should be shown in transaction editor
     */
    showHexData: PropTypes.bool,
    /**
     * Called to toggle show hex data
     */
    setShowHexData: PropTypes.func,
    /**
     * Called to toggle show custom nonce
     */
    setShowCustomNonce: PropTypes.func,
    /**
     * Indicates whether custom nonce should be shown in transaction editor
     */
    showCustomNonce: PropTypes.bool,
    /**
     * Entire redux state used to generate state logs
     */
    fullState: PropTypes.object,
    /**
     * ChainID of network
     */
    chainId: PropTypes.string,
    /**
     * Boolean that checks if token detection is enabled
     */
    isTokenDetectionEnabled: PropTypes.bool,
<<<<<<< HEAD
=======
    /**
     * Object that represents the current route info like params passed to it
     */
    route: PropTypes.object,
>>>>>>> b206e7f6
  };

  scrollView = React.createRef();

  state = {
    resetModalVisible: false,
    inputWidth: Device.isAndroid() ? '99%' : undefined,
    onlineIpfsGateways: [],
    gotAvailableGateways: false,
  };

  getStyles = () => {
    const colors = this.context.colors || mockTheme.colors;
    const styles = createStyles(colors);
    return { styles, colors };
  };

  updateNavBar = () => {
    const { navigation } = this.props;
    const { colors } = this.getStyles();
    navigation.setOptions(
      getNavigationOptionsTitle(
        strings('app_settings.advanced_title'),
        navigation,
        false,
        colors,
      ),
    );
  };

  componentDidMount = async () => {
    this.updateNavBar();
    await this.handleAvailableIpfsGateways();
    this.mounted = true;
    // Workaround https://github.com/facebook/react-native/issues/9958
    this.state.inputWidth &&
      setTimeout(() => {
        this.mounted && this.setState({ inputWidth: '100%' });
      }, 100);

    this.props.route?.params?.scrollToBottom &&
      this.scrollView?.current?.scrollToEnd({ animated: true });
  };

  componentDidUpdate = () => {
    this.updateNavBar();
  };

  componentWillUnmount = () => {
    this.mounted = false;
  };

  handleAvailableIpfsGateways = async () => {
    const ipfsGatewaysPromises = ipfsGateways.map(async (ipfsGateway) => {
      const testUrl =
        ipfsGateway.value + HASH_TO_TEST + '#x-ipfs-companion-no-redirect';
      try {
        const res = await timeoutFetch(testUrl, 1200);
        const text = await res.text();
        const available = text.trim() === HASH_STRING.trim();
        ipfsGateway.available = available;
        return ipfsGateway;
      } catch (e) {
        ipfsGateway.available = false;
        return ipfsGateway;
      }
    });
    const ipfsGatewaysAvailability = await Promise.all(ipfsGatewaysPromises);
    const onlineIpfsGateways = ipfsGatewaysAvailability.filter(
      (ipfsGateway) => ipfsGateway.available,
    );
    const sortedOnlineIpfsGateways = onlineIpfsGateways.sort(
      (a, b) => a.key < b.key,
    );
    this.setState({
      gotAvailableGateways: true,
      onlineIpfsGateways: sortedOnlineIpfsGateways,
    });
  };

  displayResetAccountModal = () => {
    this.setState({ resetModalVisible: true });
  };

  resetAccount = () => {
    const { TransactionController } = Engine.context;
    const { navigation } = this.props;
    TransactionController.wipeTransactions(true);
    navigation.navigate('WalletView');
  };

  cancelResetAccount = () => {
    this.setState({ resetModalVisible: false });
  };

  downloadStateLogs = async () => {
    const appName = await getApplicationName();
    const appVersion = await getVersion();
    const buildNumber = await getBuildNumber();
    const path =
      RNFS.DocumentDirectoryPath +
      `/state-logs-v${appVersion}-(${buildNumber}).json`;
    // A not so great way to copy objects by value
    const fullState = JSON.parse(JSON.stringify(this.props.fullState));

    // Remove stuff we don't want to sync
    delete fullState.engine.backgroundState.CollectiblesController;
    delete fullState.engine.backgroundState.TokensController;
    delete fullState.engine.backgroundState.AssetsContractController;
    delete fullState.engine.backgroundState.TokenDetectionController;
    delete fullState.engine.backgroundState.CollectibleDetectionController;
    delete fullState.engine.backgroundState.PhishingController;
    delete fullState.engine.backgroundState.AssetsContractController;

    // Remove encrypted vault from logs
    delete fullState.engine.backgroundState.KeyringController.vault;

    // Add extra stuff
    fullState.engine.backgroundState.KeyringController.keyrings =
      Engine.context.KeyringController.state.keyrings;
    try {
      const data = JSON.stringify(fullState);

      let url = `data:text/plain;base64,${new Buffer(data).toString('base64')}`;
      // // Android accepts attachements as BASE64
      if (Device.isIos()) {
        await RNFS.writeFile(path, data, 'utf8');
        url = path;
      }

      await Share.open({
        subject: `${appName} State logs -  v${appVersion} (${buildNumber})`,
        title: `${appName} State logs -  v${appVersion} (${buildNumber})`,
        url,
      });
    } catch (err) {
      Logger.error(err, 'State log error');
    }
  };

  setIpfsGateway = (ipfsGateway) => {
    const { PreferencesController } = Engine.context;
    PreferencesController.setIpfsGateway(ipfsGateway);
  };

  toggleTokenDetection = (detectionStatus) => {
    const { PreferencesController } = Engine.context;
    PreferencesController.setUseTokenDetection(detectionStatus);
  };

  renderTokenDetectionSection = () => {
    const { isTokenDetectionEnabled, chainId } = this.props;
    const { styles, colors } = this.getStyles();
    if (!controllerUtils.isTokenDetectionSupportedForNetwork(chainId)) {
      return null;
    }
    return (
      <View style={styles.setting} testID={'token-detection-section'}>
        <Text style={styles.title}>
          {strings('app_settings.token_detection_title')}
        </Text>
        <Text style={styles.desc}>
          {strings('app_settings.token_detection_description')}
        </Text>
        <View style={styles.marginTop}>
          <View style={styles.switch}>
            <Switch
              value={isTokenDetectionEnabled}
              onValueChange={this.toggleTokenDetection}
              trackColor={{
                true: colors.primary.default,
                false: colors.border.muted,
              }}
              thumbColor={importedColors.white}
              ios_backgroundColor={colors.border.muted}
            />
          </View>
        </View>
      </View>
    );
  };

  render = () => {
    const {
      showHexData,
      showCustomNonce,
      setShowHexData,
      setShowCustomNonce,
      ipfsGateway,
    } = this.props;
    const { resetModalVisible, onlineIpfsGateways } = this.state;
    const { styles, colors } = this.getStyles();

    return (
      <SafeAreaView style={baseStyles.flexGrow}>
        <KeyboardAwareScrollView
          style={styles.wrapper}
          resetScrollToCoords={{ x: 0, y: 0 }}
          ref={this.scrollView}
        >
          <View style={styles.inner}>
            <ActionModal
              modalVisible={resetModalVisible}
              confirmText={strings('app_settings.reset_account_confirm_button')}
              cancelText={strings('app_settings.reset_account_cancel_button')}
              onCancelPress={this.cancelResetAccount}
              onRequestClose={this.cancelResetAccount}
              onConfirmPress={this.resetAccount}
            >
              <View style={styles.modalView}>
                <Text style={styles.modalTitle}>
                  {strings('app_settings.reset_account_modal_title')}
                </Text>
                <Text style={styles.modalText}>
                  {strings('app_settings.reset_account_modal_message')}
                </Text>
              </View>
            </ActionModal>
            <View style={[styles.setting, styles.firstSetting]}>
              <Text style={styles.title}>
                {strings('app_settings.reset_account')}
              </Text>
              <Text style={styles.desc}>
                {strings('app_settings.reset_desc')}
              </Text>
              <StyledButton
                type="info"
                onPress={this.displayResetAccountModal}
                containerStyle={styles.marginTop}
              >
                {strings('app_settings.reset_account_button')}
              </StyledButton>
            </View>
            <View style={[styles.setting]}>
              <Text style={styles.title}>
                {strings('app_settings.ipfs_gateway')}
              </Text>
              <Text style={styles.desc}>
                {strings('app_settings.ipfs_gateway_desc')}
              </Text>
              <View style={styles.picker}>
                {this.state.gotAvailableGateways ? (
                  <SelectComponent
                    selectedValue={ipfsGateway}
                    defaultValue={strings('app_settings.ipfs_gateway_down')}
                    onValueChange={this.setIpfsGateway}
                    label={strings('app_settings.ipfs_gateway')}
                    options={onlineIpfsGateways}
                  />
                ) : (
                  <View style={styles.ipfsGatewayLoadingWrapper}>
                    <ActivityIndicator size="small" />
                  </View>
                )}
              </View>
            </View>
            <View style={styles.setting}>
              <Text style={styles.title}>
                {strings('app_settings.show_hex_data')}
              </Text>
              <Text style={styles.desc}>
                {strings('app_settings.hex_desc')}
              </Text>
              <View style={styles.marginTop}>
                <Switch
                  value={showHexData}
                  onValueChange={setShowHexData}
                  trackColor={{
                    true: colors.primary.default,
                    false: colors.border.muted,
                  }}
                  thumbColor={importedColors.white}
                  style={styles.switch}
                  ios_backgroundColor={colors.border.muted}
                />
              </View>
            </View>
            <View style={styles.setting}>
              <Text style={styles.title}>
                {strings('app_settings.show_custom_nonce')}
              </Text>
              <Text style={styles.desc}>
                {strings('app_settings.custom_nonce_desc')}
              </Text>
              <View style={styles.marginTop}>
                <Switch
                  value={showCustomNonce}
                  onValueChange={setShowCustomNonce}
                  trackColor={{
                    true: colors.primary.default,
                    false: colors.border.muted,
                  }}
                  thumbColor={importedColors.white}
                  style={styles.switch}
                  ios_backgroundColor={colors.border.muted}
                />
              </View>
            </View>
            {this.renderTokenDetectionSection()}
            <View style={styles.setting}>
              <Text style={styles.title}>
                {strings('app_settings.state_logs')}
              </Text>
              <Text style={styles.desc}>
                {strings('app_settings.state_logs_desc')}
              </Text>
              <StyledButton
                type="info"
                onPress={this.downloadStateLogs}
                containerStyle={styles.marginTop}
              >
                {strings('app_settings.state_logs_button')}
              </StyledButton>
            </View>
          </View>
        </KeyboardAwareScrollView>
      </SafeAreaView>
    );
  };
}

AdvancedSettings.contextType = ThemeContext;

const mapStateToProps = (state) => ({
  ipfsGateway: state.engine.backgroundState.PreferencesController.ipfsGateway,
  showHexData: state.settings.showHexData,
  showCustomNonce: state.settings.showCustomNonce,
  fullState: state,
  isTokenDetectionEnabled:
    state.engine.backgroundState.PreferencesController.useTokenDetection,
  chainId: state.engine.backgroundState.NetworkController.provider.chainId,
});

const mapDispatchToProps = (dispatch) => ({
  setShowHexData: (showHexData) => dispatch(setShowHexData(showHexData)),
  setShowCustomNonce: (showCustomNonce) =>
    dispatch(setShowCustomNonce(showCustomNonce)),
});

export default connect(mapStateToProps, mapDispatchToProps)(AdvancedSettings);<|MERGE_RESOLUTION|>--- conflicted
+++ resolved
@@ -156,13 +156,10 @@
      * Boolean that checks if token detection is enabled
      */
     isTokenDetectionEnabled: PropTypes.bool,
-<<<<<<< HEAD
-=======
     /**
      * Object that represents the current route info like params passed to it
      */
     route: PropTypes.object,
->>>>>>> b206e7f6
   };
 
   scrollView = React.createRef();
