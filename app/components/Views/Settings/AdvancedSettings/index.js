import PropTypes from 'prop-types';
import React, { PureComponent } from 'react';
import { ActivityIndicator, SafeAreaView, StyleSheet, Switch, Text, View } from 'react-native';
import { connect } from 'react-redux';
import { KeyboardAwareScrollView } from 'react-native-keyboard-aware-scroll-view';
import ActionModal from '../../../UI/ActionModal';
import Engine from '../../../../core/Engine';
import StyledButton from '../../../UI/StyledButton';
import { colors, fontStyles, baseStyles } from '../../../../styles/common';
import { getNavigationOptionsTitle } from '../../../UI/Navbar';
import { setShowCustomNonce, setShowHexData } from '../../../../actions/settings';
import { strings } from '../../../../../locales/i18n';
import { getApplicationName, getVersion, getBuildNumber } from 'react-native-device-info';
import Share from 'react-native-share'; // eslint-disable-line  import/default
import RNFS from 'react-native-fs';
// eslint-disable-next-line import/no-nodejs-modules
import { Buffer } from 'buffer';
import Logger from '../../../../util/Logger';
import ipfsGateways from '../../../../util/ipfs-gateways.json';
import SelectComponent from '../../../UI/SelectComponent';
import { timeoutFetch } from '../../../../util/general';
import Device from '../../../../util/Device';

const HASH_TO_TEST = 'Qmaisz6NMhDB51cCvNWa1GMS7LU1pAxdF4Ld6Ft9kZEP2a';
const HASH_STRING = 'Hello from IPFS Gateway Checker';

const styles = StyleSheet.create({
	wrapper: {
		backgroundColor: colors.white,
		flex: 1,
		padding: 24,
		paddingBottom: 48
	},
	title: {
		...fontStyles.normal,
		color: colors.fontPrimary,
		fontSize: 20,
		lineHeight: 20
	},
	desc: {
		...fontStyles.normal,
		color: colors.grey500,
		fontSize: 14,
		lineHeight: 20,
		marginTop: 12
	},
	marginTop: {
		marginTop: 18
	},
	setting: {
		marginTop: 50
	},
	firstSetting: {
		marginTop: 0
	},
	modalView: {
		alignItems: 'center',
		flex: 1,
		flexDirection: 'column',
		justifyContent: 'center',
		padding: 20
	},
	modalText: {
		...fontStyles.normal,
		fontSize: 16,
		textAlign: 'center',
		color: colors.black
	},
	modalTitle: {
		...fontStyles.bold,
		fontSize: 24,
		textAlign: 'center',
		marginBottom: 20,
		color: colors.black
	},
	picker: {
		borderColor: colors.grey200,
		borderRadius: 5,
		borderWidth: 2,
		marginTop: 16
	},
	inner: {
		paddingBottom: 48
	},
	ipfsGatewayLoadingWrapper: {
		height: 37,
		alignItems: 'center',
		justifyContent: 'center'
	}
});

/**
 * Main view for app configurations
 */
class AdvancedSettings extends PureComponent {
	static propTypes = {
		/**
		 * A string that of the chosen ipfs gateway
		 */
		ipfsGateway: PropTypes.string,
		/**
		/* navigation object required to push new views
		*/
		navigation: PropTypes.object,
		/**
		 * Indicates whether hex data should be shown in transaction editor
		 */
		showHexData: PropTypes.bool,
		/**
		 * Called to toggle show hex data
		 */
		setShowHexData: PropTypes.func,
		/**
		 * Called to toggle show custom nonce
		 */
		setShowCustomNonce: PropTypes.func,
		/**
		 * Indicates whether custom nonce should be shown in transaction editor
		 */
		showCustomNonce: PropTypes.bool,
		/**
		 * Entire redux state used to generate state logs
		 */
		fullState: PropTypes.object
	};

	static navigationOptions = ({ navigation }) =>
		getNavigationOptionsTitle(strings('app_settings.advanced_title'), navigation);

	state = {
		resetModalVisible: false,
		inputWidth: Device.isAndroid() ? '99%' : undefined,
		onlineIpfsGateways: [],
		gotAvailableGateways: false
	};

	componentDidMount = async () => {
		await this.handleAvailableIpfsGateways();
		this.mounted = true;
		// Workaround https://github.com/facebook/react-native/issues/9958
		this.state.inputWidth &&
			setTimeout(() => {
				this.mounted && this.setState({ inputWidth: '100%' });
			}, 100);
	};

	componentWillUnmount = () => {
		this.mounted = false;
	};

	handleAvailableIpfsGateways = async () => {
		const ipfsGatewaysPromises = ipfsGateways.map(async ipfsGateway => {
			const testUrl = ipfsGateway.value + HASH_TO_TEST + '#x-ipfs-companion-no-redirect';
			try {
				const res = await timeoutFetch(testUrl, 1200);
				const text = await res.text();
				const available = text.trim() === HASH_STRING.trim();
				ipfsGateway.available = available;
				return ipfsGateway;
			} catch (e) {
				ipfsGateway.available = false;
				return ipfsGateway;
			}
		});
		const ipfsGatewaysAvailability = await Promise.all(ipfsGatewaysPromises);
		const onlineIpfsGateways = ipfsGatewaysAvailability.filter(ipfsGateway => ipfsGateway.available);
		const sortedOnlineIpfsGateways = onlineIpfsGateways.sort((a, b) => a.key < b.key);
		this.setState({ gotAvailableGateways: true, onlineIpfsGateways: sortedOnlineIpfsGateways });
	};

	displayResetAccountModal = () => {
		this.setState({ resetModalVisible: true });
	};

	resetAccount = () => {
		const { TransactionController } = Engine.context;
		const { navigation } = this.props;
		TransactionController.wipeTransactions(true);
		navigation.navigate('WalletView');
	};

	cancelResetAccount = () => {
		this.setState({ resetModalVisible: false });
	};

	downloadStateLogs = async () => {
		const appName = await getApplicationName();
		const appVersion = await getVersion();
		const buildNumber = await getBuildNumber();
		const path = RNFS.DocumentDirectoryPath + `/state-logs-v${appVersion}-(${buildNumber}).json`;
		// A not so great way to copy objects by value
		const fullState = JSON.parse(JSON.stringify(this.props.fullState));

		// Remove stuff we don't want to sync
		delete fullState.engine.backgroundState.AssetsController;
		delete fullState.engine.backgroundState.AssetsContractController;
		delete fullState.engine.backgroundState.AssetsDetectionController;
		delete fullState.engine.backgroundState.PhishingController;
		delete fullState.engine.backgroundState.AssetsContractController;

		// Add extra stuff
		fullState.engine.backgroundState.KeyringController.keyrings = Engine.context.KeyringController.state.keyrings;
		try {
			const data = JSON.stringify(fullState);

			let url = `data:text/plain;base64,${new Buffer(data).toString('base64')}`;
			// // Android accepts attachements as BASE64
			if (Device.isIos()) {
				await RNFS.writeFile(path, data, 'utf8');
				url = path;
			}

			await Share.open({
				subject: `${appName} State logs -  v${appVersion} (${buildNumber})`,
				title: `${appName} State logs -  v${appVersion} (${buildNumber})`,
				url
			});
		} catch (err) {
			Logger.error(err, 'State log error');
		}
	};

	setIpfsGateway = ipfsGateway => {
		const { PreferencesController } = Engine.context;
		PreferencesController.setIpfsGateway(ipfsGateway);
	};

	render = () => {
<<<<<<< HEAD
		const {
			showHexData,
			showCustomNonce,
			setShowHexData,
			setShowCustomNonce,
			ipfsGateway,
			paymentChannelsEnabled
		} = this.props;
=======
		const { showHexData, ipfsGateway } = this.props;
>>>>>>> 63e8cf4b
		const { resetModalVisible, onlineIpfsGateways } = this.state;
		return (
			<SafeAreaView style={baseStyles.flexGrow}>
				<KeyboardAwareScrollView style={styles.wrapper} resetScrollToCoords={{ x: 0, y: 0 }}>
					<View style={styles.inner}>
						<ActionModal
							modalVisible={resetModalVisible}
							confirmText={strings('app_settings.reset_account_confirm_button')}
							cancelText={strings('app_settings.reset_account_cancel_button')}
							onCancelPress={this.cancelResetAccount}
							onRequestClose={this.cancelResetAccount}
							onConfirmPress={this.resetAccount}
						>
							<View style={styles.modalView}>
								<Text style={styles.modalTitle}>
									{strings('app_settings.reset_account_modal_title')}
								</Text>
								<Text style={styles.modalText}>
									{strings('app_settings.reset_account_modal_message')}
								</Text>
							</View>
						</ActionModal>
						<View style={[styles.setting, styles.firstSetting]}>
							<Text style={styles.title}>{strings('app_settings.reset_account')}</Text>
							<Text style={styles.desc}>{strings('app_settings.reset_desc')}</Text>
							<StyledButton
								type="info"
								onPress={this.displayResetAccountModal}
								containerStyle={styles.marginTop}
							>
								{strings('app_settings.reset_account_button')}
							</StyledButton>
						</View>
						<View style={[styles.setting]}>
							<Text style={styles.title}>{strings('app_settings.ipfs_gateway')}</Text>
							<Text style={styles.desc}>{strings('app_settings.ipfs_gateway_desc')}</Text>
							<View style={styles.picker}>
								{this.state.gotAvailableGateways ? (
									<SelectComponent
										selectedValue={ipfsGateway}
										defaultValue={strings('app_settings.ipfs_gateway_down')}
										onValueChange={this.setIpfsGateway}
										label={strings('app_settings.ipfs_gateway')}
										options={onlineIpfsGateways}
									/>
								) : (
									<View style={styles.ipfsGatewayLoadingWrapper}>
										<ActivityIndicator size="small" />
									</View>
								)}
							</View>
						</View>
						<View style={styles.setting}>
							<Text style={styles.title}>{strings('app_settings.show_hex_data')}</Text>
							<Text style={styles.desc}>{strings('app_settings.hex_desc')}</Text>
							<View style={styles.marginTop}>
								<Switch
									value={showHexData}
									onValueChange={setShowHexData}
									trackColor={Device.isIos() && { true: colors.blue, false: colors.grey000 }}
									ios_backgroundColor={colors.grey000}
								/>
							</View>
						</View>
						<View style={styles.setting}>
							<Text style={styles.title}>{strings('app_settings.show_custom_nonce')}</Text>
							<Text style={styles.desc}>{strings('app_settings.custom_nonce_desc')}</Text>
							<View style={styles.marginTop}>
								<Switch
									value={showCustomNonce}
									onValueChange={setShowCustomNonce}
									trackColor={Device.isIos() && { true: colors.blue, false: colors.grey000 }}
									ios_backgroundColor={colors.grey000}
								/>
							</View>
						</View>
						<View style={styles.setting}>
							<Text style={styles.title}>{strings('app_settings.state_logs')}</Text>
							<Text style={styles.desc}>{strings('app_settings.state_logs_desc')}</Text>
							<StyledButton
								type="info"
								onPress={this.downloadStateLogs}
								containerStyle={styles.marginTop}
							>
								{strings('app_settings.state_logs_button')}
							</StyledButton>
						</View>
					</View>
				</KeyboardAwareScrollView>
			</SafeAreaView>
		);
	};
}

const mapStateToProps = state => ({
	ipfsGateway: state.engine.backgroundState.PreferencesController.ipfsGateway,
	showHexData: state.settings.showHexData,
<<<<<<< HEAD
	showCustomNonce: state.settings.showCustomNonce,
	paymentChannelsEnabled: state.settings.paymentChannelsEnabled,
=======
>>>>>>> 63e8cf4b
	fullState: state
});

const mapDispatchToProps = dispatch => ({
	setShowHexData: showHexData => dispatch(setShowHexData(showHexData)),
	setShowCustomNonce: showCustomNonce => dispatch(setShowCustomNonce(showCustomNonce))
});

export default connect(
	mapStateToProps,
	mapDispatchToProps
)(AdvancedSettings);<|MERGE_RESOLUTION|>--- conflicted
+++ resolved
@@ -226,7 +226,6 @@
 	};
 
 	render = () => {
-<<<<<<< HEAD
 		const {
 			showHexData,
 			showCustomNonce,
@@ -235,9 +234,6 @@
 			ipfsGateway,
 			paymentChannelsEnabled
 		} = this.props;
-=======
-		const { showHexData, ipfsGateway } = this.props;
->>>>>>> 63e8cf4b
 		const { resetModalVisible, onlineIpfsGateways } = this.state;
 		return (
 			<SafeAreaView style={baseStyles.flexGrow}>
@@ -335,11 +331,8 @@
 const mapStateToProps = state => ({
 	ipfsGateway: state.engine.backgroundState.PreferencesController.ipfsGateway,
 	showHexData: state.settings.showHexData,
-<<<<<<< HEAD
 	showCustomNonce: state.settings.showCustomNonce,
 	paymentChannelsEnabled: state.settings.paymentChannelsEnabled,
-=======
->>>>>>> 63e8cf4b
 	fullState: state
 });
 
