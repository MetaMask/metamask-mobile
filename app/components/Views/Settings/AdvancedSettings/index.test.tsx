--- conflicted
+++ resolved
@@ -18,11 +18,8 @@
 let mockSetSmartTransactionsOptInStatus: jest.Mock<any, any>;
 // eslint-disable-next-line @typescript-eslint/no-explicit-any
 let mockDismissSmartAccountSuggestionEnabled: jest.Mock<any, any>;
-<<<<<<< HEAD
-=======
 // eslint-disable-next-line @typescript-eslint/no-explicit-any
 let mockSmartAccountOptIn: jest.Mock<any, any>;
->>>>>>> 05d3e30f
 
 beforeEach(() => {
   initialState = {
@@ -53,10 +50,7 @@
 jest.mock('../../../../core/Engine', () => {
   mockSetSmartTransactionsOptInStatus = jest.fn();
   mockDismissSmartAccountSuggestionEnabled = jest.fn();
-<<<<<<< HEAD
-=======
   mockSmartAccountOptIn = jest.fn();
->>>>>>> 05d3e30f
   return {
     init: () => mockEngine.init({}),
     context: {
@@ -64,10 +58,7 @@
         setSmartTransactionsOptInStatus: mockSetSmartTransactionsOptInStatus,
         setDismissSmartAccountSuggestionEnabled:
           mockDismissSmartAccountSuggestionEnabled,
-<<<<<<< HEAD
-=======
         setSmartAccountOptIn: mockSmartAccountOptIn,
->>>>>>> 05d3e30f
       },
     },
   };
@@ -129,8 +120,6 @@
       expect(mockDismissSmartAccountSuggestionEnabled).toHaveBeenCalled();
     });
 
-<<<<<<< HEAD
-=======
     it('should update smartAccountOptIn when dismiss upgrade opt in pressed', async () => {
       const { findByLabelText } = renderWithProvider(
         <AdvancedSettings
@@ -150,7 +139,6 @@
       expect(mockSmartAccountOptIn).toHaveBeenCalled();
     });
 
->>>>>>> 05d3e30f
     it('should render smart transactions opt in switch on by default', async () => {
       const { findByLabelText } = renderWithProvider(
         <AdvancedSettings
