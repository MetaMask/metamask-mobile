import PropTypes from 'prop-types';
import React, { PureComponent } from 'react';
import { StyleSheet, ScrollView, InteractionManager } from 'react-native';
import SettingsDrawer from '../../UI/SettingsDrawer';
import { getClosableNavigationOptions } from '../../UI/Navbar';
import { strings } from '../../../../locales/i18n';
import Analytics from '../../../core/Analytics';
import { ANALYTICS_EVENT_OPTS } from '../../../util/analytics';
import { connect } from 'react-redux';
import { ThemeContext, mockTheme } from '../../../util/theme';

const createStyles = (colors) =>
  StyleSheet.create({
    wrapper: {
      backgroundColor: colors.background.default,
      flex: 1,
      paddingLeft: 18,
      zIndex: 99999999999999,
    },
  });

/**
 * Main view for app configurations
 */
class Settings extends PureComponent {
  static propTypes = {
    /**
<<<<<<< HEAD
		/* navigation object required to push new views
		*/
=======
    /* navigation object required to push new views
    */
>>>>>>> 161c5a35
    navigation: PropTypes.object,
    /**
     * redux flag that indicates if the user
     * completed the seed phrase backup flow
     */
    seedphraseBackedUp: PropTypes.bool,
  };

  updateNavBar = () => {
    const { navigation } = this.props;
    const colors = this.context.colors || mockTheme.colors;
    navigation.setOptions(
      getClosableNavigationOptions(
        strings('app_settings.title'),
        strings('navigation.close'),
        navigation,
        colors,
      ),
    );
  };

  componentDidMount = () => {
    this.updateNavBar();
  };

  componentDidUpdate = () => {
    this.updateNavBar();
  };

  onPressGeneral = () => {
    InteractionManager.runAfterInteractions(() =>
      Analytics.trackEvent(ANALYTICS_EVENT_OPTS.SETTINGS_GENERAL),
    );
    this.props.navigation.navigate('GeneralSettings');
  };

  onPressAdvanced = () => {
    InteractionManager.runAfterInteractions(() =>
      Analytics.trackEvent(ANALYTICS_EVENT_OPTS.SETTINGS_ADVANCED),
    );
    this.props.navigation.navigate('AdvancedSettings');
  };

  onPressSecurity = () => {
    InteractionManager.runAfterInteractions(() =>
      Analytics.trackEvent(ANALYTICS_EVENT_OPTS.SETTINGS_SECURITY_AND_PRIVACY),
    );
    this.props.navigation.navigate('SecuritySettings');
  };

  onPressNetworks = () => {
    this.props.navigation.navigate('NetworksSettings');
  };

  onPressExperimental = () => {
    InteractionManager.runAfterInteractions(() =>
      Analytics.trackEvent(ANALYTICS_EVENT_OPTS.SETTINGS_EXPERIMENTAL),
    );
    this.props.navigation.navigate('ExperimentalSettings');
  };

  onPressInfo = () => {
    InteractionManager.runAfterInteractions(() =>
      Analytics.trackEvent(ANALYTICS_EVENT_OPTS.SETTINGS_ABOUT),
    );
    this.props.navigation.navigate('CompanySettings');
  };

  onPressContacts = () => {
    this.props.navigation.navigate('ContactsSettings');
  };

  render = () => {
    const { seedphraseBackedUp } = this.props;
    const colors = this.context.colors || mockTheme.colors;
    const styles = createStyles(colors);

    return (
      <ScrollView style={styles.wrapper}>
        <SettingsDrawer
          description={strings('app_settings.general_desc')}
          onPress={this.onPressGeneral}
          title={strings('app_settings.general_title')}
        />
        <SettingsDrawer
          description={strings('app_settings.security_desc')}
          onPress={this.onPressSecurity}
          title={strings('app_settings.security_title')}
          warning={!seedphraseBackedUp}
        />
        <SettingsDrawer
          description={strings('app_settings.advanced_desc')}
          onPress={this.onPressAdvanced}
          title={strings('app_settings.advanced_title')}
        />
        <SettingsDrawer
          description={strings('app_settings.contacts_desc')}
          onPress={this.onPressContacts}
          title={strings('app_settings.contacts_title')}
        />
        <SettingsDrawer
          title={strings('app_settings.networks_title')}
          description={strings('app_settings.networks_desc')}
          onPress={this.onPressNetworks}
        />
        <SettingsDrawer
          title={strings('app_settings.experimental_title')}
          description={strings('app_settings.experimental_desc')}
          onPress={this.onPressExperimental}
        />
        <SettingsDrawer
          title={strings('app_settings.info_title')}
          onPress={this.onPressInfo}
        />
      </ScrollView>
    );
  };
}

Settings.contextType = ThemeContext;

const mapStateToProps = (state) => ({
  seedphraseBackedUp: state.user.seedphraseBackedUp,
});

export default connect(mapStateToProps)(Settings);<|MERGE_RESOLUTION|>--- conflicted
+++ resolved
@@ -25,13 +25,8 @@
 class Settings extends PureComponent {
   static propTypes = {
     /**
-<<<<<<< HEAD
-		/* navigation object required to push new views
-		*/
-=======
     /* navigation object required to push new views
     */
->>>>>>> 161c5a35
     navigation: PropTypes.object,
     /**
      * redux flag that indicates if the user
