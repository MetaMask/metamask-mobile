--- conflicted
+++ resolved
@@ -7,11 +7,8 @@
 import { getClosableNavigationOptions } from '../../UI/Navbar';
 import { strings } from '../../../../locales/i18n';
 import { ThemeContext, mockTheme } from '../../../util/theme';
-<<<<<<< HEAD
-import { trackLegacyEvent } from '../../../util/analyticsV2';
-=======
+import { trackEvent, trackLegacyEvent } from '../../../util/analyticsV2';
 import Routes from '../../../constants/navigation/Routes';
->>>>>>> 7f54f364
 
 const createStyles = (colors) =>
   StyleSheet.create({
@@ -87,7 +84,7 @@
 
   onPressOnRamp = () => {
     InteractionManager.runAfterInteractions(() =>
-      Analytics.trackEvent(MetaMetricsEvents.ONRAMP_SETTINGS_CLICKED),
+      trackEvent(MetaMetricsEvents.ONRAMP_SETTINGS_CLICKED),
     );
     this.props.navigation.navigate(Routes.FIAT_ON_RAMP_AGGREGATOR.SETTINGS);
   };
