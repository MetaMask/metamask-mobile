// Jest Snapshot v1, https://goo.gl/fbAQLP

exports[`SecuritySettings should render correctly 1`] = `
<RCTScrollView
  style={
    {
      "backgroundColor": "#ffffff",
      "paddingBottom": 48,
      "paddingHorizontal": 16,
      "paddingTop": 8,
    }
  }
  testID="security-settings-scrollview"
>
  <View>
    <View
      style={
        {
          "paddingBottom": 112,
        }
      }
    >
      <View
        style={
          [
            {
              "marginTop": 32,
            },
            {
              "marginTop": 0,
            },
          ]
        }
      >
        <Text
          accessibilityRole="text"
          style={
            {
              "color": "#121314",
              "fontFamily": "CentraNo1-Bold",
              "fontSize": 24,
              "fontWeight": "700",
              "letterSpacing": 0,
              "lineHeight": 32,
              "marginBottom": 24,
            }
          }
        >
          Security
        </Text>
      </View>
      <View
        style={
          [
            {
              "marginTop": 30,
            },
            {
              "marginTop": 0,
            },
          ]
        }
      >
        <Text
          accessibilityRole="text"
          style={
            {
              "color": "#121314",
              "fontFamily": "CentraNo1-Medium",
              "fontSize": 18,
              "fontWeight": "500",
              "letterSpacing": 0,
              "lineHeight": 24,
            }
          }
        >
          Protect your wallet
        </Text>
        <Text
          accessibilityRole="text"
          style={
            {
              "color": "#686e7d",
              "fontFamily": "CentraNo1-Book",
              "fontSize": 16,
              "fontWeight": "400",
              "letterSpacing": 0,
              "lineHeight": 24,
              "marginTop": 8,
            }
          }
        >
          This is your wallet’s 12 word phrase. This phrase can be used to take control of all your current and future accounts, including the ability to send away funds in your wallet. Keep this phrase stored safely, DO NOT share it with anyone. MetaMask cannot help you recover this key.
        </Text>
        <Text
          accessibilityRole="link"
          accessible={true}
          onPress={[Function]}
          onPressIn={[Function]}
          onPressOut={[Function]}
          style={
            {
              "backgroundColor": "transparent",
              "color": "#121314",
              "fontFamily": "CentraNo1-Book",
              "fontSize": 16,
              "fontWeight": "400",
              "letterSpacing": 0,
              "lineHeight": 24,
            }
          }
          suppressHighlighting={true}
        >
          <Text
            accessibilityRole="text"
            style={
              {
                "color": "#4459ff",
                "fontFamily": "CentraNo1-Medium",
                "fontSize": 16,
                "fontWeight": "500",
                "letterSpacing": 0,
                "lineHeight": 24,
              }
            }
          >
            Learn more.
          </Text>
        </Text>
        <View
          style={
            {
              "backgroundColor": "#ca35421a",
              "borderColor": "#ca3542",
              "borderLeftWidth": 4,
              "borderRadius": 4,
              "flexDirection": "row",
              "marginTop": 16,
              "padding": 12,
              "paddingLeft": 8,
            }
          }
          testID="banneralert"
          variant="Alert"
        >
          <View
            style={
              {
                "marginRight": 8,
              }
            }
          >
            <SvgMock
              color="#ca3542"
              fill="currentColor"
              height={24}
              name="Danger"
              style={
                {
                  "height": 24,
                  "width": 24,
                }
              }
              width={24}
            />
          </View>
          <View
            style={
              {
                "flex": 1,
              }
            }
          >
            <Text
              accessibilityRole="text"
              style={
                {
                  "color": "#121314",
                  "fontFamily": "CentraNo1-Medium",
                  "fontSize": 18,
                  "fontWeight": "500",
                  "letterSpacing": 0,
                  "lineHeight": 24,
                }
              }
            >
              Important! Secret Recovery Phrase not backed up
            </Text>
          </View>
        </View>
        <TouchableOpacity
          accessibilityRole="button"
          accessible={true}
          activeOpacity={1}
          onPress={[Function]}
          onPressIn={[Function]}
          onPressOut={[Function]}
          style={
            {
              "alignItems": "center",
              "alignSelf": "stretch",
              "backgroundColor": "#4459ff",
              "borderRadius": 24,
              "flexDirection": "row",
              "height": 48,
              "justifyContent": "center",
              "marginTop": 16,
              "paddingHorizontal": 16,
            }
          }
        >
          <Text
            accessibilityRole="text"
            style={
              {
                "color": "#ffffff",
                "fontFamily": "CentraNo1-Medium",
                "fontSize": 16,
                "fontWeight": "500",
                "letterSpacing": 0,
                "lineHeight": 24,
              }
            }
          >
            Back up now
          </Text>
        </TouchableOpacity>
      </View>
      <View
        style={
          {
            "marginTop": 32,
          }
        }
        testID="change-password-section"
      >
        <Text
          accessibilityRole="text"
          style={
            {
              "color": "#121314",
              "fontFamily": "CentraNo1-Medium",
              "fontSize": 18,
              "fontWeight": "500",
              "letterSpacing": 0,
              "lineHeight": 24,
            }
          }
        >
          Password
        </Text>
        <Text
          accessibilityRole="text"
          style={
            {
              "color": "#686e7d",
              "fontFamily": "CentraNo1-Book",
              "fontSize": 16,
              "fontWeight": "400",
              "letterSpacing": 0,
              "lineHeight": 24,
              "marginTop": 8,
            }
          }
        >
          Choose a strong password to unlock MetaMask app on your device. If you lose this password, you will need your Secret Recovery Phrase to re-import your wallet.
        </Text>
        <TouchableOpacity
          accessibilityRole="button"
          accessible={true}
          activeOpacity={1}
          onPress={[Function]}
          onPressIn={[Function]}
          onPressOut={[Function]}
          style={
            {
              "alignItems": "center",
              "alignSelf": "stretch",
              "backgroundColor": "transparent",
              "borderColor": "#4459ff",
              "borderRadius": 24,
              "borderWidth": 1,
              "flexDirection": "row",
              "height": 48,
              "justifyContent": "center",
              "marginTop": 16,
              "paddingHorizontal": 16,
            }
          }
          testID="change-password-button"
        >
          <Text
            accessibilityRole="text"
            style={
              {
                "color": "#4459ff",
                "fontFamily": "CentraNo1-Medium",
                "fontSize": 16,
                "fontWeight": "500",
                "letterSpacing": 0,
                "lineHeight": 24,
              }
            }
          >
            Change password
          </Text>
        </TouchableOpacity>
      </View>
      <View
        style={
          {
            "marginTop": 32,
          }
        }
        testID="auto-lock-section"
      >
        <Text
          accessibilityRole="text"
          style={
            {
              "color": "#121314",
              "fontFamily": "CentraNo1-Medium",
              "fontSize": 18,
              "fontWeight": "500",
              "letterSpacing": 0,
              "lineHeight": 24,
            }
          }
        >
          Auto-lock
        </Text>
        <Text
          accessibilityRole="text"
          style={
            {
              "color": "#686e7d",
              "fontFamily": "CentraNo1-Book",
              "fontSize": 16,
              "fontWeight": "400",
              "letterSpacing": 0,
              "lineHeight": 24,
              "marginTop": 8,
            }
          }
        >
          Choose the amount of time before the application automatically locks.
        </Text>
        <View
          style={
            {
              "borderColor": "#b7bbc8",
              "borderRadius": 5,
              "borderWidth": 2,
              "marginTop": 16,
            }
          }
        >
          <View
            style={
              {
                "flex": 1,
              }
            }
          >
            <View
              style={
                {
                  "flex": 1,
                }
              }
            >
              <TouchableOpacity
                onPress={[Function]}
              >
                <View
                  style={
                    {
                      "flexDirection": "row",
                    }
                  }
                >
                  <Text
                    numberOfLines={1}
                    style={
                      {
                        "alignSelf": "flex-start",
                        "color": "#121314",
                        "flex": 1,
                        "fontFamily": "CentraNo1-Book",
                        "fontSize": 14,
                        "fontWeight": "400",
                        "paddingBottom": 10,
                        "paddingHorizontal": 15,
                        "paddingTop": 10,
                      }
                    }
                  />
                  <Text
                    allowFontScaling={false}
                    selectable={false}
                    style={
                      [
                        {
                          "color": "#121314",
                          "fontSize": 24,
                        },
                        {
                          "height": 25,
                          "justifyContent": "flex-end",
                          "marginRight": 10,
                          "marginTop": 7,
                          "textAlign": "right",
                        },
                        {
                          "fontFamily": "Material Icons",
                          "fontStyle": "normal",
                          "fontWeight": "normal",
                        },
                        {},
                      ]
                    }
                  >
                    
                  </Text>
                </View>
              </TouchableOpacity>
            </View>
          </View>
        </View>
      </View>
      <View
        testID="login-options"
      />
      <View
        style={
          {
            "marginTop": 32,
          }
        }
      >
        <View>
          <View
            style={
              {
                "alignItems": "center",
                "flexDirection": "row",
              }
            }
          >
            <Text
              accessibilityRole="text"
              style={
                {
                  "color": "#121314",
                  "flex": 1,
                  "fontFamily": "CentraNo1-Medium",
                  "fontSize": 18,
                  "fontWeight": "500",
                  "letterSpacing": 0,
                  "lineHeight": 24,
                }
              }
            >
              Turn on Remember me
            </Text>
            <View
              style={
                {
                  "marginLeft": 16,
                }
              }
            >
              <RCTSwitch
                accessibilityRole="switch"
                onChange={[Function]}
                onResponderTerminationRequest={[Function]}
                onStartShouldSetResponder={[Function]}
                onTintColor="#4459ff"
                style={
                  [
                    {
                      "height": 31,
                      "width": 51,
                    },
                    [
                      {
                        "alignSelf": "flex-start",
                      },
                      {
                        "backgroundColor": "#b7bbc866",
                        "borderRadius": 16,
                      },
                    ],
                  ]
                }
                testID="turn-on-remember-me"
                thumbTintColor="#ffffff"
                tintColor="#b7bbc866"
                value={true}
              />
            </View>
          </View>
          <Text
            accessibilityRole="text"
            style={
              {
                "color": "#686e7d",
                "fontFamily": "CentraNo1-Book",
                "fontSize": 16,
                "fontWeight": "400",
                "letterSpacing": 0,
                "lineHeight": 24,
                "marginTop": 8,
              }
            }
          >
            When Remember me is on, anyone with access to your phone can access your MetaMask account.
          </Text>
        </View>
      </View>
      <View
        style={
          {
            "marginTop": 32,
          }
        }
        testID="reveal-private-key-section"
      >
        <Text
          accessibilityRole="text"
          style={
            {
              "color": "#121314",
              "fontFamily": "CentraNo1-Medium",
              "fontSize": 18,
              "fontWeight": "500",
              "letterSpacing": 0,
              "lineHeight": 24,
            }
          }
        >
          Show private key for "Account 2"
        </Text>
        <Text
          accessibilityRole="text"
          style={
            {
              "color": "#686e7d",
              "fontFamily": "CentraNo1-Book",
              "fontSize": 16,
              "fontWeight": "400",
              "letterSpacing": 0,
              "lineHeight": 24,
              "marginTop": 8,
            }
          }
        >
          This is the private key for the current selected account: Account 2. Never disclose this key. Anyone with your private key can fully control your account, including transferring away any of your funds.
        </Text>
        <TouchableOpacity
          accessibilityRole="button"
          accessible={true}
          activeOpacity={1}
          onPress={[Function]}
          onPressIn={[Function]}
          onPressOut={[Function]}
          style={
            {
              "alignItems": "center",
              "alignSelf": "stretch",
              "backgroundColor": "#4459ff",
              "borderRadius": 24,
              "flexDirection": "row",
              "height": 48,
              "justifyContent": "center",
              "marginTop": 16,
              "paddingHorizontal": 16,
            }
          }
          testID="show-private-key"
        >
          <Text
            accessibilityRole="text"
            style={
              {
                "color": "#ffffff",
                "fontFamily": "CentraNo1-Medium",
                "fontSize": 16,
                "fontWeight": "500",
                "letterSpacing": 0,
                "lineHeight": 24,
              }
            }
          >
            Show private key
          </Text>
        </TouchableOpacity>
      </View>
      <View
        style={
          {
            "alignItems": "center",
            "display": "flex",
            "flexDirection": "row",
            "justifyContent": "space-between",
            "marginTop": 32,
          }
        }
      >
        <Text
          accessibilityRole="text"
          style={
            {
              "color": "#121314",
              "fontFamily": "CentraNo1-Medium",
              "fontSize": 18,
              "fontWeight": "500",
              "letterSpacing": 0,
              "lineHeight": 24,
            }
          }
        >
          Security alerts
        </Text>
        <RCTSwitch
          accessibilityRole="switch"
          onChange={[Function]}
          onResponderTerminationRequest={[Function]}
          onStartShouldSetResponder={[Function]}
          onTintColor="#4459ff"
          style={
            [
              {
                "height": 31,
                "width": 51,
              },
              [
                {
                  "alignSelf": "flex-end",
                },
                {
                  "backgroundColor": "#b7bbc866",
                  "borderRadius": 16,
                },
              ],
            ]
          }
          testID="security-alerts-toggle"
          thumbTintColor="#ffffff"
          tintColor="#b7bbc866"
          value={true}
        />
      </View>
      <Text
        accessibilityRole="text"
        style={
          {
            "color": "#686e7d",
            "fontFamily": "CentraNo1-Book",
            "fontSize": 16,
            "fontWeight": "400",
            "letterSpacing": 0,
            "lineHeight": 24,
            "marginTop": 8,
          }
        }
      >
        This feature alerts you to malicious activity by actively reviewing transaction and signature requests.
         
        <Text
          accessibilityRole="text"
          onPress={[Function]}
          style={
            {
              "color": "#686e7d",
              "fontFamily": "CentraNo1-Book",
              "fontSize": 16,
              "fontWeight": "400",
              "letterSpacing": 0,
              "lineHeight": 24,
            }
          }
        >
          Learn more.
        </Text>
      </Text>
      <View
        style={
          [
            {
              "marginTop": 32,
            },
            undefined,
          ]
        }
      >
        <Text
          accessibilityRole="text"
          style={
            {
              "color": "#121314",
              "fontFamily": "CentraNo1-Bold",
              "fontSize": 24,
              "fontWeight": "700",
              "letterSpacing": 0,
              "lineHeight": 32,
              "marginBottom": 24,
            }
          }
        >
          Privacy
        </Text>
      </View>
      <View>
        <Text
          accessibilityRole="text"
          style={
            {
              "color": "#686e7d",
              "fontFamily": "CentraNo1-Medium",
              "fontSize": 18,
              "fontWeight": "500",
              "letterSpacing": 0,
              "lineHeight": 24,
              "marginTop": 0,
            }
          }
        >
          General
        </Text>
        <View
          style={
            {
              "marginVertical": 16,
            }
          }
        >
          <View
            style={
              {
                "alignItems": "center",
                "flexDirection": "row",
                "justifyContent": "space-between",
                "paddingBottom": 8,
              }
            }
          >
            <Text
              accessibilityRole="text"
              style={
                {
                  "color": "#121314",
                  "fontFamily": "CentraNo1-Bold",
                  "fontSize": 16,
                  "fontWeight": "700",
                  "letterSpacing": 0,
                  "lineHeight": 24,
                }
              }
            >
              Basic functionality
            </Text>
            <RCTSwitch
              accessibilityRole="switch"
              onChange={[Function]}
              onResponderTerminationRequest={[Function]}
              onStartShouldSetResponder={[Function]}
              onTintColor="#4459ff"
              style={
                [
                  {
                    "height": 31,
                    "width": 51,
                  },
                  {
                    "backgroundColor": "#b7bbc866",
                    "borderRadius": 16,
                  },
                ]
              }
              thumbTintColor="#ffffff"
              tintColor="#b7bbc866"
              value={true}
            />
          </View>
          <Text
            accessibilityRole="text"
            style={
              {
                "color": "#686e7d",
                "fontFamily": "CentraNo1-Book",
                "fontSize": 16,
                "fontWeight": "400",
                "letterSpacing": 0,
                "lineHeight": 24,
              }
            }
          >
            MetaMask offers basic features like token details and gas settings through internet services. When you use internet services, your IP address is shared, in this case with MetaMask. This is just like when you visit any website. MetaMask uses this data temporarily and never sells your data. You can use a VPN or turn off these services, but it may affect your MetaMask experience. Read our 
            <Text
              accessibilityRole="text"
              onPress={[Function]}
              style={
                {
                  "color": "#4459ff",
                  "fontFamily": "CentraNo1-Book",
                  "fontSize": 16,
                  "fontWeight": "400",
                  "letterSpacing": 0,
                  "lineHeight": 24,
                }
              }
            >
              Privacy policy
            </Text>
             to learn more.
          </Text>
        </View>
      </View>
<<<<<<< HEAD
      <View
        style={
          {
            "marginVertical": 16,
          }
        }
      >
        <View
          style={
            {
              "alignItems": "center",
              "flexDirection": "row",
              "justifyContent": "space-between",
              "paddingBottom": 8,
            }
          }
        >
          <Text
            accessibilityRole="text"
            style={
              {
                "color": "#121314",
                "fontFamily": "CentraNo1-Bold",
                "fontSize": 16,
                "fontWeight": "700",
                "letterSpacing": 0,
                "lineHeight": 24,
              }
            }
          >
            Profile Sync
          </Text>
          <RCTSwitch
            accessibilityRole="switch"
            disabled={false}
            onChange={[Function]}
            onResponderTerminationRequest={[Function]}
            onStartShouldSetResponder={[Function]}
            onTintColor="#4459ff"
            style={
              [
                {
                  "height": 31,
                  "width": 51,
                },
                {
                  "backgroundColor": "#b7bbc866",
                  "borderRadius": 16,
                },
              ]
            }
            thumbTintColor="#ffffff"
            tintColor="#b7bbc866"
            value={false}
          />
        </View>
        <Text
          accessibilityRole="text"
          style={
            {
              "color": "#686e7d",
              "fontFamily": "CentraNo1-Book",
              "fontSize": 16,
              "fontWeight": "400",
              "letterSpacing": 0,
              "lineHeight": 24,
            }
          }
        >
          Creates a profile that MetaMask uses to sync some settings among your devices. This is required to get notifications. 
          <Text
            accessibilityRole="text"
            onPress={[Function]}
            style={
              {
                "color": "#4459ff",
                "fontFamily": "CentraNo1-Book",
                "fontSize": 16,
                "fontWeight": "400",
                "letterSpacing": 0,
                "lineHeight": 24,
              }
            }
          >
            Learn how we protect your privacy
          </Text>
        </Text>
      </View>
=======
>>>>>>> c3b2efdc
      <Text
        accessibilityRole="text"
        style={
          {
            "color": "#686e7d",
            "fontFamily": "CentraNo1-Medium",
            "fontSize": 18,
            "fontWeight": "500",
            "letterSpacing": 0,
            "lineHeight": 24,
            "marginTop": 0,
          }
        }
      >
        Clear privacy or browser data
      </Text>
      <View
        style={
          {
            "marginTop": 16,
          }
        }
        testID="sdk-section"
      >
        <Text
          accessibilityRole="text"
          style={
            {
              "color": "#121314",
              "fontFamily": "CentraNo1-Medium",
              "fontSize": 18,
              "fontWeight": "500",
              "letterSpacing": 0,
              "lineHeight": 24,
            }
          }
        >
          Manage connections
        </Text>
        <Text
          accessibilityRole="text"
          style={
            {
              "color": "#686e7d",
              "fontFamily": "CentraNo1-Book",
              "fontSize": 16,
              "fontWeight": "400",
              "letterSpacing": 0,
              "lineHeight": 24,
              "marginTop": 8,
            }
          }
        >
          Remove connections to sites and/or MetaMask SDK.
        </Text>
        <View
          style={
            {
              "marginTop": 16,
            }
          }
        >
          <TouchableOpacity
            accessibilityRole="button"
            accessible={true}
            activeOpacity={1}
            onPress={[Function]}
            onPressIn={[Function]}
            onPressOut={[Function]}
            style={
              {
                "alignItems": "center",
                "alignSelf": "stretch",
                "backgroundColor": "transparent",
                "borderColor": "#4459ff",
                "borderRadius": 24,
                "borderWidth": 1,
                "flexDirection": "row",
                "height": 48,
                "justifyContent": "center",
                "paddingHorizontal": 16,
              }
            }
          >
            <Text
              accessibilityRole="text"
              style={
                {
                  "color": "#4459ff",
                  "fontFamily": "CentraNo1-Medium",
                  "fontSize": 16,
                  "fontWeight": "500",
                  "letterSpacing": 0,
                  "lineHeight": 24,
                }
              }
            >
              Manage connections
            </Text>
          </TouchableOpacity>
        </View>
      </View>
      <View
        style={
          [
            {
              "marginTop": 32,
            },
          ]
        }
        testID="clear-privacy-section"
      >
        <Text
          accessibilityRole="text"
          style={
            {
              "color": "#121314",
              "fontFamily": "CentraNo1-Medium",
              "fontSize": 18,
              "fontWeight": "500",
              "letterSpacing": 0,
              "lineHeight": 24,
            }
          }
        >
          Clear privacy data
        </Text>
        <Text
          accessibilityRole="text"
          style={
            {
              "color": "#686e7d",
              "fontFamily": "CentraNo1-Book",
              "fontSize": 16,
              "fontWeight": "400",
              "letterSpacing": 0,
              "lineHeight": 24,
              "marginTop": 8,
            }
          }
        >
          Clear privacy data so all websites must request access to view account information again.
        </Text>
        <View
          style={
            {
              "marginTop": 16,
            }
          }
        >
          <TouchableOpacity
            accessibilityRole="button"
            accessible={true}
            activeOpacity={1}
            onPress={[Function]}
            onPressIn={[Function]}
            onPressOut={[Function]}
            style={
              {
                "alignItems": "center",
                "alignSelf": "stretch",
                "backgroundColor": "transparent",
                "borderColor": "#4459ff",
                "borderRadius": 24,
                "borderWidth": 1,
                "flexDirection": "row",
                "height": 48,
                "justifyContent": "center",
                "paddingHorizontal": 16,
              }
            }
            testID="clear-privacy-data-button"
          >
            <Text
              accessibilityRole="text"
              style={
                {
                  "color": "#4459ff",
                  "fontFamily": "CentraNo1-Medium",
                  "fontSize": 16,
                  "fontWeight": "500",
                  "letterSpacing": 0,
                  "lineHeight": 24,
                }
              }
            >
              Clear privacy data
            </Text>
          </TouchableOpacity>
        </View>
      </View>
      <View
        style={
          {
            "marginTop": 32,
          }
        }
        testID="clear-browser-history-section"
      >
        <Text
          accessibilityRole="text"
          style={
            {
              "color": "#121314",
              "fontFamily": "CentraNo1-Medium",
              "fontSize": 18,
              "fontWeight": "500",
              "letterSpacing": 0,
              "lineHeight": 24,
            }
          }
        >
          Clear browser history
        </Text>
        <Text
          accessibilityRole="text"
          style={
            {
              "color": "#686e7d",
              "fontFamily": "CentraNo1-Book",
              "fontSize": 16,
              "fontWeight": "400",
              "letterSpacing": 0,
              "lineHeight": 24,
              "marginTop": 8,
            }
          }
        >
          Choose this option to clear your entire browsing history.
        </Text>
        <View
          style={
            {
              "marginTop": 16,
            }
          }
        >
          <TouchableOpacity
            accessibilityRole="button"
            accessible={true}
            activeOpacity={1}
            disabled={true}
            onPress={[Function]}
            onPressIn={[Function]}
            onPressOut={[Function]}
            style={
              {
                "alignItems": "center",
                "alignSelf": "stretch",
                "backgroundColor": "transparent",
                "borderColor": "#4459ff",
                "borderRadius": 24,
                "borderWidth": 1,
                "flexDirection": "row",
                "height": 48,
                "justifyContent": "center",
                "opacity": 0.5,
                "paddingHorizontal": 16,
              }
            }
          >
            <Text
              accessibilityRole="text"
              style={
                {
                  "color": "#4459ff",
                  "fontFamily": "CentraNo1-Medium",
                  "fontSize": 16,
                  "fontWeight": "500",
                  "letterSpacing": 0,
                  "lineHeight": 24,
                }
              }
            >
              Clear browser history
            </Text>
          </TouchableOpacity>
        </View>
      </View>
      <View
        style={
          {
            "marginTop": 32,
          }
        }
      >
        <Text
          accessibilityRole="text"
          style={
            {
              "color": "#121314",
              "fontFamily": "CentraNo1-Medium",
              "fontSize": 18,
              "fontWeight": "500",
              "letterSpacing": 0,
              "lineHeight": 24,
            }
          }
        >
          Clear browser cookies
        </Text>
        <Text
          accessibilityRole="text"
          style={
            {
              "color": "#686e7d",
              "fontFamily": "CentraNo1-Book",
              "fontSize": 16,
              "fontWeight": "400",
              "letterSpacing": 0,
              "lineHeight": 24,
              "marginTop": 8,
            }
          }
        >
          Choose this option to clear your browser's cookies.
        </Text>
        <View
          style={
            {
              "marginTop": 16,
            }
          }
        >
          <TouchableOpacity
            accessibilityRole="button"
            accessible={true}
            activeOpacity={1}
            disabled={true}
            onPress={[Function]}
            onPressIn={[Function]}
            onPressOut={[Function]}
            style={
              {
                "alignItems": "center",
                "alignSelf": "stretch",
                "backgroundColor": "transparent",
                "borderColor": "#4459ff",
                "borderRadius": 24,
                "borderWidth": 1,
                "flexDirection": "row",
                "height": 48,
                "justifyContent": "center",
                "opacity": 0.5,
                "paddingHorizontal": 16,
              }
            }
          >
            <Text
              accessibilityRole="text"
              style={
                {
                  "color": "#4459ff",
                  "fontFamily": "CentraNo1-Medium",
                  "fontSize": 16,
                  "fontWeight": "500",
                  "letterSpacing": 0,
                  "lineHeight": 24,
                }
              }
            >
              Clear browser cookies
            </Text>
          </TouchableOpacity>
        </View>
      </View>
      <Text
        accessibilityRole="text"
        style={
          {
            "color": "#686e7d",
            "fontFamily": "CentraNo1-Medium",
            "fontSize": 18,
            "fontWeight": "500",
            "letterSpacing": 0,
            "lineHeight": 24,
            "marginTop": 32,
          }
        }
      >
        Network provider
      </Text>
      <View
        style={
          {
            "marginTop": 16,
          }
        }
        testID="use-chains-list-validation"
      >
        <View
          style={
            {
              "alignItems": "center",
              "flexDirection": "row",
            }
          }
        >
          <Text
            accessibilityRole="text"
            style={
              {
                "color": "#121314",
                "flex": 1,
                "fontFamily": "CentraNo1-Medium",
                "fontSize": 18,
                "fontWeight": "500",
                "letterSpacing": 0,
                "lineHeight": 24,
              }
            }
          >
            Network details check
          </Text>
          <View
            style={
              {
                "marginLeft": 16,
              }
            }
          >
            <RCTSwitch
              accessibilityRole="switch"
              onChange={[Function]}
              onResponderTerminationRequest={[Function]}
              onStartShouldSetResponder={[Function]}
              onTintColor="#4459ff"
              style={
                [
                  {
                    "height": 31,
                    "width": 51,
                  },
                  [
                    {
                      "alignSelf": "flex-start",
                    },
                    {
                      "backgroundColor": "#b7bbc866",
                      "borderRadius": 16,
                    },
                  ],
                ]
              }
              testID="display-use-safe-list-validation"
              thumbTintColor="#ffffff"
              tintColor="#b7bbc866"
              value={true}
            />
          </View>
        </View>
        <Text
          accessibilityRole="text"
          style={
            {
              "color": "#686e7d",
              "fontFamily": "CentraNo1-Book",
              "fontSize": 16,
              "fontWeight": "400",
              "letterSpacing": 0,
              "lineHeight": 24,
              "marginTop": 8,
            }
          }
        >
          MetaMask uses a third-party service called 
          <Text
            accessibilityRole="text"
            style={
              {
                "color": "#121314",
                "fontFamily": "CentraNo1-Bold",
                "fontSize": 16,
                "fontWeight": "700",
                "letterSpacing": 0,
                "lineHeight": 24,
              }
            }
          >
            chainid.network 
          </Text>
          to show accurate and standardized network details. This reduces your chances of connecting to malicious or incorrect network. When using this feature, your IP address is exposed to  
           
          chainid.network
        </Text>
      </View>
      <Text
        accessibilityRole="text"
        style={
          {
            "color": "#686e7d",
            "fontFamily": "CentraNo1-Medium",
            "fontSize": 18,
            "fontWeight": "500",
            "letterSpacing": 0,
            "lineHeight": 24,
            "marginTop": 32,
          }
        }
      >
        Transactions
      </Text>
      <View
        style={
          {
            "marginTop": 16,
          }
        }
        testID="batch-balance-requests-section"
      >
        <View
          style={
            {
              "alignItems": "center",
              "flexDirection": "row",
            }
          }
        >
          <Text
            accessibilityRole="text"
            style={
              {
                "color": "#121314",
                "flex": 1,
                "fontFamily": "CentraNo1-Medium",
                "fontSize": 18,
                "fontWeight": "500",
                "letterSpacing": 0,
                "lineHeight": 24,
              }
            }
          >
            Batch account balance requests
          </Text>
          <View
            style={
              {
                "marginLeft": 16,
              }
            }
          >
            <RCTSwitch
              accessibilityRole="switch"
              onChange={[Function]}
              onResponderTerminationRequest={[Function]}
              onStartShouldSetResponder={[Function]}
              onTintColor="#4459ff"
              style={
                [
                  {
                    "height": 31,
                    "width": 51,
                  },
                  [
                    {
                      "alignSelf": "flex-start",
                    },
                    {
                      "backgroundColor": "#b7bbc866",
                      "borderRadius": 16,
                    },
                  ],
                ]
              }
              testID="security-settings-multi-account-balances-switch"
              thumbTintColor="#ffffff"
              tintColor="#b7bbc866"
              value={true}
            />
          </View>
        </View>
        <Text
          accessibilityRole="text"
          style={
            {
              "color": "#686e7d",
              "fontFamily": "CentraNo1-Book",
              "fontSize": 16,
              "fontWeight": "400",
              "letterSpacing": 0,
              "lineHeight": 24,
              "marginTop": 8,
            }
          }
        >
          Get balance updates for all your accounts at once. Turning off this feature means others are less likely to associate one account with another.
        </Text>
      </View>
      <View
        style={
          {
            "marginTop": 32,
          }
        }
        testID="incoming-transactions-section"
      >
        <Text
          accessibilityRole="text"
          style={
            {
              "color": "#121314",
              "fontFamily": "CentraNo1-Medium",
              "fontSize": 18,
              "fontWeight": "500",
              "letterSpacing": 0,
              "lineHeight": 24,
            }
          }
        >
          Show incoming transactions
        </Text>
        <Text
          accessibilityRole="text"
          style={
            {
              "color": "#686e7d",
              "fontFamily": "CentraNo1-Book",
              "fontSize": 16,
              "fontWeight": "400",
              "letterSpacing": 0,
              "lineHeight": 24,
              "marginTop": 8,
            }
          }
        >
          This relies on the network you select which will expose your Ethereum address and your IP address.
        </Text>
        <View
          style={
            {
              "marginLeft": -16,
              "marginRight": -16,
              "marginTop": 24,
            }
          }
        >
          <TouchableOpacity
            avatarProps={
              {
                "imageSource": 1,
                "name": "Ethereum Mainnet",
                "variant": "Network",
              }
            }
            style={
              {
                "backgroundColor": "#ffffff",
                "borderColor": "#b7bbc8",
                "borderRadius": 4,
                "borderWidth": 0,
                "padding": 16,
              }
            }
            testID="celldisplay"
            title="Ethereum Mainnet"
          >
            <View
              style={
                {
                  "flexDirection": "row",
                }
              }
            >
              <View
                style={
                  {
                    "alignItems": "center",
                    "backgroundColor": "#ffffff",
                    "borderRadius": 8,
                    "height": 32,
                    "justifyContent": "center",
                    "marginRight": 16,
                    "overflow": "hidden",
                    "width": 32,
                  }
                }
                testID="cellbase-avatar"
              >
                <Image
                  onError={[Function]}
                  resizeMode="contain"
                  source={1}
                  style={
                    {
                      "height": 32,
                      "width": 32,
                    }
                  }
                  testID="network-avatar-image"
                />
              </View>
              <View
                style={
                  {
                    "alignItems": "flex-start",
                    "flex": 1,
                  }
                }
              >
                <Text
                  accessibilityRole="text"
                  numberOfLines={1}
                  style={
                    {
                      "color": "#121314",
                      "fontFamily": "CentraNo1-Book",
                      "fontSize": 16,
                      "fontWeight": "400",
                      "letterSpacing": 0,
                      "lineHeight": 24,
                    }
                  }
                  testID="cellbase-avatar-title"
                >
                  Ethereum Mainnet
                </Text>
              </View>
              <View
                style={
                  {
                    "marginLeft": 16,
                  }
                }
              >
                <RCTSwitch
                  accessibilityRole="switch"
                  onChange={[Function]}
                  onResponderTerminationRequest={[Function]}
                  onStartShouldSetResponder={[Function]}
                  onTintColor="#4459ff"
                  style={
                    [
                      {
                        "height": 31,
                        "width": 51,
                      },
                      [
                        {
                          "alignSelf": "flex-start",
                        },
                        {
                          "backgroundColor": "#b7bbc866",
                          "borderRadius": 16,
                        },
                      ],
                    ]
                  }
                  testID="incoming-mainnet-toggle"
                  thumbTintColor="#ffffff"
                  tintColor="#b7bbc866"
                  value={true}
                />
              </View>
            </View>
          </TouchableOpacity>
          <TouchableOpacity
            avatarProps={
              {
                "imageSource": 1,
                "name": "Linea",
                "variant": "Network",
              }
            }
            style={
              {
                "backgroundColor": "#ffffff",
                "borderColor": "#b7bbc8",
                "borderRadius": 4,
                "borderWidth": 0,
                "padding": 16,
              }
            }
            testID="celldisplay"
            title="Linea"
          >
            <View
              style={
                {
                  "flexDirection": "row",
                }
              }
            >
              <View
                style={
                  {
                    "alignItems": "center",
                    "backgroundColor": "#ffffff",
                    "borderRadius": 8,
                    "height": 32,
                    "justifyContent": "center",
                    "marginRight": 16,
                    "overflow": "hidden",
                    "width": 32,
                  }
                }
                testID="cellbase-avatar"
              >
                <Image
                  onError={[Function]}
                  resizeMode="contain"
                  source={1}
                  style={
                    {
                      "height": 32,
                      "width": 32,
                    }
                  }
                  testID="network-avatar-image"
                />
              </View>
              <View
                style={
                  {
                    "alignItems": "flex-start",
                    "flex": 1,
                  }
                }
              >
                <Text
                  accessibilityRole="text"
                  numberOfLines={1}
                  style={
                    {
                      "color": "#121314",
                      "fontFamily": "CentraNo1-Book",
                      "fontSize": 16,
                      "fontWeight": "400",
                      "letterSpacing": 0,
                      "lineHeight": 24,
                    }
                  }
                  testID="cellbase-avatar-title"
                >
                  Linea
                </Text>
              </View>
              <View
                style={
                  {
                    "marginLeft": 16,
                  }
                }
              >
                <RCTSwitch
                  accessibilityRole="switch"
                  onChange={[Function]}
                  onResponderTerminationRequest={[Function]}
                  onStartShouldSetResponder={[Function]}
                  onTintColor="#4459ff"
                  style={
                    [
                      {
                        "height": 31,
                        "width": 51,
                      },
                      [
                        {
                          "alignSelf": "flex-start",
                        },
                        {
                          "backgroundColor": "#b7bbc866",
                          "borderRadius": 16,
                        },
                      ],
                    ]
                  }
                  testID="incoming-linea-mainnet-toggle"
                  thumbTintColor="#ffffff"
                  tintColor="#b7bbc866"
                  value={true}
                />
              </View>
            </View>
          </TouchableOpacity>
          <TouchableOpacity
            avatarProps={
              {
                "imageSource": 1,
                "name": "Solana",
                "variant": "Network",
              }
            }
            style={
              {
                "backgroundColor": "#ffffff",
                "borderColor": "#b7bbc8",
                "borderRadius": 4,
                "borderWidth": 0,
                "padding": 16,
              }
            }
            testID="celldisplay"
            title="Solana"
          >
            <View
              style={
                {
                  "flexDirection": "row",
                }
              }
            >
              <View
                style={
                  {
                    "alignItems": "center",
                    "backgroundColor": "#ffffff",
                    "borderRadius": 8,
                    "height": 32,
                    "justifyContent": "center",
                    "marginRight": 16,
                    "overflow": "hidden",
                    "width": 32,
                  }
                }
                testID="cellbase-avatar"
              >
                <Image
                  onError={[Function]}
                  resizeMode="contain"
                  source={1}
                  style={
                    {
                      "height": 32,
                      "width": 32,
                    }
                  }
                  testID="network-avatar-image"
                />
              </View>
              <View
                style={
                  {
                    "alignItems": "flex-start",
                    "flex": 1,
                  }
                }
              >
                <Text
                  accessibilityRole="text"
                  numberOfLines={1}
                  style={
                    {
                      "color": "#121314",
                      "fontFamily": "CentraNo1-Book",
                      "fontSize": 16,
                      "fontWeight": "400",
                      "letterSpacing": 0,
                      "lineHeight": 24,
                    }
                  }
                  testID="cellbase-avatar-title"
                >
                  Solana
                </Text>
              </View>
              <View
                style={
                  {
                    "marginLeft": 16,
                  }
                }
              >
                <RCTSwitch
                  accessibilityRole="switch"
                  onChange={[Function]}
                  onResponderTerminationRequest={[Function]}
                  onStartShouldSetResponder={[Function]}
                  onTintColor="#4459ff"
                  style={
                    [
                      {
                        "height": 31,
                        "width": 51,
                      },
                      [
                        {
                          "alignSelf": "flex-start",
                        },
                        {
                          "backgroundColor": "#b7bbc866",
                          "borderRadius": 16,
                        },
                      ],
                    ]
                  }
                  testID="solana-incoming-transactions-toggle"
                  thumbTintColor="#ffffff"
                  tintColor="#b7bbc866"
                  value={false}
                />
              </View>
            </View>
          </TouchableOpacity>
        </View>
      </View>
      <View
        style={
          {
            "marginTop": 16,
          }
        }
      >
        <View
          style={
            {
              "alignItems": "center",
              "flexDirection": "row",
            }
          }
        >
          <Text
            accessibilityRole="text"
            style={
              {
                "color": "#121314",
                "flex": 1,
                "fontFamily": "CentraNo1-Medium",
                "fontSize": 18,
                "fontWeight": "500",
                "letterSpacing": 0,
                "lineHeight": 24,
              }
            }
          >
            Estimate balance changes
          </Text>
          <View
            style={
              {
                "marginLeft": 16,
              }
            }
          >
            <RCTSwitch
              accessibilityRole="switch"
              onChange={[Function]}
              onResponderTerminationRequest={[Function]}
              onStartShouldSetResponder={[Function]}
              onTintColor="#4459ff"
              style={
                [
                  {
                    "height": 31,
                    "width": 51,
                  },
                  [
                    {
                      "alignSelf": "flex-start",
                    },
                    {
                      "backgroundColor": "#b7bbc866",
                      "borderRadius": 16,
                    },
                  ],
                ]
              }
              thumbTintColor="#ffffff"
              tintColor="#b7bbc866"
              value={true}
            />
          </View>
        </View>
        <Text
          accessibilityRole="text"
          style={
            {
              "color": "#686e7d",
              "fontFamily": "CentraNo1-Book",
              "fontSize": 16,
              "fontWeight": "400",
              "letterSpacing": 0,
              "lineHeight": 24,
              "marginTop": 8,
            }
          }
        >
          Turn this on to estimate balance changes of transactions before you confirm them. This doesn't guarantee the final outcome of your transactions. 
          <Text
            accessibilityRole="link"
            accessible={true}
            onPress={[Function]}
            onPressIn={[Function]}
            onPressOut={[Function]}
            style={
              {
                "backgroundColor": "transparent",
                "color": "#121314",
                "fontFamily": "CentraNo1-Book",
                "fontSize": 16,
                "fontWeight": "400",
                "letterSpacing": 0,
                "lineHeight": 24,
              }
            }
            suppressHighlighting={true}
          >
            <Text
              accessibilityRole="text"
              style={
                {
                  "color": "#4459ff",
                  "fontFamily": "CentraNo1-Medium",
                  "fontSize": 16,
                  "fontWeight": "500",
                  "letterSpacing": 0,
                  "lineHeight": 24,
                }
              }
            >
              Learn more.
            </Text>
          </Text>
        </Text>
      </View>
      <Text
        accessibilityRole="text"
        style={
          {
            "color": "#686e7d",
            "fontFamily": "CentraNo1-Medium",
            "fontSize": 18,
            "fontWeight": "500",
            "letterSpacing": 0,
            "lineHeight": 24,
            "marginTop": 32,
          }
        }
      >
        Token, NFT, and ENS autodetection
      </Text>
      <View
        style={
          {
            "marginTop": 16,
          }
        }
      >
        <View
          style={
            {
              "alignItems": "center",
              "flexDirection": "row",
            }
          }
        >
          <Text
            accessibilityRole="text"
            style={
              {
                "color": "#121314",
                "flex": 1,
                "fontFamily": "CentraNo1-Medium",
                "fontSize": 18,
                "fontWeight": "500",
                "letterSpacing": 0,
                "lineHeight": 24,
              }
            }
          >
            Display NFT Media
          </Text>
          <View
            style={
              {
                "marginLeft": 16,
              }
            }
          >
            <RCTSwitch
              accessibilityRole="switch"
              onChange={[Function]}
              onResponderTerminationRequest={[Function]}
              onStartShouldSetResponder={[Function]}
              onTintColor="#4459ff"
              style={
                [
                  {
                    "height": 31,
                    "width": 51,
                  },
                  [
                    {
                      "alignSelf": "flex-start",
                    },
                    {
                      "backgroundColor": "#b7bbc866",
                      "borderRadius": 16,
                    },
                  ],
                ]
              }
              testID="nft-display-media-mode-section"
              thumbTintColor="#ffffff"
              tintColor="#b7bbc866"
              value={true}
            />
          </View>
        </View>
        <Text
          accessibilityRole="text"
          style={
            {
              "color": "#686e7d",
              "fontFamily": "CentraNo1-Book",
              "fontSize": 16,
              "fontWeight": "400",
              "letterSpacing": 0,
              "lineHeight": 24,
              "marginTop": 8,
            }
          }
        >
          Displaying NFT media and data exposes your IP address to OpenSea or other third parties. NFT autodetection relies on this feature, and won't be available when turned off. If NFT media is fully located on IPFS, it can still be displayed even when this feature is turned off.
        </Text>
      </View>
      <View>
        <View
          style={
            {
              "marginTop": 32,
            }
          }
        >
          <View
            style={
              {
                "alignItems": "center",
                "flexDirection": "row",
              }
            }
          >
            <Text
              accessibilityRole="text"
              style={
                {
                  "color": "#121314",
                  "flex": 1,
                  "fontFamily": "CentraNo1-Medium",
                  "fontSize": 18,
                  "fontWeight": "500",
                  "letterSpacing": 0,
                  "lineHeight": 24,
                }
              }
            >
              Autodetect NFTs
            </Text>
            <View
              style={
                {
                  "marginLeft": 16,
                }
              }
            >
              <RCTSwitch
                accessibilityRole="switch"
                onChange={[Function]}
                onResponderTerminationRequest={[Function]}
                onStartShouldSetResponder={[Function]}
                onTintColor="#4459ff"
                style={
                  [
                    {
                      "height": 31,
                      "width": 51,
                    },
                    [
                      {
                        "alignSelf": "flex-start",
                      },
                      {
                        "backgroundColor": "#b7bbc866",
                        "borderRadius": 16,
                      },
                    ],
                  ]
                }
                testID="nft-opensea-autodetect-mode-section"
                thumbTintColor="#ffffff"
                tintColor="#b7bbc866"
                value={true}
              />
            </View>
          </View>
          <Text
            accessibilityRole="text"
            style={
              {
                "color": "#686e7d",
                "fontFamily": "CentraNo1-Book",
                "fontSize": 16,
                "fontWeight": "400",
                "letterSpacing": 0,
                "lineHeight": 24,
                "marginTop": 8,
              }
            }
          >
            Let MetaMask add NFTs you own using third-party services (like OpenSea). Autodetecting NFTs exposes your IP and account address to these services. Enabling this feature could associate your IP address with your Ethereum address and display fake NFTs airdropped by scammers. You can add tokens manually to avoid this risk.
          </Text>
        </View>
      </View>
      <View
        style={
          {
            "marginTop": 32,
          }
        }
      >
        <View
          style={
            {
              "alignItems": "center",
              "flexDirection": "row",
            }
          }
        >
          <Text
            accessibilityRole="text"
            style={
              {
                "color": "#121314",
                "flex": 1,
                "fontFamily": "CentraNo1-Medium",
                "fontSize": 18,
                "fontWeight": "500",
                "letterSpacing": 0,
                "lineHeight": 24,
              }
            }
          >
            IPFS Gateway
          </Text>
          <View
            style={
              {
                "marginLeft": 16,
              }
            }
          >
            <RCTSwitch
              accessibilityRole="switch"
              onChange={[Function]}
              onResponderTerminationRequest={[Function]}
              onStartShouldSetResponder={[Function]}
              onTintColor="#4459ff"
              style={
                [
                  {
                    "height": 31,
                    "width": 51,
                  },
                  [
                    {
                      "alignSelf": "flex-start",
                    },
                    {
                      "backgroundColor": "#b7bbc866",
                      "borderRadius": 16,
                    },
                  ],
                ]
              }
              testID="IPFS_GATEWAY_SECTION"
              thumbTintColor="#ffffff"
              tintColor="#b7bbc866"
              value={true}
            />
          </View>
        </View>
        <Text
          accessibilityRole="text"
          style={
            {
              "color": "#686e7d",
              "fontFamily": "CentraNo1-Book",
              "fontSize": 16,
              "fontWeight": "400",
              "letterSpacing": 0,
              "lineHeight": 24,
              "marginTop": 8,
            }
          }
        >
          MetaMask uses third-party services to show images of your NFTs stored on IPFS, display information related to ENS addresses entered in your browser's address bar, and fetch icons for different tokens. Your IP address may be exposed to these services when you’re using them.
        </Text>
        <View
          style={
            {
              "marginTop": 16,
            }
          }
        >
          <Text
            accessibilityRole="text"
            style={
              {
                "color": "#686e7d",
                "fontFamily": "CentraNo1-Book",
                "fontSize": 16,
                "fontWeight": "400",
                "letterSpacing": 0,
                "lineHeight": 24,
                "marginTop": 8,
              }
            }
          >
            Choose your preferred IPFS gateway.
          </Text>
          <View
            style={
              {
                "borderColor": "#b7bbc8",
                "borderRadius": 5,
                "borderWidth": 2,
                "marginTop": 16,
              }
            }
          >
            <View>
              <ActivityIndicator
                size="small"
              />
            </View>
          </View>
        </View>
      </View>
      <Text
        accessibilityRole="text"
        style={
          {
            "color": "#686e7d",
            "fontFamily": "CentraNo1-Medium",
            "fontSize": 18,
            "fontWeight": "500",
            "letterSpacing": 0,
            "lineHeight": 24,
            "marginTop": 32,
          }
        }
      >
        Security checks
      </Text>
      <View
        style={
          {
            "marginTop": 16,
          }
        }
      >
        <View>
          <View
            style={
              {
                "alignItems": "center",
                "flexDirection": "row",
              }
            }
          >
            <Text
              accessibilityRole="text"
              style={
                {
                  "color": "#121314",
                  "flex": 1,
                  "fontFamily": "CentraNo1-Medium",
                  "fontSize": 18,
                  "fontWeight": "500",
                  "letterSpacing": 0,
                  "lineHeight": 24,
                }
              }
            >
              Automatic security checks
            </Text>
            <View
              style={
                {
                  "marginLeft": 16,
                }
              }
            >
              <RCTSwitch
                accessibilityRole="switch"
                onChange={[Function]}
                onResponderTerminationRequest={[Function]}
                onStartShouldSetResponder={[Function]}
                onTintColor="#4459ff"
                style={
                  [
                    {
                      "height": 31,
                      "width": 51,
                    },
                    [
                      {
                        "alignSelf": "flex-start",
                      },
                      {
                        "backgroundColor": "#b7bbc866",
                        "borderRadius": 16,
                      },
                    ],
                  ]
                }
                thumbTintColor="#ffffff"
                tintColor="#b7bbc866"
                value={false}
              />
            </View>
          </View>
          <Text
            accessibilityRole="text"
            style={
              {
                "color": "#686e7d",
                "fontFamily": "CentraNo1-Book",
                "fontSize": 16,
                "fontWeight": "400",
                "letterSpacing": 0,
                "lineHeight": 24,
                "marginTop": 8,
              }
            }
          >
            Automatically checking for updates may expose your IP address to GitHub servers. This only indicates that your IP address is using MetaMask. No other information or account addresses are exposed.
          </Text>
        </View>
      </View>
      <Text
        accessibilityRole="text"
        style={
          {
            "color": "#686e7d",
            "fontFamily": "CentraNo1-Medium",
            "fontSize": 18,
            "fontWeight": "500",
            "letterSpacing": 0,
            "lineHeight": 24,
            "marginTop": 32,
          }
        }
      >
        Analytics
      </Text>
      <View
        style={
          {
            "marginTop": 16,
          }
        }
        testID="metametrics-section"
      >
        <View
          style={
            {
              "alignItems": "center",
              "flexDirection": "row",
            }
          }
        >
          <Text
            accessibilityRole="text"
            style={
              {
                "color": "#121314",
                "flex": 1,
                "fontFamily": "CentraNo1-Medium",
                "fontSize": 18,
                "fontWeight": "500",
                "letterSpacing": 0,
                "lineHeight": 24,
              }
            }
          >
            Participate in MetaMetrics
          </Text>
          <View
            style={
              {
                "marginLeft": 16,
              }
            }
          >
            <RCTSwitch
              accessibilityRole="switch"
              disabled={false}
              onChange={[Function]}
              onResponderTerminationRequest={[Function]}
              onStartShouldSetResponder={[Function]}
              onTintColor="#4459ff"
              style={
                [
                  {
                    "height": 31,
                    "width": 51,
                  },
                  [
                    {
                      "alignSelf": "flex-start",
                    },
                    {
                      "backgroundColor": "#b7bbc866",
                      "borderRadius": 16,
                    },
                  ],
                ]
              }
              testID="metametrics-switch"
              thumbTintColor="#ffffff"
              tintColor="#b7bbc866"
              value={false}
            />
          </View>
        </View>
        <Text
          accessibilityRole="text"
          style={
            {
              "color": "#686e7d",
              "fontFamily": "CentraNo1-Book",
              "fontSize": 16,
              "fontWeight": "400",
              "letterSpacing": 0,
              "lineHeight": 24,
              "marginTop": 8,
            }
          }
        >
          Allow MetaMetrics to collect basic usage and diagnostics data to improve our product. You can disable MetaMetrics for this device.
           
          <Text
            accessibilityRole="link"
            accessible={true}
            onPress={[Function]}
            onPressIn={[Function]}
            onPressOut={[Function]}
            style={
              {
                "backgroundColor": "transparent",
                "color": "#121314",
                "fontFamily": "CentraNo1-Book",
                "fontSize": 16,
                "fontWeight": "400",
                "letterSpacing": 0,
                "lineHeight": 24,
              }
            }
            suppressHighlighting={true}
          >
            <Text
              accessibilityRole="text"
              style={
                {
                  "color": "#4459ff",
                  "fontFamily": "CentraNo1-Medium",
                  "fontSize": 16,
                  "fontWeight": "500",
                  "letterSpacing": 0,
                  "lineHeight": 24,
                }
              }
            >
              Learn more.
            </Text>
          </Text>
        </Text>
      </View>
      <View
        style={
          {
            "marginTop": 16,
          }
        }
        testID="metametrics-data-marketing-section"
      >
        <View
          style={
            {
              "alignItems": "center",
              "flexDirection": "row",
            }
          }
        >
          <Text
            accessibilityRole="text"
            style={
              {
                "color": "#121314",
                "flex": 1,
                "fontFamily": "CentraNo1-Medium",
                "fontSize": 18,
                "fontWeight": "500",
                "letterSpacing": 0,
                "lineHeight": 24,
              }
            }
          >
            Data collection for marketing
          </Text>
          <View
            style={
              {
                "marginLeft": 16,
              }
            }
          >
            <RCTSwitch
              accessibilityRole="switch"
              disabled={false}
              onChange={[Function]}
              onResponderTerminationRequest={[Function]}
              onStartShouldSetResponder={[Function]}
              onTintColor="#4459ff"
              style={
                [
                  {
                    "height": 31,
                    "width": 51,
                  },
                  [
                    {
                      "alignSelf": "flex-start",
                    },
                    {
                      "backgroundColor": "#b7bbc866",
                      "borderRadius": 16,
                    },
                  ],
                ]
              }
              testID="data-collection-switch"
              thumbTintColor="#ffffff"
              tintColor="#b7bbc866"
              value={false}
            />
          </View>
        </View>
        <Text
          accessibilityRole="text"
          style={
            {
              "color": "#686e7d",
              "fontFamily": "CentraNo1-Book",
              "fontSize": 16,
              "fontWeight": "400",
              "letterSpacing": 0,
              "lineHeight": 24,
              "marginTop": 8,
            }
          }
        >
          We’ll use MetaMetrics to learn how you interact with our marketing communications. We may share relevant news (like product features and other materials).
        </Text>
      </View>
      <View
        style={
          {
            "marginTop": 32,
          }
        }
      >
        <Text
          accessibilityRole="text"
          style={
            {
              "color": "#121314",
              "fontFamily": "CentraNo1-Medium",
              "fontSize": 18,
              "fontWeight": "500",
              "letterSpacing": 0,
              "lineHeight": 24,
            }
          }
        >
          Delete MetaMetrics data
        </Text>
        <Text
          accessibilityRole="text"
          style={
            {
              "color": "#686e7d",
              "fontFamily": "CentraNo1-Book",
              "fontSize": 16,
              "fontWeight": "400",
              "letterSpacing": 0,
              "lineHeight": 24,
              "marginTop": 8,
            }
          }
        >
          <Text
            accessibilityRole="text"
            style={
              {
                "color": "#686e7d",
                "fontFamily": "CentraNo1-Book",
                "fontSize": 16,
                "fontWeight": "400",
                "letterSpacing": 0,
                "lineHeight": 24,
              }
            }
          >
            This will delete historical
          </Text>
           
          <Text
            accessibilityRole="link"
            accessible={true}
            onPress={[Function]}
            onPressIn={[Function]}
            onPressOut={[Function]}
            style={
              {
                "backgroundColor": "transparent",
                "color": "#121314",
                "fontFamily": "CentraNo1-Book",
                "fontSize": 16,
                "fontWeight": "400",
                "letterSpacing": 0,
                "lineHeight": 24,
              }
            }
            suppressHighlighting={true}
          >
            <Text
              accessibilityRole="text"
              style={
                {
                  "color": "#4459ff",
                  "fontFamily": "CentraNo1-Medium",
                  "fontSize": 16,
                  "fontWeight": "500",
                  "letterSpacing": 0,
                  "lineHeight": 24,
                }
              }
            >
              MetaMetrics
            </Text>
          </Text>
           
          <Text
            accessibilityRole="text"
            style={
              {
                "color": "#686e7d",
                "fontFamily": "CentraNo1-Book",
                "fontSize": 16,
                "fontWeight": "400",
                "letterSpacing": 0,
                "lineHeight": 24,
              }
            }
          >
            data associated with your wallet.
          </Text>
           
          <Text
            accessibilityRole="text"
            style={
              {
                "color": "#686e7d",
                "fontFamily": "CentraNo1-Book",
                "fontSize": 16,
                "fontWeight": "400",
                "letterSpacing": 0,
                "lineHeight": 24,
              }
            }
          >
            Your wallet and accounts will remain exactly as they are now after this data has been deleted. This process may take up to 30 days. View our
          </Text>
           
          <Text
            accessibilityRole="link"
            accessible={true}
            onPress={[Function]}
            onPressIn={[Function]}
            onPressOut={[Function]}
            style={
              {
                "backgroundColor": "transparent",
                "color": "#121314",
                "fontFamily": "CentraNo1-Book",
                "fontSize": 16,
                "fontWeight": "400",
                "letterSpacing": 0,
                "lineHeight": 24,
              }
            }
            suppressHighlighting={true}
          >
            <Text
              accessibilityRole="text"
              style={
                {
                  "color": "#4459ff",
                  "fontFamily": "CentraNo1-Medium",
                  "fontSize": 16,
                  "fontWeight": "500",
                  "letterSpacing": 0,
                  "lineHeight": 24,
                }
              }
            >
              Privacy Policy.
            </Text>
          </Text>
        </Text>
        <View
          style={
            {
              "marginTop": 16,
            }
          }
        >
          <TouchableOpacity
            accessibilityRole="button"
            accessible={true}
            activeOpacity={1}
            disabled={false}
            onPress={[Function]}
            onPressIn={[Function]}
            onPressOut={[Function]}
            style={
              {
                "alignItems": "center",
                "alignSelf": "stretch",
                "backgroundColor": "transparent",
                "borderColor": "#4459ff",
                "borderRadius": 24,
                "borderWidth": 1,
                "flexDirection": "row",
                "height": 48,
                "justifyContent": "center",
                "paddingHorizontal": 16,
              }
            }
            testID="delete-metrics-button"
          >
            <Text
              accessibilityRole="text"
              style={
                {
                  "color": "#4459ff",
                  "fontFamily": "CentraNo1-Medium",
                  "fontSize": 16,
                  "fontWeight": "500",
                  "letterSpacing": 0,
                  "lineHeight": 24,
                }
              }
            >
              Delete MetaMetrics data
            </Text>
          </TouchableOpacity>
        </View>
      </View>
      <View
        style={
          {
            "marginTop": 32,
          }
        }
      >
        <Text
          accessibilityRole="text"
          style={
            {
              "color": "#121314",
              "fontFamily": "CentraNo1-Medium",
              "fontSize": 18,
              "fontWeight": "500",
              "letterSpacing": 0,
              "lineHeight": 24,
            }
          }
        >
          Delete wallet
        </Text>
        <Text
          accessibilityRole="text"
          style={
            {
              "color": "#686e7d",
              "fontFamily": "CentraNo1-Book",
              "fontSize": 16,
              "fontWeight": "400",
              "letterSpacing": 0,
              "lineHeight": 24,
              "marginTop": 8,
            }
          }
        >
          <Text>
            This will remove all wallet related data from your device. Your accounts exist on the blockchain and are not related to MetaMask. You can always recover your accounts using your Secret Recovery Phrase.
          </Text>
        </Text>
        <View
          style={
            {
              "marginTop": 16,
            }
          }
        >
          <TouchableOpacity
            accessibilityRole="button"
            accessible={true}
            activeOpacity={1}
            onPress={[Function]}
            onPressIn={[Function]}
            onPressOut={[Function]}
            style={
              {
                "alignItems": "center",
                "alignSelf": "stretch",
                "backgroundColor": "transparent",
                "borderColor": "#4459ff",
                "borderRadius": 24,
                "borderWidth": 1,
                "flexDirection": "row",
                "height": 48,
                "justifyContent": "center",
                "paddingHorizontal": 16,
              }
            }
            testID="security-settings-delete-wallet-buttons"
          >
            <Text
              accessibilityRole="text"
              style={
                {
                  "color": "#4459ff",
                  "fontFamily": "CentraNo1-Medium",
                  "fontSize": 16,
                  "fontWeight": "500",
                  "letterSpacing": 0,
                  "lineHeight": 24,
                }
              }
            >
              Delete wallet
            </Text>
          </TouchableOpacity>
        </View>
      </View>
    </View>
  </View>
</RCTScrollView>
`;<|MERGE_RESOLUTION|>--- conflicted
+++ resolved
@@ -817,97 +817,6 @@
           </Text>
         </View>
       </View>
-<<<<<<< HEAD
-      <View
-        style={
-          {
-            "marginVertical": 16,
-          }
-        }
-      >
-        <View
-          style={
-            {
-              "alignItems": "center",
-              "flexDirection": "row",
-              "justifyContent": "space-between",
-              "paddingBottom": 8,
-            }
-          }
-        >
-          <Text
-            accessibilityRole="text"
-            style={
-              {
-                "color": "#121314",
-                "fontFamily": "CentraNo1-Bold",
-                "fontSize": 16,
-                "fontWeight": "700",
-                "letterSpacing": 0,
-                "lineHeight": 24,
-              }
-            }
-          >
-            Profile Sync
-          </Text>
-          <RCTSwitch
-            accessibilityRole="switch"
-            disabled={false}
-            onChange={[Function]}
-            onResponderTerminationRequest={[Function]}
-            onStartShouldSetResponder={[Function]}
-            onTintColor="#4459ff"
-            style={
-              [
-                {
-                  "height": 31,
-                  "width": 51,
-                },
-                {
-                  "backgroundColor": "#b7bbc866",
-                  "borderRadius": 16,
-                },
-              ]
-            }
-            thumbTintColor="#ffffff"
-            tintColor="#b7bbc866"
-            value={false}
-          />
-        </View>
-        <Text
-          accessibilityRole="text"
-          style={
-            {
-              "color": "#686e7d",
-              "fontFamily": "CentraNo1-Book",
-              "fontSize": 16,
-              "fontWeight": "400",
-              "letterSpacing": 0,
-              "lineHeight": 24,
-            }
-          }
-        >
-          Creates a profile that MetaMask uses to sync some settings among your devices. This is required to get notifications. 
-          <Text
-            accessibilityRole="text"
-            onPress={[Function]}
-            style={
-              {
-                "color": "#4459ff",
-                "fontFamily": "CentraNo1-Book",
-                "fontSize": 16,
-                "fontWeight": "400",
-                "letterSpacing": 0,
-                "lineHeight": 24,
-              }
-            }
-          >
-            Learn how we protect your privacy
-          </Text>
-        </Text>
-      </View>
-=======
->>>>>>> c3b2efdc
       <Text
         accessibilityRole="text"
         style={
