--- conflicted
+++ resolved
@@ -823,11 +823,7 @@
               onPress={[Function]}
               style={
                 {
-<<<<<<< HEAD
-                  "color": "#0376C9",
-=======
                   "color": "#0376c9",
->>>>>>> d7cbdfe5
                   "fontFamily": "Euclid Circular B",
                   "fontSize": 14,
                   "fontWeight": "400",
@@ -2661,11 +2657,7 @@
             style={
               {
                 "backgroundColor": "transparent",
-<<<<<<< HEAD
-                "color": "#24272A",
-=======
                 "color": "#141618",
->>>>>>> d7cbdfe5
               }
             }
             suppressHighlighting={true}
@@ -2674,11 +2666,7 @@
               accessibilityRole="text"
               style={
                 {
-<<<<<<< HEAD
-                  "color": "#0376C9",
-=======
                   "color": "#0376c9",
->>>>>>> d7cbdfe5
                   "fontFamily": "Euclid Circular B",
                   "fontSize": 14,
                   "fontWeight": "400",
