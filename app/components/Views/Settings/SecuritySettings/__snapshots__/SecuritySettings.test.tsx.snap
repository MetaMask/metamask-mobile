// Jest Snapshot v1, https://goo.gl/fbAQLP

exports[`SecuritySettings should render correctly 1`] = `
<RCTScrollView
  style={
    {
      "backgroundColor": "#ffffff",
      "paddingBottom": 48,
      "paddingHorizontal": 16,
      "paddingTop": 8,
    }
  }
  testID="security-settings-scrollview"
>
  <View>
    <View
      style={
        {
          "paddingBottom": 112,
        }
      }
    >
      <View
        style={
          [
            {
              "marginTop": 32,
            },
            {
              "marginTop": 0,
            },
          ]
        }
      >
        <Text
          accessibilityRole="text"
          style={
            {
              "color": "#121314",
              "fontFamily": "CentraNo1-Bold",
              "fontSize": 24,
              "fontWeight": "700",
              "letterSpacing": 0,
              "lineHeight": 32,
              "marginBottom": 24,
            }
          }
        >
          Security
        </Text>
      </View>
      <View
        style={
          [
            {
              "marginTop": 30,
            },
            {
              "marginTop": 0,
            },
          ]
        }
      >
        <Text
          accessibilityRole="text"
          style={
            {
              "color": "#121314",
              "fontFamily": "CentraNo1-Medium",
              "fontSize": 18,
              "fontWeight": "500",
              "letterSpacing": 0,
              "lineHeight": 24,
            }
          }
        >
          Wallet recovery
        </Text>
        <Text
          accessibilityRole="text"
          style={
            {
              "color": "#686e7d",
              "fontFamily": "CentraNo1-Book",
              "fontSize": 16,
              "fontWeight": "400",
              "letterSpacing": 0,
              "lineHeight": 24,
              "marginTop": 8,
            }
          }
        >
          This is your wallet’s 12 word phrase. This phrase can be used to take control of all your current and future accounts, including the ability to send away funds in your wallet. Keep this phrase stored safely, DO NOT share it with anyone. MetaMask cannot help you recover this key.
        </Text>
        <Text
          accessibilityRole="link"
          accessible={true}
          onPress={[Function]}
          onPressIn={[Function]}
          onPressOut={[Function]}
          style={
            {
              "backgroundColor": "transparent",
              "color": "#121314",
              "fontFamily": "CentraNo1-Book",
              "fontSize": 16,
              "fontWeight": "400",
              "letterSpacing": 0,
              "lineHeight": 24,
            }
          }
          suppressHighlighting={true}
        >
          <Text
            accessibilityRole="text"
            style={
              {
                "color": "#4459ff",
                "fontFamily": "CentraNo1-Medium",
                "fontSize": 16,
                "fontWeight": "500",
                "letterSpacing": 0,
                "lineHeight": 24,
              }
            }
          >
            Learn more.
          </Text>
        </Text>
        <View
          style={
            {
              "backgroundColor": "#ca35421a",
              "borderColor": "#ca3542",
              "borderLeftWidth": 4,
              "borderRadius": 4,
              "flexDirection": "row",
              "marginTop": 16,
              "padding": 12,
              "paddingLeft": 8,
            }
          }
          testID="banneralert"
          variant="Alert"
        >
          <View
            style={
              {
                "marginRight": 8,
              }
            }
          >
            <SvgMock
              color="#ca3542"
              fill="currentColor"
              height={24}
              name="Danger"
              style={
                {
                  "height": 24,
                  "width": 24,
                }
              }
              width={24}
            />
          </View>
          <View
            style={
              {
                "flex": 1,
              }
            }
          >
            <Text
              accessibilityRole="text"
              style={
                {
                  "color": "#121314",
                  "fontFamily": "CentraNo1-Medium",
                  "fontSize": 18,
                  "fontWeight": "500",
                  "letterSpacing": 0,
                  "lineHeight": 24,
                }
              }
            >
              Important! Secret Recovery Phrase not backed up
            </Text>
          </View>
        </View>
        <TouchableOpacity
          accessibilityRole="button"
          accessible={true}
          activeOpacity={1}
          onPress={[Function]}
          onPressIn={[Function]}
          onPressOut={[Function]}
          style={
            {
              "alignItems": "center",
              "alignSelf": "stretch",
              "backgroundColor": "#4459ff",
              "borderRadius": 12,
              "flexDirection": "row",
              "height": 48,
              "justifyContent": "center",
              "marginTop": 16,
              "paddingHorizontal": 16,
            }
          }
        >
          <Text
            accessibilityRole="text"
            style={
              {
                "color": "#ffffff",
                "fontFamily": "CentraNo1-Medium",
                "fontSize": 16,
                "fontWeight": "500",
                "letterSpacing": 0,
                "lineHeight": 24,
              }
            }
          >
            Back up now
          </Text>
        </TouchableOpacity>
      </View>
      <View
        style={
          {
            "marginTop": 32,
          }
        }
        testID="change-password-section"
      >
        <Text
          accessibilityRole="text"
          style={
            {
              "color": "#121314",
              "fontFamily": "CentraNo1-Medium",
              "fontSize": 18,
              "fontWeight": "500",
              "letterSpacing": 0,
              "lineHeight": 24,
            }
          }
        >
          Password
        </Text>
        <Text
          accessibilityRole="text"
          style={
            {
              "color": "#686e7d",
              "fontFamily": "CentraNo1-Book",
              "fontSize": 16,
              "fontWeight": "400",
              "letterSpacing": 0,
              "lineHeight": 24,
              "marginTop": 8,
            }
          }
        >
          Choose a strong password to unlock MetaMask app on your device. If you lose this password, you will need your Secret Recovery Phrase to re-import your wallet.
        </Text>
        <TouchableOpacity
          accessibilityRole="button"
          accessible={true}
          activeOpacity={1}
          onPress={[Function]}
          onPressIn={[Function]}
          onPressOut={[Function]}
          style={
            {
              "alignItems": "center",
              "alignSelf": "stretch",
              "backgroundColor": "#4459ff",
              "borderRadius": 12,
              "flexDirection": "row",
              "height": 48,
              "justifyContent": "center",
              "marginTop": 16,
              "paddingHorizontal": 16,
            }
          }
          testID="change-password-button"
        >
          <Text
            accessibilityRole="text"
            style={
              {
                "color": "#ffffff",
                "fontFamily": "CentraNo1-Medium",
                "fontSize": 16,
                "fontWeight": "500",
                "letterSpacing": 0,
                "lineHeight": 24,
              }
            }
          >
            Change password
          </Text>
        </TouchableOpacity>
      </View>
      <View
        style={
          {
            "marginTop": 32,
          }
        }
        testID="auto-lock-section"
      >
        <Text
          accessibilityRole="text"
          style={
            {
              "color": "#121314",
              "fontFamily": "CentraNo1-Medium",
              "fontSize": 18,
              "fontWeight": "500",
              "letterSpacing": 0,
              "lineHeight": 24,
            }
          }
        >
          Auto-lock
        </Text>
        <Text
          accessibilityRole="text"
          style={
            {
              "color": "#686e7d",
              "fontFamily": "CentraNo1-Book",
              "fontSize": 16,
              "fontWeight": "400",
              "letterSpacing": 0,
              "lineHeight": 24,
              "marginTop": 8,
            }
          }
        >
          Choose the amount of time before the application automatically locks.
        </Text>
        <View
          style={
            {
              "borderColor": "#b7bbc8",
              "borderRadius": 5,
              "borderWidth": 2,
              "marginTop": 16,
            }
          }
        >
          <View
            style={
              {
                "flex": 1,
              }
            }
          >
            <View
              style={
                {
                  "flex": 1,
                }
              }
            >
              <TouchableOpacity
                onPress={[Function]}
              >
                <View
                  style={
                    {
                      "flexDirection": "row",
                    }
                  }
                >
                  <Text
                    numberOfLines={1}
                    style={
                      {
                        "alignSelf": "flex-start",
                        "color": "#121314",
                        "flex": 1,
                        "fontFamily": "CentraNo1-Book",
                        "fontSize": 14,
                        "fontWeight": "400",
                        "paddingBottom": 10,
                        "paddingHorizontal": 15,
                        "paddingTop": 10,
                      }
                    }
                  />
                  <Text
                    allowFontScaling={false}
                    selectable={false}
                    style={
                      [
                        {
                          "color": "#121314",
                          "fontSize": 24,
                        },
                        {
                          "height": 25,
                          "justifyContent": "flex-end",
                          "marginRight": 10,
                          "marginTop": 7,
                          "textAlign": "right",
                        },
                        {
                          "fontFamily": "Material Icons",
                          "fontStyle": "normal",
                          "fontWeight": "normal",
                        },
                        {},
                      ]
                    }
                  >
                    
                  </Text>
                </View>
              </TouchableOpacity>
<<<<<<< HEAD
=======
              <View />
>>>>>>> 961a5281
            </View>
          </View>
        </View>
      </View>
      <View
        testID="login-options"
      />
      <View
        style={
          {
            "marginTop": 32,
          }
        }
      >
        <View
          style={
            {
              "width": "100%",
            }
          }
        >
          <View
            style={
              {
                "alignItems": "center",
                "flexDirection": "row",
              }
            }
          >
            <Text
              accessibilityRole="text"
              style={
                {
                  "color": "#121314",
                  "flex": 1,
                  "fontFamily": "CentraNo1-Medium",
                  "fontSize": 18,
                  "fontWeight": "500",
                  "letterSpacing": 0,
                  "lineHeight": 24,
                }
              }
            >
              Turn on Remember me
            </Text>
            <View
              style={
                {
                  "marginLeft": 16,
                }
              }
            >
              <RCTSwitch
                accessibilityRole="switch"
                onChange={[Function]}
                onResponderTerminationRequest={[Function]}
                onStartShouldSetResponder={[Function]}
                onTintColor="#4459ff"
                style={
                  [
                    {
                      "height": 31,
                      "width": 51,
                    },
                    [
                      {
                        "alignSelf": "flex-start",
                      },
                      {
                        "backgroundColor": "#b7bbc866",
                        "borderRadius": 16,
                      },
                    ],
                  ]
                }
                testID="turn-on-remember-me"
                thumbTintColor="#ffffff"
                tintColor="#b7bbc866"
                value={true}
              />
            </View>
          </View>
          <Text
            accessibilityRole="text"
            style={
              {
                "color": "#686e7d",
                "fontFamily": "CentraNo1-Book",
                "fontSize": 16,
                "fontWeight": "400",
                "letterSpacing": 0,
                "lineHeight": 24,
                "marginTop": 8,
              }
            }
          >
            When Remember me is on, anyone with access to your phone can access your MetaMask account.
          </Text>
        </View>
      </View>
      <View
        style={
          {
            "marginTop": 32,
          }
        }
        testID="reveal-private-key-section"
      >
        <Text
          accessibilityRole="text"
          style={
            {
              "color": "#121314",
              "fontFamily": "CentraNo1-Medium",
              "fontSize": 18,
              "fontWeight": "500",
              "letterSpacing": 0,
              "lineHeight": 24,
            }
          }
        >
          Show private key for "Account 2"
        </Text>
        <Text
          accessibilityRole="text"
          style={
            {
              "color": "#686e7d",
              "fontFamily": "CentraNo1-Book",
              "fontSize": 16,
              "fontWeight": "400",
              "letterSpacing": 0,
              "lineHeight": 24,
              "marginTop": 8,
            }
          }
        >
          This is the private key for the current selected account: Account 2. Never disclose this key. Anyone with your private key can fully control your account, including transferring away any of your funds.
        </Text>
        <TouchableOpacity
          accessibilityRole="button"
          accessible={true}
          activeOpacity={1}
          onPress={[Function]}
          onPressIn={[Function]}
          onPressOut={[Function]}
          style={
            {
              "alignItems": "center",
              "alignSelf": "stretch",
              "backgroundColor": "#4459ff",
              "borderRadius": 12,
              "flexDirection": "row",
              "height": 48,
              "justifyContent": "center",
              "marginTop": 16,
              "paddingHorizontal": 16,
            }
          }
          testID="show-private-key"
        >
          <Text
            accessibilityRole="text"
            style={
              {
                "color": "#ffffff",
                "fontFamily": "CentraNo1-Medium",
                "fontSize": 16,
                "fontWeight": "500",
                "letterSpacing": 0,
                "lineHeight": 24,
              }
            }
          >
            Show private key
          </Text>
        </TouchableOpacity>
      </View>
      <View
        style={
          {
            "alignItems": "center",
            "display": "flex",
            "flexDirection": "row",
            "justifyContent": "space-between",
            "marginTop": 32,
          }
        }
      >
        <Text
          accessibilityRole="text"
          style={
            {
              "color": "#121314",
              "fontFamily": "CentraNo1-Medium",
              "fontSize": 18,
              "fontWeight": "500",
              "letterSpacing": 0,
              "lineHeight": 24,
            }
          }
        >
          Security alerts
        </Text>
        <RCTSwitch
          accessibilityRole="switch"
          onChange={[Function]}
          onResponderTerminationRequest={[Function]}
          onStartShouldSetResponder={[Function]}
          onTintColor="#4459ff"
          style={
            [
              {
                "height": 31,
                "width": 51,
              },
              [
                {
                  "alignSelf": "flex-end",
                },
                {
                  "backgroundColor": "#b7bbc866",
                  "borderRadius": 16,
                },
              ],
            ]
          }
          testID="security-alerts-toggle"
          thumbTintColor="#ffffff"
          tintColor="#b7bbc866"
          value={true}
        />
      </View>
      <Text
        accessibilityRole="text"
        style={
          {
            "color": "#686e7d",
            "fontFamily": "CentraNo1-Book",
            "fontSize": 16,
            "fontWeight": "400",
            "letterSpacing": 0,
            "lineHeight": 24,
            "marginTop": 8,
          }
        }
      >
        This feature alerts you to malicious activity by actively reviewing transaction and signature requests.
         
        <Text
          accessibilityRole="text"
          onPress={[Function]}
          style={
            {
              "color": "#686e7d",
              "fontFamily": "CentraNo1-Book",
              "fontSize": 16,
              "fontWeight": "400",
              "letterSpacing": 0,
              "lineHeight": 24,
            }
          }
        >
          Learn more.
        </Text>
      </Text>
      <View
        style={
          [
            {
              "marginTop": 32,
            },
            undefined,
          ]
        }
      >
        <Text
          accessibilityRole="text"
          style={
            {
              "color": "#121314",
              "fontFamily": "CentraNo1-Bold",
              "fontSize": 24,
              "fontWeight": "700",
              "letterSpacing": 0,
              "lineHeight": 32,
              "marginBottom": 24,
            }
          }
        >
          Privacy
        </Text>
      </View>
      <View>
        <Text
          accessibilityRole="text"
          style={
            {
              "color": "#686e7d",
              "fontFamily": "CentraNo1-Medium",
              "fontSize": 18,
              "fontWeight": "500",
              "letterSpacing": 0,
              "lineHeight": 24,
              "marginTop": 0,
            }
          }
        >
          General
        </Text>
        <View
          style={
            {
              "marginVertical": 16,
            }
          }
        >
          <View
            style={
              {
                "alignItems": "center",
                "flexDirection": "row",
                "justifyContent": "space-between",
                "paddingBottom": 8,
              }
            }
          >
            <Text
              accessibilityRole="text"
              style={
                {
                  "color": "#121314",
                  "fontFamily": "CentraNo1-Bold",
                  "fontSize": 16,
                  "fontWeight": "700",
                  "letterSpacing": 0,
                  "lineHeight": 24,
                }
              }
            >
              Basic functionality
            </Text>
            <RCTSwitch
              accessibilityRole="switch"
              onChange={[Function]}
              onResponderTerminationRequest={[Function]}
              onStartShouldSetResponder={[Function]}
              onTintColor="#4459ff"
              style={
                [
                  {
                    "height": 31,
                    "width": 51,
                  },
                  {
                    "backgroundColor": "#b7bbc866",
                    "borderRadius": 16,
                  },
                ]
              }
              thumbTintColor="#ffffff"
              tintColor="#b7bbc866"
              value={true}
            />
          </View>
          <Text
            accessibilityRole="text"
            style={
              {
                "color": "#686e7d",
                "fontFamily": "CentraNo1-Book",
                "fontSize": 16,
                "fontWeight": "400",
                "letterSpacing": 0,
                "lineHeight": 24,
              }
            }
          >
            MetaMask offers basic features like token details and gas settings through internet services. When you use internet services, your IP address is shared, in this case with MetaMask. This is just like when you visit any website. MetaMask uses this data temporarily and never sells your data. You can use a VPN or turn off these services, but it may affect your MetaMask experience. Read our 
            <Text
              accessibilityRole="text"
              onPress={[Function]}
              style={
                {
                  "color": "#4459ff",
                  "fontFamily": "CentraNo1-Book",
                  "fontSize": 16,
                  "fontWeight": "400",
                  "letterSpacing": 0,
                  "lineHeight": 24,
                }
              }
            >
              Privacy policy
            </Text>
             to learn more.
          </Text>
        </View>
      </View>
      <Text
        accessibilityRole="text"
        style={
          {
            "color": "#686e7d",
            "fontFamily": "CentraNo1-Medium",
            "fontSize": 18,
            "fontWeight": "500",
            "letterSpacing": 0,
            "lineHeight": 24,
            "marginTop": 0,
          }
        }
      >
        Clear privacy or browser data
      </Text>
      <View
        style={
          {
            "marginTop": 16,
          }
        }
        testID="sdk-section"
      >
        <Text
          accessibilityRole="text"
          style={
            {
              "color": "#121314",
              "fontFamily": "CentraNo1-Medium",
              "fontSize": 18,
              "fontWeight": "500",
              "letterSpacing": 0,
              "lineHeight": 24,
            }
          }
        >
          Manage connections
        </Text>
        <Text
          accessibilityRole="text"
          style={
            {
              "color": "#686e7d",
              "fontFamily": "CentraNo1-Book",
              "fontSize": 16,
              "fontWeight": "400",
              "letterSpacing": 0,
              "lineHeight": 24,
              "marginTop": 8,
            }
          }
        >
          Remove connections to sites and/or MetaMask SDK.
        </Text>
        <View
          style={
            {
              "marginTop": 16,
            }
          }
        >
          <TouchableOpacity
            accessibilityRole="button"
            accessible={true}
            activeOpacity={1}
            onPress={[Function]}
            onPressIn={[Function]}
            onPressOut={[Function]}
            style={
              {
                "alignItems": "center",
                "alignSelf": "stretch",
                "backgroundColor": "transparent",
                "borderColor": "#4459ff",
                "borderRadius": 12,
                "borderWidth": 1,
                "flexDirection": "row",
                "height": 48,
                "justifyContent": "center",
                "paddingHorizontal": 16,
              }
            }
          >
            <Text
              accessibilityRole="text"
              style={
                {
                  "color": "#4459ff",
                  "fontFamily": "CentraNo1-Medium",
                  "fontSize": 16,
                  "fontWeight": "500",
                  "letterSpacing": 0,
                  "lineHeight": 24,
                }
              }
            >
              Manage connections
            </Text>
          </TouchableOpacity>
        </View>
      </View>
      <View
        style={
          [
            {
              "marginTop": 32,
            },
          ]
        }
        testID="clear-privacy-section"
      >
        <Text
          accessibilityRole="text"
          style={
            {
              "color": "#121314",
              "fontFamily": "CentraNo1-Medium",
              "fontSize": 18,
              "fontWeight": "500",
              "letterSpacing": 0,
              "lineHeight": 24,
            }
          }
        >
          Clear privacy data
        </Text>
        <Text
          accessibilityRole="text"
          style={
            {
              "color": "#686e7d",
              "fontFamily": "CentraNo1-Book",
              "fontSize": 16,
              "fontWeight": "400",
              "letterSpacing": 0,
              "lineHeight": 24,
              "marginTop": 8,
            }
          }
        >
          Clear privacy data so all websites must request access to view account information again.
        </Text>
        <View
          style={
            {
              "marginTop": 16,
            }
          }
        >
          <TouchableOpacity
            accessibilityRole="button"
            accessible={true}
            activeOpacity={1}
            onPress={[Function]}
            onPressIn={[Function]}
            onPressOut={[Function]}
            style={
              {
                "alignItems": "center",
                "alignSelf": "stretch",
                "backgroundColor": "transparent",
                "borderColor": "#4459ff",
                "borderRadius": 12,
                "borderWidth": 1,
                "flexDirection": "row",
                "height": 48,
                "justifyContent": "center",
                "paddingHorizontal": 16,
              }
            }
            testID="clear-privacy-data-button"
          >
            <Text
              accessibilityRole="text"
              style={
                {
                  "color": "#4459ff",
                  "fontFamily": "CentraNo1-Medium",
                  "fontSize": 16,
                  "fontWeight": "500",
                  "letterSpacing": 0,
                  "lineHeight": 24,
                }
              }
            >
              Clear privacy data
            </Text>
          </TouchableOpacity>
        </View>
<<<<<<< HEAD
=======
        <View />
>>>>>>> 961a5281
      </View>
      <View
        style={
          {
            "marginTop": 32,
          }
        }
        testID="clear-browser-history-section"
      >
        <Text
          accessibilityRole="text"
          style={
            {
              "color": "#121314",
              "fontFamily": "CentraNo1-Medium",
              "fontSize": 18,
              "fontWeight": "500",
              "letterSpacing": 0,
              "lineHeight": 24,
            }
          }
        >
          Clear browser history
        </Text>
        <Text
          accessibilityRole="text"
          style={
            {
              "color": "#686e7d",
              "fontFamily": "CentraNo1-Book",
              "fontSize": 16,
              "fontWeight": "400",
              "letterSpacing": 0,
              "lineHeight": 24,
              "marginTop": 8,
            }
          }
        >
          Choose this option to clear your entire browsing history.
        </Text>
        <View
          style={
            {
              "marginTop": 16,
            }
          }
        >
          <TouchableOpacity
            accessibilityRole="button"
            accessible={true}
            activeOpacity={1}
            disabled={true}
            onPress={[Function]}
            onPressIn={[Function]}
            onPressOut={[Function]}
            style={
              {
                "alignItems": "center",
                "alignSelf": "stretch",
                "backgroundColor": "transparent",
                "borderColor": "#4459ff",
                "borderRadius": 12,
                "borderWidth": 1,
                "flexDirection": "row",
                "height": 48,
                "justifyContent": "center",
                "opacity": 0.5,
                "paddingHorizontal": 16,
              }
            }
          >
            <Text
              accessibilityRole="text"
              style={
                {
                  "color": "#4459ff",
                  "fontFamily": "CentraNo1-Medium",
                  "fontSize": 16,
                  "fontWeight": "500",
                  "letterSpacing": 0,
                  "lineHeight": 24,
                }
              }
            >
              Clear browser history
            </Text>
          </TouchableOpacity>
        </View>
      </View>
      <View
        style={
          {
            "marginTop": 32,
          }
        }
      >
        <Text
          accessibilityRole="text"
          style={
            {
              "color": "#121314",
              "fontFamily": "CentraNo1-Medium",
              "fontSize": 18,
              "fontWeight": "500",
              "letterSpacing": 0,
              "lineHeight": 24,
            }
          }
        >
          Clear browser cookies
        </Text>
        <Text
          accessibilityRole="text"
          style={
            {
              "color": "#686e7d",
              "fontFamily": "CentraNo1-Book",
              "fontSize": 16,
              "fontWeight": "400",
              "letterSpacing": 0,
              "lineHeight": 24,
              "marginTop": 8,
            }
          }
        >
          Choose this option to clear your browser's cookies.
        </Text>
        <View
          style={
            {
              "marginTop": 16,
            }
          }
        >
          <TouchableOpacity
            accessibilityRole="button"
            accessible={true}
            activeOpacity={1}
            disabled={true}
            onPress={[Function]}
            onPressIn={[Function]}
            onPressOut={[Function]}
            style={
              {
                "alignItems": "center",
                "alignSelf": "stretch",
                "backgroundColor": "transparent",
                "borderColor": "#4459ff",
                "borderRadius": 12,
                "borderWidth": 1,
                "flexDirection": "row",
                "height": 48,
                "justifyContent": "center",
                "opacity": 0.5,
                "paddingHorizontal": 16,
              }
            }
          >
            <Text
              accessibilityRole="text"
              style={
                {
                  "color": "#4459ff",
                  "fontFamily": "CentraNo1-Medium",
                  "fontSize": 16,
                  "fontWeight": "500",
                  "letterSpacing": 0,
                  "lineHeight": 24,
                }
              }
            >
              Clear browser cookies
            </Text>
          </TouchableOpacity>
        </View>
      </View>
<<<<<<< HEAD
=======
      <View />
>>>>>>> 961a5281
      <Text
        accessibilityRole="text"
        style={
          {
            "color": "#686e7d",
            "fontFamily": "CentraNo1-Medium",
            "fontSize": 18,
            "fontWeight": "500",
            "letterSpacing": 0,
            "lineHeight": 24,
            "marginTop": 32,
          }
        }
      >
        Network provider
      </Text>
      <View
        style={
          {
            "marginTop": 16,
          }
        }
        testID="use-chains-list-validation"
      >
        <View
          style={
            {
              "alignItems": "center",
              "flexDirection": "row",
            }
          }
        >
          <Text
            accessibilityRole="text"
            style={
              {
                "color": "#121314",
                "flex": 1,
                "fontFamily": "CentraNo1-Medium",
                "fontSize": 18,
                "fontWeight": "500",
                "letterSpacing": 0,
                "lineHeight": 24,
              }
            }
          >
            Network details check
          </Text>
          <View
            style={
              {
                "marginLeft": 16,
              }
            }
          >
            <RCTSwitch
              accessibilityRole="switch"
              onChange={[Function]}
              onResponderTerminationRequest={[Function]}
              onStartShouldSetResponder={[Function]}
              onTintColor="#4459ff"
              style={
                [
                  {
                    "height": 31,
                    "width": 51,
                  },
                  [
                    {
                      "alignSelf": "flex-start",
                    },
                    {
                      "backgroundColor": "#b7bbc866",
                      "borderRadius": 16,
                    },
                  ],
                ]
              }
              testID="display-use-safe-list-validation"
              thumbTintColor="#ffffff"
              tintColor="#b7bbc866"
              value={true}
            />
          </View>
        </View>
        <Text
          accessibilityRole="text"
          style={
            {
              "color": "#686e7d",
              "fontFamily": "CentraNo1-Book",
              "fontSize": 16,
              "fontWeight": "400",
              "letterSpacing": 0,
              "lineHeight": 24,
              "marginTop": 8,
            }
          }
        >
          MetaMask uses a third-party service called 
          <Text
            accessibilityRole="text"
            style={
              {
                "color": "#121314",
                "fontFamily": "CentraNo1-Bold",
                "fontSize": 16,
                "fontWeight": "700",
                "letterSpacing": 0,
                "lineHeight": 24,
              }
            }
          >
            chainid.network 
          </Text>
          to show accurate and standardized network details. This reduces your chances of connecting to malicious or incorrect network. When using this feature, your IP address is exposed to  
           
          chainid.network
        </Text>
      </View>
      <Text
        accessibilityRole="text"
        style={
          {
            "color": "#686e7d",
            "fontFamily": "CentraNo1-Medium",
            "fontSize": 18,
            "fontWeight": "500",
            "letterSpacing": 0,
            "lineHeight": 24,
            "marginTop": 32,
          }
        }
      >
        Transactions
      </Text>
      <View
        style={
          {
            "marginTop": 16,
          }
        }
        testID="batch-balance-requests-section"
      >
        <View
          style={
            {
              "alignItems": "center",
              "flexDirection": "row",
            }
          }
        >
          <Text
            accessibilityRole="text"
            style={
              {
                "color": "#121314",
                "flex": 1,
                "fontFamily": "CentraNo1-Medium",
                "fontSize": 18,
                "fontWeight": "500",
                "letterSpacing": 0,
                "lineHeight": 24,
              }
            }
          >
            Batch account balance requests
          </Text>
          <View
            style={
              {
                "marginLeft": 16,
              }
            }
          >
            <RCTSwitch
              accessibilityRole="switch"
              onChange={[Function]}
              onResponderTerminationRequest={[Function]}
              onStartShouldSetResponder={[Function]}
              onTintColor="#4459ff"
              style={
                [
                  {
                    "height": 31,
                    "width": 51,
                  },
                  [
                    {
                      "alignSelf": "flex-start",
                    },
                    {
                      "backgroundColor": "#b7bbc866",
                      "borderRadius": 16,
                    },
                  ],
                ]
              }
              testID="security-settings-multi-account-balances-switch"
              thumbTintColor="#ffffff"
              tintColor="#b7bbc866"
              value={true}
            />
          </View>
        </View>
        <Text
          accessibilityRole="text"
          style={
            {
              "color": "#686e7d",
              "fontFamily": "CentraNo1-Book",
              "fontSize": 16,
              "fontWeight": "400",
              "letterSpacing": 0,
              "lineHeight": 24,
              "marginTop": 8,
            }
          }
        >
          Get balance updates for all your accounts at once. Turning off this feature means others are less likely to associate one account with another.
        </Text>
      </View>
      <View
        style={
          {
            "marginTop": 32,
          }
        }
        testID="incoming-transactions-section"
      >
        <Text
          accessibilityRole="text"
          style={
            {
              "color": "#121314",
              "fontFamily": "CentraNo1-Medium",
              "fontSize": 18,
              "fontWeight": "500",
              "letterSpacing": 0,
              "lineHeight": 24,
            }
          }
        >
          Show incoming transactions
        </Text>
        <Text
          accessibilityRole="text"
          style={
            {
              "color": "#686e7d",
              "fontFamily": "CentraNo1-Book",
              "fontSize": 16,
              "fontWeight": "400",
              "letterSpacing": 0,
              "lineHeight": 24,
              "marginTop": 8,
            }
          }
        >
          This relies on the network you select which will expose your Ethereum address and your IP address.
        </Text>
        <View
          style={
            {
              "marginLeft": -16,
              "marginRight": -16,
              "marginTop": 24,
            }
          }
        >
          <TouchableOpacity
            avatarProps={
              {
                "imageSource": 1,
                "name": "Ethereum Mainnet",
                "variant": "Network",
              }
            }
            style={
              {
                "backgroundColor": "#ffffff",
                "borderColor": "#b7bbc8",
                "borderRadius": 4,
                "borderWidth": 0,
                "padding": 16,
              }
            }
            testID="celldisplay"
            title="Ethereum Mainnet"
          >
            <View
              style={
                {
                  "flexDirection": "row",
                }
              }
            >
              <View
                style={
                  {
                    "alignItems": "center",
                    "backgroundColor": "#ffffff",
                    "borderRadius": 8,
                    "height": 32,
                    "justifyContent": "center",
                    "marginRight": 16,
                    "overflow": "hidden",
                    "width": 32,
                  }
                }
                testID="cellbase-avatar"
              >
                <Image
                  onError={[Function]}
                  resizeMode="contain"
                  source={1}
                  style={
                    {
                      "height": 32,
                      "width": 32,
                    }
                  }
                  testID="network-avatar-image"
                />
              </View>
              <View
                style={
                  {
                    "alignItems": "flex-start",
                    "flex": 1,
                  }
                }
              >
                <Text
                  accessibilityRole="text"
                  numberOfLines={1}
                  style={
                    {
                      "color": "#121314",
                      "fontFamily": "CentraNo1-Book",
                      "fontSize": 16,
                      "fontWeight": "400",
                      "letterSpacing": 0,
                      "lineHeight": 24,
                    }
                  }
                  testID="cellbase-avatar-title"
                >
                  Ethereum Mainnet
                </Text>
              </View>
              <View
                style={
                  {
                    "marginLeft": 16,
                  }
                }
              >
                <RCTSwitch
                  accessibilityRole="switch"
                  onChange={[Function]}
                  onResponderTerminationRequest={[Function]}
                  onStartShouldSetResponder={[Function]}
                  onTintColor="#4459ff"
                  style={
                    [
                      {
                        "height": 31,
                        "width": 51,
                      },
                      [
                        {
                          "alignSelf": "flex-start",
                        },
                        {
                          "backgroundColor": "#b7bbc866",
                          "borderRadius": 16,
                        },
                      ],
                    ]
                  }
                  testID="incoming-mainnet-toggle"
                  thumbTintColor="#ffffff"
                  tintColor="#b7bbc866"
                  value={true}
                />
              </View>
            </View>
          </TouchableOpacity>
          <TouchableOpacity
            avatarProps={
              {
                "imageSource": 1,
                "name": "Linea",
                "variant": "Network",
              }
            }
            style={
              {
                "backgroundColor": "#ffffff",
                "borderColor": "#b7bbc8",
                "borderRadius": 4,
                "borderWidth": 0,
                "padding": 16,
              }
            }
            testID="celldisplay"
            title="Linea"
          >
            <View
              style={
                {
                  "flexDirection": "row",
                }
              }
            >
              <View
                style={
                  {
                    "alignItems": "center",
                    "backgroundColor": "#ffffff",
                    "borderRadius": 8,
                    "height": 32,
                    "justifyContent": "center",
                    "marginRight": 16,
                    "overflow": "hidden",
                    "width": 32,
                  }
                }
                testID="cellbase-avatar"
              >
                <Image
                  onError={[Function]}
                  resizeMode="contain"
                  source={1}
                  style={
                    {
                      "height": 32,
                      "width": 32,
                    }
                  }
                  testID="network-avatar-image"
                />
              </View>
              <View
                style={
                  {
                    "alignItems": "flex-start",
                    "flex": 1,
                  }
                }
              >
                <Text
                  accessibilityRole="text"
                  numberOfLines={1}
                  style={
                    {
                      "color": "#121314",
                      "fontFamily": "CentraNo1-Book",
                      "fontSize": 16,
                      "fontWeight": "400",
                      "letterSpacing": 0,
                      "lineHeight": 24,
                    }
                  }
                  testID="cellbase-avatar-title"
                >
                  Linea
                </Text>
              </View>
              <View
                style={
                  {
                    "marginLeft": 16,
                  }
                }
              >
                <RCTSwitch
                  accessibilityRole="switch"
                  onChange={[Function]}
                  onResponderTerminationRequest={[Function]}
                  onStartShouldSetResponder={[Function]}
                  onTintColor="#4459ff"
                  style={
                    [
                      {
                        "height": 31,
                        "width": 51,
                      },
                      [
                        {
                          "alignSelf": "flex-start",
                        },
                        {
                          "backgroundColor": "#b7bbc866",
                          "borderRadius": 16,
                        },
                      ],
                    ]
                  }
                  testID="incoming-linea-mainnet-toggle"
                  thumbTintColor="#ffffff"
                  tintColor="#b7bbc866"
                  value={true}
                />
              </View>
            </View>
          </TouchableOpacity>
          <TouchableOpacity
            avatarProps={
              {
                "imageSource": 1,
<<<<<<< HEAD
=======
                "name": "Base Mainnet",
                "variant": "Network",
              }
            }
            style={
              {
                "backgroundColor": "#ffffff",
                "borderColor": "#b7bbc8",
                "borderRadius": 4,
                "borderWidth": 0,
                "padding": 16,
              }
            }
            testID="celldisplay"
            title="Base Mainnet"
          >
            <View
              style={
                {
                  "flexDirection": "row",
                }
              }
            >
              <View
                style={
                  {
                    "alignItems": "center",
                    "backgroundColor": "#ffffff",
                    "borderRadius": 8,
                    "height": 32,
                    "justifyContent": "center",
                    "marginRight": 16,
                    "overflow": "hidden",
                    "width": 32,
                  }
                }
                testID="cellbase-avatar"
              >
                <Image
                  onError={[Function]}
                  resizeMode="contain"
                  source={1}
                  style={
                    {
                      "height": 32,
                      "width": 32,
                    }
                  }
                  testID="network-avatar-image"
                />
              </View>
              <View
                style={
                  {
                    "alignItems": "flex-start",
                    "flex": 1,
                  }
                }
              >
                <Text
                  accessibilityRole="text"
                  numberOfLines={1}
                  style={
                    {
                      "color": "#121314",
                      "fontFamily": "CentraNo1-Book",
                      "fontSize": 16,
                      "fontWeight": "400",
                      "letterSpacing": 0,
                      "lineHeight": 24,
                    }
                  }
                  testID="cellbase-avatar-title"
                >
                  Base Mainnet
                </Text>
              </View>
              <View
                style={
                  {
                    "marginLeft": 16,
                  }
                }
              >
                <RCTSwitch
                  accessibilityRole="switch"
                  onChange={[Function]}
                  onResponderTerminationRequest={[Function]}
                  onStartShouldSetResponder={[Function]}
                  onTintColor="#4459ff"
                  style={
                    [
                      {
                        "height": 31,
                        "width": 51,
                      },
                      [
                        {
                          "alignSelf": "flex-start",
                        },
                        {
                          "backgroundColor": "#b7bbc866",
                          "borderRadius": 16,
                        },
                      ],
                    ]
                  }
                  testID=""
                  thumbTintColor="#ffffff"
                  tintColor="#b7bbc866"
                  value={false}
                />
              </View>
            </View>
          </TouchableOpacity>
          <TouchableOpacity
            avatarProps={
              {
                "imageSource": 1,
>>>>>>> 961a5281
                "name": "Solana",
                "variant": "Network",
              }
            }
            style={
              {
                "backgroundColor": "#ffffff",
                "borderColor": "#b7bbc8",
                "borderRadius": 4,
                "borderWidth": 0,
                "padding": 16,
              }
            }
            testID="celldisplay"
            title="Solana"
          >
            <View
              style={
                {
                  "flexDirection": "row",
                }
              }
            >
              <View
                style={
                  {
                    "alignItems": "center",
                    "backgroundColor": "#ffffff",
                    "borderRadius": 8,
                    "height": 32,
                    "justifyContent": "center",
                    "marginRight": 16,
                    "overflow": "hidden",
                    "width": 32,
                  }
                }
                testID="cellbase-avatar"
              >
                <Image
                  onError={[Function]}
                  resizeMode="contain"
                  source={1}
                  style={
                    {
                      "height": 32,
                      "width": 32,
                    }
                  }
                  testID="network-avatar-image"
                />
              </View>
              <View
                style={
                  {
                    "alignItems": "flex-start",
                    "flex": 1,
                  }
                }
              >
                <Text
                  accessibilityRole="text"
                  numberOfLines={1}
                  style={
                    {
                      "color": "#121314",
                      "fontFamily": "CentraNo1-Book",
                      "fontSize": 16,
                      "fontWeight": "400",
                      "letterSpacing": 0,
                      "lineHeight": 24,
                    }
                  }
                  testID="cellbase-avatar-title"
                >
                  Solana
                </Text>
              </View>
              <View
                style={
                  {
                    "marginLeft": 16,
                  }
                }
              >
                <RCTSwitch
                  accessibilityRole="switch"
                  onChange={[Function]}
                  onResponderTerminationRequest={[Function]}
                  onStartShouldSetResponder={[Function]}
                  onTintColor="#4459ff"
                  style={
                    [
                      {
                        "height": 31,
                        "width": 51,
                      },
                      [
                        {
                          "alignSelf": "flex-start",
                        },
                        {
                          "backgroundColor": "#b7bbc866",
                          "borderRadius": 16,
                        },
                      ],
                    ]
                  }
                  testID="solana-incoming-transactions-toggle"
                  thumbTintColor="#ffffff"
                  tintColor="#b7bbc866"
                  value={false}
                />
              </View>
            </View>
          </TouchableOpacity>
        </View>
      </View>
<<<<<<< HEAD
=======
      <View />
>>>>>>> 961a5281
      <View
        style={
          {
            "marginTop": 16,
          }
        }
      >
        <View
          style={
            {
              "alignItems": "center",
              "flexDirection": "row",
            }
          }
        >
          <Text
            accessibilityRole="text"
            style={
              {
                "color": "#121314",
                "flex": 1,
                "fontFamily": "CentraNo1-Medium",
                "fontSize": 18,
                "fontWeight": "500",
                "letterSpacing": 0,
                "lineHeight": 24,
              }
            }
          >
            Estimate balance changes
          </Text>
          <View
            style={
              {
                "marginLeft": 16,
              }
            }
          >
            <RCTSwitch
              accessibilityRole="switch"
              onChange={[Function]}
              onResponderTerminationRequest={[Function]}
              onStartShouldSetResponder={[Function]}
              onTintColor="#4459ff"
              style={
                [
                  {
                    "height": 31,
                    "width": 51,
                  },
                  [
                    {
                      "alignSelf": "flex-start",
                    },
                    {
                      "backgroundColor": "#b7bbc866",
                      "borderRadius": 16,
                    },
                  ],
                ]
              }
              thumbTintColor="#ffffff"
              tintColor="#b7bbc866"
              value={true}
            />
          </View>
        </View>
        <Text
          accessibilityRole="text"
          style={
            {
              "color": "#686e7d",
              "fontFamily": "CentraNo1-Book",
              "fontSize": 16,
              "fontWeight": "400",
              "letterSpacing": 0,
              "lineHeight": 24,
              "marginTop": 8,
            }
          }
        >
          Turn this on to estimate balance changes of transactions before you confirm them. This doesn't guarantee the final outcome of your transactions. 
          <Text
            accessibilityRole="link"
            accessible={true}
            onPress={[Function]}
            onPressIn={[Function]}
            onPressOut={[Function]}
            style={
              {
                "backgroundColor": "transparent",
                "color": "#121314",
                "fontFamily": "CentraNo1-Book",
                "fontSize": 16,
                "fontWeight": "400",
                "letterSpacing": 0,
                "lineHeight": 24,
              }
            }
            suppressHighlighting={true}
          >
            <Text
              accessibilityRole="text"
              style={
                {
                  "color": "#4459ff",
                  "fontFamily": "CentraNo1-Medium",
                  "fontSize": 16,
                  "fontWeight": "500",
                  "letterSpacing": 0,
                  "lineHeight": 24,
                }
              }
            >
              Learn more.
            </Text>
          </Text>
        </Text>
      </View>
      <Text
        accessibilityRole="text"
        style={
          {
            "color": "#686e7d",
            "fontFamily": "CentraNo1-Medium",
            "fontSize": 18,
            "fontWeight": "500",
            "letterSpacing": 0,
            "lineHeight": 24,
            "marginTop": 32,
          }
        }
      >
        Token, NFT, and ENS autodetection
      </Text>
      <View
        style={
          {
            "marginTop": 16,
          }
        }
      >
        <View
          style={
            {
              "alignItems": "center",
              "flexDirection": "row",
            }
          }
        >
          <Text
            accessibilityRole="text"
            style={
              {
                "color": "#121314",
                "flex": 1,
                "fontFamily": "CentraNo1-Medium",
                "fontSize": 18,
                "fontWeight": "500",
                "letterSpacing": 0,
                "lineHeight": 24,
              }
            }
          >
            Display NFT Media
          </Text>
          <View
            style={
              {
                "marginLeft": 16,
              }
            }
          >
            <RCTSwitch
              accessibilityRole="switch"
              onChange={[Function]}
              onResponderTerminationRequest={[Function]}
              onStartShouldSetResponder={[Function]}
              onTintColor="#4459ff"
              style={
                [
                  {
                    "height": 31,
                    "width": 51,
                  },
                  [
                    {
                      "alignSelf": "flex-start",
                    },
                    {
                      "backgroundColor": "#b7bbc866",
                      "borderRadius": 16,
                    },
                  ],
                ]
              }
              testID="nft-display-media-mode-section"
              thumbTintColor="#ffffff"
              tintColor="#b7bbc866"
              value={true}
            />
          </View>
        </View>
        <Text
          accessibilityRole="text"
          style={
            {
              "color": "#686e7d",
              "fontFamily": "CentraNo1-Book",
              "fontSize": 16,
              "fontWeight": "400",
              "letterSpacing": 0,
              "lineHeight": 24,
              "marginTop": 8,
            }
          }
        >
          Displaying NFT media and data exposes your IP address to OpenSea or other third parties. NFT autodetection relies on this feature, and won't be available when turned off. If NFT media is fully located on IPFS, it can still be displayed even when this feature is turned off.
        </Text>
      </View>
      <View>
        <View
          style={
            {
              "marginTop": 32,
            }
          }
        >
          <View
            style={
              {
                "alignItems": "center",
                "flexDirection": "row",
              }
            }
          >
            <Text
              accessibilityRole="text"
              style={
                {
                  "color": "#121314",
                  "flex": 1,
                  "fontFamily": "CentraNo1-Medium",
                  "fontSize": 18,
                  "fontWeight": "500",
                  "letterSpacing": 0,
                  "lineHeight": 24,
                }
              }
            >
              Autodetect NFTs
            </Text>
            <View
              style={
                {
                  "marginLeft": 16,
                }
              }
            >
              <RCTSwitch
                accessibilityRole="switch"
                onChange={[Function]}
                onResponderTerminationRequest={[Function]}
                onStartShouldSetResponder={[Function]}
                onTintColor="#4459ff"
                style={
                  [
                    {
                      "height": 31,
                      "width": 51,
                    },
                    [
                      {
                        "alignSelf": "flex-start",
                      },
                      {
                        "backgroundColor": "#b7bbc866",
                        "borderRadius": 16,
                      },
                    ],
                  ]
                }
                testID="nft-opensea-autodetect-mode-section"
                thumbTintColor="#ffffff"
                tintColor="#b7bbc866"
                value={true}
              />
            </View>
          </View>
          <Text
            accessibilityRole="text"
            style={
              {
                "color": "#686e7d",
                "fontFamily": "CentraNo1-Book",
                "fontSize": 16,
                "fontWeight": "400",
                "letterSpacing": 0,
                "lineHeight": 24,
                "marginTop": 8,
              }
            }
          >
            Let MetaMask add NFTs you own using third-party services (like OpenSea). Autodetecting NFTs exposes your IP and account address to these services. Enabling this feature could associate your IP address with your Ethereum address and display fake NFTs airdropped by scammers. You can add tokens manually to avoid this risk.
          </Text>
        </View>
      </View>
      <View
        style={
          {
            "marginTop": 32,
          }
        }
      >
        <View
          style={
            {
              "alignItems": "center",
              "flexDirection": "row",
            }
          }
        >
          <Text
            accessibilityRole="text"
            style={
              {
                "color": "#121314",
                "flex": 1,
                "fontFamily": "CentraNo1-Medium",
                "fontSize": 18,
                "fontWeight": "500",
                "letterSpacing": 0,
                "lineHeight": 24,
              }
            }
          >
            IPFS Gateway
          </Text>
          <View
            style={
              {
                "marginLeft": 16,
              }
            }
          >
            <RCTSwitch
              accessibilityRole="switch"
              onChange={[Function]}
              onResponderTerminationRequest={[Function]}
              onStartShouldSetResponder={[Function]}
              onTintColor="#4459ff"
              style={
                [
                  {
                    "height": 31,
                    "width": 51,
                  },
                  [
                    {
                      "alignSelf": "flex-start",
                    },
                    {
                      "backgroundColor": "#b7bbc866",
                      "borderRadius": 16,
                    },
                  ],
                ]
              }
              testID="IPFS_GATEWAY_SECTION"
              thumbTintColor="#ffffff"
              tintColor="#b7bbc866"
              value={true}
            />
          </View>
        </View>
        <Text
          accessibilityRole="text"
          style={
            {
              "color": "#686e7d",
              "fontFamily": "CentraNo1-Book",
              "fontSize": 16,
              "fontWeight": "400",
              "letterSpacing": 0,
              "lineHeight": 24,
              "marginTop": 8,
            }
          }
        >
          MetaMask uses third-party services to show images of your NFTs stored on IPFS, display information related to ENS addresses entered in your browser's address bar, and fetch icons for different tokens. Your IP address may be exposed to these services when you’re using them.
        </Text>
        <View
          style={
            {
              "marginTop": 16,
            }
          }
        >
          <Text
            accessibilityRole="text"
            style={
              {
                "color": "#686e7d",
                "fontFamily": "CentraNo1-Book",
                "fontSize": 16,
                "fontWeight": "400",
                "letterSpacing": 0,
                "lineHeight": 24,
                "marginTop": 8,
              }
            }
          >
            Choose your preferred IPFS gateway.
          </Text>
          <View
            style={
              {
                "borderColor": "#b7bbc8",
                "borderRadius": 5,
                "borderWidth": 2,
                "marginTop": 16,
              }
            }
          >
            <View>
              <ActivityIndicator
                size="small"
              />
            </View>
          </View>
        </View>
      </View>
      <Text
        accessibilityRole="text"
        style={
          {
            "color": "#686e7d",
            "fontFamily": "CentraNo1-Medium",
            "fontSize": 18,
            "fontWeight": "500",
            "letterSpacing": 0,
            "lineHeight": 24,
            "marginTop": 32,
          }
        }
      >
        Analytics
      </Text>
      <View
        style={
          {
            "marginTop": 16,
          }
        }
        testID="metametrics-section"
      >
        <View
          style={
            {
              "alignItems": "center",
              "flexDirection": "row",
            }
          }
        >
          <Text
            accessibilityRole="text"
            style={
              {
                "color": "#121314",
                "flex": 1,
                "fontFamily": "CentraNo1-Medium",
                "fontSize": 18,
                "fontWeight": "500",
                "letterSpacing": 0,
                "lineHeight": 24,
              }
            }
          >
            Participate in MetaMetrics
          </Text>
          <View
            style={
              {
                "marginLeft": 16,
              }
            }
          >
            <RCTSwitch
              accessibilityRole="switch"
              disabled={false}
              onChange={[Function]}
              onResponderTerminationRequest={[Function]}
              onStartShouldSetResponder={[Function]}
              onTintColor="#4459ff"
              style={
                [
                  {
                    "height": 31,
                    "width": 51,
                  },
                  [
                    {
                      "alignSelf": "flex-start",
                    },
                    {
                      "backgroundColor": "#b7bbc866",
                      "borderRadius": 16,
                    },
                  ],
                ]
              }
              testID="metametrics-switch"
              thumbTintColor="#ffffff"
              tintColor="#b7bbc866"
              value={false}
            />
          </View>
        </View>
        <Text
          accessibilityRole="text"
          style={
            {
              "color": "#686e7d",
              "fontFamily": "CentraNo1-Book",
              "fontSize": 16,
              "fontWeight": "400",
              "letterSpacing": 0,
              "lineHeight": 24,
              "marginTop": 8,
            }
          }
        >
          Allow MetaMetrics to collect basic usage and diagnostics data to improve our product. You can disable MetaMetrics for this device.
           
          <Text
            accessibilityRole="link"
            accessible={true}
            onPress={[Function]}
            onPressIn={[Function]}
            onPressOut={[Function]}
            style={
              {
                "backgroundColor": "transparent",
                "color": "#121314",
                "fontFamily": "CentraNo1-Book",
                "fontSize": 16,
                "fontWeight": "400",
                "letterSpacing": 0,
                "lineHeight": 24,
              }
            }
            suppressHighlighting={true}
          >
            <Text
              accessibilityRole="text"
              style={
                {
                  "color": "#4459ff",
                  "fontFamily": "CentraNo1-Medium",
                  "fontSize": 16,
                  "fontWeight": "500",
                  "letterSpacing": 0,
                  "lineHeight": 24,
                }
              }
            >
              Learn more.
            </Text>
          </Text>
        </Text>
      </View>
      <View
        style={
          {
            "marginTop": 16,
          }
        }
        testID="metametrics-data-marketing-section"
      >
        <View
          style={
            {
              "alignItems": "center",
              "flexDirection": "row",
            }
          }
        >
          <Text
            accessibilityRole="text"
            style={
              {
                "color": "#121314",
                "flex": 1,
                "fontFamily": "CentraNo1-Medium",
                "fontSize": 18,
                "fontWeight": "500",
                "letterSpacing": 0,
                "lineHeight": 24,
              }
            }
          >
            Data collection for marketing
          </Text>
          <View
            style={
              {
                "marginLeft": 16,
              }
            }
          >
            <RCTSwitch
              accessibilityRole="switch"
              disabled={false}
              onChange={[Function]}
              onResponderTerminationRequest={[Function]}
              onStartShouldSetResponder={[Function]}
              onTintColor="#4459ff"
              style={
                [
                  {
                    "height": 31,
                    "width": 51,
                  },
                  [
                    {
                      "alignSelf": "flex-start",
                    },
                    {
                      "backgroundColor": "#b7bbc866",
                      "borderRadius": 16,
                    },
                  ],
                ]
              }
              testID="data-collection-switch"
              thumbTintColor="#ffffff"
              tintColor="#b7bbc866"
              value={false}
            />
          </View>
        </View>
        <Text
          accessibilityRole="text"
          style={
            {
              "color": "#686e7d",
              "fontFamily": "CentraNo1-Book",
              "fontSize": 16,
              "fontWeight": "400",
              "letterSpacing": 0,
              "lineHeight": 24,
              "marginTop": 8,
            }
          }
        >
          We’ll use MetaMetrics to learn how you interact with our marketing communications. We may share relevant news (like product features and other materials).
        </Text>
      </View>
      <View
        style={
          {
            "marginTop": 32,
          }
        }
      >
        <Text
          accessibilityRole="text"
          style={
            {
              "color": "#121314",
              "fontFamily": "CentraNo1-Medium",
              "fontSize": 18,
              "fontWeight": "500",
              "letterSpacing": 0,
              "lineHeight": 24,
            }
          }
        >
          Delete MetaMetrics data
        </Text>
        <Text
          accessibilityRole="text"
          style={
            {
              "color": "#686e7d",
              "fontFamily": "CentraNo1-Book",
              "fontSize": 16,
              "fontWeight": "400",
              "letterSpacing": 0,
              "lineHeight": 24,
              "marginTop": 8,
            }
          }
        >
          <Text
            accessibilityRole="text"
            style={
              {
                "color": "#686e7d",
                "fontFamily": "CentraNo1-Book",
                "fontSize": 16,
                "fontWeight": "400",
                "letterSpacing": 0,
                "lineHeight": 24,
              }
            }
          >
            This will delete historical
          </Text>
           
          <Text
            accessibilityRole="link"
            accessible={true}
            onPress={[Function]}
            onPressIn={[Function]}
            onPressOut={[Function]}
            style={
              {
                "backgroundColor": "transparent",
                "color": "#121314",
                "fontFamily": "CentraNo1-Book",
                "fontSize": 16,
                "fontWeight": "400",
                "letterSpacing": 0,
                "lineHeight": 24,
              }
            }
            suppressHighlighting={true}
          >
            <Text
              accessibilityRole="text"
              style={
                {
                  "color": "#4459ff",
                  "fontFamily": "CentraNo1-Medium",
                  "fontSize": 16,
                  "fontWeight": "500",
                  "letterSpacing": 0,
                  "lineHeight": 24,
                }
              }
            >
              MetaMetrics
            </Text>
          </Text>
           
          <Text
            accessibilityRole="text"
            style={
              {
                "color": "#686e7d",
                "fontFamily": "CentraNo1-Book",
                "fontSize": 16,
                "fontWeight": "400",
                "letterSpacing": 0,
                "lineHeight": 24,
              }
            }
          >
            data associated with your wallet.
          </Text>
           
          <Text
            accessibilityRole="text"
            style={
              {
                "color": "#686e7d",
                "fontFamily": "CentraNo1-Book",
                "fontSize": 16,
                "fontWeight": "400",
                "letterSpacing": 0,
                "lineHeight": 24,
              }
            }
          >
            Your wallet and accounts will remain exactly as they are now after this data has been deleted. This process may take up to 30 days. View our
          </Text>
           
          <Text
            accessibilityRole="link"
            accessible={true}
            onPress={[Function]}
            onPressIn={[Function]}
            onPressOut={[Function]}
            style={
              {
                "backgroundColor": "transparent",
                "color": "#121314",
                "fontFamily": "CentraNo1-Book",
                "fontSize": 16,
                "fontWeight": "400",
                "letterSpacing": 0,
                "lineHeight": 24,
              }
            }
            suppressHighlighting={true}
          >
            <Text
              accessibilityRole="text"
              style={
                {
                  "color": "#4459ff",
                  "fontFamily": "CentraNo1-Medium",
                  "fontSize": 16,
                  "fontWeight": "500",
                  "letterSpacing": 0,
                  "lineHeight": 24,
                }
              }
            >
              Privacy Policy.
            </Text>
          </Text>
        </Text>
        <View
          style={
            {
              "marginTop": 16,
            }
          }
        >
          <TouchableOpacity
            accessibilityRole="button"
            accessible={true}
            activeOpacity={1}
            disabled={false}
            onPress={[Function]}
            onPressIn={[Function]}
            onPressOut={[Function]}
            style={
              {
                "alignItems": "center",
                "alignSelf": "stretch",
                "backgroundColor": "transparent",
                "borderColor": "#4459ff",
                "borderRadius": 12,
                "borderWidth": 1,
                "flexDirection": "row",
                "height": 48,
                "justifyContent": "center",
                "paddingHorizontal": 16,
              }
            }
            testID="delete-metrics-button"
          >
            <Text
              accessibilityRole="text"
              style={
                {
                  "color": "#4459ff",
                  "fontFamily": "CentraNo1-Medium",
                  "fontSize": 16,
                  "fontWeight": "500",
                  "letterSpacing": 0,
                  "lineHeight": 24,
                }
              }
            >
              Delete MetaMetrics data
            </Text>
          </TouchableOpacity>
        </View>
      </View>
<<<<<<< HEAD
=======
      <View />
>>>>>>> 961a5281
      <View
        style={
          {
            "marginTop": 32,
          }
        }
      >
        <Text
          accessibilityRole="text"
          style={
            {
              "color": "#121314",
              "fontFamily": "CentraNo1-Medium",
              "fontSize": 18,
              "fontWeight": "500",
              "letterSpacing": 0,
              "lineHeight": 24,
            }
          }
        >
          Delete wallet
        </Text>
        <Text
          accessibilityRole="text"
          style={
            {
              "color": "#686e7d",
              "fontFamily": "CentraNo1-Book",
              "fontSize": 16,
              "fontWeight": "400",
              "letterSpacing": 0,
              "lineHeight": 24,
              "marginTop": 8,
            }
          }
        >
          <Text>
            This will remove all wallet related data from your device. Your accounts exist on the blockchain and are not related to MetaMask. You can always recover your accounts using your Secret Recovery Phrase.
          </Text>
        </Text>
        <View
          style={
            {
              "marginTop": 16,
            }
          }
        >
          <TouchableOpacity
            accessibilityRole="button"
            accessible={true}
            activeOpacity={1}
            onPress={[Function]}
            onPressIn={[Function]}
            onPressOut={[Function]}
            style={
              {
                "alignItems": "center",
                "alignSelf": "stretch",
                "backgroundColor": "transparent",
                "borderColor": "#4459ff",
                "borderRadius": 12,
                "borderWidth": 1,
                "flexDirection": "row",
                "height": 48,
                "justifyContent": "center",
                "paddingHorizontal": 16,
              }
            }
            testID="security-settings-delete-wallet-buttons"
          >
            <Text
              accessibilityRole="text"
              style={
                {
                  "color": "#4459ff",
                  "fontFamily": "CentraNo1-Medium",
                  "fontSize": 16,
                  "fontWeight": "500",
                  "letterSpacing": 0,
                  "lineHeight": 24,
                }
              }
            >
              Delete wallet
            </Text>
          </TouchableOpacity>
        </View>
      </View>
<<<<<<< HEAD
    </View>
=======
      <View />
    </View>
    <View />
>>>>>>> 961a5281
  </View>
</RCTScrollView>
`;<|MERGE_RESOLUTION|>--- conflicted
+++ resolved
@@ -422,10 +422,7 @@
                   </Text>
                 </View>
               </TouchableOpacity>
-<<<<<<< HEAD
-=======
               <View />
->>>>>>> 961a5281
             </View>
           </View>
         </View>
@@ -1015,10 +1012,7 @@
             </Text>
           </TouchableOpacity>
         </View>
-<<<<<<< HEAD
-=======
         <View />
->>>>>>> 961a5281
       </View>
       <View
         style={
@@ -1195,10 +1189,7 @@
           </TouchableOpacity>
         </View>
       </View>
-<<<<<<< HEAD
-=======
       <View />
->>>>>>> 961a5281
       <Text
         accessibilityRole="text"
         style={
@@ -1711,8 +1702,6 @@
             avatarProps={
               {
                 "imageSource": 1,
-<<<<<<< HEAD
-=======
                 "name": "Base Mainnet",
                 "variant": "Network",
               }
@@ -1832,7 +1821,6 @@
             avatarProps={
               {
                 "imageSource": 1,
->>>>>>> 961a5281
                 "name": "Solana",
                 "variant": "Network",
               }
@@ -1950,10 +1938,7 @@
           </TouchableOpacity>
         </View>
       </View>
-<<<<<<< HEAD
-=======
       <View />
->>>>>>> 961a5281
       <View
         style={
           {
@@ -2817,10 +2802,7 @@
           </TouchableOpacity>
         </View>
       </View>
-<<<<<<< HEAD
-=======
       <View />
->>>>>>> 961a5281
       <View
         style={
           {
@@ -2909,13 +2891,9 @@
           </TouchableOpacity>
         </View>
       </View>
-<<<<<<< HEAD
-    </View>
-=======
       <View />
     </View>
     <View />
->>>>>>> 961a5281
   </View>
 </RCTScrollView>
 `;