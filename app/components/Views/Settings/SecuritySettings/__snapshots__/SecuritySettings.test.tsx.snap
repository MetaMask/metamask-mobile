// Jest Snapshot v1, https://goo.gl/fbAQLP

exports[`SecuritySettings should render correctly 1`] = `
<RCTScrollView
  style={
    {
      "backgroundColor": "#ffffff",
      "paddingBottom": 48,
      "paddingHorizontal": 16,
      "paddingTop": 8,
    }
  }
  testID="security-settings-scrollview"
>
  <View>
    <View
      style={
        {
          "paddingBottom": 112,
        }
      }
    >
      <View
        style={
          [
            {
              "marginTop": 32,
            },
            {
              "marginTop": 0,
            },
          ]
        }
      >
        <Text
          accessibilityRole="text"
          style={
            {
              "color": "#141618",
              "fontFamily": "EuclidCircularB-Bold",
              "fontSize": 24,
              "fontWeight": "700",
              "letterSpacing": 0,
              "lineHeight": 32,
              "marginBottom": 24,
            }
          }
        >
          Security
        </Text>
      </View>
      <View
        style={
          [
            {
              "marginTop": 30,
            },
            {
              "marginTop": 0,
            },
          ]
        }
      >
        <Text
          accessibilityRole="text"
          style={
            {
              "color": "#141618",
              "fontFamily": "EuclidCircularB-Medium",
              "fontSize": 16,
              "fontWeight": "500",
              "letterSpacing": 0,
              "lineHeight": 24,
            }
          }
        >
          Protect your wallet
        </Text>
        <Text
          accessibilityRole="text"
          style={
            {
              "color": "#6a737d",
              "fontFamily": "EuclidCircularB-Regular",
              "fontSize": 14,
              "fontWeight": "400",
              "letterSpacing": 0,
              "lineHeight": 22,
              "marginTop": 8,
            }
          }
        >
          This is your wallet’s 12 word phrase. This phrase can be used to take control of all your current and future accounts, including the ability to send away funds in your wallet. Keep this phrase stored safely, DO NOT share it with anyone. MetaMask cannot help you recover this key.
        </Text>
        <Text
          accessibilityRole="link"
          accessible={true}
          onPress={[Function]}
          onPressIn={[Function]}
          onPressOut={[Function]}
          style={
            {
              "backgroundColor": "transparent",
              "color": "#141618",
              "fontFamily": "EuclidCircularB-Regular",
              "fontSize": 14,
              "fontWeight": "400",
              "letterSpacing": 0,
              "lineHeight": 22,
            }
          }
          suppressHighlighting={true}
        >
          <Text
            accessibilityRole="text"
            style={
              {
                "color": "#0376c9",
                "fontFamily": "EuclidCircularB-Medium",
                "fontSize": 14,
                "fontWeight": "500",
                "letterSpacing": 0,
                "lineHeight": 22,
              }
            }
          >
            Learn more.
          </Text>
        </Text>
        <View
          style={
            {
              "backgroundColor": "#D738471A",
              "borderColor": "#d73847",
              "borderLeftWidth": 4,
              "borderRadius": 4,
              "flexDirection": "row",
              "marginTop": 16,
              "padding": 12,
              "paddingLeft": 8,
            }
          }
          testID="banneralert"
          variant="Alert"
        >
          <View
            style={
              {
                "marginRight": 8,
              }
            }
          >
            <SvgMock
              color="#d73847"
              height={24}
              name="Danger"
              style={
                {
                  "height": 24,
                  "width": 24,
                }
              }
              width={24}
            />
          </View>
          <View
            style={
              {
                "flex": 1,
              }
            }
          >
            <Text
              accessibilityRole="text"
              style={
                {
                  "color": "#141618",
                  "fontFamily": "EuclidCircularB-Medium",
                  "fontSize": 16,
                  "fontWeight": "500",
                  "letterSpacing": 0,
                  "lineHeight": 24,
                }
              }
            >
              Important! Secret Recovery Phrase not backed up
            </Text>
          </View>
        </View>
        <TouchableOpacity
          accessibilityRole="button"
          accessible={true}
          activeOpacity={1}
          onPress={[Function]}
          onPressIn={[Function]}
          onPressOut={[Function]}
          style={
            {
              "alignItems": "center",
              "alignSelf": "stretch",
              "backgroundColor": "#0376c9",
              "borderRadius": 24,
              "flexDirection": "row",
              "height": 48,
              "justifyContent": "center",
              "marginTop": 16,
              "paddingHorizontal": 16,
            }
          }
        >
          <Text
            accessibilityRole="text"
            style={
              {
                "color": "#ffffff",
                "fontFamily": "EuclidCircularB-Medium",
                "fontSize": 14,
                "fontWeight": "500",
                "letterSpacing": 0,
                "lineHeight": 22,
              }
            }
          >
            Back up now
          </Text>
        </TouchableOpacity>
      </View>
      <View
        style={
          {
            "marginTop": 32,
          }
        }
        testID="change-password-section"
      >
        <Text
          accessibilityRole="text"
          style={
            {
              "color": "#141618",
              "fontFamily": "EuclidCircularB-Medium",
              "fontSize": 16,
              "fontWeight": "500",
              "letterSpacing": 0,
              "lineHeight": 24,
            }
          }
        >
          Password
        </Text>
        <Text
          accessibilityRole="text"
          style={
            {
              "color": "#6a737d",
              "fontFamily": "EuclidCircularB-Regular",
              "fontSize": 14,
              "fontWeight": "400",
              "letterSpacing": 0,
              "lineHeight": 22,
              "marginTop": 8,
            }
          }
        >
          Choose a strong password to unlock MetaMask app on your device. If you lose this password, you will need your Secret Recovery Phrase to re-import your wallet.
        </Text>
        <TouchableOpacity
          accessibilityRole="button"
          accessible={true}
          activeOpacity={1}
          onPress={[Function]}
          onPressIn={[Function]}
          onPressOut={[Function]}
          style={
            {
              "alignItems": "center",
              "alignSelf": "stretch",
              "backgroundColor": "transparent",
              "borderColor": "#0376c9",
              "borderRadius": 24,
              "borderWidth": 1,
              "flexDirection": "row",
              "height": 48,
              "justifyContent": "center",
              "marginTop": 16,
              "paddingHorizontal": 16,
            }
          }
          testID="change-password-button"
        >
          <Text
            accessibilityRole="text"
            style={
              {
                "color": "#0376c9",
                "fontFamily": "EuclidCircularB-Medium",
                "fontSize": 14,
                "fontWeight": "500",
                "letterSpacing": 0,
                "lineHeight": 22,
              }
            }
          >
            Change password
          </Text>
        </TouchableOpacity>
      </View>
      <View
        style={
          {
            "marginTop": 32,
          }
        }
        testID="auto-lock-section"
      >
        <Text
          accessibilityRole="text"
          style={
            {
              "color": "#141618",
              "fontFamily": "EuclidCircularB-Medium",
              "fontSize": 16,
              "fontWeight": "500",
              "letterSpacing": 0,
              "lineHeight": 24,
            }
          }
        >
          Auto-lock
        </Text>
        <Text
          accessibilityRole="text"
          style={
            {
              "color": "#6a737d",
              "fontFamily": "EuclidCircularB-Regular",
              "fontSize": 14,
              "fontWeight": "400",
              "letterSpacing": 0,
              "lineHeight": 22,
              "marginTop": 8,
            }
          }
        >
          Choose the amount of time before the application automatically locks.
        </Text>
        <View
          style={
            {
              "borderColor": "#848c96",
              "borderRadius": 5,
              "borderWidth": 2,
              "marginTop": 16,
            }
          }
        >
          <View
            style={
              {
                "flex": 1,
              }
            }
          >
            <View
              style={
                {
                  "flex": 1,
                }
              }
            >
              <TouchableOpacity
                onPress={[Function]}
              >
                <View
                  style={
                    {
                      "flexDirection": "row",
                    }
                  }
                >
                  <Text
                    numberOfLines={1}
                    style={
                      {
                        "alignSelf": "flex-start",
                        "color": "#141618",
                        "flex": 1,
                        "fontFamily": "EuclidCircularB-Regular",
                        "fontSize": 14,
                        "fontWeight": "400",
                        "paddingBottom": 10,
                        "paddingHorizontal": 15,
                        "paddingTop": 10,
                      }
                    }
                  />
                  <Text
                    allowFontScaling={false}
                    style={
                      [
                        {
                          "color": "#141618",
                          "fontSize": 24,
                        },
                        {
                          "height": 25,
                          "justifyContent": "flex-end",
                          "marginRight": 10,
                          "marginTop": 7,
                          "textAlign": "right",
                        },
                        {
                          "fontFamily": "Material Icons",
                          "fontStyle": "normal",
                          "fontWeight": "normal",
                        },
                        {},
                      ]
                    }
                  >
                    
                  </Text>
                </View>
              </TouchableOpacity>
              <Modal
                animationType="none"
                deviceHeight={null}
                deviceWidth={null}
                hardwareAccelerated={false}
                hideModalContentWhileAnimating={false}
                onBackdropPress={[Function]}
                onModalHide={[Function]}
                onModalWillHide={[Function]}
                onModalWillShow={[Function]}
                onRequestClose={[Function]}
                panResponderThreshold={4}
                scrollHorizontal={false}
                scrollOffset={0}
                scrollOffsetMax={0}
                scrollTo={null}
                statusBarTranslucent={false}
                supportedOrientations={
                  [
                    "portrait",
                    "landscape",
                  ]
                }
                swipeThreshold={100}
                transparent={true}
                visible={false}
              />
            </View>
          </View>
        </View>
      </View>
      <View
        testID="login-options"
      />
      <View
        style={
          {
            "marginTop": 32,
          }
        }
      >
        <View>
          <View
            style={
              {
                "alignItems": "center",
                "flexDirection": "row",
              }
            }
          >
            <Text
              accessibilityRole="text"
              style={
                {
                  "color": "#141618",
                  "flex": 1,
                  "fontFamily": "EuclidCircularB-Medium",
                  "fontSize": 16,
                  "fontWeight": "500",
                  "letterSpacing": 0,
                  "lineHeight": 24,
                }
              }
            >
              Turn on Remember me
            </Text>
            <View
              style={
                {
                  "marginLeft": 16,
                }
              }
            >
              <RCTSwitch
                accessibilityRole="switch"
                onChange={[Function]}
                onResponderTerminationRequest={[Function]}
                onStartShouldSetResponder={[Function]}
                onTintColor="#0376c9"
                style={
                  [
                    {
                      "height": 31,
                      "width": 51,
                    },
                    [
                      {
                        "alignSelf": "flex-start",
                      },
                      {
                        "backgroundColor": "#BBC0C566",
                        "borderRadius": 16,
                      },
                    ],
                  ]
                }
                testID="turn-on-remember-me"
                thumbTintColor="#ffffff"
                tintColor="#BBC0C566"
                value={true}
              />
            </View>
          </View>
          <Text
            accessibilityRole="text"
            style={
              {
                "color": "#6a737d",
                "fontFamily": "EuclidCircularB-Regular",
                "fontSize": 14,
                "fontWeight": "400",
                "letterSpacing": 0,
                "lineHeight": 22,
                "marginTop": 8,
              }
            }
          >
            When Remember me is on, anyone with access to your phone can access your MetaMask account.
          </Text>
        </View>
      </View>
      <View
        style={
          {
            "marginTop": 32,
          }
        }
        testID="reveal-private-key-section"
      >
        <Text
          accessibilityRole="text"
          style={
            {
              "color": "#141618",
              "fontFamily": "EuclidCircularB-Medium",
              "fontSize": 16,
              "fontWeight": "500",
              "letterSpacing": 0,
              "lineHeight": 24,
            }
          }
        >
          Show private key for "Account 2"
        </Text>
        <Text
          accessibilityRole="text"
          style={
            {
              "color": "#6a737d",
              "fontFamily": "EuclidCircularB-Regular",
              "fontSize": 14,
              "fontWeight": "400",
              "letterSpacing": 0,
              "lineHeight": 22,
              "marginTop": 8,
            }
          }
        >
          This is the private key for the current selected account: Account 2. Never disclose this key. Anyone with your private key can fully control your account, including transferring away any of your funds.
        </Text>
        <TouchableOpacity
          accessibilityRole="button"
          accessible={true}
          activeOpacity={1}
          onPress={[Function]}
          onPressIn={[Function]}
          onPressOut={[Function]}
          style={
            {
              "alignItems": "center",
              "alignSelf": "stretch",
              "backgroundColor": "#0376c9",
              "borderRadius": 24,
              "flexDirection": "row",
              "height": 48,
              "justifyContent": "center",
              "marginTop": 16,
              "paddingHorizontal": 16,
            }
          }
          testID="show-private-key"
        >
          <Text
            accessibilityRole="text"
            style={
              {
                "color": "#ffffff",
                "fontFamily": "EuclidCircularB-Medium",
                "fontSize": 14,
                "fontWeight": "500",
                "letterSpacing": 0,
                "lineHeight": 22,
              }
            }
          >
            Show private key
          </Text>
        </TouchableOpacity>
      </View>
      <View
        style={
          {
            "alignItems": "center",
            "display": "flex",
            "flexDirection": "row",
            "justifyContent": "space-between",
            "marginTop": 32,
          }
        }
      >
        <Text
          accessibilityRole="text"
          style={
            {
              "color": "#141618",
              "fontFamily": "EuclidCircularB-Medium",
              "fontSize": 16,
              "fontWeight": "500",
              "letterSpacing": 0,
              "lineHeight": 24,
            }
          }
        >
          Security alerts
        </Text>
        <RCTSwitch
          accessibilityRole="switch"
          onChange={[Function]}
          onResponderTerminationRequest={[Function]}
          onStartShouldSetResponder={[Function]}
          onTintColor="#0376c9"
          style={
            [
              {
                "height": 31,
                "width": 51,
              },
              [
                {
                  "alignSelf": "flex-end",
                },
                {
                  "backgroundColor": "#BBC0C566",
                  "borderRadius": 16,
                },
              ],
            ]
          }
          testID="security-alerts-toggle"
          thumbTintColor="#ffffff"
          tintColor="#BBC0C566"
          value={true}
        />
      </View>
      <Text
        accessibilityRole="text"
        style={
          {
            "color": "#6a737d",
            "fontFamily": "EuclidCircularB-Regular",
            "fontSize": 14,
            "fontWeight": "400",
            "letterSpacing": 0,
            "lineHeight": 22,
            "marginTop": 8,
          }
        }
      >
        This feature alerts you to malicious activity by actively reviewing transaction and signature requests.
         
        <Text
          accessibilityRole="text"
          onPress={[Function]}
          style={
            {
              "color": "#6a737d",
              "fontFamily": "EuclidCircularB-Regular",
              "fontSize": 14,
              "fontWeight": "400",
              "letterSpacing": 0,
              "lineHeight": 22,
            }
          }
        >
          Learn more.
        </Text>
      </Text>
      <View
        style={
          [
            {
              "marginTop": 32,
            },
            undefined,
          ]
        }
      >
        <Text
          accessibilityRole="text"
          style={
            {
              "color": "#141618",
              "fontFamily": "EuclidCircularB-Bold",
              "fontSize": 24,
              "fontWeight": "700",
              "letterSpacing": 0,
              "lineHeight": 32,
              "marginBottom": 24,
            }
          }
        >
          Privacy
        </Text>
      </View>
      <View>
        <Text
          accessibilityRole="text"
          style={
            {
              "color": "#6a737d",
              "fontFamily": "EuclidCircularB-Medium",
              "fontSize": 16,
              "fontWeight": "500",
              "letterSpacing": 0,
              "lineHeight": 24,
              "marginTop": 0,
            }
          }
        >
          General
        </Text>
        <View
          style={
            {
              "marginVertical": 16,
            }
          }
        >
          <View
            style={
              {
                "alignItems": "center",
                "flexDirection": "row",
                "justifyContent": "space-between",
                "paddingBottom": 8,
              }
            }
          >
            <Text
              accessibilityRole="text"
              style={
                {
                  "color": "#141618",
                  "fontFamily": "EuclidCircularB-Bold",
                  "fontSize": 16,
                  "fontWeight": "700",
                  "letterSpacing": 0,
                  "lineHeight": 24,
                }
              }
            >
              Basic functionality
            </Text>
            <RCTSwitch
              accessibilityRole="switch"
              onChange={[Function]}
              onResponderTerminationRequest={[Function]}
              onStartShouldSetResponder={[Function]}
              onTintColor="#0376c9"
              style={
                [
                  {
                    "height": 31,
                    "width": 51,
                  },
                  {
                    "backgroundColor": "#BBC0C566",
                    "borderRadius": 16,
                  },
                ]
              }
              thumbTintColor="#ffffff"
              tintColor="#BBC0C566"
              value={true}
            />
          </View>
          <Text
            accessibilityRole="text"
            style={
              {
                "color": "#6a737d",
                "fontFamily": "EuclidCircularB-Regular",
                "fontSize": 14,
                "fontWeight": "400",
                "letterSpacing": 0,
                "lineHeight": 22,
              }
            }
          >
            MetaMask offers basic features like token details and gas settings through internet services. When you use internet services, your IP address is shared, in this case with MetaMask. This is just like when you visit any website. MetaMask uses this data temporarily and never sells your data. You can use a VPN or turn off these services, but it may affect your MetaMask experience. Read our 
            <Text
              accessibilityRole="text"
              onPress={[Function]}
              style={
                {
                  "color": "#0376c9",
                  "fontFamily": "EuclidCircularB-Regular",
                  "fontSize": 14,
                  "fontWeight": "400",
                  "letterSpacing": 0,
                  "lineHeight": 22,
                }
              }
            >
              Privacy policy
            </Text>
             to learn more.
          </Text>
        </View>
      </View>
      <View
        style={
          {
            "marginVertical": 16,
          }
        }
      >
        <View
          style={
            {
              "alignItems": "center",
              "flexDirection": "row",
              "justifyContent": "space-between",
              "paddingBottom": 8,
            }
          }
        >
          <Text
            accessibilityRole="text"
            style={
              {
                "color": "#141618",
                "fontFamily": "EuclidCircularB-Bold",
                "fontSize": 16,
                "fontWeight": "700",
                "letterSpacing": 0,
                "lineHeight": 24,
              }
            }
          >
            Profile Sync
          </Text>
          <RCTSwitch
            accessibilityRole="switch"
            disabled={false}
            onChange={[Function]}
            onResponderTerminationRequest={[Function]}
            onStartShouldSetResponder={[Function]}
            onTintColor="#0376c9"
            style={
              [
                {
                  "height": 31,
                  "width": 51,
                },
                {
                  "backgroundColor": "#BBC0C566",
                  "borderRadius": 16,
                },
              ]
            }
            thumbTintColor="#ffffff"
            tintColor="#BBC0C566"
            value={false}
          />
        </View>
        <Text
          accessibilityRole="text"
          style={
            {
              "color": "#6a737d",
              "fontFamily": "EuclidCircularB-Regular",
              "fontSize": 14,
              "fontWeight": "400",
              "letterSpacing": 0,
              "lineHeight": 22,
            }
          }
        >
          Creates a profile that MetaMask uses to sync some settings among your devices. This is required to get notifications. 
          <Text
            accessibilityRole="text"
            onPress={[Function]}
            style={
              {
                "color": "#0376c9",
                "fontFamily": "EuclidCircularB-Regular",
                "fontSize": 14,
                "fontWeight": "400",
                "letterSpacing": 0,
                "lineHeight": 22,
              }
            }
          >
            Learn how we protect your privacy
          </Text>
        </Text>
        <Modal
          animationType="none"
          deviceHeight={null}
          deviceWidth={null}
          hardwareAccelerated={false}
          hideModalContentWhileAnimating={false}
          onBackdropPress={[Function]}
          onModalHide={[Function]}
          onModalWillHide={[Function]}
          onModalWillShow={[Function]}
          onRequestClose={[Function]}
          onSwipeComplete={[Function]}
          panResponderThreshold={4}
          scrollHorizontal={false}
          scrollOffset={0}
          scrollOffsetMax={0}
          scrollTo={null}
          statusBarTranslucent={false}
          supportedOrientations={
            [
              "portrait",
              "landscape",
            ]
          }
          swipeDirection="down"
          swipeThreshold={100}
          transparent={true}
          visible={false}
        />
      </View>
      <Text
        accessibilityRole="text"
        style={
          {
            "color": "#6a737d",
            "fontFamily": "EuclidCircularB-Medium",
            "fontSize": 16,
            "fontWeight": "500",
            "letterSpacing": 0,
            "lineHeight": 24,
            "marginTop": 0,
          }
        }
      >
        Clear privacy or browser data
      </Text>
      <View
        style={
          {
            "marginTop": 16,
          }
        }
        testID="sdk-section"
      >
        <Text
          accessibilityRole="text"
          style={
            {
              "color": "#141618",
              "fontFamily": "EuclidCircularB-Medium",
              "fontSize": 16,
              "fontWeight": "500",
              "letterSpacing": 0,
              "lineHeight": 24,
            }
          }
        >
          Manage connections
        </Text>
        <Text
          accessibilityRole="text"
          style={
            {
              "color": "#6a737d",
              "fontFamily": "EuclidCircularB-Regular",
              "fontSize": 14,
              "fontWeight": "400",
              "letterSpacing": 0,
              "lineHeight": 22,
              "marginTop": 8,
            }
          }
        >
          Remove connections to sites and/or MetaMask SDK.
        </Text>
        <View
          style={
            {
              "marginTop": 16,
            }
          }
        >
          <TouchableOpacity
            accessibilityRole="button"
            accessible={true}
            activeOpacity={1}
            onPress={[Function]}
            onPressIn={[Function]}
            onPressOut={[Function]}
            style={
              {
                "alignItems": "center",
                "alignSelf": "stretch",
                "backgroundColor": "transparent",
                "borderColor": "#0376c9",
                "borderRadius": 24,
                "borderWidth": 1,
                "flexDirection": "row",
                "height": 48,
                "justifyContent": "center",
                "paddingHorizontal": 16,
              }
            }
          >
            <Text
              accessibilityRole="text"
              style={
                {
                  "color": "#0376c9",
                  "fontFamily": "EuclidCircularB-Medium",
                  "fontSize": 14,
                  "fontWeight": "500",
                  "letterSpacing": 0,
                  "lineHeight": 22,
                }
              }
            >
              Manage connections
            </Text>
          </TouchableOpacity>
        </View>
      </View>
      <View
        style={
          [
            {
              "marginTop": 32,
            },
          ]
        }
        testID="clear-privacy-section"
      >
        <Text
          accessibilityRole="text"
          style={
            {
              "color": "#141618",
              "fontFamily": "EuclidCircularB-Medium",
              "fontSize": 16,
              "fontWeight": "500",
              "letterSpacing": 0,
              "lineHeight": 24,
            }
          }
        >
          Clear privacy data
        </Text>
        <Text
          accessibilityRole="text"
          style={
            {
              "color": "#6a737d",
              "fontFamily": "EuclidCircularB-Regular",
              "fontSize": 14,
              "fontWeight": "400",
              "letterSpacing": 0,
              "lineHeight": 22,
              "marginTop": 8,
            }
          }
        >
          Clear privacy data so all websites must request access to view account information again.
        </Text>
        <View
          style={
            {
              "marginTop": 16,
            }
          }
        >
          <TouchableOpacity
            accessibilityRole="button"
            accessible={true}
            activeOpacity={1}
            onPress={[Function]}
            onPressIn={[Function]}
            onPressOut={[Function]}
            style={
              {
                "alignItems": "center",
                "alignSelf": "stretch",
                "backgroundColor": "transparent",
                "borderColor": "#0376c9",
                "borderRadius": 24,
                "borderWidth": 1,
                "flexDirection": "row",
                "height": 48,
                "justifyContent": "center",
                "paddingHorizontal": 16,
              }
            }
            testID="clear-privacy-data-button"
          >
            <Text
              accessibilityRole="text"
              style={
                {
                  "color": "#0376c9",
                  "fontFamily": "EuclidCircularB-Medium",
                  "fontSize": 14,
                  "fontWeight": "500",
                  "letterSpacing": 0,
                  "lineHeight": 22,
                }
              }
            >
              Clear privacy data
            </Text>
          </TouchableOpacity>
        </View>
        <Modal
          animationType="none"
          deviceHeight={null}
          deviceWidth={null}
          hardwareAccelerated={false}
          hideModalContentWhileAnimating={false}
          onBackdropPress={[Function]}
          onModalHide={[Function]}
          onModalWillHide={[Function]}
          onModalWillShow={[Function]}
          onRequestClose={[Function]}
          onSwipeComplete={[Function]}
          panResponderThreshold={4}
          scrollHorizontal={false}
          scrollOffset={0}
          scrollOffsetMax={0}
          scrollTo={null}
          statusBarTranslucent={false}
          supportedOrientations={
            [
              "portrait",
              "landscape",
            ]
          }
          swipeDirection="down"
          swipeThreshold={100}
          transparent={true}
          visible={false}
        />
      </View>
      <View
        style={
          {
            "marginTop": 32,
          }
        }
        testID="clear-browser-history-section"
      >
        <Text
          accessibilityRole="text"
          style={
            {
              "color": "#141618",
              "fontFamily": "EuclidCircularB-Medium",
              "fontSize": 16,
              "fontWeight": "500",
              "letterSpacing": 0,
              "lineHeight": 24,
            }
          }
        >
          Clear browser history
        </Text>
        <Text
          accessibilityRole="text"
          style={
            {
              "color": "#6a737d",
              "fontFamily": "EuclidCircularB-Regular",
              "fontSize": 14,
              "fontWeight": "400",
              "letterSpacing": 0,
              "lineHeight": 22,
              "marginTop": 8,
            }
          }
        >
          Choose this option to clear your entire browsing history.
        </Text>
        <View
          style={
            {
              "marginTop": 16,
            }
          }
        >
          <TouchableOpacity
            accessibilityRole="button"
            accessible={true}
            activeOpacity={1}
            disabled={true}
            onPress={[Function]}
            onPressIn={[Function]}
            onPressOut={[Function]}
            style={
              {
                "alignItems": "center",
                "alignSelf": "stretch",
                "backgroundColor": "transparent",
                "borderColor": "#0376c9",
                "borderRadius": 24,
                "borderWidth": 1,
                "flexDirection": "row",
                "height": 48,
                "justifyContent": "center",
                "opacity": 0.5,
                "paddingHorizontal": 16,
              }
            }
          >
            <Text
              accessibilityRole="text"
              style={
                {
                  "color": "#0376c9",
                  "fontFamily": "EuclidCircularB-Medium",
                  "fontSize": 14,
                  "fontWeight": "500",
                  "letterSpacing": 0,
                  "lineHeight": 22,
                }
              }
            >
              Clear browser history
            </Text>
          </TouchableOpacity>
        </View>
      </View>
      <View
        style={
          {
            "marginTop": 32,
          }
        }
      >
        <Text
          accessibilityRole="text"
          style={
            {
              "color": "#141618",
              "fontFamily": "EuclidCircularB-Medium",
              "fontSize": 16,
              "fontWeight": "500",
              "letterSpacing": 0,
              "lineHeight": 24,
            }
          }
        >
          Clear browser cookies
        </Text>
        <Text
          accessibilityRole="text"
          style={
            {
              "color": "#6a737d",
              "fontFamily": "EuclidCircularB-Regular",
              "fontSize": 14,
              "fontWeight": "400",
              "letterSpacing": 0,
              "lineHeight": 22,
              "marginTop": 8,
            }
          }
        >
          Choose this option to clear your browser's cookies.
        </Text>
        <View
          style={
            {
              "marginTop": 16,
            }
          }
        >
          <TouchableOpacity
            accessibilityRole="button"
            accessible={true}
            activeOpacity={1}
            disabled={true}
            onPress={[Function]}
            onPressIn={[Function]}
            onPressOut={[Function]}
            style={
              {
                "alignItems": "center",
                "alignSelf": "stretch",
                "backgroundColor": "transparent",
                "borderColor": "#0376c9",
                "borderRadius": 24,
                "borderWidth": 1,
                "flexDirection": "row",
                "height": 48,
                "justifyContent": "center",
                "opacity": 0.5,
                "paddingHorizontal": 16,
              }
            }
          >
            <Text
              accessibilityRole="text"
              style={
                {
                  "color": "#0376c9",
                  "fontFamily": "EuclidCircularB-Medium",
                  "fontSize": 14,
                  "fontWeight": "500",
                  "letterSpacing": 0,
                  "lineHeight": 22,
                }
              }
            >
              Clear browser cookies
            </Text>
          </TouchableOpacity>
        </View>
      </View>
      <Modal
        animationType="none"
        deviceHeight={null}
        deviceWidth={null}
        hardwareAccelerated={false}
        hideModalContentWhileAnimating={false}
        onBackdropPress={[Function]}
        onModalHide={[Function]}
        onModalWillHide={[Function]}
        onModalWillShow={[Function]}
        onRequestClose={[Function]}
        onSwipeComplete={[Function]}
        panResponderThreshold={4}
        scrollHorizontal={false}
        scrollOffset={0}
        scrollOffsetMax={0}
        scrollTo={null}
        statusBarTranslucent={false}
        supportedOrientations={
          [
            "portrait",
            "landscape",
          ]
        }
        swipeDirection="down"
        swipeThreshold={100}
        transparent={true}
        visible={false}
      />
      <Text
        accessibilityRole="text"
        style={
          {
            "color": "#6a737d",
            "fontFamily": "EuclidCircularB-Medium",
            "fontSize": 16,
            "fontWeight": "500",
            "letterSpacing": 0,
            "lineHeight": 24,
            "marginTop": 32,
          }
        }
      >
        Network provider
      </Text>
      <View
        style={
          {
            "marginTop": 16,
          }
        }
        testID="use-chains-list-validation"
      >
        <View
          style={
            {
              "alignItems": "center",
              "flexDirection": "row",
            }
          }
        >
          <Text
            accessibilityRole="text"
            style={
              {
                "color": "#141618",
                "flex": 1,
                "fontFamily": "EuclidCircularB-Medium",
                "fontSize": 16,
                "fontWeight": "500",
                "letterSpacing": 0,
                "lineHeight": 24,
              }
            }
          >
            Network details check
          </Text>
          <View
            style={
              {
                "marginLeft": 16,
              }
            }
          >
            <RCTSwitch
              accessibilityRole="switch"
              onChange={[Function]}
              onResponderTerminationRequest={[Function]}
              onStartShouldSetResponder={[Function]}
              onTintColor="#0376c9"
              style={
                [
                  {
                    "height": 31,
                    "width": 51,
                  },
                  [
                    {
                      "alignSelf": "flex-start",
                    },
                    {
                      "backgroundColor": "#BBC0C566",
                      "borderRadius": 16,
                    },
                  ],
                ]
              }
              testID="display-use-safe-list-validation"
              thumbTintColor="#ffffff"
              tintColor="#BBC0C566"
              value={true}
            />
          </View>
        </View>
        <Text
          accessibilityRole="text"
          style={
            {
              "color": "#6a737d",
              "fontFamily": "EuclidCircularB-Regular",
              "fontSize": 14,
              "fontWeight": "400",
              "letterSpacing": 0,
              "lineHeight": 22,
              "marginTop": 8,
            }
          }
        >
          MetaMask uses a third-party service called 
          <Text
            accessibilityRole="text"
            style={
              {
                "color": "#141618",
                "fontFamily": "EuclidCircularB-Bold",
                "fontSize": 14,
                "fontWeight": "700",
                "letterSpacing": 0,
                "lineHeight": 22,
              }
            }
          >
            chainid.network 
          </Text>
          to show accurate and standardized network details. This reduces your chances of connecting to malicious or incorrect network. When using this feature, your IP address is exposed to  
           
          chainid.network
        </Text>
      </View>
      <Text
        accessibilityRole="text"
        style={
          {
            "color": "#6a737d",
            "fontFamily": "EuclidCircularB-Medium",
            "fontSize": 16,
            "fontWeight": "500",
            "letterSpacing": 0,
            "lineHeight": 24,
            "marginTop": 32,
          }
        }
      >
        Transactions
      </Text>
      <View
        style={
          {
            "marginTop": 16,
          }
        }
        testID="batch-balance-requests-section"
      >
        <View
          style={
            {
              "alignItems": "center",
              "flexDirection": "row",
            }
          }
        >
          <Text
            accessibilityRole="text"
            style={
              {
                "color": "#141618",
                "flex": 1,
                "fontFamily": "EuclidCircularB-Medium",
                "fontSize": 16,
                "fontWeight": "500",
                "letterSpacing": 0,
                "lineHeight": 24,
              }
            }
          >
            Batch account balance requests
          </Text>
          <View
            style={
              {
                "marginLeft": 16,
              }
            }
          >
            <RCTSwitch
              accessibilityRole="switch"
              onChange={[Function]}
              onResponderTerminationRequest={[Function]}
              onStartShouldSetResponder={[Function]}
              onTintColor="#0376c9"
              style={
                [
                  {
                    "height": 31,
                    "width": 51,
                  },
                  [
                    {
                      "alignSelf": "flex-start",
                    },
                    {
                      "backgroundColor": "#BBC0C566",
                      "borderRadius": 16,
                    },
                  ],
                ]
              }
              testID="security-settings-multi-account-balances-switch"
              thumbTintColor="#ffffff"
              tintColor="#BBC0C566"
              value={true}
            />
          </View>
        </View>
        <Text
          accessibilityRole="text"
          style={
            {
              "color": "#6a737d",
              "fontFamily": "EuclidCircularB-Regular",
              "fontSize": 14,
              "fontWeight": "400",
              "letterSpacing": 0,
              "lineHeight": 22,
              "marginTop": 8,
            }
          }
        >
          Get balance updates for all your accounts at once. Turning off this feature means others are less likely to associate one account with another.
        </Text>
      </View>
      <View
        style={
          {
            "marginTop": 32,
          }
        }
        testID="incoming-transactions-section"
      >
        <Text
          accessibilityRole="text"
          style={
            {
              "color": "#141618",
              "fontFamily": "EuclidCircularB-Medium",
              "fontSize": 16,
              "fontWeight": "500",
              "letterSpacing": 0,
              "lineHeight": 24,
            }
          }
        >
          Show incoming transactions
        </Text>
        <Text
          accessibilityRole="text"
          style={
            {
              "color": "#6a737d",
              "fontFamily": "EuclidCircularB-Regular",
              "fontSize": 14,
              "fontWeight": "400",
              "letterSpacing": 0,
              "lineHeight": 22,
              "marginTop": 8,
            }
          }
        >
          This relies on the network you select which will expose your Ethereum address and your IP address.
        </Text>
        <View
          style={
            {
              "marginLeft": -16,
              "marginRight": -16,
              "marginTop": 24,
            }
          }
        >
          <TouchableOpacity
            avatarProps={
              {
                "imageSource": 1,
                "name": "Ethereum Mainnet",
                "variant": "Network",
              }
            }
            style={
              {
                "backgroundColor": "#ffffff",
                "borderColor": "#848c96",
                "borderRadius": 4,
                "borderWidth": 0,
                "padding": 16,
              }
            }
            testID="celldisplay"
            title="Ethereum Mainnet"
          >
            <View
              style={
                {
                  "flexDirection": "row",
                }
              }
            >
              <View
                style={
                  {
                    "alignItems": "center",
                    "backgroundColor": "#ffffff",
                    "borderRadius": 8,
                    "height": 32,
                    "justifyContent": "center",
                    "marginRight": 16,
                    "overflow": "hidden",
                    "width": 32,
                  }
                }
                testID="cellbase-avatar"
              >
                <Image
                  onError={[Function]}
                  resizeMode="contain"
                  source={1}
                  style={
                    {
                      "height": 32,
                      "width": 32,
                    }
                  }
                  testID="network-avatar-image"
                />
              </View>
              <View
                style={
                  {
                    "alignItems": "flex-start",
                    "flex": 1,
                  }
                }
              >
                <Text
                  accessibilityRole="text"
                  numberOfLines={1}
                  style={
                    {
                      "color": "#141618",
                      "fontFamily": "EuclidCircularB-Regular",
                      "fontSize": 16,
                      "fontWeight": "400",
                      "letterSpacing": 0,
                      "lineHeight": 24,
                    }
                  }
                  testID="cellbase-avatar-title"
                >
                  Ethereum Mainnet
                </Text>
              </View>
              <View
                style={
                  {
                    "marginLeft": 16,
                  }
                }
              >
                <RCTSwitch
                  accessibilityRole="switch"
                  onChange={[Function]}
                  onResponderTerminationRequest={[Function]}
                  onStartShouldSetResponder={[Function]}
                  onTintColor="#0376c9"
                  style={
                    [
                      {
                        "height": 31,
                        "width": 51,
                      },
                      [
                        {
                          "alignSelf": "flex-start",
                        },
                        {
                          "backgroundColor": "#BBC0C566",
                          "borderRadius": 16,
                        },
                      ],
                    ]
                  }
                  testID="incoming-mainnet-toggle"
                  thumbTintColor="#ffffff"
                  tintColor="#BBC0C566"
                  value={true}
                />
              </View>
            </View>
          </TouchableOpacity>
          <TouchableOpacity
            avatarProps={
              {
                "imageSource": 1,
                "name": "Linea",
                "variant": "Network",
              }
            }
            style={
              {
                "backgroundColor": "#ffffff",
                "borderColor": "#848c96",
                "borderRadius": 4,
                "borderWidth": 0,
                "padding": 16,
              }
            }
            testID="celldisplay"
            title="Linea"
          >
            <View
              style={
                {
                  "flexDirection": "row",
                }
              }
            >
              <View
                style={
                  {
                    "alignItems": "center",
                    "backgroundColor": "#ffffff",
                    "borderRadius": 8,
                    "height": 32,
                    "justifyContent": "center",
                    "marginRight": 16,
                    "overflow": "hidden",
                    "width": 32,
                  }
                }
                testID="cellbase-avatar"
              >
                <Image
                  onError={[Function]}
                  resizeMode="contain"
                  source={1}
                  style={
                    {
                      "height": 32,
                      "width": 32,
                    }
                  }
                  testID="network-avatar-image"
                />
              </View>
              <View
                style={
                  {
                    "alignItems": "flex-start",
                    "flex": 1,
                  }
                }
              >
                <Text
                  accessibilityRole="text"
                  numberOfLines={1}
                  style={
                    {
                      "color": "#141618",
                      "fontFamily": "EuclidCircularB-Regular",
                      "fontSize": 16,
                      "fontWeight": "400",
                      "letterSpacing": 0,
                      "lineHeight": 24,
                    }
                  }
                  testID="cellbase-avatar-title"
                >
                  Linea
                </Text>
              </View>
              <View
                style={
                  {
                    "marginLeft": 16,
                  }
                }
              >
                <RCTSwitch
                  accessibilityRole="switch"
                  onChange={[Function]}
                  onResponderTerminationRequest={[Function]}
                  onStartShouldSetResponder={[Function]}
                  onTintColor="#0376c9"
                  style={
                    [
                      {
                        "height": 31,
                        "width": 51,
                      },
                      [
                        {
                          "alignSelf": "flex-start",
                        },
                        {
                          "backgroundColor": "#BBC0C566",
                          "borderRadius": 16,
                        },
                      ],
                    ]
                  }
                  testID="incoming-linea-mainnet-toggle"
                  thumbTintColor="#ffffff"
                  tintColor="#BBC0C566"
                  value={true}
                />
              </View>
            </View>
          </TouchableOpacity>
          <TouchableOpacity
            avatarProps={
              {
                "imageSource": 1,
                "name": "Solana Mainnet",
                "variant": "Network",
              }
            }
            style={
              {
                "backgroundColor": "#ffffff",
                "borderColor": "#848c96",
                "borderRadius": 4,
                "borderWidth": 0,
                "padding": 16,
              }
            }
            testID="celldisplay"
            title="Solana Mainnet"
          >
            <View
              style={
                {
                  "flexDirection": "row",
                }
              }
            >
              <View
                style={
                  {
                    "alignItems": "center",
                    "backgroundColor": "#ffffff",
<<<<<<< HEAD
                    "borderRadius": 16,
=======
                    "borderRadius": 8,
>>>>>>> f1910d80
                    "height": 32,
                    "justifyContent": "center",
                    "marginRight": 16,
                    "overflow": "hidden",
                    "width": 32,
                  }
                }
                testID="cellbase-avatar"
              >
                <Image
                  onError={[Function]}
                  resizeMode="contain"
                  source={1}
                  style={
                    {
                      "height": 32,
                      "width": 32,
                    }
                  }
                  testID="network-avatar-image"
                />
              </View>
              <View
                style={
                  {
                    "alignItems": "flex-start",
                    "flex": 1,
                  }
                }
              >
                <Text
                  accessibilityRole="text"
                  numberOfLines={1}
                  style={
                    {
                      "color": "#141618",
                      "fontFamily": "EuclidCircularB-Regular",
                      "fontSize": 16,
                      "fontWeight": "400",
                      "letterSpacing": 0,
                      "lineHeight": 24,
                    }
                  }
                  testID="cellbase-avatar-title"
                >
                  Solana Mainnet
                </Text>
              </View>
              <View
                style={
                  {
                    "marginLeft": 16,
                  }
                }
              >
                <RCTSwitch
                  accessibilityRole="switch"
                  onChange={[Function]}
                  onResponderTerminationRequest={[Function]}
                  onStartShouldSetResponder={[Function]}
                  onTintColor="#0376c9"
                  style={
                    [
                      {
                        "height": 31,
                        "width": 51,
                      },
                      [
                        {
                          "alignSelf": "flex-start",
                        },
                        {
                          "backgroundColor": "#BBC0C566",
                          "borderRadius": 16,
                        },
                      ],
                    ]
                  }
                  testID="solana-incoming-transactions-toggle"
                  thumbTintColor="#ffffff"
                  tintColor="#BBC0C566"
                  value={false}
                />
              </View>
            </View>
          </TouchableOpacity>
        </View>
      </View>
      <Modal
        animationType="none"
        deviceHeight={null}
        deviceWidth={null}
        hardwareAccelerated={false}
        hideModalContentWhileAnimating={false}
        onBackdropPress={[Function]}
        onModalHide={[Function]}
        onModalWillHide={[Function]}
        onModalWillShow={[Function]}
        onRequestClose={[Function]}
        onSwipeComplete={[Function]}
        panResponderThreshold={4}
        scrollHorizontal={false}
        scrollOffset={0}
        scrollOffsetMax={0}
        scrollTo={null}
        statusBarTranslucent={false}
        supportedOrientations={
          [
            "portrait",
            "landscape",
          ]
        }
        swipeDirection="down"
        swipeThreshold={100}
        transparent={true}
        visible={false}
      />
      <View
        style={
          {
            "marginTop": 16,
          }
        }
      >
        <View
          style={
            {
              "alignItems": "center",
              "flexDirection": "row",
            }
          }
        >
          <Text
            accessibilityRole="text"
            style={
              {
                "color": "#141618",
                "flex": 1,
                "fontFamily": "EuclidCircularB-Medium",
                "fontSize": 16,
                "fontWeight": "500",
                "letterSpacing": 0,
                "lineHeight": 24,
              }
            }
          >
            Estimate balance changes
          </Text>
          <View
            style={
              {
                "marginLeft": 16,
              }
            }
          >
            <RCTSwitch
              accessibilityRole="switch"
              onChange={[Function]}
              onResponderTerminationRequest={[Function]}
              onStartShouldSetResponder={[Function]}
              onTintColor="#0376c9"
              style={
                [
                  {
                    "height": 31,
                    "width": 51,
                  },
                  [
                    {
                      "alignSelf": "flex-start",
                    },
                    {
                      "backgroundColor": "#BBC0C566",
                      "borderRadius": 16,
                    },
                  ],
                ]
              }
              thumbTintColor="#ffffff"
              tintColor="#BBC0C566"
              value={true}
            />
          </View>
        </View>
        <Text
          accessibilityRole="text"
          style={
            {
              "color": "#6a737d",
              "fontFamily": "EuclidCircularB-Regular",
              "fontSize": 14,
              "fontWeight": "400",
              "letterSpacing": 0,
              "lineHeight": 22,
              "marginTop": 8,
            }
          }
        >
          Turn this on to estimate balance changes of transactions before you confirm them. This doesn't guarantee the final outcome of your transactions. 
          <Text
            accessibilityRole="link"
            accessible={true}
            onPress={[Function]}
            onPressIn={[Function]}
            onPressOut={[Function]}
            style={
              {
                "backgroundColor": "transparent",
                "color": "#141618",
                "fontFamily": "EuclidCircularB-Regular",
                "fontSize": 14,
                "fontWeight": "400",
                "letterSpacing": 0,
                "lineHeight": 22,
              }
            }
            suppressHighlighting={true}
          >
            <Text
              accessibilityRole="text"
              style={
                {
                  "color": "#0376c9",
                  "fontFamily": "EuclidCircularB-Medium",
                  "fontSize": 14,
                  "fontWeight": "500",
                  "letterSpacing": 0,
                  "lineHeight": 22,
                }
              }
            >
              Learn more.
            </Text>
          </Text>
        </Text>
      </View>
      <Text
        accessibilityRole="text"
        style={
          {
            "color": "#6a737d",
            "fontFamily": "EuclidCircularB-Medium",
            "fontSize": 16,
            "fontWeight": "500",
            "letterSpacing": 0,
            "lineHeight": 24,
            "marginTop": 32,
          }
        }
      >
        Token, NFT, and ENS autodetection
      </Text>
      <View
        style={
          {
            "marginTop": 16,
          }
        }
      >
        <View
          style={
            {
              "alignItems": "center",
              "flexDirection": "row",
            }
          }
        >
          <Text
            accessibilityRole="text"
            style={
              {
                "color": "#141618",
                "flex": 1,
                "fontFamily": "EuclidCircularB-Medium",
                "fontSize": 16,
                "fontWeight": "500",
                "letterSpacing": 0,
                "lineHeight": 24,
              }
            }
          >
            Display NFT Media
          </Text>
          <View
            style={
              {
                "marginLeft": 16,
              }
            }
          >
            <RCTSwitch
              accessibilityRole="switch"
              onChange={[Function]}
              onResponderTerminationRequest={[Function]}
              onStartShouldSetResponder={[Function]}
              onTintColor="#0376c9"
              style={
                [
                  {
                    "height": 31,
                    "width": 51,
                  },
                  [
                    {
                      "alignSelf": "flex-start",
                    },
                    {
                      "backgroundColor": "#BBC0C566",
                      "borderRadius": 16,
                    },
                  ],
                ]
              }
              testID="nft-display-media-mode-section"
              thumbTintColor="#ffffff"
              tintColor="#BBC0C566"
              value={true}
            />
          </View>
        </View>
        <Text
          accessibilityRole="text"
          style={
            {
              "color": "#6a737d",
              "fontFamily": "EuclidCircularB-Regular",
              "fontSize": 14,
              "fontWeight": "400",
              "letterSpacing": 0,
              "lineHeight": 22,
              "marginTop": 8,
            }
          }
        >
          Displaying NFT media and data exposes your IP address to OpenSea or other third parties. NFT autodetection relies on this feature, and won't be available when turned off. If NFT media is fully located on IPFS, it can still be displayed even when this feature is turned off.
        </Text>
      </View>
      <View>
        <View
          style={
            {
              "marginTop": 32,
            }
          }
        >
          <View
            style={
              {
                "alignItems": "center",
                "flexDirection": "row",
              }
            }
          >
            <Text
              accessibilityRole="text"
              style={
                {
                  "color": "#141618",
                  "flex": 1,
                  "fontFamily": "EuclidCircularB-Medium",
                  "fontSize": 16,
                  "fontWeight": "500",
                  "letterSpacing": 0,
                  "lineHeight": 24,
                }
              }
            >
              Autodetect NFTs
            </Text>
            <View
              style={
                {
                  "marginLeft": 16,
                }
              }
            >
              <RCTSwitch
                accessibilityRole="switch"
                onChange={[Function]}
                onResponderTerminationRequest={[Function]}
                onStartShouldSetResponder={[Function]}
                onTintColor="#0376c9"
                style={
                  [
                    {
                      "height": 31,
                      "width": 51,
                    },
                    [
                      {
                        "alignSelf": "flex-start",
                      },
                      {
                        "backgroundColor": "#BBC0C566",
                        "borderRadius": 16,
                      },
                    ],
                  ]
                }
                testID="nft-opensea-autodetect-mode-section"
                thumbTintColor="#ffffff"
                tintColor="#BBC0C566"
                value={true}
              />
            </View>
          </View>
          <Text
            accessibilityRole="text"
            style={
              {
                "color": "#6a737d",
                "fontFamily": "EuclidCircularB-Regular",
                "fontSize": 14,
                "fontWeight": "400",
                "letterSpacing": 0,
                "lineHeight": 22,
                "marginTop": 8,
              }
            }
          >
            Let MetaMask add NFTs you own using third-party services (like OpenSea). Autodetecting NFTs exposes your IP and account address to these services. Enabling this feature could associate your IP address with your Ethereum address and display fake NFTs airdropped by scammers. You can add tokens manually to avoid this risk.
          </Text>
        </View>
      </View>
      <View
        style={
          {
            "marginTop": 32,
          }
        }
      >
        <View
          style={
            {
              "alignItems": "center",
              "flexDirection": "row",
            }
          }
        >
          <Text
            accessibilityRole="text"
            style={
              {
                "color": "#141618",
                "flex": 1,
                "fontFamily": "EuclidCircularB-Medium",
                "fontSize": 16,
                "fontWeight": "500",
                "letterSpacing": 0,
                "lineHeight": 24,
              }
            }
          >
            IPFS Gateway
          </Text>
          <View
            style={
              {
                "marginLeft": 16,
              }
            }
          >
            <RCTSwitch
              accessibilityRole="switch"
              onChange={[Function]}
              onResponderTerminationRequest={[Function]}
              onStartShouldSetResponder={[Function]}
              onTintColor="#0376c9"
              style={
                [
                  {
                    "height": 31,
                    "width": 51,
                  },
                  [
                    {
                      "alignSelf": "flex-start",
                    },
                    {
                      "backgroundColor": "#BBC0C566",
                      "borderRadius": 16,
                    },
                  ],
                ]
              }
              testID="IPFS_GATEWAY_SECTION"
              thumbTintColor="#ffffff"
              tintColor="#BBC0C566"
              value={true}
            />
          </View>
        </View>
        <Text
          accessibilityRole="text"
          style={
            {
              "color": "#6a737d",
              "fontFamily": "EuclidCircularB-Regular",
              "fontSize": 14,
              "fontWeight": "400",
              "letterSpacing": 0,
              "lineHeight": 22,
              "marginTop": 8,
            }
          }
        >
          MetaMask uses third-party services to show images of your NFTs stored on IPFS, display information related to ENS addresses entered in your browser's address bar, and fetch icons for different tokens. Your IP address may be exposed to these services when you’re using them.
        </Text>
        <View
          style={
            {
              "marginTop": 16,
            }
          }
        >
          <Text
            accessibilityRole="text"
            style={
              {
                "color": "#6a737d",
                "fontFamily": "EuclidCircularB-Regular",
                "fontSize": 14,
                "fontWeight": "400",
                "letterSpacing": 0,
                "lineHeight": 22,
                "marginTop": 8,
              }
            }
          >
            Choose your preferred IPFS gateway.
          </Text>
          <View
            style={
              {
                "borderColor": "#848c96",
                "borderRadius": 5,
                "borderWidth": 2,
                "marginTop": 16,
              }
            }
          >
            <View>
              <ActivityIndicator
                size="small"
              />
            </View>
          </View>
        </View>
      </View>
      <Text
        accessibilityRole="text"
        style={
          {
            "color": "#6a737d",
            "fontFamily": "EuclidCircularB-Medium",
            "fontSize": 16,
            "fontWeight": "500",
            "letterSpacing": 0,
            "lineHeight": 24,
            "marginTop": 32,
          }
        }
      >
        Security checks
      </Text>
      <View
        style={
          {
            "marginTop": 16,
          }
        }
      >
        <View>
          <View
            style={
              {
                "alignItems": "center",
                "flexDirection": "row",
              }
            }
          >
            <Text
              accessibilityRole="text"
              style={
                {
                  "color": "#141618",
                  "flex": 1,
                  "fontFamily": "EuclidCircularB-Medium",
                  "fontSize": 16,
                  "fontWeight": "500",
                  "letterSpacing": 0,
                  "lineHeight": 24,
                }
              }
            >
              Automatic security checks
            </Text>
            <View
              style={
                {
                  "marginLeft": 16,
                }
              }
            >
              <RCTSwitch
                accessibilityRole="switch"
                onChange={[Function]}
                onResponderTerminationRequest={[Function]}
                onStartShouldSetResponder={[Function]}
                onTintColor="#0376c9"
                style={
                  [
                    {
                      "height": 31,
                      "width": 51,
                    },
                    [
                      {
                        "alignSelf": "flex-start",
                      },
                      {
                        "backgroundColor": "#BBC0C566",
                        "borderRadius": 16,
                      },
                    ],
                  ]
                }
                thumbTintColor="#ffffff"
                tintColor="#BBC0C566"
                value={false}
              />
            </View>
          </View>
          <Text
            accessibilityRole="text"
            style={
              {
                "color": "#6a737d",
                "fontFamily": "EuclidCircularB-Regular",
                "fontSize": 14,
                "fontWeight": "400",
                "letterSpacing": 0,
                "lineHeight": 22,
                "marginTop": 8,
              }
            }
          >
            Automatically checking for updates may expose your IP address to GitHub servers. This only indicates that your IP address is using MetaMask. No other information or account addresses are exposed.
          </Text>
        </View>
      </View>
      <Text
        accessibilityRole="text"
        style={
          {
            "color": "#6a737d",
            "fontFamily": "EuclidCircularB-Medium",
            "fontSize": 16,
            "fontWeight": "500",
            "letterSpacing": 0,
            "lineHeight": 24,
            "marginTop": 32,
          }
        }
      >
        Analytics
      </Text>
      <View
        style={
          {
            "marginTop": 16,
          }
        }
        testID="metametrics-section"
      >
        <View
          style={
            {
              "alignItems": "center",
              "flexDirection": "row",
            }
          }
        >
          <Text
            accessibilityRole="text"
            style={
              {
                "color": "#141618",
                "flex": 1,
                "fontFamily": "EuclidCircularB-Medium",
                "fontSize": 16,
                "fontWeight": "500",
                "letterSpacing": 0,
                "lineHeight": 24,
              }
            }
          >
            Participate in MetaMetrics
          </Text>
          <View
            style={
              {
                "marginLeft": 16,
              }
            }
          >
            <RCTSwitch
              accessibilityRole="switch"
              disabled={false}
              onChange={[Function]}
              onResponderTerminationRequest={[Function]}
              onStartShouldSetResponder={[Function]}
              onTintColor="#0376c9"
              style={
                [
                  {
                    "height": 31,
                    "width": 51,
                  },
                  [
                    {
                      "alignSelf": "flex-start",
                    },
                    {
                      "backgroundColor": "#BBC0C566",
                      "borderRadius": 16,
                    },
                  ],
                ]
              }
              testID="metametrics-switch"
              thumbTintColor="#ffffff"
              tintColor="#BBC0C566"
              value={false}
            />
          </View>
        </View>
        <Text
          accessibilityRole="text"
          style={
            {
              "color": "#6a737d",
              "fontFamily": "EuclidCircularB-Regular",
              "fontSize": 14,
              "fontWeight": "400",
              "letterSpacing": 0,
              "lineHeight": 22,
              "marginTop": 8,
            }
          }
        >
          Allow MetaMetrics to collect basic usage and diagnostics data to improve our product. You can disable MetaMetrics for this device.
           
          <Text
            accessibilityRole="link"
            accessible={true}
            onPress={[Function]}
            onPressIn={[Function]}
            onPressOut={[Function]}
            style={
              {
                "backgroundColor": "transparent",
                "color": "#141618",
                "fontFamily": "EuclidCircularB-Regular",
                "fontSize": 14,
                "fontWeight": "400",
                "letterSpacing": 0,
                "lineHeight": 22,
              }
            }
            suppressHighlighting={true}
          >
            <Text
              accessibilityRole="text"
              style={
                {
                  "color": "#0376c9",
                  "fontFamily": "EuclidCircularB-Medium",
                  "fontSize": 14,
                  "fontWeight": "500",
                  "letterSpacing": 0,
                  "lineHeight": 22,
                }
              }
            >
              Learn more.
            </Text>
          </Text>
        </Text>
      </View>
      <View
        style={
          {
            "marginTop": 16,
          }
        }
        testID="metametrics-data-marketing-section"
      >
        <View
          style={
            {
              "alignItems": "center",
              "flexDirection": "row",
            }
          }
        >
          <Text
            accessibilityRole="text"
            style={
              {
                "color": "#141618",
                "flex": 1,
                "fontFamily": "EuclidCircularB-Medium",
                "fontSize": 16,
                "fontWeight": "500",
                "letterSpacing": 0,
                "lineHeight": 24,
              }
            }
          >
            Data collection for marketing
          </Text>
          <View
            style={
              {
                "marginLeft": 16,
              }
            }
          >
            <RCTSwitch
              accessibilityRole="switch"
              disabled={false}
              onChange={[Function]}
              onResponderTerminationRequest={[Function]}
              onStartShouldSetResponder={[Function]}
              onTintColor="#0376c9"
              style={
                [
                  {
                    "height": 31,
                    "width": 51,
                  },
                  [
                    {
                      "alignSelf": "flex-start",
                    },
                    {
                      "backgroundColor": "#BBC0C566",
                      "borderRadius": 16,
                    },
                  ],
                ]
              }
              testID="data-collection-switch"
              thumbTintColor="#ffffff"
              tintColor="#BBC0C566"
              value={false}
            />
          </View>
        </View>
        <Text
          accessibilityRole="text"
          style={
            {
              "color": "#6a737d",
              "fontFamily": "EuclidCircularB-Regular",
              "fontSize": 14,
              "fontWeight": "400",
              "letterSpacing": 0,
              "lineHeight": 22,
              "marginTop": 8,
            }
          }
        >
          We’ll use MetaMetrics to learn how you interact with our marketing communications. We may share relevant news (like product features and other materials).
        </Text>
      </View>
      <View
        style={
          {
            "marginTop": 32,
          }
        }
      >
        <Text
          accessibilityRole="text"
          style={
            {
              "color": "#141618",
              "fontFamily": "EuclidCircularB-Medium",
              "fontSize": 16,
              "fontWeight": "500",
              "letterSpacing": 0,
              "lineHeight": 24,
            }
          }
        >
          Delete MetaMetrics data
        </Text>
        <Text
          accessibilityRole="text"
          style={
            {
              "color": "#6a737d",
              "fontFamily": "EuclidCircularB-Regular",
              "fontSize": 14,
              "fontWeight": "400",
              "letterSpacing": 0,
              "lineHeight": 22,
              "marginTop": 8,
            }
          }
        >
          <Text
            accessibilityRole="text"
            style={
              {
                "color": "#6a737d",
                "fontFamily": "EuclidCircularB-Regular",
                "fontSize": 14,
                "fontWeight": "400",
                "letterSpacing": 0,
                "lineHeight": 22,
              }
            }
          >
            This will delete historical
          </Text>
           
          <Text
            accessibilityRole="link"
            accessible={true}
            onPress={[Function]}
            onPressIn={[Function]}
            onPressOut={[Function]}
            style={
              {
                "backgroundColor": "transparent",
                "color": "#141618",
                "fontFamily": "EuclidCircularB-Regular",
                "fontSize": 14,
                "fontWeight": "400",
                "letterSpacing": 0,
                "lineHeight": 22,
              }
            }
            suppressHighlighting={true}
          >
            <Text
              accessibilityRole="text"
              style={
                {
                  "color": "#0376c9",
                  "fontFamily": "EuclidCircularB-Medium",
                  "fontSize": 14,
                  "fontWeight": "500",
                  "letterSpacing": 0,
                  "lineHeight": 22,
                }
              }
            >
              MetaMetrics
            </Text>
          </Text>
           
          <Text
            accessibilityRole="text"
            style={
              {
                "color": "#6a737d",
                "fontFamily": "EuclidCircularB-Regular",
                "fontSize": 14,
                "fontWeight": "400",
                "letterSpacing": 0,
                "lineHeight": 22,
              }
            }
          >
            data associated with your wallet.
          </Text>
           
          <Text
            accessibilityRole="text"
            style={
              {
                "color": "#6a737d",
                "fontFamily": "EuclidCircularB-Regular",
                "fontSize": 14,
                "fontWeight": "400",
                "letterSpacing": 0,
                "lineHeight": 22,
              }
            }
          >
            Your wallet and accounts will remain exactly as they are now after this data has been deleted. This process may take up to 30 days. View our
          </Text>
           
          <Text
            accessibilityRole="link"
            accessible={true}
            onPress={[Function]}
            onPressIn={[Function]}
            onPressOut={[Function]}
            style={
              {
                "backgroundColor": "transparent",
                "color": "#141618",
                "fontFamily": "EuclidCircularB-Regular",
                "fontSize": 14,
                "fontWeight": "400",
                "letterSpacing": 0,
                "lineHeight": 22,
              }
            }
            suppressHighlighting={true}
          >
            <Text
              accessibilityRole="text"
              style={
                {
                  "color": "#0376c9",
                  "fontFamily": "EuclidCircularB-Medium",
                  "fontSize": 14,
                  "fontWeight": "500",
                  "letterSpacing": 0,
                  "lineHeight": 22,
                }
              }
            >
              Privacy Policy.
            </Text>
          </Text>
        </Text>
        <View
          style={
            {
              "marginTop": 16,
            }
          }
        >
          <TouchableOpacity
            accessibilityRole="button"
            accessible={true}
            activeOpacity={1}
            disabled={false}
            onPress={[Function]}
            onPressIn={[Function]}
            onPressOut={[Function]}
            style={
              {
                "alignItems": "center",
                "alignSelf": "stretch",
                "backgroundColor": "transparent",
                "borderColor": "#0376c9",
                "borderRadius": 24,
                "borderWidth": 1,
                "flexDirection": "row",
                "height": 48,
                "justifyContent": "center",
                "paddingHorizontal": 16,
              }
            }
            testID="delete-metrics-button"
          >
            <Text
              accessibilityRole="text"
              style={
                {
                  "color": "#0376c9",
                  "fontFamily": "EuclidCircularB-Medium",
                  "fontSize": 14,
                  "fontWeight": "500",
                  "letterSpacing": 0,
                  "lineHeight": 22,
                }
              }
            >
              Delete MetaMetrics data
            </Text>
          </TouchableOpacity>
        </View>
      </View>
      <Modal
        animationType="none"
        deviceHeight={null}
        deviceWidth={null}
        hardwareAccelerated={false}
        hideModalContentWhileAnimating={false}
        onBackdropPress={[Function]}
        onModalHide={[Function]}
        onModalWillHide={[Function]}
        onModalWillShow={[Function]}
        onRequestClose={[Function]}
        onSwipeComplete={[Function]}
        panResponderThreshold={4}
        scrollHorizontal={false}
        scrollOffset={0}
        scrollOffsetMax={0}
        scrollTo={null}
        statusBarTranslucent={false}
        supportedOrientations={
          [
            "portrait",
            "landscape",
          ]
        }
        swipeDirection="down"
        swipeThreshold={100}
        transparent={true}
        visible={false}
      />
      <View
        style={
          {
            "marginTop": 32,
          }
        }
      >
        <Text
          accessibilityRole="text"
          style={
            {
              "color": "#141618",
              "fontFamily": "EuclidCircularB-Medium",
              "fontSize": 16,
              "fontWeight": "500",
              "letterSpacing": 0,
              "lineHeight": 24,
            }
          }
        >
          Delete wallet
        </Text>
        <Text
          accessibilityRole="text"
          style={
            {
              "color": "#6a737d",
              "fontFamily": "EuclidCircularB-Regular",
              "fontSize": 14,
              "fontWeight": "400",
              "letterSpacing": 0,
              "lineHeight": 22,
              "marginTop": 8,
            }
          }
        >
          <Text>
            This will remove all wallet related data from your device. Your accounts exist on the blockchain and are not related to MetaMask. You can always recover your accounts using your Secret Recovery Phrase.
          </Text>
        </Text>
        <View
          style={
            {
              "marginTop": 16,
            }
          }
        >
          <TouchableOpacity
            accessibilityRole="button"
            accessible={true}
            activeOpacity={1}
            onPress={[Function]}
            onPressIn={[Function]}
            onPressOut={[Function]}
            style={
              {
                "alignItems": "center",
                "alignSelf": "stretch",
                "backgroundColor": "transparent",
                "borderColor": "#0376c9",
                "borderRadius": 24,
                "borderWidth": 1,
                "flexDirection": "row",
                "height": 48,
                "justifyContent": "center",
                "paddingHorizontal": 16,
              }
            }
            testID="security-settings-delete-wallet-buttons"
          >
            <Text
              accessibilityRole="text"
              style={
                {
                  "color": "#0376c9",
                  "fontFamily": "EuclidCircularB-Medium",
                  "fontSize": 14,
                  "fontWeight": "500",
                  "letterSpacing": 0,
                  "lineHeight": 22,
                }
              }
            >
              Delete wallet
            </Text>
          </TouchableOpacity>
        </View>
      </View>
      <Modal
        animationType="none"
        deviceHeight={null}
        deviceWidth={null}
        hardwareAccelerated={false}
        hideModalContentWhileAnimating={false}
        onBackdropPress={[Function]}
        onModalHide={[Function]}
        onModalWillHide={[Function]}
        onModalWillShow={[Function]}
        onRequestClose={[Function]}
        onSwipeComplete={[Function]}
        panResponderThreshold={4}
        scrollHorizontal={false}
        scrollOffset={0}
        scrollOffsetMax={0}
        scrollTo={null}
        statusBarTranslucent={false}
        supportedOrientations={
          [
            "portrait",
            "landscape",
          ]
        }
        swipeDirection="down"
        swipeThreshold={100}
        transparent={true}
        visible={false}
      />
    </View>
    <Modal
      animationType="none"
      deviceHeight={null}
      deviceWidth={null}
      hardwareAccelerated={false}
      hideModalContentWhileAnimating={false}
      onBackdropPress={[Function]}
      onModalHide={[Function]}
      onModalWillHide={[Function]}
      onModalWillShow={[Function]}
      onRequestClose={[Function]}
      onSwipeComplete={[Function]}
      panResponderThreshold={4}
      scrollHorizontal={false}
      scrollOffset={0}
      scrollOffsetMax={0}
      scrollTo={null}
      statusBarTranslucent={false}
      supportedOrientations={
        [
          "portrait",
          "landscape",
        ]
      }
      swipeDirection="down"
      swipeThreshold={100}
      transparent={true}
      visible={false}
    />
  </View>
</RCTScrollView>
`;<|MERGE_RESOLUTION|>--- conflicted
+++ resolved
@@ -1923,11 +1923,7 @@
                   {
                     "alignItems": "center",
                     "backgroundColor": "#ffffff",
-<<<<<<< HEAD
-                    "borderRadius": 16,
-=======
                     "borderRadius": 8,
->>>>>>> f1910d80
                     "height": 32,
                     "justifyContent": "center",
                     "marginRight": 16,
