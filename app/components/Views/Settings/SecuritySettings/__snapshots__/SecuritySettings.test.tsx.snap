--- conflicted
+++ resolved
@@ -2264,8 +2264,6 @@
           }
         }
       >
-<<<<<<< HEAD
-=======
         Security checks
       </Text>
       <View
@@ -2374,7 +2372,6 @@
           }
         }
       >
->>>>>>> d7aec8ab
         Analytics
       </Text>
       <View
