--- conflicted
+++ resolved
@@ -232,10 +232,6 @@
 		 * completed the seed phrase backup flow
 		 */
 		seedphraseBackedUp: PropTypes.bool,
-		/**
-		 * Indicates whether analytics is enabled
-		 */
-		analyticsEnabled: PropTypes.bool,
 	};
 
 	static navigationOptions = ({ navigation }) =>
@@ -247,10 +243,7 @@
 		biometryType: false,
 		browserHistoryModalVisible: false,
 		cookiesModalVisible: false,
-<<<<<<< HEAD
-=======
 		analyticsEnabled: false,
->>>>>>> 1f22e906
 		passcodeChoice: false,
 		showHint: false,
 		hintText: '',
@@ -301,10 +294,7 @@
 
 	componentDidMount = async () => {
 		const biometryType = await SecureKeychain.getSupportedBiometryType();
-<<<<<<< HEAD
-=======
 		const analyticsEnabled = Analytics.getEnabled();
->>>>>>> 1f22e906
 		const currentSeedphraseHints = await AsyncStorage.getItem(SEED_PHRASE_HINTS);
 		const parsedHints = currentSeedphraseHints && JSON.parse(currentSeedphraseHints);
 		const manualBackup = parsedHints?.manualBackup;
@@ -321,19 +311,13 @@
 			this.setState({
 				biometryType: biometryType && Device.isAndroid() ? 'biometrics' : biometryType,
 				biometryChoice: !!biometryChoice,
-<<<<<<< HEAD
-=======
 				analyticsEnabled,
->>>>>>> 1f22e906
 				passcodeChoice: passcodeEnabled,
 				hintText: manualBackup,
 			});
 		} else {
 			this.setState({
-<<<<<<< HEAD
-=======
 				analyticsEnabled,
->>>>>>> 1f22e906
 				hintText: manualBackup,
 			});
 		}
@@ -475,18 +459,12 @@
 	toggleMetricsOptIn = async (value) => {
 		if (value) {
 			Analytics.enable();
-<<<<<<< HEAD
-=======
 			this.setState({ analyticsEnabled: true });
->>>>>>> 1f22e906
 			await this.trackOptInEvent('Metrics Opt In');
 		} else {
 			await this.trackOptInEvent('Metrics Opt Out');
 			Analytics.disable();
-<<<<<<< HEAD
-=======
 			this.setState({ analyticsEnabled: false });
->>>>>>> 1f22e906
 			Alert.alert(
 				strings('app_settings.metametrics_opt_out'),
 				strings('app_settings.metrametrics_restart_required')
@@ -555,17 +533,13 @@
 	onBack = () => this.props.navigation.goBack();
 
 	render = () => {
-		const { approvedHosts, seedphraseBackedUp, browserHistory, privacyMode, thirdPartyApiMode, analyticsEnabled } =
-			this.props;
+		const { approvedHosts, seedphraseBackedUp, browserHistory, privacyMode, thirdPartyApiMode } = this.props;
 		const {
 			approvalModalVisible,
 			biometryType,
 			browserHistoryModalVisible,
 			cookiesModalVisible,
-<<<<<<< HEAD
-=======
 			analyticsEnabled,
->>>>>>> 1f22e906
 			loading,
 			hintText,
 		} = this.state;
@@ -843,7 +817,6 @@
 	keyrings: state.engine.backgroundState.KeyringController.keyrings,
 	passwordHasBeenSet: state.user.passwordSet,
 	seedphraseBackedUp: state.user.seedphraseBackedUp,
-	analyticsEnabled: state.analytics.enabled,
 });
 
 const mapDispatchToProps = (dispatch) => ({
