--- conflicted
+++ resolved
@@ -10,10 +10,7 @@
 	ActivityIndicator,
 	TouchableOpacity,
 	Keyboard,
-<<<<<<< HEAD
-	InteractionManager
-=======
->>>>>>> 57afe4ca
+	InteractionManager,
 } from 'react-native';
 import AsyncStorage from '@react-native-community/async-storage';
 import { connect } from 'react-redux';
@@ -477,7 +474,7 @@
 		this.props.navigation.navigate('AccountBackupStep1B');
 		InteractionManager.runAfterInteractions(() => {
 			AnalyticsV2.trackEvent(AnalyticsV2.ANALYTICS_EVENTS.WALLET_SECURITY_STARTED, {
-				source: 'Settings'
+				source: 'Settings',
 			});
 		});
 	};
