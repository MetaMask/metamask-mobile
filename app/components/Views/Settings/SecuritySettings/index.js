--- conflicted
+++ resolved
@@ -377,12 +377,7 @@
 
   componentDidMount = async () => {
     this.updateNavBar();
-<<<<<<< HEAD
     const analyticsEnabled = Analytics.getEnabled();
-=======
-    const biometryType = await SecureKeychain.getSupportedBiometryType();
-    const analyticsEnabled = Analytics.checkEnabled();
->>>>>>> 79a5293d
     const currentSeedphraseHints = await AsyncStorage.getItem(
       SEED_PHRASE_HINTS,
     );
