import PropTypes from 'prop-types';
import React, { PureComponent } from 'react';
import {
  Alert,
  StyleSheet,
  Switch,
  Text,
  ScrollView,
  View,
  ActivityIndicator,
  TouchableOpacity,
  Keyboard,
  InteractionManager,
  Linking,
} from 'react-native';
import AsyncStorage from '@react-native-community/async-storage';
import { connect } from 'react-redux';
import { MAINNET } from '../../../../constants/network';
import ActionModal from '../../../UI/ActionModal';
import SecureKeychain from '../../../../core/SecureKeychain';
import SelectComponent from '../../../UI/SelectComponent';
import StyledButton from '../../../UI/StyledButton';
import SettingsNotification from '../../../UI/SettingsNotification';
import { clearHistory } from '../../../../actions/browser';
import {
  clearHosts,
  setPrivacyMode,
  setThirdPartyApiMode,
} from '../../../../actions/privacy';
import {
  fontStyles,
  colors as importedColors,
} from '../../../../styles/common';
import Logger from '../../../../util/Logger';
import Device from '../../../../util/device';
import { getNavigationOptionsTitle } from '../../../UI/Navbar';
import { setLockTime } from '../../../../actions/settings';
import { strings } from '../../../../../locales/i18n';
import Analytics from '../../../../core/Analytics';
import { passwordSet } from '../../../../actions/user';
import Engine from '../../../../core/Engine';
import AppConstants from '../../../../core/AppConstants';
import {
  EXISTING_USER,
  BIOMETRY_CHOICE,
  PASSCODE_CHOICE,
  TRUE,
  PASSCODE_DISABLED,
  BIOMETRY_CHOICE_DISABLED,
  SEED_PHRASE_HINTS,
} from '../../../../constants/storage';

import CookieManager from '@react-native-community/cookies';
import Icon from 'react-native-vector-icons/FontAwesome';
import HintModal from '../../../UI/HintModal';
import AnalyticsV2, {
  trackErrorAsAnalytics,
} from '../../../../util/analyticsV2';
import SeedPhraseVideo from '../../../UI/SeedPhraseVideo';
import {
  useAppThemeFromContext,
  mockTheme,
  ThemeContext,
} from '../../../../util/theme';
<<<<<<< HEAD
=======
import {
  CHANGE_PASSWORD_TITLE_ID,
  CHANGE_PASSWORD_BUTTON_ID,
  REVEAL_SECRET_RECOVERY_PHRASE_BUTTON_ID,
} from '../../../../constants/test-ids';
>>>>>>> 161c5a35

const isIos = Device.isIos();
const LEARN_MORE_URL =
  'https://metamask.zendesk.com/hc/en-us/articles/360015489591-Basic-Safety-and-Security-Tips-for-MetaMask';

const createStyles = (colors) =>
  StyleSheet.create({
    wrapper: {
      backgroundColor: colors.background.default,
      flex: 1,
      padding: 24,
      paddingBottom: 48,
    },
    title: {
      ...fontStyles.normal,
      color: colors.text.default,
      fontSize: 20,
      lineHeight: 20,
      paddingTop: 4,
      marginTop: -4,
    },
    bump: {
      marginBottom: 10,
    },
    heading: {
      fontSize: 24,
      lineHeight: 30,
      marginBottom: 24,
    },
    desc: {
      ...fontStyles.normal,
      color: colors.text.alternative,
      fontSize: 14,
      lineHeight: 20,
      marginTop: 12,
    },
    learnMore: {
      ...fontStyles.normal,
      color: colors.primary.default,
      fontSize: 14,
      lineHeight: 20,
    },
    switchElement: {
      marginTop: 18,
      alignSelf: 'flex-start',
    },
    setting: {
      marginTop: 50,
    },
    firstSetting: {
      marginTop: 0,
    },
    modalView: {
      alignItems: 'center',
      flex: 1,
      flexDirection: 'column',
      justifyContent: 'center',
      padding: 20,
    },
    modalText: {
      ...fontStyles.normal,
      fontSize: 18,
      textAlign: 'center',
      color: colors.text.default,
    },
    modalTitle: {
      ...fontStyles.bold,
      fontSize: 22,
      textAlign: 'center',
      marginBottom: 20,
      color: colors.text.default,
    },
    confirm: {
      marginTop: 18,
    },
    protect: {
      flexDirection: 'row',
      justifyContent: 'space-between',
    },
    col: {
      width: '48%',
    },
    inner: {
      paddingBottom: 112,
    },
    picker: {
      borderColor: colors.border.default,
      borderRadius: 5,
      borderWidth: 2,
      marginTop: 16,
    },
    loader: {
      flex: 1,
      alignItems: 'center',
      justifyContent: 'center',
    },
    warningText: {
      color: colors.text.default,
      fontSize: 12,
      flex: 1,
      ...fontStyles.normal,
    },
    warningTextRed: {
      color: colors.text.default,
    },
    warningTextGreen: {
      color: colors.text.default,
    },
    warningBold: {
      ...fontStyles.bold,
      color: colors.primary.default,
    },
    viewHint: {
      padding: 5,
    },
    switch: {
      alignSelf: 'flex-start',
    },
  });

const Heading = ({ children, first }) => {
  const { colors } = useAppThemeFromContext() || mockTheme;
  const styles = createStyles(colors);

  return (
    <View style={[styles.setting, first && styles.firstSetting]}>
      <Text style={[styles.title, styles.heading]}>{children}</Text>
    </View>
  );
};

const WarningIcon = () => {
  const { colors } = useAppThemeFromContext() || mockTheme;

  return (
    <Icon size={16} color={colors.error.default} name="exclamation-triangle" />
  );
};

Heading.propTypes = {
  children: PropTypes.oneOfType([
    PropTypes.arrayOf(PropTypes.node),
    PropTypes.node,
  ]),
  first: PropTypes.bool,
};

/**
 * Main view for app configurations
 */
class Settings extends PureComponent {
  static propTypes = {
    /**
     * Indicates whether privacy mode is enabled
     */
    privacyMode: PropTypes.bool,
    /**
     * Called to toggle privacy mode
     */
    setPrivacyMode: PropTypes.func,
    /**
     * Called to toggle set party api mode
     */
    setThirdPartyApiMode: PropTypes.func,
    /**
     * Indicates whether third party API mode is enabled
     */
    thirdPartyApiMode: PropTypes.bool,
    /**
     * Called to set the passwordSet flag
     */
    passwordSet: PropTypes.func,
    /**
<<<<<<< HEAD
		/* navigation object required to push new views
		*/
=======
    /* navigation object required to push new views
    */
>>>>>>> 161c5a35
    navigation: PropTypes.object,
    /**
     * Map of hostnames with approved account access
     */
    approvedHosts: PropTypes.object,
    /**
     * Called to clear all hostnames with account access
     */
    clearHosts: PropTypes.func,
    /**
     * Array of visited websites
     */
    browserHistory: PropTypes.array,
    /**
     * Called to clear the list of visited urls
     */
    clearBrowserHistory: PropTypes.func,
    /**
     * Called to set the active search engine
     */
    setLockTime: PropTypes.func,
    /**
     * Active search engine
     */
    lockTime: PropTypes.number,
    /**
     * Selected address as string
     */
    selectedAddress: PropTypes.string,
    /**
     * List of accounts from the AccountTrackerController
     */
    accounts: PropTypes.object,
    /**
     * List of accounts from the PreferencesController
     */
    identities: PropTypes.object,
    /**
     * redux flag that indicates if the user
     * completed the seed phrase backup flow
     */
    seedphraseBackedUp: PropTypes.bool,
    /**
     * State of OpenSea Enable toggle
     */
    openSeaEnabled: PropTypes.bool,
    /**
     * State of NFT detection toggle
     */
    useCollectibleDetection: PropTypes.bool,
    /**
     * Route passed in props from navigation
     */
    route: PropTypes.object,
    /**
     * Type of network
     */
    type: PropTypes.string,
  };

  state = {
    approvalModalVisible: false,
    biometryChoice: null,
    biometryType: false,
    browserHistoryModalVisible: false,
    cookiesModalVisible: false,
    analyticsEnabled: false,
    passcodeChoice: false,
    showHint: false,
    hintText: '',
  };

  autolockOptions = [
    {
      value: '0',
      label: strings('app_settings.autolock_immediately'),
      key: '0',
    },
    {
      value: '5000',
      label: strings('app_settings.autolock_after', { time: 5 }),
      key: '5000',
    },
    {
      value: '15000',
      label: strings('app_settings.autolock_after', { time: 15 }),
      key: '15000',
    },
    {
      value: '30000',
      label: strings('app_settings.autolock_after', { time: 30 }),
      key: '30000',
    },
    {
      value: '60000',
      label: strings('app_settings.autolock_after', { time: 60 }),
      key: '60000',
    },
    {
      value: '300000',
      label: strings('app_settings.autolock_after_minutes', { time: 5 }),
      key: '300000',
    },
    {
      value: '600000',
      label: strings('app_settings.autolock_after_minutes', { time: 10 }),
      key: '600000',
    },
    {
      value: '-1',
      label: strings('app_settings.autolock_never'),
      key: '-1',
    },
  ];

  scrollView = undefined;

  updateNavBar = () => {
    const { navigation } = this.props;
    const colors = this.context.colors || mockTheme.colors;
    navigation.setOptions(
      getNavigationOptionsTitle(
        strings('app_settings.security_title'),
        navigation,
        false,
        colors,
      ),
    );
  };

  componentDidMount = async () => {
    this.updateNavBar();
    const biometryType = await SecureKeychain.getSupportedBiometryType();
    const analyticsEnabled = Analytics.getEnabled();
    const currentSeedphraseHints = await AsyncStorage.getItem(
      SEED_PHRASE_HINTS,
    );
    const parsedHints =
      currentSeedphraseHints && JSON.parse(currentSeedphraseHints);
    const manualBackup = parsedHints?.manualBackup;

    if (biometryType) {
      let passcodeEnabled = false;
      const biometryChoice = await AsyncStorage.getItem(BIOMETRY_CHOICE);
      if (!biometryChoice) {
        const passcodeChoice = await AsyncStorage.getItem(PASSCODE_CHOICE);
        if (passcodeChoice !== '' && passcodeChoice === TRUE) {
          passcodeEnabled = true;
        }
      }
      this.setState({
        biometryType:
          biometryType && Device.isAndroid() ? 'biometrics' : biometryType,
        biometryChoice: !!biometryChoice,
        analyticsEnabled,
        passcodeChoice: passcodeEnabled,
        hintText: manualBackup,
      });
    } else {
      this.setState({
        analyticsEnabled,
        hintText: manualBackup,
      });
    }

    if (this.props.route?.params?.scrollToBottom)
      this.scrollView?.scrollToEnd({ animated: true });
  };

  componentDidUpdate = async () => {
    this.updateNavBar();
  };

  onSingInWithBiometrics = async (enabled) => {
    this.setState({ loading: true }, async () => {
      let credentials;
      try {
        credentials = await SecureKeychain.getGenericPassword();
      } catch (error) {
        Logger.error(error);
      }
      if (credentials && credentials.password !== '') {
        this.storeCredentials(credentials.password, enabled, 'biometryChoice');
      } else {
        this.props.navigation.navigate('EnterPasswordSimple', {
          onPasswordSet: (password) => {
            this.storeCredentials(password, enabled, 'biometryChoice');
          },
        });
      }
    });
  };

  isMainnet = () => this.props.type === MAINNET;

  onSignInWithPasscode = async (enabled) => {
    this.setState({ loading: true }, async () => {
      let credentials;
      try {
        credentials = await SecureKeychain.getGenericPassword();
      } catch (error) {
        Logger.error(error);
      }

      if (credentials && credentials.password !== '') {
        this.storeCredentials(credentials.password, enabled, 'passcodeChoice');
      } else {
        this.props.navigation.navigate('EnterPasswordSimple', {
          onPasswordSet: (password) => {
            this.storeCredentials(password, enabled, 'passcodeChoice');
          },
        });
      }
    });
  };

  storeCredentials = async (password, enabled, type) => {
    try {
      await SecureKeychain.resetGenericPassword();

      await Engine.context.KeyringController.exportSeedPhrase(password);

      await AsyncStorage.setItem(EXISTING_USER, TRUE);

      if (!enabled) {
        this.setState({ [type]: false, loading: false });
        if (type === 'passcodeChoice') {
          await AsyncStorage.setItem(PASSCODE_DISABLED, TRUE);
        } else if (type === 'biometryChoice') {
          await AsyncStorage.setItem(BIOMETRY_CHOICE_DISABLED, TRUE);
        }

        return;
      }

      if (type === 'passcodeChoice')
        await SecureKeychain.setGenericPassword(
          password,
          SecureKeychain.TYPES.PASSCODE,
        );
      else if (type === 'biometryChoice')
        await SecureKeychain.setGenericPassword(
          password,
          SecureKeychain.TYPES.BIOMETRICS,
        );

      this.props.passwordSet();

      if (this.props.lockTime === -1) {
        this.props.setLockTime(AppConstants.DEFAULT_LOCK_TIMEOUT);
      }

      this.setState({ [type]: true, loading: false });
    } catch (e) {
      if (e.message === 'Invalid password') {
        Alert.alert(
          strings('app_settings.invalid_password'),
          strings('app_settings.invalid_password_message'),
        );
        trackErrorAsAnalytics('SecuritySettings: Invalid password', e?.message);
      } else {
        Logger.error(e, 'SecuritySettings:biometrics');
      }
      this.setState({ [type]: !enabled, loading: false });
    }
  };

  toggleClearApprovalsModal = () => {
    this.setState({ approvalModalVisible: !this.state.approvalModalVisible });
  };

  toggleClearBrowserHistoryModal = () => {
    this.setState({
      browserHistoryModalVisible: !this.state.browserHistoryModalVisible,
    });
  };

  toggleClearCookiesModal = () => {
    this.setState({ cookiesModalVisible: !this.state.cookiesModalVisible });
  };

  clearApprovals = () => {
    this.props.clearHosts();
    this.toggleClearApprovalsModal();
  };

  clearBrowserHistory = () => {
    this.props.clearBrowserHistory();
    this.toggleClearBrowserHistoryModal();
  };

  clearCookies = () => {
    CookieManager.clearAll().then(() => {
      Logger.log('Browser cookies cleared');
      this.toggleClearCookiesModal();
    });
  };

  togglePrivacy = (value) => {
    this.props.setPrivacyMode(value);
  };

  toggleThirdPartyAPI = (value) => {
    this.props.setThirdPartyApiMode(value);
  };

  toggleOpenSeaApi = (value) => {
    const { PreferencesController } = Engine.context;
    PreferencesController?.setOpenSeaEnabled(value);
    if (!value) PreferencesController?.setUseCollectibleDetection(value);
  };

  toggleNftAutodetect = (value) => {
    const { PreferencesController } = Engine.context;
    PreferencesController.setUseCollectibleDetection(value);
  };

  /**
   * Track the event of opt in or opt out.
   * @param AnalyticsOptionSelected - User selected option regarding the tracking of events
   */
  trackOptInEvent = (AnalyticsOptionSelected) => {
    InteractionManager.runAfterInteractions(async () => {
      AnalyticsV2.trackEvent(
        AnalyticsV2.ANALYTICS_EVENTS.ANALYTICS_PREFERENCE_SELECTED,
        {
          analytics_option_selected: AnalyticsOptionSelected,
          updated_after_onboarding: true,
        },
      );
    });
  };

  toggleMetricsOptIn = async (value) => {
    if (value) {
      Analytics.enable();
      this.setState({ analyticsEnabled: true });
      await this.trackOptInEvent('Metrics Opt In');
    } else {
      await this.trackOptInEvent('Metrics Opt Out');
      Analytics.disable();
      this.setState({ analyticsEnabled: false });
      Alert.alert(
        strings('app_settings.metametrics_opt_out'),
        strings('app_settings.metametrics_restart_required'),
      );
    }
  };

  goToRevealPrivateCredential = () => {
<<<<<<< HEAD
    AnalyticsV2.trackEvent(AnalyticsV2.REVEAL_SRP_INITIATED);
=======
    AnalyticsV2.trackEvent(AnalyticsV2.ANALYTICS_EVENTS.REVEAL_SRP_INITIATED);
>>>>>>> 161c5a35
    this.props.navigation.navigate('RevealPrivateCredentialView', {
      privateCredentialName: 'seed_phrase',
    });
  };

  goToExportPrivateKey = () => {
<<<<<<< HEAD
=======
    AnalyticsV2.trackEvent(
      AnalyticsV2.ANALYTICS_EVENTS.REVEAL_PRIVATE_KEY_INITIATED,
    );
>>>>>>> 161c5a35
    this.props.navigation.navigate('RevealPrivateCredentialView', {
      privateCredentialName: 'private_key',
    });
  };

  selectLockTime = (lockTime) => {
    this.props.setLockTime(parseInt(lockTime, 10));
  };

  goToBackup = () => {
    this.props.navigation.navigate('AccountBackupStep1B');
    InteractionManager.runAfterInteractions(() => {
      AnalyticsV2.trackEvent(
        AnalyticsV2.ANALYTICS_EVENTS.WALLET_SECURITY_STARTED,
        {
          source: 'Settings',
        },
      );
    });
  };

  resetPassword = () => {
    this.props.navigation.navigate('ResetPassword');
  };

  saveHint = async () => {
    const { hintText } = this.state;
    if (!hintText) return;
    this.toggleHint();
    const currentSeedphraseHints = await AsyncStorage.getItem(
      SEED_PHRASE_HINTS,
    );
    const parsedHints = JSON.parse(currentSeedphraseHints);
    await AsyncStorage.setItem(
      SEED_PHRASE_HINTS,
      JSON.stringify({ ...parsedHints, manualBackup: hintText }),
    );
  };

  toggleHint = () => {
    this.setState((state) => ({ showHint: !state.showHint }));
  };

  handleChangeText = (text) => this.setState({ hintText: text });

  getStyles = () => {
    const colors = this.context.colors || mockTheme.colors;
    return { colors, styles: createStyles(colors) };
  };

  renderHint = () => {
    const { showHint, hintText } = this.state;
    return (
      <HintModal
        onConfirm={this.saveHint}
        onCancel={this.toggleHint}
        modalVisible={showHint}
        onRequestClose={Keyboard.dismiss}
        value={hintText}
        onChangeText={this.handleChangeText}
      />
    );
  };

  onBack = () => this.props.navigation.goBack();

  renderProtectYourWalletSection = () => {
    const { seedphraseBackedUp } = this.props;
    const { hintText } = this.state;
    const { styles } = this.getStyles();

    return (
      <View style={[styles.setting, styles.firstSetting]}>
        <Text style={[styles.title, styles.bump]}>
          {!seedphraseBackedUp ? (
            <>
              <WarningIcon />{' '}
            </>
          ) : null}
          <Text style={[styles.title, styles.bump]}>
            {strings('app_settings.protect_title')}
          </Text>
        </Text>

        <SeedPhraseVideo onClose={this.onBack} />

        <Text style={styles.desc}>
          {strings(
            seedphraseBackedUp
              ? 'app_settings.protect_desc'
              : 'app_settings.protect_desc_no_backup',
          )}
        </Text>

        {!seedphraseBackedUp && (
          <TouchableOpacity onPress={() => Linking.openURL(LEARN_MORE_URL)}>
            <Text style={styles.learnMore}>
              {strings('app_settings.learn_more')}
            </Text>
          </TouchableOpacity>
        )}

        <SettingsNotification isWarning={!seedphraseBackedUp}>
          <Text
            style={[
              styles.warningText,
              seedphraseBackedUp
                ? styles.warningTextGreen
                : styles.warningTextRed,
              styles.marginLeft,
            ]}
          >
            {strings(
              seedphraseBackedUp
                ? 'app_settings.seedphrase_backed_up'
                : 'app_settings.seedphrase_not_backed_up',
            )}
          </Text>
          {hintText && seedphraseBackedUp ? (
            <TouchableOpacity style={styles.viewHint} onPress={this.toggleHint}>
              <Text style={[styles.warningText, styles.warningBold]}>
                {strings('app_settings.view_hint')}
              </Text>
            </TouchableOpacity>
          ) : null}
        </SettingsNotification>

        {!seedphraseBackedUp ? (
          <StyledButton
            type="blue"
            onPress={this.goToBackup}
            containerStyle={styles.confirm}
          >
            {strings('app_settings.back_up_now')}
          </StyledButton>
        ) : (
          <StyledButton
            type="normal"
            onPress={this.goToRevealPrivateCredential}
            containerStyle={styles.confirm}
<<<<<<< HEAD
            testID={'reveal-seed-button'}
=======
            testID={REVEAL_SECRET_RECOVERY_PHRASE_BUTTON_ID}
>>>>>>> 161c5a35
          >
            {strings('reveal_credential.seed_phrase_title')}
          </StyledButton>
        )}
      </View>
    );
  };

  renderPasswordSection = () => {
    const { styles } = this.getStyles();
    return (
<<<<<<< HEAD
      <View style={styles.setting} testID={'change-password-section'}>
=======
      <View style={styles.setting} testID={CHANGE_PASSWORD_TITLE_ID}>
>>>>>>> 161c5a35
        <Text style={styles.title}>
          {strings('password_reset.password_title')}
        </Text>
        <Text style={styles.desc}>
          {strings('password_reset.password_desc')}
        </Text>
        <StyledButton
          type="normal"
          onPress={this.resetPassword}
          containerStyle={styles.confirm}
<<<<<<< HEAD
=======
          testID={CHANGE_PASSWORD_BUTTON_ID}
>>>>>>> 161c5a35
        >
          {strings('password_reset.change_password')}
        </StyledButton>
      </View>
    );
  };

  renderAutoLockSection = () => {
    const { styles } = this.getStyles();
    return (
      <View style={styles.setting} testID={'auto-lock-section'}>
        <Text style={styles.title}>{strings('app_settings.auto_lock')}</Text>
        <Text style={styles.desc}>
          {strings('app_settings.auto_lock_desc')}
        </Text>
        <View style={styles.picker}>
          {this.autolockOptions && (
            <SelectComponent
              selectedValue={this.props.lockTime.toString()}
              onValueChange={this.selectLockTime}
              label={strings('app_settings.auto_lock')}
              options={this.autolockOptions}
            />
          )}
        </View>
      </View>
    );
  };

  renderBiometricOptionsSection = () => {
    const { styles, colors } = this.getStyles();
    return (
      <View style={styles.setting} testID={'biometrics-option'}>
        <Text style={styles.title}>
          {strings(
            `biometrics.enable_${this.state.biometryType.toLowerCase()}`,
          )}
        </Text>
        <View style={styles.switchElement}>
          <Switch
            value={this.state.biometryChoice}
            onValueChange={this.onSingInWithBiometrics}
            trackColor={{
              true: colors.primary.default,
              false: colors.border.muted,
            }}
            thumbColor={importedColors.white}
            style={styles.switch}
            ios_backgroundColor={colors.border.muted}
          />
        </View>
      </View>
    );
  };

  renderDevicePasscodeSection = () => {
    const { styles, colors } = this.getStyles();
    return (
      <View style={styles.setting}>
        <Text style={styles.title}>
          {isIos
            ? strings(`biometrics.enable_device_passcode_ios`)
            : strings(`biometrics.enable_device_passcode_android`)}
        </Text>
        <View style={styles.switchElement}>
          <Switch
            onValueChange={this.onSignInWithPasscode}
            value={this.state.passcodeChoice}
            trackColor={{
              true: colors.primary.default,
              false: colors.border.muted,
            }}
            thumbColor={importedColors.white}
            style={styles.switch}
            ios_backgroundColor={colors.border.muted}
          />
        </View>
      </View>
    );
  };

  renderPrivateKeySection = () => {
    const { accounts, identities, selectedAddress } = this.props;
    const account = {
      address: selectedAddress,
      ...identities[selectedAddress],
      ...accounts[selectedAddress],
    };
    const { styles } = this.getStyles();

    return (
      <View style={styles.setting} testID={'reveal-private-key-section'}>
        <Text style={styles.title}>
          {strings('reveal_credential.private_key_title_for_account', {
            accountName: account.name,
          })}
        </Text>
        <Text style={styles.desc}>
          {strings('reveal_credential.private_key_warning', {
            accountName: account.name,
          })}
        </Text>
        <StyledButton
          type="normal"
          onPress={this.goToExportPrivateKey}
          containerStyle={styles.confirm}
        >
          {strings('reveal_credential.show_private_key')}
        </StyledButton>
      </View>
    );
  };

  renderClearPrivacySection = () => {
    const { approvedHosts } = this.props;
    const { styles } = this.getStyles();

    return (
      <View
        style={[styles.setting, styles.firstSetting]}
        testID={'clear-privacy-section'}
      >
        <Text style={styles.title}>
          {strings('app_settings.clear_privacy_title')}
        </Text>
        <Text style={styles.desc}>
          {strings('app_settings.clear_privacy_desc')}
        </Text>
        <StyledButton
          type="normal"
          onPress={this.toggleClearApprovalsModal}
          disabled={Object.keys(approvedHosts).length === 0}
          containerStyle={styles.confirm}
        >
          {strings('app_settings.clear_privacy_title')}
        </StyledButton>
      </View>
    );
  };

  renderClearBrowserHistorySection = () => {
    const { browserHistory } = this.props;
    const { styles } = this.getStyles();

    return (
      <View style={styles.setting}>
        <Text style={styles.title}>
          {strings('app_settings.clear_browser_history_desc')}
        </Text>
        <Text style={styles.desc}>
          {strings('app_settings.clear_history_desc')}
        </Text>
        <StyledButton
          type="normal"
          onPress={this.toggleClearBrowserHistoryModal}
          disabled={browserHistory.length === 0}
          containerStyle={styles.confirm}
        >
          {strings('app_settings.clear_browser_history_desc')}
        </StyledButton>
      </View>
    );
  };

  renderClearCookiesSection = () => {
    const { styles } = this.getStyles();
    return (
      <View style={styles.setting} testID={'clear-cookies-section'}>
        <Text style={styles.title}>
          {strings('app_settings.clear_browser_cookies_desc')}
        </Text>
        <Text style={styles.desc}>
          {strings('app_settings.clear_cookies_desc')}
        </Text>
        <StyledButton
          type="normal"
          onPress={this.toggleClearCookiesModal}
          containerStyle={styles.confirm}
        >
          {strings('app_settings.clear_browser_cookies_desc')}
        </StyledButton>
      </View>
    );
  };

  renderPrivacyModeSection = () => {
    const { privacyMode } = this.props;
    const { styles, colors } = this.getStyles();

    return (
      <View style={styles.setting} testID={'privacy-mode-section'}>
        <Text style={styles.title}>{strings('app_settings.privacy_mode')}</Text>
        <Text style={styles.desc}>
          {strings('app_settings.privacy_mode_desc')}
        </Text>
        <View style={styles.switchElement}>
          <Switch
            value={privacyMode}
            onValueChange={this.togglePrivacy}
            trackColor={{
              true: colors.primary.default,
              false: colors.border.muted,
            }}
            thumbColor={importedColors.white}
            style={styles.switch}
            ios_backgroundColor={colors.border.muted}
          />
        </View>
      </View>
    );
  };

  renderMetaMetricsSection = () => {
    const { analyticsEnabled } = this.state;
    const { styles, colors } = this.getStyles();

    return (
      <View style={styles.setting} testID={'metametrics-section'}>
        <Text style={styles.title}>
          {strings('app_settings.metametrics_title')}
        </Text>
        <Text style={styles.desc}>
          {strings('app_settings.metametrics_description')}
        </Text>
        <View style={styles.switchElement}>
          <Switch
            value={analyticsEnabled}
            onValueChange={this.toggleMetricsOptIn}
            trackColor={{
              true: colors.primary.default,
              false: colors.border.muted,
            }}
            thumbColor={importedColors.white}
            style={styles.switch}
            ios_backgroundColor={colors.border.muted}
            testID={'metametrics-switch'}
          />
        </View>
      </View>
    );
  };

  renderThirdPartySection = () => {
    const { thirdPartyApiMode } = this.props;
    const { styles, colors } = this.getStyles();

    return (
      <View style={styles.setting} testID={'third-party-section'}>
        <Text style={styles.title}>
          {strings('app_settings.third_party_title')}
        </Text>
        <Text style={styles.desc}>
          {strings('app_settings.third_party_description')}
        </Text>
        <View style={styles.switchElement}>
          <Switch
            value={thirdPartyApiMode}
            onValueChange={this.toggleThirdPartyAPI}
            trackColor={{
              true: colors.primary.default,
              false: colors.border.muted,
            }}
            thumbColor={importedColors.white}
            style={styles.switch}
            ios_backgroundColor={colors.border.muted}
          />
        </View>
      </View>
    );
  };

  renderApprovalModal = () => {
    const { approvalModalVisible } = this.state;
    const { styles } = this.getStyles();

    return (
      <ActionModal
        modalVisible={approvalModalVisible}
        confirmText={strings('app_settings.clear')}
        cancelText={strings('app_settings.reset_account_cancel_button')}
        onCancelPress={this.toggleClearApprovalsModal}
        onRequestClose={this.toggleClearApprovalsModal}
        onConfirmPress={this.clearApprovals}
      >
        <View style={styles.modalView}>
          <Text style={styles.modalTitle}>
            {strings('app_settings.clear_approvals_modal_title')}
          </Text>
          <Text style={styles.modalText}>
            {strings('app_settings.clear_approvals_modal_message')}
          </Text>
        </View>
      </ActionModal>
    );
  };

  renderHistoryModal = () => {
    const { browserHistoryModalVisible } = this.state;
    const { styles } = this.getStyles();

    return (
      <ActionModal
        modalVisible={browserHistoryModalVisible}
        confirmText={strings('app_settings.clear')}
        cancelText={strings('app_settings.reset_account_cancel_button')}
        onCancelPress={this.toggleClearBrowserHistoryModal}
        onRequestClose={this.toggleClearBrowserHistoryModal}
        onConfirmPress={this.clearBrowserHistory}
      >
        <View style={styles.modalView}>
          <Text style={styles.modalTitle}>
            {strings('app_settings.clear_browser_history_modal_title')}
          </Text>
          <Text style={styles.modalText}>
            {strings('app_settings.clear_browser_history_modal_message')}
          </Text>
        </View>
      </ActionModal>
    );
  };

  renderCookiesModal = () => {
    const { cookiesModalVisible } = this.state;
    const { styles } = this.getStyles();

    return (
      <ActionModal
        modalVisible={cookiesModalVisible}
        confirmText={strings('app_settings.clear')}
        cancelText={strings('app_settings.reset_account_cancel_button')}
        onCancelPress={this.toggleClearCookiesModal}
        onRequestClose={this.toggleClearCookiesModal}
        onConfirmPress={this.clearCookies}
      >
        <View style={styles.modalView}>
          <Text style={styles.modalTitle}>
            {strings('app_settings.clear_cookies_modal_title')}
          </Text>
          <Text style={styles.modalText}>
            {strings('app_settings.clear_cookies_modal_message')}
          </Text>
        </View>
      </ActionModal>
    );
  };

  renderOpenSeaSettings = () => {
    const { openSeaEnabled, useCollectibleDetection } = this.props;
    const { styles, colors } = this.getStyles();

    return (
      <>
        <View style={styles.setting} testID={'nft-opensea-mode-section'}>
          <Text style={styles.title}>
            {strings('app_settings.nft_opensea_mode')}
          </Text>
          <Text style={styles.desc}>
            {strings('app_settings.nft_opensea_desc')}
          </Text>
          <View style={styles.switchElement}>
            <Switch
              value={openSeaEnabled}
              onValueChange={this.toggleOpenSeaApi}
              trackColor={{
                true: colors.primary.default,
                false: colors.border.muted,
              }}
              thumbColor={importedColors.white}
              style={styles.switch}
              ios_backgroundColor={colors.border.muted}
            />
          </View>
        </View>
        <View
          style={styles.setting}
          testID={'nft-opensea-autodetect-mode-section'}
        >
          <Text style={styles.title}>
            {strings('app_settings.nft_autodetect_mode')}
          </Text>
          <Text style={styles.desc}>
            {strings('app_settings.nft_autodetect_desc')}
          </Text>
          <View style={styles.switchElement}>
            <Switch
              value={useCollectibleDetection}
              onValueChange={this.toggleNftAutodetect}
              trackColor={{
                true: colors.primary.default,
                false: colors.border.muted,
              }}
              thumbColor={importedColors.white}
              style={styles.switch}
              ios_backgroundColor={colors.border.muted}
              disabled={!openSeaEnabled}
            />
          </View>
        </View>
      </>
    );
  };

  render = () => {
    const { biometryType, biometryChoice, loading } = this.state;
    const { styles } = this.getStyles();

    if (loading)
      return (
        <View style={styles.loader}>
          <ActivityIndicator size="large" />
        </View>
      );

    return (
      <ScrollView
        style={styles.wrapper}
        testID={'security-settings-scrollview'}
        ref={(view) => {
          this.scrollView = view;
        }}
      >
        <View style={styles.inner}>
          <Heading first>{strings('app_settings.security_heading')}</Heading>
          {this.renderProtectYourWalletSection()}
          {this.renderPasswordSection()}
          {this.renderAutoLockSection()}
          {biometryType && this.renderBiometricOptionsSection()}
          {biometryType &&
            !biometryChoice &&
            this.renderDevicePasscodeSection()}
          {this.renderPrivateKeySection()}
          <Heading>{strings('app_settings.privacy_heading')}</Heading>
          {this.renderClearPrivacySection()}
          {this.renderClearBrowserHistorySection()}
          {this.renderClearCookiesSection()}
          {this.renderPrivacyModeSection()}
          {this.renderMetaMetricsSection()}
          {this.renderThirdPartySection()}
          {this.renderApprovalModal()}
          {this.renderHistoryModal()}
          {this.renderCookiesModal()}
          {this.isMainnet() && this.renderOpenSeaSettings()}
          {this.renderHint()}
        </View>
      </ScrollView>
    );
  };
}

Settings.contextType = ThemeContext;

const mapStateToProps = (state) => ({
  approvedHosts: state.privacy.approvedHosts,
  browserHistory: state.browser.history,
  lockTime: state.settings.lockTime,
  privacyMode: state.privacy.privacyMode,
  thirdPartyApiMode: state.privacy.thirdPartyApiMode,
  selectedAddress:
    state.engine.backgroundState.PreferencesController.selectedAddress,
  accounts: state.engine.backgroundState.AccountTrackerController.accounts,
  identities: state.engine.backgroundState.PreferencesController.identities,
  keyrings: state.engine.backgroundState.KeyringController.keyrings,
  openSeaEnabled:
    state.engine.backgroundState.PreferencesController.openSeaEnabled,
  useCollectibleDetection:
    state.engine.backgroundState.PreferencesController.useCollectibleDetection,
  passwordHasBeenSet: state.user.passwordSet,
  seedphraseBackedUp: state.user.seedphraseBackedUp,
  type: state.engine.backgroundState.NetworkController.provider.type,
});

const mapDispatchToProps = (dispatch) => ({
  clearBrowserHistory: () => dispatch(clearHistory()),
  clearHosts: () => dispatch(clearHosts()),
  setLockTime: (lockTime) => dispatch(setLockTime(lockTime)),
  setPrivacyMode: (enabled) => dispatch(setPrivacyMode(enabled)),
  setThirdPartyApiMode: (enabled) => dispatch(setThirdPartyApiMode(enabled)),
  passwordSet: () => dispatch(passwordSet()),
});

export default connect(mapStateToProps, mapDispatchToProps)(Settings);<|MERGE_RESOLUTION|>--- conflicted
+++ resolved
@@ -62,14 +62,11 @@
   mockTheme,
   ThemeContext,
 } from '../../../../util/theme';
-<<<<<<< HEAD
-=======
 import {
   CHANGE_PASSWORD_TITLE_ID,
   CHANGE_PASSWORD_BUTTON_ID,
   REVEAL_SECRET_RECOVERY_PHRASE_BUTTON_ID,
 } from '../../../../constants/test-ids';
->>>>>>> 161c5a35
 
 const isIos = Device.isIos();
 const LEARN_MORE_URL =
@@ -243,13 +240,8 @@
      */
     passwordSet: PropTypes.func,
     /**
-<<<<<<< HEAD
-		/* navigation object required to push new views
-		*/
-=======
     /* navigation object required to push new views
     */
->>>>>>> 161c5a35
     navigation: PropTypes.object,
     /**
      * Map of hostnames with approved account access
@@ -600,23 +592,16 @@
   };
 
   goToRevealPrivateCredential = () => {
-<<<<<<< HEAD
-    AnalyticsV2.trackEvent(AnalyticsV2.REVEAL_SRP_INITIATED);
-=======
     AnalyticsV2.trackEvent(AnalyticsV2.ANALYTICS_EVENTS.REVEAL_SRP_INITIATED);
->>>>>>> 161c5a35
     this.props.navigation.navigate('RevealPrivateCredentialView', {
       privateCredentialName: 'seed_phrase',
     });
   };
 
   goToExportPrivateKey = () => {
-<<<<<<< HEAD
-=======
     AnalyticsV2.trackEvent(
       AnalyticsV2.ANALYTICS_EVENTS.REVEAL_PRIVATE_KEY_INITIATED,
     );
->>>>>>> 161c5a35
     this.props.navigation.navigate('RevealPrivateCredentialView', {
       privateCredentialName: 'private_key',
     });
@@ -757,11 +742,7 @@
             type="normal"
             onPress={this.goToRevealPrivateCredential}
             containerStyle={styles.confirm}
-<<<<<<< HEAD
-            testID={'reveal-seed-button'}
-=======
             testID={REVEAL_SECRET_RECOVERY_PHRASE_BUTTON_ID}
->>>>>>> 161c5a35
           >
             {strings('reveal_credential.seed_phrase_title')}
           </StyledButton>
@@ -773,11 +754,7 @@
   renderPasswordSection = () => {
     const { styles } = this.getStyles();
     return (
-<<<<<<< HEAD
-      <View style={styles.setting} testID={'change-password-section'}>
-=======
       <View style={styles.setting} testID={CHANGE_PASSWORD_TITLE_ID}>
->>>>>>> 161c5a35
         <Text style={styles.title}>
           {strings('password_reset.password_title')}
         </Text>
@@ -788,10 +765,7 @@
           type="normal"
           onPress={this.resetPassword}
           containerStyle={styles.confirm}
-<<<<<<< HEAD
-=======
           testID={CHANGE_PASSWORD_BUTTON_ID}
->>>>>>> 161c5a35
         >
           {strings('password_reset.change_password')}
         </StyledButton>
