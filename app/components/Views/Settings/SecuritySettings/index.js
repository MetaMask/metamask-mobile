--- conflicted
+++ resolved
@@ -49,11 +49,6 @@
   BIOMETRY_CHOICE_DISABLED,
   SEED_PHRASE_HINTS,
 } from '../../../../constants/storage';
-<<<<<<< HEAD
-
-=======
-import CookieManager from '@react-native-community/cookies';
->>>>>>> e0b173f9
 import Icon from 'react-native-vector-icons/FontAwesome';
 import HintModal from '../../../UI/HintModal';
 import AnalyticsV2, {
@@ -70,13 +65,10 @@
   CHANGE_PASSWORD_BUTTON_ID,
   REVEAL_SECRET_RECOVERY_PHRASE_BUTTON_ID,
 } from '../../../../constants/test-ids';
-<<<<<<< HEAD
 import ClearCookiesSection from './Sections/ClearCookiesSection';
-=======
 import { LEARN_MORE_URL } from '../../../../constants/urls';
 import DeleteMetaMetricsData from './Sections/DeleteMetaMetricsData';
 import DeleteWalletData from './Sections/DeleteWalletData';
->>>>>>> e0b173f9
 
 const isIos = Device.isIos();
 
@@ -315,11 +307,6 @@
     biometryChoice: null,
     biometryType: false,
     browserHistoryModalVisible: false,
-<<<<<<< HEAD
-=======
-    cookiesModalVisible: false,
-    deleteMetricsModalVisible: false,
->>>>>>> e0b173f9
     analyticsEnabled: false,
     passcodeChoice: false,
     showHint: false,
