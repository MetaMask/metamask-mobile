--- conflicted
+++ resolved
@@ -313,14 +313,8 @@
 
   componentDidMount = async () => {
     this.updateNavBar();
-<<<<<<< HEAD
     trackEvent(MetaMetricsEvents.VIEW_SECURITY_SETTINGS);
-    const biometryType = await SecureKeychain.getSupportedBiometryType();
     const analyticsEnabled = MetaMetrics.checkEnabled();
-=======
-    AnalyticsV2.trackEvent(MetaMetricsEvents.VIEW_SECURITY_SETTINGS);
-    const analyticsEnabled = Analytics.checkEnabled();
->>>>>>> 36f56e78
     const currentSeedphraseHints = await AsyncStorage.getItem(
       SEED_PHRASE_HINTS,
     );
