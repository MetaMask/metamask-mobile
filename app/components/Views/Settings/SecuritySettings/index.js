import PropTypes from 'prop-types';
import React, { PureComponent } from 'react';
import {
  Alert,
  StyleSheet,
  Switch,
  Text,
  ScrollView,
  View,
  ActivityIndicator,
  Keyboard,
  InteractionManager,
} from 'react-native';
import AsyncStorage from '@react-native-async-storage/async-storage';
import { connect } from 'react-redux';
import { MetaMetrics, MetaMetricsEvents } from '../../../../core/Analytics';
import { MAINNET } from '../../../../constants/network';
import ActionModal from '../../../UI/ActionModal';
import SecureKeychain from '../../../../core/SecureKeychain';
import SelectComponent from '../../../UI/SelectComponent';
import StyledButton from '../../../UI/StyledButton';
import { clearHistory } from '../../../../actions/browser';
import {
  clearHosts,
  setPrivacyMode,
  setThirdPartyApiMode,
} from '../../../../actions/privacy';
import {
  fontStyles,
  colors as importedColors,
} from '../../../../styles/common';
import Logger from '../../../../util/Logger';
import Device from '../../../../util/device';
import { getNavigationOptionsTitle } from '../../../UI/Navbar';
import { setLockTime } from '../../../../actions/settings';
import { strings } from '../../../../../locales/i18n';
import { passwordSet } from '../../../../actions/user';
import Engine from '../../../../core/Engine';
import AppConstants from '../../../../core/AppConstants';
import {
  EXISTING_USER,
  BIOMETRY_CHOICE,
  PASSCODE_CHOICE,
  TRUE,
  PASSCODE_DISABLED,
  BIOMETRY_CHOICE_DISABLED,
  SEED_PHRASE_HINTS,
} from '../../../../constants/storage';
import HintModal from '../../../UI/HintModal';
import {
  trackEvent,
  trackErrorAsAnalytics,
} from '../../../../util/analyticsV2';
import { useTheme, ThemeContext, mockTheme } from '../../../../util/theme';
import {
  CHANGE_PASSWORD_TITLE_ID,
  CHANGE_PASSWORD_BUTTON_ID,
} from '../../../../constants/test-ids';
import {
  ClearCookiesSection,
  DeleteMetaMetricsData,
  DeleteWalletData,
  RememberMeOptionSection,
  AutomaticSecurityChecks,
  ProtectYourWallet,
} from './Sections';
import Routes from '../../../../constants/navigation/Routes';

const isIos = Device.isIos();

const createStyles = (colors) =>
  StyleSheet.create({
    wrapper: {
      backgroundColor: colors.background.default,
      flex: 1,
      padding: 24,
      paddingBottom: 48,
    },
    title: {
      ...fontStyles.normal,
      color: colors.text.default,
      fontSize: 20,
      lineHeight: 20,
      paddingTop: 4,
      marginTop: -4,
    },
    heading: {
      fontSize: 24,
      lineHeight: 30,
      marginBottom: 24,
    },
    desc: {
      ...fontStyles.normal,
      color: colors.text.alternative,
      fontSize: 14,
      lineHeight: 20,
      marginTop: 12,
    },
    switchElement: {
      marginTop: 18,
      alignSelf: 'flex-start',
    },
    setting: {
      marginTop: 50,
    },
    firstSetting: {
      marginTop: 0,
    },
    modalView: {
      alignItems: 'center',
      flex: 1,
      flexDirection: 'column',
      justifyContent: 'center',
      padding: 20,
    },
    modalText: {
      ...fontStyles.normal,
      fontSize: 18,
      textAlign: 'center',
      color: colors.text.default,
    },
    modalTitle: {
      ...fontStyles.bold,
      fontSize: 22,
      textAlign: 'center',
      marginBottom: 20,
      color: colors.text.default,
    },
    confirm: {
      marginTop: 18,
    },
    protect: {
      flexDirection: 'row',
      justifyContent: 'space-between',
    },
    col: {
      width: '48%',
    },
    inner: {
      paddingBottom: 112,
    },
    picker: {
      borderColor: colors.border.default,
      borderRadius: 5,
      borderWidth: 2,
      marginTop: 16,
    },
    loader: {
      flex: 1,
      alignItems: 'center',
      justifyContent: 'center',
    },
    switch: {
      alignSelf: 'flex-start',
    },
  });

const Heading = ({ children, first }) => {
  const { colors } = useTheme();
  const styles = createStyles(colors);

  return (
    <View style={[styles.setting, first && styles.firstSetting]}>
      <Text style={[styles.title, styles.heading]}>{children}</Text>
    </View>
  );
};

Heading.propTypes = {
  children: PropTypes.oneOfType([
    PropTypes.arrayOf(PropTypes.node),
    PropTypes.node,
  ]),
  first: PropTypes.bool,
};

/**
 * Main view for app configurations
 */
class Settings extends PureComponent {
  static propTypes = {
    /**
     * Indicates whether privacy mode is enabled
     */
    privacyMode: PropTypes.bool,
    /**
     * Called to toggle privacy mode
     */
    setPrivacyMode: PropTypes.func,
    /**
     * Called to toggle set party api mode
     */
    setThirdPartyApiMode: PropTypes.func,
    /**
     * Indicates whether third party API mode is enabled
     */
    thirdPartyApiMode: PropTypes.bool,
    /**
     * Called to set the passwordSet flag
     */
    passwordSet: PropTypes.func,
    /**
    /* navigation object required to push new views
    */
    navigation: PropTypes.object,
    /**
     * Map of hostnames with approved account access
     */
    approvedHosts: PropTypes.object,
    /**
     * Called to clear all hostnames with account access
     */
    clearHosts: PropTypes.func,
    /**
     * Array of visited websites
     */
    browserHistory: PropTypes.array,
    /**
     * Called to clear the list of visited urls
     */
    clearBrowserHistory: PropTypes.func,
    /**
     * Called to set the active search engine
     */
    setLockTime: PropTypes.func,
    /**
     * Active search engine
     */
    lockTime: PropTypes.number,
    /**
     * Selected address as string
     */
    selectedAddress: PropTypes.string,
    /**
     * List of accounts from the AccountTrackerController
     */
    accounts: PropTypes.object,
    /**
     * List of accounts from the PreferencesController
     */
    identities: PropTypes.object,
    /**
     * redux flag that indicates if the user
     * completed the seed phrase backup flow
     */
    seedphraseBackedUp: PropTypes.bool,
    /**
     * State of OpenSea Enable toggle
     */
    openSeaEnabled: PropTypes.bool,
    /**
     * State of NFT detection toggle
     */
    useNftDetection: PropTypes.bool,
    /**
     * Route passed in props from navigation
     */
    route: PropTypes.object,
    /**
     * Type of network
     */
    type: PropTypes.string,
  };

  state = {
    approvalModalVisible: false,
    biometryChoice: null,
    biometryType: false,
    browserHistoryModalVisible: false,
    analyticsEnabled: false,
    passcodeChoice: false,
    showHint: false,
    hintText: '',
  };

  autolockOptions = [
    {
      value: '0',
      label: strings('app_settings.autolock_immediately'),
      key: '0',
    },
    {
      value: '5000',
      label: strings('app_settings.autolock_after', { time: 5 }),
      key: '5000',
    },
    {
      value: '15000',
      label: strings('app_settings.autolock_after', { time: 15 }),
      key: '15000',
    },
    {
      value: '30000',
      label: strings('app_settings.autolock_after', { time: 30 }),
      key: '30000',
    },
    {
      value: '60000',
      label: strings('app_settings.autolock_after', { time: 60 }),
      key: '60000',
    },
    {
      value: '300000',
      label: strings('app_settings.autolock_after_minutes', { time: 5 }),
      key: '300000',
    },
    {
      value: '600000',
      label: strings('app_settings.autolock_after_minutes', { time: 10 }),
      key: '600000',
    },
    {
      value: '-1',
      label: strings('app_settings.autolock_never'),
      key: '-1',
    },
  ];

  scrollView = undefined;

  updateNavBar = () => {
    const { navigation } = this.props;
    const colors = this.context.colors || mockTheme.colors;
    navigation.setOptions(
      getNavigationOptionsTitle(
        strings('app_settings.security_title'),
        navigation,
        false,
        colors,
      ),
    );
  };

  componentDidMount = async () => {
    this.updateNavBar();
    trackEvent(MetaMetricsEvents.VIEW_SECURITY_SETTINGS);
    const biometryType = await SecureKeychain.getSupportedBiometryType();
    const analyticsEnabled = MetaMetrics.checkEnabled();
    const currentSeedphraseHints = await AsyncStorage.getItem(
      SEED_PHRASE_HINTS,
    );
    const parsedHints =
      currentSeedphraseHints && JSON.parse(currentSeedphraseHints);
    const manualBackup = parsedHints?.manualBackup;

    if (biometryType) {
      let passcodeEnabled = false;
      const biometryChoice = await AsyncStorage.getItem(BIOMETRY_CHOICE);
      if (!biometryChoice) {
        const passcodeChoice = await AsyncStorage.getItem(PASSCODE_CHOICE);
        if (passcodeChoice !== '' && passcodeChoice === TRUE) {
          passcodeEnabled = true;
        }
      }
      this.setState({
        biometryType:
          biometryType && Device.isAndroid() ? 'biometrics' : biometryType,
        biometryChoice: !!biometryChoice,
        analyticsEnabled,
        passcodeChoice: passcodeEnabled,
        hintText: manualBackup,
      });
    } else {
      this.setState({
        analyticsEnabled,
        hintText: manualBackup,
      });
    }

    if (this.props.route?.params?.scrollToBottom)
      this.scrollView?.scrollToEnd({ animated: true });
  };

  componentDidUpdate = async () => {
    this.updateNavBar();
  };

  onSingInWithBiometrics = async (enabled) => {
    this.setState({ loading: true }, async () => {
      let credentials;
      try {
        credentials = await SecureKeychain.getGenericPassword();
      } catch (error) {
        Logger.error(error);
      }
      if (credentials && credentials.password !== '') {
        this.storeCredentials(credentials.password, enabled, 'biometryChoice');
      } else {
        this.props.navigation.navigate('EnterPasswordSimple', {
          onPasswordSet: (password) => {
            this.storeCredentials(password, enabled, 'biometryChoice');
          },
        });
      }
    });
  };

  isMainnet = () => this.props.type === MAINNET;

  onSignInWithPasscode = async (enabled) => {
    this.setState({ loading: true }, async () => {
      let credentials;
      try {
        credentials = await SecureKeychain.getGenericPassword();
      } catch (error) {
        Logger.error(error);
      }

      if (credentials && credentials.password !== '') {
        this.storeCredentials(credentials.password, enabled, 'passcodeChoice');
      } else {
        this.props.navigation.navigate('EnterPasswordSimple', {
          onPasswordSet: (password) => {
            this.storeCredentials(password, enabled, 'passcodeChoice');
          },
        });
      }
    });
  };

  storeCredentials = async (password, enabled, type) => {
    try {
      await SecureKeychain.resetGenericPassword();

      await Engine.context.KeyringController.exportSeedPhrase(password);

      await AsyncStorage.setItem(EXISTING_USER, TRUE);

      if (!enabled) {
        this.setState({ [type]: false, loading: false });
        if (type === 'passcodeChoice') {
          await AsyncStorage.setItem(PASSCODE_DISABLED, TRUE);
        } else if (type === 'biometryChoice') {
          await AsyncStorage.setItem(BIOMETRY_CHOICE_DISABLED, TRUE);
        }

        return;
      }

      if (type === 'passcodeChoice')
        await SecureKeychain.setGenericPassword(
          password,
          SecureKeychain.TYPES.PASSCODE,
        );
      else if (type === 'biometryChoice')
        await SecureKeychain.setGenericPassword(
          password,
          SecureKeychain.TYPES.BIOMETRICS,
        );

      this.props.passwordSet();

      if (this.props.lockTime === -1) {
        this.props.setLockTime(AppConstants.DEFAULT_LOCK_TIMEOUT);
      }

      this.setState({ [type]: true, loading: false });
    } catch (e) {
      if (e.message === 'Invalid password') {
        Alert.alert(
          strings('app_settings.invalid_password'),
          strings('app_settings.invalid_password_message'),
        );
        trackErrorAsAnalytics('SecuritySettings: Invalid password', e?.message);
      } else {
        Logger.error(e, 'SecuritySettings:biometrics');
      }
      this.setState({ [type]: !enabled, loading: false });
    }
  };

  toggleClearApprovalsModal = () => {
    this.setState({ approvalModalVisible: !this.state.approvalModalVisible });
  };

  toggleClearBrowserHistoryModal = () => {
    this.setState({
      browserHistoryModalVisible: !this.state.browserHistoryModalVisible,
    });
  };

  clearApprovals = () => {
    this.props.clearHosts();
    this.toggleClearApprovalsModal();
  };

  clearBrowserHistory = () => {
    this.props.clearBrowserHistory();
    this.toggleClearBrowserHistoryModal();
  };

  togglePrivacy = (value) => {
    this.props.setPrivacyMode(value);
  };

  toggleThirdPartyAPI = (value) => {
    this.props.setThirdPartyApiMode(value);
  };

  toggleOpenSeaApi = (value) => {
    const { PreferencesController } = Engine.context;
    PreferencesController?.setOpenSeaEnabled(value);
    if (!value) PreferencesController?.setUseNftDetection(value);
  };

  toggleNftAutodetect = (value) => {
    const { PreferencesController } = Engine.context;
    PreferencesController.setUseNftDetection(value);
  };

  /**
   * Track the event of opt in or opt out.
   * @param AnalyticsOptionSelected - User selected option regarding the tracking of events
   */
  trackOptInEvent = (AnalyticsOptionSelected) => {
    InteractionManager.runAfterInteractions(async () => {
      trackEvent(MetaMetricsEvents.ANALYTICS_PREFERENCE_SELECTED, {
        analytics_option_selected: AnalyticsOptionSelected,
        updated_after_onboarding: true,
      });
    });
  };

  toggleMetricsOptIn = async (value) => {
    if (value) {
      MetaMetrics.enable();
      this.setState({ analyticsEnabled: true });
      await this.trackOptInEvent('Metrics Opt In');
    } else {
      await this.trackOptInEvent('Metrics Opt Out');
      MetaMetrics.disable();
      this.setState({ analyticsEnabled: false });
    }
  };

<<<<<<< HEAD
  goToRevealPrivateCredential = () => {
    trackEvent(MetaMetricsEvents.REVEAL_SRP_INITIATED);
    trackEvent(MetaMetricsEvents.REVEAL_SRP_CTA);
    this.props.navigation.navigate('RevealPrivateCredentialView', {
      privateCredentialName: 'seed_phrase',
    });
  };

  goToExportPrivateKey = () => {
    trackEvent(MetaMetricsEvents.REVEAL_PRIVATE_KEY_INITIATED);
    this.props.navigation.navigate('RevealPrivateCredentialView', {
=======
  goToExportPrivateKey = () => {
    AnalyticsV2.trackEvent(MetaMetricsEvents.REVEAL_PRIVATE_KEY_INITIATED);
    this.props.navigation.navigate(Routes.SETTINGS.REVEAL_PRIVATE_CREDENTIAL, {
>>>>>>> 4ab32062
      privateCredentialName: 'private_key',
    });
  };

  selectLockTime = (lockTime) => {
    this.props.setLockTime(parseInt(lockTime, 10));
  };

<<<<<<< HEAD
  goToBackup = () => {
    this.props.navigation.navigate('AccountBackupStep1B');
    InteractionManager.runAfterInteractions(() => {
      trackEvent(MetaMetricsEvents.WALLET_SECURITY_STARTED, {
        source: 'Settings',
      });
    });
  };

=======
>>>>>>> 4ab32062
  resetPassword = () => {
    this.props.navigation.navigate('ResetPassword');
  };

  saveHint = async () => {
    const { hintText } = this.state;
    if (!hintText) return;
    this.toggleHint();
    const currentSeedphraseHints = await AsyncStorage.getItem(
      SEED_PHRASE_HINTS,
    );
    const parsedHints = JSON.parse(currentSeedphraseHints);
    await AsyncStorage.setItem(
      SEED_PHRASE_HINTS,
      JSON.stringify({ ...parsedHints, manualBackup: hintText }),
    );
  };

  toggleHint = () => {
    this.setState((state) => ({ showHint: !state.showHint }));
  };

  handleChangeText = (text) => this.setState({ hintText: text });

  getStyles = () => {
    const colors = this.context.colors || mockTheme.colors;
    return { colors, styles: createStyles(colors) };
  };

  renderHint = () => {
    const { showHint, hintText } = this.state;
    return (
      <HintModal
        onConfirm={this.saveHint}
        onCancel={this.toggleHint}
        modalVisible={showHint}
        onRequestClose={Keyboard.dismiss}
        value={hintText}
        onChangeText={this.handleChangeText}
      />
    );
  };

  renderPasswordSection = () => {
    const { styles } = this.getStyles();
    return (
      <View style={styles.setting} testID={CHANGE_PASSWORD_TITLE_ID}>
        <Text style={styles.title}>
          {strings('password_reset.password_title')}
        </Text>
        <Text style={styles.desc}>
          {strings('password_reset.password_desc')}
        </Text>
        <StyledButton
          type="normal"
          onPress={this.resetPassword}
          containerStyle={styles.confirm}
          testID={CHANGE_PASSWORD_BUTTON_ID}
        >
          {strings('password_reset.change_password')}
        </StyledButton>
      </View>
    );
  };

  renderAutoLockSection = () => {
    const { styles } = this.getStyles();
    return (
      <View style={styles.setting} testID={'auto-lock-section'}>
        <Text style={styles.title}>{strings('app_settings.auto_lock')}</Text>
        <Text style={styles.desc}>
          {strings('app_settings.auto_lock_desc')}
        </Text>
        <View style={styles.picker}>
          {this.autolockOptions && (
            <SelectComponent
              selectedValue={this.props.lockTime.toString()}
              onValueChange={this.selectLockTime}
              label={strings('app_settings.auto_lock')}
              options={this.autolockOptions}
            />
          )}
        </View>
      </View>
    );
  };

  renderBiometricOptionsSection = () => {
    const { styles, colors } = this.getStyles();
    return (
      <View style={styles.setting} testID={'biometrics-option'}>
        <Text style={styles.title}>
          {strings(
            `biometrics.enable_${this.state.biometryType.toLowerCase()}`,
          )}
        </Text>
        <View style={styles.switchElement}>
          <Switch
            value={this.state.biometryChoice}
            onValueChange={this.onSingInWithBiometrics}
            trackColor={{
              true: colors.primary.default,
              false: colors.border.muted,
            }}
            thumbColor={importedColors.white}
            style={styles.switch}
            ios_backgroundColor={colors.border.muted}
          />
        </View>
      </View>
    );
  };

  renderDevicePasscodeSection = () => {
    const { styles, colors } = this.getStyles();
    return (
      <View style={styles.setting}>
        <Text style={styles.title}>
          {isIos
            ? strings(`biometrics.enable_device_passcode_ios`)
            : strings(`biometrics.enable_device_passcode_android`)}
        </Text>
        <View style={styles.switchElement}>
          <Switch
            onValueChange={this.onSignInWithPasscode}
            value={this.state.passcodeChoice}
            trackColor={{
              true: colors.primary.default,
              false: colors.border.muted,
            }}
            thumbColor={importedColors.white}
            style={styles.switch}
            ios_backgroundColor={colors.border.muted}
          />
        </View>
      </View>
    );
  };

  renderPrivateKeySection = () => {
    const { accounts, identities, selectedAddress } = this.props;
    const account = {
      address: selectedAddress,
      ...identities[selectedAddress],
      ...accounts[selectedAddress],
    };
    const { styles } = this.getStyles();

    return (
      <View style={styles.setting} testID={'reveal-private-key-section'}>
        <Text style={styles.title}>
          {strings('reveal_credential.private_key_title_for_account', {
            accountName: account.name,
          })}
        </Text>
        <Text style={styles.desc}>
          {strings('reveal_credential.private_key_warning', {
            accountName: account.name,
          })}
        </Text>
        <StyledButton
          type="normal"
          onPress={this.goToExportPrivateKey}
          containerStyle={styles.confirm}
        >
          {strings('reveal_credential.show_private_key')}
        </StyledButton>
      </View>
    );
  };

  renderClearPrivacySection = () => {
    const { approvedHosts } = this.props;
    const { styles } = this.getStyles();

    return (
      <View
        style={[styles.setting, styles.firstSetting]}
        testID={'clear-privacy-section'}
      >
        <Text style={styles.title}>
          {strings('app_settings.clear_privacy_title')}
        </Text>
        <Text style={styles.desc}>
          {strings('app_settings.clear_privacy_desc')}
        </Text>
        <StyledButton
          type="normal"
          onPress={this.toggleClearApprovalsModal}
          disabled={Object.keys(approvedHosts).length === 0}
          containerStyle={styles.confirm}
        >
          {strings('app_settings.clear_privacy_title')}
        </StyledButton>
      </View>
    );
  };

  renderClearBrowserHistorySection = () => {
    const { browserHistory } = this.props;
    const { styles } = this.getStyles();

    return (
      <View style={styles.setting}>
        <Text style={styles.title}>
          {strings('app_settings.clear_browser_history_desc')}
        </Text>
        <Text style={styles.desc}>
          {strings('app_settings.clear_history_desc')}
        </Text>
        <StyledButton
          type="normal"
          onPress={this.toggleClearBrowserHistoryModal}
          disabled={browserHistory.length === 0}
          containerStyle={styles.confirm}
        >
          {strings('app_settings.clear_browser_history_desc')}
        </StyledButton>
      </View>
    );
  };

  renderPrivacyModeSection = () => {
    const { privacyMode } = this.props;
    const { styles, colors } = this.getStyles();

    return (
      <View style={styles.setting} testID={'privacy-mode-section'}>
        <Text style={styles.title}>{strings('app_settings.privacy_mode')}</Text>
        <Text style={styles.desc}>
          {strings('app_settings.privacy_mode_desc')}
        </Text>
        <View style={styles.switchElement}>
          <Switch
            value={privacyMode}
            onValueChange={this.togglePrivacy}
            trackColor={{
              true: colors.primary.default,
              false: colors.border.muted,
            }}
            thumbColor={importedColors.white}
            style={styles.switch}
            ios_backgroundColor={colors.border.muted}
          />
        </View>
      </View>
    );
  };

  renderMetaMetricsSection = () => {
    const { analyticsEnabled } = this.state;
    const { styles, colors } = this.getStyles();

    return (
      <View style={styles.setting} testID={'metametrics-section'}>
        <Text style={styles.title}>
          {strings('app_settings.metametrics_title')}
        </Text>
        <Text style={styles.desc}>
          {strings('app_settings.metametrics_description')}
        </Text>
        <View style={styles.switchElement}>
          <Switch
            value={analyticsEnabled}
            onValueChange={this.toggleMetricsOptIn}
            trackColor={{
              true: colors.primary.default,
              false: colors.border.muted,
            }}
            thumbColor={importedColors.white}
            style={styles.switch}
            ios_backgroundColor={colors.border.muted}
            testID={'metametrics-switch'}
          />
        </View>
      </View>
    );
  };

  renderThirdPartySection = () => {
    const { thirdPartyApiMode } = this.props;
    const { styles, colors } = this.getStyles();

    return (
      <View style={styles.setting} testID={'third-party-section'}>
        <Text style={styles.title}>
          {strings('app_settings.third_party_title')}
        </Text>
        <Text style={styles.desc}>
          {strings('app_settings.third_party_description')}
        </Text>
        <View style={styles.switchElement}>
          <Switch
            value={thirdPartyApiMode}
            onValueChange={this.toggleThirdPartyAPI}
            trackColor={{
              true: colors.primary.default,
              false: colors.border.muted,
            }}
            thumbColor={importedColors.white}
            style={styles.switch}
            ios_backgroundColor={colors.border.muted}
          />
        </View>
      </View>
    );
  };

  renderApprovalModal = () => {
    const { approvalModalVisible } = this.state;
    const { styles } = this.getStyles();

    return (
      <ActionModal
        modalVisible={approvalModalVisible}
        confirmText={strings('app_settings.clear')}
        cancelText={strings('app_settings.reset_account_cancel_button')}
        onCancelPress={this.toggleClearApprovalsModal}
        onRequestClose={this.toggleClearApprovalsModal}
        onConfirmPress={this.clearApprovals}
      >
        <View style={styles.modalView}>
          <Text style={styles.modalTitle}>
            {strings('app_settings.clear_approvals_modal_title')}
          </Text>
          <Text style={styles.modalText}>
            {strings('app_settings.clear_approvals_modal_message')}
          </Text>
        </View>
      </ActionModal>
    );
  };

  renderHistoryModal = () => {
    const { browserHistoryModalVisible } = this.state;
    const { styles } = this.getStyles();

    return (
      <ActionModal
        modalVisible={browserHistoryModalVisible}
        confirmText={strings('app_settings.clear')}
        cancelText={strings('app_settings.reset_account_cancel_button')}
        onCancelPress={this.toggleClearBrowserHistoryModal}
        onRequestClose={this.toggleClearBrowserHistoryModal}
        onConfirmPress={this.clearBrowserHistory}
      >
        <View style={styles.modalView}>
          <Text style={styles.modalTitle}>
            {strings('app_settings.clear_browser_history_modal_title')}
          </Text>
          <Text style={styles.modalText}>
            {strings('app_settings.clear_browser_history_modal_message')}
          </Text>
        </View>
      </ActionModal>
    );
  };

  renderOpenSeaSettings = () => {
    const { openSeaEnabled, useNftDetection } = this.props;
    const { styles, colors } = this.getStyles();

    return (
      <>
        <View style={styles.setting} testID={'nft-opensea-mode-section'}>
          <Text style={styles.title}>
            {strings('app_settings.nft_opensea_mode')}
          </Text>
          <Text style={styles.desc}>
            {strings('app_settings.nft_opensea_desc')}
          </Text>
          <View style={styles.switchElement}>
            <Switch
              value={openSeaEnabled}
              onValueChange={this.toggleOpenSeaApi}
              trackColor={{
                true: colors.primary.default,
                false: colors.border.muted,
              }}
              thumbColor={importedColors.white}
              style={styles.switch}
              ios_backgroundColor={colors.border.muted}
            />
          </View>
        </View>
        <View
          style={styles.setting}
          testID={'nft-opensea-autodetect-mode-section'}
        >
          <Text style={styles.title}>
            {strings('app_settings.nft_autodetect_mode')}
          </Text>
          <Text style={styles.desc}>
            {strings('app_settings.nft_autodetect_desc')}
          </Text>
          <View style={styles.switchElement}>
            <Switch
              value={useNftDetection}
              onValueChange={this.toggleNftAutodetect}
              trackColor={{
                true: colors.primary.default,
                false: colors.border.muted,
              }}
              thumbColor={importedColors.white}
              style={styles.switch}
              ios_backgroundColor={colors.border.muted}
              disabled={!openSeaEnabled}
            />
          </View>
        </View>
      </>
    );
  };

  render = () => {
    const { hintText, biometryType, biometryChoice, loading } = this.state;
    const { seedphraseBackedUp } = this.props;
    const { styles } = this.getStyles();

    if (loading)
      return (
        <View style={styles.loader}>
          <ActivityIndicator size="large" />
        </View>
      );

    return (
      <ScrollView
        style={styles.wrapper}
        testID={'security-settings-scrollview'}
        ref={(view) => {
          this.scrollView = view;
        }}
      >
        <View style={styles.inner}>
          <Heading first>{strings('app_settings.security_heading')}</Heading>
          <ProtectYourWallet
            srpBackedup={seedphraseBackedUp}
            hintText={hintText}
            toggleHint={this.toggleHint}
          />
          {this.renderPasswordSection()}
          {this.renderAutoLockSection()}
          {biometryType && this.renderBiometricOptionsSection()}
          <RememberMeOptionSection />
          {biometryType &&
            !biometryChoice &&
            this.renderDevicePasscodeSection()}
          {this.renderPrivateKeySection()}
          <Heading>{strings('app_settings.privacy_heading')}</Heading>
          {this.renderClearPrivacySection()}
          {this.renderClearBrowserHistorySection()}
          <ClearCookiesSection />
          {this.renderPrivacyModeSection()}
          {this.renderMetaMetricsSection()}
          <DeleteMetaMetricsData />
          <DeleteWalletData />
          {this.renderThirdPartySection()}
          {this.renderApprovalModal()}
          {this.renderHistoryModal()}
          {this.isMainnet() && this.renderOpenSeaSettings()}
          <AutomaticSecurityChecks />
          {this.renderHint()}
        </View>
      </ScrollView>
    );
  };
}

Settings.contextType = ThemeContext;

const mapStateToProps = (state) => ({
  approvedHosts: state.privacy.approvedHosts,
  browserHistory: state.browser.history,
  lockTime: state.settings.lockTime,
  privacyMode: state.privacy.privacyMode,
  thirdPartyApiMode: state.privacy.thirdPartyApiMode,
  selectedAddress:
    state.engine.backgroundState.PreferencesController.selectedAddress,
  accounts: state.engine.backgroundState.AccountTrackerController.accounts,
  identities: state.engine.backgroundState.PreferencesController.identities,
  keyrings: state.engine.backgroundState.KeyringController.keyrings,
  openSeaEnabled:
    state.engine.backgroundState.PreferencesController.openSeaEnabled,
  useNftDetection:
    state.engine.backgroundState.PreferencesController.useNftDetection,
  passwordHasBeenSet: state.user.passwordSet,
  seedphraseBackedUp: state.user.seedphraseBackedUp,
  type: state.engine.backgroundState.NetworkController.provider.type,
});

const mapDispatchToProps = (dispatch) => ({
  clearBrowserHistory: () => dispatch(clearHistory()),
  clearHosts: () => dispatch(clearHosts()),
  setLockTime: (lockTime) => dispatch(setLockTime(lockTime)),
  setPrivacyMode: (enabled) => dispatch(setPrivacyMode(enabled)),
  setThirdPartyApiMode: (enabled) => dispatch(setThirdPartyApiMode(enabled)),
  passwordSet: () => dispatch(passwordSet()),
});

export default connect(mapStateToProps, mapDispatchToProps)(Settings);<|MERGE_RESOLUTION|>--- conflicted
+++ resolved
@@ -533,23 +533,9 @@
     }
   };
 
-<<<<<<< HEAD
-  goToRevealPrivateCredential = () => {
-    trackEvent(MetaMetricsEvents.REVEAL_SRP_INITIATED);
-    trackEvent(MetaMetricsEvents.REVEAL_SRP_CTA);
-    this.props.navigation.navigate('RevealPrivateCredentialView', {
-      privateCredentialName: 'seed_phrase',
-    });
-  };
-
   goToExportPrivateKey = () => {
     trackEvent(MetaMetricsEvents.REVEAL_PRIVATE_KEY_INITIATED);
-    this.props.navigation.navigate('RevealPrivateCredentialView', {
-=======
-  goToExportPrivateKey = () => {
-    AnalyticsV2.trackEvent(MetaMetricsEvents.REVEAL_PRIVATE_KEY_INITIATED);
     this.props.navigation.navigate(Routes.SETTINGS.REVEAL_PRIVATE_CREDENTIAL, {
->>>>>>> 4ab32062
       privateCredentialName: 'private_key',
     });
   };
@@ -558,18 +544,6 @@
     this.props.setLockTime(parseInt(lockTime, 10));
   };
 
-<<<<<<< HEAD
-  goToBackup = () => {
-    this.props.navigation.navigate('AccountBackupStep1B');
-    InteractionManager.runAfterInteractions(() => {
-      trackEvent(MetaMetricsEvents.WALLET_SECURITY_STARTED, {
-        source: 'Settings',
-      });
-    });
-  };
-
-=======
->>>>>>> 4ab32062
   resetPassword = () => {
     this.props.navigation.navigate('ResetPassword');
   };
