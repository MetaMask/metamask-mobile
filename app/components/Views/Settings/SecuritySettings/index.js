--- conflicted
+++ resolved
@@ -56,11 +56,8 @@
   trackErrorAsAnalytics,
 } from '../../../../util/analyticsV2';
 import SeedPhraseVideo from '../../../UI/SeedPhraseVideo';
-<<<<<<< HEAD
 import { Authentication } from '../../../../core';
 import AUTHENTICATION_TYPE from '../../../../constants/userProperties';
-=======
->>>>>>> 91d8e525
 import {
   useAppThemeFromContext,
   mockTheme,
@@ -244,13 +241,8 @@
      */
     passwordSet: PropTypes.func,
     /**
-<<<<<<< HEAD
-    	/* navigation object required to push new views
-    	*/
-=======
     /* navigation object required to push new views
     */
->>>>>>> 91d8e525
     navigation: PropTypes.object,
     /**
      * Map of hostnames with approved account access
@@ -383,10 +375,6 @@
 
   componentDidMount = async () => {
     this.updateNavBar();
-<<<<<<< HEAD
-=======
-    const biometryType = await SecureKeychain.getSupportedBiometryType();
->>>>>>> 91d8e525
     const analyticsEnabled = Analytics.getEnabled();
     const currentSeedphraseHints = await AsyncStorage.getItem(
       SEED_PHRASE_HINTS,
@@ -395,7 +383,6 @@
       currentSeedphraseHints && JSON.parse(currentSeedphraseHints);
     const manualBackup = parsedHints?.manualBackup;
 
-<<<<<<< HEAD
     const authType = await Authentication.getType();
     const previouslyDisabled = await AsyncStorage.getItem(
       BIOMETRY_CHOICE_DISABLED,
@@ -425,27 +412,6 @@
           Device.isAndroid() && authType.biometryType
             ? AUTHENTICATION_TYPE.BIOMETRIC
             : authType.biometryType,
-=======
-    if (biometryType) {
-      let passcodeEnabled = false;
-      const biometryChoice = await AsyncStorage.getItem(BIOMETRY_CHOICE);
-      if (!biometryChoice) {
-        const passcodeChoice = await AsyncStorage.getItem(PASSCODE_CHOICE);
-        if (passcodeChoice !== '' && passcodeChoice === TRUE) {
-          passcodeEnabled = true;
-        }
-      }
-      this.setState({
-        biometryType:
-          biometryType && Device.isAndroid() ? 'biometrics' : biometryType,
-        biometryChoice: !!biometryChoice,
-        analyticsEnabled,
-        passcodeChoice: passcodeEnabled,
-        hintText: manualBackup,
-      });
-    } else {
-      this.setState({
->>>>>>> 91d8e525
         analyticsEnabled,
         hintText: manualBackup,
       });
@@ -459,7 +425,6 @@
     this.updateNavBar();
   };
 
-<<<<<<< HEAD
   setPassword = async (enabled, passwordType) => {
     this.setState({ loading: true }, async () => {
       let credentials;
@@ -475,22 +440,6 @@
         this.props.navigation.navigate('EnterPasswordSimple', {
           onPasswordSet: (password) => {
             this.storeCredentials(password, enabled, passwordType);
-=======
-  onSingInWithBiometrics = async (enabled) => {
-    this.setState({ loading: true }, async () => {
-      let credentials;
-      try {
-        credentials = await SecureKeychain.getGenericPassword();
-      } catch (error) {
-        Logger.error(error);
-      }
-      if (credentials && credentials.password !== '') {
-        this.storeCredentials(credentials.password, enabled, 'biometryChoice');
-      } else {
-        this.props.navigation.navigate('EnterPasswordSimple', {
-          onPasswordSet: (password) => {
-            this.storeCredentials(password, enabled, 'biometryChoice');
->>>>>>> 91d8e525
           },
         });
       }
@@ -500,42 +449,17 @@
   isMainnet = () => this.props.type === MAINNET;
 
   onSignInWithPasscode = async (enabled) => {
-<<<<<<< HEAD
     await this.setPassword(enabled, PASSCODE_CHOICE);
   };
 
   onSingInWithBiometrics = async (enabled) => {
     await this.setPassword(enabled, BIOMETRY_CHOICE);
-=======
-    this.setState({ loading: true }, async () => {
-      let credentials;
-      try {
-        credentials = await SecureKeychain.getGenericPassword();
-      } catch (error) {
-        Logger.error(error);
-      }
-
-      if (credentials && credentials.password !== '') {
-        this.storeCredentials(credentials.password, enabled, 'passcodeChoice');
-      } else {
-        this.props.navigation.navigate('EnterPasswordSimple', {
-          onPasswordSet: (password) => {
-            this.storeCredentials(password, enabled, 'passcodeChoice');
-          },
-        });
-      }
-    });
->>>>>>> 91d8e525
   };
 
   storeCredentials = async (password, enabled, type) => {
     try {
-<<<<<<< HEAD
       //Undefined is being pass to reset the generic password
       await Authentication.storePassword(undefined, undefined);
-=======
-      await SecureKeychain.resetGenericPassword();
->>>>>>> 91d8e525
 
       await Engine.context.KeyringController.exportSeedPhrase(password);
 
@@ -543,22 +467,15 @@
 
       if (!enabled) {
         this.setState({ [type]: false, loading: false });
-<<<<<<< HEAD
         if (type === PASSCODE_CHOICE) {
           await AsyncStorage.setItem(PASSCODE_DISABLED, TRUE);
         } else if (type === BIOMETRY_CHOICE) {
-=======
-        if (type === 'passcodeChoice') {
-          await AsyncStorage.setItem(PASSCODE_DISABLED, TRUE);
-        } else if (type === 'biometryChoice') {
->>>>>>> 91d8e525
           await AsyncStorage.setItem(BIOMETRY_CHOICE_DISABLED, TRUE);
         }
 
         return;
       }
 
-<<<<<<< HEAD
       try {
         let authType;
         if (type === BIOMETRY_CHOICE) {
@@ -572,18 +489,6 @@
       } catch (error) {
         Logger.error(error);
       }
-=======
-      if (type === 'passcodeChoice')
-        await SecureKeychain.setGenericPassword(
-          password,
-          SecureKeychain.TYPES.PASSCODE,
-        );
-      else if (type === 'biometryChoice')
-        await SecureKeychain.setGenericPassword(
-          password,
-          SecureKeychain.TYPES.BIOMETRICS,
-        );
->>>>>>> 91d8e525
 
       this.props.passwordSet();
 
