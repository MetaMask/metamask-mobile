import PropTypes from 'prop-types';
import React, { PureComponent } from 'react';
import {
	Alert,
	StyleSheet,
	Switch,
	Text,
	ScrollView,
	View,
	ActivityIndicator,
	TouchableOpacity,
	Keyboard,
	InteractionManager,
	Linking,
} from 'react-native';
import AsyncStorage from '@react-native-community/async-storage';
import { connect } from 'react-redux';
import { MAINNET } from '../../../../constants/network';
import ActionModal from '../../../UI/ActionModal';
import SecureKeychain from '../../../../core/SecureKeychain';
import SelectComponent from '../../../UI/SelectComponent';
import StyledButton from '../../../UI/StyledButton';
import SettingsNotification from '../../../UI/SettingsNotification';
import { clearHistory } from '../../../../actions/browser';
import { clearHosts, setPrivacyMode, setThirdPartyApiMode } from '../../../../actions/privacy';
import { fontStyles, colors as importedColors } from '../../../../styles/common';
import Logger from '../../../../util/Logger';
import Device from '../../../../util/device';
import { getNavigationOptionsTitle } from '../../../UI/Navbar';
import { setLockTime } from '../../../../actions/settings';
import { strings } from '../../../../../locales/i18n';
import Analytics from '../../../../core/Analytics';
import { passwordSet } from '../../../../actions/user';
import Engine from '../../../../core/Engine';
import AppConstants from '../../../../core/AppConstants';
import {
	EXISTING_USER,
	BIOMETRY_CHOICE,
	PASSCODE_CHOICE,
	TRUE,
	PASSCODE_DISABLED,
	BIOMETRY_CHOICE_DISABLED,
	SEED_PHRASE_HINTS,
} from '../../../../constants/storage';

import CookieManager from '@react-native-community/cookies';
import Icon from 'react-native-vector-icons/FontAwesome';
import HintModal from '../../../UI/HintModal';
import AnalyticsV2, { trackErrorAsAnalytics } from '../../../../util/analyticsV2';
import SeedPhraseVideo from '../../../UI/SeedPhraseVideo';
<<<<<<< HEAD
import { util as controllerUtils } from '@metamask/controllers';
=======
import { useAppThemeFromContext, mockTheme, ThemeContext } from '../../../../util/theme';
>>>>>>> b9245564

const isIos = Device.isIos();
const LEARN_MORE_URL =
	'https://metamask.zendesk.com/hc/en-us/articles/360015489591-Basic-Safety-and-Security-Tips-for-MetaMask';

const createStyles = (colors) =>
	StyleSheet.create({
		wrapper: {
			backgroundColor: colors.background.default,
			flex: 1,
			padding: 24,
			paddingBottom: 48,
		},
		title: {
			...fontStyles.normal,
			color: colors.text.default,
			fontSize: 20,
			lineHeight: 20,
			paddingTop: 4,
			marginTop: -4,
		},
		bump: {
			marginBottom: 10,
		},
		heading: {
			fontSize: 24,
			lineHeight: 30,
			marginBottom: 24,
		},
		desc: {
			...fontStyles.normal,
			color: colors.text.alternative,
			fontSize: 14,
			lineHeight: 20,
			marginTop: 12,
		},
		learnMore: {
			...fontStyles.normal,
			color: colors.primary.default,
			fontSize: 14,
			lineHeight: 20,
		},
		switchElement: {
			marginTop: 18,
			alignSelf: 'flex-start',
		},
		setting: {
			marginTop: 50,
		},
		firstSetting: {
			marginTop: 0,
		},
		modalView: {
			alignItems: 'center',
			flex: 1,
			flexDirection: 'column',
			justifyContent: 'center',
			padding: 20,
		},
		modalText: {
			...fontStyles.normal,
			fontSize: 18,
			textAlign: 'center',
			color: colors.text.default,
		},
		modalTitle: {
			...fontStyles.bold,
			fontSize: 22,
			textAlign: 'center',
			marginBottom: 20,
			color: colors.text.default,
		},
		confirm: {
			marginTop: 18,
		},
		protect: {
			flexDirection: 'row',
			justifyContent: 'space-between',
		},
		col: {
			width: '48%',
		},
		inner: {
			paddingBottom: 112,
		},
		picker: {
			borderColor: colors.border.default,
			borderRadius: 5,
			borderWidth: 2,
			marginTop: 16,
		},
		loader: {
			flex: 1,
			alignItems: 'center',
			justifyContent: 'center',
		},
		warningText: {
			color: colors.text.default,
			fontSize: 12,
			flex: 1,
			...fontStyles.normal,
		},
		warningTextRed: {
			color: colors.text.default,
		},
		warningTextGreen: {
			color: colors.text.default,
		},
		warningBold: {
			...fontStyles.bold,
			color: colors.primary.default,
		},
		viewHint: {
			padding: 5,
		},
		switch: {
			alignSelf: 'flex-start',
		},
	});

const Heading = ({ children, first }) => {
	const { colors } = useAppThemeFromContext() || mockTheme;
	const styles = createStyles(colors);

	return (
		<View style={[styles.setting, first && styles.firstSetting]}>
			<Text style={[styles.title, styles.heading]}>{children}</Text>
		</View>
	);
};

const WarningIcon = () => {
	const { colors } = useAppThemeFromContext() || mockTheme;

	return <Icon size={16} color={colors.error.default} name="exclamation-triangle" />;
};

Heading.propTypes = {
	children: PropTypes.oneOfType([PropTypes.arrayOf(PropTypes.node), PropTypes.node]),
	first: PropTypes.bool,
};

/**
 * Main view for app configurations
 */
class Settings extends PureComponent {
	static propTypes = {
		/**
		 * Indicates whether privacy mode is enabled
		 */
		privacyMode: PropTypes.bool,
		/**
		 * Called to toggle privacy mode
		 */
		setPrivacyMode: PropTypes.func,
		/**
		 * Called to toggle set party api mode
		 */
		setThirdPartyApiMode: PropTypes.func,
		/**
		 * Indicates whether third party API mode is enabled
		 */
		thirdPartyApiMode: PropTypes.bool,
		/**
		 * Called to set the passwordSet flag
		 */
		passwordSet: PropTypes.func,
		/**
		/* navigation object required to push new views
		*/
		navigation: PropTypes.object,
		/**
		 * Map of hostnames with approved account access
		 */
		approvedHosts: PropTypes.object,
		/**
		 * Called to clear all hostnames with account access
		 */
		clearHosts: PropTypes.func,
		/**
		 * Array of visited websites
		 */
		browserHistory: PropTypes.array,
		/**
		 * Called to clear the list of visited urls
		 */
		clearBrowserHistory: PropTypes.func,
		/**
		 * Called to set the active search engine
		 */
		setLockTime: PropTypes.func,
		/**
		 * Active search engine
		 */
		lockTime: PropTypes.number,
		/**
		 * Selected address as string
		 */
		selectedAddress: PropTypes.string,
		/**
		 * List of accounts from the AccountTrackerController
		 */
		accounts: PropTypes.object,
		/**
		 * List of accounts from the PreferencesController
		 */
		identities: PropTypes.object,
		/**
		 * redux flag that indicates if the user
		 * completed the seed phrase backup flow
		 */
		seedphraseBackedUp: PropTypes.bool,
		/**
		 * State of OpenSea Enable toggle
		 */
		openSeaEnabled: PropTypes.bool,
		/**
		 * State of NFT detection toggle
		 */
		useCollectibleDetection: PropTypes.bool,
		/**
		 * Route passed in props from navigation
		 */
		route: PropTypes.object,
		/**
		 * Type of network
		 */
		type: PropTypes.string,
		/**
		 * ChainID of network
		 */
		chainId: PropTypes.string,
		/**
		 * Boolean that checks if token detection is enabled
		 */
		isTokenDetectionEnabled: PropTypes.bool,
	};

	state = {
		approvalModalVisible: false,
		biometryChoice: null,
		biometryType: false,
		browserHistoryModalVisible: false,
		cookiesModalVisible: false,
		analyticsEnabled: false,
		passcodeChoice: false,
		showHint: false,
		hintText: '',
	};

	autolockOptions = [
		{
			value: '0',
			label: strings('app_settings.autolock_immediately'),
			key: '0',
		},
		{
			value: '5000',
			label: strings('app_settings.autolock_after', { time: 5 }),
			key: '5000',
		},
		{
			value: '15000',
			label: strings('app_settings.autolock_after', { time: 15 }),
			key: '15000',
		},
		{
			value: '30000',
			label: strings('app_settings.autolock_after', { time: 30 }),
			key: '30000',
		},
		{
			value: '60000',
			label: strings('app_settings.autolock_after', { time: 60 }),
			key: '60000',
		},
		{
			value: '300000',
			label: strings('app_settings.autolock_after_minutes', { time: 5 }),
			key: '300000',
		},
		{
			value: '600000',
			label: strings('app_settings.autolock_after_minutes', { time: 10 }),
			key: '600000',
		},
		{
			value: '-1',
			label: strings('app_settings.autolock_never'),
			key: '-1',
		},
	];

	scrollView = undefined;

	updateNavBar = () => {
		const { navigation } = this.props;
		const colors = this.context.colors || mockTheme.colors;
		navigation.setOptions(
			getNavigationOptionsTitle(strings('app_settings.security_title'), navigation, false, colors)
		);
	};

	componentDidMount = async () => {
		this.updateNavBar();
		const biometryType = await SecureKeychain.getSupportedBiometryType();
		const analyticsEnabled = Analytics.getEnabled();
		const currentSeedphraseHints = await AsyncStorage.getItem(SEED_PHRASE_HINTS);
		const parsedHints = currentSeedphraseHints && JSON.parse(currentSeedphraseHints);
		const manualBackup = parsedHints?.manualBackup;

		if (biometryType) {
			let passcodeEnabled = false;
			const biometryChoice = await AsyncStorage.getItem(BIOMETRY_CHOICE);
			if (!biometryChoice) {
				const passcodeChoice = await AsyncStorage.getItem(PASSCODE_CHOICE);
				if (passcodeChoice !== '' && passcodeChoice === TRUE) {
					passcodeEnabled = true;
				}
			}
			this.setState({
				biometryType: biometryType && Device.isAndroid() ? 'biometrics' : biometryType,
				biometryChoice: !!biometryChoice,
				analyticsEnabled,
				passcodeChoice: passcodeEnabled,
				hintText: manualBackup,
			});
		} else {
			this.setState({
				analyticsEnabled,
				hintText: manualBackup,
			});
		}

		if (this.props.route?.params?.scrollToBottom) this.scrollView?.scrollToEnd({ animated: true });
	};

	componentDidUpdate = async () => {
		this.updateNavBar();
	};

	onSingInWithBiometrics = async (enabled) => {
		this.setState({ loading: true }, async () => {
			let credentials;
			try {
				credentials = await SecureKeychain.getGenericPassword();
			} catch (error) {
				Logger.error(error);
			}
			if (credentials && credentials.password !== '') {
				this.storeCredentials(credentials.password, enabled, 'biometryChoice');
			} else {
				this.props.navigation.navigate('EnterPasswordSimple', {
					onPasswordSet: (password) => {
						this.storeCredentials(password, enabled, 'biometryChoice');
					},
				});
			}
		});
	};

	isMainnet = () => this.props.type === MAINNET;

	toggleTokenDetection = (detectionStatus) => {
		const { chainId } = this.props;
		const { PreferencesController } = Engine.context;
		const eventOn = AnalyticsV2.ANALYTICS_EVENTS.SETTINGS_TOKEN_DETECTION_ON;
		const eventOff = AnalyticsV2.ANALYTICS_EVENTS.SETTINGS_TOKEN_DETECTION_OFF;
		PreferencesController.setUseTokenDetection(detectionStatus);
		InteractionManager.runAfterInteractions(() => {
			AnalyticsV2.trackEvent(detectionStatus ? eventOn : eventOff, {
				chain_id: chainId,
			});
		});
	};

	onSignInWithPasscode = async (enabled) => {
		this.setState({ loading: true }, async () => {
			let credentials;
			try {
				credentials = await SecureKeychain.getGenericPassword();
			} catch (error) {
				Logger.error(error);
			}

			if (credentials && credentials.password !== '') {
				this.storeCredentials(credentials.password, enabled, 'passcodeChoice');
			} else {
				this.props.navigation.navigate('EnterPasswordSimple', {
					onPasswordSet: (password) => {
						this.storeCredentials(password, enabled, 'passcodeChoice');
					},
				});
			}
		});
	};

	storeCredentials = async (password, enabled, type) => {
		try {
			await SecureKeychain.resetGenericPassword();

			await Engine.context.KeyringController.exportSeedPhrase(password);

			await AsyncStorage.setItem(EXISTING_USER, TRUE);

			if (!enabled) {
				this.setState({ [type]: false, loading: false });
				if (type === 'passcodeChoice') {
					await AsyncStorage.setItem(PASSCODE_DISABLED, TRUE);
				} else if (type === 'biometryChoice') {
					await AsyncStorage.setItem(BIOMETRY_CHOICE_DISABLED, TRUE);
				}

				return;
			}

			if (type === 'passcodeChoice')
				await SecureKeychain.setGenericPassword(password, SecureKeychain.TYPES.PASSCODE);
			else if (type === 'biometryChoice')
				await SecureKeychain.setGenericPassword(password, SecureKeychain.TYPES.BIOMETRICS);

			this.props.passwordSet();

			if (this.props.lockTime === -1) {
				this.props.setLockTime(AppConstants.DEFAULT_LOCK_TIMEOUT);
			}

			this.setState({ [type]: true, loading: false });
		} catch (e) {
			if (e.message === 'Invalid password') {
				Alert.alert(strings('app_settings.invalid_password'), strings('app_settings.invalid_password_message'));
				trackErrorAsAnalytics('SecuritySettings: Invalid password', e?.message);
			} else {
				Logger.error(e, 'SecuritySettings:biometrics');
			}
			this.setState({ [type]: !enabled, loading: false });
		}
	};

	toggleClearApprovalsModal = () => {
		this.setState({ approvalModalVisible: !this.state.approvalModalVisible });
	};

	toggleClearBrowserHistoryModal = () => {
		this.setState({ browserHistoryModalVisible: !this.state.browserHistoryModalVisible });
	};

	toggleClearCookiesModal = () => {
		this.setState({ cookiesModalVisible: !this.state.cookiesModalVisible });
	};

	clearApprovals = () => {
		this.props.clearHosts();
		this.toggleClearApprovalsModal();
	};

	clearBrowserHistory = () => {
		this.props.clearBrowserHistory();
		this.toggleClearBrowserHistoryModal();
	};

	clearCookies = () => {
		CookieManager.clearAll().then(() => {
			Logger.log('Browser cookies cleared');
			this.toggleClearCookiesModal();
		});
	};

	togglePrivacy = (value) => {
		this.props.setPrivacyMode(value);
	};

	toggleThirdPartyAPI = (value) => {
		this.props.setThirdPartyApiMode(value);
	};

	toggleOpenSeaApi = (value) => {
		const { PreferencesController } = Engine.context;
		PreferencesController?.setOpenSeaEnabled(value);
		if (!value) PreferencesController?.setUseCollectibleDetection(value);
	};

	toggleNftAutodetect = (value) => {
		const { PreferencesController } = Engine.context;
		PreferencesController.setUseCollectibleDetection(value);
	};

	/**
	 * Track the event of opt in or opt out.
	 * @param AnalyticsOptionSelected - User selected option regarding the tracking of events
	 */
	trackOptInEvent = (AnalyticsOptionSelected) => {
		InteractionManager.runAfterInteractions(async () => {
			AnalyticsV2.trackEvent(AnalyticsV2.ANALYTICS_EVENTS.ANALYTICS_PREFERENCE_SELECTED, {
				analytics_option_selected: AnalyticsOptionSelected,
				updated_after_onboarding: true,
			});
		});
	};

	toggleMetricsOptIn = async (value) => {
		if (value) {
			Analytics.enable();
			this.setState({ analyticsEnabled: true });
			await this.trackOptInEvent('Metrics Opt In');
		} else {
			await this.trackOptInEvent('Metrics Opt Out');
			Analytics.disable();
			this.setState({ analyticsEnabled: false });
			Alert.alert(
				strings('app_settings.metametrics_opt_out'),
				strings('app_settings.metametrics_restart_required')
			);
		}
	};

	goToRevealPrivateCredential = () => {
		AnalyticsV2.trackEvent(AnalyticsV2.REVEAL_SRP_INITIATED);
		this.props.navigation.navigate('RevealPrivateCredentialView', { privateCredentialName: 'seed_phrase' });
	};

	goToExportPrivateKey = () => {
		this.props.navigation.navigate('RevealPrivateCredentialView', { privateCredentialName: 'private_key' });
	};

	selectLockTime = (lockTime) => {
		this.props.setLockTime(parseInt(lockTime, 10));
	};

	goToBackup = () => {
		this.props.navigation.navigate('AccountBackupStep1B');
		InteractionManager.runAfterInteractions(() => {
			AnalyticsV2.trackEvent(AnalyticsV2.ANALYTICS_EVENTS.WALLET_SECURITY_STARTED, {
				source: 'Settings',
			});
		});
	};

	resetPassword = () => {
		this.props.navigation.navigate('ResetPassword');
	};

	saveHint = async () => {
		const { hintText } = this.state;
		if (!hintText) return;
		this.toggleHint();
		const currentSeedphraseHints = await AsyncStorage.getItem(SEED_PHRASE_HINTS);
		const parsedHints = JSON.parse(currentSeedphraseHints);
		await AsyncStorage.setItem(SEED_PHRASE_HINTS, JSON.stringify({ ...parsedHints, manualBackup: hintText }));
	};

	toggleHint = () => {
		this.setState((state) => ({ showHint: !state.showHint }));
	};

	handleChangeText = (text) => this.setState({ hintText: text });

	getStyles = () => {
		const colors = this.context.colors || mockTheme.colors;
		return { colors, styles: createStyles(colors) };
	};

	renderHint = () => {
		const { showHint, hintText } = this.state;
		return (
			<HintModal
				onConfirm={this.saveHint}
				onCancel={this.toggleHint}
				modalVisible={showHint}
				onRequestClose={Keyboard.dismiss}
				value={hintText}
				onChangeText={this.handleChangeText}
			/>
		);
	};

	onBack = () => this.props.navigation.goBack();

	renderProtectYourWalletSection = () => {
		const { seedphraseBackedUp } = this.props;
		const { hintText } = this.state;
		const { styles } = this.getStyles();

		return (
			<View style={[styles.setting, styles.firstSetting]}>
				<Text style={[styles.title, styles.bump]}>
					{!seedphraseBackedUp ? (
						<>
							<WarningIcon />{' '}
						</>
					) : null}
					<Text style={[styles.title, styles.bump]}>{strings('app_settings.protect_title')}</Text>
				</Text>

				<SeedPhraseVideo onClose={this.onBack} />

				<Text style={styles.desc}>
					{strings(seedphraseBackedUp ? 'app_settings.protect_desc' : 'app_settings.protect_desc_no_backup')}
				</Text>

				{!seedphraseBackedUp && (
					<TouchableOpacity onPress={() => Linking.openURL(LEARN_MORE_URL)}>
						<Text style={styles.learnMore}>{strings('app_settings.learn_more')}</Text>
					</TouchableOpacity>
				)}

				<SettingsNotification isWarning={!seedphraseBackedUp}>
					<Text
						style={[
							styles.warningText,
							seedphraseBackedUp ? styles.warningTextGreen : styles.warningTextRed,
							styles.marginLeft,
						]}
					>
						{strings(
							seedphraseBackedUp
								? 'app_settings.seedphrase_backed_up'
								: 'app_settings.seedphrase_not_backed_up'
						)}
					</Text>
					{hintText && seedphraseBackedUp ? (
						<TouchableOpacity style={styles.viewHint} onPress={this.toggleHint}>
							<Text style={[styles.warningText, styles.warningBold]}>
								{strings('app_settings.view_hint')}
							</Text>
						</TouchableOpacity>
					) : null}
				</SettingsNotification>

				{!seedphraseBackedUp ? (
					<StyledButton type="blue" onPress={this.goToBackup} containerStyle={styles.confirm}>
						{strings('app_settings.back_up_now')}
					</StyledButton>
				) : (
					<StyledButton
						type="normal"
						onPress={this.goToRevealPrivateCredential}
						containerStyle={styles.confirm}
						testID={'reveal-seed-button'}
					>
						{strings('reveal_credential.seed_phrase_title')}
					</StyledButton>
				)}
			</View>
		);
	};

	renderPasswordSection = () => {
		const { styles } = this.getStyles();
		return (
			<View style={styles.setting} testID={'change-password-section'}>
				<Text style={styles.title}>{strings('password_reset.password_title')}</Text>
				<Text style={styles.desc}>{strings('password_reset.password_desc')}</Text>
				<StyledButton type="normal" onPress={this.resetPassword} containerStyle={styles.confirm}>
					{strings('password_reset.change_password')}
				</StyledButton>
			</View>
		);
	};

	renderAutoLockSection = () => {
		const { styles } = this.getStyles();
		return (
			<View style={styles.setting} testID={'auto-lock-section'}>
				<Text style={styles.title}>{strings('app_settings.auto_lock')}</Text>
				<Text style={styles.desc}>{strings('app_settings.auto_lock_desc')}</Text>
				<View style={styles.picker}>
					{this.autolockOptions && (
						<SelectComponent
							selectedValue={this.props.lockTime.toString()}
							onValueChange={this.selectLockTime}
							label={strings('app_settings.auto_lock')}
							options={this.autolockOptions}
						/>
					)}
				</View>
			</View>
		);
	};

	renderBiometricOptionsSection = () => {
		const { styles, colors } = this.getStyles();
		return (
			<View style={styles.setting} testID={'biometrics-option'}>
				<Text style={styles.title}>
					{strings(`biometrics.enable_${this.state.biometryType.toLowerCase()}`)}
				</Text>
				<View style={styles.switchElement}>
					<Switch
						value={this.state.biometryChoice}
						onValueChange={this.onSingInWithBiometrics}
						trackColor={{ true: colors.primary.default, false: colors.border.muted }}
						thumbColor={importedColors.white}
						style={styles.switch}
						ios_backgroundColor={colors.border.muted}
					/>
				</View>
			</View>
		);
	};

	renderDevicePasscodeSection = () => {
		const { styles, colors } = this.getStyles();
		return (
			<View style={styles.setting}>
				<Text style={styles.title}>
					{isIos
						? strings(`biometrics.enable_device_passcode_ios`)
						: strings(`biometrics.enable_device_passcode_android`)}
				</Text>
				<View style={styles.switchElement}>
					<Switch
						onValueChange={this.onSignInWithPasscode}
						value={this.state.passcodeChoice}
						trackColor={{ true: colors.primary.default, false: colors.border.muted }}
						thumbColor={importedColors.white}
						style={styles.switch}
						ios_backgroundColor={colors.border.muted}
					/>
				</View>
			</View>
		);
	};

	renderPrivateKeySection = () => {
		const { accounts, identities, selectedAddress } = this.props;
		const account = { address: selectedAddress, ...identities[selectedAddress], ...accounts[selectedAddress] };
		const { styles } = this.getStyles();

		return (
			<View style={styles.setting} testID={'reveal-private-key-section'}>
				<Text style={styles.title}>
					{strings('reveal_credential.private_key_title_for_account', {
						accountName: account.name,
					})}
				</Text>
				<Text style={styles.desc}>
					{strings('reveal_credential.private_key_warning', { accountName: account.name })}
				</Text>
				<StyledButton type="normal" onPress={this.goToExportPrivateKey} containerStyle={styles.confirm}>
					{strings('reveal_credential.show_private_key')}
				</StyledButton>
			</View>
		);
	};

	renderClearPrivacySection = () => {
		const { approvedHosts } = this.props;
		const { styles } = this.getStyles();

		return (
			<View style={[styles.setting, styles.firstSetting]} testID={'clear-privacy-section'}>
				<Text style={styles.title}>{strings('app_settings.clear_privacy_title')}</Text>
				<Text style={styles.desc}>{strings('app_settings.clear_privacy_desc')}</Text>
				<StyledButton
					type="normal"
					onPress={this.toggleClearApprovalsModal}
					disabled={Object.keys(approvedHosts).length === 0}
					containerStyle={styles.confirm}
				>
					{strings('app_settings.clear_privacy_title')}
				</StyledButton>
			</View>
		);
	};

	renderClearBrowserHistorySection = () => {
		const { browserHistory } = this.props;
		const { styles } = this.getStyles();

		return (
			<View style={styles.setting}>
				<Text style={styles.title}>{strings('app_settings.clear_browser_history_desc')}</Text>
				<Text style={styles.desc}>{strings('app_settings.clear_history_desc')}</Text>
				<StyledButton
					type="normal"
					onPress={this.toggleClearBrowserHistoryModal}
					disabled={browserHistory.length === 0}
					containerStyle={styles.confirm}
				>
					{strings('app_settings.clear_browser_history_desc')}
				</StyledButton>
			</View>
		);
	};

	renderClearCookiesSection = () => {
		const { styles } = this.getStyles();
		return (
			<View style={styles.setting} testID={'clear-cookies-section'}>
				<Text style={styles.title}>{strings('app_settings.clear_browser_cookies_desc')}</Text>
				<Text style={styles.desc}>{strings('app_settings.clear_cookies_desc')}</Text>
				<StyledButton type="normal" onPress={this.toggleClearCookiesModal} containerStyle={styles.confirm}>
					{strings('app_settings.clear_browser_cookies_desc')}
				</StyledButton>
			</View>
		);
	};

	renderPrivacyModeSection = () => {
		const { privacyMode } = this.props;
		const { styles, colors } = this.getStyles();

		return (
			<View style={styles.setting} testID={'privacy-mode-section'}>
				<Text style={styles.title}>{strings('app_settings.privacy_mode')}</Text>
				<Text style={styles.desc}>{strings('app_settings.privacy_mode_desc')}</Text>
				<View style={styles.switchElement}>
					<Switch
						value={privacyMode}
						onValueChange={this.togglePrivacy}
						trackColor={{ true: colors.primary.default, false: colors.border.muted }}
						thumbColor={importedColors.white}
						style={styles.switch}
						ios_backgroundColor={colors.border.muted}
					/>
				</View>
			</View>
		);
	};

	renderMetaMetricsSection = () => {
		const { analyticsEnabled } = this.state;
		const { styles, colors } = this.getStyles();

		return (
			<View style={styles.setting} testID={'metametrics-section'}>
				<Text style={styles.title}>{strings('app_settings.metametrics_title')}</Text>
				<Text style={styles.desc}>{strings('app_settings.metametrics_description')}</Text>
				<View style={styles.switchElement}>
					<Switch
						value={analyticsEnabled}
						onValueChange={this.toggleMetricsOptIn}
						trackColor={{ true: colors.primary.default, false: colors.border.muted }}
						thumbColor={importedColors.white}
						style={styles.switch}
						ios_backgroundColor={colors.border.muted}
						testID={'metametrics-switch'}
					/>
				</View>
			</View>
		);
	};

	renderThirdPartySection = () => {
		const { thirdPartyApiMode } = this.props;
		const { styles, colors } = this.getStyles();

		return (
			<View style={styles.setting} testID={'third-party-section'}>
				<Text style={styles.title}>{strings('app_settings.third_party_title')}</Text>
				<Text style={styles.desc}>{strings('app_settings.third_party_description')}</Text>
				<View style={styles.switchElement}>
					<Switch
						value={thirdPartyApiMode}
						onValueChange={this.toggleThirdPartyAPI}
						trackColor={{ true: colors.primary.default, false: colors.border.muted }}
						thumbColor={importedColors.white}
						style={styles.switch}
						ios_backgroundColor={colors.border.muted}
					/>
				</View>
			</View>
		);
	};

	renderApprovalModal = () => {
		const { approvalModalVisible } = this.state;
		const { styles } = this.getStyles();

		return (
			<ActionModal
				modalVisible={approvalModalVisible}
				confirmText={strings('app_settings.clear')}
				cancelText={strings('app_settings.reset_account_cancel_button')}
				onCancelPress={this.toggleClearApprovalsModal}
				onRequestClose={this.toggleClearApprovalsModal}
				onConfirmPress={this.clearApprovals}
			>
				<View style={styles.modalView}>
					<Text style={styles.modalTitle}>{strings('app_settings.clear_approvals_modal_title')}</Text>
					<Text style={styles.modalText}>{strings('app_settings.clear_approvals_modal_message')}</Text>
				</View>
			</ActionModal>
		);
	};

	renderHistoryModal = () => {
		const { browserHistoryModalVisible } = this.state;
		const { styles } = this.getStyles();

		return (
			<ActionModal
				modalVisible={browserHistoryModalVisible}
				confirmText={strings('app_settings.clear')}
				cancelText={strings('app_settings.reset_account_cancel_button')}
				onCancelPress={this.toggleClearBrowserHistoryModal}
				onRequestClose={this.toggleClearBrowserHistoryModal}
				onConfirmPress={this.clearBrowserHistory}
			>
				<View style={styles.modalView}>
					<Text style={styles.modalTitle}>{strings('app_settings.clear_browser_history_modal_title')}</Text>
					<Text style={styles.modalText}>{strings('app_settings.clear_browser_history_modal_message')}</Text>
				</View>
			</ActionModal>
		);
	};

	renderCookiesModal = () => {
		const { cookiesModalVisible } = this.state;
		const { styles } = this.getStyles();

		return (
			<ActionModal
				modalVisible={cookiesModalVisible}
				confirmText={strings('app_settings.clear')}
				cancelText={strings('app_settings.reset_account_cancel_button')}
				onCancelPress={this.toggleClearCookiesModal}
				onRequestClose={this.toggleClearCookiesModal}
				onConfirmPress={this.clearCookies}
			>
				<View style={styles.modalView}>
					<Text style={styles.modalTitle}>{strings('app_settings.clear_cookies_modal_title')}</Text>
					<Text style={styles.modalText}>{strings('app_settings.clear_cookies_modal_message')}</Text>
				</View>
			</ActionModal>
		);
	};

	renderOpenSeaSettings = () => {
		const { openSeaEnabled, useCollectibleDetection } = this.props;
		const { styles, colors } = this.getStyles();

		return (
			<>
				<View style={styles.setting} testID={'nft-opensea-mode-section'}>
					<Text style={styles.title}>{strings('app_settings.nft_opensea_mode')}</Text>
					<Text style={styles.desc}>{strings('app_settings.nft_opensea_desc')}</Text>
					<View style={styles.switchElement}>
						<Switch
							value={openSeaEnabled}
							onValueChange={this.toggleOpenSeaApi}
							trackColor={{ true: colors.primary.default, false: colors.border.muted }}
							thumbColor={importedColors.white}
							style={styles.switch}
							ios_backgroundColor={colors.border.muted}
						/>
					</View>
				</View>
				<View style={styles.setting} testID={'nft-opensea-autodetect-mode-section'}>
					<Text style={styles.title}>{strings('app_settings.nft_autodetect_mode')}</Text>
					<Text style={styles.desc}>{strings('app_settings.nft_autodetect_desc')}</Text>
					<View style={styles.switchElement}>
						<Switch
							value={useCollectibleDetection}
							onValueChange={this.toggleNftAutodetect}
							trackColor={{ true: colors.primary.default, false: colors.border.muted }}
							thumbColor={importedColors.white}
							style={styles.switch}
							ios_backgroundColor={colors.border.muted}
							disabled={!openSeaEnabled}
						/>
					</View>
				</View>
			</>
		);
	};

	renderTokenDetectionSection = () => {
		const { isTokenDetectionEnabled, chainId } = this.props;
		if (!controllerUtils.isTokenDetectionEnabledForNetwork(chainId)) {
			return null;
		}
		return (
			<View style={styles.setting} testID={'token-detection-section'}>
				<Text style={styles.title}>{strings('app_settings.token_detection_title')}</Text>
				<Text style={styles.desc}>{strings('app_settings.token_detection_description')}</Text>
				<View style={styles.switchElement}>
					<Switch
						value={isTokenDetectionEnabled}
						onValueChange={this.toggleTokenDetection}
						trackColor={Device.isIos() ? { true: colors.blue, false: colors.grey000 } : undefined}
						ios_backgroundColor={colors.grey000}
					/>
				</View>
			</View>
		);
	};

	render = () => {
		const { biometryType, biometryChoice, loading } = this.state;
		const { styles } = this.getStyles();

		if (loading)
			return (
				<View style={styles.loader}>
					<ActivityIndicator size="large" />
				</View>
			);

		return (
			<ScrollView
				style={styles.wrapper}
				testID={'security-settings-scrollview'}
				ref={(view) => {
					this.scrollView = view;
				}}
			>
				<View style={styles.inner}>
					<Heading first>{strings('app_settings.security_heading')}</Heading>
					{this.renderProtectYourWalletSection()}
					{this.renderPasswordSection()}
					{this.renderAutoLockSection()}
					{biometryType && this.renderBiometricOptionsSection()}
					{biometryType && !biometryChoice && this.renderDevicePasscodeSection()}
					{this.renderPrivateKeySection()}
					<Heading>{strings('app_settings.privacy_heading')}</Heading>
					{this.renderClearPrivacySection()}
					{this.renderClearBrowserHistorySection()}
					{this.renderClearCookiesSection()}
					{this.renderPrivacyModeSection()}
					{this.renderMetaMetricsSection()}
					{this.renderThirdPartySection()}
					{this.renderApprovalModal()}
					{this.renderHistoryModal()}
					{this.renderCookiesModal()}
					{this.renderTokenDetectionSection()}
					{this.isMainnet() && this.renderOpenSeaSettings()}
					{this.renderHint()}
				</View>
			</ScrollView>
		);
	};
}

Settings.contextType = ThemeContext;

const mapStateToProps = (state) => ({
	approvedHosts: state.privacy.approvedHosts,
	browserHistory: state.browser.history,
	lockTime: state.settings.lockTime,
	privacyMode: state.privacy.privacyMode,
	thirdPartyApiMode: state.privacy.thirdPartyApiMode,
	selectedAddress: state.engine.backgroundState.PreferencesController.selectedAddress,
	accounts: state.engine.backgroundState.AccountTrackerController.accounts,
	identities: state.engine.backgroundState.PreferencesController.identities,
	keyrings: state.engine.backgroundState.KeyringController.keyrings,
	openSeaEnabled: state.engine.backgroundState.PreferencesController.openSeaEnabled,
	useCollectibleDetection: state.engine.backgroundState.PreferencesController.useCollectibleDetection,
	passwordHasBeenSet: state.user.passwordSet,
	seedphraseBackedUp: state.user.seedphraseBackedUp,
	type: state.engine.backgroundState.NetworkController.provider.type,
	chainId: state.engine.backgroundState.NetworkController.provider.chainId,
	isTokenDetectionEnabled: state.engine.backgroundState.PreferencesController.useTokenDetection,
});

const mapDispatchToProps = (dispatch) => ({
	clearBrowserHistory: () => dispatch(clearHistory()),
	clearHosts: () => dispatch(clearHosts()),
	setLockTime: (lockTime) => dispatch(setLockTime(lockTime)),
	setPrivacyMode: (enabled) => dispatch(setPrivacyMode(enabled)),
	setThirdPartyApiMode: (enabled) => dispatch(setThirdPartyApiMode(enabled)),
	passwordSet: () => dispatch(passwordSet()),
});

export default connect(mapStateToProps, mapDispatchToProps)(Settings);<|MERGE_RESOLUTION|>--- conflicted
+++ resolved
@@ -48,11 +48,8 @@
 import HintModal from '../../../UI/HintModal';
 import AnalyticsV2, { trackErrorAsAnalytics } from '../../../../util/analyticsV2';
 import SeedPhraseVideo from '../../../UI/SeedPhraseVideo';
-<<<<<<< HEAD
 import { util as controllerUtils } from '@metamask/controllers';
-=======
 import { useAppThemeFromContext, mockTheme, ThemeContext } from '../../../../util/theme';
->>>>>>> b9245564
 
 const isIos = Device.isIos();
 const LEARN_MORE_URL =
@@ -1023,6 +1020,7 @@
 
 	renderTokenDetectionSection = () => {
 		const { isTokenDetectionEnabled, chainId } = this.props;
+		const { styles, colors } = this.getStyles();
 		if (!controllerUtils.isTokenDetectionEnabledForNetwork(chainId)) {
 			return null;
 		}
@@ -1034,8 +1032,9 @@
 					<Switch
 						value={isTokenDetectionEnabled}
 						onValueChange={this.toggleTokenDetection}
-						trackColor={Device.isIos() ? { true: colors.blue, false: colors.grey000 } : undefined}
-						ios_backgroundColor={colors.grey000}
+						trackColor={{ true: colors.primary.default, false: colors.border.muted }}
+						thumbColor={importedColors.white}
+						ios_backgroundColor={colors.border.muted}
 					/>
 				</View>
 			</View>
