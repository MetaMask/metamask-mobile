--- conflicted
+++ resolved
@@ -1,10 +1,16 @@
 import PropTypes from 'prop-types';
 import React, { PureComponent } from 'react';
-<<<<<<< HEAD
-import { Alert, StyleSheet, Switch, Text, ScrollView, View, ActivityIndicator } from 'react-native';
-=======
-import { Alert, StyleSheet, Switch, Text, ScrollView, View, TouchableOpacity, Keyboard } from 'react-native';
->>>>>>> f3a066e4
+import {
+	Alert,
+	StyleSheet,
+	Switch,
+	Text,
+	ScrollView,
+	View,
+	ActivityIndicator,
+	TouchableOpacity,
+	Keyboard
+} from 'react-native';
 import AsyncStorage from '@react-native-community/async-storage';
 import { connect } from 'react-redux';
 import ActionModal from '../../../UI/ActionModal';
@@ -30,19 +36,15 @@
 	PASSCODE_CHOICE,
 	TRUE,
 	PASSCODE_DISABLED,
-<<<<<<< HEAD
-	BIOMETRY_CHOICE_DISABLED
-} from '../../../../constants/storage';
-import CookieManager from '@react-native-community/cookies';
-const isIos = Device.isIos();
-=======
-	TRUE,
+	BIOMETRY_CHOICE_DISABLED,
 	SEED_PHRASE_HINTS
 } from '../../../../constants/storage';
+
 import CookieManager from '@react-native-community/cookies';
 import Icon from 'react-native-vector-icons/FontAwesome';
 import HintModal from '../../../UI/HintModal';
->>>>>>> f3a066e4
+
+const isIos = Device.isIos();
 
 const styles = StyleSheet.create({
 	wrapper: {
@@ -115,12 +117,11 @@
 		borderWidth: 2,
 		marginTop: 16
 	},
-<<<<<<< HEAD
 	loader: {
 		flex: 1,
 		alignItems: 'center',
 		justifyContent: 'center'
-=======
+	},
 	warningText: {
 		color: colors.black,
 		fontSize: 12,
@@ -138,7 +139,6 @@
 	},
 	viewHint: {
 		marginLeft: 'auto'
->>>>>>> f3a066e4
 	}
 });
 
@@ -286,16 +286,12 @@
 
 	componentDidMount = async () => {
 		const biometryType = await SecureKeychain.getSupportedBiometryType();
-<<<<<<< HEAD
 		const metricsOptIn = Analytics.getEnabled();
-=======
+
 		const currentSeedphraseHints = await AsyncStorage.getItem(SEED_PHRASE_HINTS);
 		const parsedHints = currentSeedphraseHints && JSON.parse(currentSeedphraseHints);
 		const manualBackup = parsedHints?.manualBackup;
 
-		let bioEnabled = false;
-		let passcodeEnabled = false;
->>>>>>> f3a066e4
 		if (biometryType) {
 			let passcodeEnabled = false;
 			const biometryChoice = await AsyncStorage.getItem(BIOMETRY_CHOICE);
@@ -309,22 +305,12 @@
 				biometryType: biometryType && Device.isAndroid() ? 'biometrics' : biometryType,
 				biometryChoice: !!biometryChoice,
 				metricsOptIn,
-				passcodeChoice: passcodeEnabled
+				passcodeChoice: passcodeEnabled,
+				hintText: manualBackup
 			});
 		} else {
 			this.setState({ metricsOptIn });
 		}
-<<<<<<< HEAD
-=======
-		const metricsOptIn = Analytics.getEnabled();
-		this.setState({
-			biometryType,
-			biometryChoice: bioEnabled,
-			metricsOptIn,
-			passcodeChoice: passcodeEnabled,
-			hintText: manualBackup
-		});
->>>>>>> f3a066e4
 	};
 
 	onSingInWithBiometrics = async enabled => {
@@ -505,11 +491,8 @@
 			browserHistoryModalVisible,
 			cookiesModalVisible,
 			metricsOptIn,
-<<<<<<< HEAD
-			loading
-=======
+			loading,
 			hintText
->>>>>>> f3a066e4
 		} = this.state;
 		const { accounts, identities, selectedAddress } = this.props;
 		const account = { address: selectedAddress, ...identities[selectedAddress], ...accounts[selectedAddress] };
@@ -526,67 +509,6 @@
 				<View style={styles.inner}>
 					<Heading first>{strings('app_settings.security_heading')}</Heading>
 					<View style={[styles.setting, styles.firstSetting]}>
-<<<<<<< HEAD
-						<Text style={styles.title}>{strings('app_settings.privacy_mode')}</Text>
-						<Text style={styles.desc}>{strings('app_settings.privacy_mode_desc')}</Text>
-						<View style={styles.switchElement}>
-							<Switch
-								value={privacyMode}
-								onValueChange={this.togglePrivacy}
-								trackColor={isIos ? { true: colors.blue, false: colors.grey000 } : null}
-								ios_backgroundColor={colors.grey000}
-							/>
-						</View>
-					</View>
-					<View style={styles.setting}>
-						<Text style={styles.title}>{strings('app_settings.metametrics_title')}</Text>
-						<Text style={styles.desc}>{strings('app_settings.metametrics_description')}</Text>
-						<View style={styles.switchElement}>
-							<Switch
-								value={metricsOptIn}
-								onValueChange={this.toggleMetricsOptIn}
-								trackColor={isIos ? { true: colors.blue, false: colors.grey000 } : null}
-								ios_backgroundColor={colors.grey000}
-								testID={'metametrics-switch'}
-							/>
-						</View>
-					</View>
-					<View style={styles.setting} testID={'third-party-section'}>
-						<Text style={styles.title}>{strings('app_settings.third_party_title')}</Text>
-						<Text style={styles.desc}>{strings('app_settings.third_party_description')}</Text>
-						<View style={styles.switchElement}>
-							<Switch
-								value={thirdPartyApiMode}
-								onValueChange={this.toggleThirdPartyAPI}
-								trackColor={isIos ? { true: colors.blue, false: colors.grey000 } : null}
-								ios_backgroundColor={colors.grey000}
-							/>
-						</View>
-					</View>
-					<View style={styles.setting} testID={'clear-privacy-section'}>
-						<Text style={styles.title}>{strings('app_settings.clear_privacy_title')}</Text>
-						<Text style={styles.desc}>{strings('app_settings.clear_privacy_desc')}</Text>
-						<StyledButton
-							type="normal"
-							onPress={this.toggleClearApprovalsModal}
-							disabled={Object.keys(approvedHosts).length === 0}
-							containerStyle={styles.clearApprovedConfirm}
-						>
-							{strings('app_settings.clear_privacy_title')}
-						</StyledButton>
-					</View>
-					<View style={styles.setting}>
-						<Text style={styles.title}>{strings('app_settings.clear_browser_history_desc')}</Text>
-						<Text style={styles.desc}>{strings('app_settings.clear_history_desc')}</Text>
-						<StyledButton
-							type="normal"
-							onPress={this.toggleClearBrowserHistoryModal}
-							disabled={browserHistory.length === 0}
-							containerStyle={styles.clearHistoryConfirm}
-						>
-							{strings('app_settings.clear_browser_history_desc')}
-						</StyledButton>
-=======
 						<Text style={styles.title}>
 							{!seedphraseBackedUp ? (
 								<>
@@ -640,7 +562,6 @@
 								</StyledButton>
 							</View>
 						)}
->>>>>>> f3a066e4
 					</View>
 					<View style={styles.setting}>
 						<Text style={styles.title}>{strings('password_reset.password_title')}</Text>
@@ -842,13 +763,9 @@
 	selectedAddress: state.engine.backgroundState.PreferencesController.selectedAddress,
 	accounts: state.engine.backgroundState.AccountTrackerController.accounts,
 	identities: state.engine.backgroundState.PreferencesController.identities,
-<<<<<<< HEAD
-	keyrings: state.engine.backgroundState.KeyringController.keyrings
-=======
 	keyrings: state.engine.backgroundState.KeyringController.keyrings,
 	passwordHasBeenSet: state.user.passwordSet,
 	seedphraseBackedUp: state.user.seedphraseBackedUp
->>>>>>> f3a066e4
 });
 
 const mapDispatchToProps = dispatch => ({
