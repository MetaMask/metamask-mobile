/* eslint-disable react/prop-types */
import React, { useCallback, useEffect, useRef, useState } from 'react';
import {
  Alert,
  Switch,
  ScrollView,
  View,
  ActivityIndicator,
  Keyboard,
  InteractionManager,
  Platform,
} from 'react-native';
import AsyncStorage from '../../../../store/async-storage-wrapper';
import { useDispatch, useSelector } from 'react-redux';
import { MAINNET } from '../../../../constants/network';
import ActionModal from '../../../UI/ActionModal';
import { clearHistory } from '../../../../actions/browser';
import Logger from '../../../../util/Logger';
import { getNavigationOptionsTitle } from '../../../UI/Navbar';
import { setLockTime } from '../../../../actions/settings';
<<<<<<< HEAD
=======
import { setDataCollectionForMarketing } from '../../../../actions/security';
import {
  HOW_TO_MANAGE_METRAMETRICS_SETTINGS,
  SIMULATION_DETALS_ARTICLE_URL,
} from '../../../../constants/urls';
>>>>>>> d5cecafb
import { strings } from '../../../../../locales/i18n';
import { passwordSet } from '../../../../actions/user';
import Engine from '../../../../core/Engine';
import AppConstants from '../../../../core/AppConstants';
import {
  EXISTING_USER,
  TRUE,
  PASSCODE_DISABLED,
  BIOMETRY_CHOICE_DISABLED,
  SEED_PHRASE_HINTS,
} from '../../../../constants/storage';
import HintModal from '../../../UI/HintModal';
import { MetaMetricsEvents, useMetrics } from '../../../hooks/useMetrics';
import { Authentication } from '../../../../core';
import AUTHENTICATION_TYPE from '../../../../constants/userProperties';
import { useTheme } from '../../../../util/theme';
import {
  ClearCookiesSection,
  DeleteMetaMetricsData,
  DeleteWalletData,
  RememberMeOptionSection,
  AutomaticSecurityChecks,
  ProtectYourWallet,
  LoginOptionsSettings,
  RevealPrivateKey,
  ChangePassword,
  AutoLock,
  ClearPrivacy,
  BlockaidSettings,
} from './Sections';
import {
  selectProviderType,
  selectNetworkConfigurations,
} from '../../../../selectors/networkController';
import {
  selectIpfsGateway,
  selectIsIpfsGatewayEnabled,
  selectIsMultiAccountBalancesEnabled,
  selectDisplayNftMedia,
  selectUseNftDetection,
  selectShowIncomingTransactionNetworks,
  selectShowTestNetworks,
  selectUseSafeChainsListValidation,
  selectUseTransactionSimulations,
} from '../../../../selectors/preferencesController';
import {
  SECURITY_PRIVACY_MULTI_ACCOUNT_BALANCES_TOGGLE_ID,
  SECURITY_PRIVACY_VIEW_ID,
} from '../../../../../wdio/screen-objects/testIDs/Screens/SecurityPrivacy.testIds';
import generateTestId from '../../../../../wdio/utils/generateTestId';
import ipfsGateways from '../../../../util/ipfs-gateways.json';
import SelectComponent from '../../../UI/SelectComponent';
import { timeoutFetch } from '../../../../util/general';
import createStyles from './SecuritySettings.styles';
import {
  EtherscanNetworksType,
  Gateway,
  HeadingProps,
  NetworksI,
  SecuritySettingsParams,
} from './SecuritySettings.types';
import { useFocusEffect, useNavigation } from '@react-navigation/native';
import { useParams } from '../../../../util/navigation/navUtils';
import {
  BATCH_BALANCE_REQUESTS_SECTION,
  BIOMETRY_CHOICE_STRING,
  CLEAR_BROWSER_HISTORY_SECTION,
  DISPLAY_SAFE_CHAINS_LIST_VALIDATION,
  HASH_STRING,
  HASH_TO_TEST,
  IPFS_GATEWAY_SECTION,
  META_METRICS_SECTION,
  NFT_AUTO_DETECT_MODE_SECTION,
  NFT_DISPLAY_MEDIA_MODE_SECTION,
  PASSCODE_CHOICE_STRING,
  SDK_SECTION,
  USE_SAFE_CHAINS_LIST_VALIDATION,
} from './SecuritySettings.constants';
import Cell from '../../../..//component-library/components/Cells/Cell/Cell';
import { CellVariant } from '../../../../component-library/components/Cells/Cell';
import { AvatarVariant } from '../../../../component-library/components/Avatars/Avatar/Avatar.types';
import Networks, {
  getAllNetworks,
  getNetworkImageSource,
  toggleUseSafeChainsListValidation,
} from '../../../../util/networks';
import images from 'images/image-icons';
import { ETHERSCAN_SUPPORTED_NETWORKS } from '@metamask/transaction-controller/dist/constants';
import { SecurityPrivacyViewSelectorsIDs } from '../../../../../e2e/selectors/Settings/SecurityAndPrivacy/SecurityPrivacyView.selectors';
import generateDeviceAnalyticsMetaData, {
  UserSettingsAnalyticsMetaData as generateUserSettingsAnalyticsMetaData,
} from '../../../../util/metrics';
import Text, {
  TextVariant,
  TextColor,
} from '../../../../component-library/components/Texts/Text';
import Button, {
  ButtonVariants,
  ButtonSize,
  ButtonWidthTypes,
} from '../../../../component-library/components/Buttons/Button';
import { isBlockaidFeatureEnabled } from '../../../../util/blockaid';
import trackErrorAsAnalytics from '../../../../util/metrics/TrackError/trackErrorAsAnalytics';
import BasicFunctionalityComponent from '../../../UI/BasicFunctionality/BasicFunctionality';
import Routes from '../../../../constants/navigation/Routes';
import { MetaMetrics } from '../../../../core/Analytics';
import { isTransactionSimulationsFeatureEnabled } from '../../../../util/transaction-controller';

const Heading: React.FC<HeadingProps> = ({ children, first }) => {
  const { colors } = useTheme();
  const styles = createStyles(colors);
  return (
    <View style={[styles.setting, first && styles.firstSetting]}>
      <Text variant={TextVariant.HeadingLG} style={styles.heading}>
        {children}
      </Text>
    </View>
  );
};

const Settings: React.FC = () => {
  const { trackEvent, isEnabled, enable, addTraitsToUser } = useMetrics();
  const theme = useTheme();
  const { colors } = theme;
  const styles = createStyles(colors);
  const navigation = useNavigation();
  const params = useParams<SecuritySettingsParams>();
  const dispatch = useDispatch();
  const [loading, setLoading] = useState(false);
  const [browserHistoryModalVisible, setBrowserHistoryModalVisible] =
    useState(false);
  const [analyticsEnabled, setAnalyticsEnabled] = useState(false);
  const [showHint, setShowHint] = useState(false);
  const [hintText, setHintText] = useState('');
  const [onlineIpfsGateways, setOnlineIpfsGateways] = useState<Gateway[]>([]);
  const [gotAvailableGateways, setGotAvailableGateways] = useState(false);

  const scrollViewRef = useRef<ScrollView>(null);
  const detectNftComponentRef = useRef<View>(null);

  const browserHistory = useSelector((state: any) => state.browser.history);

  const lockTime = useSelector((state: any) => state.settings.lockTime);
  const showTestNetworks = useSelector(selectShowTestNetworks);
  const showIncomingTransactionsNetworks = useSelector(
    selectShowIncomingTransactionNetworks,
  );
  const networkConfigurations = useSelector(selectNetworkConfigurations);
  const displayNftMedia = useSelector(selectDisplayNftMedia);
  const useSafeChainsListValidation = useSelector(
    selectUseSafeChainsListValidation,
  );
  const useTransactionSimulations = useSelector(
    selectUseTransactionSimulations,
  );

  const useNftDetection = useSelector(selectUseNftDetection);

  const seedphraseBackedUp = useSelector(
    (state: any) => state.user.seedphraseBackedUp,
  );
  const type = useSelector(selectProviderType);
  const isMultiAccountBalancesEnabled = useSelector(
    selectIsMultiAccountBalancesEnabled,
  );
  const ipfsGateway = useSelector(selectIpfsGateway);
  const isIpfsGatewayEnabled = useSelector(selectIsIpfsGatewayEnabled);
  const myNetworks = ETHERSCAN_SUPPORTED_NETWORKS as EtherscanNetworksType;

  const isMainnet = type === MAINNET;

  const updateNavBar = useCallback(() => {
    navigation.setOptions(
      getNavigationOptionsTitle(
        strings('app_settings.security_title'),
        navigation,
        false,
        colors,
        null,
      ),
    );
  }, [colors, navigation]);

  const handleAvailableIpfsGateways = useCallback(async () => {
    if (!isIpfsGatewayEnabled) return;
    const ipfsGatewaysPromises = ipfsGateways.map(async (gateway: Gateway) => {
      const testUrl =
        gateway.value + HASH_TO_TEST + '#x-ipfs-companion-no-redirect';
      try {
        const res = await timeoutFetch(testUrl, 1200);
        const text = await res.text();
        const available = text.trim() === HASH_STRING.trim();
        return { ...gateway, available };
      } catch (e) {
        const available = false;
        return { ...gateway, available };
      }
    });
    const ipfsGatewaysAvailability = await Promise.all(ipfsGatewaysPromises);
    const onlineGateways = ipfsGatewaysAvailability.filter(
      (gateway) => gateway.available,
    );

    const sortedOnlineIpfsGateways = [...onlineGateways].sort(
      (a, b) => a.key - b.key,
    );

    setGotAvailableGateways(true);
    setOnlineIpfsGateways(sortedOnlineIpfsGateways);
  }, [isIpfsGatewayEnabled]);

  const handleHintText = useCallback(async () => {
    const currentSeedphraseHints = await AsyncStorage.getItem(
      SEED_PHRASE_HINTS,
    );
    const parsedHints =
      currentSeedphraseHints && JSON.parse(currentSeedphraseHints);
    const manualBackup = parsedHints?.manualBackup;

    setHintText(manualBackup);
  }, []);

  useEffect(() => {
    updateNavBar();
    handleHintText();
    setAnalyticsEnabled(isEnabled());
    trackEvent(MetaMetricsEvents.VIEW_SECURITY_SETTINGS, {});
  }, [
    handleHintText,
    updateNavBar,
    setAnalyticsEnabled,
    isEnabled,
    trackEvent,
  ]);

  const scrollToDetectNFTs = useCallback(() => {
    if (detectNftComponentRef.current) {
      detectNftComponentRef.current?.measureLayout(
        scrollViewRef.current as any,
        (_, y) => {
          scrollViewRef.current?.scrollTo({
            y,
            animated: true,
          });
        },
        () => null,
      );
    }
  }, []);

  const waitForRenderDetectNftComponentRef = useCallback(async () => {
    if (params?.scrollToDetectNFTs) {
      // Add a delay to ensure the component is fully rendered
      await new Promise((resolve) => setTimeout(resolve, 0));

      // Scroll to the desired position
      scrollToDetectNFTs();
    }
  }, [scrollToDetectNFTs, params?.scrollToDetectNFTs]);

  useFocusEffect(
    useCallback(() => {
      waitForRenderDetectNftComponentRef();
    }, [waitForRenderDetectNftComponentRef]),
  );

  useEffect(() => {
    handleAvailableIpfsGateways();
  }, [handleAvailableIpfsGateways]);

  const toggleHint = () => {
    setShowHint(!showHint);
  };

  const saveHint = async () => {
    if (!hintText) return;
    toggleHint();
    const currentSeedphraseHints = await AsyncStorage.getItem(
      SEED_PHRASE_HINTS,
    );
    if (currentSeedphraseHints) {
      const parsedHints = JSON.parse(currentSeedphraseHints);
      await AsyncStorage.setItem(
        SEED_PHRASE_HINTS,
        JSON.stringify({ ...parsedHints, manualBackup: hintText }),
      );
    }
  };

  const storeCredentials = async (
    password: string,
    enabled: boolean,
    authChoice: string,
  ) => {
    try {
      await Authentication.resetPassword();

      await Engine.context.KeyringController.exportSeedPhrase(password);

      await AsyncStorage.setItem(EXISTING_USER, TRUE);

      if (!enabled) {
        setLoading(false);
        if (authChoice === PASSCODE_CHOICE_STRING) {
          await AsyncStorage.setItem(PASSCODE_DISABLED, TRUE);
        } else if (authChoice === BIOMETRY_CHOICE_STRING) {
          await AsyncStorage.setItem(BIOMETRY_CHOICE_DISABLED, TRUE);
          await AsyncStorage.setItem(PASSCODE_DISABLED, TRUE);
        }

        return;
      }

      try {
        let authType;
        if (authChoice === BIOMETRY_CHOICE_STRING) {
          authType = AUTHENTICATION_TYPE.BIOMETRIC;
        } else if (authChoice === PASSCODE_CHOICE_STRING) {
          authType = AUTHENTICATION_TYPE.PASSCODE;
        } else {
          authType = AUTHENTICATION_TYPE.PASSWORD;
        }
        await Authentication.storePassword(password, authType);
      } catch (error) {
        Logger.error(error as string, {});
      }

      dispatch(passwordSet());

      if (lockTime === -1) {
        dispatch(setLockTime(AppConstants.DEFAULT_LOCK_TIMEOUT));
      }
      setLoading(false);
    } catch (e) {
      const errorWithMessage = e as { message: string };
      if (errorWithMessage.message === 'Invalid password') {
        Alert.alert(
          strings('app_settings.invalid_password'),
          strings('app_settings.invalid_password_message'),
        );
        trackErrorAsAnalytics(
          'SecuritySettings: Invalid password',
          errorWithMessage?.message,
          '',
        );
      } else {
        Logger.error(e as string, 'SecuritySettings:biometrics');
      }
      setLoading(false);
    }
  };

  const setPassword = async (enabled: boolean, passwordType: string) => {
    setLoading(true);
    let credentials;
    try {
      credentials = await Authentication.getPassword();
    } catch (error) {
      Logger.error(error as string, {});
    }

    if (credentials && credentials.password !== '') {
      storeCredentials(credentials.password, enabled, passwordType);
    } else {
      navigation.navigate('EnterPasswordSimple', {
        onPasswordSet: (password: string) => {
          storeCredentials(password, enabled, passwordType);
        },
      });
    }
  };

  const onSignInWithPasscode = async (enabled: boolean) => {
    await setPassword(enabled, PASSCODE_CHOICE_STRING);
  };

  const onSingInWithBiometrics = async (enabled: boolean) => {
    await setPassword(enabled, BIOMETRY_CHOICE_STRING);
  };

  const goToSDKSessionManager = () => {
    navigation.navigate('SDKSessionsManager');
  };

  const renderSDKSettings = () => (
    <View style={styles.halfSetting} testID={SDK_SECTION}>
      <Text variant={TextVariant.BodyLGMedium}>
        {strings('app_settings.manage_sdk_connections_title')}
      </Text>
      <Text
        variant={TextVariant.BodyMD}
        color={TextColor.Alternative}
        style={styles.desc}
      >
        {strings('app_settings.manage_sdk_connections_text')}
      </Text>
      <View style={styles.accessory}>
        <Button
          variant={ButtonVariants.Secondary}
          size={ButtonSize.Lg}
          width={ButtonWidthTypes.Full}
          label={strings('app_settings.manage_sdk_connections_title')}
          onPress={goToSDKSessionManager}
        />
      </View>
    </View>
  );

  const toggleClearBrowserHistoryModal = () => {
    setBrowserHistoryModalVisible(!browserHistoryModalVisible);
  };

  const renderClearBrowserHistorySection = () => (
    <View style={styles.setting} testID={CLEAR_BROWSER_HISTORY_SECTION}>
      <Text variant={TextVariant.BodyLGMedium}>
        {strings('app_settings.clear_browser_history_desc')}
      </Text>
      <Text
        variant={TextVariant.BodyMD}
        color={TextColor.Alternative}
        style={styles.desc}
      >
        {strings('app_settings.clear_history_desc')}
      </Text>
      <View style={styles.accessory}>
        <Button
          variant={ButtonVariants.Secondary}
          size={ButtonSize.Lg}
          width={ButtonWidthTypes.Full}
          label={strings('app_settings.clear_browser_history_desc')}
          onPress={toggleClearBrowserHistoryModal}
          isDisabled={browserHistory.length === 0}
        />
      </View>
    </View>
  );

  const toggleMetricsOptIn = async (metricsEnabled: boolean) => {
    if (metricsEnabled) {
      const consolidatedTraits = {
        ...generateDeviceAnalyticsMetaData(),
        ...generateUserSettingsAnalyticsMetaData(),
      };
      await enable();
      setAnalyticsEnabled(true);

      InteractionManager.runAfterInteractions(async () => {
        await addTraitsToUser(consolidatedTraits);
        trackEvent(MetaMetricsEvents.ANALYTICS_PREFERENCE_SELECTED, {
          analytics_option_selected: 'Metrics Opt in',
          updated_after_onboarding: true,
        });
      });
    } else {
      await enable(false);
      setAnalyticsEnabled(false);
      Alert.alert(
        strings('app_settings.metametrics_opt_out'),
        strings('app_settings.metametrics_restart_required'),
      );
    }
  };

  const renderMetaMetricsSection = () => (
    <View style={styles.halfSetting} testID={META_METRICS_SECTION}>
      <View style={styles.titleContainer}>
        <Text variant={TextVariant.BodyLGMedium} style={styles.title}>
          {strings('app_settings.metametrics_title')}
        </Text>
        <View style={styles.switchElement}>
          <Switch
            value={analyticsEnabled}
            onValueChange={toggleMetricsOptIn}
            trackColor={{
              true: colors.primary.default,
              false: colors.border.muted,
            }}
            thumbColor={theme.brandColors.white000}
            style={styles.switch}
            ios_backgroundColor={colors.border.muted}
            testID={SecurityPrivacyViewSelectorsIDs.METAMETRICS_SWITCH}
          />
        </View>
      </View>
      <Text
        variant={TextVariant.BodyMD}
        color={TextColor.Alternative}
        style={styles.desc}
      >
<<<<<<< HEAD
        {strings('app_settings.metametrics_description')}
=======
        {strings('app_settings.metametrics_description')}{' '}
        <Button
          variant={ButtonVariants.Link}
          size={ButtonSize.Auto}
          onPress={() => Linking.openURL(HOW_TO_MANAGE_METRAMETRICS_SETTINGS)}
          label={strings('app_settings.learn_more')}
        />
      </Text>
    </View>
  );

  const renderDataCollectionSection = () => (
    <View
      style={styles.halfSetting}
      testID={META_METRICS_DATA_MARKETING_SECTION}
    >
      <View style={styles.titleContainer}>
        <Text variant={TextVariant.BodyLGMedium} style={styles.title}>
          {strings('app_settings.data_collection_title')}
        </Text>
        <View style={styles.switchElement}>
          <Switch
            value={isDataCollectionForMarketingEnabled}
            onValueChange={toggleDataCollectionForMarketing}
            trackColor={{
              true: colors.primary.default,
              false: colors.border.muted,
            }}
            thumbColor={theme.brandColors.white000}
            style={styles.switch}
            ios_backgroundColor={colors.border.muted}
            testID={SecurityPrivacyViewSelectorsIDs.DATA_COLLECTION_SWITCH}
          />
        </View>
      </View>
      <Text
        variant={TextVariant.BodyMD}
        color={TextColor.Alternative}
        style={styles.desc}
      >
        {strings('app_settings.data_collection_description')}
>>>>>>> d5cecafb
      </Text>
    </View>
  );

  const toggleIsMultiAccountBalancesEnabled = (
    multiAccountBalancesEnabled: boolean,
  ) => {
    const { PreferencesController } = Engine.context;
    PreferencesController.setIsMultiAccountBalancesEnabled(
      multiAccountBalancesEnabled,
    );
  };

  const renderMultiAccountBalancesSection = () => (
    <View style={styles.halfSetting} testID={BATCH_BALANCE_REQUESTS_SECTION}>
      <View style={styles.titleContainer}>
        <Text variant={TextVariant.BodyLGMedium} style={styles.title}>
          {strings('app_settings.batch_balance_requests_title')}
        </Text>
        <View style={styles.switchElement}>
          <Switch
            value={isMultiAccountBalancesEnabled}
            onValueChange={toggleIsMultiAccountBalancesEnabled}
            trackColor={{
              true: colors.primary.default,
              false: colors.border.muted,
            }}
            thumbColor={theme.brandColors.white000}
            style={styles.switch}
            ios_backgroundColor={colors.border.muted}
            {...generateTestId(
              Platform,
              SECURITY_PRIVACY_MULTI_ACCOUNT_BALANCES_TOGGLE_ID,
            )}
          />
        </View>
      </View>
      <Text
        variant={TextVariant.BodyMD}
        color={TextColor.Alternative}
        style={styles.desc}
      >
        {strings('app_settings.batch_balance_requests_description')}
      </Text>
    </View>
  );
  const toggleEnableIncomingTransactions = (
    hexChainId: string,
    value: boolean,
  ) => {
    const { PreferencesController } = Engine.context;
    PreferencesController.setEnableNetworkIncomingTransactions(
      hexChainId,
      value,
    );
  };

  const clearBrowserHistory = () => {
    dispatch(clearHistory());
    toggleClearBrowserHistoryModal();
  };

  const renderHistoryModal = () => (
    <ActionModal
      modalVisible={browserHistoryModalVisible}
      confirmText={strings('app_settings.clear')}
      cancelText={strings('app_settings.reset_account_cancel_button')}
      onCancelPress={toggleClearBrowserHistoryModal}
      onRequestClose={toggleClearBrowserHistoryModal}
      onConfirmPress={clearBrowserHistory}
    >
      <View style={styles.modalView}>
        <Text variant={TextVariant.HeadingMD} style={styles.modalTitle}>
          {strings('app_settings.clear_browser_history_modal_title')}
        </Text>
        <Text style={styles.modalText}>
          {strings('app_settings.clear_browser_history_modal_message')}
        </Text>
      </View>
    </ActionModal>
  );

  const toggleDisplayNftMedia = (value: boolean) => {
    const { PreferencesController } = Engine.context;
    PreferencesController?.setDisplayNftMedia(value);
    if (!value) PreferencesController?.setUseNftDetection(value);
  };

  const toggleNftAutodetect = (value: boolean) => {
    const { PreferencesController } = Engine.context;
    if (value) {
      PreferencesController.setDisplayNftMedia(value);
    }
    PreferencesController.setUseNftDetection(value);
  };

  const renderDisplayNftMedia = useCallback(
    () => (
      <View style={styles.halfSetting} testID={NFT_DISPLAY_MEDIA_MODE_SECTION}>
        <View style={styles.titleContainer}>
          <Text variant={TextVariant.BodyLGMedium} style={styles.title}>
            {strings('app_settings.display_nft_media')}
          </Text>
          <View style={styles.switchElement}>
            <Switch
              value={displayNftMedia}
              onValueChange={toggleDisplayNftMedia}
              trackColor={{
                true: colors.primary.default,
                false: colors.border.muted,
              }}
              thumbColor={theme.brandColors.white000}
              style={styles.switch}
              ios_backgroundColor={colors.border.muted}
              testID="display-nft-toggle"
            />
          </View>
        </View>
        <Text
          variant={TextVariant.BodyMD}
          color={TextColor.Alternative}
          style={styles.desc}
        >
          {strings('app_settings.display_nft_media_desc_new')}
        </Text>
      </View>
    ),
    [colors, styles, displayNftMedia, theme],
  );

  const renderUseSafeChainsListValidation = useCallback(
    () => (
      <View style={styles.halfSetting} testID={USE_SAFE_CHAINS_LIST_VALIDATION}>
        <View style={styles.titleContainer}>
          <Text variant={TextVariant.BodyLGMedium} style={styles.title}>
            {strings('wallet.network_details_check')}
          </Text>
          <View style={styles.switchElement}>
            <Switch
              value={useSafeChainsListValidation}
              onValueChange={toggleUseSafeChainsListValidation}
              trackColor={{
                true: colors.primary.default,
                false: colors.border.muted,
              }}
              thumbColor={theme.brandColors.white000}
              style={styles.switch}
              ios_backgroundColor={colors.border.muted}
              testID={DISPLAY_SAFE_CHAINS_LIST_VALIDATION}
            />
          </View>
        </View>
        <Text
          variant={TextVariant.BodyMD}
          color={TextColor.Alternative}
          style={styles.desc}
        >
          {strings('app_settings.use_safe_chains_list_validation_desc_1')}
          <Text variant={TextVariant.BodyMDBold}>chainid.network </Text>
          {strings('app_settings.use_safe_chains_list_validation_desc_2')}{' '}
          chainid.network
        </Text>
      </View>
    ),
    [colors, styles, useSafeChainsListValidation, theme.brandColors],
  );

  const toggleUseTransactionSimulations = (value: boolean) => {
    const { PreferencesController } = Engine.context;
    PreferencesController.setUseTransactionSimulations(value);
  };

  const renderUseTransactionSimulations = useCallback(
    () => (
      <View style={styles.halfSetting}>
        <View style={styles.titleContainer}>
          <Text variant={TextVariant.BodyLGMedium} style={styles.title}>
            {strings('app_settings.simulation_details')}
          </Text>
          <View style={styles.switchElement}>
            <Switch
              value={useTransactionSimulations}
              onValueChange={toggleUseTransactionSimulations}
              trackColor={{
                true: colors.primary.default,
                false: colors.border.muted,
              }}
              thumbColor={theme.brandColors.white000}
              style={styles.switch}
              ios_backgroundColor={colors.border.muted}
            />
          </View>
        </View>
        <Text
          variant={TextVariant.BodyMD}
          color={TextColor.Alternative}
          style={styles.desc}
        >
          {strings('app_settings.simulation_details_description')}
          <Button
            variant={ButtonVariants.Link}
            size={ButtonSize.Auto}
            onPress={() => {
              Linking.openURL(SIMULATION_DETALS_ARTICLE_URL);
              MetaMetrics.getInstance().trackEvent(
                MetaMetricsEvents.EXTERNAL_LINK_CLICKED,
                {
                  location: 'app_settings',
                  text: strings('app_settings.simulation_details_learn_more'),
                  url_domain: SIMULATION_DETALS_ARTICLE_URL,
                },
              );
            }}
            label={strings('app_settings.simulation_details_learn_more')}
          />
        </Text>
      </View>
    ),
    [colors, styles, useTransactionSimulations, theme.brandColors.white000],
  );

  const renderAutoDetectNft = useCallback(
    () => (
      <View
        style={styles.setting}
        testID={NFT_AUTO_DETECT_MODE_SECTION}
        ref={detectNftComponentRef}
      >
        <View style={styles.titleContainer}>
          <Text variant={TextVariant.BodyLGMedium} style={styles.title}>
            {strings('app_settings.nft_autodetect_mode')}
          </Text>
          <View style={styles.switchElement}>
            <Switch
              value={useNftDetection}
              onValueChange={toggleNftAutodetect}
              trackColor={{
                true: colors.primary.default,
                false: colors.border.muted,
              }}
              thumbColor={theme.brandColors.white000}
              style={styles.switch}
              ios_backgroundColor={colors.border.muted}
            />
          </View>
        </View>
        <Text
          variant={TextVariant.BodyMD}
          color={TextColor.Alternative}
          style={styles.desc}
        >
          {strings('app_settings.autodetect_nft_desc')}
        </Text>
      </View>
    ),
    [colors, styles, useNftDetection, theme],
  );

  const setIpfsGateway = (gateway: string) => {
    const { PreferencesController } = Engine.context;
    PreferencesController.setIpfsGateway(gateway);
  };

  const setIsIpfsGatewayEnabled = (isIpfsGatewatEnabled: boolean) => {
    const { PreferencesController } = Engine.context;
    PreferencesController.setIsIpfsGatewayEnabled(isIpfsGatewatEnabled);
  };

  const renderIpfsGateway = () => (
    <View style={styles.setting} testID={IPFS_GATEWAY_SECTION}>
      <View style={styles.titleContainer}>
        <Text variant={TextVariant.BodyLGMedium} style={styles.title}>
          {strings('app_settings.ipfs_gateway')}
        </Text>
        <View style={styles.switchElement}>
          <Switch
            value={isIpfsGatewayEnabled}
            onValueChange={setIsIpfsGatewayEnabled}
            trackColor={{
              true: colors.primary.default,
              false: colors.border.muted,
            }}
            thumbColor={theme.brandColors.white000}
            style={styles.switch}
            ios_backgroundColor={colors.border.muted}
          />
        </View>
      </View>
      <Text
        variant={TextVariant.BodyMD}
        color={TextColor.Alternative}
        style={styles.desc}
      >
        {strings('app_settings.ipfs_gateway_content')}
      </Text>
      {isIpfsGatewayEnabled && (
        <View style={styles.accessory}>
          <Text
            variant={TextVariant.BodyMD}
            color={TextColor.Alternative}
            style={styles.desc}
          >
            {strings('app_settings.ipfs_gateway_desc')}
          </Text>
          <View style={styles.picker}>
            {gotAvailableGateways ? (
              <SelectComponent
                selectedValue={ipfsGateway}
                defaultValue={strings('app_settings.ipfs_gateway_down')}
                onValueChange={setIpfsGateway}
                label={strings('app_settings.ipfs_gateway')}
                options={onlineIpfsGateways}
              />
            ) : (
              <View>
                <ActivityIndicator size="small" />
              </View>
            )}
          </View>
        </View>
      )}
    </View>
  );

  const handleChangeText = (text: string) => setHintText(text);

  const renderHint = () => (
    <HintModal
      onConfirm={saveHint}
      onCancel={toggleHint}
      modalVisible={showHint}
      onRequestClose={Keyboard.dismiss}
      value={hintText}
      onChangeText={handleChangeText}
    />
  );

  const renderShowIncomingTransactions = () => {
    const renderMainnet = () => {
      const { name: mainnetName, chainId } = Networks.mainnet;
      return (
        <Cell
          variant={CellVariant.Display}
          title={mainnetName}
          avatarProps={{
            variant: AvatarVariant.Network,
            name: mainnetName,
            imageSource: images.ETHEREUM,
          }}
          secondaryText="etherscan.io"
          style={styles.cellBorder}
        >
          <Switch
            value={showIncomingTransactionsNetworks[chainId]}
            onValueChange={(value) =>
              toggleEnableIncomingTransactions(chainId, value)
            }
            trackColor={{
              true: colors.primary.default,
              false: colors.border.muted,
            }}
            thumbColor={theme.brandColors.white000}
            style={styles.switch}
            ios_backgroundColor={colors.border.muted}
          />
        </Cell>
      );
    };

    const renderLineaMainnet = () => {
      const { name: lineaMainnetName, chainId } = Networks['linea-mainnet'];

      return (
        <Cell
          variant={CellVariant.Display}
          title={lineaMainnetName}
          avatarProps={{
            variant: AvatarVariant.Network,
            name: lineaMainnetName,
            imageSource: images['LINEA-MAINNET'],
          }}
          secondaryText="lineascan.build"
          style={styles.cellBorder}
        >
          <Switch
            value={showIncomingTransactionsNetworks[chainId]}
            onValueChange={(value) =>
              toggleEnableIncomingTransactions(chainId, value)
            }
            trackColor={{
              true: colors.primary.default,
              false: colors.border.muted,
            }}
            thumbColor={theme.brandColors.white000}
            style={styles.switch}
            ios_backgroundColor={colors.border.muted}
          />
        </Cell>
      );
    };

    const renderRpcNetworks = () =>
      Object.values(networkConfigurations).map(
        ({ nickname, rpcUrl, chainId }) => {
          if (!chainId) return null;

          if (!Object.keys(myNetworks).includes(chainId)) return null;

          const { name } = { name: nickname || rpcUrl };
          //@ts-expect-error - The utils/network file is still JS and this function expects a networkType, and should be optional
          const image = getNetworkImageSource({ chainId: chainId?.toString() });

          return (
            <Cell
              key={chainId}
              variant={CellVariant.Display}
              title={name}
              secondaryText={myNetworks[chainId].domain}
              avatarProps={{
                variant: AvatarVariant.Network,
                name,
                imageSource: image,
              }}
              style={styles.cellBorder}
            >
              <Switch
                value={showIncomingTransactionsNetworks[chainId]}
                onValueChange={(value) =>
                  toggleEnableIncomingTransactions(chainId, value)
                }
                trackColor={{
                  true: colors.primary.default,
                  false: colors.border.muted,
                }}
                thumbColor={theme.brandColors.white000}
                style={styles.switch}
                ios_backgroundColor={colors.border.muted}
              />
            </Cell>
          );
        },
      );

    const renderOtherNetworks = () => {
      const NetworksTyped = Networks as NetworksI;
      const getOtherNetworks = () => getAllNetworks().slice(2);
      return getOtherNetworks().map((networkType) => {
        const { name, imageSource, chainId } = NetworksTyped[networkType];
        if (!chainId) return null;
        return (
          <Cell
            key={chainId}
            variant={CellVariant.Display}
            title={name}
            secondaryText={myNetworks[chainId]?.domain}
            avatarProps={{
              variant: AvatarVariant.Network,
              name,
              imageSource,
            }}
            style={styles.cellBorder}
          >
            <Switch
              value={showIncomingTransactionsNetworks[chainId]}
              onValueChange={(value) => {
                chainId && toggleEnableIncomingTransactions(chainId, value);
              }}
              trackColor={{
                true: colors.primary.default,
                false: colors.border.muted,
              }}
              thumbColor={theme.brandColors.white000}
              style={styles.switch}
              ios_backgroundColor={colors.border.muted}
            />
          </Cell>
        );
      });
    };

    return (
      <View
        style={styles.setting}
        testID={SecurityPrivacyViewSelectorsIDs.INCOMING_TRANSACTIONS}
      >
        <Text variant={TextVariant.BodyLGMedium}>
          {strings('app_settings.incoming_transactions_title')}
        </Text>
        <Text
          variant={TextVariant.BodyMD}
          color={TextColor.Alternative}
          style={styles.desc}
        >
          {strings('app_settings.incoming_transactions_content')}
        </Text>
        <View style={styles.transactionsContainer}>
          {renderMainnet()}
          {renderLineaMainnet()}
          {renderRpcNetworks()}
          {showTestNetworks && renderOtherNetworks()}
        </View>
      </View>
    );
  };

  const toggleBasicFunctionality = () => {
    navigation.navigate(Routes.MODAL.ROOT_MODAL_FLOW, {
      screen: Routes.SHEET.BASIC_FUNCTIONALITY,
    });
  };

  if (loading) {
    return (
      <View style={styles.loader}>
        <ActivityIndicator size="large" />
      </View>
    );
  }

  return (
    <ScrollView
      style={styles.wrapper}
      testID={SECURITY_PRIVACY_VIEW_ID}
      ref={scrollViewRef}
    >
      <View style={styles.inner}>
        <Heading first>{strings('app_settings.security_heading')}</Heading>
        <ProtectYourWallet
          srpBackedup={seedphraseBackedUp}
          hintText={hintText}
          toggleHint={toggleHint}
        />
        <ChangePassword />
        <AutoLock />
        <LoginOptionsSettings
          onSignWithBiometricsOptionUpdated={onSingInWithBiometrics}
          onSignWithPasscodeOptionUpdated={onSignInWithPasscode}
        />
        <View style={styles.setting}>
          <RememberMeOptionSection />
        </View>
        <RevealPrivateKey />
        {isBlockaidFeatureEnabled() && <BlockaidSettings />}
        <Heading>{strings('app_settings.privacy_heading')}</Heading>
        <View>
          <Text
            variant={TextVariant.BodyLGMedium}
            color={TextColor.Alternative}
            style={{ ...styles.subHeading, ...styles.firstSetting }}
          >
            {strings('app_settings.general_heading')}
          </Text>
          <BasicFunctionalityComponent
            handleSwitchToggle={toggleBasicFunctionality}
          />
        </View>
        <Text
          variant={TextVariant.BodyLGMedium}
          color={TextColor.Alternative}
          style={{ ...styles.subHeading, ...styles.firstSetting }}
        >
          {strings('app_settings.privacy_browser_subheading')}
        </Text>
        {renderSDKSettings()}
        <ClearPrivacy />
        {renderClearBrowserHistorySection()}
        <ClearCookiesSection />

        <Text
          variant={TextVariant.BodyLGMedium}
          color={TextColor.Alternative}
          style={styles.subHeading}
        >
          {strings('app_settings.network_provider')}
        </Text>
        {renderUseSafeChainsListValidation()}
        <Text
          variant={TextVariant.BodyLGMedium}
          color={TextColor.Alternative}
          style={styles.subHeading}
        >
          {strings('app_settings.transactions_subheading')}
        </Text>
        {renderMultiAccountBalancesSection()}
        {renderShowIncomingTransactions()}
        {renderHistoryModal()}
        {isTransactionSimulationsFeatureEnabled() &&
          renderUseTransactionSimulations()}
        <Text
          variant={TextVariant.BodyLGMedium}
          color={TextColor.Alternative}
          style={styles.subHeading}
        >
          {strings('app_settings.token_nft_ens_subheading')}
        </Text>
        {renderDisplayNftMedia()}
        {isMainnet && renderAutoDetectNft()}
        {renderIpfsGateway()}
        <Text
          variant={TextVariant.BodyLGMedium}
          color={TextColor.Alternative}
          style={styles.subHeading}
        >
          {strings('app_settings.security_check_subheading')}
        </Text>
        <View style={styles.halfSetting}>
          <AutomaticSecurityChecks />
        </View>
        <Text
          variant={TextVariant.BodyLGMedium}
          color={TextColor.Alternative}
          style={styles.subHeading}
        >
          {strings('app_settings.analytics_subheading')}
        </Text>
        {renderMetaMetricsSection()}
        <DeleteMetaMetricsData metricsOptin={analyticsEnabled} />
        <DeleteWalletData />
        {renderHint()}
      </View>
    </ScrollView>
  );
};

export default Settings;<|MERGE_RESOLUTION|>--- conflicted
+++ resolved
@@ -9,6 +9,7 @@
   Keyboard,
   InteractionManager,
   Platform,
+  Linking,
 } from 'react-native';
 import AsyncStorage from '../../../../store/async-storage-wrapper';
 import { useDispatch, useSelector } from 'react-redux';
@@ -18,14 +19,10 @@
 import Logger from '../../../../util/Logger';
 import { getNavigationOptionsTitle } from '../../../UI/Navbar';
 import { setLockTime } from '../../../../actions/settings';
-<<<<<<< HEAD
-=======
-import { setDataCollectionForMarketing } from '../../../../actions/security';
 import {
-  HOW_TO_MANAGE_METRAMETRICS_SETTINGS,
+  HOWTO_MANAGE_METRAMETRICS_SETTINGS,
   SIMULATION_DETALS_ARTICLE_URL,
 } from '../../../../constants/urls';
->>>>>>> d5cecafb
 import { strings } from '../../../../../locales/i18n';
 import { passwordSet } from '../../../../actions/user';
 import Engine from '../../../../core/Engine';
@@ -515,14 +512,11 @@
         color={TextColor.Alternative}
         style={styles.desc}
       >
-<<<<<<< HEAD
-        {strings('app_settings.metametrics_description')}
-=======
         {strings('app_settings.metametrics_description')}{' '}
         <Button
           variant={ButtonVariants.Link}
           size={ButtonSize.Auto}
-          onPress={() => Linking.openURL(HOW_TO_MANAGE_METRAMETRICS_SETTINGS)}
+          onPress={() => Linking.openURL(HOWTO_MANAGE_METRAMETRICS_SETTINGS)}
           label={strings('app_settings.learn_more')}
         />
       </Text>
@@ -559,7 +553,6 @@
         style={styles.desc}
       >
         {strings('app_settings.data_collection_description')}
->>>>>>> d5cecafb
       </Text>
     </View>
   );
