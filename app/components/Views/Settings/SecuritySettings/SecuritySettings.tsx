--- conflicted
+++ resolved
@@ -452,142 +452,6 @@
     </View>
   );
 
-<<<<<<< HEAD
-=======
-  const toggleMetricsOptIn = async (metricsEnabled: boolean) => {
-    if (metricsEnabled) {
-      const consolidatedTraits = {
-        ...generateDeviceAnalyticsMetaData(),
-        ...generateUserSettingsAnalyticsMetaData(),
-      };
-      await enable();
-      setAnalyticsEnabled(true);
-
-      InteractionManager.runAfterInteractions(async () => {
-        await addTraitsToUser(consolidatedTraits);
-        trackEvent(MetaMetricsEvents.ANALYTICS_PREFERENCE_SELECTED, {
-          analytics_option_selected: 'Metrics Opt in',
-          updated_after_onboarding: true,
-        });
-      });
-    } else {
-      await enable(false);
-      setAnalyticsEnabled(false);
-      if (isDataCollectionForMarketingEnabled) {
-        dispatch(setDataCollectionForMarketing(false));
-      }
-      Alert.alert(
-        strings('app_settings.metametrics_opt_out'),
-        strings('app_settings.metametrics_restart_required'),
-      );
-
-      const traits = {
-        is_metrics_opted_in: false,
-        has_marketing_consent: false,
-      };
-      addTraitsToUser(traits);
-      trackEvent(MetaMetricsEvents.ANALYTICS_PREFERENCE_SELECTED, {
-        ...traits,
-        location: 'settings',
-      });
-    }
-  };
-
-  const toggleDataCollectionForMarketing = async (value: boolean) => {
-    if (value) {
-      if (!analyticsEnabled) {
-        toggleMetricsOptIn(true);
-      }
-    } else {
-      navigation.navigate(Routes.MODAL.ROOT_MODAL_FLOW, {
-        screen: Routes.SHEET.DATA_COLLECTION,
-      });
-
-      const traits = {
-        is_metrics_opted_in: true,
-        has_marketing_consent: false,
-      };
-      addTraitsToUser(traits);
-      trackEvent(MetaMetricsEvents.ANALYTICS_PREFERENCE_SELECTED, {
-        ...traits,
-        location: 'settings',
-      });
-    }
-    dispatch(setDataCollectionForMarketing(value));
-  };
-
-  const renderMetaMetricsSection = () => (
-    <View style={styles.halfSetting} testID={META_METRICS_SECTION}>
-      <View style={styles.titleContainer}>
-        <Text variant={TextVariant.BodyLGMedium} style={styles.title}>
-          {strings('app_settings.metametrics_title')}
-        </Text>
-        <View style={styles.switchElement}>
-          <Switch
-            value={analyticsEnabled}
-            onValueChange={toggleMetricsOptIn}
-            trackColor={{
-              true: colors.primary.default,
-              false: colors.border.muted,
-            }}
-            thumbColor={theme.brandColors.white}
-            style={styles.switch}
-            ios_backgroundColor={colors.border.muted}
-            testID={SecurityPrivacyViewSelectorsIDs.METAMETRICS_SWITCH}
-          />
-        </View>
-      </View>
-      <Text
-        variant={TextVariant.BodyMD}
-        color={TextColor.Alternative}
-        style={styles.desc}
-      >
-        {strings('app_settings.metametrics_description')}{' '}
-        <Button
-          variant={ButtonVariants.Link}
-          size={ButtonSize.Auto}
-          onPress={() => Linking.openURL(HOW_TO_MANAGE_METRAMETRICS_SETTINGS)}
-          label={strings('app_settings.learn_more')}
-        />
-      </Text>
-    </View>
-  );
-
-  const renderDataCollectionSection = () => (
-    <View
-      style={styles.halfSetting}
-      testID={META_METRICS_DATA_MARKETING_SECTION}
-    >
-      <View style={styles.titleContainer}>
-        <Text variant={TextVariant.BodyLGMedium} style={styles.title}>
-          {strings('app_settings.data_collection_title')}
-        </Text>
-        <View style={styles.switchElement}>
-          <Switch
-            value={isDataCollectionForMarketingEnabled}
-            onValueChange={toggleDataCollectionForMarketing}
-            trackColor={{
-              true: colors.primary.default,
-              false: colors.border.muted,
-            }}
-            thumbColor={theme.brandColors.white}
-            style={styles.switch}
-            ios_backgroundColor={colors.border.muted}
-            testID={SecurityPrivacyViewSelectorsIDs.DATA_COLLECTION_SWITCH}
-          />
-        </View>
-      </View>
-      <Text
-        variant={TextVariant.BodyMD}
-        color={TextColor.Alternative}
-        style={styles.desc}
-      >
-        {strings('app_settings.data_collection_description')}
-      </Text>
-    </View>
-  );
-
->>>>>>> 06e303cb
   const toggleIsMultiAccountBalancesEnabled = (
     multiAccountBalancesEnabled: boolean,
   ) => {
