/* eslint-disable react/prop-types */
import React, { useCallback, useEffect, useRef, useState } from 'react';
import {
  Alert,
  Switch,
  ScrollView,
  View,
  ActivityIndicator,
  Keyboard,
  Linking,
} from 'react-native';
import StorageWrapper from '../../../../store/storage-wrapper';
import { useDispatch, useSelector } from 'react-redux';
import { MAINNET } from '../../../../constants/network';
import ActionModal from '../../../UI/ActionModal';
import { clearHistory } from '../../../../actions/browser';
import Logger from '../../../../util/Logger';
import { getNavigationOptionsTitle } from '../../../UI/Navbar';
import { setLockTime } from '../../../../actions/settings';
import { SIMULATION_DETALS_ARTICLE_URL } from '../../../../constants/urls';
import { strings } from '../../../../../locales/i18n';
import { passwordSet } from '../../../../actions/user';
import Engine from '../../../../core/Engine';
import AppConstants from '../../../../core/AppConstants';
import {
  EXISTING_USER,
  TRUE,
  PASSCODE_DISABLED,
  BIOMETRY_CHOICE_DISABLED,
  SEED_PHRASE_HINTS,
} from '../../../../constants/storage';
import HintModal from '../../../UI/HintModal';
import { MetaMetricsEvents, useMetrics } from '../../../hooks/useMetrics';
import { Authentication } from '../../../../core';
import AUTHENTICATION_TYPE from '../../../../constants/userProperties';
import { useTheme } from '../../../../util/theme';
import {
  ClearCookiesSection,
  DeleteMetaMetricsData,
  DeleteWalletData,
  RememberMeOptionSection,
  AutomaticSecurityChecks,
  ProtectYourWallet,
  LoginOptionsSettings,
  RevealPrivateKey,
  ChangePassword,
  AutoLock,
  ClearPrivacy,
  BlockaidSettings,
} from './Sections';
import { selectProviderType } from '../../../../selectors/networkController';
import {
<<<<<<< HEAD
  selectIpfsGateway,
  selectIsIpfsGatewayEnabled,
  selectIsMultiAccountBalancesEnabled,
  selectDisplayNftMedia,
=======
  selectShowIncomingTransactionNetworks,
  selectShowTestNetworks,
  selectUseSafeChainsListValidation,
>>>>>>> f721b8d9
  selectUseTransactionSimulations,
} from '../../../../selectors/preferencesController';
import { SECURITY_PRIVACY_VIEW_ID } from '../../../../../wdio/screen-objects/testIDs/Screens/SecurityPrivacy.testIds';
import createStyles from './SecuritySettings.styles';
import {
  HeadingProps,
  SecuritySettingsParams,
} from './SecuritySettings.types';
import { useFocusEffect, useNavigation } from '@react-navigation/native';
import { useParams } from '../../../../util/navigation/navUtils';
import {
  BIOMETRY_CHOICE_STRING,
  CLEAR_BROWSER_HISTORY_SECTION,
<<<<<<< HEAD
  HASH_STRING,
  HASH_TO_TEST,
  IPFS_GATEWAY_SECTION,
  NFT_DISPLAY_MEDIA_MODE_SECTION,
=======
  DISPLAY_SAFE_CHAINS_LIST_VALIDATION,
>>>>>>> f721b8d9
  PASSCODE_CHOICE_STRING,
  SDK_SECTION,
} from './SecuritySettings.constants';
import Text, {
  TextVariant,
  TextColor,
} from '../../../../component-library/components/Texts/Text';
import Button, {
  ButtonVariants,
  ButtonSize,
  ButtonWidthTypes,
} from '../../../../component-library/components/Buttons/Button';
import trackErrorAsAnalytics from '../../../../util/metrics/TrackError/trackErrorAsAnalytics';
import BasicFunctionalityComponent from '../../../UI/BasicFunctionality/BasicFunctionality';
import ProfileSyncingComponent from '../../../UI/ProfileSyncing/ProfileSyncing';
import Routes from '../../../../constants/navigation/Routes';
import { MetaMetrics } from '../../../../core/Analytics';
import MetaMetricsAndDataCollectionSection from './Sections/MetaMetricsAndDataCollectionSection/MetaMetricsAndDataCollectionSection';
import {
  selectIsMetamaskNotificationsEnabled,
  selectIsProfileSyncingEnabled,
} from '../../../../selectors/notifications';
import { useProfileSyncing } from '../../../../util/notifications/hooks/useProfileSyncing';
import SwitchLoadingModal from '../../../../components/UI/Notification/SwitchLoadingModal';
import { RootState } from '../../../../reducers';
import { useDisableNotifications } from '../../../../util/notifications/hooks/useNotifications';
import { isNotificationsFeatureEnabled } from '../../../../util/notifications';
<<<<<<< HEAD
import IncomingTransactionsSettings from '../../Settings/IncomingTransactionsSettings';
import NetworkDetailsCheckSettings from '../../Settings/NetworkDetailsCheckSettings';
=======
import DisplayNFTMediaSettings from '../../Settings/DisplayNFTMediaSettings';
import IPFSGatewaySettings from '../../Settings/IPFSGatewaySettings';
import BatchAccountBalanceSettings from '../BatchAccountBalanceSettings';
>>>>>>> f721b8d9
import AutoDetectNFTSettings from '../../Settings/AutoDetectNFTSettings';

const Heading: React.FC<HeadingProps> = ({ children, first }) => {
  const { colors } = useTheme();
  const styles = createStyles(colors);
  return (
    <View style={[styles.setting, first && styles.firstSetting]}>
      <Text variant={TextVariant.HeadingLG} style={styles.heading}>
        {children}
      </Text>
    </View>
  );
};

const Settings: React.FC = () => {
  const { trackEvent, isEnabled } = useMetrics();
  const theme = useTheme();
  const { colors } = theme;
  const styles = createStyles(colors);
  const navigation = useNavigation();
  const params = useParams<SecuritySettingsParams>();
  const dispatch = useDispatch();
  const [loading, setLoading] = useState(false);
  const [browserHistoryModalVisible, setBrowserHistoryModalVisible] =
    useState(false);
  const [analyticsEnabled, setAnalyticsEnabled] = useState(false);
  const [showHint, setShowHint] = useState(false);
  const [hintText, setHintText] = useState('');
  const isProfileSyncingEnabled = useSelector(selectIsProfileSyncingEnabled);
  const isBasicFunctionalityEnabled = useSelector(
    (state: RootState) => state?.settings?.basicFunctionalityEnabled,
  );
  const {
    enableProfileSyncing,
    disableProfileSyncing,
    loading: profileSyncLoading,
    error: profileSyncError,
  } = useProfileSyncing();

  const scrollViewRef = useRef<ScrollView>(null);
  const detectNftComponentRef = useRef<View>(null);
  const {
    disableNotifications,
    loading: disableNotificationsLoading,
    error: disableNotificationsError,
  } = useDisableNotifications();
  // TODO: Replace "any" with type
  // eslint-disable-next-line @typescript-eslint/no-explicit-any
  const browserHistory = useSelector((state: any) => state.browser.history);

  // TODO: Replace "any" with type
  // eslint-disable-next-line @typescript-eslint/no-explicit-any
  const lockTime = useSelector((state: any) => state.settings.lockTime);
<<<<<<< HEAD
  const displayNftMedia = useSelector(selectDisplayNftMedia);
=======
  const showTestNetworks = useSelector(selectShowTestNetworks);
  const showIncomingTransactionsNetworks = useSelector(
    selectShowIncomingTransactionNetworks,
  );
  const networkConfigurations = useSelector(selectNetworkConfigurations);
  const useSafeChainsListValidation = useSelector(
    selectUseSafeChainsListValidation,
  );
>>>>>>> f721b8d9
  const useTransactionSimulations = useSelector(
    selectUseTransactionSimulations,
  );

  const isNotificationEnabled = useSelector(
    selectIsMetamaskNotificationsEnabled,
  );

  const seedphraseBackedUp = useSelector(
    // TODO: Replace "any" with type
    // eslint-disable-next-line @typescript-eslint/no-explicit-any
    (state: any) => state.user.seedphraseBackedUp,
  );
  const type = useSelector(selectProviderType);
<<<<<<< HEAD
  const isMultiAccountBalancesEnabled = useSelector(
    selectIsMultiAccountBalancesEnabled,
  );
  const ipfsGateway = useSelector(selectIpfsGateway);
  const isIpfsGatewayEnabled = useSelector(selectIsIpfsGatewayEnabled);
=======
  const myNetworks = ETHERSCAN_SUPPORTED_NETWORKS;
>>>>>>> f721b8d9
  const isMainnet = type === MAINNET;

  const updateNavBar = useCallback(() => {
    navigation.setOptions(
      getNavigationOptionsTitle(
        strings('app_settings.security_title'),
        navigation,
        false,
        colors,
        null,
      ),
    );
  }, [colors, navigation]);

  const handleHintText = useCallback(async () => {
    const currentSeedphraseHints = await StorageWrapper.getItem(
      SEED_PHRASE_HINTS,
    );
    const parsedHints =
      currentSeedphraseHints && JSON.parse(currentSeedphraseHints);
    const manualBackup = parsedHints?.manualBackup;

    setHintText(manualBackup);
  }, []);

  useEffect(() => {
    updateNavBar();
    handleHintText();
    setAnalyticsEnabled(isEnabled());
    trackEvent(MetaMetricsEvents.VIEW_SECURITY_SETTINGS, {});
  }, [
    handleHintText,
    updateNavBar,
    setAnalyticsEnabled,
    isEnabled,
    trackEvent,
  ]);

  useEffect(() => {
    const triggerCascadeBasicFunctionalityDisable = async () => {
      if (!isBasicFunctionalityEnabled) {
        isNotificationEnabled && (await disableNotifications());
        isProfileSyncingEnabled && (await disableProfileSyncing());
      }
    };
    triggerCascadeBasicFunctionalityDisable();
  }, [
    disableNotifications,
    disableProfileSyncing,
    isBasicFunctionalityEnabled,
    isNotificationEnabled,
    isProfileSyncingEnabled,
  ]);

  const scrollToDetectNFTs = useCallback(() => {
    if (detectNftComponentRef.current) {
      detectNftComponentRef.current?.measureLayout(
        // TODO: Replace "any" with type
        // eslint-disable-next-line @typescript-eslint/no-explicit-any
        scrollViewRef.current as any,
        (_, y) => {
          scrollViewRef.current?.scrollTo({
            y,
            animated: true,
          });
        },
        () => null,
      );
    }
  }, []);

  const waitForRenderDetectNftComponentRef = useCallback(async () => {
    if (params?.scrollToDetectNFTs) {
      // Add a delay to ensure the component is fully rendered
      await new Promise((resolve) => setTimeout(resolve, 0));

      // Scroll to the desired position
      scrollToDetectNFTs();
    }
  }, [scrollToDetectNFTs, params?.scrollToDetectNFTs]);

  useFocusEffect(
    useCallback(() => {
      waitForRenderDetectNftComponentRef();
    }, [waitForRenderDetectNftComponentRef]),
  );

  const toggleHint = () => {
    setShowHint(!showHint);
  };

  const saveHint = async () => {
    if (!hintText) return;
    toggleHint();
    const currentSeedphraseHints = await StorageWrapper.getItem(
      SEED_PHRASE_HINTS,
    );
    if (currentSeedphraseHints) {
      const parsedHints = JSON.parse(currentSeedphraseHints);
      await StorageWrapper.setItem(
        SEED_PHRASE_HINTS,
        JSON.stringify({ ...parsedHints, manualBackup: hintText }),
      );
    }
  };

  const storeCredentials = async (
    password: string,
    enabled: boolean,
    authChoice: string,
  ) => {
    try {
      await Authentication.resetPassword();

      await Engine.context.KeyringController.exportSeedPhrase(password);

      await StorageWrapper.setItem(EXISTING_USER, TRUE);

      if (!enabled) {
        setLoading(false);
        if (authChoice === PASSCODE_CHOICE_STRING) {
          await StorageWrapper.setItem(PASSCODE_DISABLED, TRUE);
        } else if (authChoice === BIOMETRY_CHOICE_STRING) {
          await StorageWrapper.setItem(BIOMETRY_CHOICE_DISABLED, TRUE);
          await StorageWrapper.setItem(PASSCODE_DISABLED, TRUE);
        }

        return;
      }

      try {
        let authType;
        if (authChoice === BIOMETRY_CHOICE_STRING) {
          authType = AUTHENTICATION_TYPE.BIOMETRIC;
        } else if (authChoice === PASSCODE_CHOICE_STRING) {
          authType = AUTHENTICATION_TYPE.PASSCODE;
        } else {
          authType = AUTHENTICATION_TYPE.PASSWORD;
        }
        await Authentication.storePassword(password, authType);
      } catch (error) {
        Logger.error(error as unknown as Error, {});
      }

      dispatch(passwordSet());

      if (lockTime === -1) {
        dispatch(setLockTime(AppConstants.DEFAULT_LOCK_TIMEOUT));
      }
      setLoading(false);
    } catch (e) {
      const errorWithMessage = e as { message: string };
      if (errorWithMessage.message === 'Invalid password') {
        Alert.alert(
          strings('app_settings.invalid_password'),
          strings('app_settings.invalid_password_message'),
        );
        trackErrorAsAnalytics(
          'SecuritySettings: Invalid password',
          errorWithMessage?.message,
          '',
        );
      } else {
        Logger.error(e as unknown as Error, 'SecuritySettings:biometrics');
      }
      setLoading(false);
    }
  };

  const setPassword = async (enabled: boolean, passwordType: string) => {
    setLoading(true);
    let credentials;
    try {
      credentials = await Authentication.getPassword();
    } catch (error) {
      Logger.error(error as unknown as Error, {});
    }

    if (credentials && credentials.password !== '') {
      storeCredentials(credentials.password, enabled, passwordType);
    } else {
      navigation.navigate('EnterPasswordSimple', {
        onPasswordSet: (password: string) => {
          storeCredentials(password, enabled, passwordType);
        },
      });
    }
  };

  const onSignInWithPasscode = async (enabled: boolean) => {
    await setPassword(enabled, PASSCODE_CHOICE_STRING);
  };

  const onSingInWithBiometrics = async (enabled: boolean) => {
    await setPassword(enabled, BIOMETRY_CHOICE_STRING);
  };

  const goToSDKSessionManager = () => {
    navigation.navigate('SDKSessionsManager');
  };

  const renderSDKSettings = () => (
    <View style={styles.halfSetting} testID={SDK_SECTION}>
      <Text variant={TextVariant.BodyLGMedium}>
        {strings('app_settings.manage_sdk_connections_title')}
      </Text>
      <Text
        variant={TextVariant.BodyMD}
        color={TextColor.Alternative}
        style={styles.desc}
      >
        {strings('app_settings.manage_sdk_connections_text')}
      </Text>
      <View style={styles.accessory}>
        <Button
          variant={ButtonVariants.Secondary}
          size={ButtonSize.Lg}
          width={ButtonWidthTypes.Full}
          label={strings('app_settings.manage_sdk_connections_title')}
          onPress={goToSDKSessionManager}
        />
      </View>
    </View>
  );

  const toggleClearBrowserHistoryModal = () => {
    setBrowserHistoryModalVisible(!browserHistoryModalVisible);
  };

  const renderClearBrowserHistorySection = () => (
    <View style={styles.setting} testID={CLEAR_BROWSER_HISTORY_SECTION}>
      <Text variant={TextVariant.BodyLGMedium}>
        {strings('app_settings.clear_browser_history_desc')}
      </Text>
      <Text
        variant={TextVariant.BodyMD}
        color={TextColor.Alternative}
        style={styles.desc}
      >
        {strings('app_settings.clear_history_desc')}
      </Text>
      <View style={styles.accessory}>
        <Button
          variant={ButtonVariants.Secondary}
          size={ButtonSize.Lg}
          width={ButtonWidthTypes.Full}
          label={strings('app_settings.clear_browser_history_desc')}
          onPress={toggleClearBrowserHistoryModal}
          isDisabled={browserHistory.length === 0}
        />
      </View>
    </View>
  );

<<<<<<< HEAD
  const toggleIsMultiAccountBalancesEnabled = (
    multiAccountBalancesEnabled: boolean,
  ) => {
    const { PreferencesController } = Engine.context;
    PreferencesController.setIsMultiAccountBalancesEnabled(
      multiAccountBalancesEnabled,
    );
  };

  const renderMultiAccountBalancesSection = () => (
    <View style={styles.halfSetting} testID={BATCH_BALANCE_REQUESTS_SECTION}>
      <View style={styles.titleContainer}>
        <Text variant={TextVariant.BodyLGMedium} style={styles.title}>
          {strings('app_settings.batch_balance_requests_title')}
        </Text>
        <View style={styles.switchElement}>
          <Switch
            value={isMultiAccountBalancesEnabled}
            onValueChange={toggleIsMultiAccountBalancesEnabled}
            trackColor={{
              true: colors.primary.default,
              false: colors.border.muted,
            }}
            thumbColor={theme.brandColors.white}
            style={styles.switch}
            ios_backgroundColor={colors.border.muted}
            {...generateTestId(
              Platform,
              SECURITY_PRIVACY_MULTI_ACCOUNT_BALANCES_TOGGLE_ID,
            )}
          />
        </View>
      </View>
      <Text
        variant={TextVariant.BodyMD}
        color={TextColor.Alternative}
        style={styles.desc}
      >
        {strings('app_settings.batch_balance_requests_description')}
      </Text>
    </View>
  );
=======
  const toggleEnableIncomingTransactions = (
    hexChainId: EtherscanSupportedHexChainId,
    value: boolean,
  ) => {
    const { PreferencesController } = Engine.context;
    PreferencesController.setEnableNetworkIncomingTransactions(
      hexChainId,
      value,
    );
  };
>>>>>>> f721b8d9

  const clearBrowserHistory = () => {
    dispatch(clearHistory());
    toggleClearBrowserHistoryModal();
  };

  const renderHistoryModal = () => (
    <ActionModal
      modalVisible={browserHistoryModalVisible}
      confirmText={strings('app_settings.clear')}
      cancelText={strings('app_settings.reset_account_cancel_button')}
      onCancelPress={toggleClearBrowserHistoryModal}
      onRequestClose={toggleClearBrowserHistoryModal}
      onConfirmPress={clearBrowserHistory}
    >
      <View style={styles.modalView}>
        <Text variant={TextVariant.HeadingMD} style={styles.modalTitle}>
          {strings('app_settings.clear_browser_history_modal_title')}
        </Text>
        <Text style={styles.modalText}>
          {strings('app_settings.clear_browser_history_modal_message')}
        </Text>
      </View>
    </ActionModal>
  );

<<<<<<< HEAD
  const toggleDisplayNftMedia = (value: boolean) => {
    const { PreferencesController } = Engine.context;
    PreferencesController?.setDisplayNftMedia(value);
    if (!value) PreferencesController?.setUseNftDetection(value);
  };

  const renderDisplayNftMedia = useCallback(
    () => (
      <View style={styles.halfSetting} testID={NFT_DISPLAY_MEDIA_MODE_SECTION}>
        <View style={styles.titleContainer}>
          <Text variant={TextVariant.BodyLGMedium} style={styles.title}>
            {strings('app_settings.display_nft_media')}
          </Text>
          <View style={styles.switchElement}>
            <Switch
              value={displayNftMedia}
              onValueChange={toggleDisplayNftMedia}
=======
  const renderUseSafeChainsListValidation = useCallback(
    () => (
      <View style={styles.halfSetting} testID={USE_SAFE_CHAINS_LIST_VALIDATION}>
        <View style={styles.titleContainer}>
          <Text variant={TextVariant.BodyLGMedium} style={styles.title}>
            {strings('wallet.network_details_check')}
          </Text>
          <View style={styles.switchElement}>
            <Switch
              value={useSafeChainsListValidation}
              onValueChange={toggleUseSafeChainsListValidation}
>>>>>>> f721b8d9
              trackColor={{
                true: colors.primary.default,
                false: colors.border.muted,
              }}
              thumbColor={theme.brandColors.white}
              style={styles.switch}
              ios_backgroundColor={colors.border.muted}
<<<<<<< HEAD
              testID="display-nft-toggle"
=======
              testID={DISPLAY_SAFE_CHAINS_LIST_VALIDATION}
>>>>>>> f721b8d9
            />
          </View>
        </View>
        <Text
          variant={TextVariant.BodyMD}
          color={TextColor.Alternative}
          style={styles.desc}
        >
<<<<<<< HEAD
          {strings('app_settings.display_nft_media_desc_new')}
        </Text>
      </View>
    ),
    [colors, styles, displayNftMedia, theme],
=======
          {strings('app_settings.use_safe_chains_list_validation_desc_1')}
          <Text variant={TextVariant.BodyMDBold}>chainid.network </Text>
          {strings('app_settings.use_safe_chains_list_validation_desc_2')}{' '}
          chainid.network
        </Text>
      </View>
    ),
    [colors, styles, useSafeChainsListValidation, theme.brandColors],
>>>>>>> f721b8d9
  );

  const toggleUseTransactionSimulations = (value: boolean) => {
    const { PreferencesController } = Engine.context;
    PreferencesController.setUseTransactionSimulations(value);
  };

  const renderUseTransactionSimulations = useCallback(
    () => (
      <View style={styles.halfSetting}>
        <View style={styles.titleContainer}>
          <Text variant={TextVariant.BodyLGMedium} style={styles.title}>
            {strings('app_settings.simulation_details')}
          </Text>
          <View style={styles.switchElement}>
            <Switch
              value={useTransactionSimulations}
              onValueChange={toggleUseTransactionSimulations}
              trackColor={{
                true: colors.primary.default,
                false: colors.border.muted,
              }}
              thumbColor={theme.brandColors.white}
              style={styles.switch}
              ios_backgroundColor={colors.border.muted}
            />
          </View>
        </View>
        <Text
          variant={TextVariant.BodyMD}
          color={TextColor.Alternative}
          style={styles.desc}
        >
          {strings('app_settings.simulation_details_description')}
          <Button
            variant={ButtonVariants.Link}
            size={ButtonSize.Auto}
            onPress={() => {
              Linking.openURL(SIMULATION_DETALS_ARTICLE_URL);
              MetaMetrics.getInstance().trackEvent(
                MetaMetricsEvents.EXTERNAL_LINK_CLICKED,
                {
                  location: 'app_settings',
                  text: strings('app_settings.simulation_details_learn_more'),
                  url_domain: SIMULATION_DETALS_ARTICLE_URL,
                },
              );
            }}
            label={strings('app_settings.simulation_details_learn_more')}
          />
        </Text>
      </View>
    ),
    [colors, styles, useTransactionSimulations, theme.brandColors.white],
  );

  const handleChangeText = (text: string) => setHintText(text);

  const renderHint = () => (
    <HintModal
      onConfirm={saveHint}
      onCancel={toggleHint}
      modalVisible={showHint}
      onRequestClose={Keyboard.dismiss}
      value={hintText}
      onChangeText={handleChangeText}
    />
  );

  const toggleProfileSyncing = async () => {
    if (isProfileSyncingEnabled) {
      navigation.navigate(Routes.MODAL.ROOT_MODAL_FLOW, {
        screen: Routes.SHEET.PROFILE_SYNCING,
      });
    } else {
      await enableProfileSyncing();
      trackEvent(MetaMetricsEvents.SETTINGS_UPDATED, {
        settings_group: 'security_privacy',
        settings_type: 'profile_syncing',
        old_value: isProfileSyncingEnabled,
        new_value: !isProfileSyncingEnabled,
        was_notifications_on: isNotificationEnabled,
      });
    }
  };

  const toggleBasicFunctionality = () => {
    navigation.navigate(Routes.MODAL.ROOT_MODAL_FLOW, {
      screen: Routes.SHEET.BASIC_FUNCTIONALITY,
    });
  };

  if (loading) {
    return (
      <View style={styles.loader}>
        <ActivityIndicator size="large" />
      </View>
    );
  }

  const profileSyncModalMessage = !isProfileSyncingEnabled
    ? strings('app_settings.enabling_profile_sync')
    : strings('app_settings.disabling_profile_sync');

  const modalLoading = profileSyncLoading || disableNotificationsLoading;
  const modalError = profileSyncError || disableNotificationsError;

  return (
    <ScrollView
      style={styles.wrapper}
      testID={SECURITY_PRIVACY_VIEW_ID}
      ref={scrollViewRef}
    >
      <View style={styles.inner}>
        <Heading first>{strings('app_settings.security_heading')}</Heading>
        <ProtectYourWallet
          srpBackedup={seedphraseBackedUp}
          hintText={hintText}
          toggleHint={toggleHint}
        />
        <ChangePassword />
        <AutoLock />
        <LoginOptionsSettings
          onSignWithBiometricsOptionUpdated={onSingInWithBiometrics}
          onSignWithPasscodeOptionUpdated={onSignInWithPasscode}
        />
        <View style={styles.setting}>
          <RememberMeOptionSection />
        </View>
        <RevealPrivateKey />
        <BlockaidSettings />
        <Heading>{strings('app_settings.privacy_heading')}</Heading>
        <View>
          <Text
            variant={TextVariant.BodyLGMedium}
            color={TextColor.Alternative}
            style={{ ...styles.subHeading, ...styles.firstSetting }}
          >
            {strings('app_settings.general_heading')}
          </Text>
          <BasicFunctionalityComponent
            handleSwitchToggle={toggleBasicFunctionality}
          />
        </View>
        {isNotificationsFeatureEnabled() && (
          <ProfileSyncingComponent
            handleSwitchToggle={toggleProfileSyncing}
            isBasicFunctionalityEnabled={isBasicFunctionalityEnabled}
            isProfileSyncingEnabled={isProfileSyncingEnabled}
          />
        )}
        <Text
          variant={TextVariant.BodyLGMedium}
          color={TextColor.Alternative}
          style={{ ...styles.subHeading, ...styles.firstSetting }}
        >
          {strings('app_settings.privacy_browser_subheading')}
        </Text>
        {renderSDKSettings()}
        <ClearPrivacy />
        {renderClearBrowserHistorySection()}
        <ClearCookiesSection />

        <Text
          variant={TextVariant.BodyLGMedium}
          color={TextColor.Alternative}
          style={styles.subHeading}
        >
          {strings('app_settings.network_provider')}
        </Text>
        <NetworkDetailsCheckSettings />
        <Text
          variant={TextVariant.BodyLGMedium}
          color={TextColor.Alternative}
          style={styles.subHeading}
        >
          {strings('app_settings.transactions_subheading')}
        </Text>
<<<<<<< HEAD
        {renderMultiAccountBalancesSection()}
        <IncomingTransactionsSettings />
=======
        <BatchAccountBalanceSettings />
        {renderShowIncomingTransactions()}
>>>>>>> f721b8d9
        {renderHistoryModal()}
        {renderUseTransactionSimulations()}
        <Text
          variant={TextVariant.BodyLGMedium}
          color={TextColor.Alternative}
          style={styles.subHeading}
        >
          {strings('app_settings.token_nft_ens_subheading')}
        </Text>
        <DisplayNFTMediaSettings />
        {isMainnet && (
          <View ref={detectNftComponentRef}>
            <AutoDetectNFTSettings />
          </View>
        )}
        <IPFSGatewaySettings />
        <Text
          variant={TextVariant.BodyLGMedium}
          color={TextColor.Alternative}
          style={styles.subHeading}
        >
          {strings('app_settings.security_check_subheading')}
        </Text>
        <View style={styles.halfSetting}>
          <AutomaticSecurityChecks />
        </View>
        <Text
          variant={TextVariant.BodyLGMedium}
          color={TextColor.Alternative}
          style={styles.subHeading}
        >
          {strings('app_settings.analytics_subheading')}
        </Text>
        <MetaMetricsAndDataCollectionSection />
        <DeleteMetaMetricsData metricsOptin={analyticsEnabled} />
        <DeleteWalletData />
        {renderHint()}
      </View>
      <SwitchLoadingModal
        loading={modalLoading}
        loadingText={profileSyncModalMessage}
        error={modalError}
      />
    </ScrollView>
  );
};

export default Settings;<|MERGE_RESOLUTION|>--- conflicted
+++ resolved
@@ -49,23 +49,12 @@
   BlockaidSettings,
 } from './Sections';
 import { selectProviderType } from '../../../../selectors/networkController';
-import {
-<<<<<<< HEAD
-  selectIpfsGateway,
-  selectIsIpfsGatewayEnabled,
-  selectIsMultiAccountBalancesEnabled,
-  selectDisplayNftMedia,
-=======
-  selectShowIncomingTransactionNetworks,
-  selectShowTestNetworks,
-  selectUseSafeChainsListValidation,
->>>>>>> f721b8d9
-  selectUseTransactionSimulations,
-} from '../../../../selectors/preferencesController';
+import { selectUseTransactionSimulations } from '../../../../selectors/preferencesController';
 import { SECURITY_PRIVACY_VIEW_ID } from '../../../../../wdio/screen-objects/testIDs/Screens/SecurityPrivacy.testIds';
 import createStyles from './SecuritySettings.styles';
 import {
   HeadingProps,
+  // NetworksI,
   SecuritySettingsParams,
 } from './SecuritySettings.types';
 import { useFocusEffect, useNavigation } from '@react-navigation/native';
@@ -73,14 +62,6 @@
 import {
   BIOMETRY_CHOICE_STRING,
   CLEAR_BROWSER_HISTORY_SECTION,
-<<<<<<< HEAD
-  HASH_STRING,
-  HASH_TO_TEST,
-  IPFS_GATEWAY_SECTION,
-  NFT_DISPLAY_MEDIA_MODE_SECTION,
-=======
-  DISPLAY_SAFE_CHAINS_LIST_VALIDATION,
->>>>>>> f721b8d9
   PASSCODE_CHOICE_STRING,
   SDK_SECTION,
 } from './SecuritySettings.constants';
@@ -107,16 +88,13 @@
 import SwitchLoadingModal from '../../../../components/UI/Notification/SwitchLoadingModal';
 import { RootState } from '../../../../reducers';
 import { useDisableNotifications } from '../../../../util/notifications/hooks/useNotifications';
+import NetworkDetailsCheckSettings from '../../Settings/NetworkDetailsCheckSettings';
+import DisplayNFTMediaSettings from '../../Settings/DisplayNFTMediaSettings';
+import AutoDetectNFTSettings from '../../Settings/AutoDetectNFTSettings';
+import IPFSGatewaySettings from '../../Settings/IPFSGatewaySettings';
+import IncomingTransactionsSettings from '../../Settings/IncomingTransactionsSettings';
+import BatchAccountBalanceSettings from '../../Settings/BatchAccountBalanceSettings';
 import { isNotificationsFeatureEnabled } from '../../../../util/notifications';
-<<<<<<< HEAD
-import IncomingTransactionsSettings from '../../Settings/IncomingTransactionsSettings';
-import NetworkDetailsCheckSettings from '../../Settings/NetworkDetailsCheckSettings';
-=======
-import DisplayNFTMediaSettings from '../../Settings/DisplayNFTMediaSettings';
-import IPFSGatewaySettings from '../../Settings/IPFSGatewaySettings';
-import BatchAccountBalanceSettings from '../BatchAccountBalanceSettings';
->>>>>>> f721b8d9
-import AutoDetectNFTSettings from '../../Settings/AutoDetectNFTSettings';
 
 const Heading: React.FC<HeadingProps> = ({ children, first }) => {
   const { colors } = useTheme();
@@ -169,18 +147,6 @@
   // TODO: Replace "any" with type
   // eslint-disable-next-line @typescript-eslint/no-explicit-any
   const lockTime = useSelector((state: any) => state.settings.lockTime);
-<<<<<<< HEAD
-  const displayNftMedia = useSelector(selectDisplayNftMedia);
-=======
-  const showTestNetworks = useSelector(selectShowTestNetworks);
-  const showIncomingTransactionsNetworks = useSelector(
-    selectShowIncomingTransactionNetworks,
-  );
-  const networkConfigurations = useSelector(selectNetworkConfigurations);
-  const useSafeChainsListValidation = useSelector(
-    selectUseSafeChainsListValidation,
-  );
->>>>>>> f721b8d9
   const useTransactionSimulations = useSelector(
     selectUseTransactionSimulations,
   );
@@ -195,15 +161,6 @@
     (state: any) => state.user.seedphraseBackedUp,
   );
   const type = useSelector(selectProviderType);
-<<<<<<< HEAD
-  const isMultiAccountBalancesEnabled = useSelector(
-    selectIsMultiAccountBalancesEnabled,
-  );
-  const ipfsGateway = useSelector(selectIpfsGateway);
-  const isIpfsGatewayEnabled = useSelector(selectIsIpfsGatewayEnabled);
-=======
-  const myNetworks = ETHERSCAN_SUPPORTED_NETWORKS;
->>>>>>> f721b8d9
   const isMainnet = type === MAINNET;
 
   const updateNavBar = useCallback(() => {
@@ -458,62 +415,6 @@
     </View>
   );
 
-<<<<<<< HEAD
-  const toggleIsMultiAccountBalancesEnabled = (
-    multiAccountBalancesEnabled: boolean,
-  ) => {
-    const { PreferencesController } = Engine.context;
-    PreferencesController.setIsMultiAccountBalancesEnabled(
-      multiAccountBalancesEnabled,
-    );
-  };
-
-  const renderMultiAccountBalancesSection = () => (
-    <View style={styles.halfSetting} testID={BATCH_BALANCE_REQUESTS_SECTION}>
-      <View style={styles.titleContainer}>
-        <Text variant={TextVariant.BodyLGMedium} style={styles.title}>
-          {strings('app_settings.batch_balance_requests_title')}
-        </Text>
-        <View style={styles.switchElement}>
-          <Switch
-            value={isMultiAccountBalancesEnabled}
-            onValueChange={toggleIsMultiAccountBalancesEnabled}
-            trackColor={{
-              true: colors.primary.default,
-              false: colors.border.muted,
-            }}
-            thumbColor={theme.brandColors.white}
-            style={styles.switch}
-            ios_backgroundColor={colors.border.muted}
-            {...generateTestId(
-              Platform,
-              SECURITY_PRIVACY_MULTI_ACCOUNT_BALANCES_TOGGLE_ID,
-            )}
-          />
-        </View>
-      </View>
-      <Text
-        variant={TextVariant.BodyMD}
-        color={TextColor.Alternative}
-        style={styles.desc}
-      >
-        {strings('app_settings.batch_balance_requests_description')}
-      </Text>
-    </View>
-  );
-=======
-  const toggleEnableIncomingTransactions = (
-    hexChainId: EtherscanSupportedHexChainId,
-    value: boolean,
-  ) => {
-    const { PreferencesController } = Engine.context;
-    PreferencesController.setEnableNetworkIncomingTransactions(
-      hexChainId,
-      value,
-    );
-  };
->>>>>>> f721b8d9
-
   const clearBrowserHistory = () => {
     dispatch(clearHistory());
     toggleClearBrowserHistoryModal();
@@ -537,75 +438,6 @@
         </Text>
       </View>
     </ActionModal>
-  );
-
-<<<<<<< HEAD
-  const toggleDisplayNftMedia = (value: boolean) => {
-    const { PreferencesController } = Engine.context;
-    PreferencesController?.setDisplayNftMedia(value);
-    if (!value) PreferencesController?.setUseNftDetection(value);
-  };
-
-  const renderDisplayNftMedia = useCallback(
-    () => (
-      <View style={styles.halfSetting} testID={NFT_DISPLAY_MEDIA_MODE_SECTION}>
-        <View style={styles.titleContainer}>
-          <Text variant={TextVariant.BodyLGMedium} style={styles.title}>
-            {strings('app_settings.display_nft_media')}
-          </Text>
-          <View style={styles.switchElement}>
-            <Switch
-              value={displayNftMedia}
-              onValueChange={toggleDisplayNftMedia}
-=======
-  const renderUseSafeChainsListValidation = useCallback(
-    () => (
-      <View style={styles.halfSetting} testID={USE_SAFE_CHAINS_LIST_VALIDATION}>
-        <View style={styles.titleContainer}>
-          <Text variant={TextVariant.BodyLGMedium} style={styles.title}>
-            {strings('wallet.network_details_check')}
-          </Text>
-          <View style={styles.switchElement}>
-            <Switch
-              value={useSafeChainsListValidation}
-              onValueChange={toggleUseSafeChainsListValidation}
->>>>>>> f721b8d9
-              trackColor={{
-                true: colors.primary.default,
-                false: colors.border.muted,
-              }}
-              thumbColor={theme.brandColors.white}
-              style={styles.switch}
-              ios_backgroundColor={colors.border.muted}
-<<<<<<< HEAD
-              testID="display-nft-toggle"
-=======
-              testID={DISPLAY_SAFE_CHAINS_LIST_VALIDATION}
->>>>>>> f721b8d9
-            />
-          </View>
-        </View>
-        <Text
-          variant={TextVariant.BodyMD}
-          color={TextColor.Alternative}
-          style={styles.desc}
-        >
-<<<<<<< HEAD
-          {strings('app_settings.display_nft_media_desc_new')}
-        </Text>
-      </View>
-    ),
-    [colors, styles, displayNftMedia, theme],
-=======
-          {strings('app_settings.use_safe_chains_list_validation_desc_1')}
-          <Text variant={TextVariant.BodyMDBold}>chainid.network </Text>
-          {strings('app_settings.use_safe_chains_list_validation_desc_2')}{' '}
-          chainid.network
-        </Text>
-      </View>
-    ),
-    [colors, styles, useSafeChainsListValidation, theme.brandColors],
->>>>>>> f721b8d9
   );
 
   const toggleUseTransactionSimulations = (value: boolean) => {
@@ -784,13 +616,8 @@
         >
           {strings('app_settings.transactions_subheading')}
         </Text>
-<<<<<<< HEAD
-        {renderMultiAccountBalancesSection()}
+        <BatchAccountBalanceSettings />
         <IncomingTransactionsSettings />
-=======
-        <BatchAccountBalanceSettings />
-        {renderShowIncomingTransactions()}
->>>>>>> f721b8d9
         {renderHistoryModal()}
         {renderUseTransactionSimulations()}
         <Text
