--- conflicted
+++ resolved
@@ -872,16 +872,11 @@
     };
 
     return (
-<<<<<<< HEAD
-      <View style={styles.setting} testID={'third-party-section'}>
-        <Text variant={TextVariant.BodyLGMedium}>
-=======
       <View
         style={styles.setting}
         testID={SecurityPrivacyViewSelectorsIDs.INCOMING_TRANSACTIONS}
       >
-        <Text style={styles.title}>
->>>>>>> 71475c92
+        <Text variant={TextVariant.BodyLGMedium}>
           {strings('app_settings.incoming_transactions_title')}
         </Text>
         <Text
