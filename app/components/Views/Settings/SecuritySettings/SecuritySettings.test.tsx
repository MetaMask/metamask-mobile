import React from 'react';
import renderWithProvider from '../../../../util/test/renderWithProvider';

import SecuritySettings from './SecuritySettings';
import { backgroundState } from '../../../../util/test/initial-root-state';
import { AUTO_LOCK_SECTION } from './Sections/AutoLock/constants';
import {
  BATCH_BALANCE_REQUESTS_SECTION,
  CLEAR_BROWSER_HISTORY_SECTION,
  CLEAR_PRIVACY_SECTION,
  DELETE_METRICS_BUTTON,
  IPFS_GATEWAY_SECTION,
  LOGIN_OPTIONS,
  META_METRICS_DATA_MARKETING_SECTION,
  META_METRICS_SECTION,
  NFT_AUTO_DETECT_MODE_SECTION,
  NFT_DISPLAY_MEDIA_MODE_SECTION,
  REVEAL_PRIVATE_KEY_SECTION,
  SDK_SECTION,
  SECURITY_SETTINGS_DELETE_WALLET_BUTTON,
  TURN_ON_REMEMBER_ME,
  USE_SAFE_CHAINS_LIST_VALIDATION,
} from './SecuritySettings.constants';
import { SecurityPrivacyViewSelectorsIDs } from '../../../../../e2e/selectors/Settings/SecurityAndPrivacy/SecurityPrivacyView.selectors';
import SECURITY_ALERTS_TOGGLE_TEST_ID from './constants';
import { MOCK_ACCOUNTS_CONTROLLER_STATE } from '../../../../util/test/accountsControllerTestUtils';

const initialState = {
  privacy: { approvedHosts: {} },
  browser: { history: [] },
  settings: { lockTime: 1000 },
  user: { passwordSet: true },
  engine: {
<<<<<<< HEAD
    backgroundState,
=======
    backgroundState: {
      ...initialBackgroundState,
      AccountsController: MOCK_ACCOUNTS_CONTROLLER_STATE,
    },
>>>>>>> f2dad68c
  },
  security: {
    allowLoginWithRememberMe: true,
  },
};

const mockSetOptions = jest.fn();
const mockNavigate = jest.fn();
const mockGoBack = jest.fn();

jest.mock('@react-navigation/native', () => {
  const actualReactNavigation = jest.requireActual('@react-navigation/native');
  return {
    ...actualReactNavigation,
    useNavigation: () => ({
      navigate: mockNavigate,
      setOptions: mockSetOptions,
      goBack: mockGoBack,
    }),
    useFocusEffect: jest.fn(),
  };
});

jest.mock('@react-native-cookies/cookies', () => ({
  clearAll: jest.fn(),
  getAll: jest.fn().mockResolvedValue({}),
}));

let mockUseParamsValues: {
  scrollToDetectNFTs?: boolean;
} = {
  scrollToDetectNFTs: undefined,
};

jest.mock('../../../../util/navigation/navUtils', () => ({
  ...jest.requireActual('../../../../util/navigation/navUtils'),
  useParams: jest.fn(() => mockUseParamsValues),
}));

describe('SecuritySettings', () => {
  beforeEach(() => {
    mockUseParamsValues = {
      scrollToDetectNFTs: undefined,
    };
  });
  it('should render correctly', () => {
    const wrapper = renderWithProvider(<SecuritySettings />, {
      state: initialState,
    });
    expect(wrapper.toJSON()).toMatchSnapshot();
  });
  it('should render all sections', () => {
    const { getByText, getByTestId } = renderWithProvider(
      <SecuritySettings />,
      {
        state: initialState,
      },
    );
    expect(getByText('Protect your wallet')).toBeTruthy();
    expect(
      getByTestId(SecurityPrivacyViewSelectorsIDs.CHANGE_PASSWORD_CONTAINER),
    ).toBeTruthy();
    expect(getByTestId(AUTO_LOCK_SECTION)).toBeTruthy();
    expect(getByTestId(LOGIN_OPTIONS)).toBeTruthy();
    expect(getByTestId(TURN_ON_REMEMBER_ME)).toBeTruthy();
    expect(getByTestId(REVEAL_PRIVATE_KEY_SECTION)).toBeTruthy();
    expect(getByTestId(SDK_SECTION)).toBeTruthy();
    expect(getByTestId(CLEAR_PRIVACY_SECTION)).toBeTruthy();
    expect(getByTestId(CLEAR_BROWSER_HISTORY_SECTION)).toBeTruthy();
    expect(getByTestId(META_METRICS_SECTION)).toBeTruthy();
    expect(getByTestId(DELETE_METRICS_BUTTON)).toBeTruthy();
    expect(getByTestId(META_METRICS_DATA_MARKETING_SECTION)).toBeTruthy();
    expect(getByTestId(SECURITY_SETTINGS_DELETE_WALLET_BUTTON)).toBeTruthy();
    expect(getByTestId(BATCH_BALANCE_REQUESTS_SECTION)).toBeTruthy();
    expect(SecurityPrivacyViewSelectorsIDs.INCOMING_TRANSACTIONS).toBeTruthy();
    expect(getByTestId(NFT_DISPLAY_MEDIA_MODE_SECTION)).toBeTruthy();
    expect(getByTestId(NFT_AUTO_DETECT_MODE_SECTION)).toBeTruthy();
    expect(getByTestId(IPFS_GATEWAY_SECTION)).toBeTruthy();
    expect(getByText('Automatic security checks')).toBeTruthy();
    expect(getByTestId(USE_SAFE_CHAINS_LIST_VALIDATION)).toBeTruthy();
  });

  it('renders Blockaid settings', async () => {
    const { getByTestId, findByText } = renderWithProvider(
      <SecuritySettings />,
      {
        state: initialState,
      },
    );

    expect(await findByText('Security alerts')).toBeDefined();
    const toggle = getByTestId(SECURITY_ALERTS_TOGGLE_TEST_ID);
    expect(toggle).toBeDefined();
    expect(toggle.props.value).toBe(true);
  });
});<|MERGE_RESOLUTION|>--- conflicted
+++ resolved
@@ -31,14 +31,10 @@
   settings: { lockTime: 1000 },
   user: { passwordSet: true },
   engine: {
-<<<<<<< HEAD
-    backgroundState,
-=======
     backgroundState: {
-      ...initialBackgroundState,
+      ...backgroundState,
       AccountsController: MOCK_ACCOUNTS_CONTROLLER_STATE,
     },
->>>>>>> f2dad68c
   },
   security: {
     allowLoginWithRememberMe: true,
