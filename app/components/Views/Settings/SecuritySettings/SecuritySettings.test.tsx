import React from 'react';
import renderWithProvider from '../../../../util/test/renderWithProvider';

import SecuritySettings from './SecuritySettings';
import { backgroundState } from '../../../../util/test/initial-root-state';
import { AUTO_LOCK_SECTION } from './Sections/AutoLock/constants';
import {
  CLEAR_BROWSER_HISTORY_SECTION,
  CLEAR_PRIVACY_SECTION,
  DELETE_METRICS_BUTTON,
  LOGIN_OPTIONS,
  META_METRICS_DATA_MARKETING_SECTION,
  META_METRICS_SECTION,
  REVEAL_PRIVATE_KEY_SECTION,
  SDK_SECTION,
  SECURITY_SETTINGS_DELETE_WALLET_BUTTON,
  TURN_ON_REMEMBER_ME,
} from './SecuritySettings.constants';
import { SecurityPrivacyViewSelectorsIDs } from '../../../../../e2e/selectors/Settings/SecurityAndPrivacy/SecurityPrivacyView.selectors';
import SECURITY_ALERTS_TOGGLE_TEST_ID from './constants';
import { MOCK_ACCOUNTS_CONTROLLER_STATE } from '../../../../util/test/accountsControllerTestUtils';
import { strings } from '../../../../../locales/i18n';

const initialState = {
  privacy: { approvedHosts: {} },
  browser: { history: [] },
  settings: { lockTime: 1000, basicFunctionalityEnabled: true },
  user: { passwordSet: true },
  engine: {
    backgroundState: {
      ...backgroundState,
      AccountsController: MOCK_ACCOUNTS_CONTROLLER_STATE,
      UserStorageController: {
        isBackupAndSyncEnabled: false,
      },
    },
  },
  security: {
    allowLoginWithRememberMe: true,
  },
};

const mockSetOptions = jest.fn();
const mockNavigate = jest.fn();
const mockGoBack = jest.fn();

jest.mock('@react-navigation/native', () => {
  const actualReactNavigation = jest.requireActual('@react-navigation/native');
  return {
    ...actualReactNavigation,
    useNavigation: () => ({
      navigate: mockNavigate,
      setOptions: mockSetOptions,
      goBack: mockGoBack,
    }),
    useFocusEffect: jest.fn(),
  };
});

jest.mock('@react-native-cookies/cookies', () => ({
  clearAll: jest.fn(),
  getAll: jest.fn().mockResolvedValue({}),
}));

let mockUseParamsValues: {
  scrollToDetectNFTs?: boolean;
} = {
  scrollToDetectNFTs: undefined,
};

jest.mock('../../../../util/navigation/navUtils', () => ({
  ...jest.requireActual('../../../../util/navigation/navUtils'),
  useParams: jest.fn(() => mockUseParamsValues),
}));

describe('SecuritySettings', () => {
  beforeEach(() => {
    mockUseParamsValues = {
      scrollToDetectNFTs: undefined,
    };
  });
  it('should render correctly', () => {
    const wrapper = renderWithProvider(<SecuritySettings />, {
      state: initialState,
    });
    expect(wrapper.toJSON()).toMatchSnapshot();
  });
  it('should render all sections', () => {
    const { getByText, getByTestId } = renderWithProvider(
      <SecuritySettings />,
      {
        state: initialState,
      },
    );
<<<<<<< HEAD
    expect(getByText('Wallet recovery')).toBeTruthy();
=======
    expect(getByText(strings('app_settings.protect_title'))).toBeTruthy();
>>>>>>> 05d3e30f
    expect(
      getByTestId(SecurityPrivacyViewSelectorsIDs.CHANGE_PASSWORD_CONTAINER),
    ).toBeTruthy();
    expect(getByTestId(AUTO_LOCK_SECTION)).toBeTruthy();
    expect(getByTestId(LOGIN_OPTIONS)).toBeTruthy();
    expect(getByTestId(TURN_ON_REMEMBER_ME)).toBeTruthy();
    expect(getByTestId(REVEAL_PRIVATE_KEY_SECTION)).toBeTruthy();
    expect(getByTestId(SDK_SECTION)).toBeTruthy();
    expect(getByTestId(CLEAR_PRIVACY_SECTION)).toBeTruthy();
    expect(getByTestId(CLEAR_BROWSER_HISTORY_SECTION)).toBeTruthy();
    expect(getByTestId(META_METRICS_SECTION)).toBeTruthy();
    expect(getByTestId(DELETE_METRICS_BUTTON)).toBeTruthy();
    expect(getByTestId(META_METRICS_DATA_MARKETING_SECTION)).toBeTruthy();
    expect(getByTestId(SECURITY_SETTINGS_DELETE_WALLET_BUTTON)).toBeTruthy();
  });

  it('renders Blockaid settings', async () => {
    const { getByTestId, findByText } = renderWithProvider(
      <SecuritySettings />,
      {
        state: initialState,
      },
    );

    expect(await findByText('Security alerts')).toBeDefined();
    const toggle = getByTestId(SECURITY_ALERTS_TOGGLE_TEST_ID);
    expect(toggle).toBeDefined();
    expect(toggle.props.value).toBe(true);
  });
});<|MERGE_RESOLUTION|>--- conflicted
+++ resolved
@@ -92,11 +92,7 @@
         state: initialState,
       },
     );
-<<<<<<< HEAD
-    expect(getByText('Wallet recovery')).toBeTruthy();
-=======
     expect(getByText(strings('app_settings.protect_title'))).toBeTruthy();
->>>>>>> 05d3e30f
     expect(
       getByTestId(SecurityPrivacyViewSelectorsIDs.CHANGE_PASSWORD_CONTAINER),
     ).toBeTruthy();
