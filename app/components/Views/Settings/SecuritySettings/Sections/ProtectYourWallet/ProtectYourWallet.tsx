import React from 'react';
import { View, Linking } from 'react-native';
import { useNavigation } from '@react-navigation/native';
import { useSelector } from 'react-redux';
import Button, {
  ButtonSize,
  ButtonVariants,
  ButtonWidthTypes,
} from '../../../../../../component-library/components/Buttons/Button';
import Text, {
  TextVariant,
  TextColor,
} from '../../../../../../component-library/components/Texts/Text';
import { MetaMetricsEvents } from '../../../../../../core/Analytics';
import { useTheme } from '../../../../../../util/theme';
import { strings } from '../../../../../../../locales/i18n';
import { LEARN_MORE_URL } from '../../../../../../constants/urls';
import { SecurityPrivacyViewSelectorsIDs } from '../../../../../../../e2e/selectors/Settings/SecurityAndPrivacy/SecurityPrivacyView.selectors';
import { createStyles } from './styles';
import Routes from '../../../../../../constants/navigation/Routes';
import Banner, {
  BannerVariant,
  BannerAlertSeverity,
} from '../../../../../../component-library/components/Banners/Banner';
import { useMetrics } from '../../../../../../components/hooks/useMetrics';
import { hasMultipleHDKeyrings } from '../../../../../../selectors/keyringController';
<<<<<<< HEAD
=======
import {
  selectSeedlessOnboardingAuthConnection,
  selectSeedlessOnboardingLoginFlow,
} from '../../../../../../selectors/seedlessOnboardingController';
import { capitalize } from '../../../../../../util/general';
>>>>>>> 05d3e30f

interface IProtectYourWalletProps {
  srpBackedup: boolean;
  hintText: string;
  toggleHint: () => void;
}

const ProtectYourWallet = ({
  srpBackedup,
  hintText,
  toggleHint,
}: IProtectYourWalletProps) => {
  const { colors } = useTheme();
  const { trackEvent, createEventBuilder } = useMetrics();
  const styles = createStyles(colors);
  const navigation = useNavigation();
  const shouldShowSRPList = useSelector(hasMultipleHDKeyrings);
<<<<<<< HEAD
=======
  const authConnection = useSelector(selectSeedlessOnboardingAuthConnection);
>>>>>>> 05d3e30f

  const openSRPQuiz = () => {
    navigation.navigate(Routes.MODAL.ROOT_MODAL_FLOW, {
      screen: Routes.MODAL.SRP_REVEAL_QUIZ,
    });
  };

  const openSRPList = () => {
    trackEvent(
<<<<<<< HEAD
      createEventBuilder(MetaMetricsEvents.SECRET_RECOVERY_PHRASE_PICKER_CLICKED)
=======
      createEventBuilder(
        MetaMetricsEvents.SECRET_RECOVERY_PHRASE_PICKER_CLICKED,
      )
>>>>>>> 05d3e30f
        .addProperties({
          button_type: 'picker',
        })
        .build(),
    );
    navigation.navigate(Routes.MODAL.ROOT_MODAL_FLOW, {
      screen: Routes.SHEET.SELECT_SRP,
    });
  };

  const goToBackup = (): void => {
    navigation.navigate(Routes.ACCOUNT_BACKUP.STEP_1_B);

    trackEvent(
      createEventBuilder(MetaMetricsEvents.WALLET_SECURITY_STARTED)
        .addProperties({
          source: 'Settings',
        })
        .build(),
    );
  };

  const onRevealPressed = () => {
    if (shouldShowSRPList) {
      openSRPList();
      return;
    }
    openSRPQuiz();
  };

  let oauthFlow = false;
  oauthFlow = !!useSelector(selectSeedlessOnboardingLoginFlow);
  const onProtectYourWalletPressed = () => {
    navigation.navigate('WalletRecovery');
  };

  return (
    <View style={[styles.setting, styles.firstSetting]}>
      <Text variant={TextVariant.BodyLGMedium}>
        {strings('app_settings.protect_title')}
      </Text>
      <Text
        variant={TextVariant.BodyMD}
        color={TextColor.Alternative}
        style={styles.desc}
      >
        {strings('app_settings.protect_desc')}
      </Text>
      {!oauthFlow && !srpBackedup && (
        <Button
          variant={ButtonVariants.Link}
          onPress={() => Linking.openURL(LEARN_MORE_URL)}
          label={strings('app_settings.learn_more')}
        />
      )}
      {!oauthFlow &&
        (srpBackedup ? (
          <Banner
            variant={BannerVariant.Alert}
            severity={BannerAlertSeverity.Success}
            title={strings('app_settings.seedphrase_backed_up')}
            description={
              hintText ? (
                <Button
                  variant={ButtonVariants.Link}
                  style={styles.viewHint}
                  onPress={toggleHint}
                  label={strings('app_settings.view_hint')}
                />
              ) : null
            }
            style={styles.accessory}
          />
        ) : (
          <Banner
            variant={BannerVariant.Alert}
            severity={BannerAlertSeverity.Error}
            title={strings('app_settings.seedphrase_not_backed_up')}
            style={styles.accessory}
          />
        ))}

      {!oauthFlow &&
        (!srpBackedup ? (
          <Button
            label={strings('app_settings.back_up_now')}
            width={ButtonWidthTypes.Full}
            variant={ButtonVariants.Primary}
            size={ButtonSize.Lg}
            onPress={goToBackup}
            style={styles.accessory}
          />
        ) : (
          <Button
            label={strings('reveal_credential.seed_phrase_title')}
            width={ButtonWidthTypes.Full}
            variant={ButtonVariants.Primary}
            size={ButtonSize.Lg}
            onPress={onRevealPressed}
            style={styles.accessory}
            testID={SecurityPrivacyViewSelectorsIDs.REVEAL_SEED_BUTTON}
          />
        ))}
      {oauthFlow && authConnection && (
        <Banner
          variant={BannerVariant.Alert}
          severity={BannerAlertSeverity.Success}
          title={strings('app_settings.banner_social_login_enabled', {
            authConnection: capitalize(authConnection),
          })}
          style={styles.accessory}
        />
      )}
      {oauthFlow && (
        <Button
          label={strings('app_settings.manage_recovery_method')}
          width={ButtonWidthTypes.Full}
          variant={ButtonVariants.Primary}
          size={ButtonSize.Lg}
          onPress={onProtectYourWalletPressed}
          style={styles.accessory}
          testID={SecurityPrivacyViewSelectorsIDs.PROTECT_YOUR_WALLET}
        />
      )}
    </View>
  );
};

export default ProtectYourWallet;<|MERGE_RESOLUTION|>--- conflicted
+++ resolved
@@ -24,14 +24,11 @@
 } from '../../../../../../component-library/components/Banners/Banner';
 import { useMetrics } from '../../../../../../components/hooks/useMetrics';
 import { hasMultipleHDKeyrings } from '../../../../../../selectors/keyringController';
-<<<<<<< HEAD
-=======
 import {
   selectSeedlessOnboardingAuthConnection,
   selectSeedlessOnboardingLoginFlow,
 } from '../../../../../../selectors/seedlessOnboardingController';
 import { capitalize } from '../../../../../../util/general';
->>>>>>> 05d3e30f
 
 interface IProtectYourWalletProps {
   srpBackedup: boolean;
@@ -49,10 +46,7 @@
   const styles = createStyles(colors);
   const navigation = useNavigation();
   const shouldShowSRPList = useSelector(hasMultipleHDKeyrings);
-<<<<<<< HEAD
-=======
   const authConnection = useSelector(selectSeedlessOnboardingAuthConnection);
->>>>>>> 05d3e30f
 
   const openSRPQuiz = () => {
     navigation.navigate(Routes.MODAL.ROOT_MODAL_FLOW, {
@@ -62,13 +56,9 @@
 
   const openSRPList = () => {
     trackEvent(
-<<<<<<< HEAD
-      createEventBuilder(MetaMetricsEvents.SECRET_RECOVERY_PHRASE_PICKER_CLICKED)
-=======
       createEventBuilder(
         MetaMetricsEvents.SECRET_RECOVERY_PHRASE_PICKER_CLICKED,
       )
->>>>>>> 05d3e30f
         .addProperties({
           button_type: 'picker',
         })
