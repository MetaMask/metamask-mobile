import React from 'react';
import { View, Linking } from 'react-native';
import { useNavigation } from '@react-navigation/native';
///: BEGIN:ONLY_INCLUDE_IF(multi-srp)
import { useSelector } from 'react-redux';
///: END:ONLY_INCLUDE_IF
import Button, {
  ButtonSize,
  ButtonVariants,
  ButtonWidthTypes,
} from '../../../../../../component-library/components/Buttons/Button';
import Text, {
  TextVariant,
  TextColor,
} from '../../../../../../component-library/components/Texts/Text';
import { MetaMetricsEvents } from '../../../../../../core/Analytics';
import { useTheme } from '../../../../../../util/theme';
import { strings } from '../../../../../../../locales/i18n';
import { LEARN_MORE_URL } from '../../../../../../constants/urls';
import { SecurityPrivacyViewSelectorsIDs } from '../../../../../../../e2e/selectors/Settings/SecurityAndPrivacy/SecurityPrivacyView.selectors';
import { createStyles } from './styles';
import Routes from '../../../../../../constants/navigation/Routes';
import Banner, {
  BannerVariant,
  BannerAlertSeverity,
} from '../../../../../../component-library/components/Banners/Banner';
import { useMetrics } from '../../../../../../components/hooks/useMetrics';
///: BEGIN:ONLY_INCLUDE_IF(multi-srp)
import { hasMultipleHDKeyrings } from '../../../../../../selectors/keyringController';

///: END:ONLY_INCLUDE_IF
///: BEGIN:ONLY_INCLUDE_IF(seedless-onboarding)
<<<<<<< HEAD
import {
  selectSeedlessOnboardingUserId,
  selectSeedlessOnboardingAuthConnection,
} from '../../../../../../selectors/seedlessOnboardingController';
=======
import { selectSeedlessOnboardingLoginFlow } from '../../../../../../selectors/seedlessOnboardingController';
>>>>>>> 0db38337
///: END:ONLY_INCLUDE_IF(seedless-onboarding)

interface IProtectYourWalletProps {
  srpBackedup: boolean;
  hintText: string;
  toggleHint: () => void;
}

const ProtectYourWallet = ({
  srpBackedup,
  hintText,
  toggleHint,
}: IProtectYourWalletProps) => {
  const { colors } = useTheme();
  const { trackEvent, createEventBuilder } = useMetrics();
  const styles = createStyles(colors);
  const navigation = useNavigation();
  ///: BEGIN:ONLY_INCLUDE_IF(multi-srp)
  const shouldShowSRPList = useSelector(hasMultipleHDKeyrings);
  ///: END:ONLY_INCLUDE_IF

  ///: BEGIN:ONLY_INCLUDE_IF(seedless-onboarding)
  const seedlessOnboardingUserId = useSelector(selectSeedlessOnboardingUserId);
  const authConnection = useSelector(selectSeedlessOnboardingAuthConnection);
  ///: END:ONLY_INCLUDE_IF(seedless-onboarding)
  const openSRPQuiz = () => {
    navigation.navigate(Routes.MODAL.ROOT_MODAL_FLOW, {
      screen: Routes.MODAL.SRP_REVEAL_QUIZ,
    });
  };

  ///: BEGIN:ONLY_INCLUDE_IF(multi-srp)
  const openSRPList = () => {
    navigation.navigate(Routes.MODAL.ROOT_MODAL_FLOW, {
      screen: Routes.SHEET.SELECT_SRP,
    });
  };
  ///: END:ONLY_INCLUDE_IF

  const goToBackup = (): void => {
    navigation.navigate(Routes.ACCOUNT_BACKUP.STEP_1_B);

    trackEvent(
      createEventBuilder(MetaMetricsEvents.WALLET_SECURITY_STARTED)
        .addProperties({
          source: 'Settings',
        })
        .build(),
    );
  };

  const onRevealPressed = () => {
    ///: BEGIN:ONLY_INCLUDE_IF(multi-srp)
    if (shouldShowSRPList) {
      openSRPList();
      return;
    }
    ///: END:ONLY_INCLUDE_IF
    openSRPQuiz();
  };

  let oauthFlow = false;
  ///: BEGIN:ONLY_INCLUDE_IF(seedless-onboarding)
<<<<<<< HEAD
  oauthFlow = !!authConnection;
  const onProtectYourWalletPressed = () => {
    navigation.navigate('WalletRecovery');
  };

  ///: END:ONLY_INCLUDE_IF(multi-srp)
=======
  oauthFlow = !!useSelector(selectSeedlessOnboardingLoginFlow);
  const onProtectYourWalletPressed = () => {
    navigation.navigate('WalletRecovery');
  };
  ///: END:ONLY_INCLUDE_IF(seedless-onboarding)
>>>>>>> 0db38337

  return (
    <View style={[styles.setting, styles.firstSetting]}>
      <Text variant={TextVariant.BodyLGMedium}>
        {strings('app_settings.protect_title')}
      </Text>
      <Text
        variant={TextVariant.BodyMD}
        color={TextColor.Alternative}
        style={styles.desc}
      >
        {
          // TODO: add oauth flow's protect desc here later this week
          strings(
            srpBackedup
              ? 'app_settings.protect_desc'
              : 'app_settings.protect_desc_no_backup',
          )
        }
      </Text>
<<<<<<< HEAD
      {!srpBackedup && (
=======
      {!oauthFlow && !srpBackedup && (
>>>>>>> 0db38337
        <Button
          variant={ButtonVariants.Link}
          onPress={() => Linking.openURL(LEARN_MORE_URL)}
          label={strings('app_settings.learn_more')}
        />
      )}
<<<<<<< HEAD
      {srpBackedup ? (
        <Banner
          variant={BannerVariant.Alert}
          severity={BannerAlertSeverity.Success}
          title={strings('app_settings.seedphrase_backed_up')}
          description={
            hintText ? (
              <Button
                variant={ButtonVariants.Link}
                style={styles.viewHint}
                onPress={toggleHint}
                label={strings('app_settings.view_hint')}
              />
            ) : null
          }
          style={styles.accessory}
        />
      ) : (
        <Banner
          variant={BannerVariant.Alert}
          severity={BannerAlertSeverity.Error}
          title={strings('app_settings.seedphrase_not_backed_up')}
          style={styles.accessory}
        />
      )}
=======
      {!oauthFlow &&
        (srpBackedup ? (
          <Banner
            variant={BannerVariant.Alert}
            severity={BannerAlertSeverity.Success}
            title={strings('app_settings.seedphrase_backed_up')}
            description={
              hintText ? (
                <Button
                  variant={ButtonVariants.Link}
                  style={styles.viewHint}
                  onPress={toggleHint}
                  label={strings('app_settings.view_hint')}
                />
              ) : null
            }
            style={styles.accessory}
          />
        ) : (
          <Banner
            variant={BannerVariant.Alert}
            severity={BannerAlertSeverity.Error}
            title={strings('app_settings.seedphrase_not_backed_up')}
            style={styles.accessory}
          />
        ))}
>>>>>>> 0db38337

      {!oauthFlow &&
        (!srpBackedup ? (
          <Button
            label={strings('app_settings.back_up_now')}
            width={ButtonWidthTypes.Full}
            variant={ButtonVariants.Primary}
            size={ButtonSize.Lg}
            onPress={goToBackup}
            style={styles.accessory}
          />
        ) : (
          <Button
            label={strings('reveal_credential.seed_phrase_title')}
            width={ButtonWidthTypes.Full}
            variant={ButtonVariants.Primary}
            size={ButtonSize.Lg}
            onPress={onRevealPressed}
            style={styles.accessory}
            testID={SecurityPrivacyViewSelectorsIDs.REVEAL_SEED_BUTTON}
          />
        ))}
      {
        ///: BEGIN:ONLY_INCLUDE_IF(seedless-onboarding)
        oauthFlow && (
          <Button
            label={strings('app_settings.protect_title')}
            width={ButtonWidthTypes.Full}
            variant={ButtonVariants.Primary}
            size={ButtonSize.Lg}
            onPress={onProtectYourWalletPressed}
            style={styles.accessory}
            testID={SecurityPrivacyViewSelectorsIDs.PROTECT_YOUR_WALLET}
          />
        )
        ///: END:ONLY_INCLUDE_IF(seedless-onboarding)
      }
    </View>
  );
};

export default ProtectYourWallet;<|MERGE_RESOLUTION|>--- conflicted
+++ resolved
@@ -30,14 +30,7 @@
 
 ///: END:ONLY_INCLUDE_IF
 ///: BEGIN:ONLY_INCLUDE_IF(seedless-onboarding)
-<<<<<<< HEAD
-import {
-  selectSeedlessOnboardingUserId,
-  selectSeedlessOnboardingAuthConnection,
-} from '../../../../../../selectors/seedlessOnboardingController';
-=======
 import { selectSeedlessOnboardingLoginFlow } from '../../../../../../selectors/seedlessOnboardingController';
->>>>>>> 0db38337
 ///: END:ONLY_INCLUDE_IF(seedless-onboarding)
 
 interface IProtectYourWalletProps {
@@ -101,20 +94,11 @@
 
   let oauthFlow = false;
   ///: BEGIN:ONLY_INCLUDE_IF(seedless-onboarding)
-<<<<<<< HEAD
-  oauthFlow = !!authConnection;
-  const onProtectYourWalletPressed = () => {
-    navigation.navigate('WalletRecovery');
-  };
-
-  ///: END:ONLY_INCLUDE_IF(multi-srp)
-=======
   oauthFlow = !!useSelector(selectSeedlessOnboardingLoginFlow);
   const onProtectYourWalletPressed = () => {
     navigation.navigate('WalletRecovery');
   };
   ///: END:ONLY_INCLUDE_IF(seedless-onboarding)
->>>>>>> 0db38337
 
   return (
     <View style={[styles.setting, styles.firstSetting]}>
@@ -135,44 +119,13 @@
           )
         }
       </Text>
-<<<<<<< HEAD
-      {!srpBackedup && (
-=======
       {!oauthFlow && !srpBackedup && (
->>>>>>> 0db38337
         <Button
           variant={ButtonVariants.Link}
           onPress={() => Linking.openURL(LEARN_MORE_URL)}
           label={strings('app_settings.learn_more')}
         />
       )}
-<<<<<<< HEAD
-      {srpBackedup ? (
-        <Banner
-          variant={BannerVariant.Alert}
-          severity={BannerAlertSeverity.Success}
-          title={strings('app_settings.seedphrase_backed_up')}
-          description={
-            hintText ? (
-              <Button
-                variant={ButtonVariants.Link}
-                style={styles.viewHint}
-                onPress={toggleHint}
-                label={strings('app_settings.view_hint')}
-              />
-            ) : null
-          }
-          style={styles.accessory}
-        />
-      ) : (
-        <Banner
-          variant={BannerVariant.Alert}
-          severity={BannerAlertSeverity.Error}
-          title={strings('app_settings.seedphrase_not_backed_up')}
-          style={styles.accessory}
-        />
-      )}
-=======
       {!oauthFlow &&
         (srpBackedup ? (
           <Banner
@@ -199,7 +152,6 @@
             style={styles.accessory}
           />
         ))}
->>>>>>> 0db38337
 
       {!oauthFlow &&
         (!srpBackedup ? (
