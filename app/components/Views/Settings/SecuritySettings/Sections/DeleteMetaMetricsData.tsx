--- conflicted
+++ resolved
@@ -1,13 +1,9 @@
 import React, { useState, useEffect, useCallback } from 'react';
-<<<<<<< HEAD
-import { Alert, Linking, Platform, StyleSheet, Text } from 'react-native';
-=======
 import { Alert, Linking, Platform, StyleSheet, Text, View } from 'react-native';
-import Analytics from '../../../../../core/Analytics/Analytics';
->>>>>>> d0ac871a
 import {
   MetaMetrics,
   DataDeleteStatus,
+  MetaMetricsEvents,
   DataDeleteResponseStatus,
 } from '../../../../../core/Analytics';
 import { useTheme } from '../../../../../util/theme';
@@ -18,7 +14,6 @@
 import Logger from '../../../../../util/Logger';
 import { trackEvent } from '../../../../../util/analyticsV2';
 import { getBrand, getDeviceId } from 'react-native-device-info';
-import { MetaMetricsEvents, MetaMetrics } from '../../../../../core/Analytics';
 
 const createStyles = (colors: any) =>
   StyleSheet.create({
