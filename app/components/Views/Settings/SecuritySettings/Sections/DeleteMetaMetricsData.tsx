--- conflicted
+++ resolved
@@ -1,64 +1,16 @@
-<<<<<<< HEAD
-import React, { useCallback, useEffect, useState } from 'react';
-import { Alert, Linking, Platform, StyleSheet, Text } from 'react-native';
-=======
 import React, { useState, useEffect, useCallback } from 'react';
 import { Alert, Linking, Platform } from 'react-native';
-import Analytics from '../../../../../core/Analytics/Analytics';
-import { MetaMetricsEvents } from '../../../../../core/Analytics';
->>>>>>> ad1022d4
 import {
   DataDeleteResponseStatus,
-<<<<<<< HEAD
   DataDeleteStatus,
   MetaMetrics,
   MetaMetricsEvents,
 } from '../../../../../core/Analytics';
-import { useTheme } from '../../../../../util/theme';
-=======
-} from '../../../../../core/Analytics/MetaMetrics.types';
->>>>>>> ad1022d4
 import SettingsButtonSection from '../../../../UI/SettingsButtonSection';
 import { strings } from '../../../../../../locales/i18n';
 import { CONSENSYS_PRIVACY_POLICY } from '../../../../../constants/urls';
 import Logger from '../../../../../util/Logger';
 import { getBrand, getDeviceId } from 'react-native-device-info';
-<<<<<<< HEAD
-import { IMetaMetrics } from '../../../../../core/Analytics/MetaMetrics.types';
-
-const createStyles = (colors: any) =>
-  StyleSheet.create({
-    container: {
-      ...fontStyles.normal,
-      color: colors.text.alternative,
-      fontSize: 15,
-      lineHeight: 20,
-      marginTop: 12,
-    },
-    boldText: {
-      color: colors.text.default,
-      ...fontStyles.bold,
-    },
-    blueText: {
-      color: colors.primary.default,
-    },
-  });
-
-const DeleteMetaMetricsData = () => {
-  const { colors } = useTheme();
-  const styles = createStyles(colors);
-
-  /** hasCollectedData is used to determine
-   * if the app has tracked data since the asked
-   * for metametrics data deletion.
-   */
-  const [hasCollectedData, setHasCollectedData] = useState(true);
-
-  /** dataDeleteStatus is used to determine
-   * if the data deletion task has been initialized
-   * or is running or is in a unknown state.
-   */
-=======
 import Text, {
   TextVariant,
   TextColor,
@@ -68,11 +20,19 @@
   ButtonSize,
 } from '../../../../../component-library/components/Buttons/Button';
 
+import { IMetaMetrics } from '../../../../../core/Analytics/MetaMetrics.types';
+
 const DeleteMetaMetricsData = () => {
-  const [hasCollectedData, setHasCollectedData] = useState<boolean>(
-    Analytics.checkEnabled() || Analytics.getIsDataRecorded(),
-  );
->>>>>>> ad1022d4
+  /** hasCollectedData is used to determine
+   * if the app has tracked data since the asked
+   * for metametrics data deletion.
+   */
+  const [hasCollectedData, setHasCollectedData] = useState(true);
+
+  /** dataDeleteStatus is used to determine
+   * if the data deletion task has been initialized
+   * or is running or is in a unknown state.
+   */
   const [dataDeleteStatus, setDataDeleteStatus] = useState<DataDeleteStatus>(
     DataDeleteStatus.unknown,
   );
