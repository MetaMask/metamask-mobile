// Jest Snapshot v1, https://goo.gl/fbAQLP

exports[`Settings should render correctly 1`] = `
<RCTScrollView
  style={
    {
      "backgroundColor": "#ffffff",
      "flex": 1,
      "zIndex": 99999999999999,
    }
  }
  testID="settings-scroll"
>
  <View>
    <TouchableOpacity
      onPress={[Function]}
      testID="general-settings"
    >
      <View
        accessibilityRole="none"
        accessible={true}
        style={
          {
            "backgroundColor": "#ffffff",
            "padding": 16,
          }
        }
      >
        <View
          style={
            {
              "alignItems": "center",
              "flexDirection": "row",
            }
          }
        >
          <View
            style={
              {
                "flex": 1,
              }
            }
            testID="listitemcolumn"
          >
            <Text
              accessibilityRole="text"
              style={
                {
                  "color": "#121314",
                  "fontFamily": "CentraNo1-Medium",
                  "fontSize": 18,
                  "fontWeight": "500",
                  "letterSpacing": 0,
                  "lineHeight": 24,
                }
              }
            >
              General
            </Text>
            <Text
              accessibilityRole="text"
              style={
                {
                  "color": "#686e7d",
                  "fontFamily": "CentraNo1-Book",
                  "fontSize": 16,
                  "fontWeight": "400",
                  "letterSpacing": 0,
                  "lineHeight": 24,
                }
              }
            >
              Currency conversion, primary currency, language and search engine
            </Text>
          </View>
          <View
            accessible={false}
            style={
              {
                "width": 16,
              }
            }
            testID="listitem-gap"
          />
          <View
            style={
              {
                "flex": -1,
              }
            }
            testID="listitemcolumn"
          >
            <SvgMock
              color="#121314"
              height={20}
              name="ArrowRight"
              style={
                {
                  "height": 20,
                  "paddingLeft": 16,
                  "width": 20,
                }
              }
              width={20}
            />
          </View>
        </View>
      </View>
    </TouchableOpacity>
    <TouchableOpacity
      onPress={[Function]}
      testID="security-settings"
    >
      <View
        accessibilityRole="none"
        accessible={true}
        style={
          {
            "backgroundColor": "#ffffff",
            "padding": 16,
          }
        }
      >
        <View
          style={
            {
              "alignItems": "center",
              "flexDirection": "row",
            }
          }
        >
          <View
            style={
              {
                "flex": 1,
              }
            }
            testID="listitemcolumn"
          >
            <Text
              accessibilityRole="text"
              style={
                {
                  "color": "#121314",
                  "fontFamily": "CentraNo1-Medium",
                  "fontSize": 18,
                  "fontWeight": "500",
                  "letterSpacing": 0,
                  "lineHeight": 24,
                }
              }
            >
              Security & Privacy
            </Text>
            <Text
              accessibilityRole="text"
              style={
                {
                  "color": "#686e7d",
                  "fontFamily": "CentraNo1-Book",
                  "fontSize": 16,
                  "fontWeight": "400",
                  "letterSpacing": 0,
                  "lineHeight": 24,
                }
              }
            >
              Privacy settings, MetaMetrics, private key and wallet Secret Recovery Phrase
            </Text>
          </View>
          <View
            accessible={false}
            style={
              {
                "width": 16,
              }
            }
            testID="listitem-gap"
          />
          <View
            style={
              {
                "flex": -1,
              }
            }
            testID="listitemcolumn"
          >
            <SvgMock
              color="#121314"
              height={20}
              name="ArrowRight"
              style={
                {
                  "height": 20,
                  "paddingLeft": 16,
                  "width": 20,
                }
              }
              width={20}
            />
          </View>
        </View>
      </View>
    </TouchableOpacity>
    <TouchableOpacity
      onPress={[Function]}
      testID="advanced-settings"
    >
      <View
        accessibilityRole="none"
        accessible={true}
        style={
          {
            "backgroundColor": "#ffffff",
            "padding": 16,
          }
        }
      >
        <View
          style={
            {
              "alignItems": "center",
              "flexDirection": "row",
            }
          }
        >
          <View
            style={
              {
                "flex": 1,
              }
            }
            testID="listitemcolumn"
          >
            <Text
              accessibilityRole="text"
              style={
                {
                  "color": "#121314",
                  "fontFamily": "CentraNo1-Medium",
                  "fontSize": 18,
                  "fontWeight": "500",
                  "letterSpacing": 0,
                  "lineHeight": 24,
                }
              }
            >
              Advanced
            </Text>
            <Text
              accessibilityRole="text"
              style={
                {
                  "color": "#686e7d",
                  "fontFamily": "CentraNo1-Book",
                  "fontSize": 16,
                  "fontWeight": "400",
                  "letterSpacing": 0,
                  "lineHeight": 24,
                }
              }
            >
              Access developer features, reset account, setup testnets, state logs, IPFS gateway and custom RPC
            </Text>
          </View>
          <View
            accessible={false}
            style={
              {
                "width": 16,
              }
            }
            testID="listitem-gap"
          />
          <View
            style={
              {
                "flex": -1,
              }
            }
            testID="listitemcolumn"
          >
            <SvgMock
              color="#121314"
              height={20}
              name="ArrowRight"
              style={
                {
                  "height": 20,
                  "paddingLeft": 16,
                  "width": 20,
                }
              }
              width={20}
            />
          </View>
        </View>
      </View>
    </TouchableOpacity>
    <TouchableOpacity
      onPress={[Function]}
      testID="notifications-settings"
    >
      <View
        accessibilityRole="none"
        accessible={true}
        style={
          {
            "backgroundColor": "#ffffff",
            "padding": 16,
          }
        }
      >
        <View
          style={
            {
              "alignItems": "center",
              "flexDirection": "row",
            }
          }
        >
          <View
            style={
              {
                "flex": 1,
              }
            }
            testID="listitemcolumn"
          >
            <Text
              accessibilityRole="text"
              style={
                {
                  "color": "#121314",
                  "fontFamily": "CentraNo1-Medium",
                  "fontSize": 18,
<<<<<<< HEAD
=======
                  "fontWeight": "500",
                  "letterSpacing": 0,
                  "lineHeight": 24,
                }
              }
            >
              Notifications
            </Text>
            <Text
              accessibilityRole="text"
              style={
                {
                  "color": "#686e7d",
                  "fontFamily": "CentraNo1-Book",
                  "fontSize": 16,
                  "fontWeight": "400",
                  "letterSpacing": 0,
                  "lineHeight": 24,
                }
              }
            >
              Manage your notifications
            </Text>
          </View>
          <View
            accessible={false}
            style={
              {
                "width": 16,
              }
            }
            testID="listitem-gap"
          />
          <View
            style={
              {
                "flex": -1,
              }
            }
            testID="listitemcolumn"
          >
            <SvgMock
              color="#121314"
              height={20}
              name="ArrowRight"
              style={
                {
                  "height": 20,
                  "paddingLeft": 16,
                  "width": 20,
                }
              }
              width={20}
            />
          </View>
        </View>
      </View>
    </TouchableOpacity>
    <TouchableOpacity
      onPress={[Function]}
      testID="permissions"
    >
      <View
        accessibilityRole="none"
        accessible={true}
        style={
          {
            "backgroundColor": "#ffffff",
            "padding": 16,
          }
        }
      >
        <View
          style={
            {
              "alignItems": "center",
              "flexDirection": "row",
            }
          }
        >
          <View
            style={
              {
                "flex": 1,
              }
            }
            testID="listitemcolumn"
          >
            <Text
              accessibilityRole="text"
              style={
                {
                  "color": "#121314",
                  "fontFamily": "CentraNo1-Medium",
                  "fontSize": 18,
>>>>>>> 733bad1a
                  "fontWeight": "500",
                  "letterSpacing": 0,
                  "lineHeight": 24,
                }
              }
            >
              Permissions
            </Text>
            <Text
              accessibilityRole="text"
              style={
                {
                  "color": "#686e7d",
                  "fontFamily": "CentraNo1-Book",
                  "fontSize": 16,
                  "fontWeight": "400",
                  "letterSpacing": 0,
                  "lineHeight": 24,
                }
              }
            >
              Manage the permissions given to sites and apps
            </Text>
          </View>
          <View
            accessible={false}
            style={
              {
                "width": 16,
              }
            }
            testID="listitem-gap"
          />
          <View
            style={
              {
                "flex": -1,
              }
            }
            testID="listitemcolumn"
          >
            <SvgMock
              color="#121314"
              height={20}
              name="ArrowRight"
              style={
                {
                  "height": 20,
                  "paddingLeft": 16,
                  "width": 20,
                }
              }
              width={20}
            />
          </View>
        </View>
      </View>
    </TouchableOpacity>
    <TouchableOpacity
      onPress={[Function]}
      testID="contacts-settings"
    >
      <View
        accessibilityRole="none"
        accessible={true}
        style={
          {
            "backgroundColor": "#ffffff",
            "padding": 16,
          }
        }
      >
        <View
          style={
            {
              "alignItems": "center",
              "flexDirection": "row",
            }
          }
        >
          <View
            style={
              {
                "flex": 1,
              }
            }
            testID="listitemcolumn"
          >
            <Text
              accessibilityRole="text"
              style={
                {
                  "color": "#121314",
                  "fontFamily": "CentraNo1-Medium",
                  "fontSize": 18,
                  "fontWeight": "500",
                  "letterSpacing": 0,
                  "lineHeight": 24,
                }
              }
            >
              Contacts
            </Text>
            <Text
              accessibilityRole="text"
              style={
                {
                  "color": "#686e7d",
                  "fontFamily": "CentraNo1-Book",
                  "fontSize": 16,
                  "fontWeight": "400",
                  "letterSpacing": 0,
                  "lineHeight": 24,
                }
              }
            >
              Add, edit, remove, and manage your accounts
            </Text>
          </View>
          <View
            accessible={false}
            style={
              {
                "width": 16,
              }
            }
            testID="listitem-gap"
          />
          <View
            style={
              {
                "flex": -1,
              }
            }
            testID="listitemcolumn"
          >
            <SvgMock
              color="#121314"
              height={20}
              name="ArrowRight"
              style={
                {
                  "height": 20,
                  "paddingLeft": 16,
                  "width": 20,
                }
              }
              width={20}
            />
          </View>
        </View>
      </View>
    </TouchableOpacity>
    <TouchableOpacity
      onPress={[Function]}
      testID="networks-settings"
    >
      <View
        accessibilityRole="none"
        accessible={true}
        style={
          {
            "backgroundColor": "#ffffff",
            "padding": 16,
          }
        }
      >
        <View
          style={
            {
              "alignItems": "center",
              "flexDirection": "row",
            }
          }
        >
          <View
            style={
              {
                "flex": 1,
              }
            }
            testID="listitemcolumn"
          >
            <Text
              accessibilityRole="text"
              style={
                {
                  "color": "#121314",
                  "fontFamily": "CentraNo1-Medium",
                  "fontSize": 18,
                  "fontWeight": "500",
                  "letterSpacing": 0,
                  "lineHeight": 24,
                }
              }
            >
              Networks
            </Text>
            <Text
              accessibilityRole="text"
              style={
                {
                  "color": "#686e7d",
                  "fontFamily": "CentraNo1-Book",
                  "fontSize": 16,
                  "fontWeight": "400",
                  "letterSpacing": 0,
                  "lineHeight": 24,
                }
              }
            >
              Add and edit custom RPC networks
            </Text>
          </View>
          <View
            accessible={false}
            style={
              {
                "width": 16,
              }
            }
            testID="listitem-gap"
          />
          <View
            style={
              {
                "flex": -1,
              }
            }
            testID="listitemcolumn"
          >
            <SvgMock
              color="#121314"
              height={20}
              name="ArrowRight"
              style={
                {
                  "height": 20,
                  "paddingLeft": 16,
                  "width": 20,
                }
              }
              width={20}
            />
          </View>
        </View>
      </View>
    </TouchableOpacity>
    <TouchableOpacity
      onPress={[Function]}
    >
      <View
        accessibilityRole="none"
        accessible={true}
        style={
          {
            "backgroundColor": "#ffffff",
            "padding": 16,
          }
        }
      >
        <View
          style={
            {
              "alignItems": "center",
              "flexDirection": "row",
            }
          }
        >
          <View
            style={
              {
                "flex": 1,
              }
            }
            testID="listitemcolumn"
          >
            <Text
              accessibilityRole="text"
              style={
                {
                  "color": "#121314",
                  "fontFamily": "CentraNo1-Medium",
                  "fontSize": 18,
                  "fontWeight": "500",
                  "letterSpacing": 0,
                  "lineHeight": 24,
                }
              }
            >
              Snaps
            </Text>
            <Text
              accessibilityRole="text"
              style={
                {
                  "color": "#686e7d",
                  "fontFamily": "CentraNo1-Book",
                  "fontSize": 16,
                  "fontWeight": "400",
                  "letterSpacing": 0,
                  "lineHeight": 24,
                }
              }
            >
              Overview and manage your snaps
            </Text>
          </View>
          <View
            accessible={false}
            style={
              {
                "width": 16,
              }
            }
            testID="listitem-gap"
          />
          <View
            style={
              {
                "flex": -1,
              }
            }
            testID="listitemcolumn"
          >
            <SvgMock
              color="#121314"
              height={20}
              name="ArrowRight"
              style={
                {
                  "height": 20,
                  "paddingLeft": 16,
                  "width": 20,
                }
              }
              width={20}
            />
          </View>
        </View>
      </View>
    </TouchableOpacity>
    <TouchableOpacity
      onPress={[Function]}
      testID="on-ramp-settings"
    >
      <View
        accessibilityRole="none"
        accessible={true}
        style={
          {
            "backgroundColor": "#ffffff",
            "padding": 16,
          }
        }
      >
        <View
          style={
            {
              "alignItems": "center",
              "flexDirection": "row",
            }
          }
        >
          <View
            style={
              {
                "flex": 1,
              }
            }
            testID="listitemcolumn"
          >
            <Text
              accessibilityRole="text"
              style={
                {
                  "color": "#121314",
                  "fontFamily": "CentraNo1-Medium",
                  "fontSize": 18,
                  "fontWeight": "500",
                  "letterSpacing": 0,
                  "lineHeight": 24,
                }
              }
            >
              Buy & Sell Crypto
            </Text>
            <Text
              accessibilityRole="text"
              style={
                {
                  "color": "#686e7d",
                  "fontFamily": "CentraNo1-Book",
                  "fontSize": 16,
                  "fontWeight": "400",
                  "letterSpacing": 0,
                  "lineHeight": 24,
                }
              }
            >
              Region & more...
            </Text>
          </View>
          <View
            accessible={false}
            style={
              {
                "width": 16,
              }
            }
            testID="listitem-gap"
          />
          <View
            style={
              {
                "flex": -1,
              }
            }
            testID="listitemcolumn"
          >
            <SvgMock
              color="#121314"
              height={20}
              name="ArrowRight"
              style={
                {
                  "height": 20,
                  "paddingLeft": 16,
                  "width": 20,
                }
              }
              width={20}
            />
          </View>
        </View>
      </View>
    </TouchableOpacity>
    <TouchableOpacity
      onPress={[Function]}
      testID="experimental-settings"
    >
      <View
        accessibilityRole="none"
        accessible={true}
        style={
          {
            "backgroundColor": "#ffffff",
            "padding": 16,
          }
        }
      >
        <View
          style={
            {
              "alignItems": "center",
              "flexDirection": "row",
            }
          }
        >
          <View
            style={
              {
                "flex": 1,
              }
            }
            testID="listitemcolumn"
          >
            <Text
              accessibilityRole="text"
              style={
                {
                  "color": "#121314",
                  "fontFamily": "CentraNo1-Medium",
                  "fontSize": 18,
                  "fontWeight": "500",
                  "letterSpacing": 0,
                  "lineHeight": 24,
                }
              }
            >
              Experimental
            </Text>
            <Text
              accessibilityRole="text"
              style={
                {
                  "color": "#686e7d",
                  "fontFamily": "CentraNo1-Book",
                  "fontSize": 16,
                  "fontWeight": "400",
                  "letterSpacing": 0,
                  "lineHeight": 24,
                }
              }
            >
              WalletConnect & more...
            </Text>
          </View>
          <View
            accessible={false}
            style={
              {
                "width": 16,
              }
            }
            testID="listitem-gap"
          />
          <View
            style={
              {
                "flex": -1,
              }
            }
            testID="listitemcolumn"
          >
            <SvgMock
              color="#121314"
              height={20}
              name="ArrowRight"
              style={
                {
                  "height": 20,
                  "paddingLeft": 16,
                  "width": 20,
                }
              }
              width={20}
            />
          </View>
        </View>
      </View>
    </TouchableOpacity>
    <TouchableOpacity
      onPress={[Function]}
      testID="aes-crypto-settings"
    >
      <View
        accessibilityRole="none"
        accessible={true}
        style={
          {
            "backgroundColor": "#ffffff",
            "padding": 16,
          }
        }
      >
        <View
          style={
            {
              "alignItems": "center",
              "flexDirection": "row",
            }
          }
        >
          <View
            style={
              {
                "flex": 1,
              }
            }
            testID="listitemcolumn"
          >
            <Text
              accessibilityRole="text"
              style={
                {
                  "color": "#121314",
                  "fontFamily": "CentraNo1-Medium",
                  "fontSize": 18,
                  "fontWeight": "500",
                  "letterSpacing": 0,
                  "lineHeight": 24,
                }
              }
            >
              AES Crypto - Test Form
            </Text>
            <Text
              accessibilityRole="text"
              style={
                {
                  "color": "#686e7d",
                  "fontFamily": "CentraNo1-Book",
                  "fontSize": 16,
                  "fontWeight": "400",
                  "letterSpacing": 0,
                  "lineHeight": 24,
                }
              }
            >
              Section exclusively developed for E2E testing. If this is visible in your app, please report it to MetaMask support.
            </Text>
          </View>
          <View
            accessible={false}
            style={
              {
                "width": 16,
              }
            }
            testID="listitem-gap"
          />
          <View
            style={
              {
                "flex": -1,
              }
            }
            testID="listitemcolumn"
          >
            <SvgMock
              color="#121314"
              height={20}
              name="ArrowRight"
              style={
                {
                  "height": 20,
                  "paddingLeft": 16,
                  "width": 20,
                }
              }
              width={20}
            />
          </View>
        </View>
      </View>
    </TouchableOpacity>
    <TouchableOpacity
      onPress={[Function]}
      testID="about-metamask-settings"
    >
      <View
        accessibilityRole="none"
        accessible={true}
        style={
          {
            "backgroundColor": "#ffffff",
            "padding": 16,
          }
        }
      >
        <View
          style={
            {
              "alignItems": "center",
              "flexDirection": "row",
            }
          }
        >
          <View
            style={
              {
                "flex": 1,
              }
            }
            testID="listitemcolumn"
          >
            <Text
              accessibilityRole="text"
              style={
                {
                  "color": "#121314",
                  "fontFamily": "CentraNo1-Medium",
                  "fontSize": 18,
                  "fontWeight": "500",
                  "letterSpacing": 0,
                  "lineHeight": 24,
                }
              }
            >
              About MetaMask Beta
            </Text>
          </View>
          <View
            accessible={false}
            style={
              {
                "width": 16,
              }
            }
            testID="listitem-gap"
          />
          <View
            style={
              {
                "flex": -1,
              }
            }
            testID="listitemcolumn"
          >
            <SvgMock
              color="#121314"
              height={20}
              name="ArrowRight"
              style={
                {
                  "height": 20,
                  "paddingLeft": 16,
                  "width": 20,
                }
              }
              width={20}
            />
          </View>
        </View>
      </View>
    </TouchableOpacity>
    <TouchableOpacity
      onPress={[Function]}
      testID="request-settings"
    >
      <View
        accessibilityRole="none"
        accessible={true}
        style={
          {
            "backgroundColor": "#ffffff",
            "padding": 16,
          }
        }
      >
        <View
          style={
            {
              "alignItems": "center",
              "flexDirection": "row",
            }
          }
        >
          <View
            style={
              {
                "flex": 1,
              }
            }
            testID="listitemcolumn"
          >
            <Text
              accessibilityRole="text"
              style={
                {
                  "color": "#121314",
                  "fontFamily": "CentraNo1-Medium",
                  "fontSize": 18,
                  "fontWeight": "500",
                  "letterSpacing": 0,
                  "lineHeight": 24,
                }
              }
            >
              Request a feature
            </Text>
          </View>
        </View>
      </View>
    </TouchableOpacity>
    <TouchableOpacity
      onPress={[Function]}
      testID="contact-settings"
    >
      <View
        accessibilityRole="none"
        accessible={true}
        style={
          {
            "backgroundColor": "#ffffff",
            "padding": 16,
          }
        }
      >
        <View
          style={
            {
              "alignItems": "center",
              "flexDirection": "row",
            }
          }
        >
          <View
            style={
              {
                "flex": 1,
              }
            }
            testID="listitemcolumn"
          >
            <Text
              accessibilityRole="text"
              style={
                {
                  "color": "#121314",
                  "fontFamily": "CentraNo1-Medium",
                  "fontSize": 18,
                  "fontWeight": "500",
                  "letterSpacing": 0,
                  "lineHeight": 24,
                }
              }
            >
              Contact support
            </Text>
          </View>
        </View>
      </View>
    </TouchableOpacity>
    <TouchableOpacity
      onPress={[Function]}
      testID="lock-settings"
    >
      <View
        accessibilityRole="none"
        accessible={true}
        style={
          {
            "backgroundColor": "#ffffff",
            "padding": 16,
          }
        }
      >
        <View
          style={
            {
              "alignItems": "center",
              "flexDirection": "row",
            }
          }
        >
          <View
            style={
              {
                "flex": 1,
              }
            }
            testID="listitemcolumn"
          >
            <Text
              accessibilityRole="text"
              style={
                {
                  "color": "#4459ff",
                  "fontFamily": "CentraNo1-Medium",
                  "fontSize": 18,
                  "fontWeight": "500",
                  "letterSpacing": 0,
                  "lineHeight": 24,
                }
              }
            >
              Lock
            </Text>
          </View>
        </View>
      </View>
    </TouchableOpacity>
  </View>
</RCTScrollView>
`;<|MERGE_RESOLUTION|>--- conflicted
+++ resolved
@@ -334,8 +334,6 @@
                   "color": "#121314",
                   "fontFamily": "CentraNo1-Medium",
                   "fontSize": 18,
-<<<<<<< HEAD
-=======
                   "fontWeight": "500",
                   "letterSpacing": 0,
                   "lineHeight": 24,
@@ -431,7 +429,6 @@
                   "color": "#121314",
                   "fontFamily": "CentraNo1-Medium",
                   "fontSize": 18,
->>>>>>> 733bad1a
                   "fontWeight": "500",
                   "letterSpacing": 0,
                   "lineHeight": 24,
