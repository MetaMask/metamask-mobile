import React, { memo } from 'react';
import NetworkModals from '../../../../../UI/NetworkModal';
import { View, TouchableOpacity } from 'react-native';
import { useSelector } from 'react-redux';
import WarningIcon from 'react-native-vector-icons/FontAwesome';
import CustomText from '../../../../../Base/Text';
import EmptyPopularList from '../emptyList';
import { useNavigation } from '@react-navigation/native';
import { strings } from '../../../../../../../locales/i18n';
import { useTheme } from '../../../../../../util/theme';
import { PopularList } from '../../../../../../util/networks/customNetworks';
import createStyles from '../styles';
import { CustomNetworkProps, Network } from './CustomNetwork.types';
import {
  selectChainId,
  selectNetworkConfigurations,
} from '../../../../../../selectors/networkController';
import AvatarNetwork from '../../../../../../component-library/components/Avatars/Avatar/variants/AvatarNetwork';
import { AvatarSize } from '../../../../../../component-library/components/Avatars/Avatar';
import { isNetworkUiRedesignEnabled } from '../../../../../../util/networks';

const CustomNetwork = ({
  isNetworkModalVisible,
  closeNetworkModal,
  selectedNetwork,
  toggleWarningModal,
  showNetworkModal,
  switchTab,
  shouldNetworkSwitchPopToWallet,
  onNetworkSwitch,
  showAddedNetworks,
  customNetworksList,
<<<<<<< HEAD
  displayContinue,
=======
  showCompletionMessage = true,
  hideWarningIcons = false,
>>>>>>> ca435212
}: CustomNetworkProps) => {
  const networkConfigurations = useSelector(selectNetworkConfigurations);
  const selectedChainId = useSelector(selectChainId);

  const supportedNetworkList = (customNetworksList ?? PopularList).map(
    (networkConfiguration: Network) => {
      const isAdded = Object.values(networkConfigurations).some(
        // TODO: Replace "any" with type
        // eslint-disable-next-line @typescript-eslint/no-explicit-any
        (savedNetwork: any) =>
          savedNetwork.chainId === networkConfiguration.chainId,
      );
      return {
        ...networkConfiguration,
        isAdded,
      };
    },
  );

  const navigation = useNavigation();
  const { colors } = useTheme();
  const styles = createStyles();
  const filteredPopularList = showAddedNetworks
    ? supportedNetworkList
    : supportedNetworkList.filter((n) => !n.isAdded);

  if (filteredPopularList.length === 0 && showCompletionMessage) {
    return (
      <EmptyPopularList goToCustomNetwork={() => switchTab?.goToPage?.(1)} />
    );
  }

  return (
    <>
      {isNetworkModalVisible && (
        <NetworkModals
          isVisible={isNetworkModalVisible}
          onClose={closeNetworkModal}
          networkConfiguration={selectedNetwork}
          navigation={navigation}
          shouldNetworkSwitchPopToWallet={shouldNetworkSwitchPopToWallet}
          onNetworkSwitch={onNetworkSwitch}
        />
      )}
      {filteredPopularList.map((networkConfiguration, index) => (
        <TouchableOpacity
          key={index}
          style={styles.popularNetwork}
          onPress={() => showNetworkModal(networkConfiguration)}
        >
          <View style={styles.popularWrapper}>
            <View style={styles.popularNetworkImage}>
              <AvatarNetwork
                name={networkConfiguration.nickname}
                size={AvatarSize.Sm}
                imageSource={
                  networkConfiguration.rpcPrefs.imageSource ||
                  (networkConfiguration.rpcPrefs.imageUrl
                    ? {
                        uri: networkConfiguration.rpcPrefs.imageUrl,
                      }
                    : undefined)
                }
              />
            </View>
            <CustomText bold={!isNetworkUiRedesignEnabled}>
              {networkConfiguration.nickname}
            </CustomText>
          </View>
          <View style={styles.popularWrapper}>
            {!hideWarningIcons &&
            toggleWarningModal &&
            networkConfiguration.warning ? (
              <WarningIcon
                name="warning"
                size={14}
                color={colors.icon.alternative}
                style={styles.icon}
                onPress={toggleWarningModal}
              />
            ) : null}
            {displayContinue &&
            networkConfiguration.chainId === selectedChainId ? (
              <CustomText link>{strings('networks.continue')}</CustomText>
            ) : (
              <CustomText link>
                {networkConfiguration.isAdded
                  ? strings('networks.switch')
                  : strings('networks.add')}
              </CustomText>
            )}
          </View>
        </TouchableOpacity>
      ))}
    </>
  );
};

export default memo(CustomNetwork);<|MERGE_RESOLUTION|>--- conflicted
+++ resolved
@@ -30,12 +30,9 @@
   onNetworkSwitch,
   showAddedNetworks,
   customNetworksList,
-<<<<<<< HEAD
   displayContinue,
-=======
   showCompletionMessage = true,
   hideWarningIcons = false,
->>>>>>> ca435212
 }: CustomNetworkProps) => {
   const networkConfigurations = useSelector(selectNetworkConfigurations);
   const selectedChainId = useSelector(selectChainId);
