--- conflicted
+++ resolved
@@ -28,10 +28,7 @@
   showAddedNetworks,
   customNetworksList,
   showCompletionMessage = true,
-<<<<<<< HEAD
   hideWarningIcons = false,
-=======
->>>>>>> 51a1a30e
 }: CustomNetworkProps) => {
   const networkConfigurations = useSelector(selectNetworkConfigurations);
 
