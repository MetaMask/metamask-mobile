import { ImageSourcePropType } from 'react-native';
import { TabBarProps } from 'react-native-scrollable-tab-view';

export interface Network {
  chainId: string;
  nickname: string;
  rpcPrefs: {
    blockExplorerUrl: string;
    imageSource?: ImageSourcePropType;
    imageUrl?: string;
  };
  rpcUrl: string;
<<<<<<< HEAD
=======
  failoverRpcUrls?: string[];
>>>>>>> 961a5281
  ticker: string;
  /**
   * Not supported by Infura
   */
  warning?: boolean;
}

export interface ExtendedNetwork extends Network {
  name?: string;
  formattedRpcUrl?: string | null;
}

export interface CustomNetworkProps {
  /**
   * Boolean check to track if Popular network or Custom network form is open
   */
  showPopularNetworkModal: boolean;
  /**
   * is network modal open
   */
  isNetworkModalVisible: boolean;
  /**
   * Close or hide network modal
   */
  closeNetworkModal: () => void;
  /**
   * network to add or switch to
   */
  selectedNetwork?: Network;
  /**
   * show or hide warning modal
   */
  toggleWarningModal?: () => void;
  /**
   * show network modal
   */
  showNetworkModal: (networkConfiguration: Network & ExtendedNetwork) => void;
  /**
   * Switch tab between popular and custom networks
   */
  // TODO - The name for this type is not accurate. It should be a ref of the ScrollableTabView's tab.
  switchTab?: TabBarProps;
  /**
   * should navigation return to wallet after network change
   */
  shouldNetworkSwitchPopToWallet: boolean;
  /**
   * Callback after network change, overrides shouldNetworkSwitchPopToWallet
   */
  onNetworkSwitch?: () => void;
  /**
   * Show added networks
   */
  showAddedNetworks?: boolean;
  /**
   * List of custom networks
   */
  customNetworksList?: Network[];
  /**
   * Display "Continue" for selected networks
   */
  displayContinue?: boolean;
  /**
   * If this list of networks is used in a filtered way for example when the user is using a search box to filter networks,
   * we should take that into consideration before displaying an empty state telling the user he has already added all networks.
   * This is the main use case for this prop.
   */
  showCompletionMessage?: boolean;
  /**
   * In the redesigned network UI, instead of showing warning icons on each network that needs it,
   * instead an information icon will be displayed next to the addtional networks group title.
   * This prop allows to support both the redesigned UI as well as it's previous version.
   * Once the previous version is removed, this hideWarningIcons wont have any other use and can be removed.
   */
  hideWarningIcons?: boolean;
}<|MERGE_RESOLUTION|>--- conflicted
+++ resolved
@@ -10,10 +10,7 @@
     imageUrl?: string;
   };
   rpcUrl: string;
-<<<<<<< HEAD
-=======
   failoverRpcUrls?: string[];
->>>>>>> 961a5281
   ticker: string;
   /**
    * Not supported by Infura
