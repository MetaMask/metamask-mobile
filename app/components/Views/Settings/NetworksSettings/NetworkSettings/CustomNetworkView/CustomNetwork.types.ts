--- conflicted
+++ resolved
@@ -65,14 +65,11 @@
    * This is the main use case for this prop.
    */
   showCompletionMessage?: boolean;
-<<<<<<< HEAD
   /**
    * In the redesigned network UI, instead of showing warning icons on each network that needs it,
    * instead an information icon will be displayed next to the addtional networks group title.
-   * This is allows to support both the redesigned UI as well as it's previous version.
+   * This prop allows to support both the redesigned UI as well as it's previous version.
    * Once the previous version is removed, this hideWarningIcons wont have any other use and can be removed.
    */
   hideWarningIcons?: boolean;
-=======
->>>>>>> 51a1a30e
 }