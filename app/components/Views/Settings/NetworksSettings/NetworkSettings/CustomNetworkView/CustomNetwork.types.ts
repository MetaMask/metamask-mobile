--- conflicted
+++ resolved
@@ -64,11 +64,10 @@
    */
   customNetworksList?: Network[];
   /**
-<<<<<<< HEAD
    * Display "Continue" for selected networks
    */
   displayContinue?: boolean;
-=======
+  /**
    * If this list of networks is used in a filtered way for example when the user is using a search box to filter networks,
    * we should take that into consideration before displaying an empty state telling the user he has already added all networks.
    * This is the main use case for this prop.
@@ -81,5 +80,4 @@
    * Once the previous version is removed, this hideWarningIcons wont have any other use and can be removed.
    */
   hideWarningIcons?: boolean;
->>>>>>> ca435212
 }