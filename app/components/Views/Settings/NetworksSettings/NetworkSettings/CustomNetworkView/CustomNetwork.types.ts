import { ImageSourcePropType } from 'react-native';
import { TabBarProps } from 'react-native-scrollable-tab-view';

export interface Network {
  chainId: string;
  nickname: string;
  rpcPrefs: {
    blockExplorerUrl: string;
    imageSource?: ImageSourcePropType;
    imageUrl?: string;
  };
  rpcUrl: string;
<<<<<<< HEAD
=======
  failoverRpcUrls?: string[];
>>>>>>> 9e4ff4fb
  ticker: string;
  /**
   * Not supported by Infura
   */
  warning?: boolean;
}

export interface ExtendedNetwork extends Network {
  name?: string;
  formattedRpcUrl?: string | null;
}

export interface CustomNetworkProps {
  /**
   * Boolean check to track if Popular network or Custom network form is open
   */
  showPopularNetworkModal: boolean;
  /**
   * is network modal open
   */
  isNetworkModalVisible: boolean;
  /**
   * Close or hide network modal
   */
  closeNetworkModal: () => void;
  /**
   * network to add or switch to
   */
  selectedNetwork?: Network;
  /**
   * show or hide warning modal
   */
  toggleWarningModal?: () => void;
  /**
   * show network modal
   */
  showNetworkModal: (networkConfiguration: Network & ExtendedNetwork) => void;
  /**
   * Switch tab between popular and custom networks
   */
  // TODO - The name for this type is not accurate. It should be a ref of the ScrollableTabView's tab.
  switchTab?: TabBarProps;
  /**
   * should navigation return to wallet after network change
   */
  shouldNetworkSwitchPopToWallet: boolean;
  /**
   * Callback after network change, overrides shouldNetworkSwitchPopToWallet
   */
  onNetworkSwitch?: () => void;
  /**
   * Show added networks
   */
  showAddedNetworks?: boolean;
  /**
   * List of custom networks
   */
  customNetworksList?: Network[];
  /**
   * Display "Continue" for selected networks
   */
  displayContinue?: boolean;
  /**
   * If this list of networks is used in a filtered way for example when the user is using a search box to filter networks,
   * we should take that into consideration before displaying an empty state telling the user he has already added all networks.
   * This is the main use case for this prop.
   */
  showCompletionMessage?: boolean;
  /**
   * In the redesigned network UI, instead of showing warning icons on each network that needs it,
   * instead an information icon will be displayed next to the addtional networks group title.
   * This prop allows to support both the redesigned UI as well as it's previous version.
   * Once the previous version is removed, this hideWarningIcons wont have any other use and can be removed.
   */
  hideWarningIcons?: boolean;
}<|MERGE_RESOLUTION|>--- conflicted
+++ resolved
@@ -10,10 +10,7 @@
     imageUrl?: string;
   };
   rpcUrl: string;
-<<<<<<< HEAD
-=======
   failoverRpcUrls?: string[];
->>>>>>> 9e4ff4fb
   ticker: string;
   /**
    * Not supported by Infura
