import PropTypes from 'prop-types';
import React, { PureComponent } from 'react';
import {
  StyleSheet,
  Text,
  View,
  TextInput,
  SafeAreaView,
  Linking,
} from 'react-native';
import { connect } from 'react-redux';
import { typography } from '@metamask/design-tokens';
import isUrl from 'is-url';
import {
  fontStyles,
  colors as staticColors,
} from '../../../../../styles/common';
import { getNavigationOptionsTitle } from '../../../../UI/Navbar';
import { strings } from '../../../../../../locales/i18n';
import Networks, {
  isPrivateConnection,
  getAllNetworks,
  getIsNetworkOnboarded,
  isPortfolioViewEnabled,
} from '../../../../../util/networks';
import Engine from '../../../../../core/Engine';
import { isWebUri } from 'valid-url';
import URL from 'url-parse';
import { KeyboardAwareScrollView } from 'react-native-keyboard-aware-scroll-view';
import BigNumber from 'bignumber.js';
import { jsonRpcRequest } from '../../../../../util/jsonRpcRequest';
import Logger from '../../../../../util/Logger';
import { isPrefixedFormattedHexString } from '../../../../../util/number';
import AppConstants from '../../../../../core/AppConstants';
import ScrollableTabView from 'react-native-scrollable-tab-view';
import DefaultTabBar from 'react-native-scrollable-tab-view/DefaultTabBar';
import { PopularList } from '../../../../../util/networks/customNetworks';
import InfoModal from '../../../../UI/Swaps/components/InfoModal';
import { PRIVATENETWORK, RPC } from '../../../../../constants/network';
import { ThemeContext, mockTheme } from '../../../../../util/theme';
import { showNetworkOnboardingAction } from '../../../../../actions/onboardNetwork';
import sanitizeUrl, {
  compareSanitizedUrl,
} from '../../../../../util/sanitizeUrl';
import hideKeyFromUrl from '../../../../../util/hideKeyFromUrl';
import { themeAppearanceLight } from '../../../../../constants/storage';
import { scale, moderateScale } from 'react-native-size-matters';
import CustomNetwork from './CustomNetworkView/CustomNetwork';
import Button, {
  ButtonVariants,
  ButtonSize,
  ButtonWidthTypes,
} from '../../../../../component-library/components/Buttons/Button';
import {
  selectIsAllNetworks,
  selectNetworkConfigurations,
  selectProviderConfig,
} from '../../../../../selectors/networkController';
import { regex } from '../../../../../../app/util/regex';
import { NetworksViewSelectorsIDs } from '../../../../../../e2e/selectors/Settings/NetworksView.selectors';
import {
  NetworksTicker,
  isSafeChainId,
  toHex,
} from '@metamask/controller-utils';
import { CustomDefaultNetworkIDs } from '../../../../../../e2e/selectors/Onboarding/CustomDefaultNetwork.selectors';
import { updateIncomingTransactions } from '../../../../../util/transaction-controller';
import { withMetricsAwareness } from '../../../../../components/hooks/useMetrics';
import { CHAIN_IDS } from '@metamask/transaction-controller';
import Routes from '../../../../../constants/navigation/Routes';
import {
  selectTokenNetworkFilter,
  selectUseSafeChainsListValidation,
} from '../../../../../../app/selectors/preferencesController';
import withIsOriginalNativeToken from './withIsOriginalNativeToken';
import { compose } from 'redux';
import Icon, {
  IconColor,
  IconName,
  IconSize,
} from '../../../../../component-library/components/Icons/Icon';
import { isNetworkUiRedesignEnabled } from '../../../../../util/networks/isNetworkUiRedesignEnabled';
import Cell, {
  CellVariant,
} from '../../../../../component-library/components/Cells/Cell';
import BottomSheetHeader from '../../../../../component-library/components/BottomSheets/BottomSheetHeader';
import { TextVariant } from '../../../../../component-library/components/Texts/Text';
import ButtonLink from '../../../../../component-library/components/Buttons/Button/variants/ButtonLink';
import ButtonPrimary from '../../../../../component-library/components/Buttons/Button/variants/ButtonPrimary';
import { RpcEndpointType } from '@metamask/network-controller';
import { AvatarVariant } from '../../../../../component-library/components/Avatars/Avatar';
import ReusableModal from '../../../../../components/UI/ReusableModal';
import Device from '../../../../../util/device';
import { ScrollView } from 'react-native-gesture-handler';

const createStyles = (colors) =>
  StyleSheet.create({
    base: {
      paddingHorizontal: 16,
    },
    baseAll: {
      padding: 16,
    },
    addRpcButton: {
      position: 'absolute',
      alignSelf: 'center',
    },
    screen: {
      flex: 1,
      paddingHorizontal: 24,
      paddingVertical: 16,
      justifyContent: 'space-between',
      alignItems: 'center',
      backgroundColor: colors.background.default,
    },
    container: {
      flex: 1,
    },
    headerText: {
      fontSize: 18,
      fontWeight: 'bold',
    },
    scrollViewContent: {
      paddingBottom: 16,
    },
    scrollableBox: {
      height: 164,
      marginVertical: 10,
      justifyContent: 'center',
      alignItems: 'center',
      alignSelf: 'center',
      bottom: 64,
    },
    footer: {
      height: 60,
      justifyContent: 'center',
      alignItems: 'center',
      position: 'absolute',
      bottom: 16,
      left: 0,
      right: 0,
      zIndex: 10, // Ensures it stays on top of other components
    },
    content: {
      justifyContent: 'center',
      paddingHorizontal: 16,
      flexGrow: 1,
    },
    addRpcNameButton: {
      paddingTop: 32,
      alignSelf: 'center',
    },
    sheet: {
      flexDirection: 'column',
      bottom: 0,
      top: Device.getDeviceHeight() * 0.5,
      backgroundColor: colors.background.default,
      borderTopLeftRadius: 10,
      borderTopRightRadius: 10,
      height: Device.getDeviceHeight() * 0.5,
    },
    sheetSmall: {
      position: 'absolute',
      bottom: 0,
      top: Device.getDeviceHeight() * 0.7,
      backgroundColor: colors.background.default,
      borderTopLeftRadius: 10,
      borderTopRightRadius: 10,
      height: Device.getDeviceHeight() * 0.3,
    },
    sheetRpcForm: {
      position: 'absolute',
      bottom: 0,
      top: Device.getDeviceHeight() * 0.3,
      backgroundColor: colors.background.default,
      borderTopLeftRadius: 10,
      borderTopRightRadius: 10,
      height: Device.getDeviceHeight() * 0.7,
    },
    sheetContent: {
      flex: 1,
      flexShrink: 1,
    },
    notch: {
      width: 48,
      height: 5,
      borderRadius: 4,
      backgroundColor: colors.border.default,
      marginTop: 4,
      alignSelf: 'center',
    },
    rpcMenu: {
      paddingHorizontal: 16,
      flex: 1,
    },
    wrapper: {
      backgroundColor: colors.background.default,
      flexGrow: 1,
      flexDirection: 'column',
    },
    informationWrapper: {
      flex: 1,
    },
    informationCustomWrapper: {
      paddingHorizontal: 20,
    },
    scrollWrapper: {
      flex: 1,
      paddingVertical: 12,
    },
    scrollWrapperOverlay: {
      flex: 1,
      paddingVertical: 12,
      opacity: 0.5,
    },
    onboardingInput: {
      borderColor: staticColors.transparent,
      padding: 0,
    },
    onboardingInputDisabled: {
      borderColor: colors.border.muted,
      color: colors.text.muted,
    },
    input: {
      ...fontStyles.normal,
      borderColor: colors.border.default,
      borderRadius: 5,
      borderWidth: 2,
      padding: 10,
      color: colors.text.default,
    },
    dropDownInput: {
      borderColor: colors.border.default,
      borderRadius: 5,
      borderWidth: 2,
    },
    inputWithError: {
      ...typography.sBodyMD,
      borderColor: colors.error.default,
      borderRadius: 5,
      borderWidth: 1,
      paddingTop: 2,
      paddingBottom: 12,
      paddingHorizontal: 12,
      color: colors.text.default,
    },
    inputWithFocus: {
      ...typography.sBodyMD,
      borderColor: colors.primary.default,
      borderRadius: 5,
      borderWidth: 2,
      paddingTop: 2,
      paddingBottom: 12,
      paddingHorizontal: 12,
      color: colors.text.default,
    },
    warningText: {
      ...fontStyles.normal,
      color: colors.error.default,
      marginTop: 4,
      paddingLeft: 2,
      paddingRight: 4,
    },
    warningContainer: {
      marginTop: 16,
      flexGrow: 1,
      flexShrink: 1,
    },
    newWarningContainer: {
      flexGrow: 1,
      flexShrink: 1,
    },
    heading: {
      fontSize: 16,
      color: colors.text.default,
      ...fontStyles.bold,
    },
    label: {
      fontSize: 14,
      paddingVertical: 12,
      color: colors.text.default,
      ...fontStyles.bold,
    },
    link: {
      color: colors.primary.default,
    },
    title: {
      fontSize: 20,
      paddingVertical: 12,
      color: colors.text.default,
      ...fontStyles.bold,
    },
    desc: {
      fontSize: 14,
      color: colors.text.default,
      ...fontStyles.normal,
    },
    messageWarning: {
      paddingVertical: 2,
      fontSize: 14,
      color: colors.warning.default,
      ...typography.sBodyMD,
    },
    suggestionButton: {
      color: colors.text.default,
      paddingLeft: 2,
      paddingRight: 4,
      marginTop: 4,
    },
    inlineWarning: {
      paddingVertical: 2,
      fontSize: 14,
      color: colors.text.default,
      ...typography.sBodyMD,
    },
    inlineWarningMessage: {
      paddingVertical: 2,
      color: colors.warning.default,
      ...typography.sBodyMD,
    },
    buttonsWrapper: {
      marginVertical: 12,
      flexDirection: 'row',
      alignSelf: 'flex-end',
    },
    buttonsContainer: {
      flex: 1,
      flexDirection: 'column',
      alignSelf: 'flex-end',
    },
    editableButtonsContainer: {
      flex: 1,
      flexDirection: 'row',
    },
    networksWrapper: {
      marginTop: 12,
      paddingHorizontal: 20,
    },
    popularNetwork: {
      flexDirection: 'row',
      alignItems: 'center',
      justifyContent: 'space-between',
      marginVertical: 12,
    },
    tabUnderlineStyle: {
      height: 2,
      backgroundColor: colors.primary.default,
    },
    tabStyle: {
      paddingVertical: 8,
    },
    textStyle: {
      ...fontStyles.bold,
      fontSize: 14,
    },
    tabLabelStyle: {
      fontSize: scale(11),
    },
    popularNetworkImage: {
      width: 20,
      height: 20,
      marginRight: 10,
      borderRadius: 10,
    },
    popularWrapper: {
      flexDirection: 'row',
      alignItems: 'center',
    },
    icon: {
      marginRight: moderateScale(12, 1.5),
      marginTop: 4,
    },
    button: {
      flex: 1,
    },
    disabledButton: {
      backgroundColor: colors.primary.muted,
    },
    cancel: {
      marginRight: 16,
    },
    blueText: {
      color: colors.primary.default,
      marginTop: 1,
    },
    bottomSection: {
      flex: 1,
      flexDirection: 'column',
    },
  });

const allNetworks = getAllNetworks();

const InfuraKey = process.env.MM_INFURA_PROJECT_ID;
const infuraProjectId = InfuraKey === 'null' ? '' : InfuraKey;

/**
 * Main view for app configurations
 */
export class NetworkSettings extends PureComponent {
  static propTypes = {
    /**
     * Network configurations
     */
    networkConfigurations: PropTypes.object,
    /**
     * Object that represents the navigator
     */
    navigation: PropTypes.object,
    /**
     * Object that represents the current route info like params passed to it
     */
    route: PropTypes.object,
    /**
     * handles action for onboarding to a network
     */
    showNetworkOnboardingAction: PropTypes.func,
    /**
     * returns an array of onboarded networks
     */
    networkOnboardedState: PropTypes.object,
    /**
     * Checks if adding custom mainnet.
     */
    isCustomMainnet: PropTypes.bool,
    /**
     * Current network provider configuration
     */
    providerConfig: PropTypes.object,
    /**
     * Metrics injected by withMetricsAwareness HOC
     */
    metrics: PropTypes.object,

    /**
     * Checks if toggle verification is enabled
     */
    useSafeChainsListValidation: PropTypes.bool,

    /**
     * Matched object from third provider
     */
    matchedChainNetwork: PropTypes.object,

    /**
     * Checks if all networks are selected
     */
    isAllNetworks: PropTypes.bool,

    /**
     * Token network filter
     */
    tokenNetworkFilter: PropTypes.object,
  };

  state = {
    rpcUrl: undefined,
    rpcName: undefined,
    rpcUrlFrom: undefined,
    rpcNameForm: '',
    rpcUrls: [],
    blockExplorerUrls: [],
    selectedRpcEndpointIndex: 0,
    blockExplorerUrl: undefined,
    blockExplorerUrlForm: undefined,
    nickname: undefined,
    chainId: undefined,
    ticker: undefined,
    editable: undefined,
    addMode: false,
    warningRpcUrl: undefined,
    warningChainId: undefined,
    warningSymbol: undefined,
    validatedRpcURL: true,
    validatedChainId: true,
    validatedSymbol: true,
    initialState: undefined,
    enableAction: false,
    inputWidth: { width: '99%' },
    showPopularNetworkModal: false,
    popularNetwork: {},
    showWarningModal: false,
    showNetworkDetailsModal: false,
    isNameFieldFocused: false,
    isSymbolFieldFocused: false,
    isRpcUrlFieldFocused: false,
    isChainIdFieldFocused: false,
    networkList: [],
    showMultiRpcAddModal: {
      isVisible: false,
    },
    showMultiBlockExplorerAddModal: {
      isVisible: false,
    },
    showAddRpcForm: {
      isVisible: false,
    },
    showAddBlockExplorerForm: {
      isVisible: false,
    },
  };

  inputRpcURL = React.createRef();
  inputNameRpcURL = React.createRef();
  inputChainId = React.createRef();
  inputSymbol = React.createRef();
  inputBlockExplorerURL = React.createRef();

  getOtherNetworks = () => allNetworks.slice(1);

  templateInfuraRpc = (endpoint) =>
    endpoint.endsWith('{infuraProjectId}')
      ? endpoint.replace('{infuraProjectId}', infuraProjectId ?? '')
      : endpoint;

  updateNavBar = () => {
    const { navigation, route } = this.props;
    const isCustomMainnet = route.params?.isCustomMainnet;
    const colors = this.context.colors || mockTheme.colors;
    navigation.setOptions(
      getNavigationOptionsTitle(
        isCustomMainnet
          ? strings('app_settings.networks_default_title')
          : strings('app_settings.networks_title'),
        navigation,
        true,
        colors,
      ),
    );
  };

  componentDidMount = () => {
    this.updateNavBar();
    const { route, networkConfigurations } = this.props;

    const networkTypeOrRpcUrl = route.params?.network;

    // if network is main, don't show popular network
    let blockExplorerUrl,
      chainId,
      nickname,
      ticker,
      editable,
      rpcUrl,
      rpcUrls,
      blockExplorerUrls,
      rpcName,
      selectedRpcEndpointIndex;
    // If no navigation param, user clicked on add network
    if (networkTypeOrRpcUrl) {
      if (allNetworks.find((net) => networkTypeOrRpcUrl === net)) {
        const networkInformation = Networks[networkTypeOrRpcUrl];
        chainId = networkInformation.chainId.toString();

        nickname = networkConfigurations?.[chainId]?.name;
        editable = false;
        blockExplorerUrl =
          networkConfigurations?.[chainId]?.blockExplorerUrls[
            networkConfigurations?.[chainId]?.defaultBlockExplorerUrlIndex
          ];
        rpcUrl =
          networkConfigurations?.[chainId]?.rpcEndpoints[
            networkConfigurations?.[chainId]?.defaultRpcEndpointIndex
          ]?.url;
        rpcName =
          networkConfigurations?.[chainId]?.rpcEndpoints[
            networkConfigurations?.[chainId]?.defaultRpcEndpointIndex
          ]?.type ??
          networkConfigurations?.[chainId]?.rpcEndpoints[
            networkConfigurations?.[chainId]?.defaultRpcEndpointIndex
          ]?.name;
        rpcUrls = networkConfigurations?.[chainId]?.rpcEndpoints;
        blockExplorerUrls = networkConfigurations?.[chainId]?.blockExplorerUrls;

        ticker = networkConfigurations?.[chainId]?.nativeCurrency;
      } else {
        const networkConfiguration = Object.values(networkConfigurations).find(
          ({ rpcEndpoints, defaultRpcEndpointIndex }) =>
            rpcEndpoints[defaultRpcEndpointIndex].url === networkTypeOrRpcUrl ||
            rpcEndpoints[defaultRpcEndpointIndex].networkClientId ===
              networkTypeOrRpcUrl,
        );
        nickname = networkConfiguration?.name;
        chainId = networkConfiguration?.chainId;
        blockExplorerUrl =
          networkConfiguration?.blockExplorerUrls[
            networkConfiguration?.defaultBlockExplorerUrlIndex
          ];
        ticker = networkConfiguration?.nativeCurrency;
        editable = true;
        rpcUrl =
          networkConfigurations?.[chainId]?.rpcEndpoints[
            networkConfigurations?.[chainId]?.defaultRpcEndpointIndex
          ]?.url;
        rpcUrls = networkConfiguration?.rpcEndpoints;
        blockExplorerUrls = networkConfiguration?.blockExplorerUrls;
        rpcName =
          networkConfiguration?.rpcEndpoints[
            networkConfiguration?.defaultRpcEndpointIndex
          ]?.name ??
          networkConfiguration?.rpcEndpoints[
            networkConfiguration?.defaultRpcEndpointIndex
          ]?.type;

        selectedRpcEndpointIndex =
          networkConfiguration?.defaultRpcEndpointIndex;
      }

      const initialState =
        rpcUrl +
        blockExplorerUrl +
        nickname +
        chainId +
        ticker +
        editable +
        rpcUrls +
        blockExplorerUrls;
      this.setState({
        rpcUrl,
        rpcName,
        rpcUrls,
        blockExplorerUrls,
        selectedRpcEndpointIndex,
        blockExplorerUrl,
        nickname,
        chainId,
        ticker,
        editable,
        initialState,
      });
    } else {
      this.setState({ addMode: true });
    }

    setTimeout(() => {
      this.setState({
        inputWidth: { width: '100%' },
      });
    }, 100);
  };

  componentDidUpdate = (prevProps) => {
    this.updateNavBar();
    if (this.props.matchedChainNetwork !== prevProps.matchedChainNetwork) {
      this.validateRpcAndChainId();
    }
  };

  updateNetworkList = (networkList) => {
    this.setState({
      networkList,
    });
  };
  /**
   * Attempts to convert the given chainId to a decimal string, for display
   * purposes.
   *
   * Should be called with the props chainId whenever it is used to set the
   * component's state.
   *
   * @param {unknown} chainId - The chainId to convert.
   * @returns {string} The props chainId in decimal, or the original value if
   * it can't be converted.
   */
  getDecimalChainId(chainId) {
    if (!chainId || typeof chainId !== 'string' || !chainId.startsWith('0x')) {
      return chainId;
    }
    return parseInt(chainId, 16).toString(10);
  }

  isAnyModalVisible = () =>
    this.state.showMultiRpcAddModal.isVisible ||
    this.state.showMultiBlockExplorerAddModal.isVisible ||
    this.state.showAddRpcForm.isVisible ||
    this.state.showAddBlockExplorerForm.isVisible;

  validateRpcAndChainId = () => {
    const { rpcUrl, chainId } = this.state;

    if (rpcUrl && chainId) {
      const chainToMatch = this.props.matchedChainNetwork?.safeChainsList?.find(
        (network) => network.chainId === parseInt(chainId),
      );

      // This is a temporary hack to not include POL as a potential scam token while chainlist updates
      // TODO: This can be safely removed once safeChainsList updates from MATIC to POL
      if (parseInt(chainId) === 137) {
        chainToMatch.nativeCurrency.symbol = 'POL';
        chainToMatch.nativeCurrency.name = 'POL';
      }

      this.updateNetworkList(chainToMatch);
      this.validateName(chainToMatch);
      this.validateSymbol(chainToMatch);
    }
  };

  /**
   * Validates the chain ID by checking it against the `eth_chainId` return
   * value from the given RPC URL.
   * Assumes that all strings are non-empty and correctly formatted.
   *
   * @param {string} formChainId - Non-empty, hex or decimal number string from
   * the form.
   * @param {string} parsedChainId - The parsed, hex string chain ID.
   * @param {string} rpcUrl - The RPC URL from the form.
   */
  validateChainIdOnSubmit = async (formChainId, parsedChainId, rpcUrl) => {
    let errorMessage;
    let endpointChainId;
    let providerError;

    try {
      endpointChainId = await jsonRpcRequest(
        this.templateInfuraRpc(rpcUrl),
        'eth_chainId',
      );
    } catch (err) {
      Logger.error(err, 'Failed to fetch the chainId from the endpoint.');
      providerError = err;
    }

    if (providerError || typeof endpointChainId !== 'string') {
      errorMessage = strings('app_settings.failed_to_fetch_chain_id');
    } else if (parsedChainId !== endpointChainId) {
      // Here, we are in an error state. The endpoint should always return a
      // hexadecimal string. If the user entered a decimal string, we attempt
      // to convert the endpoint's return value to decimal before rendering it
      // in an error message in the form.
      if (!formChainId.startsWith('0x')) {
        try {
          const endpointChainIdNumber = new BigNumber(endpointChainId, 16);
          if (endpointChainIdNumber.isNaN()) {
            throw new Error('Invalid endpointChainId');
          }
          endpointChainId = endpointChainIdNumber.toString(10);
        } catch (err) {
          Logger.error(err, {
            endpointChainId,
            message: 'Failed to convert endpoint chain ID to decimal',
          });
        }
      }

      errorMessage = strings(
        'app_settings.endpoint_returned_different_chain_id',
        {
          chainIdReturned: endpointChainId,
        },
      );
    }

    if (errorMessage) {
      this.setState({ warningChainId: errorMessage });
      return false;
    }
    return true;
  };

  checkIfChainIdExists = async (chainId) => {
    const { networkConfigurations } = this.props;

    let hexChainId;
    try {
      // Convert the chainId to hex format
      hexChainId = toHex(chainId);
    } catch (error) {
      hexChainId = null;
    }

    // Check if any network configuration matches the given chainId
    const chainIdExists = Object.values(networkConfigurations).some(
      (item) => item.chainId === hexChainId,
    );

    // Return true if the chainId exists and the UI redesign is enabled, otherwise false
    return isNetworkUiRedesignEnabled() && chainIdExists;
  };

  checkIfRpcUrlExists = async (rpcUrl) => {
    // First, check custom networks in networkConfigurationsByChainId
    const checkCustomNetworks = Object.values(
      this.props.networkConfigurations,
    ).filter((item) =>
      item.rpcEndpoints.some((endpoint) => endpoint.url === rpcUrl),
    );

    if (checkCustomNetworks.length > 0) {
      return checkCustomNetworks;
    }

    // If no network exists with the given RPC URL
    return [];
  };

  checkIfNetworkExists = async (rpcUrl) => {
    const checkCustomNetworks = Object.values(
      this.props.networkConfigurations,
    ).filter((item) => item.rpcUrl === rpcUrl);

    if (checkCustomNetworks.length > 0) {
      if (!isNetworkUiRedesignEnabled()) {
        this.setState({
          warningRpcUrl: strings('app_settings.network_exists'),
        });
        return checkCustomNetworks;
      }

      return checkCustomNetworks;
    }
    const defaultNetworks = getAllNetworks().map((item) => Networks[item]);
    const checkDefaultNetworks = defaultNetworks.filter(
      (item) => Number(item.rpcUrl) === rpcUrl,
    );
    if (checkDefaultNetworks.length > 0) {
      return checkDefaultNetworks;
    }
    return [];
  };

  checkIfNetworkNotExistsByChainId = async (chainId) =>
    Object.values(this.props.networkConfigurations).filter(
      (item) => item.chainId !== chainId,
    );

  handleNetworkUpdate = async ({
    rpcUrl,
    chainId,
    nickname,
    ticker,
    blockExplorerUrl,
    blockExplorerUrls,
    rpcUrls,
    isNetworkExists,
    isCustomMainnet,
    shouldNetworkSwitchPopToWallet,
    navigation,
  }) => {
    const { NetworkController } = Engine.context;

    const url = new URL(rpcUrl);
    if (!isPrivateConnection(url.hostname)) {
      url.set('protocol', 'https:');
    }

    const existingNetwork = this.props.networkConfigurations[chainId];

    const indexRpc = rpcUrls.findIndex(({ url }) => url === rpcUrl);

    const blockExplorerIndex = blockExplorerUrls.findIndex(
      (url) => url === blockExplorerUrl,
    );

    const networkConfig = {
      blockExplorerUrls,
      chainId,
      rpcEndpoints: rpcUrls,
      nativeCurrency: ticker,
      name: nickname,
      defaultRpcEndpointIndex: indexRpc,
      defaultBlockExplorerUrlIndex:
        blockExplorerIndex !== -1 ? blockExplorerIndex : undefined,
    };

    if (isNetworkExists.length === 0) {
      await NetworkController.updateNetwork(
        existingNetwork.chainId,
        networkConfig,
        existingNetwork.chainId === chainId
          ? {
              replacementSelectedRpcEndpointIndex: indexRpc,
            }
          : undefined,
      );
    } else {
      await NetworkController.addNetwork({
        ...networkConfig,
      });
    }

    isCustomMainnet
      ? navigation.navigate('OptinMetrics')
      : shouldNetworkSwitchPopToWallet
      ? navigation.navigate('WalletView')
      : navigation.goBack();
  };

  /**
   * Add or update network configuration, then switch networks
   */
  addRpcUrl = async () => {
    const {
      rpcUrl,
      chainId: stateChainId,
      nickname,
      blockExplorerUrls,
      blockExplorerUrl,
      enableAction,
      rpcUrls,
      addMode,
      editable,
    } = this.state;

    const ticker = this.state.ticker && this.state.ticker.toUpperCase();
    const {
      navigation,
      networkOnboardedState,
      route,
      isAllNetworks,
      tokenNetworkFilter,
    } = this.props;
    const isCustomMainnet = route.params?.isCustomMainnet;

    const shouldNetworkSwitchPopToWallet =
      route.params?.shouldNetworkSwitchPopToWallet ?? true;
    // Check if CTA is disabled
    const isCtaDisabled =
      !enableAction || this.disabledByChainId() || this.disabledBySymbol();

    if (isCtaDisabled) {
      return;
    }

    // Conditionally check existence of network (Only check in Add Mode)
    let isNetworkExists;
    if (isNetworkUiRedesignEnabled()) {
      isNetworkExists = addMode
        ? await this.checkIfNetworkNotExistsByChainId(stateChainId)
        : [];
    } else {
      isNetworkExists = editable ? [] : await this.checkIfNetworkExists(rpcUrl);
    }

    const isOnboarded = getIsNetworkOnboarded(
      stateChainId,
      networkOnboardedState,
    );

    const nativeToken = ticker || PRIVATENETWORK;
    const networkType = nickname || rpcUrl;
    const networkUrl = sanitizeUrl(rpcUrl);
    // Prevent the network switch modal from showing post onboarding.
    const showNetworkOnboarding = isCustomMainnet ? false : isOnboarded;

    const formChainId = stateChainId.trim().toLowerCase();

    // Ensure chainId is a 0x-prefixed, lowercase hex string
    let chainId = formChainId;
    if (!chainId.startsWith('0x')) {
      chainId = `0x${parseInt(chainId, 10).toString(16)}`;
    }

    if (!(await this.validateChainIdOnSubmit(formChainId, chainId, rpcUrl))) {
      return;
    }

    // Set tokenNetworkFilter
    if (isPortfolioViewEnabled()) {
      const { PreferencesController } = Engine.context;
      if (!isAllNetworks) {
        PreferencesController.setTokenNetworkFilter({
          [chainId]: true,
        });
      } else {
        PreferencesController.setTokenNetworkFilter({
          ...tokenNetworkFilter,
          [chainId]: true,
        });
      }
    }

    await this.handleNetworkUpdate({
      rpcUrl,
      chainId,
      nickname,
      ticker,
      blockExplorerUrl,
      blockExplorerUrls,
      rpcUrls,
      isNetworkExists,
      isCustomMainnet,
      shouldNetworkSwitchPopToWallet,
      navigation,
      nativeToken,
      networkType,
      networkUrl,
      showNetworkOnboarding,
    });
  };

  /**
   * Validates rpc url, setting a warningRpcUrl if is invalid
   * It also changes validatedRpcURL to true, indicating that was validated
   */
  validateRpcUrl = async (rpcUrl) => {
    const isNetworkExists = await this.checkIfNetworkExists(rpcUrl);
    const isRpcExists = await this.checkIfRpcUrlExists(rpcUrl);

    if (!isWebUri(rpcUrl)) {
      const appendedRpc = `http://${rpcUrl}`;
      if (isWebUri(appendedRpc)) {
        this.setState({
          warningRpcUrl: strings('app_settings.invalid_rpc_prefix'),
        });
      } else {
        this.setState({
          warningRpcUrl: strings('app_settings.invalid_rpc_url'),
        });
      }
      return false;
    }

    if (isRpcExists.length > 0) {
      return this.setState({
        warningRpcUrl: strings('app_settings.invalid_rpc_url'),
      });
    }

    if (isNetworkExists.length > 0) {
      if (isNetworkUiRedesignEnabled()) {
        return this.setState({
          validatedRpcURL: false,
          warningRpcUrl: strings(
            'app_settings.url_associated_to_another_chain_id',
          ),
        });
      }
      return this.setState({
        validatedRpcURL: true,
        warningRpcUrl: strings('app_settings.network_exists'),
      });
    }
    const url = new URL(rpcUrl);
    const privateConnection = isPrivateConnection(url.hostname);
    if (!privateConnection && url.protocol === 'http:') {
      this.setState({
        warningRpcUrl: strings('app_settings.invalid_rpc_prefix'),
      });
      return false;
    }
    this.setState({ validatedRpcURL: true, warningRpcUrl: undefined });

    this.validateRpcAndChainId();

    return true;
  };

  /**
   * Validates that chain id is a valid integer number, setting a warningChainId if is invalid
   */
  validateChainId = async () => {
    const { chainId, rpcUrl, editable } = this.state;
    const isChainIdExists = await this.checkIfChainIdExists(chainId);
    const isNetworkExists = await this.checkIfNetworkExists(rpcUrl);

    if (
      isChainIdExists &&
      isNetworkExists.length > 0 &&
      isNetworkUiRedesignEnabled() &&
      !editable
    ) {
      return this.setState({
        validateChainId: true,
        warningChainId: strings(
          'app_settings.chain_id_associated_with_another_network',
        ),
      });
    }

    if (
      isChainIdExists &&
      isNetworkExists.length === 0 &&
      isNetworkUiRedesignEnabled() &&
      !editable
    ) {
      return this.setState({
        validateChainId: true,
        warningChainId: strings('app_settings.network_already_exist'),
      });
    }

    if (!chainId) {
      return this.setState({
        warningChainId: strings('app_settings.chain_id_required'),
        validatedChainId: true,
      });
    }

    let errorMessage = '';

    // Check if it's a valid chainId format
    if (chainId.startsWith('0x')) {
      if (!regex.validChainIdHex.test(chainId)) {
        errorMessage = strings('app_settings.invalid_hex_number');
      } else if (!isPrefixedFormattedHexString(chainId)) {
        errorMessage = strings('app_settings.invalid_hex_number_leading_zeros');
      }
    } else if (!regex.validChainId.test(chainId)) {
      errorMessage = strings('app_settings.invalid_number');
    } else if (chainId.startsWith('0')) {
      errorMessage = strings('app_settings.invalid_number_leading_zeros');
    }

    if (errorMessage) {
      return this.setState({
        warningChainId: errorMessage,
        validatedChainId: true,
      });
    }

    // Check if it's a valid chainId number
    if (!isSafeChainId(toHex(chainId))) {
      return this.setState({
        warningChainId: strings('app_settings.invalid_number_range', {
          maxSafeChainId: AppConstants.MAX_SAFE_CHAIN_ID,
        }),
        validatedChainId: true,
      });
    }

    let endpointChainId;
    let providerError;
    try {
      endpointChainId = await jsonRpcRequest(
        this.templateInfuraRpc(rpcUrl),
        'eth_chainId',
      );
    } catch (err) {
      Logger.error(err, 'Failed to fetch the chainId from the endpoint.');
      providerError = err;
    }

    if (
      (providerError || typeof endpointChainId !== 'string') &&
      isNetworkUiRedesignEnabled()
    ) {
      return this.setState({
        validatedRpcURL: false,
        warningRpcUrl: strings('app_settings.unMatched_chain'),
      });
    }

    if (endpointChainId !== toHex(chainId)) {
      if (isNetworkUiRedesignEnabled()) {
        return this.setState({
          warningRpcUrl: strings(
            'app_settings.url_associated_to_another_chain_id',
          ),
          validatedRpcURL: false,
          warningChainId: strings('app_settings.unMatched_chain_name'),
        });
      }
    }

    this.validateRpcAndChainId();
    this.setState({ warningChainId: undefined, validatedChainId: true });
  };

  /**
   * Validates that symbol match with the chainId, setting a warningSymbol if is invalid
   */
  validateSymbol = (chainToMatch = null) => {
    const { ticker, networkList } = this.state;

    const { useSafeChainsListValidation } = this.props;

    if (!useSafeChainsListValidation) {
      return;
    }

    const symbol = chainToMatch
      ? chainToMatch?.nativeCurrency?.symbol ?? null
      : networkList?.nativeCurrency?.symbol ?? null;

    const symbolToUse =
      symbol?.toLowerCase() === ticker?.toLowerCase() ? undefined : symbol;

    return this.setState({
      warningSymbol: ticker && ticker !== symbolToUse ? symbolToUse : undefined,
      validatedSymbol: !!ticker,
    });
  };

  /**
   * Validates that name match with the chainId, setting a warningName if is invalid
   */
  validateName = (chainToMatch = null) => {
    const { nickname, networkList, chainId } = this.state;
    const { useSafeChainsListValidation } = this.props;
    const { MAINNET, LINEA_MAINNET } = CHAIN_IDS;
    const MAINNET_NAME = 'Mainnet';
    const LINEA_NAME = 'Linea Mainnet';

    if (!useSafeChainsListValidation) {
      return;
    }

    // Get the name either from chainToMatch or networkList
    const name = chainToMatch?.name || networkList?.name || null;

    let nameToUse;

    // Determine nameToUse based on chainId and nickname comparison
    if (chainId === MAINNET) {
      // Allow 'Mainnet' or nickname for Ethereum Mainnet
      nameToUse =
        // eslint-disable-next-line eqeqeq
        name === nickname || nickname == MAINNET_NAME ? undefined : name;
    } else if (chainId === LINEA_MAINNET) {
      // Allow 'Linea Mainnet' or nickname for Linea Mainnet
      nameToUse =
        // eslint-disable-next-line eqeqeq
        name === nickname || nickname == LINEA_NAME ? undefined : name;
    } else {
      // For other chains, check if name matches the nickname
      nameToUse = name === nickname ? undefined : name;
    }

    // Update state with warningName
    this.setState({
      warningName: nameToUse,
    });
  };

  /**
   * Allows to identify if any element of the form changed, in order to enable add or save button
   */
  getCurrentState = () => {
    const {
      rpcUrl,
      blockExplorerUrl,
      nickname,
      chainId,
      ticker,
      editable,
      rpcUrls,
      initialState,
    } = this.state;
    const actualState =
      rpcUrl +
      blockExplorerUrl +
      nickname +
      chainId +
      ticker +
      editable +
      rpcUrls;

    let enableAction;
    // If concstenation of parameters changed, user changed something so we are going to enable the action button
    if (actualState !== initialState) {
      enableAction = true;
    } else {
      enableAction = false;
    }
    this.setState({ enableAction });
  };

  /**
   * Returns if action button should be disabled because of the rpc url
   * Chain ID set but, chain id has not been validated yet or there is a warning for chain id
   */
  disabledByChainId = () => {
    const { chainId, validatedChainId, warningChainId } = this.state;

    if (isNetworkUiRedesignEnabled()) {
      return (
        !chainId ||
        (chainId && (!validatedChainId || warningChainId !== undefined))
      );
    }
    if (!chainId) return true;
    return validatedChainId && !!warningChainId;
  };

  /**
   * Returns if action button should be disabled because of the symbol field
   * Symbol field represents the ticker and needs to be set
   */
  disabledBySymbol = () => {
    const { ticker } = this.state;
    if (!ticker) {
      return true;
    }
    return false;
  };

  onRpcUrlAdd = async (url) => {
    await this.setState({
      rpcUrlForm: url,
      validatedRpcURL: false,
      warningRpcUrl: undefined,
      warningChainId: undefined,
      warningSymbol: undefined,
      warningName: undefined,
    });
    this.validateRpcUrl(this.state.rpcUrlForm);
  };

  onRpcNameAdd = async (name) => {
    await this.setState({
      rpcNameForm: name,
    });
  };

  onRpcItemAdd = async (url, name) => {
    if (!url) {
      return;
    }

    const rpcName = name ?? '';

    await this.setState((prevState) => ({
      rpcUrls: [
        ...prevState.rpcUrls,
        { url, name: rpcName, type: RpcEndpointType.Custom },
      ],
    }));

    await this.setState({
      rpcUrl: url,
      rpcName: name,
    });

    this.closeAddRpcForm();
    this.closeRpcModal();
    this.getCurrentState();
  };

  onBlockExplorerItemAdd = async (url) => {
    // If URL is empty or undefined, return early
    if (!url) {
      return;
    }

    // Check if the URL already exists in blockExplorerUrls
    const { blockExplorerUrls } = this.state;
    const urlExists = blockExplorerUrls.includes(url);

    if (urlExists) {
      // If the URL already exists, return early
      return;
    }

    // If the URL doesn't exist, proceed with adding it
    await this.setState((prevState) => ({
      blockExplorerUrls: [...prevState.blockExplorerUrls, url],
    }));

    await this.setState({
      blockExplorerUrl: url,
    });

    this.closeAddBlockExplorerRpcForm();
    this.closeBlockExplorerModal();
    this.getCurrentState();
  };

  onRpcUrlChange = async (url) => {
    const { addMode } = this.state;
    await this.setState({
      rpcUrl: url,
      validatedRpcURL: false,
      warningRpcUrl: undefined,
      warningChainId: undefined,
      warningSymbol: undefined,
      warningName: undefined,
    });

    this.validateName();
    if (addMode) {
      this.validateChainId();
    }
    this.validateSymbol();
    this.getCurrentState();
  };

  onRpcUrlChangeWithName = async (url, name, type) => {
    const nameToUse = name ?? type;
    const { addMode } = this.state;
    await this.setState({
      rpcUrl: url,
      validatedRpcURL: false,
      warningRpcUrl: undefined,
      warningChainId: undefined,
      warningSymbol: undefined,
      warningName: undefined,
    });

    await this.setState({
      rpcName: nameToUse,
    });

    this.validateName();
    if (addMode) {
      this.validateChainId();
    }
    this.validateSymbol();
    this.getCurrentState();
  };

  onBlockExplorerUrlChange = async (url) => {
    const { addMode } = this.state;
    await this.setState({
      blockExplorerUrlForm: url,
      blockExplorerUrl: url,
    });

    this.validateName();
    if (addMode) {
      this.validateChainId();
    }
    this.validateSymbol();
    this.getCurrentState();
  };

  onRpcUrlDelete = async (url) => {
    const { addMode } = this.state;
    await this.setState((prevState) => ({
      rpcUrls: prevState.rpcUrls.filter((rpcUrl) => rpcUrl.url !== url),
    }));
    this.validateName();
    if (addMode) {
      this.validateChainId();
    }
    this.validateSymbol();
    this.getCurrentState();
  };

  onBlockExplorerUrlDelete = async (url) => {
    const { addMode } = this.state;
    await this.setState((prevState) => ({
      blockExplorerUrls: prevState.blockExplorerUrls.filter(
        (explorerUrl) => explorerUrl !== url,
      ),
    }));
    this.validateName();
    if (addMode) {
      this.validateChainId();
    }
    this.validateSymbol();
    this.getCurrentState();
  };

  onNicknameChange = async (nickname) => {
    await this.setState({ nickname });
    this.getCurrentState();
  };

  // this function will autofill the name field with the value in parameter
  autoFillNameField = (nickName) => {
    this.onNicknameChange(nickName);
    this.setState({
      warningName: undefined,
    });
  };

  onChainIDChange = async (chainId) => {
    await this.setState({ chainId, validatedChainId: false });
    this.getCurrentState();
  };

  onTickerChange = async (ticker) => {
    await this.setState({ ticker, validatedSymbol: false });
    this.getCurrentState();
  };

  // this function will autofill the symbol field with the value in parameter
  autoFillSymbolField = (ticker) => {
    this.onTickerChange(ticker);
    this.setState({
      warningSymbol: undefined,
    });
  };

  onNameFocused = () => {
    this.setState({ isNameFieldFocused: true });
  };

  onNameBlur = () => {
    this.setState({ isNameFieldFocused: false });
  };

  onSymbolFocused = () => {
    this.setState({ isSymbolFieldFocused: true });
  };

  onSymbolBlur = () => {
    this.setState({ isSymbolFieldFocused: false });
  };

  onRpcUrlFocused = () => {
    this.setState({ isRpcUrlFieldFocused: true });
  };

  onRpcUrlBlur = () => {
    this.setState({ isRpcUrlFieldFocused: false });
  };

  onChainIdFocused = () => {
    this.setState({ isChainIdFieldFocused: true });
  };

  onChainIdBlur = () => {
    this.setState({ isChainIdFieldFocused: false });
  };

  jumpToRpcURL = () => {
    const { current } = this.inputRpcURL;
    current && current.focus();
  };
  jumpToChainId = () => {
    const { current } = this.inputChainId;
    current && current.focus();
  };
  jumpToSymbol = () => {
    const { current } = this.inputSymbol;
    current && current.focus();
  };
  jumpBlockExplorerURL = () => {
    const { current } = this.inputBlockExplorerURL;
    current && current.focus();
  };

  openAddRpcForm = () => {
    this.setState({ showAddRpcForm: { isVisible: true } });
  };

  closeAddRpcForm = () => {
    this.setState({
      showAddRpcForm: { isVisible: false },
      warningRpcUrl: undefined,
    });
  };

  openAddBlockExplorerForm = () => {
    this.setState({ showAddBlockExplorerForm: { isVisible: true } });
  };

  closeAddBlockExplorerRpcForm = () => {
    this.setState({
      showAddBlockExplorerForm: { isVisible: false },
      blockExplorerUrlForm: undefined,
    });
  };

  closeRpcModal = () => {
    this.setState({
      showMultiRpcAddModal: { isVisible: false },
      rpcUrlForm: '',
      rpcNameForm: '',
    });
  };

  openRpcModal = () => {
    this.setState({ showMultiRpcAddModal: { isVisible: true } });
  };

  openBlockExplorerModal = () => {
    this.setState({ showMultiBlockExplorerAddModal: { isVisible: true } });
  };

  closeBlockExplorerModal = () => {
    this.setState({ showMultiBlockExplorerAddModal: { isVisible: false } });
  };

<<<<<<< HEAD
  switchToMainnet = async () => {
=======
  switchToMainnet = () => {
>>>>>>> b93dff1b
    const { MultichainNetworkController } = Engine.context;
    const { networkConfigurations } = this.props;

    const { networkClientId } =
      networkConfigurations?.rpcEndpoints?.[
        networkConfigurations.defaultRpcEndpointIndex
      ] ?? {};

<<<<<<< HEAD
    await MultichainNetworkController.setActiveNetwork(networkClientId);

=======
    MultichainNetworkController.setActiveNetwork(networkClientId);
>>>>>>> b93dff1b
    setTimeout(async () => {
      await updateIncomingTransactions([CHAIN_IDS.MAINNET]);
    }, 1000);
  };

  removeRpcUrl = () => {
    const { navigation, networkConfigurations, providerConfig } = this.props;
    const { rpcUrl } = this.state;
    if (
      compareSanitizedUrl(rpcUrl, providerConfig.rpcUrl) &&
      providerConfig.type === RPC
    ) {
      this.switchToMainnet();
    }

    const entry = Object.entries(networkConfigurations).find(
      ([, networkConfiguration]) =>
        networkConfiguration.rpcEndpoints[
          networkConfiguration.defaultRpcEndpointIndex
        ].url === rpcUrl,
    );

    if (!entry) {
      throw new Error(`Unable to find network with RPC URL ${rpcUrl}`);
    }
    const [, networkConfiguration] = entry;
    const { NetworkController } = Engine.context;
    NetworkController.removeNetwork(networkConfiguration.chainId);
    navigation.goBack();
  };

  goToNetworkEdit = () => {
    const { rpcUrl } = this.state;
    const { navigation } = this.props;
    navigation.goBack();
    navigation.navigate(Routes.EDIT_NETWORK, {
      network: rpcUrl,
      shouldNetworkSwitchPopToWallet: false,
      shouldShowPopularNetworks: false,
    });
  };

  showNetworkModal = (networkConfiguration) => {
    this.setState({
      showPopularNetworkModal: true,
      popularNetwork: {
        ...networkConfiguration,
        formattedRpcUrl: networkConfiguration.warning
          ? null
          : hideKeyFromUrl(networkConfiguration.rpcUrl),
      },
    });
  };

  customNetwork = () => {
    const {
      rpcUrl,
      rpcUrls,
      blockExplorerUrls,
      blockExplorerUrl,
      nickname,
      chainId,
      ticker,
      editable,
      addMode,
      warningRpcUrl,
      warningChainId,
      warningSymbol,
      warningName,
      enableAction,
      inputWidth,
      isNameFieldFocused,
      isSymbolFieldFocused,
      isRpcUrlFieldFocused,
      isChainIdFieldFocused,
      showMultiRpcAddModal,
      showMultiBlockExplorerAddModal,
      showAddRpcForm,
      showAddBlockExplorerForm,
      rpcUrlForm,
      rpcNameForm,
      rpcName,
      blockExplorerUrlForm,
    } = this.state;
    const { route, networkConfigurations } = this.props;
    const isCustomMainnet = route.params?.isCustomMainnet;
    const colors = this.context.colors || mockTheme.colors;
    const themeAppearance =
      this.context.themeAppearance || themeAppearanceLight;
    const styles = createStyles(colors);

    const formatNetworkRpcUrl = (rpcUrl, chainId) => {
      const isNetworkPrePopulated = PopularList.find(
        (val) => val.rpcUrl === rpcUrl && val.chainId === chainId,
      );
      if (isNetworkPrePopulated !== undefined) {
        if (isNetworkPrePopulated.warning) {
          return null;
        }
        return hideKeyFromUrl(isNetworkPrePopulated.rpcUrl);
      }
    };
    const inputStyle = [
      styles.input,
      inputWidth,
      isCustomMainnet ? styles.onboardingInput : undefined,
    ];

    const inputErrorNameStyle = [
      warningName
        ? isNameFieldFocused
          ? styles.inputWithFocus
          : styles.input
        : styles.input,
      inputWidth,
      isCustomMainnet ? styles.onboardingInput : undefined,
    ];

    const inputErrorSymbolStyle = [
      warningSymbol
        ? isSymbolFieldFocused
          ? styles.inputWithFocus
          : styles.inputWithError
        : styles.input,
      inputWidth,
      isCustomMainnet ? styles.onboardingInput : undefined,
    ];

    const inputErrorRpcStyle = [
      warningRpcUrl
        ? isRpcUrlFieldFocused
          ? styles.inputWithFocus
          : styles.inputWithError
        : styles.input,
      inputWidth,
      isCustomMainnet ? styles.onboardingInput : undefined,
    ];

    const inputChainIdStyle = [
      warningChainId
        ? isChainIdFieldFocused
          ? styles.inputWithFocus
          : styles.inputWithError
        : styles.input,
      inputWidth,
      isCustomMainnet ? styles.onboardingInput : undefined,
      !addMode ? styles.onboardingInputDisabled : undefined,
    ];

    const isRPCEditable = isCustomMainnet || editable;
    const isActionDisabled =
      !enableAction || this.disabledByChainId() || this.disabledBySymbol();

    const rpcActionStyle = isActionDisabled
      ? { ...styles.button, ...styles.disabledButton }
      : styles.button;

    const url = new URL(rpcUrl);

    const selectedNetwork = {
      rpcUrl: url.href,
      ticker,
      nickname,
      rpcPrefs: {
        blockExplorerUrl,
      },
    };

    const shouldNetworkSwitchPopToWallet =
      route.params?.shouldNetworkSwitchPopToWallet ?? true;

    const renderWarningChainId = () => {
      const CHAIN_LIST_URL = 'https://chainid.network/';
      const containerStyle = isNetworkUiRedesignEnabled()
        ? styles.newWarningContainer
        : styles.warningContainer;

      if (warningChainId) {
        if (warningChainId === strings('app_settings.unMatched_chain_name')) {
          return (
            <View style={containerStyle}>
              <Text style={styles.warningText}>{warningChainId}</Text>
              <View>
                <Text style={styles.warningText}>
                  {strings('app_settings.find_the_right_one')}{' '}
                  <Text
                    style={styles.link}
                    onPress={() => Linking.openURL(CHAIN_LIST_URL)}
                  >
                    chainid.network{' '}
                    <Icon
                      size={IconSize.Xs}
                      name={IconName.Export}
                      color={IconColor.PrimaryAlternative}
                    />
                  </Text>
                </Text>
              </View>
            </View>
          );
        }
        if (
          warningChainId ===
          strings('app_settings.chain_id_associated_with_another_network')
        ) {
          return (
            <View style={containerStyle}>
              <Text style={styles.warningText}>
                {strings(
                  'app_settings.chain_id_associated_with_another_network',
                )}{' '}
                <Text
                  style={styles.link}
                  onPress={() => this.goToNetworkEdit()}
                >
                  {strings('app_settings.edit_original_network')}
                </Text>
              </Text>
            </View>
          );
        }
        return (
          <View style={containerStyle}>
            <Text style={styles.warningText}>{warningChainId}</Text>
          </View>
        );
      }
      return null;
    };

    const renderWarningSymbol = () => {
      const { validatedSymbol } = this.state;
      if (warningSymbol) {
        if (validatedSymbol) {
          return (
            <View>
              <Text style={styles.inlineWarning}>
                {strings('wallet.suggested_token_symbol')}{' '}
                <Text
                  style={styles.link}
                  onPress={() => {
                    this.autoFillSymbolField(warningSymbol);
                  }}
                >
                  {warningSymbol}
                </Text>
              </Text>
              <Text style={styles.inlineWarningMessage}>
                {strings('wallet.chain_list_returned_different_ticker_symbol')}
              </Text>
            </View>
          );
        }
        return (
          <View>
            <Text style={styles.inlineWarning}>
              {strings('wallet.suggested_token_symbol')}{' '}
              <Text
                style={styles.link}
                onPress={() => {
                  this.autoFillSymbolField(warningSymbol);
                }}
              >
                {warningSymbol}
              </Text>
            </Text>
          </View>
        );
      }
      return null;
    };

    const renderButtons = () => {
      if (isNetworkUiRedesignEnabled()) {
        return (
          <View style={styles.buttonsWrapper}>
            <View style={styles.buttonsContainer}>
              <Button
                size={ButtonSize.Lg}
                variant={ButtonVariants.Primary}
                onPress={this.addRpcUrl}
                testID={NetworksViewSelectorsIDs.ADD_CUSTOM_NETWORK_BUTTON}
                style={styles.button}
                label={strings('app_settings.network_save')}
                isDisabled={isActionDisabled}
                width={ButtonWidthTypes.Full}
              />
            </View>
          </View>
        );
      }
      if (addMode || editable) {
        return (
          <View style={styles.buttonsWrapper}>
            {editable ? (
              <View style={styles.editableButtonsContainer}>
                <Button
                  size={ButtonSize.Lg}
                  variant={ButtonVariants.Secondary}
                  isDanger
                  onPress={this.removeRpcUrl}
                  testID={NetworksViewSelectorsIDs.REMOVE_NETWORK_BUTTON}
                  style={{ ...styles.button, ...styles.cancel }}
                  label={strings('app_settings.delete')}
                />
                <Button
                  size={ButtonSize.Lg}
                  variant={ButtonVariants.Primary}
                  onPress={this.addRpcUrl}
                  testID={NetworksViewSelectorsIDs.ADD_NETWORKS_BUTTON}
                  style={styles.button}
                  label={strings('app_settings.network_save')}
                  isDisabled={isActionDisabled}
                />
              </View>
            ) : (
              <View style={styles.buttonsContainer}>
                <Button
                  size={ButtonSize.Lg}
                  variant={ButtonVariants.Primary}
                  onPress={this.toggleNetworkDetailsModal}
                  testID={NetworksViewSelectorsIDs.ADD_CUSTOM_NETWORK_BUTTON}
                  style={styles.button}
                  label={strings('app_settings.network_add')}
                  isDisabled={isActionDisabled}
                  width={ButtonWidthTypes.Full}
                />
              </View>
            )}
          </View>
        );
      }
      return null;
    };

    return this.state.showNetworkDetailsModal ? (
      <CustomNetwork
        showPopularNetworkModal={this.state.showPopularNetworkModal}
        isNetworkModalVisible={this.state.showNetworkDetailsModal}
        closeNetworkModal={this.toggleNetworkDetailsModal}
        selectedNetwork={{ ...selectedNetwork, chainId: toHex(chainId) }}
        toggleWarningModal={this.toggleWarningModal}
        showNetworkModal={this.showNetworkModal}
        switchTab={this.tabView}
        shouldNetworkSwitchPopToWallet={shouldNetworkSwitchPopToWallet}
      />
    ) : (
      <SafeAreaView
        style={styles.wrapper}
        testID={NetworksViewSelectorsIDs.CONTAINER}
      >
        <KeyboardAwareScrollView style={styles.informationCustomWrapper}>
          <SafeAreaView
            style={
              this.isAnyModalVisible()
                ? styles.scrollWrapperOverlay
                : styles.scrollWrapper
            }
          >
            <Text style={styles.label}>
              {strings('app_settings.network_name_label')}
            </Text>
            <TextInput
              style={inputErrorNameStyle}
              autoCapitalize={'none'}
              autoCorrect={false}
              value={nickname}
              editable={!this.isAnyModalVisible()}
              onChangeText={this.onNicknameChange}
              placeholder={strings('app_settings.network_name_placeholder')}
              placeholderTextColor={colors.text.muted}
              onBlur={() => {
                this.validateName();
                this.onNameBlur();
              }}
              onFocus={this.onNameFocused}
              onSubmitEditing={this.jumpToRpcURL}
              testID={NetworksViewSelectorsIDs.NETWORK_NAME_INPUT}
              keyboardAppearance={themeAppearance}
            />
            {warningName ? (
              <View>
                <Text style={styles.messageWarning}>
                  {strings('wallet.incorrect_network_name_warning')}
                </Text>
                <Text style={styles.inlineWarning}>
                  {strings('wallet.suggested_name')}{' '}
                  <Text
                    style={styles.link}
                    onPress={() => {
                      this.autoFillNameField(warningName);
                    }}
                  >
                    {warningName}
                  </Text>
                </Text>
              </View>
            ) : null}
            <Text style={styles.label}>
              {strings('app_settings.network_rpc_url_label')}
            </Text>
            {isNetworkUiRedesignEnabled() ? (
              <View style={styles.dropDownInput}>
                <Cell
                  key={rpcUrl}
                  testID={NetworksViewSelectorsIDs.ICON_BUTTON_RPC}
                  variant={CellVariant.SelectWithMenu}
                  title={rpcName || rpcUrl}
                  // Conditionally include secondaryText only if rpcName exists
                  {...(rpcName
                    ? {
                        secondaryText:
                          hideKeyFromUrl(rpcUrl) ??
                          hideKeyFromUrl(
                            networkConfigurations?.[chainId]?.rpcEndpoints?.[
                              networkConfigurations?.[chainId]
                                ?.defaultRpcEndpointIndex
                            ]?.url,
                          ),
                      }
                    : {})}
                  isSelected={false}
                  withAvatar={false}
                  onPress={this.openRpcModal}
                  buttonIcon={IconName.ArrowDown}
                  buttonProps={{
                    onButtonClick: () => this.openRpcModal(),
                  }}
                />
              </View>
            ) : (
              <TextInput
                ref={this.inputRpcURL}
                style={inputErrorRpcStyle}
                autoCapitalize={'none'}
                autoCorrect={false}
                value={formatNetworkRpcUrl(rpcUrl, chainId) || rpcUrl}
                editable={isRPCEditable}
                onChangeText={this.onRpcUrlChange}
                onBlur={() => {
                  this.validateRpcUrl(rpcUrl);
                  this.onRpcUrlBlur();
                }}
                onFocus={this.onRpcUrlFocused}
                placeholder={strings('app_settings.network_rpc_placeholder')}
                placeholderTextColor={colors.text.muted}
                onSubmitEditing={this.jumpToChainId}
                testID={NetworksViewSelectorsIDs.RPC_URL_INPUT}
                keyboardAppearance={themeAppearance}
              />
            )}

            {!isNetworkUiRedesignEnabled()
              ? warningRpcUrl && (
                  <View
                    style={
                      isNetworkUiRedesignEnabled()
                        ? styles.newWarningContainer
                        : styles.warningContainer
                    }
                    testID={NetworksViewSelectorsIDs.RPC_WARNING_BANNER}
                  >
                    <Text style={styles.warningText}>{warningRpcUrl}</Text>
                  </View>
                )
              : null}

            <Text style={styles.label}>
              {strings('app_settings.network_chain_id_label')}
            </Text>
            <TextInput
              ref={this.inputChainId}
              style={inputChainIdStyle}
              autoCapitalize={'none'}
              autoCorrect={false}
              value={chainId}
              editable={!this.isAnyModalVisible() && addMode}
              onChangeText={this.onChainIDChange}
              onBlur={() => {
                this.validateChainId();
                this.onChainIdBlur();
              }}
              onFocus={this.onChainIdFocused}
              placeholder={strings('app_settings.network_chain_id_placeholder')}
              placeholderTextColor={colors.text.muted}
              onSubmitEditing={this.jumpToSymbol}
              keyboardType={'numbers-and-punctuation'}
              testID={NetworksViewSelectorsIDs.CHAIN_INPUT}
              keyboardAppearance={themeAppearance}
            />
            {renderWarningChainId()}

            <Text style={styles.label}>
              {strings('app_settings.network_symbol_label')}
            </Text>
            <TextInput
              ref={this.inputSymbol}
              style={inputErrorSymbolStyle}
              autoCapitalize={'none'}
              autoCorrect={false}
              value={ticker}
              editable={!this.isAnyModalVisible()}
              onChangeText={this.onTickerChange}
              onBlur={() => {
                this.validateSymbol();
                this.onSymbolBlur();
              }}
              onFocus={this.onSymbolFocused}
              placeholder={strings('app_settings.network_symbol_label')}
              placeholderTextColor={colors.text.muted}
              onSubmitEditing={this.jumpBlockExplorerURL}
              testID={NetworksViewSelectorsIDs.NETWORKS_SYMBOL_INPUT}
              keyboardAppearance={themeAppearance}
            />
            {renderWarningSymbol()}

            <Text style={styles.label}>
              {strings('app_settings.network_block_explorer_label')}
            </Text>

            {isNetworkUiRedesignEnabled() ? (
              <View style={styles.dropDownInput}>
                <Cell
                  key={rpcUrl}
                  testID={NetworksViewSelectorsIDs.ICON_BUTTON_BLOCK_EXPLORER}
                  variant={CellVariant.SelectWithMenu}
                  title={blockExplorerUrl}
                  isSelected={false}
                  withAvatar={false}
                  onPress={this.openBlockExplorerModal}
                  buttonIcon={IconName.ArrowDown}
                  buttonProps={{
                    onButtonClick: () => this.openBlockExplorerModal(),
                  }}
                  avatarProps={{
                    variant: AvatarVariant.Network,
                  }}
                />
              </View>
            ) : (
              <TextInput
                ref={this.inputBlockExplorerURL}
                style={inputStyle}
                autoCapitalize={'none'}
                autoCorrect={false}
                value={blockExplorerUrl}
                onChangeText={this.onBlockExplorerUrlChange}
                placeholder={strings(
                  'app_settings.network_block_explorer_placeholder',
                )}
                testID={NetworksViewSelectorsIDs.BLOCK_EXPLORER_INPUT}
                placeholderTextColor={colors.text.muted}
                onSubmitEditing={this.toggleNetworkDetailsModal}
                keyboardAppearance={themeAppearance}
              />
            )}
          </SafeAreaView>
          <View style={styles.bottomSection}>
            {isCustomMainnet ? (
              <Button
                variant={ButtonVariants.Primary}
                onPress={this.addRpcUrl}
                style={rpcActionStyle}
                label={strings('app_settings.networks_default_cta')}
                size={ButtonSize.Lg}
                disabled={isActionDisabled}
                width={ButtonWidthTypes.Full}
                testID={CustomDefaultNetworkIDs.USE_THIS_NETWORK_BUTTON_ID}
              />
            ) : (
              renderButtons()
            )}
          </View>
        </KeyboardAwareScrollView>

        {isNetworkUiRedesignEnabled() && showAddRpcForm.isVisible ? (
          <ReusableModal
            style={styles.sheetRpcForm}
            onDismiss={this.closeAddRpcForm}
            shouldGoBack={false}
          >
            <View style={styles.notch} />
            <BottomSheetHeader
              onBack={() => {
                this.closeAddRpcForm();
                this.openRpcModal();
              }}
              style={styles.baseAll}
            >
              <Text style={styles.heading}>
                {strings('app_settings.add_rpc_url')}
              </Text>
            </BottomSheetHeader>
            <KeyboardAwareScrollView
              style={styles.sheetContent}
              enableOnAndroid
              keyboardShouldPersistTaps="handled"
            >
              <SafeAreaView style={styles.rpcMenu}>
                <Text style={styles.label}>
                  {strings('app_settings.network_rpc_url_label')}
                </Text>
                <TextInput
                  ref={this.inputRpcURL}
                  style={inputErrorRpcStyle}
                  value={rpcUrlForm}
                  autoCapitalize={'none'}
                  autoCorrect={false}
                  onChangeText={this.onRpcUrlAdd}
                  onFocus={this.onRpcUrlFocused}
                  placeholder={strings('app_settings.network_rpc_placeholder')}
                  placeholderTextColor={colors.text.muted}
                  onSubmitEditing={this.jumpToChainId}
                  testID={NetworksViewSelectorsIDs.RPC_URL_INPUT}
                  keyboardAppearance={themeAppearance}
                />
                {warningRpcUrl && (
                  <View testID={NetworksViewSelectorsIDs.RPC_WARNING_BANNER}>
                    <Text style={styles.warningText}>{warningRpcUrl}</Text>
                  </View>
                )}
                <Text style={styles.label}>
                  {strings('app_settings.network_rpc_name_label')}
                </Text>
                <TextInput
                  ref={this.inputNameRpcURL}
                  style={inputErrorRpcStyle}
                  autoCapitalize={'none'}
                  value={rpcNameForm}
                  autoCorrect={false}
                  onChangeText={this.onRpcNameAdd}
                  placeholder={strings('app_settings.network_rpc_placeholder')}
                  placeholderTextColor={colors.text.muted}
                  onSubmitEditing={this.jumpToChainId}
                  testID={NetworksViewSelectorsIDs.RPC_NAME_INPUT}
                  keyboardAppearance={themeAppearance}
                />
                <View style={styles.addRpcNameButton}>
                  <ButtonPrimary
                    label={strings('app_settings.add_rpc_url')}
                    size={ButtonSize.Lg}
                    onPress={() => {
                      this.onRpcItemAdd(rpcUrlForm, rpcNameForm);
                    }}
                    width={ButtonWidthTypes.Auto}
                    labelTextVariant={TextVariant.DisplayMD}
                    isDisabled={!!warningRpcUrl}
                    testID={NetworksViewSelectorsIDs.ADD_RPC_BUTTON}
                  />
                </View>
              </SafeAreaView>
            </KeyboardAwareScrollView>
          </ReusableModal>
        ) : null}
        {isNetworkUiRedesignEnabled() && showAddBlockExplorerForm.isVisible ? (
          <ReusableModal
            style={styles.sheetRpcForm}
            shouldGoBack={false}
            onDismiss={this.closeAddBlockExplorerRpcForm}
          >
            <View style={styles.notch} />
            <BottomSheetHeader
              onBack={() => {
                this.closeAddBlockExplorerRpcForm();
                this.openBlockExplorerModal();
              }}
              style={styles.baseAll}
            >
              <Text style={styles.heading}>
                {strings('app_settings.add_block_explorer_url')}
              </Text>
            </BottomSheetHeader>
            <KeyboardAwareScrollView
              style={styles.sheetContent}
              enableOnAndroid
              keyboardShouldPersistTaps="handled"
            >
              <SafeAreaView style={styles.rpcMenu}>
                <Text style={styles.label}>
                  {strings('app_settings.network_block_explorer_label')}
                </Text>
                <TextInput
                  ref={this.inputBlockExplorerURL}
                  style={inputStyle}
                  autoCapitalize={'none'}
                  value={blockExplorerUrlForm}
                  autoCorrect={false}
                  onChangeText={this.onBlockExplorerUrlChange}
                  placeholder={strings(
                    'app_settings.network_block_explorer_placeholder',
                  )}
                  testID={NetworksViewSelectorsIDs.BLOCK_EXPLORER_INPUT}
                  placeholderTextColor={colors.text.muted}
                  onSubmitEditing={() => {
                    this.onBlockExplorerItemAdd(blockExplorerUrlForm);
                  }}
                  keyboardAppearance={themeAppearance}
                />
                {blockExplorerUrl &&
                  (!isUrl(blockExplorerUrl) ||
                    blockExplorerUrls.includes(blockExplorerUrlForm)) && (
                    <Text style={styles.warningText}>
                      {strings('app_settings.invalid_block_explorer_url')}
                    </Text>
                  )}

                <View style={styles.addRpcNameButton}>
                  <ButtonPrimary
                    label={strings('app_settings.add_block_explorer_url')}
                    testID={NetworksViewSelectorsIDs.ADD_BLOCK_EXPLORER}
                    size={ButtonSize.Lg}
                    onPress={() => {
                      this.onBlockExplorerItemAdd(blockExplorerUrlForm);
                    }}
                    width={ButtonWidthTypes.Full}
                    labelTextVariant={TextVariant.DisplayMD}
                    isDisabled={
                      !blockExplorerUrl ||
                      !blockExplorerUrlForm ||
                      !isUrl(blockExplorerUrl)
                    }
                  />
                </View>
              </SafeAreaView>
            </KeyboardAwareScrollView>
          </ReusableModal>
        ) : null}

        {isNetworkUiRedesignEnabled() &&
        showMultiBlockExplorerAddModal.isVisible ? (
          <ReusableModal
            style={
              blockExplorerUrls.length > 0 || addMode
                ? styles.sheet
                : styles.sheetSmall
            }
            onDismiss={this.closeBlockExplorerModal}
            shouldGoBack={false}
          >
            {/* Sticky Notch */}
            <View style={styles.notch} />
            <View style={styles.container}>
              {/* Sticky Header */}
              <BottomSheetHeader>
                <Text style={styles.heading}>
                  {strings('app_settings.add_block_explorer_url')}
                </Text>
              </BottomSheetHeader>

              {/* Scrollable Middle Content */}
              <ScrollView contentContainerStyle={styles.scrollViewContent}>
                {blockExplorerUrls.length > 0 ? (
                  <View>
                    {blockExplorerUrls.map((url) => (
                      <Cell
                        key={url}
                        variant={CellVariant.SelectWithMenu}
                        title={url}
                        isSelected={blockExplorerUrl === url}
                        withAvatar={false}
                        onPress={async () => {
                          await this.onBlockExplorerUrlChange(url);
                          this.closeBlockExplorerModal();
                        }}
                        showButtonIcon={blockExplorerUrl !== url}
                        buttonIcon={IconName.Trash}
                        buttonProps={{
                          onButtonClick: () => {
                            this.onBlockExplorerUrlDelete(url);
                          },
                        }}
                        avatarProps={{
                          variant: AvatarVariant.Network,
                        }}
                      />
                    ))}
                  </View>
                ) : null}

                {/* Add Block Explorer Button */}
                <View style={styles.scrollableBox}>
                  <ButtonLink
                    label={strings('app_settings.add_block_explorer_url')}
                    endIconName={IconName.Add}
                    size={ButtonSize.Lg}
                    onPress={() => {
                      this.openAddBlockExplorerForm();
                      this.closeBlockExplorerModal();
                    }}
                    testID={NetworksViewSelectorsIDs.ADD_BLOCK_EXPLORER}
                    width={ButtonWidthTypes.Auto}
                    labelTextVariant={TextVariant.DisplayMD}
                  />
                </View>
              </ScrollView>
            </View>
          </ReusableModal>
        ) : null}

        {isNetworkUiRedesignEnabled() && showMultiRpcAddModal.isVisible ? (
          <ReusableModal
            style={
              rpcUrls.length > 0 || addMode ? styles.sheet : styles.sheetSmall
            }
            onDismiss={this.closeRpcModal}
            shouldGoBack={false}
          >
            <View style={styles.notch} />
            <View style={styles.container}>
              {/* Sticky Header */}
              <BottomSheetHeader>
                <Text style={styles.heading}>
                  {strings('app_settings.add_rpc_url')}
                </Text>
              </BottomSheetHeader>

              {/* Scrollable Middle Content */}
              <ScrollView contentContainerStyle={styles.scrollViewContent}>
                {rpcUrls.length > 0 ? (
                  <View>
                    {rpcUrls.map(({ url, name, type }) => (
                      <Cell
                        key={`${url}-${name}`}
                        variant={CellVariant.SelectWithMenu}
                        title={name || type}
                        secondaryText={hideKeyFromUrl(url)}
                        isSelected={rpcUrl === url}
                        withAvatar={false}
                        onPress={async () => {
                          await this.onRpcUrlChangeWithName(url, name, type);
                          this.closeRpcModal();
                        }}
                        showButtonIcon={
                          rpcUrl !== url && type !== RpcEndpointType.Infura
                        }
                        buttonIcon={IconName.Trash}
                        buttonProps={{
                          onButtonClick: () => {
                            this.onRpcUrlDelete(url);
                          },
                        }}
                        onTextClick={async () => {
                          await this.onRpcUrlChangeWithName(url, name, type);
                          this.closeRpcModal();
                        }}
                        avatarProps={{
                          variant: AvatarVariant.Token,
                        }}
                      />
                    ))}
                  </View>
                ) : null}
                <View style={styles.scrollableBox}>
                  <ButtonLink
                    label={strings('app_settings.add_rpc_url')}
                    endIconName={IconName.Add}
                    size={ButtonSize.Lg}
                    onPress={() => {
                      this.openAddRpcForm();
                      this.closeRpcModal();
                    }}
                    width={ButtonWidthTypes.Auto}
                    labelTextVariant={TextVariant.DisplayMD}
                    testID={NetworksViewSelectorsIDs.ADD_RPC_BUTTON}
                  />
                </View>
              </ScrollView>
            </View>
          </ReusableModal>
        ) : null}
      </SafeAreaView>
    );
  };

  onCancel = () =>
    this.setState({ showPopularNetworkModal: false, popularNetwork: {} });

  toggleWarningModal = () =>
    this.setState({ showWarningModal: !this.state.showWarningModal });

  toggleNetworkDetailsModal = async () => {
    const { rpcUrl, chainId: stateChainId } = this.state;
    const { navigation } = this.props;
    const formChainId = stateChainId.trim().toLowerCase();

    // Ensure chainId is a 0x-prefixed, lowercase hex string
    let chainId = formChainId;
    if (!chainId.startsWith('0x')) {
      chainId = `0x${parseInt(chainId, 10).toString(16)}`;
    }

    // if chainId is goerli, show deprecation modal
    if (chainId === CHAIN_IDS.GOERLI) {
      navigation.navigate(Routes.DEPRECATED_NETWORK_DETAILS);
      return;
    }

    if (!(await this.validateChainIdOnSubmit(formChainId, chainId, rpcUrl))) {
      return;
    }
    this.setState({
      showNetworkDetailsModal: !this.state.showNetworkDetailsModal,
    });
  };

  goToLearnMore = () => Linking.openURL(strings('networks.learn_more_url'));

  renderTabBar = (props) => {
    const colors = this.context.colors || mockTheme.colors;
    const styles = createStyles(colors);
    return (
      <View style={styles.base}>
        <DefaultTabBar
          underlineStyle={styles.tabUnderlineStyle}
          activeTextColor={colors.primary.default}
          inactiveTextColor={colors.text.muted}
          backgroundColor={colors.background.default}
          tabStyle={styles.tabStyle}
          tabPadding={16}
          textStyle={styles.textStyle}
          {...props}
        />
      </View>
    );
  };

  render() {
    const { route } = this.props;
    const networkTypeOrRpcUrl = route.params?.network;
    const shouldNetworkSwitchPopToWallet =
      route.params?.shouldNetworkSwitchPopToWallet ?? true;
    const shouldShowPopularNetworks =
      route.params?.shouldShowPopularNetworks ?? true;
    const colors = this.context.colors || mockTheme.colors;
    const styles = createStyles(colors);

    return (
      <SafeAreaView
        style={styles.wrapper}
        testID={NetworksViewSelectorsIDs.CONTAINER}
      >
        <View style={styles.informationWrapper}>
          {(isNetworkUiRedesignEnabled() && !shouldShowPopularNetworks) ||
          networkTypeOrRpcUrl ? (
            this.customNetwork()
          ) : (
            <ScrollableTabView
              tabBarTextStyle={styles.tabLabelStyle}
              renderTabBar={this.renderTabBar}
              ref={(tabView) => {
                this.tabView = tabView;
              }}
            >
              <View
                tabLabel={strings('app_settings.popular')}
                key={AppConstants.ADD_CUSTOM_NETWORK_POPULAR_TAB_ID}
                style={styles.networksWrapper}
                testID={NetworksViewSelectorsIDs.POPULAR_NETWORKS_CONTAINER}
              >
                <CustomNetwork
                  showPopularNetworkModal={this.state.showPopularNetworkModal}
                  isNetworkModalVisible={this.state.showPopularNetworkModal}
                  closeNetworkModal={this.onCancel}
                  selectedNetwork={this.state.popularNetwork}
                  toggleWarningModal={this.toggleWarningModal}
                  showNetworkModal={this.showNetworkModal}
                  switchTab={this.tabView}
                  shouldNetworkSwitchPopToWallet={
                    shouldNetworkSwitchPopToWallet
                  }
                />
              </View>

              <View
                tabLabel={strings('app_settings.custom_network_name')}
                key={AppConstants.ADD_CUSTOM_NETWORK_CUSTOM_TAB_ID}
                testID={NetworksViewSelectorsIDs.CUSTOM_NETWORKS_CONTAINER}
              >
                {this.customNetwork()}
              </View>
            </ScrollableTabView>
          )}
        </View>
        {this.state.showWarningModal ? (
          <InfoModal
            isVisible={this.state.showWarningModal}
            title={strings('networks.network_warning_title')}
            body={
              <Text>
                <Text style={styles.desc}>
                  {strings('networks.network_warning_desc')}
                </Text>{' '}
                <Text style={[styles.blueText]} onPress={this.goToLearnMore}>
                  {strings('networks.learn_more')}
                </Text>
              </Text>
            }
            toggleModal={this.toggleWarningModal}
          />
        ) : null}
      </SafeAreaView>
    );
  }
}

NetworkSettings.contextType = ThemeContext;
const mapDispatchToProps = (dispatch) => ({
  showNetworkOnboardingAction: ({
    networkUrl,
    networkType,
    nativeToken,
    showNetworkOnboarding,
  }) =>
    dispatch(
      showNetworkOnboardingAction({
        networkUrl,
        networkType,
        nativeToken,
        showNetworkOnboarding,
      }),
    ),
});

const mapStateToProps = (state) => ({
  providerConfig: selectProviderConfig(state),
  networkConfigurations: selectNetworkConfigurations(state),
  networkOnboardedState: state.networkOnboarded.networkOnboardedState,
  useSafeChainsListValidation: selectUseSafeChainsListValidation(state),
  isAllNetworks: selectIsAllNetworks(state),
  tokenNetworkFilter: selectTokenNetworkFilter(state),
});

export default compose(
  connect(mapStateToProps, mapDispatchToProps),
  withIsOriginalNativeToken,
)(withMetricsAwareness(NetworkSettings));<|MERGE_RESOLUTION|>--- conflicted
+++ resolved
@@ -1564,11 +1564,7 @@
     this.setState({ showMultiBlockExplorerAddModal: { isVisible: false } });
   };
 
-<<<<<<< HEAD
   switchToMainnet = async () => {
-=======
-  switchToMainnet = () => {
->>>>>>> b93dff1b
     const { MultichainNetworkController } = Engine.context;
     const { networkConfigurations } = this.props;
 
@@ -1577,25 +1573,21 @@
         networkConfigurations.defaultRpcEndpointIndex
       ] ?? {};
 
-<<<<<<< HEAD
     await MultichainNetworkController.setActiveNetwork(networkClientId);
 
-=======
-    MultichainNetworkController.setActiveNetwork(networkClientId);
->>>>>>> b93dff1b
     setTimeout(async () => {
       await updateIncomingTransactions([CHAIN_IDS.MAINNET]);
     }, 1000);
   };
 
-  removeRpcUrl = () => {
+  removeRpcUrl = async () => {
     const { navigation, networkConfigurations, providerConfig } = this.props;
     const { rpcUrl } = this.state;
     if (
       compareSanitizedUrl(rpcUrl, providerConfig.rpcUrl) &&
       providerConfig.type === RPC
     ) {
-      this.switchToMainnet();
+      await this.switchToMainnet();
     }
 
     const entry = Object.entries(networkConfigurations).find(
