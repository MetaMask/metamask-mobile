--- conflicted
+++ resolved
@@ -10,6 +10,8 @@
   Platform,
 } from 'react-native';
 import { connect } from 'react-redux';
+import { isSafeChainId, toHex } from '@metamask/controller-utils';
+
 import {
   fontStyles,
   colors as staticColors,
@@ -77,11 +79,7 @@
 } from '../../../../../selectors/networkController';
 import { regex } from '../../../../../../app/util/regex';
 import { NetworksViewSelectorsIDs } from '../../../../../../e2e/selectors/Settings/NetworksView.selectors';
-<<<<<<< HEAD
 import { updateIncomingTransactions } from '../../../../../util/transaction-controller';
-=======
-import { isSafeChainId, toHex } from '@metamask/controller-utils';
->>>>>>> cd698b61
 
 const createStyles = (colors) =>
   StyleSheet.create({
