/* eslint-disable */
import PropTypes from 'prop-types';
import React, { PureComponent } from 'react';
import {
  StyleSheet,
  View,
  TextInput,
  SafeAreaView,
  Linking,
} from 'react-native';
import { connect } from 'react-redux';
import { typography } from '@metamask/design-tokens';
import isUrl from 'is-url';
import {
  fontStyles,
  colors as staticColors,
} from '../../../../../styles/common';
import { getNavigationOptionsTitle } from '../../../../UI/Navbar';
import { strings } from '../../../../../../locales/i18n';
import Networks, {
  isPrivateConnection,
  getAllNetworks,
  getIsNetworkOnboarded,
  isPortfolioViewEnabled,
  isValidNetworkName,
  getDecimalChainId,
} from '../../../../../util/networks';
import Engine from '../../../../../core/Engine';
import { isWebUri } from 'valid-url';
import URL from 'url-parse';
import { KeyboardAwareScrollView } from 'react-native-keyboard-aware-scroll-view';
import BigNumber from 'bignumber.js';
import { jsonRpcRequest } from '../../../../../util/jsonRpcRequest';
import Logger from '../../../../../util/Logger';
import { isPrefixedFormattedHexString } from '../../../../../util/number';
import AppConstants from '../../../../../core/AppConstants';
import ScrollableTabView from 'react-native-scrollable-tab-view';
import DefaultTabBar from 'react-native-scrollable-tab-view/DefaultTabBar';
import InfoModal from '../../../../UI/Swaps/components/InfoModal';
import { PRIVATENETWORK, RPC } from '../../../../../constants/network';
import { ThemeContext, mockTheme } from '../../../../../util/theme';
import { showNetworkOnboardingAction } from '../../../../../actions/onboardNetwork';
import sanitizeUrl, {
  compareSanitizedUrl,
} from '../../../../../util/sanitizeUrl';
import hideKeyFromUrl from '../../../../../util/hideKeyFromUrl';
import { themeAppearanceLight } from '../../../../../constants/storage';
import { scale, moderateScale } from 'react-native-size-matters';
import CustomNetwork from './CustomNetworkView/CustomNetwork';
import Button, {
  ButtonVariants,
  ButtonSize,
  ButtonWidthTypes,
} from '../../../../../component-library/components/Buttons/Button';
import {
  selectIsAllNetworks,
  selectNetworkConfigurations,
  selectProviderConfig,
} from '../../../../../selectors/networkController';
import { selectIsRpcFailoverEnabled } from '../../../../../selectors/featureFlagController/walletFramework';
import { regex } from '../../../../../../app/util/regex';
import { NetworksViewSelectorsIDs } from '../../../../../../e2e/selectors/Settings/NetworksView.selectors';
import {
  isSafeChainId,
  toHex,
} from '@metamask/controller-utils';
import { CustomDefaultNetworkIDs } from '../../../../../../e2e/selectors/Onboarding/CustomDefaultNetwork.selectors';
import { updateIncomingTransactions } from '../../../../../util/transaction-controller';
import { withMetricsAwareness } from '../../../../../components/hooks/useMetrics';
import { CHAIN_IDS } from '@metamask/transaction-controller';
import Routes from '../../../../../constants/navigation/Routes';
import {
  selectTokenNetworkFilter,
  selectUseSafeChainsListValidation,
} from '../../../../../../app/selectors/preferencesController';
import withIsOriginalNativeToken from './withIsOriginalNativeToken';
import { compose } from 'redux';
import Icon, {
  IconColor,
  IconName,
  IconSize,
} from '../../../../../component-library/components/Icons/Icon';
import { isNetworkUiRedesignEnabled } from '../../../../../util/networks/isNetworkUiRedesignEnabled';
import Cell, {
  CellVariant,
} from '../../../../../component-library/components/Cells/Cell';
import BottomSheetHeader from '../../../../../component-library/components/BottomSheets/BottomSheetHeader';
import ButtonLink from '../../../../../component-library/components/Buttons/Button/variants/ButtonLink';
import ButtonPrimary from '../../../../../component-library/components/Buttons/Button/variants/ButtonPrimary';
import { RpcEndpointType } from '@metamask/network-controller';
import { AvatarVariant } from '../../../../../component-library/components/Avatars/Avatar';
import ReusableModal from '../../../../../components/UI/ReusableModal';
import Device from '../../../../../util/device';
import { ScrollView } from 'react-native-gesture-handler';
import Text, {
  getFontFamily,
  TextVariant,
} from '../../../../../component-library/components/Texts/Text';
<<<<<<< HEAD
=======
import { DEFAULT_CELLBASE_AVATAR_TITLE_TEXTVARIANT } from '../../../../../component-library/components/Cells/Cell/foundation/CellBase/CellBase.constants';
import Tag from '../../../../../component-library/components/Tags/Tag/Tag';
import { CellComponentSelectorsIDs } from '../../../../../../e2e/selectors/wallet/CellComponent.selectors';
import stripProtocol from '../../../../../util/stripProtocol';
import stripKeyFromInfuraUrl from '../../../../../util/stripKeyFromInfuraUrl';
import { MetaMetrics } from '../../../../../core/Analytics';
import {
  addItemToChainIdList,
  removeItemFromChainIdList,
} from '../../../../../util/metrics/MultichainAPI/networkMetricUtils';
>>>>>>> 961a5281

const createStyles = (colors) =>
  StyleSheet.create({
    base: {
      paddingHorizontal: 16,
    },
    baseAll: {
      padding: 16,
    },
    addRpcButton: {
      position: 'absolute',
      alignSelf: 'center',
    },
    screen: {
      flex: 1,
      paddingHorizontal: 24,
      paddingVertical: 16,
      justifyContent: 'space-between',
      alignItems: 'center',
      backgroundColor: colors.background.default,
    },
    container: {
      flex: 1,
    },
    headerText: {
      fontSize: 18,
      fontWeight: 'bold',
    },
    scrollViewContent: {
      paddingBottom: 16,
    },
    scrollableBox: {
      height: 164,
      marginVertical: 10,
      justifyContent: 'center',
      alignItems: 'center',
      alignSelf: 'center',
      bottom: 64,
    },
    footer: {
      height: 60,
      justifyContent: 'center',
      alignItems: 'center',
      position: 'absolute',
      bottom: 16,
      left: 0,
      right: 0,
      zIndex: 10, // Ensures it stays on top of other components
    },
    content: {
      justifyContent: 'center',
      paddingHorizontal: 16,
      flexGrow: 1,
    },
    addRpcNameButton: {
      paddingTop: 32,
      alignSelf: 'center',
    },
    sheet: {
      flexDirection: 'column',
      bottom: 0,
      top: Device.getDeviceHeight() * 0.5,
      backgroundColor: colors.background.default,
      borderTopLeftRadius: 10,
      borderTopRightRadius: 10,
      height: Device.getDeviceHeight() * 0.5,
    },
    sheetSmall: {
      position: 'absolute',
      bottom: 0,
      top: Device.getDeviceHeight() * 0.7,
      backgroundColor: colors.background.default,
      borderTopLeftRadius: 10,
      borderTopRightRadius: 10,
      height: Device.getDeviceHeight() * 0.3,
    },
    sheetRpcForm: {
      position: 'absolute',
      bottom: 0,
      top: Device.getDeviceHeight() * 0.3,
      backgroundColor: colors.background.default,
      borderTopLeftRadius: 10,
      borderTopRightRadius: 10,
    },
    notch: {
      width: 48,
      height: 5,
      borderRadius: 4,
      backgroundColor: colors.border.default,
      marginTop: 4,
      alignSelf: 'center',
    },
    rpcMenu: {
      paddingHorizontal: 16,
      flex: 1,
    },
    wrapper: {
      backgroundColor: colors.background.default,
      flexGrow: 1,
      flexDirection: 'column',
    },
    informationWrapper: {
      flex: 1,
    },
    informationCustomWrapper: {
      paddingHorizontal: 20,
    },
    scrollWrapper: {
      flex: 1,
      paddingVertical: 12,
    },
    scrollWrapperOverlay: {
      flex: 1,
      paddingVertical: 12,
      opacity: 0.5,
    },
    onboardingInput: {
      borderColor: staticColors.transparent,
      padding: 0,
    },
    onboardingInputDisabled: {
      borderColor: colors.border.muted,
      color: colors.text.muted,
    },
    input: {
      ...fontStyles.normal,
      borderColor: colors.border.default,
      borderRadius: 5,
      borderWidth: 2,
      padding: 10,
      color: colors.text.default,
    },
    dropDownInput: {
      borderColor: colors.border.default,
      borderRadius: 5,
      borderWidth: 2,
    },
    inputWithError: {
      ...typography.sBodyMD,
      fontFamily: getFontFamily(TextVariant.BodyMD),
      borderColor: colors.error.default,
      borderRadius: 5,
      borderWidth: 1,
      paddingTop: 2,
      paddingBottom: 12,
      paddingHorizontal: 12,
      color: colors.text.default,
    },
    inputWithFocus: {
      ...typography.sBodyMD,
      fontFamily: getFontFamily(TextVariant.BodyMD),
      borderColor: colors.primary.default,
      borderRadius: 5,
      borderWidth: 2,
      paddingTop: 2,
      paddingBottom: 12,
      paddingHorizontal: 12,
      color: colors.text.default,
    },
    warningText: {
      ...fontStyles.normal,
      color: colors.error.default,
      marginTop: 4,
      paddingLeft: 2,
      paddingRight: 4,
    },
    warningContainer: {
      marginTop: 16,
      flexGrow: 1,
      flexShrink: 1,
    },
    newWarningContainer: {
      flexGrow: 1,
      flexShrink: 1,
    },
    heading: {
      fontSize: 16,
      color: colors.text.default,
      ...fontStyles.bold,
    },
    label: {
      fontSize: 14,
      paddingVertical: 12,
      color: colors.text.default,
      ...fontStyles.bold,
    },
    link: {
      color: colors.primary.default,
    },
    title: {
      fontSize: 20,
      paddingVertical: 12,
      color: colors.text.default,
      ...fontStyles.bold,
    },
    desc: {
      fontSize: 14,
      color: colors.text.default,
      ...fontStyles.normal,
    },
    messageWarning: {
      paddingVertical: 2,
      fontSize: 14,
      color: colors.warning.default,
      ...typography.sBodyMD,
      fontFamily: getFontFamily(TextVariant.BodyMD),
    },
    suggestionButton: {
      color: colors.text.default,
      paddingLeft: 2,
      paddingRight: 4,
      marginTop: 4,
    },
    inlineWarning: {
      paddingVertical: 2,
      fontSize: 14,
      color: colors.text.default,
      ...typography.sBodyMD,
      fontFamily: getFontFamily(TextVariant.BodyMD),
    },
    inlineWarningMessage: {
      paddingVertical: 2,
      color: colors.warning.default,
      ...typography.sBodyMD,
      fontFamily: getFontFamily(TextVariant.BodyMD),
    },
    buttonsWrapper: {
      marginVertical: 12,
      flexDirection: 'row',
      alignSelf: 'flex-end',
    },
    buttonsContainer: {
      flex: 1,
      flexDirection: 'column',
      alignSelf: 'flex-end',
    },
    editableButtonsContainer: {
      flex: 1,
      flexDirection: 'row',
    },
    networksWrapper: {
      marginTop: 12,
      paddingHorizontal: 20,
    },
    popularNetwork: {
      flexDirection: 'row',
      alignItems: 'center',
      justifyContent: 'space-between',
      marginVertical: 12,
    },
    tabUnderlineStyle: {
      height: 2,
      backgroundColor: colors.primary.default,
    },
    tabStyle: {
      paddingVertical: 8,
    },
    textStyle: {
      ...fontStyles.bold,
      fontSize: 14,
    },
    tabLabelStyle: {
      fontSize: scale(11),
    },
    popularNetworkImage: {
      width: 20,
      height: 20,
      marginRight: 10,
      borderRadius: 10,
    },
    popularWrapper: {
      flexDirection: 'row',
      alignItems: 'center',
    },
    icon: {
      marginRight: moderateScale(12, 1.5),
      marginTop: 4,
    },
    button: {
      flex: 1,
    },
    disabledButton: {
      backgroundColor: colors.primary.muted,
    },
    cancel: {
      marginRight: 16,
    },
    blueText: {
      color: colors.primary.default,
      marginTop: 1,
    },
    bottomSection: {
      flex: 1,
      flexDirection: 'column',
    },
  });

const allNetworks = getAllNetworks();

const InfuraKey = process.env.MM_INFURA_PROJECT_ID;
const infuraProjectId = InfuraKey === 'null' ? '' : InfuraKey;

/**
 * Main view for app configurations
 */
export class NetworkSettings extends PureComponent {
  static propTypes = {
    /**
     * Network configurations
     */
    networkConfigurations: PropTypes.object,
    /**
     * Object that represents the navigator
     */
    navigation: PropTypes.object,
    /**
     * Object that represents the current route info like params passed to it
     */
    route: PropTypes.object,
    /**
     * handles action for onboarding to a network
     */
    showNetworkOnboardingAction: PropTypes.func,
    /**
     * returns an array of onboarded networks
     */
    networkOnboardedState: PropTypes.object,
    /**
     * Checks if adding custom mainnet.
     */
    isCustomMainnet: PropTypes.bool,
    /**
     * Current network provider configuration
     */
    providerConfig: PropTypes.object,
    /**
     * Metrics injected by withMetricsAwareness HOC
     */
    metrics: PropTypes.object,

    /**
     * Checks if toggle verification is enabled
     */
    useSafeChainsListValidation: PropTypes.bool,

    /**
     * Matched object from third provider
     */
    matchedChainNetwork: PropTypes.object,

    /**
     * Checks if all networks are selected
     */
    isAllNetworks: PropTypes.bool,

    /**
     * Token network filter
     */
    tokenNetworkFilter: PropTypes.object,

    /**
     * Whether or not the RPC failover feature is enabled
     */
    isRpcFailoverEnabled: PropTypes.bool,
  };

  state = {
    rpcUrl: undefined,
<<<<<<< HEAD
=======
    failoverRpcUrls: undefined,
>>>>>>> 961a5281
    rpcName: undefined,
    rpcUrlFrom: undefined,
    rpcNameForm: '',
    rpcUrls: [],
    blockExplorerUrls: [],
    selectedRpcEndpointIndex: 0,
    blockExplorerUrl: undefined,
    blockExplorerUrlForm: undefined,
    nickname: undefined,
    chainId: undefined,
    ticker: undefined,
    editable: undefined,
    addMode: false,
    warningRpcUrl: undefined,
    warningChainId: undefined,
    warningSymbol: undefined,
    validatedRpcURL: true,
    validatedChainId: true,
    validatedSymbol: true,
    initialState: undefined,
    enableAction: false,
    inputWidth: { width: '99%' },
    showPopularNetworkModal: false,
    popularNetwork: {},
    showWarningModal: false,
    showNetworkDetailsModal: false,
    isNameFieldFocused: false,
    isSymbolFieldFocused: false,
    isRpcUrlFieldFocused: false,
    isChainIdFieldFocused: false,
    networkList: [],
    showMultiRpcAddModal: {
      isVisible: false,
    },
    showMultiBlockExplorerAddModal: {
      isVisible: false,
    },
    showAddRpcForm: {
      isVisible: false,
    },
    showAddBlockExplorerForm: {
      isVisible: false,
    },
  };

  inputRpcURL = React.createRef();
  inputNameRpcURL = React.createRef();
  inputChainId = React.createRef();
  inputSymbol = React.createRef();
  inputBlockExplorerURL = React.createRef();

  getOtherNetworks = () => allNetworks.slice(1);

  templateInfuraRpc = (endpoint) =>
    endpoint.endsWith('{infuraProjectId}')
      ? endpoint.replace('{infuraProjectId}', infuraProjectId ?? '')
      : endpoint;

  updateNavBar = () => {
    const { navigation, route } = this.props;
    const isCustomMainnet = route.params?.isCustomMainnet;
    const colors = this.context.colors || mockTheme.colors;
    navigation.setOptions(
      getNavigationOptionsTitle(
        isCustomMainnet
          ? strings('app_settings.networks_default_title')
          : strings('app_settings.networks_title'),
        navigation,
        true,
        colors,
      ),
    );
  };

  componentDidMount = () => {
    this.updateNavBar();
    const { route, networkConfigurations } = this.props;

    const networkTypeOrRpcUrl = route.params?.network;

    // if network is main, don't show popular network
    let blockExplorerUrl,
      chainId,
      nickname,
      ticker,
      editable,
      rpcUrl,
      rpcUrls,
      blockExplorerUrls,
      rpcName,
      selectedRpcEndpointIndex;
    // If no navigation param, user clicked on add network
    if (networkTypeOrRpcUrl) {
      if (allNetworks.find((net) => networkTypeOrRpcUrl === net)) {
        const networkInformation = Networks[networkTypeOrRpcUrl];
        chainId = networkInformation.chainId.toString();

        nickname = networkConfigurations?.[chainId]?.name;
        editable = false;
        blockExplorerUrl =
          networkConfigurations?.[chainId]?.blockExplorerUrls[
            networkConfigurations?.[chainId]?.defaultBlockExplorerUrlIndex
          ];
        rpcUrl =
          networkConfigurations?.[chainId]?.rpcEndpoints[
            networkConfigurations?.[chainId]?.defaultRpcEndpointIndex
          ]?.url;
        rpcName =
          networkConfigurations?.[chainId]?.rpcEndpoints[
            networkConfigurations?.[chainId]?.defaultRpcEndpointIndex
          ]?.type ??
          networkConfigurations?.[chainId]?.rpcEndpoints[
            networkConfigurations?.[chainId]?.defaultRpcEndpointIndex
          ]?.name;
        rpcUrls = networkConfigurations?.[chainId]?.rpcEndpoints;
        blockExplorerUrls = networkConfigurations?.[chainId]?.blockExplorerUrls;

        ticker = networkConfigurations?.[chainId]?.nativeCurrency;
      } else {
        const networkConfiguration = Object.values(networkConfigurations).find(
          ({ rpcEndpoints, defaultRpcEndpointIndex }) =>
            rpcEndpoints[defaultRpcEndpointIndex].url === networkTypeOrRpcUrl ||
            rpcEndpoints[defaultRpcEndpointIndex].networkClientId ===
              networkTypeOrRpcUrl,
        );
        nickname = networkConfiguration?.name;
        chainId = networkConfiguration?.chainId;
        blockExplorerUrl =
          networkConfiguration?.blockExplorerUrls[
            networkConfiguration?.defaultBlockExplorerUrlIndex
          ];
        ticker = networkConfiguration?.nativeCurrency;
        editable = true;
        rpcUrl =
          networkConfigurations?.[chainId]?.rpcEndpoints[
            networkConfigurations?.[chainId]?.defaultRpcEndpointIndex
          ]?.url;
        rpcUrls = networkConfiguration?.rpcEndpoints;
        blockExplorerUrls = networkConfiguration?.blockExplorerUrls;
        rpcName =
          networkConfiguration?.rpcEndpoints[
            networkConfiguration?.defaultRpcEndpointIndex
          ]?.name ??
          networkConfiguration?.rpcEndpoints[
            networkConfiguration?.defaultRpcEndpointIndex
          ]?.type;

        selectedRpcEndpointIndex =
          networkConfiguration?.defaultRpcEndpointIndex;
      }

      const initialState =
        rpcUrl +
        blockExplorerUrl +
        nickname +
        chainId +
        ticker +
        editable +
        rpcUrls +
        blockExplorerUrls;
      this.setState({
        rpcUrl,
        rpcName,
        rpcUrls,
        blockExplorerUrls,
        selectedRpcEndpointIndex,
        blockExplorerUrl,
        nickname,
        chainId,
        ticker,
        editable,
        initialState,
      });
    } else {
      this.setState({ addMode: true });
    }

    setTimeout(() => {
      this.setState({
        inputWidth: { width: '100%' },
      });
    }, 100);
  };

  componentDidUpdate = (prevProps) => {
    this.updateNavBar();
    if (this.props.matchedChainNetwork !== prevProps.matchedChainNetwork) {
      this.validateRpcAndChainId();
    }
  };

  updateNetworkList = (networkList) => {
    this.setState({
      networkList,
    });
  };

  isAnyModalVisible = () =>
    this.state.showMultiRpcAddModal.isVisible ||
    this.state.showMultiBlockExplorerAddModal.isVisible ||
    this.state.showAddRpcForm.isVisible ||
    this.state.showAddBlockExplorerForm.isVisible;

  validateRpcAndChainId = () => {
    const { rpcUrl, chainId } = this.state;

    if (rpcUrl && chainId) {
      const chainToMatch = this.props.matchedChainNetwork?.safeChainsList?.find(
        (network) => network.chainId === parseInt(chainId),
      );

      // This is a temporary hack to not include POL as a potential scam token while chainlist updates
      // TODO: This can be safely removed once safeChainsList updates from MATIC to POL
      if (parseInt(chainId) === 137) {
        chainToMatch.nativeCurrency.symbol = 'POL';
        chainToMatch.nativeCurrency.name = 'POL';
      }

      this.updateNetworkList(chainToMatch);
      this.validateName(chainToMatch);
      this.validateSymbol(chainToMatch);
    }
  };

  /**
   * Validates the chain ID by checking it against the `eth_chainId` return
   * value from the given RPC URL.
   * Assumes that all strings are non-empty and correctly formatted.
   *
   * @param {string} formChainId - Non-empty, hex or decimal number string from
   * the form.
   * @param {string} parsedChainId - The parsed, hex string chain ID.
   * @param {string} rpcUrl - The RPC URL from the form.
   */
  validateChainIdOnSubmit = async (formChainId, parsedChainId, rpcUrl) => {
    let errorMessage;
    let endpointChainId;
    let providerError;

    try {
      endpointChainId = await jsonRpcRequest(
        this.templateInfuraRpc(rpcUrl),
        'eth_chainId',
      );
    } catch (err) {
      Logger.error(err, 'Failed to fetch the chainId from the endpoint.');
      providerError = err;
    }

    if (providerError || typeof endpointChainId !== 'string') {
      errorMessage = strings('app_settings.failed_to_fetch_chain_id');
    } else if (parsedChainId !== endpointChainId) {
      // Here, we are in an error state. The endpoint should always return a
      // hexadecimal string. If the user entered a decimal string, we attempt
      // to convert the endpoint's return value to decimal before rendering it
      // in an error message in the form.
      if (!formChainId.startsWith('0x')) {
        try {
          const endpointChainIdNumber = new BigNumber(endpointChainId, 16);
          if (endpointChainIdNumber.isNaN()) {
            throw new Error('Invalid endpointChainId');
          }
          endpointChainId = endpointChainIdNumber.toString(10);
        } catch (err) {
          Logger.error(err, {
            endpointChainId,
            message: 'Failed to convert endpoint chain ID to decimal',
          });
        }
      }

      errorMessage = strings(
        'app_settings.endpoint_returned_different_chain_id',
        {
          chainIdReturned: endpointChainId,
        },
      );
    }

    if (errorMessage) {
      this.setState({ warningChainId: errorMessage });
      return false;
    }
    return true;
  };

  checkIfChainIdExists = async (chainId) => {
    const { networkConfigurations } = this.props;

    let hexChainId;
    try {
      // Convert the chainId to hex format
      hexChainId = toHex(chainId);
    } catch (error) {
      hexChainId = null;
    }

    // Check if any network configuration matches the given chainId
    const chainIdExists = Object.values(networkConfigurations).some(
      (item) => item.chainId === hexChainId,
    );

    // Return true if the chainId exists and the UI redesign is enabled, otherwise false
    return isNetworkUiRedesignEnabled() && chainIdExists;
  };

  checkIfRpcUrlExists = async (rpcUrl) => {
    // First, check custom networks in networkConfigurationsByChainId
    const checkCustomNetworks = Object.values(
      this.props.networkConfigurations,
    ).filter((item) =>
      item.rpcEndpoints?.some((endpoint) => endpoint.url === rpcUrl),
    );

    if (checkCustomNetworks.length > 0) {
      return checkCustomNetworks;
    }

    // If no network exists with the given RPC URL
    return [];
  };

  checkIfNetworkExists = async (rpcUrl) => {
    const checkCustomNetworks = Object.values(
      this.props.networkConfigurations,
    ).filter((item) => item.rpcUrl === rpcUrl);

    if (checkCustomNetworks.length > 0) {
      if (!isNetworkUiRedesignEnabled()) {
        this.setState({
          warningRpcUrl: strings('app_settings.network_exists'),
        });
        return checkCustomNetworks;
      }

      return checkCustomNetworks;
    }
    const defaultNetworks = getAllNetworks().map((item) => Networks[item]);
    const checkDefaultNetworks = defaultNetworks.filter(
      (item) => Number(item.rpcUrl) === rpcUrl,
    );
    if (checkDefaultNetworks.length > 0) {
      return checkDefaultNetworks;
    }
    return [];
  };

  checkIfNetworkNotExistsByChainId = async (chainId) =>
    Object.values(this.props.networkConfigurations).filter(
      (item) => item.chainId !== chainId,
    );

  handleNetworkUpdate = async ({
    rpcUrl,
    chainId,
    nickname,
    ticker,
    blockExplorerUrl,
    blockExplorerUrls,
    rpcUrls,
    isNetworkExists,
    isCustomMainnet,
    shouldNetworkSwitchPopToWallet,
    navigation,
  }) => {
    const { NetworkController } = Engine.context;

    const url = new URL(rpcUrl);
    if (!isPrivateConnection(url.hostname)) {
      url.set('protocol', 'https:');
    }

    const existingNetwork = this.props.networkConfigurations[chainId];

    const indexRpc = rpcUrls.findIndex(({ url }) => url === rpcUrl);

    const blockExplorerIndex = blockExplorerUrls.findIndex(
      (url) => url === blockExplorerUrl,
    );

    const networkConfig = {
      blockExplorerUrls,
      chainId,
      rpcEndpoints: rpcUrls,
      nativeCurrency: ticker,
      name: nickname,
      defaultRpcEndpointIndex: indexRpc,
      defaultBlockExplorerUrlIndex:
        blockExplorerIndex !== -1 ? blockExplorerIndex : undefined,
    };

    if (isNetworkExists.length === 0) {
      await NetworkController.updateNetwork(
        existingNetwork.chainId,
        networkConfig,
        existingNetwork.chainId === chainId
          ? {
              replacementSelectedRpcEndpointIndex: indexRpc,
            }
          : undefined,
      );
    } else {
      await NetworkController.addNetwork({
        ...networkConfig,
      });

      MetaMetrics.getInstance().addTraitsToUser(
        addItemToChainIdList(networkConfig.chainId),
      );
    }

    isCustomMainnet
      ? navigation.navigate('OptinMetrics')
      : shouldNetworkSwitchPopToWallet
      ? navigation.navigate('WalletView')
      : navigation.goBack();
  };

  /**
   * Add or update network configuration, then switch networks
   */
  addRpcUrl = async () => {
    const {
      rpcUrl,
      chainId: stateChainId,
      nickname,
      blockExplorerUrls,
      blockExplorerUrl,
      enableAction,
      rpcUrls,
      addMode,
      editable,
    } = this.state;

    const ticker = this.state.ticker && this.state.ticker.toUpperCase();
    const {
      navigation,
      networkOnboardedState,
      route,
      isAllNetworks,
      tokenNetworkFilter,
    } = this.props;
    const isCustomMainnet = route.params?.isCustomMainnet;

    const shouldNetworkSwitchPopToWallet =
      route.params?.shouldNetworkSwitchPopToWallet ?? true;
    // Check if CTA is disabled
    const isCtaDisabled =
      !enableAction || this.disabledByChainId() || this.disabledBySymbol();

    if (isCtaDisabled) {
      return;
    }

    // Conditionally check existence of network (Only check in Add Mode)
    let isNetworkExists;
    if (isNetworkUiRedesignEnabled()) {
      isNetworkExists = addMode
        ? await this.checkIfNetworkNotExistsByChainId(stateChainId)
        : [];
    } else {
      isNetworkExists = editable ? [] : await this.checkIfNetworkExists(rpcUrl);
    }

    const isOnboarded = getIsNetworkOnboarded(
      stateChainId,
      networkOnboardedState,
    );

    const nativeToken = ticker || PRIVATENETWORK;
    const networkType = nickname || rpcUrl;
    const networkUrl = sanitizeUrl(rpcUrl);
    // Prevent the network switch modal from showing post onboarding.
    const showNetworkOnboarding = isCustomMainnet ? false : isOnboarded;

    const formChainId = stateChainId.trim().toLowerCase();

    // Ensure chainId is a 0x-prefixed, lowercase hex string
    let chainId = formChainId;
    if (!chainId.startsWith('0x')) {
      chainId = `0x${parseInt(chainId, 10).toString(16)}`;
    }

    if (!(await this.validateChainIdOnSubmit(formChainId, chainId, rpcUrl))) {
      return;
    }

    // Set tokenNetworkFilter
    if (isPortfolioViewEnabled()) {
      const { PreferencesController } = Engine.context;
      if (!isAllNetworks) {
        PreferencesController.setTokenNetworkFilter({
          [chainId]: true,
        });
      } else {
        PreferencesController.setTokenNetworkFilter({
          ...tokenNetworkFilter,
          [chainId]: true,
        });
      }
    }

    await this.handleNetworkUpdate({
      rpcUrl,
      chainId,
      nickname,
      ticker,
      blockExplorerUrl,
      blockExplorerUrls,
      rpcUrls,
      isNetworkExists,
      isCustomMainnet,
      shouldNetworkSwitchPopToWallet,
      navigation,
      nativeToken,
      networkType,
      networkUrl,
      showNetworkOnboarding,
    });
  };

  /**
   * Validates rpc url, setting a warningRpcUrl if is invalid
   * It also changes validatedRpcURL to true, indicating that was validated
   */
  validateRpcUrl = async (rpcUrl) => {
    const isNetworkExists = await this.checkIfNetworkExists(rpcUrl);
    const isRpcExists = await this.checkIfRpcUrlExists(rpcUrl);

    if (!isWebUri(rpcUrl)) {
      const appendedRpc = `http://${rpcUrl}`;
      if (isWebUri(appendedRpc)) {
        this.setState({
          warningRpcUrl: strings('app_settings.invalid_rpc_prefix'),
        });
      } else {
        this.setState({
          warningRpcUrl: strings('app_settings.invalid_rpc_url'),
        });
      }
      return false;
    }

    if (isRpcExists.length > 0) {
      return this.setState({
        warningRpcUrl: strings('app_settings.invalid_rpc_url'),
      });
    }

    if (isNetworkExists.length > 0) {
      if (isNetworkUiRedesignEnabled()) {
        return this.setState({
          validatedRpcURL: false,
          warningRpcUrl: strings(
            'app_settings.url_associated_to_another_chain_id',
          ),
        });
      }
      return this.setState({
        validatedRpcURL: true,
        warningRpcUrl: strings('app_settings.network_exists'),
      });
    }
    const url = new URL(rpcUrl);
    const privateConnection = isPrivateConnection(url.hostname);
    if (!privateConnection && url.protocol === 'http:') {
      this.setState({
        warningRpcUrl: strings('app_settings.invalid_rpc_prefix'),
      });
      return false;
    }
    this.setState({ validatedRpcURL: true, warningRpcUrl: undefined });

    this.validateRpcAndChainId();

    return true;
  };

  /**
   * Validates that chain id is a valid integer number, setting a warningChainId if is invalid
   */
  validateChainId = async () => {
    const { chainId, rpcUrl, editable } = this.state;
    const isChainIdExists = await this.checkIfChainIdExists(chainId);
    const isNetworkExists = await this.checkIfNetworkExists(rpcUrl);

    if (
      isChainIdExists &&
      isNetworkExists.length > 0 &&
      isNetworkUiRedesignEnabled() &&
      !editable
    ) {
      return this.setState({
        validateChainId: true,
        warningChainId: strings(
          'app_settings.chain_id_associated_with_another_network',
        ),
      });
    }

    if (
      isChainIdExists &&
      isNetworkExists.length === 0 &&
      isNetworkUiRedesignEnabled() &&
      !editable
    ) {
      return this.setState({
        validateChainId: true,
        warningChainId: strings('app_settings.network_already_exist'),
      });
    }

    if (!chainId) {
      return this.setState({
        warningChainId: strings('app_settings.chain_id_required'),
        validatedChainId: true,
      });
    }

    let errorMessage = '';

    // Check if it's a valid chainId format
    if (chainId.startsWith('0x')) {
      if (!regex.validChainIdHex.test(chainId)) {
        errorMessage = strings('app_settings.invalid_hex_number');
      } else if (!isPrefixedFormattedHexString(chainId)) {
        errorMessage = strings('app_settings.invalid_hex_number_leading_zeros');
      }
    } else if (!regex.validChainId.test(chainId)) {
      errorMessage = strings('app_settings.invalid_number');
    } else if (chainId.startsWith('0')) {
      errorMessage = strings('app_settings.invalid_number_leading_zeros');
    }

    if (errorMessage) {
      return this.setState({
        warningChainId: errorMessage,
        validatedChainId: true,
      });
    }

    // Check if it's a valid chainId number
    if (!isSafeChainId(toHex(chainId))) {
      return this.setState({
        warningChainId: strings('app_settings.invalid_number_range', {
          maxSafeChainId: AppConstants.MAX_SAFE_CHAIN_ID,
        }),
        validatedChainId: true,
      });
    }

    let endpointChainId;
    let providerError;
    try {
      endpointChainId = await jsonRpcRequest(
        this.templateInfuraRpc(rpcUrl),
        'eth_chainId',
      );
    } catch (err) {
      Logger.error(err, 'Failed to fetch the chainId from the endpoint.');
      providerError = err;
    }

    if (
      (providerError || typeof endpointChainId !== 'string') &&
      isNetworkUiRedesignEnabled()
    ) {
      return this.setState({
        validatedRpcURL: false,
        warningRpcUrl: strings('app_settings.unMatched_chain'),
      });
    }

    if (endpointChainId !== toHex(chainId)) {
      if (isNetworkUiRedesignEnabled()) {
        return this.setState({
          warningRpcUrl: strings(
            'app_settings.url_associated_to_another_chain_id',
          ),
          validatedRpcURL: false,
          warningChainId: strings('app_settings.unMatched_chain_name'),
        });
      }
    }

    this.validateRpcAndChainId();
    this.setState({ warningChainId: undefined, validatedChainId: true });
  };

  /**
   * Validates that symbol match with the chainId, setting a warningSymbol if is invalid
   */
  validateSymbol = (chainToMatch = null) => {
    const { ticker, networkList } = this.state;

    const { useSafeChainsListValidation } = this.props;

    if (!useSafeChainsListValidation) {
      return;
    }

    const symbol = chainToMatch
      ? chainToMatch?.nativeCurrency?.symbol ?? null
      : networkList?.nativeCurrency?.symbol ?? null;

    const symbolToUse =
      symbol?.toLowerCase() === ticker?.toLowerCase() ? undefined : symbol;

    return this.setState({
      warningSymbol: ticker && ticker !== symbolToUse ? symbolToUse : undefined,
      validatedSymbol: !!ticker,
    });
  };

  /**
   * Validates that name match with the chainId, setting a warningName if is invalid
   */
  validateName = (chainToMatch = null) => {
    const { nickname, networkList, chainId } = this.state;
    const { useSafeChainsListValidation } = this.props;
  
    if (!useSafeChainsListValidation) {
      return;
    }

    // Get the name either from chainToMatch or networkList
    const name = chainToMatch?.name || networkList?.name || null;

    // Determine nameToUse based on chainId and nickname comparison
    const nameToUse = isValidNetworkName(chainId, name, nickname) ? undefined : name;

    // Update state with warningName
    this.setState({
      warningName: nameToUse,
    });
  };

  /**
   * Allows to identify if any element of the form changed, in order to enable add or save button
   */
  getCurrentState = () => {
    const {
      rpcUrl,
      blockExplorerUrl,
      nickname,
      chainId,
      ticker,
      editable,
      rpcUrls,
      initialState,
    } = this.state;
    const actualState =
      rpcUrl +
      blockExplorerUrl +
      nickname +
      chainId +
      ticker +
      editable +
      rpcUrls;

    let enableAction;
    // If concstenation of parameters changed, user changed something so we are going to enable the action button
    if (actualState !== initialState) {
      enableAction = true;
    } else {
      enableAction = false;
    }
    this.setState({ enableAction });
  };

  /**
   * Returns if action button should be disabled because of the rpc url
   * Chain ID set but, chain id has not been validated yet or there is a warning for chain id
   */
  disabledByChainId = () => {
    const { chainId, validatedChainId, warningChainId } = this.state;

    if (isNetworkUiRedesignEnabled()) {
      return (
        !chainId ||
        (chainId && (!validatedChainId || warningChainId !== undefined))
      );
    }
    if (!chainId) return true;
    return validatedChainId && !!warningChainId;
  };

  /**
   * Returns if action button should be disabled because of the symbol field
   * Symbol field represents the ticker and needs to be set
   */
  disabledBySymbol = () => {
    const { ticker } = this.state;
    if (!ticker) {
      return true;
    }
    return false;
  };

  onRpcUrlAdd = async (url) => {
    await this.setState({
      rpcUrlForm: url,
      validatedRpcURL: false,
      warningRpcUrl: undefined,
      warningChainId: undefined,
      warningSymbol: undefined,
      warningName: undefined,
    });
    this.validateRpcUrl(this.state.rpcUrlForm);
  };

  onRpcNameAdd = async (name) => {
    await this.setState({
      rpcNameForm: name,
    });
  };

  onRpcItemAdd = async (url, name) => {
    if (!url) {
      return;
    }

    const rpcName = name ?? '';
<<<<<<< HEAD
=======
    const newRpcUrl = {
      url,
      failoverUrls: undefined,
      name: rpcName,
      type: RpcEndpointType.Custom,
    };
>>>>>>> 961a5281

    await this.setState((prevState) => ({
      rpcUrls: [
        ...prevState.rpcUrls,
        { url, name: rpcName, type: RpcEndpointType.Custom },
      ],
    }));

    await this.setState({
      rpcUrl: url,
      rpcName: name,
    });

    this.closeAddRpcForm();
    this.closeRpcModal();
    this.getCurrentState();
  };

  onBlockExplorerItemAdd = async (url) => {
    // If URL is empty or undefined, return early
    if (!url) {
      return;
    }

    // Check if the URL already exists in blockExplorerUrls
    const { blockExplorerUrls } = this.state;
    const urlExists = blockExplorerUrls.includes(url);

    if (urlExists) {
      // If the URL already exists, return early
      return;
    }

    // If the URL doesn't exist, proceed with adding it
    await this.setState((prevState) => ({
      blockExplorerUrls: [...prevState.blockExplorerUrls, url],
    }));

    await this.setState({
      blockExplorerUrl: url,
    });

    this.closeAddBlockExplorerRpcForm();
    this.closeBlockExplorerModal();
    this.getCurrentState();
  };

  onRpcUrlChange = async (url) => {
    const { addMode } = this.state;
    await this.setState({
      rpcUrl: url,
      validatedRpcURL: false,
      warningRpcUrl: undefined,
      warningChainId: undefined,
      warningSymbol: undefined,
      warningName: undefined,
    });

    this.validateName();
    if (addMode) {
      this.validateChainId();
    }
    this.validateSymbol();
    this.getCurrentState();
  };

  onRpcUrlChangeWithName = async (url, name, type) => {
    const nameToUse = name ?? type;
    const { addMode } = this.state;
    await this.setState({
      rpcUrl: url,
      validatedRpcURL: false,
      warningRpcUrl: undefined,
      warningChainId: undefined,
      warningSymbol: undefined,
      warningName: undefined,
    });

    await this.setState({
      rpcName: nameToUse,
    });

    this.validateName();
    if (addMode) {
      this.validateChainId();
    }
    this.validateSymbol();
    this.getCurrentState();
  };

  onBlockExplorerUrlChange = async (url) => {
    const { addMode } = this.state;
    await this.setState({
      blockExplorerUrlForm: url,
      blockExplorerUrl: url,
    });

    this.validateName();
    if (addMode) {
      this.validateChainId();
    }
    this.validateSymbol();
    this.getCurrentState();
  };

  onRpcUrlDelete = async (url) => {
    const { addMode } = this.state;
    await this.setState((prevState) => ({
      rpcUrls: prevState.rpcUrls.filter((rpcUrl) => rpcUrl.url !== url),
    }));
    this.validateName();
    if (addMode) {
      this.validateChainId();
    }
    this.validateSymbol();
    this.getCurrentState();
  };

  onBlockExplorerUrlDelete = async (url) => {
    const { addMode } = this.state;
    await this.setState((prevState) => ({
      blockExplorerUrls: prevState.blockExplorerUrls.filter(
        (explorerUrl) => explorerUrl !== url,
      ),
    }));
    this.validateName();
    if (addMode) {
      this.validateChainId();
    }
    this.validateSymbol();
    this.getCurrentState();
  };

  onNicknameChange = async (nickname) => {
    await this.setState({ nickname });
    this.getCurrentState();
  };

  // this function will autofill the name field with the value in parameter
  autoFillNameField = (nickName) => {
    this.onNicknameChange(nickName);
    this.setState({
      warningName: undefined,
    });
  };

  onChainIDChange = async (chainId) => {
    await this.setState({ chainId, validatedChainId: false });
    this.getCurrentState();
  };

  onTickerChange = async (ticker) => {
    await this.setState({ ticker, validatedSymbol: false });
    this.getCurrentState();
  };

  // this function will autofill the symbol field with the value in parameter
  autoFillSymbolField = (ticker) => {
    this.onTickerChange(ticker);
    this.setState({
      warningSymbol: undefined,
    });
  };

  onNameFocused = () => {
    this.setState({ isNameFieldFocused: true });
  };

  onNameBlur = () => {
    this.setState({ isNameFieldFocused: false });
  };

  onSymbolFocused = () => {
    this.setState({ isSymbolFieldFocused: true });
  };

  onSymbolBlur = () => {
    this.setState({ isSymbolFieldFocused: false });
  };

  onRpcUrlFocused = () => {
    this.setState({ isRpcUrlFieldFocused: true });
  };

  onRpcUrlBlur = () => {
    this.setState({ isRpcUrlFieldFocused: false });
  };

  onChainIdFocused = () => {
    this.setState({ isChainIdFieldFocused: true });
  };

  onChainIdBlur = () => {
    this.setState({ isChainIdFieldFocused: false });
  };

  jumpToRpcURL = () => {
    const { current } = this.inputRpcURL;
    current && current.focus();
  };
  jumpToChainId = () => {
    const { current } = this.inputChainId;
    current && current.focus();
  };
  jumpToSymbol = () => {
    const { current } = this.inputSymbol;
    current && current.focus();
  };
  jumpBlockExplorerURL = () => {
    const { current } = this.inputBlockExplorerURL;
    current && current.focus();
  };

  openAddRpcForm = () => {
    this.setState({ showAddRpcForm: { isVisible: true } });
  };

  closeAddRpcForm = () => {
    this.setState({
      showAddRpcForm: { isVisible: false },
      warningRpcUrl: undefined,
    });
  };

  openAddBlockExplorerForm = () => {
    this.setState({ showAddBlockExplorerForm: { isVisible: true } });
  };

  closeAddBlockExplorerRpcForm = () => {
    this.setState({
      showAddBlockExplorerForm: { isVisible: false },
      blockExplorerUrlForm: undefined,
    });
  };

  closeRpcModal = () => {
    this.setState({
      showMultiRpcAddModal: { isVisible: false },
      rpcUrlForm: '',
      rpcNameForm: '',
    });
  };

  openRpcModal = () => {
    this.setState({ showMultiRpcAddModal: { isVisible: true } });
  };

  openBlockExplorerModal = () => {
    this.setState({ showMultiBlockExplorerAddModal: { isVisible: true } });
  };

  closeBlockExplorerModal = () => {
    this.setState({ showMultiBlockExplorerAddModal: { isVisible: false } });
  };

  switchToMainnet = async () => {
    const { MultichainNetworkController } = Engine.context;
    const { networkConfigurations } = this.props;

    const { networkClientId } =
      networkConfigurations?.rpcEndpoints?.[
        networkConfigurations.defaultRpcEndpointIndex
      ] ?? {};

    await MultichainNetworkController.setActiveNetwork(networkClientId);

    setTimeout(async () => {
      await updateIncomingTransactions();
    }, 1000);
  };

  removeRpcUrl = async () => {
    const { navigation, networkConfigurations, providerConfig } = this.props;
    const { rpcUrl } = this.state;
    if (
      compareSanitizedUrl(rpcUrl, providerConfig.rpcUrl) &&
      providerConfig.type === RPC
    ) {
      await this.switchToMainnet();
    }

    const entry = Object.entries(networkConfigurations).find(
      ([, networkConfiguration]) =>
        networkConfiguration.rpcEndpoints[
          networkConfiguration.defaultRpcEndpointIndex
        ].url === rpcUrl,
    );

    if (!entry) {
      throw new Error(`Unable to find network with RPC URL ${rpcUrl}`);
    }
    const [, networkConfiguration] = entry;
    const { NetworkController } = Engine.context;
    NetworkController.removeNetwork(networkConfiguration.chainId);

    MetaMetrics.getInstance().addTraitsToUser(
      removeItemFromChainIdList(networkConfiguration.chainId),
    );

    navigation.goBack();
  };

  goToNetworkEdit = () => {
    const { rpcUrl } = this.state;
    const { navigation } = this.props;
    navigation.goBack();
    navigation.navigate(Routes.EDIT_NETWORK, {
      network: rpcUrl,
      shouldNetworkSwitchPopToWallet: false,
      shouldShowPopularNetworks: false,
    });
  };

  showNetworkModal = (networkConfiguration) => {
    this.setState({
      showPopularNetworkModal: true,
      popularNetwork: {
        ...networkConfiguration,
        formattedRpcUrl: networkConfiguration.warning
          ? null
          : hideKeyFromUrl(networkConfiguration.rpcUrl),
      },
    });
  };

  customNetwork = () => {
    const {
      rpcUrl,
      rpcUrls,
      blockExplorerUrls,
      blockExplorerUrl,
      nickname,
      chainId,
      ticker,
      editable,
      addMode,
      warningRpcUrl,
      warningChainId,
      warningSymbol,
      warningName,
      enableAction,
      inputWidth,
      isNameFieldFocused,
      isSymbolFieldFocused,
      isRpcUrlFieldFocused,
      isChainIdFieldFocused,
      showMultiRpcAddModal,
      showMultiBlockExplorerAddModal,
      showAddRpcForm,
      showAddBlockExplorerForm,
      rpcUrlForm,
      rpcNameForm,
      rpcName,
      blockExplorerUrlForm,
    } = this.state;
    const { route, isRpcFailoverEnabled } = this.props;
    const isCustomMainnet = route.params?.isCustomMainnet;
    const colors = this.context.colors || mockTheme.colors;
    const themeAppearance =
      this.context.themeAppearance || themeAppearanceLight;
    const styles = createStyles(colors);

    const formatNetworkRpcUrl = (rpcUrl, chainId) => {
      const isNetworkPrePopulated = PopularList.find(
        (val) => val.rpcUrl === rpcUrl && val.chainId === chainId,
      );
      if (isNetworkPrePopulated !== undefined) {
        if (isNetworkPrePopulated.warning) {
          return null;
        }
        return hideKeyFromUrl(isNetworkPrePopulated.rpcUrl);
      }
    };
    const inputStyle = [
      styles.input,
      inputWidth,
      isCustomMainnet ? styles.onboardingInput : undefined,
    ];

    const inputErrorNameStyle = [
      warningName
        ? isNameFieldFocused
          ? styles.inputWithFocus
          : styles.input
        : styles.input,
      inputWidth,
      isCustomMainnet ? styles.onboardingInput : undefined,
    ];

    const inputErrorSymbolStyle = [
      warningSymbol
        ? isSymbolFieldFocused
          ? styles.inputWithFocus
          : styles.inputWithError
        : styles.input,
      inputWidth,
      isCustomMainnet ? styles.onboardingInput : undefined,
    ];

    const inputErrorRpcStyle = [
      warningRpcUrl
        ? isRpcUrlFieldFocused
          ? styles.inputWithFocus
          : styles.inputWithError
        : styles.input,
      inputWidth,
      isCustomMainnet ? styles.onboardingInput : undefined,
    ];

    const inputChainIdStyle = [
      warningChainId
        ? isChainIdFieldFocused
          ? styles.inputWithFocus
          : styles.inputWithError
        : styles.input,
      inputWidth,
      isCustomMainnet ? styles.onboardingInput : undefined,
      !addMode ? styles.onboardingInputDisabled : undefined,
    ];

    const isRPCEditable = isCustomMainnet || editable;
    const isActionDisabled =
      !enableAction || this.disabledByChainId() || this.disabledBySymbol();

    const rpcActionStyle = isActionDisabled
      ? { ...styles.button, ...styles.disabledButton }
      : styles.button;

    const url = new URL(rpcUrl);

    const selectedNetwork = {
      rpcUrl: url.href,
<<<<<<< HEAD
=======
      failoverRpcUrls: undefined,
>>>>>>> 961a5281
      ticker,
      nickname,
      rpcPrefs: {
        blockExplorerUrl,
      },
    };

    const shouldNetworkSwitchPopToWallet =
      route.params?.shouldNetworkSwitchPopToWallet ?? true;

    const renderWarningChainId = () => {
      const CHAIN_LIST_URL = 'https://chainid.network/';
      const containerStyle = isNetworkUiRedesignEnabled()
        ? styles.newWarningContainer
        : styles.warningContainer;

      if (warningChainId) {
        if (warningChainId === strings('app_settings.unMatched_chain_name')) {
          return (
            <View style={containerStyle}>
              <Text style={styles.warningText}>{warningChainId}</Text>
              <View>
                <Text style={styles.warningText}>
                  {strings('app_settings.find_the_right_one')}{' '}
                  <Text
                    style={styles.link}
                    onPress={() => Linking.openURL(CHAIN_LIST_URL)}
                  >
                    chainid.network{' '}
                    <Icon
                      size={IconSize.Xs}
                      name={IconName.Export}
                      color={IconColor.PrimaryAlternative}
                    />
                  </Text>
                </Text>
              </View>
            </View>
          );
        }
        if (
          warningChainId ===
          strings('app_settings.chain_id_associated_with_another_network')
        ) {
          return (
            <View style={containerStyle}>
              <Text style={styles.warningText}>
                {strings(
                  'app_settings.chain_id_associated_with_another_network',
                )}{' '}
                <Text
                  style={styles.link}
                  onPress={() => this.goToNetworkEdit()}
                >
                  {strings('app_settings.edit_original_network')}
                </Text>
              </Text>
            </View>
          );
        }
        return (
          <View style={containerStyle}>
            <Text style={styles.warningText}>{warningChainId}</Text>
          </View>
        );
      }
      return null;
    };

    const renderWarningSymbol = () => {
      const { validatedSymbol } = this.state;
      if (warningSymbol) {
        if (validatedSymbol) {
          return (
            <View>
              <Text style={styles.inlineWarning}>
                {strings('wallet.suggested_token_symbol')}{' '}
                <Text
                  style={styles.link}
                  onPress={() => {
                    this.autoFillSymbolField(warningSymbol);
                  }}
                >
                  {warningSymbol}
                </Text>
              </Text>
              <Text style={styles.inlineWarningMessage}>
                {strings('wallet.chain_list_returned_different_ticker_symbol')}
              </Text>
            </View>
          );
        }
        return (
          <View>
            <Text style={styles.inlineWarning}>
              {strings('wallet.suggested_token_symbol')}{' '}
              <Text
                style={styles.link}
                onPress={() => {
                  this.autoFillSymbolField(warningSymbol);
                }}
              >
                {warningSymbol}
              </Text>
            </Text>
          </View>
        );
      }
      return null;
    };

    const renderButtons = () => {
      if (isNetworkUiRedesignEnabled()) {
        return (
          <View style={styles.buttonsWrapper}>
            <View style={styles.buttonsContainer}>
              <Button
                size={ButtonSize.Lg}
                variant={ButtonVariants.Primary}
                onPress={this.addRpcUrl}
                testID={NetworksViewSelectorsIDs.ADD_CUSTOM_NETWORK_BUTTON}
                style={styles.button}
                label={strings('app_settings.network_save')}
                isDisabled={isActionDisabled}
                width={ButtonWidthTypes.Full}
              />
            </View>
          </View>
        );
      }
      if (addMode || editable) {
        return (
          <View style={styles.buttonsWrapper}>
            {editable ? (
              <View style={styles.editableButtonsContainer}>
                <Button
                  size={ButtonSize.Lg}
                  variant={ButtonVariants.Secondary}
                  isDanger
                  onPress={this.removeRpcUrl}
                  testID={NetworksViewSelectorsIDs.REMOVE_NETWORK_BUTTON}
                  style={{ ...styles.button, ...styles.cancel }}
                  label={strings('app_settings.delete')}
                />
                <Button
                  size={ButtonSize.Lg}
                  variant={ButtonVariants.Primary}
                  onPress={this.addRpcUrl}
                  testID={NetworksViewSelectorsIDs.ADD_NETWORKS_BUTTON}
                  style={styles.button}
                  label={strings('app_settings.network_save')}
                  isDisabled={isActionDisabled}
                />
              </View>
            ) : (
              <View style={styles.buttonsContainer}>
                <Button
                  size={ButtonSize.Lg}
                  variant={ButtonVariants.Primary}
                  onPress={this.toggleNetworkDetailsModal}
                  testID={NetworksViewSelectorsIDs.ADD_CUSTOM_NETWORK_BUTTON}
                  style={styles.button}
                  label={strings('app_settings.network_add')}
                  isDisabled={isActionDisabled}
                  width={ButtonWidthTypes.Full}
                />
              </View>
            )}
          </View>
        );
      }
      return null;
    };

    return this.state.showNetworkDetailsModal ? (
      <CustomNetwork
        showPopularNetworkModal={this.state.showPopularNetworkModal}
        isNetworkModalVisible={this.state.showNetworkDetailsModal}
        closeNetworkModal={this.toggleNetworkDetailsModal}
        selectedNetwork={{ ...selectedNetwork, chainId: toHex(chainId) }}
        toggleWarningModal={this.toggleWarningModal}
        showNetworkModal={this.showNetworkModal}
        switchTab={this.tabView}
        shouldNetworkSwitchPopToWallet={shouldNetworkSwitchPopToWallet}
      />
    ) : (
      <SafeAreaView
        style={styles.wrapper}
        testID={NetworksViewSelectorsIDs.CONTAINER}
      >
        <KeyboardAwareScrollView style={styles.informationCustomWrapper}>
          <SafeAreaView
            style={
              this.isAnyModalVisible()
                ? styles.scrollWrapperOverlay
                : styles.scrollWrapper
            }
          >
            <Text style={styles.label}>
              {strings('app_settings.network_name_label')}
            </Text>
            <TextInput
              style={inputErrorNameStyle}
              autoCapitalize={'none'}
              autoCorrect={false}
              value={nickname}
              editable={!this.isAnyModalVisible()}
              onChangeText={this.onNicknameChange}
              placeholder={strings('app_settings.network_name_placeholder')}
              placeholderTextColor={colors.text.muted}
              onBlur={() => {
                this.validateName();
                this.onNameBlur();
              }}
              onFocus={this.onNameFocused}
              onSubmitEditing={this.jumpToRpcURL}
              testID={NetworksViewSelectorsIDs.NETWORK_NAME_INPUT}
              keyboardAppearance={themeAppearance}
            />
            {warningName ? (
              <View>
                <Text style={styles.messageWarning}>
                  {strings('wallet.incorrect_network_name_warning')}
                </Text>
                <Text style={styles.inlineWarning}>
                  {strings('wallet.suggested_name')}{' '}
                  <Text
                    style={styles.link}
                    onPress={() => {
                      this.autoFillNameField(warningName);
                    }}
                  >
                    {warningName}
                  </Text>
                </Text>
              </View>
            ) : null}
            <Text style={styles.label}>
              {strings('app_settings.network_rpc_url_label')}
            </Text>
            {isNetworkUiRedesignEnabled() ? (
              <View style={styles.dropDownInput}>
                <Cell
                  key={rpcUrl}
                  testID={NetworksViewSelectorsIDs.ICON_BUTTON_RPC}
                  variant={CellVariant.SelectWithMenu}
<<<<<<< HEAD
                  title={rpcName || rpcUrl}
                  // Conditionally include secondaryText only if rpcName exists
                  {...(rpcName
                    ? {
                        secondaryText:
                          hideKeyFromUrl(rpcUrl) ??
                          hideKeyFromUrl(
                            networkConfigurations?.[chainId]?.rpcEndpoints?.[
                              networkConfigurations?.[chainId]
                                ?.defaultRpcEndpointIndex
                            ]?.url,
                          ),
                      }
                    : {})}
=======
                  title={
                    <View style={styles.rpcTitleWrapper}>
                      <View>
                        <Text
                          numberOfLines={1}
                          variant={DEFAULT_CELLBASE_AVATAR_TITLE_TEXTVARIANT}
                          testID={CellComponentSelectorsIDs.BASE_TITLE}
                        >
                          {rpcName || formatNetworkRpcUrl(rpcUrl)}
                        </Text>
                      </View>
                      {isRpcFailoverEnabled &&
                        failoverRpcUrls &&
                        failoverRpcUrls.length > 0 && (
                          <Tag label={strings('app_settings.failover')} />
                        )}
                    </View>
                  }
                  secondaryText={rpcName ? formatNetworkRpcUrl(rpcUrl) : ''}
                  showSecondaryTextIcon={false}
>>>>>>> 961a5281
                  isSelected={false}
                  withAvatar={false}
                  onPress={this.openRpcModal}
                  buttonIcon={IconName.ArrowDown}
                  buttonProps={{
                    onButtonClick: () => this.openRpcModal(),
                  }}
                />
              </View>
            ) : (
              <TextInput
                ref={this.inputRpcURL}
                style={inputErrorRpcStyle}
                autoCapitalize={'none'}
                autoCorrect={false}
                value={formatNetworkRpcUrl(rpcUrl, chainId) || rpcUrl}
                editable={isRPCEditable}
                onChangeText={this.onRpcUrlChange}
                onBlur={() => {
                  this.validateRpcUrl(rpcUrl);
                  this.onRpcUrlBlur();
                }}
                onFocus={this.onRpcUrlFocused}
                placeholder={strings('app_settings.network_rpc_placeholder')}
                placeholderTextColor={colors.text.muted}
                onSubmitEditing={this.jumpToChainId}
                testID={NetworksViewSelectorsIDs.RPC_URL_INPUT}
                keyboardAppearance={themeAppearance}
              />
            )}

            {!isNetworkUiRedesignEnabled()
              ? warningRpcUrl && (
                  <View
                    style={
                      isNetworkUiRedesignEnabled()
                        ? styles.newWarningContainer
                        : styles.warningContainer
                    }
                    testID={NetworksViewSelectorsIDs.RPC_WARNING_BANNER}
                  >
                    <Text style={styles.warningText}>{warningRpcUrl}</Text>
                  </View>
                )
              : null}

<<<<<<< HEAD
=======
            {isRpcFailoverEnabled &&
              failoverRpcUrls &&
              failoverRpcUrls.length > 0 && (
                <>
                  <Text style={styles.label}>
                    {strings('app_settings.network_failover_rpc_url_label')}
                  </Text>
                  <TextInput
                    style={[styles.input, styles.inputDisabled]}
                    value={onlyKeepHost(failoverRpcUrls[0])}
                    editable={false}
                  />
                </>
              )}

>>>>>>> 961a5281
            <Text style={styles.label}>
              {strings('app_settings.network_chain_id_label')}
            </Text>
            <TextInput
              ref={this.inputChainId}
              style={inputChainIdStyle}
              autoCapitalize={'none'}
              autoCorrect={false}
              value={addMode ? chainId : getDecimalChainId(chainId)}
              editable={!this.isAnyModalVisible() && addMode}
              onChangeText={this.onChainIDChange}
              onBlur={() => {
                this.validateChainId();
                this.onChainIdBlur();
              }}
              onFocus={this.onChainIdFocused}
              placeholder={strings('app_settings.network_chain_id_placeholder')}
              placeholderTextColor={colors.text.muted}
              onSubmitEditing={this.jumpToSymbol}
              keyboardType={'numbers-and-punctuation'}
              testID={NetworksViewSelectorsIDs.CHAIN_INPUT}
              keyboardAppearance={themeAppearance}
            />
            {renderWarningChainId()}

            <Text style={styles.label}>
              {strings('app_settings.network_symbol_label')}
            </Text>
            <TextInput
              ref={this.inputSymbol}
              style={inputErrorSymbolStyle}
              autoCapitalize={'none'}
              autoCorrect={false}
              value={ticker}
              editable={!this.isAnyModalVisible()}
              onChangeText={this.onTickerChange}
              onBlur={() => {
                this.validateSymbol();
                this.onSymbolBlur();
              }}
              onFocus={this.onSymbolFocused}
              placeholder={strings('app_settings.network_symbol_label')}
              placeholderTextColor={colors.text.muted}
              onSubmitEditing={this.jumpBlockExplorerURL}
              testID={NetworksViewSelectorsIDs.NETWORKS_SYMBOL_INPUT}
              keyboardAppearance={themeAppearance}
            />
            {renderWarningSymbol()}

            <Text style={styles.label}>
              {strings('app_settings.network_block_explorer_label')}
            </Text>

            {isNetworkUiRedesignEnabled() ? (
              <View style={styles.dropDownInput}>
                <Cell
                  key={rpcUrl}
                  testID={NetworksViewSelectorsIDs.ICON_BUTTON_BLOCK_EXPLORER}
                  variant={CellVariant.SelectWithMenu}
                  title={blockExplorerUrl}
                  isSelected={false}
                  withAvatar={false}
                  onPress={this.openBlockExplorerModal}
                  buttonIcon={IconName.ArrowDown}
                  buttonProps={{
                    onButtonClick: () => this.openBlockExplorerModal(),
                  }}
                  avatarProps={{
                    variant: AvatarVariant.Network,
                  }}
                />
              </View>
            ) : (
              <TextInput
                ref={this.inputBlockExplorerURL}
                style={inputStyle}
                autoCapitalize={'none'}
                autoCorrect={false}
                value={blockExplorerUrl}
                onChangeText={this.onBlockExplorerUrlChange}
                placeholder={strings(
                  'app_settings.network_block_explorer_placeholder',
                )}
                testID={NetworksViewSelectorsIDs.BLOCK_EXPLORER_INPUT}
                placeholderTextColor={colors.text.muted}
                onSubmitEditing={this.toggleNetworkDetailsModal}
                keyboardAppearance={themeAppearance}
              />
            )}
          </SafeAreaView>
          <View style={styles.bottomSection}>
            {isCustomMainnet ? (
              <Button
                variant={ButtonVariants.Primary}
                onPress={this.addRpcUrl}
                style={rpcActionStyle}
                label={strings('app_settings.networks_default_cta')}
                size={ButtonSize.Lg}
                disabled={isActionDisabled}
                width={ButtonWidthTypes.Full}
                testID={CustomDefaultNetworkIDs.USE_THIS_NETWORK_BUTTON_ID}
              />
            ) : (
              renderButtons()
            )}
          </View>
        </KeyboardAwareScrollView>

        {isNetworkUiRedesignEnabled() && showAddRpcForm.isVisible ? (
          <ReusableModal
            style={styles.sheetRpcForm}
            onDismiss={this.closeAddRpcForm}
            shouldGoBack={false}
          >
            <View style={styles.notch} />
            <BottomSheetHeader
              onBack={() => {
                this.closeAddRpcForm();
                this.openRpcModal();
              }}
              style={styles.baseAll}
            >
              <Text style={styles.heading}>
                {strings('app_settings.add_rpc_url')}
              </Text>
            </BottomSheetHeader>
            <KeyboardAwareScrollView
              enableOnAndroid
              keyboardShouldPersistTaps="handled"
            >
              <SafeAreaView style={styles.rpcMenu}>
                <Text style={styles.label}>
                  {strings('app_settings.network_rpc_url_label')}
                </Text>
                <TextInput
                  ref={this.inputRpcURL}
                  style={inputErrorRpcStyle}
                  value={rpcUrlForm}
                  autoCapitalize={'none'}
                  autoCorrect={false}
                  onChangeText={this.onRpcUrlAdd}
                  onFocus={this.onRpcUrlFocused}
                  placeholder={strings('app_settings.network_rpc_placeholder')}
                  placeholderTextColor={colors.text.muted}
                  onSubmitEditing={this.jumpToChainId}
                  testID={NetworksViewSelectorsIDs.RPC_URL_INPUT}
                  keyboardAppearance={themeAppearance}
                />
                {warningRpcUrl && (
                  <View testID={NetworksViewSelectorsIDs.RPC_WARNING_BANNER}>
                    <Text style={styles.warningText}>{warningRpcUrl}</Text>
                  </View>
                )}
                <Text style={styles.label}>
                  {strings('app_settings.network_rpc_name_label')}
                </Text>
                <TextInput
                  ref={this.inputNameRpcURL}
                  style={inputErrorRpcStyle}
                  autoCapitalize={'none'}
                  value={rpcNameForm}
                  autoCorrect={false}
                  onChangeText={this.onRpcNameAdd}
                  placeholder={strings('app_settings.network_rpc_placeholder')}
                  placeholderTextColor={colors.text.muted}
                  onSubmitEditing={this.jumpToChainId}
                  testID={NetworksViewSelectorsIDs.RPC_NAME_INPUT}
                  keyboardAppearance={themeAppearance}
                />
                <View style={styles.addRpcNameButton}>
                  <ButtonPrimary
                    label={strings('app_settings.add_rpc_url')}
                    size={ButtonSize.Lg}
                    onPress={() => {
                      this.onRpcItemAdd(rpcUrlForm, rpcNameForm);
                    }}
                    width={ButtonWidthTypes.Auto}
                    labelTextVariant={TextVariant.DisplayMD}
                    isDisabled={!!warningRpcUrl}
                    testID={NetworksViewSelectorsIDs.ADD_RPC_BUTTON}
                  />
                </View>
              </SafeAreaView>
            </KeyboardAwareScrollView>
          </ReusableModal>
        ) : null}
        {isNetworkUiRedesignEnabled() && showAddBlockExplorerForm.isVisible ? (
          <ReusableModal
            style={styles.sheetRpcForm}
            shouldGoBack={false}
            onDismiss={this.closeAddBlockExplorerRpcForm}
          >
            <View style={styles.notch} />
            <BottomSheetHeader
              onBack={() => {
                this.closeAddBlockExplorerRpcForm();
                this.openBlockExplorerModal();
              }}
              style={styles.baseAll}
            >
              <Text style={styles.heading}>
                {strings('app_settings.add_block_explorer_url')}
              </Text>
            </BottomSheetHeader>
            <KeyboardAwareScrollView
              enableOnAndroid
              keyboardShouldPersistTaps="handled"
            >
              <SafeAreaView style={styles.rpcMenu}>
                <Text style={styles.label}>
                  {strings('app_settings.network_block_explorer_label')}
                </Text>
                <TextInput
                  ref={this.inputBlockExplorerURL}
                  style={inputStyle}
                  autoCapitalize={'none'}
                  value={blockExplorerUrlForm}
                  autoCorrect={false}
                  onChangeText={this.onBlockExplorerUrlChange}
                  placeholder={strings(
                    'app_settings.network_block_explorer_placeholder',
                  )}
                  testID={NetworksViewSelectorsIDs.BLOCK_EXPLORER_INPUT}
                  placeholderTextColor={colors.text.muted}
                  onSubmitEditing={() => {
                    this.onBlockExplorerItemAdd(blockExplorerUrlForm);
                  }}
                  keyboardAppearance={themeAppearance}
                />
                {blockExplorerUrl &&
                  (!isUrl(blockExplorerUrl) ||
                    blockExplorerUrls.includes(blockExplorerUrlForm)) && (
                    <Text style={styles.warningText}>
                      {strings('app_settings.invalid_block_explorer_url')}
                    </Text>
                  )}

                <View style={styles.addRpcNameButton}>
                  <ButtonPrimary
                    label={strings('app_settings.add_block_explorer_url')}
                    testID={NetworksViewSelectorsIDs.ADD_BLOCK_EXPLORER}
                    size={ButtonSize.Lg}
                    onPress={() => {
                      this.onBlockExplorerItemAdd(blockExplorerUrlForm);
                    }}
                    width={ButtonWidthTypes.Full}
                    labelTextVariant={TextVariant.DisplayMD}
                    isDisabled={
                      !blockExplorerUrl ||
                      !blockExplorerUrlForm ||
                      !isUrl(blockExplorerUrl)
                    }
                  />
                </View>
              </SafeAreaView>
            </KeyboardAwareScrollView>
          </ReusableModal>
        ) : null}

        {isNetworkUiRedesignEnabled() &&
        showMultiBlockExplorerAddModal.isVisible ? (
          <ReusableModal
            style={
              blockExplorerUrls.length > 0 || addMode
                ? styles.sheet
                : styles.sheetSmall
            }
            onDismiss={this.closeBlockExplorerModal}
            shouldGoBack={false}
          >
            {/* Sticky Notch */}
            <View style={styles.notch} />
            <View style={styles.container}>
              {/* Sticky Header */}
              <BottomSheetHeader>
                <Text style={styles.heading}>
                  {strings('app_settings.add_block_explorer_url')}
                </Text>
              </BottomSheetHeader>

              {/* Scrollable Middle Content */}
              <ScrollView contentContainerStyle={styles.scrollViewContent}>
                {blockExplorerUrls.length > 0 ? (
                  <View>
                    {blockExplorerUrls.map((url) => (
                      <Cell
                        key={url}
                        variant={CellVariant.SelectWithMenu}
                        title={url}
                        isSelected={blockExplorerUrl === url}
                        withAvatar={false}
                        onPress={async () => {
                          await this.onBlockExplorerUrlChange(url);
                          this.closeBlockExplorerModal();
                        }}
                        showButtonIcon={blockExplorerUrl !== url}
                        buttonIcon={IconName.Trash}
                        buttonProps={{
                          onButtonClick: () => {
                            this.onBlockExplorerUrlDelete(url);
                          },
                        }}
                        avatarProps={{
                          variant: AvatarVariant.Network,
                        }}
                      />
                    ))}
                  </View>
                ) : null}

                {/* Add Block Explorer Button */}
                <View style={styles.scrollableBox}>
                  <ButtonLink
                    label={strings('app_settings.add_block_explorer_url')}
                    endIconName={IconName.Add}
                    size={ButtonSize.Lg}
                    onPress={() => {
                      this.openAddBlockExplorerForm();
                      this.closeBlockExplorerModal();
                    }}
                    testID={NetworksViewSelectorsIDs.ADD_BLOCK_EXPLORER}
                    width={ButtonWidthTypes.Auto}
                    labelTextVariant={TextVariant.DisplayMD}
                  />
                </View>
              </ScrollView>
            </View>
          </ReusableModal>
        ) : null}

        {isNetworkUiRedesignEnabled() && showMultiRpcAddModal.isVisible ? (
          <ReusableModal
            style={
              rpcUrls.length > 0 || addMode ? styles.sheet : styles.sheetSmall
            }
            onDismiss={this.closeRpcModal}
            shouldGoBack={false}
          >
            <View style={styles.notch} />
            <View style={styles.container}>
              {/* Sticky Header */}
              <BottomSheetHeader>
                <Text style={styles.heading}>
                  {strings('app_settings.add_rpc_url')}
                </Text>
              </BottomSheetHeader>

              {/* Scrollable Middle Content */}
              <ScrollView contentContainerStyle={styles.scrollViewContent}>
                {rpcUrls.length > 0 ? (
                  <View>
<<<<<<< HEAD
                    {rpcUrls.map(({ url, name, type }) => (
                      <Cell
                        key={`${url}-${name}`}
                        variant={CellVariant.SelectWithMenu}
                        title={name || type}
                        secondaryText={hideKeyFromUrl(url)}
                        isSelected={rpcUrl === url}
                        withAvatar={false}
                        onPress={async () => {
                          await this.onRpcUrlChangeWithName(url, name, type);
                          this.closeRpcModal();
                        }}
                        showButtonIcon={
                          rpcUrl !== url && type !== RpcEndpointType.Infura
                        }
                        buttonIcon={IconName.Trash}
                        buttonProps={{
                          onButtonClick: () => {
                            this.onRpcUrlDelete(url);
                          },
                        }}
                        onTextClick={async () => {
                          await this.onRpcUrlChangeWithName(url, name, type);
                          this.closeRpcModal();
                        }}
                        avatarProps={{
                          variant: AvatarVariant.Token,
                        }}
                      />
                    ))}
=======
                    {rpcUrls.map(({ url, failoverUrls, name, type }) => {
                      const formattedName = type === 'infura' ? 'Infura' : name;
                      return (
                        <Cell
                          key={`${url}-${name}`}
                          variant={CellVariant.SelectWithMenu}
                          title={
                            <View style={styles.rpcTitleWrapper}>
                              <View>
                                <Text
                                  numberOfLines={1}
                                  variant={
                                    DEFAULT_CELLBASE_AVATAR_TITLE_TEXTVARIANT
                                  }
                                  testID={CellComponentSelectorsIDs.BASE_TITLE}
                                >
                                  {formattedName || formatNetworkRpcUrl(url)}
                                </Text>
                              </View>
                              {isRpcFailoverEnabled &&
                                failoverUrls &&
                                failoverUrls.length > 0 && (
                                  <Tag
                                    label={strings('app_settings.failover')}
                                  />
                                )}
                            </View>
                          }
                          secondaryText={
                            formattedName ? formatNetworkRpcUrl(rpcUrl) : ''
                          }
                          showSecondaryTextIcon={false}
                          isSelected={rpcUrl === url}
                          withAvatar={false}
                          onPress={async () => {
                            await this.onRpcUrlChangeWithName(
                              url,
                              failoverUrls,
                              name,
                              type,
                            );
                            this.closeRpcModal();
                          }}
                          showButtonIcon={
                            rpcUrl !== url && type !== RpcEndpointType.Infura
                          }
                          buttonIcon={IconName.Trash}
                          buttonProps={{
                            onButtonClick: () => {
                              this.onRpcUrlDelete(url);
                            },
                          }}
                          onTextClick={async () => {
                            await this.onRpcUrlChangeWithName(
                              url,
                              failoverUrls,
                              name,
                              type,
                            );
                            this.closeRpcModal();
                          }}
                          avatarProps={{
                            variant: AvatarVariant.Token,
                          }}
                        />
                      );
                    })}
>>>>>>> 961a5281
                  </View>
                ) : null}
                <View style={styles.scrollableBox}>
                  <ButtonLink
                    label={strings('app_settings.add_rpc_url')}
                    endIconName={IconName.Add}
                    size={ButtonSize.Lg}
                    onPress={() => {
                      this.openAddRpcForm();
                      this.closeRpcModal();
                    }}
                    width={ButtonWidthTypes.Auto}
                    labelTextVariant={TextVariant.DisplayMD}
                    testID={NetworksViewSelectorsIDs.ADD_RPC_BUTTON}
                  />
                </View>
              </ScrollView>
            </View>
          </ReusableModal>
        ) : null}
      </SafeAreaView>
    );
  };

  onCancel = () =>
    this.setState({ showPopularNetworkModal: false, popularNetwork: {} });

  toggleWarningModal = () =>
    this.setState({ showWarningModal: !this.state.showWarningModal });

  toggleNetworkDetailsModal = async () => {
    const { rpcUrl, chainId: stateChainId } = this.state;
    const { navigation } = this.props;
    const formChainId = stateChainId.trim().toLowerCase();

    // Ensure chainId is a 0x-prefixed, lowercase hex string
    let chainId = formChainId;
    if (!chainId.startsWith('0x')) {
      chainId = `0x${parseInt(chainId, 10).toString(16)}`;
    }

    // if chainId is goerli, show deprecation modal
    if (chainId === CHAIN_IDS.GOERLI) {
      navigation.navigate(Routes.DEPRECATED_NETWORK_DETAILS);
      return;
    }

    if (!(await this.validateChainIdOnSubmit(formChainId, chainId, rpcUrl))) {
      return;
    }
    this.setState({
      showNetworkDetailsModal: !this.state.showNetworkDetailsModal,
    });
  };

  goToLearnMore = () => Linking.openURL(strings('networks.learn_more_url'));

  renderTabBar = (props) => {
    const colors = this.context.colors || mockTheme.colors;
    const styles = createStyles(colors);
    return (
      <View style={styles.base}>
        <DefaultTabBar
          underlineStyle={styles.tabUnderlineStyle}
          activeTextColor={colors.primary.default}
          inactiveTextColor={colors.text.muted}
          backgroundColor={colors.background.default}
          tabStyle={styles.tabStyle}
          tabPadding={16}
          textStyle={styles.textStyle}
          {...props}
        />
      </View>
    );
  };

  render() {
    const { route } = this.props;
    const networkTypeOrRpcUrl = route.params?.network;
    const shouldNetworkSwitchPopToWallet =
      route.params?.shouldNetworkSwitchPopToWallet ?? true;
    const shouldShowPopularNetworks =
      route.params?.shouldShowPopularNetworks ?? true;
    const colors = this.context.colors || mockTheme.colors;
    const styles = createStyles(colors);

    return (
      <SafeAreaView
        style={styles.wrapper}
        testID={NetworksViewSelectorsIDs.CONTAINER}
      >
        <View style={styles.informationWrapper}>
          {(isNetworkUiRedesignEnabled() && !shouldShowPopularNetworks) ||
          networkTypeOrRpcUrl ? (
            this.customNetwork()
          ) : (
            <ScrollableTabView
              tabBarTextStyle={styles.tabLabelStyle}
              renderTabBar={this.renderTabBar}
              ref={(tabView) => {
                this.tabView = tabView;
              }}
            >
              <View
                tabLabel={strings('app_settings.popular')}
                key={AppConstants.ADD_CUSTOM_NETWORK_POPULAR_TAB_ID}
                style={styles.networksWrapper}
                testID={NetworksViewSelectorsIDs.POPULAR_NETWORKS_CONTAINER}
              >
                <CustomNetwork
                  showPopularNetworkModal={this.state.showPopularNetworkModal}
                  isNetworkModalVisible={this.state.showPopularNetworkModal}
                  closeNetworkModal={this.onCancel}
                  selectedNetwork={this.state.popularNetwork}
                  toggleWarningModal={this.toggleWarningModal}
                  showNetworkModal={this.showNetworkModal}
                  switchTab={this.tabView}
                  shouldNetworkSwitchPopToWallet={
                    shouldNetworkSwitchPopToWallet
                  }
                />
              </View>

              <View
                tabLabel={strings('app_settings.custom_network_name')}
                key={AppConstants.ADD_CUSTOM_NETWORK_CUSTOM_TAB_ID}
                testID={NetworksViewSelectorsIDs.CUSTOM_NETWORKS_CONTAINER}
              >
                {this.customNetwork()}
              </View>
            </ScrollableTabView>
          )}
        </View>
        {this.state.showWarningModal ? (
          <InfoModal
            isVisible={this.state.showWarningModal}
            title={strings('networks.network_warning_title')}
            body={
              <Text>
                <Text style={styles.desc}>
                  {strings('networks.network_warning_desc')}
                </Text>{' '}
                <Text style={[styles.blueText]} onPress={this.goToLearnMore}>
                  {strings('networks.learn_more')}
                </Text>
              </Text>
            }
            toggleModal={this.toggleWarningModal}
          />
        ) : null}
      </SafeAreaView>
    );
  }
}

NetworkSettings.contextType = ThemeContext;
const mapDispatchToProps = (dispatch) => ({
  showNetworkOnboardingAction: ({
    networkUrl,
    networkType,
    nativeToken,
    showNetworkOnboarding,
  }) =>
    dispatch(
      showNetworkOnboardingAction({
        networkUrl,
        networkType,
        nativeToken,
        showNetworkOnboarding,
      }),
    ),
});

const mapStateToProps = (state) => ({
  providerConfig: selectProviderConfig(state),
  networkConfigurations: selectNetworkConfigurations(state),
  networkOnboardedState: state.networkOnboarded.networkOnboardedState,
  useSafeChainsListValidation: selectUseSafeChainsListValidation(state),
  isAllNetworks: selectIsAllNetworks(state),
  tokenNetworkFilter: selectTokenNetworkFilter(state),
  isRpcFailoverEnabled: selectIsRpcFailoverEnabled(state),
});

export default compose(
  connect(mapStateToProps, mapDispatchToProps),
  withIsOriginalNativeToken,
)(withMetricsAwareness(NetworkSettings));<|MERGE_RESOLUTION|>--- conflicted
+++ resolved
@@ -43,7 +43,7 @@
 import sanitizeUrl, {
   compareSanitizedUrl,
 } from '../../../../../util/sanitizeUrl';
-import hideKeyFromUrl from '../../../../../util/hideKeyFromUrl';
+import onlyKeepHost from '../../../../../util/onlyKeepHost';
 import { themeAppearanceLight } from '../../../../../constants/storage';
 import { scale, moderateScale } from 'react-native-size-matters';
 import CustomNetwork from './CustomNetworkView/CustomNetwork';
@@ -60,10 +60,7 @@
 import { selectIsRpcFailoverEnabled } from '../../../../../selectors/featureFlagController/walletFramework';
 import { regex } from '../../../../../../app/util/regex';
 import { NetworksViewSelectorsIDs } from '../../../../../../e2e/selectors/Settings/NetworksView.selectors';
-import {
-  isSafeChainId,
-  toHex,
-} from '@metamask/controller-utils';
+import { isSafeChainId, toHex } from '@metamask/controller-utils';
 import { CustomDefaultNetworkIDs } from '../../../../../../e2e/selectors/Onboarding/CustomDefaultNetwork.selectors';
 import { updateIncomingTransactions } from '../../../../../util/transaction-controller';
 import { withMetricsAwareness } from '../../../../../components/hooks/useMetrics';
@@ -96,8 +93,6 @@
   getFontFamily,
   TextVariant,
 } from '../../../../../component-library/components/Texts/Text';
-<<<<<<< HEAD
-=======
 import { DEFAULT_CELLBASE_AVATAR_TITLE_TEXTVARIANT } from '../../../../../component-library/components/Cells/Cell/foundation/CellBase/CellBase.constants';
 import Tag from '../../../../../component-library/components/Tags/Tag/Tag';
 import { CellComponentSelectorsIDs } from '../../../../../../e2e/selectors/wallet/CellComponent.selectors';
@@ -108,7 +103,6 @@
   addItemToChainIdList,
   removeItemFromChainIdList,
 } from '../../../../../util/metrics/MultichainAPI/networkMetricUtils';
->>>>>>> 961a5281
 
 const createStyles = (colors) =>
   StyleSheet.create({
@@ -229,7 +223,7 @@
       borderColor: staticColors.transparent,
       padding: 0,
     },
-    onboardingInputDisabled: {
+    inputDisabled: {
       borderColor: colors.border.muted,
       color: colors.text.muted,
     },
@@ -403,6 +397,11 @@
     bottomSection: {
       flex: 1,
       flexDirection: 'column',
+    },
+    rpcTitleWrapper: {
+      flexDirection: 'row',
+      alignItems: 'center',
+      gap: 4,
     },
   });
 
@@ -477,10 +476,7 @@
 
   state = {
     rpcUrl: undefined,
-<<<<<<< HEAD
-=======
     failoverRpcUrls: undefined,
->>>>>>> 961a5281
     rpcName: undefined,
     rpcUrlFrom: undefined,
     rpcNameForm: '',
@@ -568,6 +564,7 @@
       ticker,
       editable,
       rpcUrl,
+      failoverRpcUrls,
       rpcUrls,
       blockExplorerUrls,
       rpcName,
@@ -577,28 +574,31 @@
       if (allNetworks.find((net) => networkTypeOrRpcUrl === net)) {
         const networkInformation = Networks[networkTypeOrRpcUrl];
         chainId = networkInformation.chainId.toString();
-
-        nickname = networkConfigurations?.[chainId]?.name;
+        const networkConfiguration = networkConfigurations?.[chainId];
+        const defaultRpcEndpoint = networkConfiguration
+          ? networkConfiguration.rpcEndpoints[
+              networkConfiguration.defaultRpcEndpointIndex
+            ]
+          : undefined;
+
+        nickname = networkConfiguration?.name;
         editable = false;
-        blockExplorerUrl =
-          networkConfigurations?.[chainId]?.blockExplorerUrls[
-            networkConfigurations?.[chainId]?.defaultBlockExplorerUrlIndex
-          ];
-        rpcUrl =
-          networkConfigurations?.[chainId]?.rpcEndpoints[
-            networkConfigurations?.[chainId]?.defaultRpcEndpointIndex
-          ]?.url;
-        rpcName =
-          networkConfigurations?.[chainId]?.rpcEndpoints[
-            networkConfigurations?.[chainId]?.defaultRpcEndpointIndex
-          ]?.type ??
-          networkConfigurations?.[chainId]?.rpcEndpoints[
-            networkConfigurations?.[chainId]?.defaultRpcEndpointIndex
-          ]?.name;
-        rpcUrls = networkConfigurations?.[chainId]?.rpcEndpoints;
-        blockExplorerUrls = networkConfigurations?.[chainId]?.blockExplorerUrls;
-
-        ticker = networkConfigurations?.[chainId]?.nativeCurrency;
+        blockExplorerUrl = networkConfiguration
+          ? networkConfiguration.blockExplorerUrls[
+              networkConfiguration.defaultBlockExplorerUrlIndex
+            ]
+          : undefined;
+        rpcUrl = defaultRpcEndpoint?.url;
+        failoverRpcUrls = defaultRpcEndpoint?.failoverUrls;
+        rpcName = defaultRpcEndpoint
+          ? defaultRpcEndpoint.type === 'infura'
+            ? 'Infura'
+            : defaultRpcEndpoint.name
+          : undefined;
+        rpcUrls = networkConfiguration?.rpcEndpoints;
+        blockExplorerUrls = networkConfiguration?.blockExplorerUrls;
+
+        ticker = networkConfiguration?.nativeCurrency;
       } else {
         const networkConfiguration = Object.values(networkConfigurations).find(
           ({ rpcEndpoints, defaultRpcEndpointIndex }) =>
@@ -606,6 +606,11 @@
             rpcEndpoints[defaultRpcEndpointIndex].networkClientId ===
               networkTypeOrRpcUrl,
         );
+        const defaultRpcEndpoint = networkConfiguration
+          ? networkConfiguration.rpcEndpoints[
+              networkConfiguration.defaultRpcEndpointIndex
+            ]
+          : undefined;
         nickname = networkConfiguration?.name;
         chainId = networkConfiguration?.chainId;
         blockExplorerUrl =
@@ -614,19 +619,15 @@
           ];
         ticker = networkConfiguration?.nativeCurrency;
         editable = true;
-        rpcUrl =
-          networkConfigurations?.[chainId]?.rpcEndpoints[
-            networkConfigurations?.[chainId]?.defaultRpcEndpointIndex
-          ]?.url;
+        rpcUrl = defaultRpcEndpoint?.url;
+        failoverRpcUrls = defaultRpcEndpoint?.failoverUrls;
         rpcUrls = networkConfiguration?.rpcEndpoints;
         blockExplorerUrls = networkConfiguration?.blockExplorerUrls;
-        rpcName =
-          networkConfiguration?.rpcEndpoints[
-            networkConfiguration?.defaultRpcEndpointIndex
-          ]?.name ??
-          networkConfiguration?.rpcEndpoints[
-            networkConfiguration?.defaultRpcEndpointIndex
-          ]?.type;
+        rpcName = defaultRpcEndpoint
+          ? defaultRpcEndpoint.type === 'infura'
+            ? 'Infura'
+            : defaultRpcEndpoint.name
+          : undefined;
 
         selectedRpcEndpointIndex =
           networkConfiguration?.defaultRpcEndpointIndex;
@@ -634,6 +635,7 @@
 
       const initialState =
         rpcUrl +
+        failoverRpcUrls +
         blockExplorerUrl +
         nickname +
         chainId +
@@ -643,6 +645,7 @@
         blockExplorerUrls;
       this.setState({
         rpcUrl,
+        failoverRpcUrls,
         rpcName,
         rpcUrls,
         blockExplorerUrls,
@@ -1201,7 +1204,7 @@
   validateName = (chainToMatch = null) => {
     const { nickname, networkList, chainId } = this.state;
     const { useSafeChainsListValidation } = this.props;
-  
+
     if (!useSafeChainsListValidation) {
       return;
     }
@@ -1210,7 +1213,9 @@
     const name = chainToMatch?.name || networkList?.name || null;
 
     // Determine nameToUse based on chainId and nickname comparison
-    const nameToUse = isValidNetworkName(chainId, name, nickname) ? undefined : name;
+    const nameToUse = isValidNetworkName(chainId, name, nickname)
+      ? undefined
+      : name;
 
     // Update state with warningName
     this.setState({
@@ -1304,26 +1309,21 @@
     }
 
     const rpcName = name ?? '';
-<<<<<<< HEAD
-=======
     const newRpcUrl = {
       url,
       failoverUrls: undefined,
       name: rpcName,
       type: RpcEndpointType.Custom,
     };
->>>>>>> 961a5281
 
     await this.setState((prevState) => ({
-      rpcUrls: [
-        ...prevState.rpcUrls,
-        { url, name: rpcName, type: RpcEndpointType.Custom },
-      ],
+      rpcUrls: [...prevState.rpcUrls, newRpcUrl],
     }));
 
     await this.setState({
-      rpcUrl: url,
-      rpcName: name,
+      rpcUrl: newRpcUrl.url,
+      failoverRpcUrls: newRpcUrl.failoverUrls,
+      rpcName: newRpcUrl.name,
     });
 
     this.closeAddRpcForm();
@@ -1379,20 +1379,18 @@
     this.getCurrentState();
   };
 
-  onRpcUrlChangeWithName = async (url, name, type) => {
+  onRpcUrlChangeWithName = async (url, failoverUrls, name, type) => {
     const nameToUse = name ?? type;
     const { addMode } = this.state;
     await this.setState({
+      rpcName: nameToUse,
       rpcUrl: url,
+      failoverRpcUrls: failoverUrls,
       validatedRpcURL: false,
       warningRpcUrl: undefined,
       warningChainId: undefined,
       warningSymbol: undefined,
       warningName: undefined,
-    });
-
-    await this.setState({
-      rpcName: nameToUse,
     });
 
     this.validateName();
@@ -1633,7 +1631,10 @@
         ...networkConfiguration,
         formattedRpcUrl: networkConfiguration.warning
           ? null
-          : hideKeyFromUrl(networkConfiguration.rpcUrl),
+          : formatNetworkRpcUrl(
+              networkConfiguration.rpcUrl,
+              networkConfiguration.chainId,
+            ),
       },
     });
   };
@@ -1641,6 +1642,7 @@
   customNetwork = () => {
     const {
       rpcUrl,
+      failoverRpcUrls,
       rpcUrls,
       blockExplorerUrls,
       blockExplorerUrl,
@@ -1675,16 +1677,8 @@
       this.context.themeAppearance || themeAppearanceLight;
     const styles = createStyles(colors);
 
-    const formatNetworkRpcUrl = (rpcUrl, chainId) => {
-      const isNetworkPrePopulated = PopularList.find(
-        (val) => val.rpcUrl === rpcUrl && val.chainId === chainId,
-      );
-      if (isNetworkPrePopulated !== undefined) {
-        if (isNetworkPrePopulated.warning) {
-          return null;
-        }
-        return hideKeyFromUrl(isNetworkPrePopulated.rpcUrl);
-      }
+    const formatNetworkRpcUrl = (rpcUrl) => {
+      return stripProtocol(stripKeyFromInfuraUrl(rpcUrl));
     };
     const inputStyle = [
       styles.input,
@@ -1730,7 +1724,7 @@
         : styles.input,
       inputWidth,
       isCustomMainnet ? styles.onboardingInput : undefined,
-      !addMode ? styles.onboardingInputDisabled : undefined,
+      !addMode ? styles.inputDisabled : undefined,
     ];
 
     const isRPCEditable = isCustomMainnet || editable;
@@ -1745,10 +1739,7 @@
 
     const selectedNetwork = {
       rpcUrl: url.href,
-<<<<<<< HEAD
-=======
       failoverRpcUrls: undefined,
->>>>>>> 961a5281
       ticker,
       nickname,
       rpcPrefs: {
@@ -1995,22 +1986,6 @@
                   key={rpcUrl}
                   testID={NetworksViewSelectorsIDs.ICON_BUTTON_RPC}
                   variant={CellVariant.SelectWithMenu}
-<<<<<<< HEAD
-                  title={rpcName || rpcUrl}
-                  // Conditionally include secondaryText only if rpcName exists
-                  {...(rpcName
-                    ? {
-                        secondaryText:
-                          hideKeyFromUrl(rpcUrl) ??
-                          hideKeyFromUrl(
-                            networkConfigurations?.[chainId]?.rpcEndpoints?.[
-                              networkConfigurations?.[chainId]
-                                ?.defaultRpcEndpointIndex
-                            ]?.url,
-                          ),
-                      }
-                    : {})}
-=======
                   title={
                     <View style={styles.rpcTitleWrapper}>
                       <View>
@@ -2031,7 +2006,6 @@
                   }
                   secondaryText={rpcName ? formatNetworkRpcUrl(rpcUrl) : ''}
                   showSecondaryTextIcon={false}
->>>>>>> 961a5281
                   isSelected={false}
                   withAvatar={false}
                   onPress={this.openRpcModal}
@@ -2047,7 +2021,7 @@
                 style={inputErrorRpcStyle}
                 autoCapitalize={'none'}
                 autoCorrect={false}
-                value={formatNetworkRpcUrl(rpcUrl, chainId) || rpcUrl}
+                value={formatNetworkRpcUrl(rpcUrl)}
                 editable={isRPCEditable}
                 onChangeText={this.onRpcUrlChange}
                 onBlur={() => {
@@ -2078,8 +2052,6 @@
                 )
               : null}
 
-<<<<<<< HEAD
-=======
             {isRpcFailoverEnabled &&
               failoverRpcUrls &&
               failoverRpcUrls.length > 0 && (
@@ -2095,7 +2067,6 @@
                 </>
               )}
 
->>>>>>> 961a5281
             <Text style={styles.label}>
               {strings('app_settings.network_chain_id_label')}
             </Text>
@@ -2447,38 +2418,6 @@
               <ScrollView contentContainerStyle={styles.scrollViewContent}>
                 {rpcUrls.length > 0 ? (
                   <View>
-<<<<<<< HEAD
-                    {rpcUrls.map(({ url, name, type }) => (
-                      <Cell
-                        key={`${url}-${name}`}
-                        variant={CellVariant.SelectWithMenu}
-                        title={name || type}
-                        secondaryText={hideKeyFromUrl(url)}
-                        isSelected={rpcUrl === url}
-                        withAvatar={false}
-                        onPress={async () => {
-                          await this.onRpcUrlChangeWithName(url, name, type);
-                          this.closeRpcModal();
-                        }}
-                        showButtonIcon={
-                          rpcUrl !== url && type !== RpcEndpointType.Infura
-                        }
-                        buttonIcon={IconName.Trash}
-                        buttonProps={{
-                          onButtonClick: () => {
-                            this.onRpcUrlDelete(url);
-                          },
-                        }}
-                        onTextClick={async () => {
-                          await this.onRpcUrlChangeWithName(url, name, type);
-                          this.closeRpcModal();
-                        }}
-                        avatarProps={{
-                          variant: AvatarVariant.Token,
-                        }}
-                      />
-                    ))}
-=======
                     {rpcUrls.map(({ url, failoverUrls, name, type }) => {
                       const formattedName = type === 'infura' ? 'Infura' : name;
                       return (
@@ -2546,7 +2485,6 @@
                         />
                       );
                     })}
->>>>>>> 961a5281
                   </View>
                 ) : null}
                 <View style={styles.scrollableBox}>
