--- conflicted
+++ resolved
@@ -54,9 +54,7 @@
 } from '../../../../../constants/test-ids';
 import hideKeyFromUrl from '../../../../../util/hideKeyFromUrl';
 import { themeAppearanceLight } from '../../../../../constants/storage';
-<<<<<<< HEAD
 import { scale, moderateScale } from 'react-native-size-matters';
-=======
 import CustomNetwork from './CustomNetworkView/CustomNetwork';
 import generateTestId from '../../../../../../wdio/utils/generateTestId';
 import {
@@ -71,7 +69,6 @@
   ButtonVariants,
   ButtonSize,
 } from '../../../../../component-library/components/Buttons/Button';
->>>>>>> fc9dd26c
 
 const createStyles = (colors) =>
   StyleSheet.create({
@@ -997,52 +994,6 @@
 
   goToLearnMore = () => Linking.openURL(strings('networks.learn_more_url'));
 
-<<<<<<< HEAD
-  popularNetworks = () => {
-    const colors = this.context.colors || mockTheme.colors;
-    const styles = createStyles(colors);
-    const filteredPopularList = PopularList.filter(
-      (val) =>
-        !this.props.frequentRpcList.some((key) => val.chainId === key.chainId),
-    );
-
-    if (filteredPopularList.length === 0) {
-      return (
-        <EmptyPopularList goToCustomNetwork={() => this.tabView.goToPage(1)} />
-      );
-    }
-
-    return filteredPopularList.map((item, index) => (
-      <TouchableOpacity
-        key={index}
-        style={styles.popularNetwork}
-        onPress={() => this.togglePopularNetwork(item)}
-      >
-        <View style={styles.popularWrapper}>
-          <ImageIcons
-            image={item.rpcPrefs.imageUrl}
-            style={styles.popularNetworkImage}
-          />
-          <CustomText bold>{item.nickname}</CustomText>
-        </View>
-        <View style={styles.popularWrapper}>
-          {item.warning ? (
-            <WarningIcon
-              name="warning"
-              size={scale(14)}
-              color={colors.icon.alternative}
-              style={styles.icon}
-              onPress={this.toggleWarningModal}
-            />
-          ) : null}
-          <CustomText link>{strings('networks.add')}</CustomText>
-        </View>
-      </TouchableOpacity>
-    ));
-  };
-
-=======
->>>>>>> fc9dd26c
   renderTabBar = () => {
     const colors = this.context.colors || mockTheme.colors;
     const styles = createStyles(colors);
