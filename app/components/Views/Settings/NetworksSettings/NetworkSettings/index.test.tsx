// Mock the Analytics module BEFORE any imports
jest.mock('../../../../../core/Analytics', () => ({
  MetaMetrics: {
    getInstance: jest.fn(() => ({
      addTraitsToUser: jest.fn(),
    })),
  },
  MetaMetricsEvents: {
    NETWORK_REMOVED: 'Network Removed',
  },
}));

import React from 'react';
import { shallow } from 'enzyme';
import { RpcEndpointType } from '@metamask/network-controller';
import { NetworkSettings } from './'; // Import the undecorated component
import configureMockStore from 'redux-mock-store';
import { Provider } from 'react-redux';
import { ThemeContext, mockTheme } from '../../../../../../app/util/theme';
import { backgroundState } from '../../../../../util/test/initial-root-state';
import { isNetworkUiRedesignEnabled } from '../../../../../util/networks/isNetworkUiRedesignEnabled';
import { mockNetworkState } from '../../../../../util/test/network';
// eslint-disable-next-line import/no-namespace
import * as jsonRequest from '../../../../../util/jsonRpcRequest';
import Logger from '../../../../../util/Logger';
import Engine from '../../../../../core/Engine';
<<<<<<< HEAD
// eslint-disable-next-line import/no-namespace
import * as networks from '../../../../../util/networks';

=======
import { isRemoveGlobalNetworkSelectorEnabled } from '../../../../../util/networks';
>>>>>>> 6ab8653c
const { PreferencesController } = Engine.context;

jest.mock(
  '../../../../../util/metrics/MultichainAPI/networkMetricUtils',
  () => ({
    addItemToChainIdList: jest.fn().mockReturnValue({
      chain_id_list: ['eip155:1'],
    }),
    removeItemFromChainIdList: jest.fn().mockReturnValue({
      chain_id_list: ['eip155:1'],
    }),
  }),
);

jest.mock('../../../../../components/hooks/useMetrics', () => ({
  useMetrics: () => ({
    trackEvent: jest.fn(),
    createEventBuilder: jest.fn(() => ({
      addProperties: jest.fn(() => ({
        build: jest.fn(),
      })),
    })),
  }),
  withMetricsAwareness: (Component: unknown) => Component,
}));

// Mock the entire module
jest.mock('../../../../../util/networks/isNetworkUiRedesignEnabled', () => ({
  isNetworkUiRedesignEnabled: jest.fn(),
}));

// Mock the feature flag
jest.mock('../../../../../util/networks', () => {
  const mockGetAllNetworks = jest.fn(() => ['mainnet', 'sepolia']);
<<<<<<< HEAD
  const mockIsPortfolioViewEnabled = jest.fn();

  return {
    ...jest.requireActual('../../../../../util/networks'),
    isPortfolioViewEnabled: mockIsPortfolioViewEnabled,
=======
  const mockIsRemoveGlobalNetworkSelectorEnabled = jest.fn();

  return {
    ...jest.requireActual('../../../../../util/networks'),
    isRemoveGlobalNetworkSelectorEnabled:
      mockIsRemoveGlobalNetworkSelectorEnabled,
>>>>>>> 6ab8653c
    getAllNetworks: mockGetAllNetworks,
    mainnet: {
      name: 'Ethereum Main Network',
      chainId: '0x1',
      rpcUrl: 'https://mainnet.infura.io/v3',
    },
    sepolia: {
      name: 'Sepolia Test Network',
      chainId: '0xaa36a7',
      rpcUrl: 'https://sepolia.infura.io/v3',
    },
  };
});

jest.useFakeTimers();
const mockStore = configureMockStore();

const initialState = {
  engine: {
    backgroundState,
  },
  networkOnboarded: {
    networkOnboardedState: { '1': true },
  },
  NetworkController: {
    ...mockNetworkState({
      chainId: '0x1',
      id: 'mainnet',
      nickname: 'Ethereum Mainnet',
      ticker: 'ETH',
      blockExplorerUrl: 'https://goerli.lineascan.build',
    }),
  },
};

jest.mock('../../../../../core/Engine', () => ({
  context: {
    NetworkController: {
      setProviderType: jest.fn(),
      setActiveNetwork: jest.fn(),
      getNetworkClientById: () => ({
        configuration: {
          chainId: '0x1',
          rpcUrl: 'https://mainnet.infura.io/v3',
          ticker: 'ETH',
          type: 'custom',
        },
      }),
      removeNetwork: jest.fn(),
      updateNetwork: jest.fn(),
      addNetwork: jest.fn(),
    },
    MultichainNetworkController: {
      setActiveNetwork: jest.fn(),
    },
    CurrencyRateController: {
      updateExchangeRate: jest.fn(),
    },
    PreferencesController: {
      setTokenNetworkFilter: jest.fn(),
    },
    NetworkEnablementController: {
      enableNetwork: jest.fn(),
      disableNetwork: jest.fn(),
      enableNetworkInNamespace: jest.fn(),
    },
  },
}));

const store = mockStore(initialState);

const SAMPLE_NETWORKSETTINGS_PROPS = {
  route: { params: {} },
  providerConfig: {
    rpcUrl: 'https://mainnet.infura.io/v3/YOUR-PROJECT-ID',
  },
  networkConfigurations: {
    '0x1': {
      blockExplorerUrls: ['https://etherscan.io'],
      chainId: '0x1',
      defaultRpcEndpointIndex: 0,
      name: 'Ethereum mainnet',
      nativeCurrency: 'ETH',
      rpcEndpoints: [
        {
          networkClientId: 'mainnet',
          type: 'custom',
          url: 'https://mainnet.infura.io/v3/YOUR-PROJECT-ID',
        },
      ],
    },

    '0x5': {
      chainId: '0x5',
      name: 'Goerli',
      rpcEndpoints: [
        {
          networkClientId: 'goerli',
          type: 'custom',
          url: 'https://goerli.infura.io/v3/{infuraProjectId}',
        },
      ],
    },
  },
  networkOnboardedState: { '0x1': true, '0xe708': true },
  navigation: { setOptions: jest.fn(), navigate: jest.fn(), goBack: jest.fn() },
  matchedChainNetwork: {
    safeChainsList: [
      {
        name: 'Ethereum Mainnet',
        chain: 'ETH',
        chainId: 1,
        icon: 'ethereum',
        rpc: [
          'https://mainnet.infura.io/v3/${INFURA_API_KEY}',
          'wss://mainnet.infura.io/ws/v3/${INFURA_API_KEY}',
          'https://api.mycryptoapi.com/eth',
          'https://cloudflare-eth.com',
          'https://ethereum-rpc.publicnode.com',
          'wss://ethereum-rpc.publicnode.com',
          'https://mainnet.gateway.tenderly.co',
          'wss://mainnet.gateway.tenderly.co',
          'https://rpc.blocknative.com/boost',
          'https://rpc.flashbots.net',
          'https://rpc.flashbots.net/fast',
          'https://rpc.mevblocker.io',
          'https://rpc.mevblocker.io/fast',
          'https://rpc.mevblocker.io/noreverts',
          'https://rpc.mevblocker.io/fullprivacy',
          'https://eth.drpc.org',
          'wss://eth.drpc.org',
        ],
        features: [
          {
            name: 'EIP155',
          },
          {
            name: 'EIP1559',
          },
        ],
        faucets: [],
        nativeCurrency: {
          name: 'Ether',
          symbol: 'ETH',
          decimals: 18,
        },
        infoURL: 'https://ethereum.org',
        shortName: 'eth',
        networkId: 1,
        slip44: 60,
        ens: {
          registry: '0x00000000000C2E074eC69A0dFb2997BA6C7d2e1e',
        },
        explorers: [
          {
            name: 'etherscan',
            url: 'https://etherscan.io',
            standard: 'EIP3091',
          },
          {
            name: 'blockscout',
            url: 'https://eth.blockscout.com',
            icon: 'blockscout',
            standard: 'EIP3091',
          },
          {
            name: 'dexguru',
            url: 'https://ethereum.dex.guru',
            icon: 'dexguru',
            standard: 'EIP3091',
          },
        ],
      },
      {
        name: 'Polygon',
        chain: 'MATIC',
        chainId: 137,
        faucets: [],
        nativeCurrency: {
          name: 'Polygon',
          symbol: 'MATIC',
          decimals: 18,
        },
      },
    ],
  },
};

describe('NetworkSettings', () => {
  // eslint-disable-next-line @typescript-eslint/no-explicit-any
  let wrapper: any;

  beforeEach(() => {
    jest.clearAllMocks();
    wrapper = shallow(
      <Provider store={store}>
        <ThemeContext.Provider value={mockTheme}>
          <NetworkSettings {...SAMPLE_NETWORKSETTINGS_PROPS} />
        </ThemeContext.Provider>
      </Provider>,
    )
      .find(NetworkSettings)
      .dive();
  });

  afterEach(() => {
    jest.clearAllMocks();
  });

  it('should render correctly', () => {
    const component = shallow(
      <Provider store={store}>
        <NetworkSettings />
      </Provider>,
    );

    expect(component).toMatchSnapshot();
  });

  it('should render the component correctly when isNetworkUiRedesignEnabled is true', () => {
    (isNetworkUiRedesignEnabled as jest.Mock).mockImplementation(() => true);

    const component = shallow(
      <Provider store={store}>
        <NetworkSettings />
      </Provider>,
    );

    expect(component).toMatchSnapshot();
    expect(isNetworkUiRedesignEnabled()).toBe(true);
  });

  it('should render the component correctly when isNetworkUiRedesignEnabled is false', () => {
    (isNetworkUiRedesignEnabled as jest.Mock).mockImplementation(() => false);

    const component = shallow(
      <Provider store={store}>
        <NetworkSettings />
      </Provider>,
    );

    expect(component).toMatchSnapshot();
    expect(isNetworkUiRedesignEnabled()).toBe(false);
  });

  it('should update state and call getCurrentState on RPC URL change', async () => {
    const SAMPLE_NETWORKSETTINGS_PROPS_2 = {
      route: {
        params: {
          network: 'mainnet',
        },
      },
      navigation: {
        setOptions: jest.fn(),
        navigate: jest.fn(),
        goBack: jest.fn(),
      },
      networkConfigurations: {
        '0x1': {
          blockExplorerUrls: ['https://etherscan.io'],
          defaultBlockExplorerUrlIndex: 0,
          defaultRpcEndpointIndex: 0,
          chainId: '0x1',
          rpcEndpoints: [
            {
              networkClientId: 'mainnet',
              type: 'Infura',
              url: 'https://mainnet.infura.io/v3/',
            },
          ],
          name: 'Ethereum Main Network',
          nativeCurrency: 'ETH',
        },
      },
    };

    // eslint-disable-next-line @typescript-eslint/no-explicit-any
    const wrapper2: any = shallow(
      <Provider store={store}>
        <NetworkSettings {...SAMPLE_NETWORKSETTINGS_PROPS_2} />
      </Provider>,
    )
      .find(NetworkSettings)
      .dive();

    const getCurrentStateSpy = jest.spyOn(
      wrapper2.instance(),
      'getCurrentState',
    );

    wrapper2.setState({
      chainId: '0x1',
    });

    await wrapper2.instance().onRpcUrlChange('http://localhost:8545');
    expect(wrapper2.state('rpcUrl')).toBe('http://localhost:8545');
    expect(getCurrentStateSpy).toHaveBeenCalled();
  });

  it('should initialize state correctly when networkTypeOrRpcUrl is provided', () => {
    const SAMPLE_NETWORKSETTINGS_PROPS_2 = {
      route: {
        params: {
          network: 'mainnet',
        },
      },
      navigation: {
        setOptions: jest.fn(),
        navigate: jest.fn(),
        goBack: jest.fn(),
      },
      networkConfigurations: {
        '0x1': {
          blockExplorerUrls: ['https://etherscan.io'],
          defaultBlockExplorerUrlIndex: 0,
          defaultRpcEndpointIndex: 0,
          chainId: '0x1',
          rpcEndpoints: [
            {
              networkClientId: 'mainnet',
              type: 'Infura',
              url: 'https://mainnet.infura.io/v3/',
            },
          ],
          name: 'Ethereum Main Network',
          nativeCurrency: 'ETH',
        },
      },
    };

    const wrapper2 = shallow(
      <Provider store={store}>
        <NetworkSettings {...SAMPLE_NETWORKSETTINGS_PROPS_2} />
      </Provider>,
    )
      .find(NetworkSettings)
      .dive();

    const instance = wrapper2.instance() as NetworkSettings;
    instance.componentDidMount();

    expect(wrapper2.state('blockExplorerUrl')).toBe('https://etherscan.io');
    expect(wrapper2.state('nickname')).toBe('Ethereum Main Network');
    expect(wrapper2.state('chainId')).toBe('0x1');
    expect(wrapper2.state('rpcUrl')).toBe('https://mainnet.infura.io/v3/');
  });

  it('should initialize state correctly when networkTypeOrRpcUrl is provided and isCustomMainnet is true', () => {
    const SAMPLE_NETWORKSETTINGS_PROPS_2 = {
      route: {
        params: { network: 'mainnet', isCustomMainnet: true },
      },
      navigation: {
        setOptions: jest.fn(),
        navigate: jest.fn(),
        goBack: jest.fn(),
      },
      networkConfigurations: {
        '0x1': {
          blockExplorerUrls: ['https://etherscan.io'],
          defaultBlockExplorerUrlIndex: 0,
          defaultRpcEndpointIndex: 0,
          chainId: '0x1',
          rpcEndpoints: [
            {
              networkClientId: 'mainnet',
              url: 'https://mainnet.infura.io/v3/YOUR-PROJECT-ID',
              type: RpcEndpointType.Custom,
            },
          ],
          name: 'Ethereum Main Custom',
          nativeCurrency: 'ETH',
        },
      },
    };

    const wrapperComponent = shallow(
      <Provider store={store}>
        <NetworkSettings {...SAMPLE_NETWORKSETTINGS_PROPS_2} />
      </Provider>,
    )
      .find(NetworkSettings)
      .dive();

    const instance = wrapperComponent.instance() as NetworkSettings;
    instance.componentDidMount();

    expect(wrapperComponent.state('blockExplorerUrl')).toBe(
      'https://etherscan.io',
    );
    expect(wrapperComponent.state('nickname')).toBe('Ethereum Main Custom');
    expect(wrapperComponent.state('chainId')).toBe('0x1');
    expect(wrapperComponent.state('rpcUrl')).toBe(
      'https://mainnet.infura.io/v3/YOUR-PROJECT-ID',
    );
  });

  it('should initialize state correctly when networkTypeOrRpcUrl is provided and allNetworks is not found', () => {
    const SAMPLE_NETWORKSETTINGS_PROPS_2 = {
      route: {
        params: { network: 'https://mainnet.infura.io/v3/YOUR-PROJECT-ID' },
      },
      navigation: {
        setOptions: jest.fn(),
        navigate: jest.fn(),
        goBack: jest.fn(),
      },
      networkConfigurations: {
        '0x1': {
          blockExplorerUrls: ['https://etherscan.io'],
          defaultBlockExplorerUrlIndex: 0,
          defaultRpcEndpointIndex: 0,
          chainId: '0x1',
          rpcEndpoints: [
            {
              url: 'https://mainnet.infura.io/v3/YOUR-PROJECT-ID',
              type: RpcEndpointType.Custom,
              name: 'Ethereum mainnet',
            },
          ],
          name: 'Ethereum mainnet',
          nativeCurrency: 'ETH',
        },
      },
    };

    const wrapper2 = shallow(
      <Provider store={store}>
        <NetworkSettings {...SAMPLE_NETWORKSETTINGS_PROPS_2} />
      </Provider>,
    )
      .find(NetworkSettings)
      .dive();

    const instance = wrapper2.instance() as NetworkSettings;
    instance.componentDidMount();

    expect(wrapper2.state('blockExplorerUrl')).toBe('https://etherscan.io');
    expect(wrapper2.state('nickname')).toBe('Ethereum mainnet');
    expect(wrapper2.state('chainId')).toBe('0x1');
    expect(wrapper2.state('rpcUrl')).toBe(
      'https://mainnet.infura.io/v3/YOUR-PROJECT-ID',
    );
  });

  it('should update state and call getCurrentState on nickname change', async () => {
    const getCurrentStateSpy = jest.spyOn(
      wrapper.instance(),
      'getCurrentState',
    );

    await wrapper.instance().onNicknameChange('Localhost');

    expect(wrapper.state('nickname')).toBe('Localhost');
    expect(getCurrentStateSpy).toHaveBeenCalled();
  });

  it('should initialize state correctly on componentDidMount', () => {
    const instance = wrapper.instance();
    instance.componentDidMount();

    expect(wrapper.state('rpcUrl')).toBe(undefined);
    expect(wrapper.state('blockExplorerUrl')).toBe(undefined);
    expect(wrapper.state('nickname')).toBe(undefined);
    expect(wrapper.state('chainId')).toBe(undefined);
    expect(wrapper.state('ticker')).toBe(undefined);
    expect(wrapper.state('editable')).toBe(undefined);
    expect(wrapper.state('addMode')).toBe(true);
    expect(wrapper.state('warningRpcUrl')).toBe(undefined);
    expect(wrapper.state('warningChainId')).toBe(undefined);
    expect(wrapper.state('warningSymbol')).toBe(undefined);
    expect(wrapper.state('validatedRpcURL')).toBe(true);
    expect(wrapper.state('validatedChainId')).toBe(true);
    expect(wrapper.state('validatedSymbol')).toBe(true);
    expect(wrapper.state('initialState')).toBe(undefined);
    expect(wrapper.state('enableAction')).toBe(false);
    expect(wrapper.state('inputWidth')).toEqual({ width: '99%' });
    expect(wrapper.state('showPopularNetworkModal')).toBe(false);
    expect(wrapper.state('popularNetwork')).toEqual({});
    expect(wrapper.state('showWarningModal')).toBe(false);
    expect(wrapper.state('showNetworkDetailsModal')).toBe(false);
    expect(wrapper.state('isNameFieldFocused')).toBe(false);
    expect(wrapper.state('isSymbolFieldFocused')).toBe(false);
    expect(wrapper.state('networkList')).toEqual([]);
  });

  it('should add RPC URL correctly', async () => {
    wrapper.setState({
      rpcUrl: 'http://localhost:8545',
      chainId: '0x1',
      ticker: 'ETH',
      nickname: 'Localhost',
    });

    await wrapper.instance().addRpcUrl();

    expect(wrapper.state('rpcUrl')).toBe('http://localhost:8545');
  });

  it('should validate RPC URL and Chain ID combination', async () => {
    wrapper.setState({ rpcUrl: 'http://localhost:8545', chainId: '0x1' });

    await wrapper.instance().validateRpcAndChainId();

    expect(wrapper.state('validatedRpcURL')).toBe(true);
    expect(wrapper.state('validatedChainId')).toBe(true);
  });

  it('should add RPC URL correctly to POL for polygon', async () => {
    wrapper.setState({ rpcUrl: 'http://localhost:8545', chainId: '0x89' });

    await wrapper.instance().validateRpcAndChainId();

    expect(wrapper.state('validatedRpcURL')).toBe(true);
    expect(wrapper.state('validatedChainId')).toBe(true);
  });

  // here
  it('should update state and call getCurrentState on block explorer URL change', async () => {
    const newProps = {
      ...SAMPLE_NETWORKSETTINGS_PROPS,
      networkConfigurations: {
        '0x1': {
          chainId: '0x1',
          blockExplorerUrls: ['https://etherscan.io'],
          defaultBlockExplorerUrlIndex: 0,
          rpcEndpoints: [
            {
              url: 'https://rinkeby.infura.io/v3/YOUR-PROJECT-ID',
              type: RpcEndpointType.Infura,
            },
          ],
        },
      },
    };

    wrapper = shallow(
      <Provider store={store}>
        <NetworkSettings {...newProps} />
      </Provider>,
    )
      .find(NetworkSettings)
      .dive();

    wrapper.setState({
      chainId: '0x1',
    });

    const getCurrentStateSpy = jest.spyOn(
      wrapper.instance(),
      'getCurrentState',
    );

    await wrapper.instance().onBlockExplorerUrlChange('https://etherscan.io');

    expect(wrapper.state('blockExplorerUrl')).toBe('https://etherscan.io');
    expect(getCurrentStateSpy).toHaveBeenCalled();
  });

  it('should update state and call getCurrentState on ticker change', async () => {
    const getCurrentStateSpy = jest.spyOn(
      wrapper.instance(),
      'getCurrentState',
    );

    await wrapper.instance().onTickerChange('ETH');

    expect(wrapper.state('ticker')).toBe('ETH');
    expect(getCurrentStateSpy).toHaveBeenCalled();
  });

  it('should update state and call getCurrentState on Chain ID change', async () => {
    const getCurrentStateSpy = jest.spyOn(
      wrapper.instance(),
      'getCurrentState',
    );

    await wrapper.instance().onChainIDChange('0x1');

    expect(wrapper.state('chainId')).toBe('0x1');
    expect(getCurrentStateSpy).toHaveBeenCalled();
  });

  it('should update isNameFieldFocused state on name input focus and blur', () => {
    const instance = wrapper.instance();

    instance.onNameFocused();
    expect(wrapper.state('isNameFieldFocused')).toBe(true);

    instance.onNameBlur();
    expect(wrapper.state('isNameFieldFocused')).toBe(false);
  });

  it('should update isSymbolFieldFocused state on symbol input focus and blur', () => {
    const instance = wrapper.instance();

    instance.onSymbolFocused();
    expect(wrapper.state('isSymbolFieldFocused')).toBe(true);

    instance.onSymbolBlur();
    expect(wrapper.state('isSymbolFieldFocused')).toBe(false);
  });

  it('should update isRpcUrlFieldFocused state on RPC URL input focus and blur', () => {
    const instance = wrapper.instance();

    instance.onRpcUrlFocused();
    expect(wrapper.state('isRpcUrlFieldFocused')).toBe(true);

    instance.onRpcUrlBlur();
    expect(wrapper.state('isRpcUrlFieldFocused')).toBe(false);
  });

  it('should update isChainIdFieldFocused state on chain ID input focus and blur', () => {
    const instance = wrapper.instance();

    instance.onChainIdFocused();
    expect(wrapper.state('isChainIdFieldFocused')).toBe(true);

    instance.onChainIdBlur();
    expect(wrapper.state('isChainIdFieldFocused')).toBe(false);
  });
  describe('NetworkSettings additional tests', () => {
    beforeEach(() => {
      wrapper = shallow(
        <Provider store={store}>
          <NetworkSettings {...SAMPLE_NETWORKSETTINGS_PROPS} />
        </Provider>,
      )
        .find(NetworkSettings)
        .dive();
    });

    afterEach(() => {
      jest.clearAllMocks();
    });

    it('should validate chain ID format and set warning if invalid', async () => {
      const instance = wrapper.instance();

      // Test with an invalid chainId format
      await instance.onChainIDChange('invalidChainId');
      await instance.validateChainId();

      expect(wrapper.state('warningChainId')).toBe(
        "Invalid number. Enter a decimal or '0x'-prefixed hexadecimal number.",
      );
    });

    it('should validate chain ID correctly if valid', async () => {
      const instance = wrapper.instance();

      // Test with a valid chainId
      await instance.onChainIDChange('0x1');
      await instance.validateChainId();

      expect(wrapper.state('warningChainId')).toBe(undefined);
    });

    it('should toggle the modal for RPC form correctly', () => {
      const instance = wrapper.instance();

      instance.openAddRpcForm();
      expect(wrapper.state('showAddRpcForm').isVisible).toBe(true);

      instance.closeAddRpcForm();
      expect(wrapper.state('showAddRpcForm').isVisible).toBe(false);
    });

    it('should toggle the modal for Block Explorer form correctly', () => {
      const instance = wrapper.instance();

      instance.openAddBlockExplorerForm();
      expect(wrapper.state('showAddBlockExplorerForm').isVisible).toBe(true);

      instance.closeAddBlockExplorerRpcForm();
      expect(wrapper.state('showAddBlockExplorerForm').isVisible).toBe(false);
    });

    it('should validate RPC URL and set a warning if the format is invalid', async () => {
      const instance = wrapper.instance();

      // Test with an invalid RPC URL
      await instance.onRpcUrlChange('invalidUrl');
      await instance.validateRpcUrl('invalidUrl');

      expect(wrapper.state('warningRpcUrl')).toBe(
        'URIs require the appropriate HTTPS prefix',
      );
    });

    it('should not set warning for a valid RPC URL', async () => {
      const instance = wrapper.instance();

      // Test with a valid RPC URL
      await instance.onRpcUrlChange(
        'https://mainnet.infura.io/v3/YOUR-PROJECT-ID',
      );
      await instance.validateRpcUrl(
        'https://mainnet.infura.io/v3/YOUR-PROJECT-ID-2',
      );

      expect(wrapper.state('warningRpcUrl')).toBe(undefined);
    });

    it('should set warning for a duplicated RPC URL', async () => {
      const instance = wrapper.instance();

      // Test with a valid RPC URL
      await instance.onRpcUrlChange(
        'https://mainnet.infura.io/v3/YOUR-PROJECT-ID',
      );
      await instance.validateRpcUrl(
        'https://mainnet.infura.io/v3/YOUR-PROJECT-ID',
      );

      expect(wrapper.state('warningRpcUrl')).toBe('Invalid RPC URL');
    });

    it('should set a warning if the RPC URL format is invalid', async () => {
      const instance = wrapper.instance();

      await instance.validateRpcUrl('invalidUrl');
      expect(wrapper.state('warningRpcUrl')).toBe(
        'URIs require the appropriate HTTPS prefix',
      );
    });

    it('should set a warning for a duplicated RPC URL', async () => {
      const instance = wrapper.instance();

      await instance.validateRpcUrl(
        'https://mainnet.infura.io/v3/YOUR-PROJECT-ID',
      );
      expect(wrapper.state('warningRpcUrl')).toBe('Invalid RPC URL');
    });

    it('should set a warning if the RPC URL already exists in networkConfigurations and UI redesign is disabled', async () => {
      (isNetworkUiRedesignEnabled as jest.Mock).mockImplementation(() => false);
      const instance = wrapper.instance();

      await instance.validateRpcUrl(
        'https://mainnet.infura.io/v3/YOUR-PROJECT-ID',
      );
      await instance.validateRpcUrl(
        'https://mainnet.infura.io/v3/YOUR-PROJECT-ID',
      );
      expect(wrapper.state('warningRpcUrl')).toBe('Invalid RPC URL');
      expect(wrapper.state('validatedRpcURL')).toBe(true);
    });

    it('should set a warning if the RPC URL exists and UI redesign is enabled', async () => {
      (isNetworkUiRedesignEnabled as jest.Mock).mockImplementation(() => true);
      const instance = wrapper.instance();

      await instance.validateRpcUrl(
        'https://mainnet.infura.io/v3/YOUR-PROJECT-ID',
      );
      expect(wrapper.state('warningRpcUrl')).toBe('Invalid RPC URL');
      expect(wrapper.state('validatedRpcURL')).toBe(true);
    });

    it('should correctly add RPC URL through modal and update state', async () => {
      const instance = wrapper.instance();

      // Open RPC form modal and add a new RPC URL
      instance.openAddRpcForm();
      await instance.onRpcItemAdd('https://new-rpc-url.com', 'New RPC');

      expect(wrapper.state('rpcUrls').length).toBe(1);
      expect(wrapper.state('rpcUrls')[0].url).toBe('https://new-rpc-url.com');
      expect(wrapper.state('rpcUrls')[0].name).toBe('New RPC');
    });

    it('adds add RPC URL through modal and update state when addMode is true', async () => {
      wrapper.setState({ addMode: true });

      const instance = wrapper.instance();

      await instance.onRpcItemAdd('https://new-rpc-url.com', 'New RPC');

      expect(wrapper.state('rpcUrls').length).toBe(1);
      expect(wrapper.state('rpcUrls')[0].url).toBe('https://new-rpc-url.com');
      expect(wrapper.state('rpcUrls')[0].name).toBe('New RPC');
    });

    it('should correctly add Block Explorer URL through modal and update state', async () => {
      const instance = wrapper.instance();

      // Open Block Explorer form modal and add a new URL
      instance.openAddBlockExplorerForm();
      await instance.onBlockExplorerItemAdd('https://new-blockexplorer.com');

      expect(wrapper.state('blockExplorerUrls').length).toBe(1);
      expect(wrapper.state('blockExplorerUrls')[0]).toBe(
        'https://new-blockexplorer.com',
      );
    });

    it('adds correctly add Block Explorer URL through modal and update state when addMode is true', async () => {
      wrapper.setState({ addMode: true });

      const instance = wrapper.instance();

      // Open Block Explorer form modal and add a new URL
      instance.openAddBlockExplorerForm();
      await instance.onBlockExplorerItemAdd('https://new-blockexplorer.com');

      expect(wrapper.state('blockExplorerUrls').length).toBe(1);
      expect(wrapper.state('blockExplorerUrls')[0]).toBe(
        'https://new-blockexplorer.com',
      );
    });

    it('should not add an empty Block Explorer URL and should return early', async () => {
      const instance = wrapper.instance();

      // Initially, blockExplorerUrls should be empty
      expect(wrapper.state('blockExplorerUrls').length).toBe(0);

      // Open Block Explorer form modal and attempt to add an empty URL
      instance.openAddBlockExplorerForm();
      await instance.onBlockExplorerItemAdd('');

      // Ensure the state is not updated with the empty URL
      expect(wrapper.state('blockExplorerUrls').length).toBe(0);
      expect(wrapper.state('blockExplorerUrl')).toBeUndefined();
    });

    it('should not add an existing Block Explorer URL and should return early', async () => {
      const instance = wrapper.instance();

      // Set initial state with an existing block explorer URL
      await instance.setState({
        blockExplorerUrls: ['https://existing-blockexplorer.com'],
      });

      // Ensure the initial state contains the existing URL
      expect(wrapper.state('blockExplorerUrls').length).toBe(1);
      expect(wrapper.state('blockExplorerUrls')[0]).toBe(
        'https://existing-blockexplorer.com',
      );

      // Attempt to add the same URL again
      await instance.onBlockExplorerItemAdd(
        'https://existing-blockexplorer.com',
      );

      // Ensure the state remains unchanged and no duplicate is added
      expect(wrapper.state('blockExplorerUrls').length).toBe(1);
      expect(wrapper.state('blockExplorerUrls')[0]).toBe(
        'https://existing-blockexplorer.com',
      );
    });

    it('should call validateRpcAndChainId when chainId and rpcUrl are set', async () => {
      const instance = wrapper.instance();
      const validateRpcAndChainIdSpy = jest.spyOn(
        instance,
        'validateRpcAndChainId',
      );

      wrapper.setState({
        rpcUrl: 'http://localhost:8545',
        chainId: '0x1',
      });

      await instance.validateRpcAndChainId();

      expect(validateRpcAndChainIdSpy).toHaveBeenCalled();
    });

    it('should correctly delete an RPC URL and update state', async () => {
      const instance = wrapper.instance();

      // Add and then delete an RPC URL
      await instance.onRpcItemAdd('https://to-delete-url.com', 'RPC to delete');
      expect(wrapper.state('rpcUrls').length).toBe(1);

      await instance.onRpcUrlDelete('https://to-delete-url.com');
      expect(wrapper.state('rpcUrls').length).toBe(0);
    });

    it('should correctly delete a Block Explorer URL and update state', async () => {
      const instance = wrapper.instance();

      // Add and then delete a Block Explorer URL
      await instance.onBlockExplorerItemAdd(
        'https://to-delete-blockexplorer.com',
      );
      expect(wrapper.state('blockExplorerUrls').length).toBe(1);

      await instance.onBlockExplorerUrlDelete(
        'https://to-delete-blockexplorer.com',
      );
      expect(wrapper.state('blockExplorerUrls').length).toBe(0);
    });

    it('should call the navigation method to go back when removeRpcUrl is called', () => {
      const instance = wrapper.instance();
      wrapper.setState({
        rpcUrl: 'https://mainnet.infura.io/v3/YOUR-PROJECT-ID',
      });
      instance.removeRpcUrl();

      expect(SAMPLE_NETWORKSETTINGS_PROPS.navigation.goBack).toHaveBeenCalled();
    });

    it('should disable action button when form is incomplete', async () => {
      const instance = wrapper.instance();

      // Set incomplete form state
      wrapper.setState({
        rpcUrl: '',
        chainId: '',
        nickname: '',
      });

      await instance.addRpcUrl();

      // The action button should be disabled
      expect(wrapper.state('enableAction')).toBe(false);
    });

    it('should enable action button when form is complete', async () => {
      const instance = wrapper.instance();

      // Set complete form state
      wrapper.setState({
        rpcUrls: [
          {
            url: 'http://localhost:8545',
            type: 'custom',
            name: 'test',
          },
        ],
        rpcUrl: 'http://localhost:8545',
        chainId: '0x1',
        nickname: 'Localhost',
        ticker: 'ETH',
      });

      await instance.getCurrentState();

      // The action button should be enabled
      expect(wrapper.state('enableAction')).toBe(true);
    });

    it('should validateChainId and set appropriate error messages for invalid chainId formats', async () => {
      const instance = wrapper.instance();

      // Set an invalid chain ID
      await instance.onChainIDChange('0xinvalid');
      await instance.validateChainId();

      expect(wrapper.state('warningChainId')).toBe(
        'Invalid hexadecimal number.',
      );
    });

    it('should handle valid chainId conversion and updating state correctly', async () => {
      const instance = wrapper.instance();

      await instance.onChainIDChange('0x2');
      await instance.validateChainId();

      expect(wrapper.state('warningChainId')).toBe(undefined);
    });

    it('should call getCurrentState when onNicknameChange is triggered', async () => {
      const instance = wrapper.instance();
      const getCurrentStateSpy = jest.spyOn(instance, 'getCurrentState');

      await instance.onNicknameChange('New Nickname');

      expect(wrapper.state('nickname')).toBe('New Nickname');
      expect(getCurrentStateSpy).toHaveBeenCalled();
    });

    it('should not call getCurrentState', async () => {
      const instance = wrapper.instance();
      const getCurrentStateSpy = jest.spyOn(instance, 'getCurrentState');

      await instance.onBlockExplorerItemAdd('');

      expect(getCurrentStateSpy).not.toHaveBeenCalled();
    });

    it('should set blockExplorerState', async () => {
      const instance = wrapper.instance();
      const getCurrentStateSpy = jest.spyOn(instance, 'getCurrentState');

      await instance.onBlockExplorerItemAdd('https://etherscan.io');

      expect(wrapper.state('blockExplorerUrls').length).toBe(1);
      expect(getCurrentStateSpy).toHaveBeenCalled();
    });

    it('should not validate the symbol if useSafeChainsListValidation is false', async () => {
      const instance = wrapper.instance();

      const validSymbol = 'ETH';

      await instance.validateSymbol(validSymbol);

      expect(instance.state.warningSymbol).toBeUndefined(); // No warning for valid symbol
    });

    it('should not show symbol warning for whitelisted ticker', async () => {
      const instance = wrapper.instance();

      // Set up state with a whitelisted symbol combination
      instance.setState({
        chainId: '0x3e7', // HYPER_EVM chain ID
        ticker: 'HYPE',
      });

      await instance.validateSymbol();

      expect(instance.state.warningSymbol).toBeUndefined(); // No warning for valid symbol
    });

    it('should not show warning symbol for Sepolia when getting symbol from network configuration', async () => {
      const instance = wrapper.instance();

      wrapper.setProps({
        useSafeChainsListValidation: true,
        networkConfigurations: {
          '0xaa36a7': {
            chainId: '0xaa36a7',
            defaultBlockExplorerUrlIndex: 0,
            defaultRpcEndpointIndex: 0,
            name: 'Sepolia',
            nativeCurrency: 'SepoliaETH',
          },
        },
      });

      instance.setState({
        chainId: '0xaa36a7', // Sepolia chain ID
        ticker: 'SepoliaETH',
      });

      await instance.validateSymbol();

      expect(instance.state.warningSymbol).toBeUndefined(); // No warning for valid symbol
    });

    it('should fallback to chainToMatch symbol if network configuration is not found and show warning symbol', async () => {
      const instance = wrapper.instance();

      wrapper.setProps({
        useSafeChainsListValidation: true,
        networkConfigurations: {},
      });

      instance.setState({
        chainId: '0xaa36a7', // Sepolia chain ID
        ticker: 'SepoliaETH',
      });

      const chainToMatch = {
        name: 'Test Network',
        nativeCurrency: { symbol: 'TEST' },
      };
      await instance.validateSymbol(chainToMatch);

      expect(instance.state.warningSymbol).toBe('TEST');
    });

    it('should validateChainIdOnSubmit', async () => {
      const instance = wrapper.instance();

      const validChainId = '0x38';

      await instance.validateChainIdOnSubmit(
        validChainId,
        validChainId,
        'https://bsc-dataseed.binance.org/',
      );

      expect(instance.state.warningChainId).toBeUndefined();
    });

    it('should set a warning when chainId is not valid', async () => {
      const instance = wrapper.instance();

      const validChainId = '0xInvalidChainId';

      await instance.validateChainIdOnSubmit(validChainId);

      expect(instance.state.warningChainId).toBe(
        'Could not fetch chain ID. Is your RPC URL correct?',
      );
    });

    it('should return without updating warningName when useSafeChainsListValidation is false', () => {
      const instance = wrapper.instance();

      instance.props.useSafeChainsListValidation = false; // Disable validation

      instance.validateName();

      // Make sure warningName wasn't updated
      expect(instance.state.warningName).toBeUndefined();
    });

    it('should set warningName to undefined if chainToMatch name is the same as nickname', () => {
      const instance = wrapper.instance();

      const chainToMatch = { name: 'Test Network' };

      instance.validateName(chainToMatch);

      expect(instance.state.warningName).toBeUndefined();
    });

    it('should set warningName to undefined when networkList name is the same as nickname', () => {
      const instance = wrapper.instance();

      instance.setState({
        networkList: {
          name: 'Test Network', // same as nickname
        },
      });

      instance.validateName();

      expect(instance.state.warningName).toBeUndefined();
    });

    it('should update rpcUrl, set validatedRpcURL to false, and call validation methods', async () => {
      const instance = wrapper.instance();

      const validateNameSpy = jest.spyOn(instance, 'validateName');
      const validateChainIdSpy = jest.spyOn(instance, 'validateChainId');
      const validateSymbolSpy = jest.spyOn(instance, 'validateSymbol');
      const getCurrentStateSpy = jest.spyOn(instance, 'getCurrentState');

      // Mock initial state
      instance.setState({
        addMode: true,
      });

      // Call the function
      await instance.onRpcUrlChangeWithName(
        'https://example.com',
        undefined,
        'Test Network',
        'Custom',
      );

      // Assert that state was updated
      expect(wrapper.state('rpcUrl')).toBe('https://example.com');
      expect(wrapper.state('validatedRpcURL')).toBe(false);
      expect(wrapper.state('rpcName')).toBe('Test Network');
      expect(wrapper.state('warningRpcUrl')).toBeUndefined();
      expect(wrapper.state('warningChainId')).toBeUndefined();
      expect(wrapper.state('warningSymbol')).toBeUndefined();
      expect(wrapper.state('warningName')).toBeUndefined();

      // Assert that the validation methods were called
      expect(validateNameSpy).toHaveBeenCalled();
      expect(validateChainIdSpy).toHaveBeenCalled();
      expect(validateSymbolSpy).toHaveBeenCalled();
      expect(getCurrentStateSpy).toHaveBeenCalled();
    });

    it('should set rpcName to type if name is not provided', async () => {
      const instance = wrapper.instance();

      await instance.onRpcUrlChangeWithName(
        'https://example.com',
        undefined,
        null,
        'Custom',
      );

      expect(wrapper.state('rpcName')).toBe('Custom');
    });

    it('should not call validateChainId if addMode is false', async () => {
      const instance = wrapper.instance();

      const validateChainIdSpy = jest.spyOn(instance, 'validateChainId');

      // Set addMode to false
      instance.setState({
        addMode: false,
      });

      await instance.onRpcUrlChangeWithName(
        'https://example.com',
        undefined,
        'Test Network',
        'Custom',
      );

      // ValidateChainId should not be called
      expect(validateChainIdSpy).not.toHaveBeenCalled();
    });
  });

  describe('NetworkSettings componentDidMount', () => {
    it('should correctly initialize state when networkTypeOrRpcUrl is provided', () => {
      const SAMPLE_NETWORKSETTINGS_PROPS_2 = {
        route: {
          params: {
            network: 'mainnet',
          },
        },
        navigation: {
          setOptions: jest.fn(),
          navigate: jest.fn(),
          goBack: jest.fn(),
        },
        networkConfigurations: {
          '0x1': {
            blockExplorerUrls: ['https://etherscan.io'],
            defaultBlockExplorerUrlIndex: 0,
            defaultRpcEndpointIndex: 0,
            chainId: '0x1',
            rpcEndpoints: [
              {
                networkClientId: 'mainnet',
                type: 'Infura',
                url: 'https://mainnet.infura.io/v3/',
              },
            ],
            name: 'Ethereum Main Network',
            nativeCurrency: 'ETH',
          },
        },
      };

      // Reinitialize the component with new props
      const wrapper2 = shallow(
        <Provider store={store}>
          <NetworkSettings {...SAMPLE_NETWORKSETTINGS_PROPS_2} />
        </Provider>,
      )
        .find(NetworkSettings)
        .dive();

      const instance2 = wrapper2.instance();

      // Simulate component mounting
      instance2.componentDidMount?.();

      // Check if state was initialized correctly
      expect(wrapper2.state('blockExplorerUrl')).toBe('https://etherscan.io');
      expect(wrapper2.state('nickname')).toBe('Ethereum Main Network');
      expect(wrapper2.state('chainId')).toBe('0x1');
      expect(wrapper2.state('rpcUrl')).toBe('https://mainnet.infura.io/v3/');
    });

    it('should set addMode to true if no networkTypeOrRpcUrl is provided', () => {
      const SAMPLE_NETWORKSETTINGS_PROPS_3 = {
        route: {
          params: {},
        },
        navigation: {
          setOptions: jest.fn(),
          navigate: jest.fn(),
          goBack: jest.fn(),
        },
      };

      // Reinitialize the component without networkTypeOrRpcUrl
      const wrapper3 = shallow(
        <Provider store={store}>
          <NetworkSettings {...SAMPLE_NETWORKSETTINGS_PROPS_3} />
        </Provider>,
      )
        .find(NetworkSettings)
        .dive();

      const instance3 = wrapper3.instance();

      // Simulate component mounting
      instance3.componentDidMount?.();

      // Check if state was initialized with addMode set to true
      expect(wrapper3.state('addMode')).toBe(true);
    });

    it('should handle cases where the network is custom', () => {
      const SAMPLE_NETWORKSETTINGS_PROPS_4 = {
        route: {
          params: { network: 'https://custom-network.io' },
        },
        navigation: {
          setOptions: jest.fn(),
          navigate: jest.fn(),
          goBack: jest.fn(),
        },
        networkConfigurations: {
          '0x123': {
            blockExplorerUrls: ['https://custom-explorer.io'],
            chainId: '0x123',
            defaultRpcEndpointIndex: 0,
            rpcEndpoints: [
              {
                url: 'https://custom-network.io',
                type: RpcEndpointType.Custom,
              },
            ],
            name: 'Custom Network',
            nativeCurrency: 'CUST',
          },
        },
      };

      // Reinitialize the component with custom network
      const wrapper4 = shallow(
        <Provider store={store}>
          <NetworkSettings {...SAMPLE_NETWORKSETTINGS_PROPS_4} />
        </Provider>,
      )
        .find(NetworkSettings)
        .dive();

      const instance4 = wrapper4.instance();

      // Simulate component mounting
      instance4.componentDidMount?.();

      // Check if state was initialized correctly for the custom network
      expect(wrapper4.state('nickname')).toBe('Custom Network');
      expect(wrapper4.state('chainId')).toBe('0x123');
      expect(wrapper4.state('rpcUrl')).toBe('https://custom-network.io');
    });

    it('should call validateRpcAndChainId when matchedChainNetwork changes', () => {
      const instance = wrapper.instance();

      const validateRpcAndChainIdSpy = jest.spyOn(
        wrapper.instance(),
        'validateRpcAndChainId',
      );
      const updateNavBarSpy = jest.spyOn(wrapper.instance(), 'updateNavBar');

      const prevProps = {
        matchedChainNetwork: {
          id: 'network1',
        },
      };

      // Simulate a prop change
      wrapper.setProps({
        matchedChainNetwork: {
          id: 'network2',
        },
      });

      instance.componentDidUpdate(prevProps);

      expect(updateNavBarSpy).toHaveBeenCalled();
      expect(validateRpcAndChainIdSpy).toHaveBeenCalled();
    });
  });

  describe('NetworkSettings - handleNetworkUpdate', () => {
    const mockNavigation = {
      navigate: jest.fn(),
      goBack: jest.fn(),
    };

    const SAMPLE_PROPS = {
      route: {
        params: {
          network: 'mainnet',
        },
      },
      navigation: {
        setOptions: jest.fn(),
        navigate: jest.fn(),
        goBack: jest.fn(),
      },
      networkConfigurations: {
        '0x1': {
          blockExplorerUrls: ['https://etherscan.io'],
          defaultBlockExplorerUrlIndex: 0,
          defaultRpcEndpointIndex: 0,
          chainId: '0x1',
          rpcEndpoints: [
            {
              networkClientId: 'mainnet',
              type: 'Infura',
              url: 'https://mainnet.infura.io/v3/',
            },
          ],
          name: 'Ethereum Main Network',
          nativeCurrency: 'ETH',
        },
      },
    };

    // eslint-disable-next-line @typescript-eslint/no-explicit-any
    const wrapper4: any = shallow(
      <Provider store={store}>
        <NetworkSettings {...SAMPLE_PROPS} />
      </Provider>,
    )
      .find(NetworkSettings)
      .dive();
    afterEach(() => {
      jest.clearAllMocks();
    });

    it('should update the network if the network exists', async () => {
      const instance = wrapper4.instance();

      await instance.handleNetworkUpdate({
        rpcUrl: 'http://localhost:8080',
        rpcUrls: [
          {
            url: 'http://localhost:8080',
            type: 'custom',
            name: '',
          },
        ],
        blockExplorerUrls: ['https://etherscan.io'],
        isNetworkExists: [],
        chainId: '0x1',
        navigation: mockNavigation,
      });

      expect(
        Engine.context.NetworkController.updateNetwork,
      ).toHaveBeenCalledWith(
        '0x1', // chainId
        expect.objectContaining({
          blockExplorerUrls: ['https://etherscan.io'],
          chainId: '0x1',
          defaultBlockExplorerUrlIndex: undefined,
          defaultRpcEndpointIndex: 0,
          name: undefined,
          nativeCurrency: undefined,
          rpcEndpoints: [
            {
              name: '',
              type: 'custom',
              url: 'http://localhost:8080',
            },
          ],
        }),
        { replacementSelectedRpcEndpointIndex: 0 },
      );
    });
  });

  describe('checkIfRpcUrlExists', () => {
    // Mock network configurations
    const networkConfigurations = {
      '0x1': {
        chainId: '0x1',
        name: 'Mainnet',
        rpcEndpoints: [
          {
            url: 'https://mainnet.infura.io/v3/{infuraProjectId}',
          },
        ],
      },
      '0x5': {
        chainId: '0x5',
        name: 'Goerli',
        rpcEndpoints: [
          {
            type: 'custom',
            networkClientId: 'goerli',
            url: 'https://goerli.infura.io/v3/{infuraProjectId}',
          },
        ],
      },
    };

    it('should return matching custom network if RPC URL exists in networkConfigurations', async () => {
      const rpcUrl = 'https://goerli.infura.io/v3/{infuraProjectId}';
      const instance = wrapper.instance();
      const result = await instance.checkIfRpcUrlExists(rpcUrl);

      expect(result).toEqual([networkConfigurations['0x5']]);
    });

    it('should return an empty array if the RPC URL does not exist', async () => {
      const rpcUrl = 'https://random.network.io';
      const instance = wrapper.instance();
      const result = await instance.checkIfRpcUrlExists(rpcUrl);

      expect(result).toEqual([]);
    });

    it('should return an empty array if the RPC URL does not exist with no rpcEndpointUrls present', async () => {
      const rpcUrl = 'https://random.network.io';
      const instance = wrapper.instance();

      wrapper.setProps({
        networkConfigurations: {
          '0x1': {
            chainId: '0x1',
            name: 'Mainnet',
          },
        },
      });

      const result = await instance.checkIfRpcUrlExists(rpcUrl);

      expect(result).toEqual([]);
    });

    it('should return multiple networks if multiple RPC URLs match', async () => {
      const instance = wrapper.instance();

      // Add another endpoint with the same RPC URL
      instance.props.networkConfigurations['0x2'] = {
        chainId: '0x2',
        name: 'Another Network',
        rpcEndpoints: [
          {
            type: 'custom',
            networkClientId: 'goerli',
            url: 'https://goerli.infura.io/v3/{infuraProjectId}',
          },
        ],
      };

      const rpcUrl = 'https://goerli.infura.io/v3/{infuraProjectId}';
      const result = await instance.checkIfRpcUrlExists(rpcUrl);

      expect(result).toEqual([
        networkConfigurations['0x5'],
        instance.props.networkConfigurations['0x2'],
      ]);
    });
  });

  describe('templateInfuraRpc', () => {
    it('should not replace anything if {infuraProjectId} is not in endpoint', () => {
      const instance = wrapper.instance();

      const endpoint = 'https://mainnet.infura.io/v3/someOtherId';
      const result = instance.templateInfuraRpc(endpoint);
      expect(result).toBe('https://mainnet.infura.io/v3/someOtherId');
    });

    it('should replace {infuraProjectId} with an empty string if infuraProjectId is undefined', () => {
      const instance = wrapper.instance();
      const endpoint = 'https://mainnet.infura.io/v3/{infuraProjectId}';
      const result = instance.templateInfuraRpc(endpoint);
      expect(result).toBe('https://mainnet.infura.io/v3/');
    });

    it('should return the original endpoint if it does not end with {infuraProjectId}', () => {
      const instance = wrapper.instance();
      const endpoint = 'https://mainnet.infura.io/v3/anotherProjectId';
      const result = instance.templateInfuraRpc(endpoint);
      expect(result).toBe(endpoint);
    });
  });

  describe('validateChainIdOnSubmit', () => {
    beforeEach(() => {
      // Spying on the methods we want to mock
      jest.spyOn(Logger, 'error'); // Spy on Logger.error
      jest.spyOn(jsonRequest, 'jsonRpcRequest'); // Spy on jsonRpcRequest directly
    });
    afterEach(() => {
      jest.resetAllMocks(); // Clean up mocks after each test
    });

    it('should validate chainId when parsedChainId matches endpoint chainId', async () => {
      const instance = wrapper.instance();

      (jsonRequest.jsonRpcRequest as jest.Mock).mockResolvedValue('0x38');

      const validChainId = '0x38';
      const rpcUrl = 'https://bsc-dataseed.binance.org/';

      await instance.validateChainIdOnSubmit(
        validChainId,
        validChainId,
        rpcUrl,
      );

      expect(instance.state.warningChainId).toBeUndefined();
      expect(jsonRequest.jsonRpcRequest).toHaveBeenCalledWith(
        'https://bsc-dataseed.binance.org/',
        'eth_chainId',
      );
    });

    it('should set a warning when chainId is invalid (RPC error)', async () => {
      const instance = wrapper.instance();

      (jsonRequest.jsonRpcRequest as jest.Mock).mockRejectedValue(
        new Error('RPC error'),
      );

      const invalidChainId = '0xInvalidChainId';
      const rpcUrl = 'https://bsc-dataseed.binance.org/';

      await instance.validateChainIdOnSubmit(
        invalidChainId,
        invalidChainId,
        rpcUrl,
      );

      expect(instance.state.warningChainId).toBe(
        'Could not fetch chain ID. Is your RPC URL correct?',
      );
      expect(Logger.error).toHaveBeenCalled(); // Ensures the error is logged
    });

    it('should set a warning when parsedChainId does not match endpoint chainId', async () => {
      const instance = wrapper.instance();

      (jsonRequest.jsonRpcRequest as jest.Mock).mockResolvedValue('0x39');

      const validChainId = '0x38';
      const rpcUrl = 'https://bsc-dataseed.binance.org/';

      await instance.validateChainIdOnSubmit(
        validChainId,
        validChainId,
        rpcUrl,
      );

      expect(instance.state.warningChainId).toBe(
        'The endpoint returned a different chain ID: 0x39',
      );
    });

    it('should convert endpointChainId to decimal if formChainId is decimal and not hexadecimal', async () => {
      const instance = wrapper.instance();

      (jsonRequest.jsonRpcRequest as jest.Mock).mockResolvedValue('0x38');

      const decimalChainId = '56'; // Decimal chain ID
      const rpcUrl = 'https://bsc-dataseed.binance.org/';

      await instance.validateChainIdOnSubmit(
        decimalChainId,
        decimalChainId,
        rpcUrl,
      );

      expect(instance.state.warningChainId).toBe(
        'The endpoint returned a different chain ID: 56',
      );
    });

    it('should log error if the conversion from hexadecimal to decimal fails', async () => {
      const instance = wrapper.instance();

      (jsonRequest.jsonRpcRequest as jest.Mock).mockResolvedValue(
        '0xInvalidHex',
      );

      const decimalChainId = 'test'; // Invalid decimal chain ID
      const rpcUrl = 'https://bsc-dataseed.binance.org/';

      await instance.validateChainIdOnSubmit(
        decimalChainId,
        decimalChainId,
        rpcUrl,
      );

      expect(Logger.error).toHaveBeenCalledWith(expect.any(Error), {
        endpointChainId: '0xInvalidHex',
        message: 'Failed to convert endpoint chain ID to decimal',
      });
    });
  });

  describe('addRpcUrl', () => {
    // eslint-disable-next-line @typescript-eslint/no-explicit-any
    let instance: any;

    beforeEach(() => {
      instance = wrapper.instance();
      (isNetworkUiRedesignEnabled as jest.Mock).mockImplementation(() => true);

      // Mocking dependent methods
      jest.spyOn(instance, 'disabledByChainId').mockReturnValue(false);
      jest.spyOn(instance, 'disabledBySymbol').mockReturnValue(false);
      jest
        .spyOn(instance, 'checkIfNetworkNotExistsByChainId')
        .mockResolvedValue([]);
      jest.spyOn(instance, 'checkIfNetworkExists').mockResolvedValue(false);
      jest.spyOn(instance, 'validateChainIdOnSubmit').mockResolvedValue(true);
      jest.spyOn(instance, 'handleNetworkUpdate').mockResolvedValue({});
    });

    afterEach(() => {
      jest.clearAllMocks();
    });

    it('should add RPC URL correctly', async () => {
      wrapper.setState({
        rpcUrl: 'http://localhost:8545',
        chainId: '0x1',
        ticker: 'ETH',
        nickname: 'Localhost',
        enableAction: true,
        addMode: true,
        editable: false,
      });

      await instance.addRpcUrl();

      expect(instance.handleNetworkUpdate).toHaveBeenCalledWith(
        expect.objectContaining({
          rpcUrl: 'http://localhost:8545',
          chainId: '0x1',
          ticker: 'ETH',
          nickname: 'Localhost',
        }),
      );
    });

    it('should return early if CTA is disabled by enableAction', async () => {
      wrapper.setState({ enableAction: false });

      await instance.addRpcUrl();

      expect(instance.handleNetworkUpdate).not.toHaveBeenCalled();
    });

    it('should return early if CTA is disabled by chainId', async () => {
      instance.disabledByChainId.mockReturnValue(true);

      await instance.addRpcUrl();

      expect(instance.handleNetworkUpdate).not.toHaveBeenCalled();
    });

    it('should return early if CTA is disabled by symbol', async () => {
      instance.disabledBySymbol.mockReturnValue(true);

      await instance.addRpcUrl();

      expect(instance.handleNetworkUpdate).not.toHaveBeenCalled();
    });

    it('should not proceed if validateChainIdOnSubmit fails', async () => {
      instance.validateChainIdOnSubmit.mockResolvedValue(false);

      await instance.addRpcUrl();

      expect(instance.handleNetworkUpdate).not.toHaveBeenCalled();
    });

    it('should check if network already exists in add mode', async () => {
      wrapper.setState({ addMode: true, chainId: '0x1', enableAction: true });

      await instance.addRpcUrl();

      expect(instance.checkIfNetworkNotExistsByChainId).toHaveBeenCalledWith(
        '0x1',
      );
      expect(instance.checkIfNetworkExists).not.toHaveBeenCalled();
    });

    it('should check if network exists in edit mode', async () => {
      (isNetworkUiRedesignEnabled as jest.Mock).mockImplementation(() => false);

      wrapper.setState({
        chainId: '0x1',
        editable: false,
        rpcUrl: 'http://localhost:8545',
        enableAction: true,
      });

      await instance.addRpcUrl();

      expect(instance.checkIfNetworkExists).toHaveBeenCalledWith(
        'http://localhost:8545',
      );
      expect(instance.checkIfNetworkNotExistsByChainId).not.toHaveBeenCalled();
    });

    it('should handle custom mainnet condition', async () => {
      wrapper.setProps({
        route: {
          params: {
            isCustomMainnet: true,
          },
        },
      });

      wrapper.setState({
        rpcUrl: 'http://localhost:8545',
        chainId: '0x1',
        ticker: 'ETH',
        nickname: 'Localhost',
        enableAction: true,
        addMode: true,
        editable: false,
      });

      await instance.addRpcUrl();

      expect(instance.handleNetworkUpdate).toHaveBeenCalledWith(
        expect.objectContaining({
          isCustomMainnet: true,
          showNetworkOnboarding: false,
        }),
      );
    });

    it('should handle network switch pop to wallet condition', async () => {
      wrapper.setProps({
        route: {
          params: {
            shouldNetworkSwitchPopToWallet: false,
          },
        },
      });

      wrapper.setState({
        rpcUrl: 'http://localhost:8545',
        chainId: '0x1',
        ticker: 'ETH',
        nickname: 'Localhost',
        enableAction: true,
        addMode: true,
        editable: false,
      });

      await instance.addRpcUrl();

      expect(instance.handleNetworkUpdate).toHaveBeenCalledWith(
        expect.objectContaining({
          shouldNetworkSwitchPopToWallet: false,
        }),
      );
    });

    it('should always call setTokenNetworkFilter when adding a network', async () => {
      const tokenNetworkFilterSpy = jest.spyOn(
        PreferencesController,
        'setTokenNetworkFilter',
      );

      wrapper.setState({
        rpcUrl: 'http://localhost:8545',
        chainId: '0x1',
        ticker: 'ETH',
        nickname: 'Localhost',
        enableAction: true,
      });

      await wrapper.instance().addRpcUrl();
      // setTokenNetworkFilter is always called regardless of feature flags
      expect(tokenNetworkFilterSpy).toHaveBeenCalledTimes(1);
    });

    it('should call setTokenNetworkFilter with correct chainId when adding a network', async () => {
      const tokenNetworkFilterSpy = jest.spyOn(
        PreferencesController,
        'setTokenNetworkFilter',
      );

      wrapper.setState({
        rpcUrl: 'http://localhost:8545',
        chainId: '0x1',
        ticker: 'ETH',
        nickname: 'Localhost',
        enableAction: true,
      });

      await wrapper.instance().addRpcUrl();
      expect(tokenNetworkFilterSpy).toHaveBeenCalledTimes(1);
      expect(tokenNetworkFilterSpy).toHaveBeenCalledWith({ '0x1': true });
    });
  });

  describe('checkIfNetworkExists', () => {
    // eslint-disable-next-line @typescript-eslint/no-explicit-any
    let instance: any;

    beforeEach(() => {
      instance = wrapper.instance();

      jest.spyOn(instance, 'setState');
      (isNetworkUiRedesignEnabled as jest.Mock).mockImplementation(() => true);
    });

    afterEach(() => {
      jest.clearAllMocks(); // Clear all spies after each test
    });

    it('should return custom network if rpcUrl exists in networkConfigurations and UI redesign is disabled', async () => {
      (isNetworkUiRedesignEnabled as jest.Mock).mockImplementation(() => false);

      const rpcUrl = 'http://localhost:8545';

      // Mocking props
      wrapper.setProps({
        networkConfigurations: {
          customNetwork1: { rpcUrl },
        },
      });

      const result = await instance.checkIfNetworkExists(rpcUrl);

      expect(result).toEqual([{ rpcUrl }]);
      expect(instance.setState).toHaveBeenCalledWith({
        warningRpcUrl: 'This network has already been added.',
      });
    });

    it('should return custom network if rpcUrl exists in networkConfigurations and UI redesign is enabled', async () => {
      const rpcUrl = 'http://localhost:8545';

      // Mocking props and enabling network UI redesign
      wrapper.setProps({
        networkConfigurations: {
          customNetwork1: { rpcUrl },
        },
      });

      const result = await instance.checkIfNetworkExists(rpcUrl);

      expect(result).toEqual([{ rpcUrl }]);
      expect(instance.setState).not.toHaveBeenCalled(); // Should not set warning when redesign is enabled
    });
  });

<<<<<<< HEAD
  describe('Network Manager Integration', () => {
    describe('when feature flag is enabled', () => {
      it('should call NetworkEnablementController.enableNetwork when feature flag is enabled', async () => {
        const { NetworkEnablementController } = Engine.context;
        const enableNetworkSpy = jest.spyOn(
          NetworkEnablementController,
          'enableNetwork',
        );
=======
  describe('Feature Flag: isRemoveGlobalNetworkSelectorEnabled', () => {
    const mockIsRemoveGlobalNetworkSelectorEnabled =
      isRemoveGlobalNetworkSelectorEnabled as jest.MockedFunction<
        typeof isRemoveGlobalNetworkSelectorEnabled
      >;

    beforeEach(() => {
      // After feature flag removal, always returns true
      mockIsRemoveGlobalNetworkSelectorEnabled.mockReturnValue(true);
    });

    it('should call NetworkEnablementController.enableNetwork when adding a network', async () => {
      const { NetworkEnablementController } = Engine.context;
      const enableNetworkSpy = jest.spyOn(
        NetworkEnablementController,
        'enableNetwork',
      );
>>>>>>> 6ab8653c

      // Mock validateChainIdOnSubmit to return true so it doesn't return early
      jest
        .spyOn(wrapper.instance(), 'validateChainIdOnSubmit')
        .mockResolvedValue(true);

      // Mock handleNetworkUpdate to prevent actual network addition
      jest
        .spyOn(wrapper.instance(), 'handleNetworkUpdate')
        .mockResolvedValue({});

      wrapper.setState({
        rpcUrl: 'http://localhost:8545',
        chainId: '0x1',
        ticker: 'ETH',
        nickname: 'Localhost',
        enableAction: true,
        addMode: true,
        editable: false,
        rpcUrls: [{ url: 'http://localhost:8545' }],
        blockExplorerUrls: [],
      });

      await wrapper.instance().addRpcUrl();

<<<<<<< HEAD
        // Verify that enableNetwork was called with the correct chainId
        expect(enableNetworkSpy).toHaveBeenCalledWith('0x1');
      });

      it('should have proper Engine controller setup when feature flag is enabled', () => {
        // Verify that the necessary controllers are available
        expect(
          Engine.context.NetworkEnablementController.enableNetwork,
        ).toBeDefined();
        expect(Engine.context.NetworkController.addNetwork).toBeDefined();
        expect(Engine.context.NetworkController.updateNetwork).toBeDefined();
      });
    });
=======
      // Verify that the feature flag is enabled
      expect(mockIsRemoveGlobalNetworkSelectorEnabled()).toBe(true);

      // Verify that enableNetwork was called with the correct chainId
      expect(enableNetworkSpy).toHaveBeenCalledWith('0x1');
    });

    it('should have proper Engine controller setup', () => {
      // Verify that the feature flag is enabled
      expect(mockIsRemoveGlobalNetworkSelectorEnabled()).toBe(true);

      // Verify that the necessary controllers are available
      expect(
        Engine.context.NetworkEnablementController.enableNetwork,
      ).toBeDefined();
      expect(Engine.context.NetworkController.addNetwork).toBeDefined();
      expect(Engine.context.NetworkController.updateNetwork).toBeDefined();
    });

    it('should not call NetworkEnablementController.enableNetwork when feature flag is disabled (legacy test)', async () => {
      // Temporarily mock the feature flag as disabled for this legacy test
      mockIsRemoveGlobalNetworkSelectorEnabled.mockReturnValue(false);

      const { NetworkEnablementController } = Engine.context;
      const setEnabledNetworkSpy = jest.spyOn(
        NetworkEnablementController,
        'enableNetwork',
      );

      wrapper.setState({
        rpcUrl: 'http://localhost:8545',
        chainId: '0x1',
        ticker: 'ETH',
        nickname: 'Localhost',
        enableAction: true,
        addMode: true,
        editable: false,
      });

      await wrapper.instance().addRpcUrl();

      // Verify that the feature flag is disabled
      expect(mockIsRemoveGlobalNetworkSelectorEnabled()).toBe(false);

      // Verify that setEnabledNetwork was not called
      expect(setEnabledNetworkSpy).not.toHaveBeenCalled();

      // Reset for other tests
      mockIsRemoveGlobalNetworkSelectorEnabled.mockReturnValue(true);
    });
>>>>>>> 6ab8653c
  });
});

describe('NetworkSettings - showNetworkModal', () => {
  it('should not crash', () => {
    const networkConfiguration = {
      blockExplorerUrls: ['https://etherscan.io'],
      defaultBlockExplorerUrlIndex: 0,
      defaultRpcEndpointIndex: 0,
      chainId: '0x1',
      rpcEndpoints: [
        {
          networkClientId: 'mainnet',
          type: 'Infura',
          url: 'https://mainnet.infura.io/v3/',
        },
      ],
      name: 'Ethereum Main Network',
      nativeCurrency: 'ETH',
    };
    const props = {
      route: {
        params: {
          network: 'mainnet',
        },
      },
      navigation: {
        setOptions: jest.fn(),
        navigate: jest.fn(),
        goBack: jest.fn(),
      },
      networkConfigurations: {
        '0x1': networkConfiguration,
      },
    };

    const wrapper = shallow(
      <Provider store={store}>
        <NetworkSettings {...props} />
      </Provider>,
    )
      .find(NetworkSettings)
      .dive();

    const instance = wrapper.instance() as NetworkSettings;

    expect(() => instance.showNetworkModal(networkConfiguration)).not.toThrow();
  });
});<|MERGE_RESOLUTION|>--- conflicted
+++ resolved
@@ -24,13 +24,7 @@
 import * as jsonRequest from '../../../../../util/jsonRpcRequest';
 import Logger from '../../../../../util/Logger';
 import Engine from '../../../../../core/Engine';
-<<<<<<< HEAD
-// eslint-disable-next-line import/no-namespace
-import * as networks from '../../../../../util/networks';
-
-=======
-import { isRemoveGlobalNetworkSelectorEnabled } from '../../../../../util/networks';
->>>>>>> 6ab8653c
+
 const { PreferencesController } = Engine.context;
 
 jest.mock(
@@ -65,20 +59,9 @@
 // Mock the feature flag
 jest.mock('../../../../../util/networks', () => {
   const mockGetAllNetworks = jest.fn(() => ['mainnet', 'sepolia']);
-<<<<<<< HEAD
-  const mockIsPortfolioViewEnabled = jest.fn();
 
   return {
     ...jest.requireActual('../../../../../util/networks'),
-    isPortfolioViewEnabled: mockIsPortfolioViewEnabled,
-=======
-  const mockIsRemoveGlobalNetworkSelectorEnabled = jest.fn();
-
-  return {
-    ...jest.requireActual('../../../../../util/networks'),
-    isRemoveGlobalNetworkSelectorEnabled:
-      mockIsRemoveGlobalNetworkSelectorEnabled,
->>>>>>> 6ab8653c
     getAllNetworks: mockGetAllNetworks,
     mainnet: {
       name: 'Ethereum Main Network',
@@ -2009,44 +1992,24 @@
     });
   });
 
-<<<<<<< HEAD
   describe('Network Manager Integration', () => {
-    describe('when feature flag is enabled', () => {
-      it('should call NetworkEnablementController.enableNetwork when feature flag is enabled', async () => {
-        const { NetworkEnablementController } = Engine.context;
-        const enableNetworkSpy = jest.spyOn(
-          NetworkEnablementController,
-          'enableNetwork',
-        );
-=======
-  describe('Feature Flag: isRemoveGlobalNetworkSelectorEnabled', () => {
-    const mockIsRemoveGlobalNetworkSelectorEnabled =
-      isRemoveGlobalNetworkSelectorEnabled as jest.MockedFunction<
-        typeof isRemoveGlobalNetworkSelectorEnabled
-      >;
-
-    beforeEach(() => {
-      // After feature flag removal, always returns true
-      mockIsRemoveGlobalNetworkSelectorEnabled.mockReturnValue(true);
-    });
-
-    it('should call NetworkEnablementController.enableNetwork when adding a network', async () => {
+    it('calls NetworkEnablementController.enableNetwork when adding a network', async () => {
       const { NetworkEnablementController } = Engine.context;
       const enableNetworkSpy = jest.spyOn(
         NetworkEnablementController,
         'enableNetwork',
       );
->>>>>>> 6ab8653c
-
-      // Mock validateChainIdOnSubmit to return true so it doesn't return early
+
+      const instance = wrapper.instance();
+
+      // Mock the methods that need to pass for enableNetwork to be reached
+      jest.spyOn(instance, 'disabledByChainId').mockReturnValue(false);
+      jest.spyOn(instance, 'disabledBySymbol').mockReturnValue(false);
       jest
-        .spyOn(wrapper.instance(), 'validateChainIdOnSubmit')
-        .mockResolvedValue(true);
-
-      // Mock handleNetworkUpdate to prevent actual network addition
-      jest
-        .spyOn(wrapper.instance(), 'handleNetworkUpdate')
-        .mockResolvedValue({});
+        .spyOn(instance, 'checkIfNetworkNotExistsByChainId')
+        .mockResolvedValue([]);
+      jest.spyOn(instance, 'validateChainIdOnSubmit').mockResolvedValue(true);
+      jest.spyOn(instance, 'handleNetworkUpdate').mockResolvedValue({});
 
       wrapper.setState({
         rpcUrl: 'http://localhost:8545',
@@ -2060,34 +2023,13 @@
         blockExplorerUrls: [],
       });
 
-      await wrapper.instance().addRpcUrl();
-
-<<<<<<< HEAD
-        // Verify that enableNetwork was called with the correct chainId
-        expect(enableNetworkSpy).toHaveBeenCalledWith('0x1');
-      });
-
-      it('should have proper Engine controller setup when feature flag is enabled', () => {
-        // Verify that the necessary controllers are available
-        expect(
-          Engine.context.NetworkEnablementController.enableNetwork,
-        ).toBeDefined();
-        expect(Engine.context.NetworkController.addNetwork).toBeDefined();
-        expect(Engine.context.NetworkController.updateNetwork).toBeDefined();
-      });
-    });
-=======
-      // Verify that the feature flag is enabled
-      expect(mockIsRemoveGlobalNetworkSelectorEnabled()).toBe(true);
+      await instance.addRpcUrl();
 
       // Verify that enableNetwork was called with the correct chainId
       expect(enableNetworkSpy).toHaveBeenCalledWith('0x1');
     });
 
     it('should have proper Engine controller setup', () => {
-      // Verify that the feature flag is enabled
-      expect(mockIsRemoveGlobalNetworkSelectorEnabled()).toBe(true);
-
       // Verify that the necessary controllers are available
       expect(
         Engine.context.NetworkEnablementController.enableNetwork,
@@ -2095,39 +2037,6 @@
       expect(Engine.context.NetworkController.addNetwork).toBeDefined();
       expect(Engine.context.NetworkController.updateNetwork).toBeDefined();
     });
-
-    it('should not call NetworkEnablementController.enableNetwork when feature flag is disabled (legacy test)', async () => {
-      // Temporarily mock the feature flag as disabled for this legacy test
-      mockIsRemoveGlobalNetworkSelectorEnabled.mockReturnValue(false);
-
-      const { NetworkEnablementController } = Engine.context;
-      const setEnabledNetworkSpy = jest.spyOn(
-        NetworkEnablementController,
-        'enableNetwork',
-      );
-
-      wrapper.setState({
-        rpcUrl: 'http://localhost:8545',
-        chainId: '0x1',
-        ticker: 'ETH',
-        nickname: 'Localhost',
-        enableAction: true,
-        addMode: true,
-        editable: false,
-      });
-
-      await wrapper.instance().addRpcUrl();
-
-      // Verify that the feature flag is disabled
-      expect(mockIsRemoveGlobalNetworkSelectorEnabled()).toBe(false);
-
-      // Verify that setEnabledNetwork was not called
-      expect(setEnabledNetworkSpy).not.toHaveBeenCalled();
-
-      // Reset for other tests
-      mockIsRemoveGlobalNetworkSelectorEnabled.mockReturnValue(true);
-    });
->>>>>>> 6ab8653c
   });
 });
 
