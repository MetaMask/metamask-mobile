--- conflicted
+++ resolved
@@ -942,8 +942,6 @@
                                 <Text
                                   allowFontScaling={false}
                                   selectable={false}
-<<<<<<< HEAD
-=======
                                   style={
                                     [
                                       {
@@ -1009,7 +1007,6 @@
                                 <Text
                                   allowFontScaling={false}
                                   selectable={false}
->>>>>>> 961a5281
                                   style={
                                     [
                                       {
