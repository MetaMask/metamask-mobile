--- conflicted
+++ resolved
@@ -883,73 +883,6 @@
                                     [
                                       {
                                         "color": "#121314",
-<<<<<<< HEAD
-                                        "fontSize": 20,
-                                      },
-                                      {
-                                        "marginLeft": 8,
-                                      },
-                                      {
-                                        "fontFamily": "FontAwesome",
-                                        "fontStyle": "normal",
-                                        "fontWeight": "normal",
-                                      },
-                                      {},
-                                    ]
-                                  }
-                                >
-                                  
-                                </Text>
-                              </View>
-                            </TouchableOpacity>
-                          </View>
-                          <View>
-                            <TouchableOpacity
-                              onLongPress={[Function]}
-                              onPress={[Function]}
-                            >
-                              <View
-                                style={
-                                  {
-                                    "alignItems": "center",
-                                    "flex": 1,
-                                    "flexDirection": "row",
-                                    "paddingVertical": 12,
-                                  }
-                                }
-                              >
-                                <Image
-                                  source={1}
-                                  style={
-                                    {
-                                      "borderRadius": 10,
-                                      "height": 20,
-                                      "marginRight": 16,
-                                      "marginTop": 2,
-                                      "width": 20,
-                                    }
-                                  }
-                                />
-                                <Text
-                                  style={
-                                    {
-                                      "color": "#121314",
-                                      "fontFamily": "CentraNo1-Book",
-                                      "fontSize": 16,
-                                      "fontWeight": "400",
-                                    }
-                                  }
-                                >
-                                  Mega Testnet
-                                </Text>
-                                <Text
-                                  allowFontScaling={false}
-                                  style={
-                                    [
-                                      {
-                                        "color": "#121314",
-=======
->>>>>>> 733bad1a
                                         "fontSize": 20,
                                       },
                                       {
