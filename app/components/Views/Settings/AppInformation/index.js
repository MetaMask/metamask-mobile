--- conflicted
+++ resolved
@@ -147,42 +147,6 @@
 		this.goTo(url, strings('drawer.metamask_support'));
 	};
 
-<<<<<<< HEAD
-	render = () => (
-		<SafeAreaView style={styles.wrapper} testID={'app-settings-screen'}>
-			<ScrollView contentContainerStyle={styles.wrapperContent}>
-				<View style={styles.logoWrapper}>
-					<Image source={foxImage} style={styles.image} resizeMethod={'auto'} />
-					<Text style={styles.versionInfo}>{this.state.appInfo}</Text>
-				</View>
-				<Text style={styles.title}>{strings('app_information.links')}</Text>
-				<View style={styles.links}>
-					<TouchableOpacity onPress={this.onPrivacyPolicy}>
-						<Text style={styles.link}>{strings('app_information.privacy_policy')}</Text>
-					</TouchableOpacity>
-					<TouchableOpacity onPress={this.onTermsOfUse}>
-						<Text style={styles.link}>{strings('app_information.terms_of_use')}</Text>
-					</TouchableOpacity>
-					<TouchableOpacity onPress={this.onAttributions}>
-						<Text style={styles.link}>{strings('app_information.attributions')}</Text>
-					</TouchableOpacity>
-				</View>
-				<View style={styles.division} />
-				<View style={styles.links}>
-					<TouchableOpacity onPress={this.onSupportCenter}>
-						<Text style={styles.link}>{strings('app_information.support_center')}</Text>
-					</TouchableOpacity>
-					<TouchableOpacity onPress={this.onWebSite}>
-						<Text style={styles.link}>{strings('app_information.web_site')}</Text>
-					</TouchableOpacity>
-					<TouchableOpacity onPress={this.onContactUs}>
-						<Text style={styles.link}>{strings('app_information.contact_us')}</Text>
-					</TouchableOpacity>
-				</View>
-			</ScrollView>
-		</SafeAreaView>
-	);
-=======
 	render = () => {
 		const { colors } = this.context;
 		const styles = createStyles(colors);
@@ -222,7 +186,6 @@
 			</SafeAreaView>
 		);
 	};
->>>>>>> f5b4a9f0
 }
 
 AppInformation.contextType = ThemeContext;