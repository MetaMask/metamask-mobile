--- conflicted
+++ resolved
@@ -20,15 +20,11 @@
   runtimeVersion,
   isEmbeddedLaunch,
   isEnabled as isOTAUpdatesEnabled,
-<<<<<<< HEAD
-} from 'expo-updates';
-=======
   url as otaUpdateUrl,
   updateId,
   checkAutomatically,
 } from 'expo-updates';
 import { PROJECT_ID, getFullVersion } from '../../../../constants/ota';
->>>>>>> e3dd7bd9
 import { fontStyles } from '../../../../styles/common';
 import PropTypes from 'prop-types';
 import { strings } from '../../../../../locales/i18n';
@@ -248,30 +244,24 @@
                 {isOTAUpdatesEnabled && (
                   <>
                     <Text style={styles.branchInfo}>
-<<<<<<< HEAD
-=======
                       {`Expo Project ID: ${PROJECT_ID}`}
                     </Text>
                     <Text style={styles.branchInfo}>
                       {`Update ID: ${updateId || 'N/A'}`}
                     </Text>
                     <Text style={styles.branchInfo}>
->>>>>>> e3dd7bd9
                       {`OTA Update Channel: ${channel}`}
                     </Text>
                     <Text style={styles.branchInfo}>
                       {`OTA Update runtime version: ${runtimeVersion}`}
                     </Text>
                     <Text style={styles.branchInfo}>
-<<<<<<< HEAD
-=======
                       {`OTA Update URL: ${otaUpdateUrl}`}
                     </Text>
                     <Text style={styles.branchInfo}>
                       {`Check Automatically: ${checkAutomatically}`}
                     </Text>
                     <Text style={styles.branchInfo}>
->>>>>>> e3dd7bd9
                       {`OTA Update status: ${otaUpdateMessage}`}
                     </Text>
                   </>
