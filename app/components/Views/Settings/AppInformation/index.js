/* eslint-disable dot-notation */
import React, { PureComponent } from 'react';
import {
  SafeAreaView,
  StyleSheet,
  Image,
  Text,
  InteractionManager,
  View,
  ScrollView,
  TouchableOpacity,
} from 'react-native';
import {
  getApplicationName,
  getVersion,
  getBuildNumber,
} from 'react-native-device-info';
import { fontStyles } from '../../../../styles/common';
import PropTypes from 'prop-types';
import { strings } from '../../../../../locales/i18n';
import { getNavigationOptionsTitle } from '../../../UI/Navbar';
import AppConstants from '../../../../core/AppConstants';
import { ThemeContext, mockTheme } from '../../../../util/theme';
import { AboutMetaMaskSelectorsIDs } from '../../../../../e2e/selectors/Settings/AboutMetaMask.selectors';
<<<<<<< HEAD
import { useSupportConsent } from '../../../hooks/useSupportConsent';
import SupportConsentModal from '../../../UI/SupportConsentModal';
import getSupportUrl from '../../../../util/support';

const IS_QA = process.env['METAMASK_ENVIRONMENT'] === 'qa';
=======
import { isQa } from '../../../../util/test/utils';
>>>>>>> 7c57f40f

const createStyles = (colors) =>
  StyleSheet.create({
    wrapper: {
      backgroundColor: colors.background.default,
      flex: 1,
    },
    wrapperContent: {
      paddingLeft: 24,
      paddingRight: 24,
      paddingVertical: 24,
    },
    title: {
      fontSize: 18,
      textAlign: 'left',
      marginBottom: 20,
      ...fontStyles.normal,
      color: colors.text.default,
    },
    link: {
      fontSize: 18,
      textAlign: 'left',
      marginBottom: 20,
      ...fontStyles.normal,
      color: colors.primary.default,
    },
    division: {
      borderBottomColor: colors.border.muted,
      borderBottomWidth: 1,
      width: '30%',
      marginBottom: 20,
    },
    image: {
      width: 100,
      height: 100,
    },
    logoWrapper: {
      flex: 1,
      backgroundColor: colors.background.default,
      alignItems: 'center',
      justifyContent: 'center',
      top: 20,
      marginBottom: 40,
    },
    versionInfo: {
      marginTop: 20,
      fontSize: 18,
      textAlign: 'left',
      marginBottom: 20,
      color: colors.text.alternative,
      ...fontStyles.normal,
    },
    branchInfo: {
      fontSize: 18,
      textAlign: 'left',
      marginBottom: 20,
      color: colors.text.alternative,
      ...fontStyles.normal,
    },
  });

const foxImage = require('../../../../images/branding/fox.png'); // eslint-disable-line import/no-commonjs

/**
 * View that contains app information
 */
export default class AppInformation extends PureComponent {
  static propTypes = {
    /**
    /* navigation object required to push new views
    */
    navigation: PropTypes.object,
  };

  state = {
    appInfo: '',
    appVersion: '',
    showConsentModal: false,
  };

  updateNavBar = () => {
    const { navigation } = this.props;
    const colors = this.context.colors || mockTheme.colors;
    navigation.setOptions(
      getNavigationOptionsTitle(
        strings('app_settings.info_title'),
        navigation,
        false,
        colors,
      ),
    );
  };

  componentDidMount = async () => {
    this.updateNavBar();
    const appName = await getApplicationName();
    const appVersion = await getVersion();
    const buildNumber = await getBuildNumber();
    this.setState({
      appInfo: `${appName} v${appVersion} (${buildNumber})`,
      appVersion,
    });
  };

  componentDidUpdate = () => {
    this.updateNavBar();
  };

  goTo = (url, title) => {
    InteractionManager.runAfterInteractions(() => {
      this.props.navigation.navigate('Webview', {
        screen: 'SimpleWebview',
        params: {
          url,
          title,
        },
      });
    });
  };

  onPrivacyPolicy = () => {
    const url = AppConstants.URLS.PRIVACY_POLICY;
    this.goTo(url, strings('app_information.privacy_policy'));
  };

  onTermsOfUse = () => {
    const url = AppConstants.URLS.TERMS_AND_CONDITIONS;
    this.goTo(url, strings('app_information.terms_of_use'));
  };

  onAttributions = () => {
    const url = `https://raw.githubusercontent.com/MetaMask/metamask-mobile/v${this.state.appVersion}/attribution.txt`;
    this.goTo(url, strings('app_information.attributions'));
  };

  onSupportCenter = () => {
    this.openSupportWebPage();
  };

  onWebSite = () => {
    const url = 'https://metamask.io/';
    this.goTo(url, 'metamask.io');
  };

  onContactUs = () => {
    this.openSupportWebPage();
  };

  openSupportWebPage = () => {
    // For beta builds, bypass consent flow and go directly to beta support
    if (process.env.METAMASK_BUILD_TYPE === 'beta') {
      this.goTo(
        'https://intercom.help/internal-beta-testing/en/',
        strings('drawer.metamask_support'),
      );
      return;
    }

    // Default behavior for non-beta builds
    this.setState({ showConsentModal: true });
  };

  handleConsent = async () => {
    try {
      const supportUrl = await getSupportUrl(true);
      this.setState({ showConsentModal: false });
      this.goTo(supportUrl, strings('drawer.metamask_support'));
    } catch (error) {
      console.warn('Error getting support URL with consent:', error);
      // Fallback to base URL
      const supportUrl = await getSupportUrl(false);
      this.setState({ showConsentModal: false });
      this.goTo(supportUrl, strings('drawer.metamask_support'));
    }
  };

  handleDecline = async () => {
    try {
      const supportUrl = await getSupportUrl(false);
      this.setState({ showConsentModal: false });
      this.goTo(supportUrl, strings('drawer.metamask_support'));
    } catch (error) {
      console.warn('Error getting support URL without consent:', error);
      // Fallback to base URL
      const fallbackUrl = 'https://support.metamask.io';
      this.setState({ showConsentModal: false });
      this.goTo(fallbackUrl, strings('drawer.metamask_support'));
    }
  };

  render = () => {
    const colors = this.context.colors || mockTheme.colors;
    const styles = createStyles(colors);

    return (
<<<<<<< HEAD
      <>
        <SafeAreaView
          style={styles.wrapper}
          testID={AboutMetaMaskSelectorsIDs.CONTAINER}
        >
          <ScrollView contentContainerStyle={styles.wrapperContent}>
            <View style={styles.logoWrapper}>
              <Image
                source={foxImage}
                style={styles.image}
                resizeMethod={'auto'}
              />
              <Text style={styles.versionInfo}>{this.state.appInfo}</Text>
              {IS_QA ? (
                <Text style={styles.branchInfo}>
                  {`Branch: ${process.env['GIT_BRANCH']}`}
                </Text>
              ) : null}
            </View>
            <Text style={styles.title}>{strings('app_information.links')}</Text>
            <View style={styles.links}>
              <TouchableOpacity onPress={this.onPrivacyPolicy}>
                <Text style={styles.link}>
                  {strings('app_information.privacy_policy')}
                </Text>
              </TouchableOpacity>
              <TouchableOpacity onPress={this.onTermsOfUse}>
                <Text style={styles.link}>
                  {strings('app_information.terms_of_use')}
                </Text>
              </TouchableOpacity>
              <TouchableOpacity onPress={this.onAttributions}>
                <Text style={styles.link}>
                  {strings('app_information.attributions')}
                </Text>
              </TouchableOpacity>
            </View>
            <View style={styles.division} />
            <View style={styles.links}>
              <TouchableOpacity onPress={this.onSupportCenter}>
                <Text style={styles.link}>
                  {strings('app_information.support_center')}
                </Text>
              </TouchableOpacity>
              <TouchableOpacity onPress={this.onWebSite}>
                <Text style={styles.link}>
                  {strings('app_information.web_site')}
                </Text>
              </TouchableOpacity>
              <TouchableOpacity onPress={this.onContactUs}>
                <Text style={styles.link}>
                  {strings('app_information.contact_us')}
                </Text>
              </TouchableOpacity>
            </View>
          </ScrollView>
        </SafeAreaView>

        <SupportConsentModal
          isVisible={this.state.showConsentModal}
          onConsent={this.handleConsent}
          onDecline={this.handleDecline}
        />
      </>
=======
      <SafeAreaView
        style={styles.wrapper}
        testID={AboutMetaMaskSelectorsIDs.CONTAINER}
      >
        <ScrollView contentContainerStyle={styles.wrapperContent}>
          <View style={styles.logoWrapper}>
            <Image
              source={foxImage}
              style={styles.image}
              resizeMethod={'auto'}
            />
            <Text style={styles.versionInfo}>{this.state.appInfo}</Text>
            {isQa ? (
              <Text style={styles.branchInfo}>
                {`Branch: ${process.env['GIT_BRANCH']}`}
              </Text>
            ) : null}
          </View>
          <Text style={styles.title}>{strings('app_information.links')}</Text>
          <View style={styles.links}>
            <TouchableOpacity onPress={this.onPrivacyPolicy}>
              <Text style={styles.link}>
                {strings('app_information.privacy_policy')}
              </Text>
            </TouchableOpacity>
            <TouchableOpacity onPress={this.onTermsOfUse}>
              <Text style={styles.link}>
                {strings('app_information.terms_of_use')}
              </Text>
            </TouchableOpacity>
            <TouchableOpacity onPress={this.onAttributions}>
              <Text style={styles.link}>
                {strings('app_information.attributions')}
              </Text>
            </TouchableOpacity>
          </View>
          <View style={styles.division} />
          <View style={styles.links}>
            <TouchableOpacity onPress={this.onSupportCenter}>
              <Text style={styles.link}>
                {strings('app_information.support_center')}
              </Text>
            </TouchableOpacity>
            <TouchableOpacity onPress={this.onWebSite}>
              <Text style={styles.link}>
                {strings('app_information.web_site')}
              </Text>
            </TouchableOpacity>
            <TouchableOpacity onPress={this.onContactUs}>
              <Text style={styles.link}>
                {strings('app_information.contact_us')}
              </Text>
            </TouchableOpacity>
          </View>
        </ScrollView>
      </SafeAreaView>
>>>>>>> 7c57f40f
    );
  };
}

AppInformation.contextType = ThemeContext;<|MERGE_RESOLUTION|>--- conflicted
+++ resolved
@@ -22,15 +22,10 @@
 import AppConstants from '../../../../core/AppConstants';
 import { ThemeContext, mockTheme } from '../../../../util/theme';
 import { AboutMetaMaskSelectorsIDs } from '../../../../../e2e/selectors/Settings/AboutMetaMask.selectors';
-<<<<<<< HEAD
 import { useSupportConsent } from '../../../hooks/useSupportConsent';
 import SupportConsentModal from '../../../UI/SupportConsentModal';
 import getSupportUrl from '../../../../util/support';
-
-const IS_QA = process.env['METAMASK_ENVIRONMENT'] === 'qa';
-=======
 import { isQa } from '../../../../util/test/utils';
->>>>>>> 7c57f40f
 
 const createStyles = (colors) =>
   StyleSheet.create({
@@ -226,7 +221,6 @@
     const styles = createStyles(colors);
 
     return (
-<<<<<<< HEAD
       <>
         <SafeAreaView
           style={styles.wrapper}
@@ -240,7 +234,7 @@
                 resizeMethod={'auto'}
               />
               <Text style={styles.versionInfo}>{this.state.appInfo}</Text>
-              {IS_QA ? (
+              {isQa ? (
                 <Text style={styles.branchInfo}>
                   {`Branch: ${process.env['GIT_BRANCH']}`}
                 </Text>
@@ -291,64 +285,6 @@
           onDecline={this.handleDecline}
         />
       </>
-=======
-      <SafeAreaView
-        style={styles.wrapper}
-        testID={AboutMetaMaskSelectorsIDs.CONTAINER}
-      >
-        <ScrollView contentContainerStyle={styles.wrapperContent}>
-          <View style={styles.logoWrapper}>
-            <Image
-              source={foxImage}
-              style={styles.image}
-              resizeMethod={'auto'}
-            />
-            <Text style={styles.versionInfo}>{this.state.appInfo}</Text>
-            {isQa ? (
-              <Text style={styles.branchInfo}>
-                {`Branch: ${process.env['GIT_BRANCH']}`}
-              </Text>
-            ) : null}
-          </View>
-          <Text style={styles.title}>{strings('app_information.links')}</Text>
-          <View style={styles.links}>
-            <TouchableOpacity onPress={this.onPrivacyPolicy}>
-              <Text style={styles.link}>
-                {strings('app_information.privacy_policy')}
-              </Text>
-            </TouchableOpacity>
-            <TouchableOpacity onPress={this.onTermsOfUse}>
-              <Text style={styles.link}>
-                {strings('app_information.terms_of_use')}
-              </Text>
-            </TouchableOpacity>
-            <TouchableOpacity onPress={this.onAttributions}>
-              <Text style={styles.link}>
-                {strings('app_information.attributions')}
-              </Text>
-            </TouchableOpacity>
-          </View>
-          <View style={styles.division} />
-          <View style={styles.links}>
-            <TouchableOpacity onPress={this.onSupportCenter}>
-              <Text style={styles.link}>
-                {strings('app_information.support_center')}
-              </Text>
-            </TouchableOpacity>
-            <TouchableOpacity onPress={this.onWebSite}>
-              <Text style={styles.link}>
-                {strings('app_information.web_site')}
-              </Text>
-            </TouchableOpacity>
-            <TouchableOpacity onPress={this.onContactUs}>
-              <Text style={styles.link}>
-                {strings('app_information.contact_us')}
-              </Text>
-            </TouchableOpacity>
-          </View>
-        </ScrollView>
-      </SafeAreaView>
->>>>>>> 7c57f40f
     );
   };
 }
