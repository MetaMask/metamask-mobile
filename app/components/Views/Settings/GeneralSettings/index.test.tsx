--- conflicted
+++ resolved
@@ -8,8 +8,7 @@
 import { Provider } from 'react-redux';
 import { AppThemeKey } from '../../../../util/theme/models';
 import { backgroundState } from '../../../../util/test/initial-root-state';
-import { MetaMetrics, MetaMetricsEvents } from '../../../../core/Analytics';
-import { MetricsEventBuilder } from '../../../../core/Analytics/MetricsEventBuilder';
+import { MetaMetricsEvents } from '../../../../core/Analytics';
 import { UserProfileProperty } from '../../../../util/metrics/UserSettingsAnalyticsMetaData/UserProfileAnalyticsMetaData.types';
 import { MetricsEventBuilder } from '../../../../core/Analytics/MetricsEventBuilder';
 
@@ -31,22 +30,6 @@
 };
 const store = mockStore(initialState);
 
-const mockTrackEvent = jest.fn();
-const mockCreateEventBuilder = jest.fn().mockReturnValue({
-  addProperties: jest.fn().mockReturnThis(),
-  build: jest.fn().mockReturnThis(),
-});
-
-MetaMetrics.getInstance = jest.fn().mockReturnValue({
-  trackEvent: mockTrackEvent,
-  createEventBuilder: mockCreateEventBuilder,
-});
-
-interface MockMetrics {
-  addTraitsToUser: jest.Mock;
-  trackEvent: jest.Mock;
-}
-
 describe('GeneralSettings', () => {
   it('should render correctly', () => {
     const wrapper = shallow(
@@ -58,23 +41,11 @@
   });
 });
 
-<<<<<<< HEAD
 const mockMetrics = {
   addTraitsToUser: jest.fn(),
   trackEvent: jest.fn(),
   createEventBuilder: MetricsEventBuilder.createEventBuilder,
 };
-=======
-describe('updateUserTraitsWithCurrentCurrency', () => {
-  let mockMetrics: MockMetrics;
-
-  beforeEach(() => {
-    mockMetrics = {
-      addTraitsToUser: jest.fn(),
-      trackEvent: jest.fn(),
-    };
-  });
->>>>>>> 12e1e323
 
 describe('updateUserTraitsWithCurrentCurrency', () => {
   afterEach(() => {
@@ -95,7 +66,6 @@
     const mockCurrency = 'USD';
 
     updateUserTraitsWithCurrentCurrency(mockCurrency, mockMetrics);
-<<<<<<< HEAD
 
     // Check if trackEvent was called with the correct event and properties
     expect(mockMetrics.trackEvent).toHaveBeenCalledWith(
@@ -106,18 +76,6 @@
         })
         .build(),
     );
-=======
-    const expectedEvent = MetricsEventBuilder.createEventBuilder(
-      MetaMetricsEvents.CURRENCY_CHANGED,
-    )
-      .addProperties({
-        [UserProfileProperty.CURRENT_CURRENCY]: mockCurrency,
-        location: 'app_settings',
-      })
-      .build();
-
-    expect(mockMetrics.trackEvent).toHaveBeenCalledWith(expectedEvent);
->>>>>>> 12e1e323
   });
 
   it('does not throw errors when a valid currency is passed', () => {
@@ -130,18 +88,6 @@
 });
 
 describe('updateUserTraitsWithCurrencyType', () => {
-<<<<<<< HEAD
-=======
-  let mockMetrics: MockMetrics;
-
-  beforeEach(() => {
-    mockMetrics = {
-      addTraitsToUser: jest.fn(),
-      trackEvent: jest.fn(),
-    };
-  });
-
->>>>>>> 12e1e323
   afterEach(() => {
     jest.clearAllMocks();
   });
@@ -160,7 +106,6 @@
     const primaryCurrency = 'crypto';
 
     updateUserTraitsWithCurrencyType(primaryCurrency, mockMetrics);
-<<<<<<< HEAD
 
     // Check if trackEvent was called with the correct event and properties
     expect(mockMetrics.trackEvent).toHaveBeenCalledWith(
@@ -173,17 +118,6 @@
         })
         .build(),
     );
-=======
-    const expectedEvent = MetricsEventBuilder.createEventBuilder(
-      MetaMetricsEvents.PRIMARY_CURRENCY_TOGGLE,
-    )
-      .addProperties({
-        [UserProfileProperty.PRIMARY_CURRENCY]: primaryCurrency,
-        location: 'app_settings',
-      })
-      .build();
-    expect(mockMetrics.trackEvent).toHaveBeenCalledWith(expectedEvent);
->>>>>>> 12e1e323
   });
 
   it('does not throw errors if metrics object is properly passed', () => {
