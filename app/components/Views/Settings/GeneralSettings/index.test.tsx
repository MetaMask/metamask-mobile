--- conflicted
+++ resolved
@@ -55,11 +55,7 @@
     jest.clearAllMocks(); // Clear mocks after each test to avoid interference
   });
 
-<<<<<<< HEAD
-  it('should add the selected currency as trait', () => {
-=======
   it('adds selected currency trait', () => {
->>>>>>> a2a8955b
     const mockCurrency = 'USD';
 
     updateUserTraitsWithCurrentCurrency(mockCurrency, mockMetrics);
@@ -85,7 +81,7 @@
     );
   });
 
-  it('should not throw errors when a valid currency is passed', () => {
+  it('does not throw errors when a valid currency is passed', () => {
     const mockCurrency = 'USD';
 
     expect(() => {
@@ -109,7 +105,7 @@
     jest.clearAllMocks(); // Reset mocks after each test
   });
 
-  it('should add the primary currency preference', () => {
+  it('adds the primary currency preference', () => {
     const primaryCurrency = 'fiat';
 
     updateUserTraitsWithCurrencyType(primaryCurrency, mockMetrics);
@@ -120,7 +116,7 @@
     });
   });
 
-  it('should track the primary currency toggle event', () => {
+  it('tracks the primary currency toggle event', () => {
     const primaryCurrency = 'crypto';
 
     updateUserTraitsWithCurrencyType(primaryCurrency, mockMetrics);
@@ -135,7 +131,7 @@
     );
   });
 
-  it('should not throw errors if metrics object is properly passed', () => {
+  it('does not throw errors if metrics object is properly passed', () => {
     const primaryCurrency = 'fiat';
 
     expect(() => {
