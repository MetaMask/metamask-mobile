--- conflicted
+++ resolved
@@ -19,13 +19,8 @@
 import { toDataUrl } from '../../../../util/blockies.js';
 import Jazzicon from 'react-native-jazzicon';
 import { ThemeContext, mockTheme } from '../../../../util/theme';
-<<<<<<< HEAD
-import { AppThemeKey } from '../../../../util/theme/models';
-import StyledButton from '../../../UI/StyledButton';
-=======
 // import { AppThemeKey } from '../../../../util/theme/models';
 // import StyledButton from '../../../UI/StyledButton';
->>>>>>> 9d732c5e
 
 const diameter = 40;
 const spacing = 8;
@@ -178,11 +173,7 @@
 		/**
 		 * App theme
 		 */
-<<<<<<< HEAD
-		appTheme: PropTypes.string,
-=======
 		// appTheme: PropTypes.string,
->>>>>>> 9d732c5e
 	};
 
 	state = {
@@ -241,34 +232,6 @@
 		this.updateNavBar();
 	};
 
-<<<<<<< HEAD
-	goToThemeSettings = () => {
-		const { navigation } = this.props;
-		navigation.navigate('ThemeSettings');
-	};
-
-	renderThemeSettingsSection = () => {
-		const { appTheme } = this.props;
-		const colors = this.context.colors || mockTheme.colors;
-		const styles = createStyles(colors);
-
-		return (
-			<View style={styles.setting}>
-				<View>
-					<Text style={styles.title}>
-						{strings('app_settings.theme_title', {
-							theme: strings(`app_settings.theme_${AppThemeKey[appTheme]}`),
-						})}
-					</Text>
-					<Text style={styles.desc}>{strings('app_settings.theme_description')}</Text>
-					<StyledButton type="normal" onPress={this.goToThemeSettings} containerStyle={styles.marginTop}>
-						{strings('app_settings.theme_button_text')}
-					</StyledButton>
-				</View>
-			</View>
-		);
-	};
-=======
 	// TODO - Reintroduce once we enable manual theme settings
 	// goToThemeSettings = () => {
 	// 	const { navigation } = this.props;
@@ -296,7 +259,6 @@
 	// 		</View>
 	// 	);
 	// };
->>>>>>> 9d732c5e
 
 	render() {
 		const {
@@ -405,11 +367,7 @@
 							</TouchableOpacity>
 						</View>
 					</View>
-<<<<<<< HEAD
-					{this.renderThemeSettingsSection()}
-=======
 					{/* {this.renderThemeSettingsSection()} */}
->>>>>>> 9d732c5e
 				</View>
 			</ScrollView>
 		);
@@ -425,11 +383,7 @@
 	useBlockieIcon: state.settings.useBlockieIcon,
 	selectedAddress: state.engine.backgroundState.PreferencesController.selectedAddress,
 	hideZeroBalanceTokens: state.settings.hideZeroBalanceTokens,
-<<<<<<< HEAD
-	appTheme: state.user.appTheme,
-=======
 	// appTheme: state.user.appTheme,
->>>>>>> 9d732c5e
 });
 
 const mapDispatchToProps = (dispatch) => ({
