--- conflicted
+++ resolved
@@ -349,17 +349,11 @@
           testID={SettingsViewSelectorsIDs.CONTACT}
         />
         <SettingsDrawer
-<<<<<<< HEAD
-          title={strings('app_settings.developer_options.title')}
-          onPress={onPressDeveloperOptions}
-          testID={SettingsViewSelectorsIDs.DEVELOPER_OPTIONS}
-=======
           title={strings('drawer.lock')}
           onPress={lock}
           renderArrowRight={false}
           testID={SettingsViewSelectorsIDs.LOCK}
           titleColor={TextColor.Primary}
->>>>>>> 255a5049
         />
       </ScrollView>
     </SafeAreaView>
