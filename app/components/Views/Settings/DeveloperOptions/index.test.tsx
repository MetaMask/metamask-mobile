--- conflicted
+++ resolved
@@ -16,16 +16,12 @@
 };
 
 describe('DeveloperOptions', () => {
-<<<<<<< HEAD
-  it('render matches snapshot', () => {
-=======
   beforeEach(() => {
     jest.clearAllMocks();
     mockSelectPerpsEnabledFlag.mockReturnValue(true);
   });
 
   it('renders correctly', () => {
->>>>>>> 2f030f3a
     const { toJSON } = renderScreen(
       DeveloperOptions,
       { name: 'DeveloperOptions' },
