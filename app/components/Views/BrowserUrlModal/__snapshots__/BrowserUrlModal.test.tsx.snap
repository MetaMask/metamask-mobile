--- conflicted
+++ resolved
@@ -13,57 +13,31 @@
     style={
       {
         "backgroundColor": "#ffffff",
-<<<<<<< HEAD
-        "flexDirection": "row",
-        "height": 97,
-        "paddingHorizontal": 10,
-        "paddingTop": 50,
-=======
         "flex": 1,
->>>>>>> 99a24046
       }
     }
   >
     <View
       style={
         {
-<<<<<<< HEAD
-          "borderColor": "#bbc0c5",
-          "borderRadius": 8,
-          "borderWidth": 1,
-          "flex": 1,
+          "alignItems": "center",
+          "backgroundColor": "#ffffff",
           "flexDirection": "row",
-          "height": 40,
-        }
-      }
-    >
-      <TextInput
-        autoCapitalize="none"
-        autoCorrect={false}
-        autoFocus={true}
-        keyboardAppearance="light"
-        keyboardType="web-search"
-        onChangeText={[Function]}
-        onSubmitEditing={[Function]}
-        placeholder="Search by site or address"
-        placeholderTextColor="#9fa6ae"
-        returnKeyType="go"
-        selectTextOnFocus={true}
-=======
-          "alignItems": "center",
-          "flexDirection": "row",
+          "height": 97,
           "paddingHorizontal": 10,
         }
       }
     >
       <View
->>>>>>> 99a24046
         style={
           {
             "backgroundColor": "#f2f4f6",
-            "borderRadius": 30,
+            "borderColor": "#bbc0c5",
+            "borderRadius": 8,
+            "borderWidth": 1,
             "flex": 1,
             "flexDirection": "row",
+            "height": 40,
           }
         }
       >
@@ -75,7 +49,7 @@
           keyboardType="web-search"
           onChangeText={[Function]}
           onSubmitEditing={[Function]}
-          placeholder="Search or Type URL"
+          placeholder="Search by site or address"
           placeholderTextColor="#9fa6ae"
           returnKeyType="go"
           selectTextOnFocus={true}
