--- conflicted
+++ resolved
@@ -27,13 +27,6 @@
   ButtonSize,
   ButtonVariants,
 } from '../../../component-library/components/Buttons/Button';
-<<<<<<< HEAD
-// import Icon, {
-//   IconSize,
-//   IconName,
-// } from '../../../component-library/components/Icons/Icon';
-=======
->>>>>>> 0db38337
 import InfoModal from '../../UI/Swaps/components/InfoModal';
 import { ScreenshotDeterrent } from '../../UI/ScreenshotDeterrent';
 import { showAlert } from '../../../actions/alert';
