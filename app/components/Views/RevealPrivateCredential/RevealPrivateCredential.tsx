--- conflicted
+++ resolved
@@ -213,7 +213,6 @@
       const msg = strings('reveal_credential.warning_incorrect_password');
       setWarningIncorrectPassword(msg);
       return;
-<<<<<<< HEAD
     }
 
     if (!isPrivateKey) {
@@ -221,15 +220,6 @@
       dispatch(recordSRPRevealTimestamp(currentDate.toString()));
       AnalyticsV2.trackEvent(MetaMetricsEvents.NEXT_REVEAL_SRP_CTA, {});
     }
-=======
-    }
-
-    if (!isPrivateKey) {
-      const currentDate = new Date();
-      dispatch(recordSRPRevealTimestamp(currentDate.toString()));
-      AnalyticsV2.trackEvent(MetaMetricsEvents.NEXT_REVEAL_SRP_CTA, {});
-    }
->>>>>>> f62fdaf7
     setIsModalVisible(true);
     setWarningIncorrectPassword('');
   };
@@ -424,7 +414,6 @@
     setIsModalVisible(false);
   };
 
-<<<<<<< HEAD
   const enableNextButton = async () => {
     const { KeyringController } = Engine.context as any;
     try {
@@ -435,8 +424,6 @@
     return true;
   };
 
-=======
->>>>>>> f62fdaf7
   const renderModal = (
     isPrivateKeyReveal: boolean,
     privCredentialName: string,
