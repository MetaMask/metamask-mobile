/* eslint-disable no-mixed-spaces-and-tabs */
import React, { useEffect, useState } from 'react';
import {
  Dimensions,
  Linking,
  Platform,
  Text,
  TextInput,
  TouchableOpacity,
  View,
} from 'react-native';
import { useDispatch, useSelector } from 'react-redux';
<<<<<<< HEAD
import AsyncStorage from '../../../store/async-storage-wrapper';
=======
import AsyncStorage from '@react-native-async-storage/async-storage';
import { wordlist } from '@metamask/scure-bip39/dist/wordlists/english';
>>>>>>> d8c6ff79
import QRCode from 'react-native-qrcode-svg';
import ScrollableTabView, {
  DefaultTabBar,
} from 'react-native-scrollable-tab-view';
const CustomTabView = View as any;
import Icon from 'react-native-vector-icons/FontAwesome5';
import ActionView from '../../UI/ActionView';
import ButtonReveal from '../../UI/ButtonReveal';
import Button, {
  ButtonSize,
  ButtonVariants,
} from '../../../component-library/components/Buttons/Button';
import InfoModal from '../../UI/Swaps/components/InfoModal';
import { ScreenshotDeterrent } from '../../UI/ScreenshotDeterrent';
import { showAlert } from '../../../actions/alert';
import { recordSRPRevealTimestamp } from '../../../actions/privacy';
import { WRONG_PASSWORD_ERROR } from '../../../constants/error';
import {
  KEEP_SRP_SAFE_URL,
  NON_CUSTODIAL_WALLET_URL,
  SRP_GUIDE_URL,
} from '../../../constants/urls';
import ClipboardManager from '../../../core/ClipboardManager';
import { useTheme } from '../../../util/theme';
import Engine from '../../../core/Engine';
import { BIOMETRY_CHOICE } from '../../../constants/storage';
import { MetaMetricsEvents } from '../../../core/Analytics';
import AnalyticsV2 from '../../../util/analyticsV2';
import { uint8ArrayToMnemonic } from '../../../util/mnemonic';
import { Authentication } from '../../../core/';

import Device from '../../../util/device';
import { strings } from '../../../../locales/i18n';
import { isHardwareAccount } from '../../../util/address';
import AppConstants from '../../../core/AppConstants';
import { createStyles } from './styles';
import { getNavigationOptionsTitle } from '../../../components/UI/Navbar';
import generateTestId from '../../../../wdio/utils/generateTestId';
import {
  PASSWORD_INPUT_BOX_ID,
  REVEAL_SECRET_RECOVERY_PHRASE_TOUCHABLE_BOX_ID,
  SECRET_RECOVERY_PHRASE_CANCEL_BUTTON_ID,
  SECRET_RECOVERY_PHRASE_CONTAINER_ID,
  SECRET_RECOVERY_PHRASE_LONG_PRESS_BUTTON_ID,
  SECRET_RECOVERY_PHRASE_NEXT_BUTTON_ID,
  SECRET_RECOVERY_PHRASE_TEXT,
} from '../../../../wdio/screen-objects/testIDs/Screens/RevelSecretRecoveryPhrase.testIds';
import { selectSelectedAddress } from '../../../selectors/preferencesController';

const PRIVATE_KEY = 'private_key';

interface IRevealPrivateCredentialProps {
  navigation: any;
  credentialName: string;
  cancel: () => void;
  route: any;
}

const RevealPrivateCredential = ({
  navigation,
  credentialName,
  cancel,
  route,
}: IRevealPrivateCredentialProps) => {
  const hasNavigation = !!navigation;
  // TODO - Refactor or split RevealPrivateCredential when used in Nav stack vs outside of it
  const shouldUpdateNav = route?.params?.shouldUpdateNav;
  const [clipboardPrivateCredential, setClipboardPrivateCredential] =
    useState<string>('');
  const [unlocked, setUnlocked] = useState<boolean>(false);
  const [isUserUnlocked, setIsUserUnlocked] = useState<boolean>(false);
  const [password, setPassword] = useState<string>('');
  const [warningIncorrectPassword, setWarningIncorrectPassword] =
    useState<string>('');
  const [clipboardEnabled, setClipboardEnabled] = useState<boolean>(false);
  const [isModalVisible, setIsModalVisible] = useState<boolean>(false);

  const selectedAddress = useSelector(selectSelectedAddress);
  const passwordSet = useSelector((state: any) => state.user.passwordSet);

  const dispatch = useDispatch();

  const { colors, themeAppearance } = useTheme();
  const styles = createStyles(colors);

  const credentialSlug = credentialName || route?.params.credentialName;
  const isPrivateKey = credentialSlug === PRIVATE_KEY;

  const updateNavBar = () => {
    if (!hasNavigation || !shouldUpdateNav) {
      return;
    }
    navigation.setOptions(
      getNavigationOptionsTitle(
        strings(`reveal_credential.${credentialSlug ?? ''}_title`),
        navigation,
        false,
        colors,
        MetaMetricsEvents.GO_BACK_SRP_SCREEN,
      ),
    );
  };

  const tryUnlockWithPassword = async (
    pswd: string,
    privCredentialName?: string,
  ) => {
    const { KeyringController } = Engine.context as any;
    const isPrivateKeyReveal = privCredentialName === PRIVATE_KEY;

    try {
      let privateCredential;
      if (!isPrivateKeyReveal) {
        const uint8ArraySeed = await KeyringController.exportSeedPhrase(pswd);
        privateCredential = uint8ArrayToMnemonic(uint8ArraySeed, wordlist);
      } else {
        privateCredential = await KeyringController.exportAccount(
          pswd,
          selectedAddress,
        );
      }

      if (privateCredential && (isUserUnlocked || isPrivateKeyReveal)) {
        setClipboardPrivateCredential(privateCredential);
        setUnlocked(true);
      }
    } catch (e: any) {
      let msg = strings('reveal_credential.warning_incorrect_password');
      if (isHardwareAccount(selectedAddress)) {
        msg = strings('reveal_credential.hardware_error');
      } else if (
        e.toString().toLowerCase() !== WRONG_PASSWORD_ERROR.toLowerCase()
      ) {
        msg = strings('reveal_credential.unknown_error');
      }

      setIsModalVisible(false);
      setUnlocked(false);
      setWarningIncorrectPassword(msg);
    }
  };

  useEffect(() => {
    updateNavBar();
    // Track SRP Reveal screen rendered
    if (!isPrivateKey) {
      AnalyticsV2.trackEvent(MetaMetricsEvents.REVEAL_SRP_SCREEN, {});
    }

    const unlockWithBiometrics = async () => {
      // Try to use biometrics to unlock
      const { availableBiometryType } = await Authentication.getType();
      if (!passwordSet) {
        tryUnlockWithPassword('');
      } else if (availableBiometryType) {
        const biometryChoice = await AsyncStorage.getItem(BIOMETRY_CHOICE);
        if (biometryChoice !== '' && biometryChoice === availableBiometryType) {
          const credentials = await Authentication.getPassword();
          if (credentials) {
            tryUnlockWithPassword(credentials.password);
          }
        }
      }
    };

    unlockWithBiometrics();
    // eslint-disable-next-line react-hooks/exhaustive-deps
  }, []);

  const navigateBack = () => {
    if (hasNavigation && shouldUpdateNav) {
      navigation.pop();
    } else {
      cancel?.();
    }
  };

  const cancelReveal = () => {
    if (!unlocked)
      AnalyticsV2.trackEvent(
        isPrivateKey
          ? MetaMetricsEvents.REVEAL_PRIVATE_KEY_CANCELLED
          : MetaMetricsEvents.REVEAL_SRP_CANCELLED,
        { view: 'Enter password' },
      );

    if (!isPrivateKey)
      AnalyticsV2.trackEvent(MetaMetricsEvents.CANCEL_REVEAL_SRP_CTA, {});
    if (cancel) return cancel();
    navigateBack();
  };

  const tryUnlock = async () => {
    const { KeyringController } = Engine.context as any;
    try {
      await KeyringController.verifyPassword(password);
    } catch {
      const msg = strings('reveal_credential.warning_incorrect_password');
      setWarningIncorrectPassword(msg);
      return;
    }

    if (!isPrivateKey) {
      const currentDate = new Date();
      dispatch(recordSRPRevealTimestamp(currentDate.toString()));
      AnalyticsV2.trackEvent(MetaMetricsEvents.NEXT_REVEAL_SRP_CTA, {});
    }
    setIsModalVisible(true);
    setWarningIncorrectPassword('');
  };

  const onPasswordChange = (pswd: string) => {
    setPassword(pswd);
  };

  const done = () => {
    if (!isPrivateKey)
      AnalyticsV2.trackEvent(MetaMetricsEvents.SRP_DONE_CTA, {});
    navigateBack();
  };

  const copyPrivateCredentialToClipboard = async (
    privCredentialName: string,
  ) => {
    AnalyticsV2.trackEvent(
      privCredentialName === PRIVATE_KEY
        ? MetaMetricsEvents.REVEAL_PRIVATE_KEY_COMPLETED
        : MetaMetricsEvents.REVEAL_SRP_COMPLETED,
      { action: 'copied to clipboard' },
    );

    if (!isPrivateKey) AnalyticsV2.trackEvent(MetaMetricsEvents.COPY_SRP, {});

    await ClipboardManager.setStringExpire(clipboardPrivateCredential);

    const msg = `${strings(
      `reveal_credential.${privCredentialName}_copied_${Platform.OS}`,
    )}${
      Device.isIos()
        ? strings(`reveal_credential.${privCredentialName}_copied_time`)
        : ''
    }`;

    dispatch(
      showAlert({
        isVisible: true,
        autodismiss: 1500,
        content: 'clipboard-alert',
        data: {
          msg,
          width: '70%',
        },
      }),
    );
  };

  const revealCredential = (privCredentialName: string) => {
    tryUnlockWithPassword(password, privCredentialName);
    setIsUserUnlocked(true);
    setIsModalVisible(false);
  };

  const renderTabBar = () => (
    <DefaultTabBar
      underlineStyle={styles.tabUnderlineStyle}
      activeTextColor={colors.primary.default}
      inactiveTextColor={colors.text.alternative}
      backgroundColor={colors.background.default}
      tabStyle={styles.tabStyle}
      textStyle={styles.textStyle}
      style={styles.tabBar}
    />
  );

  const onTabBarChange = (event: { i: number }) => {
    if (event.i === 0) {
      AnalyticsV2.trackEvent(
        isPrivateKey
          ? MetaMetricsEvents.REVEAL_PRIVATE_KEY_COMPLETED
          : MetaMetricsEvents.REVEAL_SRP_COMPLETED,
        { action: 'viewed SRP' },
      );

      if (!isPrivateKey) AnalyticsV2.trackEvent(MetaMetricsEvents.VIEW_SRP, {});
    } else if (event.i === 1) {
      AnalyticsV2.trackEvent(
        isPrivateKey
          ? MetaMetricsEvents.REVEAL_PRIVATE_KEY_COMPLETED
          : MetaMetricsEvents.REVEAL_SRP_COMPLETED,
        { action: 'viewed QR code' },
      );

      if (!isPrivateKey)
        AnalyticsV2.trackEvent(MetaMetricsEvents.VIEW_SRP_QR, {});
    }
  };

  useEffect(() => {
    Device.isAndroid() &&
      Device.getDeviceAPILevel().then((apiLevel) => {
        if (apiLevel < AppConstants.LEAST_SUPPORTED_ANDROID_API_LEVEL) {
          setClipboardEnabled(false);
          return;
        }
      });

    setClipboardEnabled(true);
  }, []);

  const renderTabView = (privCredentialName: string) => (
    <ScrollableTabView
      renderTabBar={() => renderTabBar()}
      onChangeTab={(event: any) => onTabBarChange(event)}
    >
      <CustomTabView
        tabLabel={strings(`reveal_credential.text`)}
        style={styles.tabContent}
      >
        <Text style={styles.boldText}>
          {strings(`reveal_credential.${privCredentialName}`)}
        </Text>
        <View style={styles.seedPhraseView}>
          <TextInput
            value={clipboardPrivateCredential}
            numberOfLines={3}
            multiline
            selectTextOnFocus
            style={styles.seedPhrase}
            editable={false}
            {...generateTestId(Platform, SECRET_RECOVERY_PHRASE_TEXT)}
            placeholderTextColor={colors.text.muted}
            keyboardAppearance={themeAppearance}
          />
          {clipboardEnabled ? (
            <Button
              label={strings('reveal_credential.copy_to_clipboard')}
              variant={ButtonVariants.Secondary}
              size={ButtonSize.Sm}
              onPress={() =>
                copyPrivateCredentialToClipboard(privCredentialName)
              }
              {...generateTestId(
                Platform,
                REVEAL_SECRET_RECOVERY_PHRASE_TOUCHABLE_BOX_ID,
              )}
              style={styles.clipboardButton}
            />
          ) : null}
        </View>
      </CustomTabView>
      <CustomTabView
        tabLabel={strings(`reveal_credential.qr_code`)}
        style={styles.tabContent}
      >
        <View style={styles.qrCodeWrapper}>
          <QRCode
            value={clipboardPrivateCredential}
            size={Dimensions.get('window').width - 176}
          />
        </View>
      </CustomTabView>
    </ScrollableTabView>
  );

  const renderPasswordEntry = () => (
    <>
      <Text style={styles.enterPassword}>
        {strings('reveal_credential.enter_password')}
      </Text>
      <TextInput
        style={styles.input}
        placeholder={'Password'}
        placeholderTextColor={colors.text.muted}
        onChangeText={onPasswordChange}
        secureTextEntry
        onSubmitEditing={tryUnlock}
        keyboardAppearance={themeAppearance}
        {...generateTestId(Platform, PASSWORD_INPUT_BOX_ID)}
      />
      <Text style={styles.warningText} testID={'password-warning'}>
        {warningIncorrectPassword}
      </Text>
    </>
  );

  const closeModal = () => {
    AnalyticsV2.trackEvent(
      isPrivateKey
        ? MetaMetricsEvents.REVEAL_PRIVATE_KEY_CANCELLED
        : MetaMetricsEvents.REVEAL_SRP_CANCELLED,
      { view: 'Hold to reveal' },
    );

    AnalyticsV2.trackEvent(
      MetaMetricsEvents.SRP_DISMISS_HOLD_TO_REVEAL_DIALOG,
      {},
    );

    setIsModalVisible(false);
  };

  const enableNextButton = async () => {
    const { KeyringController } = Engine.context as any;
    try {
      await KeyringController.verifyPassword(password)
    } catch {
      return false;
    }
    return true;
  };

  const renderModal = (
    isPrivateKeyReveal: boolean,
    privCredentialName: string,
  ) => (
    <InfoModal
      isVisible={isModalVisible}
      toggleModal={closeModal}
      title={strings('reveal_credential.keep_credential_safe', {
        credentialName: isPrivateKeyReveal
          ? strings('reveal_credential.private_key_text')
          : strings('reveal_credential.srp_abbreviation_text'),
      })}
      body={
        <>
          <Text style={[styles.normalText, styles.revealModalText]}>
            {
              strings('reveal_credential.reveal_credential_modal', {
                credentialName: isPrivateKeyReveal
                  ? strings('reveal_credential.private_key_text')
                  : strings('reveal_credential.srp_text'),
              })[0]
            }
            <Text style={styles.boldText}>
              {isPrivateKeyReveal
                ? strings('reveal_credential.reveal_credential_modal')[1]
                : strings('reveal_credential.reveal_credential_modal')[2]}
            </Text>
            {strings('reveal_credential.reveal_credential_modal')[3]}
            <TouchableOpacity
              onPress={() => Linking.openURL(KEEP_SRP_SAFE_URL)}
            >
              <Text style={[styles.blueText, styles.link]}>
                {strings('reveal_credential.reveal_credential_modal')[4]}
              </Text>
            </TouchableOpacity>
          </Text>

          <ButtonReveal
            label={strings('reveal_credential.hold_to_reveal_credential', {
              credentialName: isPrivateKeyReveal
                ? strings('reveal_credential.private_key_text')
                : strings('reveal_credential.srp_abbreviation_text'),
            })}
            onLongPress={() => revealCredential(privCredentialName)}
            {...generateTestId(
              Platform,
              SECRET_RECOVERY_PHRASE_LONG_PRESS_BUTTON_ID,
            )}
          />
        </>
      }
    />
  );

  const renderSRPExplanation = () => (
    <Text style={styles.normalText}>
      {strings('reveal_credential.seed_phrase_explanation')[0]}{' '}
      <Text
        style={[styles.blueText, styles.link]}
        onPress={() => Linking.openURL(SRP_GUIDE_URL)}
      >
        {strings('reveal_credential.seed_phrase_explanation')[1]}
      </Text>{' '}
      {strings('reveal_credential.seed_phrase_explanation')[2]}{' '}
      <Text style={styles.boldText}>
        {strings('reveal_credential.seed_phrase_explanation')[3]}
      </Text>
      {strings('reveal_credential.seed_phrase_explanation')[4]}{' '}
      <Text
        style={[styles.blueText, styles.link]}
        onPress={() => Linking.openURL(NON_CUSTODIAL_WALLET_URL)}
      >
        {strings('reveal_credential.seed_phrase_explanation')[5]}{' '}
      </Text>
      {strings('reveal_credential.seed_phrase_explanation')[6]}{' '}
      <Text style={styles.boldText}>
        {strings('reveal_credential.seed_phrase_explanation')[7]}
      </Text>
    </Text>
  );

  const renderWarning = (privCredentialName: string) => (
    <View style={styles.warningWrapper}>
      <View style={[styles.rowWrapper, styles.warningRowWrapper]}>
        <Icon style={styles.icon} name="eye-slash" size={20} solid />
        {privCredentialName === PRIVATE_KEY ? (
          <Text style={styles.warningMessageText}>
            {strings(
              `reveal_credential.${privCredentialName}_warning_explanation`,
            )}
          </Text>
        ) : (
          <Text style={styles.warningMessageText}>
            {strings('reveal_credential.seed_phrase_warning_explanation')[0]}
            <Text style={styles.boldText}>
              {strings('reveal_credential.seed_phrase_warning_explanation')[1]}
            </Text>
          </Text>
        )}
      </View>
    </View>
  );

  return (
    <View
      style={[styles.wrapper]}
      {...generateTestId(Platform, SECRET_RECOVERY_PHRASE_CONTAINER_ID)}
    >
      <ActionView
        cancelText={
          unlocked
            ? strings('reveal_credential.done')
            : strings('reveal_credential.cancel')
        }
        confirmText={strings('reveal_credential.confirm')}
        onCancelPress={unlocked ? done : cancelReveal}
        onConfirmPress={() => tryUnlock()}
        showConfirmButton={!unlocked}
        confirmDisabled={!enableNextButton()}
        cancelTestID={SECRET_RECOVERY_PHRASE_CANCEL_BUTTON_ID}
        confirmTestID={SECRET_RECOVERY_PHRASE_NEXT_BUTTON_ID}
      >
        <>
          <View style={[styles.rowWrapper, styles.normalText]}>
            {isPrivateKey ? (
              <Text style={styles.normalText}>
                {strings(`reveal_credential.private_key_explanation`)}
              </Text>
            ) : (
              renderSRPExplanation()
            )}
          </View>
          {renderWarning(credentialSlug)}

          <View style={styles.rowWrapper}>
            {unlocked ? renderTabView(credentialSlug) : renderPasswordEntry()}
          </View>
        </>
      </ActionView>
      {renderModal(isPrivateKey, credentialSlug)}

      <ScreenshotDeterrent
        enabled={unlocked}
        isSRP={credentialSlug !== PRIVATE_KEY}
        hasNavigation={hasNavigation}
      />
    </View>
  );
};

export default RevealPrivateCredential;<|MERGE_RESOLUTION|>--- conflicted
+++ resolved
@@ -10,12 +10,7 @@
   View,
 } from 'react-native';
 import { useDispatch, useSelector } from 'react-redux';
-<<<<<<< HEAD
 import AsyncStorage from '../../../store/async-storage-wrapper';
-=======
-import AsyncStorage from '@react-native-async-storage/async-storage';
-import { wordlist } from '@metamask/scure-bip39/dist/wordlists/english';
->>>>>>> d8c6ff79
 import QRCode from 'react-native-qrcode-svg';
 import ScrollableTabView, {
   DefaultTabBar,
@@ -129,8 +124,10 @@
     try {
       let privateCredential;
       if (!isPrivateKeyReveal) {
-        const uint8ArraySeed = await KeyringController.exportSeedPhrase(pswd);
-        privateCredential = uint8ArrayToMnemonic(uint8ArraySeed, wordlist);
+        const mnemonic = await KeyringController.exportSeedPhrase(
+          pswd,
+        ).toString();
+        privateCredential = JSON.stringify(mnemonic).replace(/"/g, '');
       } else {
         privateCredential = await KeyringController.exportAccount(
           pswd,
@@ -210,21 +207,18 @@
 
   const tryUnlock = async () => {
     const { KeyringController } = Engine.context as any;
-    try {
-      await KeyringController.verifyPassword(password);
-    } catch {
+    if (KeyringController.validatePassword(password)) {
+      if (!isPrivateKey) {
+        const currentDate = new Date();
+        dispatch(recordSRPRevealTimestamp(currentDate.toString()));
+        AnalyticsV2.trackEvent(MetaMetricsEvents.NEXT_REVEAL_SRP_CTA, {});
+      }
+      setIsModalVisible(true);
+      setWarningIncorrectPassword('');
+    } else {
       const msg = strings('reveal_credential.warning_incorrect_password');
       setWarningIncorrectPassword(msg);
-      return;
     }
-
-    if (!isPrivateKey) {
-      const currentDate = new Date();
-      dispatch(recordSRPRevealTimestamp(currentDate.toString()));
-      AnalyticsV2.trackEvent(MetaMetricsEvents.NEXT_REVEAL_SRP_CTA, {});
-    }
-    setIsModalVisible(true);
-    setWarningIncorrectPassword('');
   };
 
   const onPasswordChange = (pswd: string) => {
@@ -419,12 +413,7 @@
 
   const enableNextButton = async () => {
     const { KeyringController } = Engine.context as any;
-    try {
-      await KeyringController.verifyPassword(password)
-    } catch {
-      return false;
-    }
-    return true;
+    return KeyringController.validatePassword(password);
   };
 
   const renderModal = (
