/* eslint-disable no-mixed-spaces-and-tabs */
import React, { useEffect, useState, useCallback } from 'react';
import {
  Dimensions,
  Linking,
  Platform,
  ScrollView,
  TextInput,
  TouchableOpacity,
  View,
} from 'react-native';
import { useDispatch, useSelector } from 'react-redux';
import { wordlist } from '@metamask/scure-bip39/dist/wordlists/english';
import { InternalAccount } from '@metamask/keyring-internal-api';
import QRCode from 'react-native-qrcode-svg';
import { RouteProp, ParamListBase } from '@react-navigation/native';
import ScrollableTabView, {
  DefaultTabBar,
} from 'react-native-scrollable-tab-view';
// TODO: Replace "any" with type
// eslint-disable-next-line @typescript-eslint/no-explicit-any
const CustomTabView = ScrollView as any;
import { store } from '../../../store';
import StorageWrapper from '../../../store/storage-wrapper';
import ActionView from '../../UI/ActionView';
import ButtonReveal from '../../UI/ButtonReveal';
import Button, {
  ButtonSize,
  ButtonVariants,
} from '../../../component-library/components/Buttons/Button';
import Icon, {
  IconSize,
  IconName,
} from '../../../component-library/components/Icons/Icon';
import InfoModal from '../../UI/Swaps/components/InfoModal';
import { ScreenshotDeterrent } from '../../UI/ScreenshotDeterrent';
import { showAlert } from '../../../actions/alert';
import { recordSRPRevealTimestamp } from '../../../actions/privacy';
import { WRONG_PASSWORD_ERROR } from '../../../constants/error';
import {
  KEEP_SRP_SAFE_URL,
  NON_CUSTODIAL_WALLET_URL,
  SRP_GUIDE_URL,
} from '../../../constants/urls';
import ClipboardManager from '../../../core/ClipboardManager';
import { useTheme } from '../../../util/theme';
import Engine from '../../../core/Engine';
import { BIOMETRY_CHOICE } from '../../../constants/storage';
import { MetaMetricsEvents } from '../../../core/Analytics';
import { uint8ArrayToMnemonic } from '../../../util/mnemonic';
import { passwordRequirementsMet } from '../../../util/password';
import { Authentication } from '../../../core/';

import { isTest } from '../../../util/test/utils';
import Device from '../../../util/device';
import { strings } from '../../../../locales/i18n';
import {
  getInternalAccountByAddress,
  isHardwareAccount,
} from '../../../util/address';
import AppConstants from '../../../core/AppConstants';
import { createStyles } from './styles';
import { getNavigationOptionsTitle } from '../../../components/UI/Navbar';
import { RevealSeedViewSelectorsIDs } from '../../../../e2e/selectors/Settings/SecurityAndPrivacy/RevealSeedView.selectors';

import { selectSelectedInternalAccountFormattedAddress } from '../../../selectors/accountsController';
import { useMetrics } from '../../../components/hooks/useMetrics';
import { endTrace, trace, TraceName, TraceOperation } from '../../../util/trace';
import { getTraceTags } from '../../../util/sentry/tags';
import { BannerAlertSeverity } from '../../../component-library/components/Banners/Banner';
import BannerAlert from '../../../component-library/components/Banners/Banner/variants/BannerAlert/BannerAlert';
import { AccountInfo } from '../MultichainAccounts/AccountDetails/components/AccountInfo/AccountInfo';
import Text, {
  TextVariant,
} from '../../../component-library/components/Texts/Text';

export const PRIVATE_KEY = 'private_key';

interface RootStackParamList extends ParamListBase {
  RevealPrivateCredential: {
    credentialName: string;
    shouldUpdateNav?: boolean;
    selectedAccount?: InternalAccount;
    keyringId?: string;
  };
}

type RevealPrivateCredentialRouteProp = RouteProp<
  RootStackParamList,
  'RevealPrivateCredential'
>;

interface IRevealPrivateCredentialProps {
  // TODO: Replace "any" with type
  // eslint-disable-next-line @typescript-eslint/no-explicit-any
  navigation: any;
  credentialName: string;
  cancel: () => void;
  route: RevealPrivateCredentialRouteProp;
  showCancelButton?: boolean;
}

const RevealPrivateCredential = ({
  navigation,
  credentialName,
  cancel,
  route,
  showCancelButton,
}: IRevealPrivateCredentialProps) => {
  const hasNavigation = !!navigation;
  // TODO - Refactor or split RevealPrivateCredential when used in Nav stack vs outside of it
  const shouldUpdateNav = route?.params?.shouldUpdateNav;
  const [clipboardPrivateCredential, setClipboardPrivateCredential] =
    useState<string>('');
  const [unlocked, setUnlocked] = useState<boolean>(false);
  const [password, setPassword] = useState<string>('');
  const [warningIncorrectPassword, setWarningIncorrectPassword] =
    useState<string>('');
  const [clipboardEnabled, setClipboardEnabled] = useState<boolean>(false);
  const [isModalVisible, setIsModalVisible] = useState<boolean>(false);
  const keyringId = route?.params?.keyringId;

  const checkSummedAddress = useSelector(
    selectSelectedInternalAccountFormattedAddress,
  );

  // TODO: Replace "any" with type
  // eslint-disable-next-line @typescript-eslint/no-explicit-any
  const passwordSet = useSelector((state: any) => state.user.passwordSet);

  const dispatch = useDispatch();

  const theme = useTheme();
  const { trackEvent, createEventBuilder } = useMetrics();
  const { colors, themeAppearance } = theme;
  const styles = createStyles(theme);

  const credentialSlug = credentialName || route?.params.credentialName;
  const selectedAddress =
    route?.params?.selectedAccount?.address || checkSummedAddress;

  // Address will always be defined because checkSummedAddress is the selectedAccount's address
  const account = getInternalAccountByAddress(selectedAddress as string);

  const isPrivateKey = credentialSlug === PRIVATE_KEY;

  const updateNavBar = () => {
    if (!hasNavigation || !shouldUpdateNav) {
      return;
    }
    navigation.setOptions(
      getNavigationOptionsTitle(
        strings(`reveal_credential.${credentialSlug ?? ''}_title`),
        navigation,
        false,
        colors,
        MetaMetricsEvents.GO_BACK_SRP_SCREEN,
      ),
    );
  };

  const tryUnlockWithPassword = useCallback(
    async (pswd: string, privCredentialName?: string) => {
      // TODO: Replace "any" with type
      // eslint-disable-next-line @typescript-eslint/no-explicit-any
      const { KeyringController } = Engine.context as any;
      const isPrivateKeyReveal = privCredentialName === PRIVATE_KEY;

      // This will trigger after the user hold-pressed the button, we want to trace the actual
      // keyring operation of extracting the credential
      const traceName = isPrivateKeyReveal ? TraceName.RevealPrivateKey : TraceName.RevealSrp;
      trace({
        name: traceName,
        op: TraceOperation.RevealPrivateCredential,
        tags: getTraceTags(store.getState()),
      });

      try {
        let privateCredential;
        if (!isPrivateKeyReveal) {
          const uint8ArraySeed = await KeyringController.exportSeedPhrase(
            pswd,
            keyringId,
          );
          privateCredential = uint8ArrayToMnemonic(uint8ArraySeed, wordlist);
        } else {
          privateCredential = await KeyringController.exportAccount(
            pswd,
            selectedAddress,
          );
        }

        if (privateCredential) {
          setClipboardPrivateCredential(privateCredential);
          setUnlocked(true);

          // We would reveal the private credential after this point, so that's the end of the flow.
          endTrace({
            name: traceName,
          });
        }
        // TODO: Replace "any" with type
        // eslint-disable-next-line @typescript-eslint/no-explicit-any
      } catch (e: any) {
        let msg = strings('reveal_credential.warning_incorrect_password');
        if (selectedAddress && isHardwareAccount(selectedAddress)) {
          msg = strings('reveal_credential.hardware_error');
        } else if (
          e.toString().toLowerCase() !== WRONG_PASSWORD_ERROR.toLowerCase()
        ) {
          msg = strings('reveal_credential.unknown_error');
        }

        setIsModalVisible(false);
        setUnlocked(false);
        setWarningIncorrectPassword(msg);
      }
    },
    [selectedAddress, keyringId],
  );

  useEffect(() => {
    updateNavBar();
    // Track SRP Reveal screen rendered
    if (!isPrivateKey) {
      trackEvent(
        createEventBuilder(MetaMetricsEvents.REVEAL_SRP_SCREEN).build(),
      );
    }

    const unlockWithBiometrics = async () => {
      // Try to use biometrics to unlock
      const { availableBiometryType } = await Authentication.getType();
      if (!passwordSet) {
        tryUnlockWithPassword('');
      } else if (availableBiometryType) {
        const biometryChoice = await StorageWrapper.getItem(BIOMETRY_CHOICE);
        if (biometryChoice !== '' && biometryChoice === availableBiometryType) {
          const credentials = await Authentication.getPassword();
          if (credentials) {
            tryUnlockWithPassword(credentials.password);
          }
        }
      }
    };

    unlockWithBiometrics();
    // eslint-disable-next-line react-hooks/exhaustive-deps
  }, []);

  const navigateBack = () => {
    if (hasNavigation && shouldUpdateNav) {
      navigation.pop();
    } else {
      cancel?.();
    }
  };

  const cancelReveal = () => {
    if (!unlocked)
      trackEvent(
        createEventBuilder(
          isPrivateKey
            ? MetaMetricsEvents.REVEAL_PRIVATE_KEY_CANCELLED
            : MetaMetricsEvents.REVEAL_SRP_CANCELLED,
        )
          .addProperties({
            view: 'Enter password',
          })
          .build(),
      );

    if (!isPrivateKey)
      trackEvent(
        createEventBuilder(MetaMetricsEvents.CANCEL_REVEAL_SRP_CTA).build(),
      );
    if (cancel) return cancel();
    navigateBack();
  };

  const tryUnlock = async () => {
    // TODO: Replace "any" with type
    // eslint-disable-next-line @typescript-eslint/no-explicit-any
    const { KeyringController } = Engine.context as any;
    try {
      await KeyringController.verifyPassword(password);
    } catch {
      const msg = strings('reveal_credential.warning_incorrect_password');
      setWarningIncorrectPassword(msg);
      return;
    }

    if (!isPrivateKey) {
      const currentDate = new Date();
      dispatch(recordSRPRevealTimestamp(currentDate.toString()));
      trackEvent(
        createEventBuilder(MetaMetricsEvents.NEXT_REVEAL_SRP_CTA).build(),
      );
    }
    setIsModalVisible(true);
    setWarningIncorrectPassword('');
  };

  const onPasswordChange = (pswd: string) => {
    setPassword(pswd);
  };

  const done = () => {
    if (!isPrivateKey)
      trackEvent(createEventBuilder(MetaMetricsEvents.SRP_DONE_CTA).build());
    navigateBack();
  };

  const copyPrivateCredentialToClipboard = async (
    privCredentialName: string,
  ) => {
    trackEvent(
      createEventBuilder(
        privCredentialName === PRIVATE_KEY
          ? MetaMetricsEvents.REVEAL_PRIVATE_KEY_COMPLETED
          : MetaMetricsEvents.REVEAL_SRP_COMPLETED,
      )
        .addProperties({
          action: 'copied to clipboard',
        })
        .build(),
    );

    if (!isPrivateKey)
      trackEvent(createEventBuilder(MetaMetricsEvents.COPY_SRP).build());

    await ClipboardManager.setStringExpire(clipboardPrivateCredential);

    const msg = `${strings(
      `reveal_credential.${privCredentialName}_copied_${Platform.OS}`,
    )}${
      Device.isIos()
        ? strings(`reveal_credential.${privCredentialName}_copied_time`)
        : ''
    }`;

    dispatch(
      showAlert({
        isVisible: true,
        autodismiss: 1500,
        content: 'clipboard-alert',
        data: {
          msg,
          width: '70%',
        },
      }),
    );
  };

  const revealCredential = useCallback(() => {
    const credential = credentialName || route?.params.credentialName;
    tryUnlockWithPassword(password, credential);
    setIsModalVisible(false);
  }, [
    credentialName,
    password,
    route?.params.credentialName,
    tryUnlockWithPassword,
  ]);

  const renderTabBar = () => (
    <DefaultTabBar
      underlineStyle={styles.tabUnderlineStyle}
      activeTextColor={colors.primary.default}
      inactiveTextColor={colors.text.alternative}
      backgroundColor={colors.background.default}
      tabStyle={styles.tabStyle}
      // @ts-expect-error - TextStyle is not correctly at react-native-scrollable-tab-view, this library is outdated
      textStyle={styles.textStyle}
      style={styles.tabBar}
    />
  );

  const onTabBarChange = (event: { i: number }) => {
    if (event.i === 0) {
      trackEvent(
        createEventBuilder(
          isPrivateKey
            ? MetaMetricsEvents.REVEAL_PRIVATE_KEY_COMPLETED
            : MetaMetricsEvents.REVEAL_SRP_COMPLETED,
        )
          .addProperties({ action: 'viewed SRP' })
          .build(),
      );

      if (!isPrivateKey)
        trackEvent(createEventBuilder(MetaMetricsEvents.VIEW_SRP).build());
    } else if (event.i === 1) {
      trackEvent(
        createEventBuilder(
          isPrivateKey
            ? MetaMetricsEvents.REVEAL_PRIVATE_KEY_COMPLETED
            : MetaMetricsEvents.REVEAL_SRP_COMPLETED,
        )
          .addProperties({ action: 'viewed QR code' })
          .build(),
      );

      if (!isPrivateKey)
        trackEvent(createEventBuilder(MetaMetricsEvents.VIEW_SRP_QR).build());
    }
  };

  useEffect(() => {
    Device.isAndroid() &&
      Device.getDeviceAPILevel().then((apiLevel) => {
        if (apiLevel < AppConstants.LEAST_SUPPORTED_ANDROID_API_LEVEL) {
          setClipboardEnabled(false);
          return;
        }
      });

    setClipboardEnabled(true);
  }, []);

  const renderTabView = (privCredentialName: string) => (
    <ScrollableTabView
      renderTabBar={() => renderTabBar()}
      // TODO: Replace "any" with type
      // eslint-disable-next-line @typescript-eslint/no-explicit-any
      onChangeTab={(event: any) => onTabBarChange(event)}
      style={styles.tabContentContainer}
    >
      <CustomTabView
        tabLabel={strings(`reveal_credential.text`)}
        style={styles.tabContent}
        testID={RevealSeedViewSelectorsIDs.TAB_SCROLL_VIEW_TEXT}
      >
        <Text style={styles.boldText}>
          {strings(`reveal_credential.${privCredentialName}`)}
        </Text>
        <View style={styles.seedPhraseView}>
          <TextInput
            value={clipboardPrivateCredential}
            numberOfLines={3}
            multiline
            selectTextOnFocus
            style={styles.seedPhrase}
            editable={false}
            testID={RevealSeedViewSelectorsIDs.REVEAL_CREDENTIAL_TEXT}
            placeholderTextColor={colors.text.muted}
            keyboardAppearance={themeAppearance}
          />
          {clipboardEnabled ? (
            <Button
              label={strings('reveal_credential.copy_to_clipboard')}
              variant={ButtonVariants.Secondary}
              size={ButtonSize.Sm}
              onPress={() =>
                copyPrivateCredentialToClipboard(privCredentialName)
              }
              testID={
                RevealSeedViewSelectorsIDs.REVEAL_CREDENTIAL_COPY_TO_CLIPBOARD_BUTTON
              }
              style={styles.clipboardButton}
            />
          ) : null}
        </View>
      </CustomTabView>
      <CustomTabView
        tabLabel={strings(`reveal_credential.qr_code`)}
        style={styles.tabContent}
        testID={RevealSeedViewSelectorsIDs.TAB_SCROLL_VIEW_QR_CODE}
      >
        <View
          style={styles.qrCodeWrapper}
          testID={RevealSeedViewSelectorsIDs.REVEAL_CREDENTIAL_QR_CODE_IMAGE_ID}
        >
          <QRCode
            value={clipboardPrivateCredential}
            size={Dimensions.get('window').width - 176}
          />
        </View>
      </CustomTabView>
    </ScrollableTabView>
  );

  const renderPasswordEntry = () => (
    <>
      <Text style={styles.enterPassword} variant={TextVariant.BodyMDMedium}>
        {strings('reveal_credential.enter_password')}
      </Text>
      <TextInput
        style={styles.input}
        placeholder={'Password'}
        placeholderTextColor={colors.text.muted}
        onChangeText={onPasswordChange}
        secureTextEntry
        onSubmitEditing={tryUnlock}
        keyboardAppearance={themeAppearance}
        testID={RevealSeedViewSelectorsIDs.PASSWORD_INPUT_BOX_ID}
      />
      <Text
        style={styles.warningText}
        testID={RevealSeedViewSelectorsIDs.PASSWORD_WARNING_ID}
      >
        {warningIncorrectPassword}
      </Text>
    </>
  );

  const closeModal = () => {
    trackEvent(
      createEventBuilder(
        isPrivateKey
          ? MetaMetricsEvents.REVEAL_PRIVATE_KEY_CANCELLED
          : MetaMetricsEvents.REVEAL_SRP_CANCELLED,
      )
        .addProperties({ view: 'Hold to reveal' })
        .build(),
    );

    trackEvent(
      createEventBuilder(
        MetaMetricsEvents.SRP_DISMISS_HOLD_TO_REVEAL_DIALOG,
      ).build(),
    );

    setIsModalVisible(false);
  };

  const renderModal = (isPrivateKeyReveal: boolean) => (
    <InfoModal
      isVisible={isModalVisible}
      toggleModal={closeModal}
      testID={RevealSeedViewSelectorsIDs.REVEAL_CREDENTIAL_MODAL_ID}
      title={strings('reveal_credential.keep_credential_safe', {
        credentialName: isPrivateKeyReveal
          ? strings('reveal_credential.private_key_text')
          : strings('reveal_credential.srp_abbreviation_text'),
      })}
      body={
        <>
          <Text style={[styles.normalText, styles.revealModalText]}>
            {
              strings('reveal_credential.reveal_credential_modal', {
                credentialName: isPrivateKeyReveal
                  ? strings('reveal_credential.private_key_text')
                  : strings('reveal_credential.srp_text'),
              })[0]
            }
            <Text style={styles.boldText}>
              {isPrivateKeyReveal
                ? strings('reveal_credential.reveal_credential_modal')[1]
                : strings('reveal_credential.reveal_credential_modal')[2]}
            </Text>
            {strings('reveal_credential.reveal_credential_modal')[3]}
            <TouchableOpacity
              onPress={() => Linking.openURL(KEEP_SRP_SAFE_URL)}
            >
              <Text style={[styles.blueText, styles.link]}>
                {strings('reveal_credential.reveal_credential_modal')[4]}
              </Text>
            </TouchableOpacity>
          </Text>
          {isTest ? (
            <Button
              label={strings('reveal_credential.reveal_credential', {
                credentialName: isPrivateKeyReveal
                  ? strings('reveal_credential.private_key_text')
                  : strings('reveal_credential.srp_abbreviation_text'),
              })}
              variant={ButtonVariants.Primary}
              size={ButtonSize.Lg}
              onPress={revealCredential}
              style={styles.revealButton}
              testID={RevealSeedViewSelectorsIDs.REVEAL_CREDENTIAL_BUTTON_ID}
            />
          ) : (
            <ButtonReveal
              label={strings('reveal_credential.hold_to_reveal_credential', {
                credentialName: isPrivateKeyReveal
                  ? strings('reveal_credential.private_key_text')
                  : strings('reveal_credential.srp_abbreviation_text'),
              })}
              onLongPress={revealCredential}
            />
          )}
        </>
      }
    />
  );

  const renderSRPExplanation = () => (
    <Text style={styles.normalText}>
      {strings('reveal_credential.seed_phrase_explanation')[0]}{' '}
      <Text
        style={[styles.blueText, styles.link]}
        onPress={() => Linking.openURL(SRP_GUIDE_URL)}
      >
        {strings('reveal_credential.seed_phrase_explanation')[1]}
      </Text>{' '}
      {strings('reveal_credential.seed_phrase_explanation')[2]}{' '}
      <Text style={styles.boldText}>
        {strings('reveal_credential.seed_phrase_explanation')[3]}
      </Text>
      {strings('reveal_credential.seed_phrase_explanation')[4]}{' '}
      <Text
        style={[styles.blueText, styles.link]}
        onPress={() => Linking.openURL(NON_CUSTODIAL_WALLET_URL)}
      >
        {strings('reveal_credential.seed_phrase_explanation')[5]}{' '}
      </Text>
      {strings('reveal_credential.seed_phrase_explanation')[6]}{' '}
      <Text style={styles.boldText}>
        {strings('reveal_credential.seed_phrase_explanation')[7]}
      </Text>
    </Text>
  );

  const renderWarning = (privCredentialName: string) => (
    <View style={[styles.rowWrapper, styles.warningWrapper]}>
      <View style={[styles.warningRowWrapper]}>
        <Icon
          color={colors.error.default}
          name={IconName.EyeSlash}
          size={IconSize.Lg}
        />
        {privCredentialName === PRIVATE_KEY ? (
          <Text style={styles.warningMessageText}>
            {strings(
              `reveal_credential.${privCredentialName}_warning_explanation`,
            )}
          </Text>
        ) : (
          <Text style={styles.warningMessageText}>
            {strings('reveal_credential.seed_phrase_warning_explanation')[0]}
            <Text style={styles.boldText}>
              {strings('reveal_credential.seed_phrase_warning_explanation')[1]}
            </Text>
          </Text>
        )}
      </View>
    </View>
  );

  return (
    <View
      style={[styles.wrapper]}
      testID={RevealSeedViewSelectorsIDs.REVEAL_CREDENTIAL_CONTAINER_ID}
    >
      <ActionView
        cancelText={
          unlocked
            ? strings('reveal_credential.done')
            : strings('reveal_credential.cancel')
        }
        confirmText={strings('reveal_credential.confirm')}
        onCancelPress={unlocked ? done : cancelReveal}
        onConfirmPress={() => tryUnlock()}
        showConfirmButton={!unlocked}
        confirmDisabled={!passwordRequirementsMet(password)}
        cancelTestID={
          RevealSeedViewSelectorsIDs.SECRET_RECOVERY_PHRASE_CANCEL_BUTTON_ID
        }
        confirmTestID={
          RevealSeedViewSelectorsIDs.SECRET_RECOVERY_PHRASE_NEXT_BUTTON_ID
        }
        scrollViewTestID={
          RevealSeedViewSelectorsIDs.REVEAL_CREDENTIAL_SCROLL_ID
        }
        contentContainerStyle={styles.stretch}
<<<<<<< HEAD
=======
        // The cancel button here is not named correctly. When it is unlocked, the button is shown as "Done"
        showCancelButton={Boolean(showCancelButton || unlocked)}
>>>>>>> 961a5281
      >
        <ScrollView>
          <View style={[styles.rowWrapper, styles.normalText]}>
            {isPrivateKey && account ? (
              <>
                <AccountInfo account={account} />
                <BannerAlert
                  severity={BannerAlertSeverity.Error}
                  title={strings(
                    'multichain_accounts.reveal_private_key.banner_title',
                  )}
                  description={strings(
                    'multichain_accounts.reveal_private_key.banner_description',
                  )}
                />
              </>
            ) : (
              <>
                {renderSRPExplanation()}
                {renderWarning(credentialSlug)}
              </>
            )}
          </View>
<<<<<<< HEAD
          {renderWarning(credentialSlug)}

          <View style={[styles.rowWrapper, styles.stretch]}>
            {unlocked ? renderTabView(credentialSlug) : renderPasswordEntry()}
          </View>
        </>
=======
          {unlocked ? (
            renderTabView(credentialSlug)
          ) : (
            <View style={[styles.rowWrapper, styles.stretch]}>
              {renderPasswordEntry()}
            </View>
          )}
        </ScrollView>
>>>>>>> 961a5281
      </ActionView>
      {renderModal(isPrivateKey)}

      <ScreenshotDeterrent
        enabled={unlocked}
        isSRP={credentialSlug !== PRIVATE_KEY}
        hasNavigation={hasNavigation}
      />
    </View>
  );
};

export default RevealPrivateCredential;<|MERGE_RESOLUTION|>--- conflicted
+++ resolved
@@ -665,11 +665,8 @@
           RevealSeedViewSelectorsIDs.REVEAL_CREDENTIAL_SCROLL_ID
         }
         contentContainerStyle={styles.stretch}
-<<<<<<< HEAD
-=======
         // The cancel button here is not named correctly. When it is unlocked, the button is shown as "Done"
         showCancelButton={Boolean(showCancelButton || unlocked)}
->>>>>>> 961a5281
       >
         <ScrollView>
           <View style={[styles.rowWrapper, styles.normalText]}>
@@ -693,14 +690,6 @@
               </>
             )}
           </View>
-<<<<<<< HEAD
-          {renderWarning(credentialSlug)}
-
-          <View style={[styles.rowWrapper, styles.stretch]}>
-            {unlocked ? renderTabView(credentialSlug) : renderPasswordEntry()}
-          </View>
-        </>
-=======
           {unlocked ? (
             renderTabView(credentialSlug)
           ) : (
@@ -709,7 +698,6 @@
             </View>
           )}
         </ScrollView>
->>>>>>> 961a5281
       </ActionView>
       {renderModal(isPrivateKey)}
 
