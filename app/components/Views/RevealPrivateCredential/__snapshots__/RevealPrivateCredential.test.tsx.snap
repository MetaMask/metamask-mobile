// Jest Snapshot v1, https://goo.gl/fbAQLP

exports[`RevealPrivateCredential handles keyring ID parameter correctly 1`] = `
<View
  style={
    {
      "backgroundColor": "#ffffff",
      "flex": 1,
    }
  }
  testID="reveal-private-credential-screen"
>
  <View
    style={
      {
        "flex": 1,
      }
    }
  >
    <RCTScrollView
      automaticallyAdjustContentInsets={false}
      contentInset={
        {
          "bottom": 0,
        }
      }
      enableAutomaticScroll={true}
      enableOnAndroid={true}
      enableResetScrollToCoords={true}
      extraHeight={75}
      extraScrollHeight={40}
      getScrollResponder={[Function]}
      handleOnScroll={[Function]}
      keyboardDismissMode="interactive"
      keyboardOpeningTime={250}
      keyboardShouldPersistTaps="never"
      keyboardSpace={0}
      onScroll={[Function]}
      resetKeyboardSpace={[Function]}
      resetScrollToCoords={
        {
          "x": 0,
          "y": 0,
        }
      }
      scrollEventThrottle={1}
      scrollForExtraHeightOnAndroid={[Function]}
      scrollIntoView={[Function]}
      scrollToEnd={[Function]}
      scrollToFocusedInput={[Function]}
      scrollToPosition={[Function]}
      showsVerticalScrollIndicator={false}
      style={
        [
          {
            "flex": 1,
          },
          undefined,
        ]
      }
      testID="reveal-credential-scroll"
      update={[Function]}
      viewIsInsideTabBar={false}
    >
      <View>
        <View
          accessibilityState={
            {
              "busy": undefined,
              "checked": undefined,
              "disabled": undefined,
              "expanded": undefined,
              "selected": undefined,
            }
          }
          accessible={true}
          focusable={true}
          onClick={[Function]}
          onResponderGrant={[Function]}
          onResponderMove={[Function]}
          onResponderRelease={[Function]}
          onResponderTerminate={[Function]}
          onResponderTerminationRequest={[Function]}
          onStartShouldSetResponder={[Function]}
        >
          <View
            style={
              [
                {
                  "padding": 20,
<<<<<<< HEAD
=======
                  "paddingBottom": 0,
>>>>>>> 72548a9d
                },
                {
                  "color": "#121314",
                  "fontFamily": "CentraNo1-Book",
                  "fontWeight": "400",
                },
              ]
            }
          >
            <Text
              accessibilityRole="text"
              style={
                {
                  "color": "#121314",
                  "fontFamily": "CentraNo1-Book",
                  "fontSize": 16,
                  "fontWeight": "400",
                  "letterSpacing": 0,
                  "lineHeight": 24,
                }
              }
            >
              Your
               
              <Text
                accessibilityRole="text"
                onPress={[Function]}
                style={
                  {
                    "color": "#4459ff",
                    "fontFamily": "Geist Regular",
                    "fontSize": 16,
                    "letterSpacing": 0,
                    "lineHeight": 24,
                  }
                }
              >
                Secret Recovery Phrase
              </Text>
               
              gives
               
              <Text
                accessibilityRole="text"
                style={
                  {
                    "color": "#121314",
                    "fontFamily": "Geist Regular",
                    "fontSize": 16,
                    "letterSpacing": 0,
                    "lineHeight": 24,
                  }
                }
              >
                full access to your wallet, funds and accounts.


              </Text>
              MetaMask is a
               
              <Text
                accessibilityRole="text"
                onPress={[Function]}
                style={
                  {
                    "color": "#4459ff",
                    "fontFamily": "Geist Regular",
                    "fontSize": 16,
                    "letterSpacing": 0,
                    "lineHeight": 24,
                  }
                }
              >
                non-custodial wallet.
                 
              </Text>
              That means,
               
              <Text
                accessibilityRole="text"
                style={
                  {
                    "color": "#121314",
                    "fontFamily": "Geist Regular",
                    "fontSize": 16,
                    "letterSpacing": 0,
                    "lineHeight": 24,
                  }
                }
              >
                you are the owner of your Secret Recovery Phrase.
              </Text>
            </Text>
            <View
              style={
                [
                  {
                    "padding": 20,
<<<<<<< HEAD
=======
                    "paddingBottom": 0,
>>>>>>> 72548a9d
                  },
                  {
                    "backgroundColor": "#ca35421a",
                    "borderColor": "#ca3542",
                    "borderRadius": 8,
                    "borderWidth": 1,
                    "marginTop": 16,
                    "padding": 20,
<<<<<<< HEAD
=======
                    "paddingBottom": 20,
>>>>>>> 72548a9d
                  },
                ]
              }
            >
              <View
                style={
                  [
                    {
<<<<<<< HEAD
                      "alignItems": "center",
=======
                      "alignItems": "flex-start",
>>>>>>> 72548a9d
                      "flexDirection": "row",
                      "flexShrink": 1,
                      "width": "100%",
                    },
                  ]
                }
              >
                <SvgMock
                  color="#ca3542"
                  fill="currentColor"
                  height={24}
                  name="EyeSlash"
                  style={
                    {
<<<<<<< HEAD
                      "height": 24,
=======
                      "color": "#ca3542",
                      "height": 24,
                      "marginTop": 3,
                      "position": "relative",
>>>>>>> 72548a9d
                      "width": 24,
                    }
                  }
                  width={24}
                />
                <Text
                  accessibilityRole="text"
                  style={
                    {
                      "color": "#121314",
                      "fontFamily": "CentraNo1-Book",
                      "fontSize": 16,
                      "fontWeight": "400",
                      "letterSpacing": 0,
                      "lineHeight": 24,
<<<<<<< HEAD
                      "marginLeft": 10,
=======
                      "marginLeft": 20,
>>>>>>> 72548a9d
                      "marginRight": 40,
                    }
                  }
                >
                  Make sure nobody is looking at your screen. 
                  <Text
                    accessibilityRole="text"
                    style={
                      {
                        "color": "#121314",
                        "fontFamily": "CentraNo1-Bold",
                        "fontSize": 16,
                        "fontWeight": "600",
                        "letterSpacing": 0,
                        "lineHeight": 24,
                      }
                    }
                  >
                    MetaMask Support will never request this.
                  </Text>
                </Text>
              </View>
            </View>
          </View>
          <View
            style={
<<<<<<< HEAD
              [
                {
                  "padding": 20,
                },
                {
                  "flex": 1,
                },
              ]
=======
              {
                "padding": 20,
                "paddingBottom": 0,
              }
>>>>>>> 72548a9d
            }
          >
            <Text
              accessibilityRole="text"
              style={
                {
                  "color": "#121314",
                  "fontFamily": "Geist Medium",
                  "fontSize": 16,
                  "letterSpacing": 0,
                  "lineHeight": 24,
                  "marginBottom": 4,
                }
              }
            >
              Enter password to continue
            </Text>
            <TextInput
              keyboardAppearance="light"
              onChangeText={[Function]}
              onSubmitEditing={[Function]}
              placeholder="Password"
              placeholderTextColor="#b7bbc8"
              secureTextEntry={true}
              style={
                {
                  "borderColor": "#b7bbc8",
                  "borderRadius": 5,
                  "borderWidth": 2,
                  "color": "#121314",
                  "padding": 10,
                }
              }
              testID="private-credential-password-text-input"
            />
            <Text
              accessibilityRole="text"
              style={
                {
                  "color": "#ca3542",
                  "fontFamily": "CentraNo1-Book",
                  "fontSize": 16,
                  "fontWeight": "400",
                  "letterSpacing": 0,
                  "lineHeight": 24,
                  "marginTop": 10,
                }
              }
              testID="password-warning"
            />
          </View>
        </View>
        <View
          style={
            [
              {
                "flexDirection": "row",
                "gap": 16,
                "paddingHorizontal": 16,
                "paddingVertical": 16,
                "width": "100%",
              },
              undefined,
            ]
          }
        >
          <TouchableOpacity
            accessibilityRole="button"
            accessible={true}
            activeOpacity={1}
            disabled={true}
            loading={false}
            onPressIn={[Function]}
            onPressOut={[Function]}
            style={
              {
                "alignItems": "center",
                "alignSelf": "flex-start",
                "backgroundColor": "#121314",
                "borderRadius": 12,
                "flex": 1,
                "flexDirection": "row",
                "height": 48,
                "justifyContent": "center",
                "opacity": 0.5,
                "overflow": "hidden",
                "paddingHorizontal": 16,
              }
            }
            testID="reveal-private-credential-next-button"
          >
            <Text
              accessibilityRole="text"
              style={
                {
                  "color": "#ffffff",
                  "fontFamily": "Geist Medium",
                  "fontSize": 16,
                  "letterSpacing": 0,
                  "lineHeight": 24,
                }
              }
            >
              Next
            </Text>
          </TouchableOpacity>
        </View>
      </View>
    </RCTScrollView>
  </View>
  <View />
</View>
`;

exports[`RevealPrivateCredential renders reveal SRP correctly when the credential is directly passed 1`] = `
<View
  style={
    {
      "backgroundColor": "#ffffff",
      "flex": 1,
    }
  }
  testID="reveal-private-credential-screen"
>
  <View
    style={
      {
        "flex": 1,
      }
    }
  >
    <RCTScrollView
      automaticallyAdjustContentInsets={false}
      contentInset={
        {
          "bottom": 0,
        }
      }
      enableAutomaticScroll={true}
      enableOnAndroid={true}
      enableResetScrollToCoords={true}
      extraHeight={75}
      extraScrollHeight={40}
      getScrollResponder={[Function]}
      handleOnScroll={[Function]}
      keyboardDismissMode="interactive"
      keyboardOpeningTime={250}
      keyboardShouldPersistTaps="never"
      keyboardSpace={0}
      onScroll={[Function]}
      resetKeyboardSpace={[Function]}
      resetScrollToCoords={
        {
          "x": 0,
          "y": 0,
        }
      }
      scrollEventThrottle={1}
      scrollForExtraHeightOnAndroid={[Function]}
      scrollIntoView={[Function]}
      scrollToEnd={[Function]}
      scrollToFocusedInput={[Function]}
      scrollToPosition={[Function]}
      showsVerticalScrollIndicator={false}
      style={
        [
          {
            "flex": 1,
          },
          undefined,
        ]
      }
      testID="reveal-credential-scroll"
      update={[Function]}
      viewIsInsideTabBar={false}
    >
      <View>
        <View
          accessibilityState={
            {
              "busy": undefined,
              "checked": undefined,
              "disabled": undefined,
              "expanded": undefined,
              "selected": undefined,
            }
          }
          accessible={true}
          focusable={true}
          onClick={[Function]}
          onResponderGrant={[Function]}
          onResponderMove={[Function]}
          onResponderRelease={[Function]}
          onResponderTerminate={[Function]}
          onResponderTerminationRequest={[Function]}
          onStartShouldSetResponder={[Function]}
        >
          <View
            style={
              [
                {
                  "padding": 20,
<<<<<<< HEAD
=======
                  "paddingBottom": 0,
>>>>>>> 72548a9d
                },
                {
                  "color": "#121314",
                  "fontFamily": "CentraNo1-Book",
                  "fontWeight": "400",
                },
              ]
            }
          >
            <Text
              accessibilityRole="text"
              style={
                {
                  "color": "#121314",
                  "fontFamily": "CentraNo1-Book",
                  "fontSize": 16,
                  "fontWeight": "400",
                  "letterSpacing": 0,
                  "lineHeight": 24,
                }
              }
            >
              Your
               
<<<<<<< HEAD
=======
              <Text
                accessibilityRole="text"
                onPress={[Function]}
                style={
                  {
                    "color": "#4459ff",
                    "fontFamily": "Geist Regular",
                    "fontSize": 16,
                    "letterSpacing": 0,
                    "lineHeight": 24,
                  }
                }
              >
                Secret Recovery Phrase
              </Text>
               
              gives
               
>>>>>>> 72548a9d
              <Text
                accessibilityRole="text"
                onPress={[Function]}
                style={
                  {
<<<<<<< HEAD
                    "color": "#4459ff",
=======
                    "color": "#121314",
>>>>>>> 72548a9d
                    "fontFamily": "Geist Regular",
                    "fontSize": 16,
                    "letterSpacing": 0,
                    "lineHeight": 24,
                  }
                }
              >
<<<<<<< HEAD
                Secret Recovery Phrase
              </Text>
               
              gives
               
              <Text
                accessibilityRole="text"
                style={
                  {
                    "color": "#121314",
                    "fontFamily": "Geist Regular",
                    "fontSize": 16,
                    "letterSpacing": 0,
                    "lineHeight": 24,
                  }
                }
              >
=======
>>>>>>> 72548a9d
                full access to your wallet, funds and accounts.


              </Text>
              MetaMask is a
               
              <Text
                accessibilityRole="text"
                onPress={[Function]}
                style={
                  {
                    "color": "#4459ff",
                    "fontFamily": "Geist Regular",
                    "fontSize": 16,
                    "letterSpacing": 0,
                    "lineHeight": 24,
                  }
                }
              >
                non-custodial wallet.
                 
              </Text>
              That means,
               
              <Text
                accessibilityRole="text"
                style={
                  {
                    "color": "#121314",
                    "fontFamily": "Geist Regular",
                    "fontSize": 16,
                    "letterSpacing": 0,
                    "lineHeight": 24,
                  }
                }
              >
                you are the owner of your Secret Recovery Phrase.
              </Text>
            </Text>
            <View
              style={
                [
                  {
                    "padding": 20,
<<<<<<< HEAD
=======
                    "paddingBottom": 0,
>>>>>>> 72548a9d
                  },
                  {
                    "backgroundColor": "#ca35421a",
                    "borderColor": "#ca3542",
                    "borderRadius": 8,
                    "borderWidth": 1,
                    "marginTop": 16,
                    "padding": 20,
<<<<<<< HEAD
=======
                    "paddingBottom": 20,
>>>>>>> 72548a9d
                  },
                ]
              }
            >
              <View
                style={
                  [
                    {
<<<<<<< HEAD
                      "alignItems": "center",
=======
                      "alignItems": "flex-start",
>>>>>>> 72548a9d
                      "flexDirection": "row",
                      "flexShrink": 1,
                      "width": "100%",
                    },
                  ]
                }
              >
                <SvgMock
                  color="#ca3542"
                  fill="currentColor"
                  height={24}
                  name="EyeSlash"
                  style={
                    {
<<<<<<< HEAD
                      "height": 24,
=======
                      "color": "#ca3542",
                      "height": 24,
                      "marginTop": 3,
                      "position": "relative",
>>>>>>> 72548a9d
                      "width": 24,
                    }
                  }
                  width={24}
                />
                <Text
                  accessibilityRole="text"
                  style={
                    {
                      "color": "#121314",
                      "fontFamily": "CentraNo1-Book",
                      "fontSize": 16,
                      "fontWeight": "400",
                      "letterSpacing": 0,
                      "lineHeight": 24,
<<<<<<< HEAD
                      "marginLeft": 10,
=======
                      "marginLeft": 20,
>>>>>>> 72548a9d
                      "marginRight": 40,
                    }
                  }
                >
                  Make sure nobody is looking at your screen. 
                  <Text
                    accessibilityRole="text"
                    style={
                      {
                        "color": "#121314",
                        "fontFamily": "CentraNo1-Bold",
                        "fontSize": 16,
                        "fontWeight": "600",
                        "letterSpacing": 0,
                        "lineHeight": 24,
                      }
                    }
                  >
                    MetaMask Support will never request this.
                  </Text>
                </Text>
              </View>
            </View>
          </View>
          <View
            style={
<<<<<<< HEAD
              [
                {
                  "padding": 20,
                },
                {
                  "flex": 1,
                },
              ]
=======
              {
                "padding": 20,
                "paddingBottom": 0,
              }
>>>>>>> 72548a9d
            }
          >
            <Text
              accessibilityRole="text"
              style={
                {
                  "color": "#121314",
                  "fontFamily": "Geist Medium",
                  "fontSize": 16,
                  "letterSpacing": 0,
                  "lineHeight": 24,
                  "marginBottom": 4,
                }
              }
            >
              Enter password to continue
            </Text>
            <TextInput
              keyboardAppearance="light"
              onChangeText={[Function]}
              onSubmitEditing={[Function]}
              placeholder="Password"
              placeholderTextColor="#b7bbc8"
              secureTextEntry={true}
              style={
                {
                  "borderColor": "#b7bbc8",
                  "borderRadius": 5,
                  "borderWidth": 2,
                  "color": "#121314",
                  "padding": 10,
                }
              }
              testID="private-credential-password-text-input"
            />
            <Text
              accessibilityRole="text"
              style={
                {
                  "color": "#ca3542",
                  "fontFamily": "CentraNo1-Book",
                  "fontSize": 16,
                  "fontWeight": "400",
                  "letterSpacing": 0,
                  "lineHeight": 24,
                  "marginTop": 10,
                }
              }
              testID="password-warning"
            />
          </View>
        </View>
        <View
          style={
            [
              {
                "flexDirection": "row",
                "gap": 16,
                "paddingHorizontal": 16,
                "paddingVertical": 16,
                "width": "100%",
              },
              undefined,
            ]
          }
        >
          <TouchableOpacity
            accessibilityRole="button"
            accessible={true}
            activeOpacity={1}
            disabled={true}
            loading={false}
            onPressIn={[Function]}
            onPressOut={[Function]}
            style={
              {
                "alignItems": "center",
                "alignSelf": "flex-start",
                "backgroundColor": "#121314",
                "borderRadius": 12,
                "flex": 1,
                "flexDirection": "row",
                "height": 48,
                "justifyContent": "center",
                "opacity": 0.5,
                "overflow": "hidden",
                "paddingHorizontal": 16,
              }
            }
            testID="reveal-private-credential-next-button"
          >
            <Text
              accessibilityRole="text"
              style={
                {
                  "color": "#ffffff",
                  "fontFamily": "Geist Medium",
                  "fontSize": 16,
                  "letterSpacing": 0,
                  "lineHeight": 24,
                }
              }
            >
              Next
            </Text>
          </TouchableOpacity>
        </View>
      </View>
    </RCTScrollView>
  </View>
  <View />
</View>
`;

exports[`RevealPrivateCredential renders reveal SRP correctly when the credential is passed via the route object 1`] = `
<View
  style={
    {
      "backgroundColor": "#ffffff",
      "flex": 1,
    }
  }
  testID="reveal-private-credential-screen"
>
  <View
    style={
      {
        "flex": 1,
      }
    }
  >
    <RCTScrollView
      automaticallyAdjustContentInsets={false}
      contentInset={
        {
          "bottom": 0,
        }
      }
      enableAutomaticScroll={true}
      enableOnAndroid={true}
      enableResetScrollToCoords={true}
      extraHeight={75}
      extraScrollHeight={40}
      getScrollResponder={[Function]}
      handleOnScroll={[Function]}
      keyboardDismissMode="interactive"
      keyboardOpeningTime={250}
      keyboardShouldPersistTaps="never"
      keyboardSpace={0}
      onScroll={[Function]}
      resetKeyboardSpace={[Function]}
      resetScrollToCoords={
        {
          "x": 0,
          "y": 0,
        }
      }
      scrollEventThrottle={1}
      scrollForExtraHeightOnAndroid={[Function]}
      scrollIntoView={[Function]}
      scrollToEnd={[Function]}
      scrollToFocusedInput={[Function]}
      scrollToPosition={[Function]}
      showsVerticalScrollIndicator={false}
      style={
        [
          {
            "flex": 1,
          },
          undefined,
        ]
      }
      testID="reveal-credential-scroll"
      update={[Function]}
      viewIsInsideTabBar={false}
    >
      <View>
        <View
          accessibilityState={
            {
              "busy": undefined,
              "checked": undefined,
              "disabled": undefined,
              "expanded": undefined,
              "selected": undefined,
            }
          }
          accessible={true}
          focusable={true}
          onClick={[Function]}
          onResponderGrant={[Function]}
          onResponderMove={[Function]}
          onResponderRelease={[Function]}
          onResponderTerminate={[Function]}
          onResponderTerminationRequest={[Function]}
          onStartShouldSetResponder={[Function]}
        >
          <View
            style={
              [
                {
                  "padding": 20,
<<<<<<< HEAD
=======
                  "paddingBottom": 0,
>>>>>>> 72548a9d
                },
                {
                  "color": "#121314",
                  "fontFamily": "CentraNo1-Book",
                  "fontWeight": "400",
                },
              ]
            }
          >
            <Text
              accessibilityRole="text"
              style={
                {
                  "color": "#121314",
                  "fontFamily": "CentraNo1-Book",
                  "fontSize": 16,
                  "fontWeight": "400",
                  "letterSpacing": 0,
                  "lineHeight": 24,
                }
              }
            >
              Your
               
              <Text
                accessibilityRole="text"
                onPress={[Function]}
                style={
                  {
                    "color": "#4459ff",
                    "fontFamily": "Geist Regular",
                    "fontSize": 16,
                    "letterSpacing": 0,
                    "lineHeight": 24,
                  }
                }
              >
                Secret Recovery Phrase
              </Text>
               
              gives
               
              <Text
                accessibilityRole="text"
                style={
                  {
                    "color": "#121314",
                    "fontFamily": "Geist Regular",
                    "fontSize": 16,
                    "letterSpacing": 0,
                    "lineHeight": 24,
                  }
                }
              >
                full access to your wallet, funds and accounts.


              </Text>
              MetaMask is a
               
              <Text
                accessibilityRole="text"
                onPress={[Function]}
                style={
                  {
                    "color": "#4459ff",
                    "fontFamily": "Geist Regular",
                    "fontSize": 16,
                    "letterSpacing": 0,
                    "lineHeight": 24,
<<<<<<< HEAD
                  }
                }
              >
                non-custodial wallet.
                 
              </Text>
              That means,
               
              <Text
                accessibilityRole="text"
                style={
                  {
                    "color": "#121314",
                    "fontFamily": "Geist Regular",
                    "fontSize": 16,
                    "letterSpacing": 0,
                    "lineHeight": 24,
                  }
                }
              >
                you are the owner of your Secret Recovery Phrase.
              </Text>
            </Text>
            <View
              style={
                [
                  {
                    "padding": 20,
                  },
                  {
                    "backgroundColor": "#ca35421a",
                    "borderColor": "#ca3542",
                    "borderRadius": 8,
                    "borderWidth": 1,
                    "marginTop": 16,
                    "padding": 20,
                  },
                ]
              }
            >
              <View
                style={
                  [
                    {
                      "alignItems": "center",
                      "flexDirection": "row",
                      "flexShrink": 1,
                      "width": "100%",
                    },
                  ]
                }
              >
                <SvgMock
                  color="#ca3542"
                  fill="currentColor"
                  height={24}
                  name="EyeSlash"
                  style={
                    {
                      "height": 24,
                      "width": 24,
                    }
                  }
                  width={24}
                />
                <Text
                  accessibilityRole="text"
                  style={
                    {
                      "color": "#121314",
                      "fontFamily": "CentraNo1-Book",
                      "fontSize": 16,
                      "fontWeight": "400",
                      "letterSpacing": 0,
                      "lineHeight": 24,
                      "marginLeft": 10,
                      "marginRight": 40,
                    }
                  }
=======
                  }
                }
              >
                non-custodial wallet.
                 
              </Text>
              That means,
               
              <Text
                accessibilityRole="text"
                style={
                  {
                    "color": "#121314",
                    "fontFamily": "Geist Regular",
                    "fontSize": 16,
                    "letterSpacing": 0,
                    "lineHeight": 24,
                  }
                }
              >
                you are the owner of your Secret Recovery Phrase.
              </Text>
            </Text>
            <View
              style={
                [
                  {
                    "padding": 20,
                    "paddingBottom": 0,
                  },
                  {
                    "backgroundColor": "#ca35421a",
                    "borderColor": "#ca3542",
                    "borderRadius": 8,
                    "borderWidth": 1,
                    "marginTop": 16,
                    "padding": 20,
                    "paddingBottom": 20,
                  },
                ]
              }
            >
              <View
                style={
                  [
                    {
                      "alignItems": "flex-start",
                      "flexDirection": "row",
                      "flexShrink": 1,
                      "width": "100%",
                    },
                  ]
                }
              >
                <SvgMock
                  color="#ca3542"
                  fill="currentColor"
                  height={24}
                  name="EyeSlash"
                  style={
                    {
                      "color": "#ca3542",
                      "height": 24,
                      "marginTop": 3,
                      "position": "relative",
                      "width": 24,
                    }
                  }
                  width={24}
                />
                <Text
                  accessibilityRole="text"
                  style={
                    {
                      "color": "#121314",
                      "fontFamily": "CentraNo1-Book",
                      "fontSize": 16,
                      "fontWeight": "400",
                      "letterSpacing": 0,
                      "lineHeight": 24,
                      "marginLeft": 20,
                      "marginRight": 40,
                    }
                  }
>>>>>>> 72548a9d
                >
                  Make sure nobody is looking at your screen. 
                  <Text
                    accessibilityRole="text"
                    style={
                      {
                        "color": "#121314",
                        "fontFamily": "CentraNo1-Bold",
                        "fontSize": 16,
                        "fontWeight": "600",
                        "letterSpacing": 0,
                        "lineHeight": 24,
                      }
                    }
                  >
                    MetaMask Support will never request this.
                  </Text>
                </Text>
              </View>
            </View>
          </View>
          <View
            style={
<<<<<<< HEAD
              [
                {
                  "padding": 20,
                },
                {
                  "flex": 1,
                },
              ]
=======
              {
                "padding": 20,
                "paddingBottom": 0,
              }
>>>>>>> 72548a9d
            }
          >
            <Text
              accessibilityRole="text"
              style={
                {
                  "color": "#121314",
                  "fontFamily": "Geist Medium",
                  "fontSize": 16,
                  "letterSpacing": 0,
                  "lineHeight": 24,
                  "marginBottom": 4,
                }
              }
            >
              Enter password to continue
            </Text>
            <TextInput
              keyboardAppearance="light"
              onChangeText={[Function]}
              onSubmitEditing={[Function]}
              placeholder="Password"
              placeholderTextColor="#b7bbc8"
              secureTextEntry={true}
              style={
                {
                  "borderColor": "#b7bbc8",
                  "borderRadius": 5,
                  "borderWidth": 2,
                  "color": "#121314",
                  "padding": 10,
<<<<<<< HEAD
                }
              }
              testID="private-credential-password-text-input"
            />
            <Text
              accessibilityRole="text"
              style={
                {
                  "color": "#ca3542",
                  "fontFamily": "CentraNo1-Book",
                  "fontSize": 16,
                  "fontWeight": "400",
                  "letterSpacing": 0,
                  "lineHeight": 24,
                  "marginTop": 10,
                }
              }
=======
                }
              }
              testID="private-credential-password-text-input"
            />
            <Text
              accessibilityRole="text"
              style={
                {
                  "color": "#ca3542",
                  "fontFamily": "CentraNo1-Book",
                  "fontSize": 16,
                  "fontWeight": "400",
                  "letterSpacing": 0,
                  "lineHeight": 24,
                  "marginTop": 10,
                }
              }
>>>>>>> 72548a9d
              testID="password-warning"
            />
          </View>
        </View>
        <View
          style={
            [
              {
                "flexDirection": "row",
                "gap": 16,
                "paddingHorizontal": 16,
                "paddingVertical": 16,
                "width": "100%",
              },
              undefined,
            ]
          }
        >
          <TouchableOpacity
            accessibilityRole="button"
            accessible={true}
            activeOpacity={1}
            disabled={true}
            loading={false}
            onPressIn={[Function]}
            onPressOut={[Function]}
            style={
              {
                "alignItems": "center",
                "alignSelf": "flex-start",
                "backgroundColor": "#121314",
                "borderRadius": 12,
                "flex": 1,
                "flexDirection": "row",
                "height": 48,
                "justifyContent": "center",
                "opacity": 0.5,
                "overflow": "hidden",
                "paddingHorizontal": 16,
              }
            }
            testID="reveal-private-credential-next-button"
          >
            <Text
              accessibilityRole="text"
              style={
                {
                  "color": "#ffffff",
                  "fontFamily": "Geist Medium",
                  "fontSize": 16,
                  "letterSpacing": 0,
                  "lineHeight": 24,
                }
              }
            >
              Next
            </Text>
          </TouchableOpacity>
        </View>
      </View>
    </RCTScrollView>
  </View>
  <View />
</View>
`;

exports[`RevealPrivateCredential renders reveal private key correctly 1`] = `
<View
  style={
    {
      "backgroundColor": "#ffffff",
      "flex": 1,
    }
  }
  testID="reveal-private-credential-screen"
>
  <View
    style={
      {
        "flex": 1,
      }
    }
  >
    <RCTScrollView
      automaticallyAdjustContentInsets={false}
      contentInset={
        {
          "bottom": 0,
        }
      }
      enableAutomaticScroll={true}
      enableOnAndroid={true}
      enableResetScrollToCoords={true}
      extraHeight={75}
      extraScrollHeight={40}
      getScrollResponder={[Function]}
      handleOnScroll={[Function]}
      keyboardDismissMode="interactive"
      keyboardOpeningTime={250}
      keyboardShouldPersistTaps="never"
      keyboardSpace={0}
      onScroll={[Function]}
      resetKeyboardSpace={[Function]}
      resetScrollToCoords={
        {
          "x": 0,
          "y": 0,
        }
      }
      scrollEventThrottle={1}
      scrollForExtraHeightOnAndroid={[Function]}
      scrollIntoView={[Function]}
      scrollToEnd={[Function]}
      scrollToFocusedInput={[Function]}
      scrollToPosition={[Function]}
      showsVerticalScrollIndicator={false}
      style={
        [
          {
            "flex": 1,
          },
          undefined,
        ]
      }
      testID="reveal-credential-scroll"
      update={[Function]}
      viewIsInsideTabBar={false}
    >
      <View>
        <View
          accessibilityState={
            {
              "busy": undefined,
              "checked": undefined,
              "disabled": undefined,
              "expanded": undefined,
              "selected": undefined,
            }
          }
          accessible={true}
          focusable={true}
          onClick={[Function]}
          onResponderGrant={[Function]}
          onResponderMove={[Function]}
          onResponderRelease={[Function]}
          onResponderTerminate={[Function]}
          onResponderTerminationRequest={[Function]}
          onStartShouldSetResponder={[Function]}
        >
          <View
            style={
              [
                {
                  "padding": 20,
<<<<<<< HEAD
=======
                  "paddingBottom": 0,
>>>>>>> 72548a9d
                },
                {
                  "color": "#121314",
                  "fontFamily": "CentraNo1-Book",
                  "fontWeight": "400",
                },
              ]
            }
          >
            <View
              alignItems="center"
              flexDirection="column"
              style={
                [
                  {
                    "alignItems": "center",
                    "flexDirection": "column",
                  },
                  undefined,
                ]
              }
            >
              <View
                style={
                  {
                    "backgroundColor": "#ffffff",
                    "borderRadius": 8,
                    "height": 32,
                    "marginBottom": 8,
                    "overflow": "hidden",
                    "width": 32,
                  }
                }
              >
                <View
                  style={
<<<<<<< HEAD
                    [
                      {
                        "overflow": "hidden",
                      },
                      {
                        "backgroundColor": "#F3E300",
                        "borderRadius": 16,
                        "height": 32,
                        "width": 32,
                      },
                      {
                        "borderRadius": 8,
                      },
                    ]
                  }
                >
                  <RNSVGSvgView
                    bbHeight={32}
                    bbWidth={32}
                    focusable={false}
                    height={32}
                    style={
                      [
                        {
                          "backgroundColor": "transparent",
                          "borderWidth": 0,
                        },
                        {
                          "flex": 0,
                          "height": 32,
                          "width": 32,
                        },
                      ]
                    }
                    width={32}
                  >
                    <RNSVGGroup
                      fill={
                        {
                          "payload": 4278190080,
                          "type": 0,
                        }
                      }
                    >
                      <RNSVGRect
                        fill={
                          {
                            "payload": 4294033154,
                            "type": 0,
                          }
                        }
                        height={32}
                        matrix={
                          [
                            0.8902128046111263,
                            0.455544907233516,
                            -0.455544907233516,
                            0.8902128046111263,
                            14.528038776231607,
                            -10.727483724821674,
                          ]
                        }
                        propList={
                          [
                            "fill",
                          ]
                        }
                        width={32}
                        x={0}
                        y={0}
                      />
                      <RNSVGRect
                        fill={
                          {
                            "payload": 4278285708,
                            "type": 0,
                          }
                        }
                        height={32}
                        matrix={
                          [
                            -0.6768759696826608,
                            -0.7360970871197343,
                            0.7360970871197343,
                            -0.6768759696826608,
                            12.447006179185877,
                            55.31217516436145,
                          ]
                        }
                        propList={
                          [
                            "fill",
                          ]
                        }
                        width={32}
                        x={0}
                        y={0}
                      />
                      <RNSVGRect
                        fill={
                          {
                            "payload": 4291236915,
                            "type": 0,
                          }
                        }
                        height={32}
                        matrix={
                          [
                            0.46484204572461923,
                            0.885393625754416,
                            -0.885393625754416,
                            0.46484204572461923,
                            40.698516121381054,
                            -18.19641979556168,
                          ]
                        }
                        propList={
                          [
                            "fill",
                          ]
                        }
                        width={32}
                        x={0}
                        y={0}
                      />
                    </RNSVGGroup>
                  </RNSVGSvgView>
                </View>
=======
                    {
                      "height": 32,
                      "width": 32,
                    }
                  }
                />
>>>>>>> 72548a9d
              </View>
              <Text
                accessibilityRole="text"
                style={
                  {
                    "color": "#121314",
                    "fontFamily": "Geist Medium",
                    "fontSize": 18,
                    "letterSpacing": 0,
                    "lineHeight": 24,
                    "marginBottom": 8,
<<<<<<< HEAD
                  }
                }
              >
                Test Account
              </Text>
              <View
                alignItems="center"
                flexDirection="row"
                justifyContent="center"
                style={
                  [
                    {
                      "alignItems": "center",
                      "flexDirection": "row",
                      "justifyContent": "center",
                    },
                    {
                      "backgroundColor": "#4459ff1a",
                      "borderRadius": 999,
                      "color": "#4459ff",
                      "gap": 4,
                      "marginBottom": 16,
                      "paddingBottom": 4,
                      "paddingLeft": 12,
                      "paddingRight": 12,
                      "paddingTop": 4,
                    },
                  ]
                }
              >
                <Text
                  accessibilityRole="text"
                  style={
                    {
                      "color": "#4459ff",
                      "fontFamily": "Geist Medium",
                      "fontSize": 18,
                      "letterSpacing": 0,
                      "lineHeight": 24,
                    }
                  }
                >
                  0x12345...67890
                </Text>
                <View
                  style={
                    {
                      "alignItems": "center",
                      "flexDirection": "row",
                    }
                  }
                >
=======
                  }
                }
              >
                Test Account
              </Text>
              <View
                alignItems="center"
                flexDirection="row"
                justifyContent="center"
                style={
                  [
                    {
                      "alignItems": "center",
                      "flexDirection": "row",
                      "justifyContent": "center",
                    },
                    {
                      "backgroundColor": "#4459ff1a",
                      "borderRadius": 999,
                      "color": "#4459ff",
                      "gap": 4,
                      "marginBottom": 16,
                      "paddingBottom": 4,
                      "paddingLeft": 12,
                      "paddingRight": 12,
                      "paddingTop": 4,
                    },
                  ]
                }
              >
                <Text
                  accessibilityRole="text"
                  style={
                    {
                      "color": "#4459ff",
                      "fontFamily": "Geist Medium",
                      "fontSize": 18,
                      "letterSpacing": 0,
                      "lineHeight": 24,
                    }
                  }
                >
                  0x12345...67890
                </Text>
                <View
                  style={
                    {
                      "alignItems": "center",
                      "flexDirection": "row",
                    }
                  }
                >
>>>>>>> 72548a9d
                  <View
                    style={
                      [
                        {
                          "transform": [
                            {
                              "scale": 1,
                            },
                          ],
                        },
                        {
                          "alignItems": "center",
                          "justifyContent": "center",
                        },
                      ]
                    }
                  >
                    <View
                      accessibilityState={
                        {
                          "busy": undefined,
                          "checked": undefined,
                          "disabled": false,
                          "expanded": undefined,
                          "selected": undefined,
                        }
                      }
                      accessibilityValue={
                        {
                          "max": undefined,
                          "min": undefined,
                          "now": undefined,
                          "text": undefined,
                        }
                      }
                      accessible={true}
                      collapsable={false}
                      focusable={true}
                      onBlur={[Function]}
                      onClick={[Function]}
                      onFocus={[Function]}
                      onResponderGrant={[Function]}
                      onResponderMove={[Function]}
                      onResponderRelease={[Function]}
                      onResponderTerminate={[Function]}
                      onResponderTerminationRequest={[Function]}
                      onStartShouldSetResponder={[Function]}
                      style={
                        [
                          {
                            "alignItems": "center",
                            "backgroundColor": "transparent",
                            "borderRadius": 2,
                            "height": 40,
                            "justifyContent": "center",
                            "opacity": 1,
                            "width": 40,
                          },
                          undefined,
                        ]
                      }
                      testID="wallet-account-copy-button"
                    >
                      <SvgMock
                        fill="currentColor"
                        name="Copy"
                        style={
                          [
                            {
                              "color": "#4459ff",
                              "height": 24,
                              "width": 24,
                            },
                            undefined,
                          ]
                        }
                      />
                    </View>
                  </View>
                </View>
              </View>
            </View>
            <View
              style={
                {
                  "backgroundColor": "#ca35421a",
                  "borderColor": "#ca3542",
                  "borderLeftWidth": 4,
                  "borderRadius": 4,
                  "flexDirection": "row",
                  "padding": 12,
                  "paddingLeft": 8,
                }
              }
              testID="banneralert"
            >
              <View
                style={
                  {
                    "marginRight": 8,
                  }
                }
              >
                <SvgMock
                  color="#ca3542"
                  fill="currentColor"
                  height={24}
                  name="Danger"
                  style={
                    {
                      "height": 24,
                      "width": 24,
                    }
                  }
                  width={24}
                />
              </View>
              <View
                style={
                  {
                    "flex": 1,
                  }
                }
              >
                <Text
                  accessibilityRole="text"
                  style={
                    {
                      "color": "#121314",
                      "fontFamily": "Geist Medium",
                      "fontSize": 18,
                      "letterSpacing": 0,
                      "lineHeight": 24,
                    }
                  }
                >
                  Never disclose this key.
                </Text>
                <Text
                  accessibilityRole="text"
                  style={
                    {
                      "color": "#121314",
                      "fontFamily": "Geist Regular",
                      "fontSize": 16,
                      "letterSpacing": 0,
                      "lineHeight": 24,
                    }
                  }
                >
                  Anyone with your private key can steal any assets held in your account.
                </Text>
              </View>
            </View>
          </View>
          <View
            style={
<<<<<<< HEAD
              [
                {
                  "padding": 20,
                },
                {
                  "flex": 1,
                },
              ]
=======
              {
                "padding": 20,
                "paddingBottom": 0,
              }
>>>>>>> 72548a9d
            }
          >
            <Text
              accessibilityRole="text"
              style={
                {
                  "color": "#121314",
                  "fontFamily": "Geist Medium",
                  "fontSize": 16,
                  "letterSpacing": 0,
                  "lineHeight": 24,
                  "marginBottom": 4,
                }
              }
            >
              Enter password to continue
            </Text>
            <TextInput
              keyboardAppearance="light"
              onChangeText={[Function]}
              onSubmitEditing={[Function]}
              placeholder="Password"
              placeholderTextColor="#b7bbc8"
              secureTextEntry={true}
              style={
                {
                  "borderColor": "#b7bbc8",
                  "borderRadius": 5,
                  "borderWidth": 2,
                  "color": "#121314",
                  "padding": 10,
                }
              }
              testID="private-credential-password-text-input"
            />
            <Text
              accessibilityRole="text"
              style={
                {
                  "color": "#ca3542",
                  "fontFamily": "CentraNo1-Book",
                  "fontSize": 16,
                  "fontWeight": "400",
                  "letterSpacing": 0,
                  "lineHeight": 24,
                  "marginTop": 10,
                }
              }
              testID="password-warning"
            />
          </View>
        </View>
        <View
          style={
            [
              {
                "flexDirection": "row",
                "gap": 16,
                "paddingHorizontal": 16,
                "paddingVertical": 16,
                "width": "100%",
              },
              undefined,
            ]
          }
        >
          <TouchableOpacity
            accessibilityRole="button"
            accessible={true}
            activeOpacity={1}
            disabled={true}
            loading={false}
            onPressIn={[Function]}
            onPressOut={[Function]}
            style={
              {
                "alignItems": "center",
                "alignSelf": "flex-start",
                "backgroundColor": "#121314",
                "borderRadius": 12,
                "flex": 1,
                "flexDirection": "row",
                "height": 48,
                "justifyContent": "center",
                "opacity": 0.5,
                "overflow": "hidden",
                "paddingHorizontal": 16,
              }
            }
            testID="reveal-private-credential-next-button"
          >
            <Text
              accessibilityRole="text"
              style={
                {
                  "color": "#ffffff",
                  "fontFamily": "Geist Medium",
                  "fontSize": 16,
                  "letterSpacing": 0,
                  "lineHeight": 24,
                }
              }
            >
              Next
            </Text>
          </TouchableOpacity>
        </View>
      </View>
    </RCTScrollView>
  </View>
  <View />
</View>
`;

exports[`RevealPrivateCredential renders with a custom selectedAddress 1`] = `
<View
  style={
    {
      "backgroundColor": "#ffffff",
      "flex": 1,
    }
  }
  testID="reveal-private-credential-screen"
>
  <View
    style={
      {
        "flex": 1,
      }
    }
  >
    <RCTScrollView
      automaticallyAdjustContentInsets={false}
      contentInset={
        {
          "bottom": 0,
        }
      }
      enableAutomaticScroll={true}
      enableOnAndroid={true}
      enableResetScrollToCoords={true}
      extraHeight={75}
      extraScrollHeight={40}
      getScrollResponder={[Function]}
      handleOnScroll={[Function]}
      keyboardDismissMode="interactive"
      keyboardOpeningTime={250}
      keyboardShouldPersistTaps="never"
      keyboardSpace={0}
      onScroll={[Function]}
      resetKeyboardSpace={[Function]}
      resetScrollToCoords={
        {
          "x": 0,
          "y": 0,
        }
      }
      scrollEventThrottle={1}
      scrollForExtraHeightOnAndroid={[Function]}
      scrollIntoView={[Function]}
      scrollToEnd={[Function]}
      scrollToFocusedInput={[Function]}
      scrollToPosition={[Function]}
      showsVerticalScrollIndicator={false}
      style={
        [
          {
            "flex": 1,
          },
          undefined,
        ]
      }
      testID="reveal-credential-scroll"
      update={[Function]}
      viewIsInsideTabBar={false}
    >
      <View>
        <View
          accessibilityState={
            {
              "busy": undefined,
              "checked": undefined,
              "disabled": undefined,
              "expanded": undefined,
              "selected": undefined,
            }
          }
          accessible={true}
          focusable={true}
          onClick={[Function]}
          onResponderGrant={[Function]}
          onResponderMove={[Function]}
          onResponderRelease={[Function]}
          onResponderTerminate={[Function]}
          onResponderTerminationRequest={[Function]}
          onStartShouldSetResponder={[Function]}
        >
          <View
            style={
              [
                {
                  "padding": 20,
<<<<<<< HEAD
=======
                  "paddingBottom": 0,
>>>>>>> 72548a9d
                },
                {
                  "color": "#121314",
                  "fontFamily": "CentraNo1-Book",
                  "fontWeight": "400",
                },
              ]
            }
          >
            <View
              alignItems="center"
              flexDirection="column"
              style={
                [
                  {
                    "alignItems": "center",
                    "flexDirection": "column",
                  },
                  undefined,
                ]
              }
            >
              <View
                style={
                  {
                    "backgroundColor": "#ffffff",
                    "borderRadius": 8,
                    "height": 32,
                    "marginBottom": 8,
                    "overflow": "hidden",
                    "width": 32,
                  }
                }
              >
                <View
                  style={
<<<<<<< HEAD
                    [
                      {
                        "overflow": "hidden",
                      },
                      {
                        "backgroundColor": "#F3E300",
                        "borderRadius": 16,
                        "height": 32,
                        "width": 32,
                      },
                      {
                        "borderRadius": 8,
                      },
                    ]
                  }
                >
                  <RNSVGSvgView
                    bbHeight={32}
                    bbWidth={32}
                    focusable={false}
                    height={32}
                    style={
                      [
                        {
                          "backgroundColor": "transparent",
                          "borderWidth": 0,
                        },
                        {
                          "flex": 0,
                          "height": 32,
                          "width": 32,
                        },
                      ]
                    }
                    width={32}
                  >
                    <RNSVGGroup
                      fill={
                        {
                          "payload": 4278190080,
                          "type": 0,
                        }
                      }
                    >
                      <RNSVGRect
                        fill={
                          {
                            "payload": 4294033154,
                            "type": 0,
                          }
                        }
                        height={32}
                        matrix={
                          [
                            0.8902128046111263,
                            0.455544907233516,
                            -0.455544907233516,
                            0.8902128046111263,
                            14.528038776231607,
                            -10.727483724821674,
                          ]
                        }
                        propList={
                          [
                            "fill",
                          ]
                        }
                        width={32}
                        x={0}
                        y={0}
                      />
                      <RNSVGRect
                        fill={
                          {
                            "payload": 4278285708,
                            "type": 0,
                          }
                        }
                        height={32}
                        matrix={
                          [
                            -0.6768759696826608,
                            -0.7360970871197343,
                            0.7360970871197343,
                            -0.6768759696826608,
                            12.447006179185877,
                            55.31217516436145,
                          ]
                        }
                        propList={
                          [
                            "fill",
                          ]
                        }
                        width={32}
                        x={0}
                        y={0}
                      />
                      <RNSVGRect
                        fill={
                          {
                            "payload": 4291236915,
                            "type": 0,
                          }
                        }
                        height={32}
                        matrix={
                          [
                            0.46484204572461923,
                            0.885393625754416,
                            -0.885393625754416,
                            0.46484204572461923,
                            40.698516121381054,
                            -18.19641979556168,
                          ]
                        }
                        propList={
                          [
                            "fill",
                          ]
                        }
                        width={32}
                        x={0}
                        y={0}
                      />
                    </RNSVGGroup>
                  </RNSVGSvgView>
                </View>
=======
                    {
                      "height": 32,
                      "width": 32,
                    }
                  }
                />
>>>>>>> 72548a9d
              </View>
              <Text
                accessibilityRole="text"
                style={
                  {
                    "color": "#121314",
                    "fontFamily": "Geist Medium",
                    "fontSize": 18,
                    "letterSpacing": 0,
                    "lineHeight": 24,
                    "marginBottom": 8,
                  }
                }
              >
                Test Account
              </Text>
              <View
                alignItems="center"
                flexDirection="row"
                justifyContent="center"
                style={
                  [
                    {
                      "alignItems": "center",
                      "flexDirection": "row",
                      "justifyContent": "center",
                    },
                    {
                      "backgroundColor": "#4459ff1a",
                      "borderRadius": 999,
                      "color": "#4459ff",
                      "gap": 4,
                      "marginBottom": 16,
                      "paddingBottom": 4,
                      "paddingLeft": 12,
                      "paddingRight": 12,
                      "paddingTop": 4,
                    },
                  ]
                }
              >
                <Text
                  accessibilityRole="text"
                  style={
                    {
                      "color": "#4459ff",
                      "fontFamily": "Geist Medium",
                      "fontSize": 18,
                      "letterSpacing": 0,
                      "lineHeight": 24,
                    }
                  }
                >
                  0x12345...67890
                </Text>
                <View
                  style={
                    {
                      "alignItems": "center",
                      "flexDirection": "row",
                    }
                  }
                >
                  <View
                    style={
                      [
                        {
                          "transform": [
                            {
                              "scale": 1,
                            },
                          ],
                        },
                        {
                          "alignItems": "center",
                          "justifyContent": "center",
                        },
                      ]
                    }
                  >
                    <View
                      accessibilityState={
                        {
                          "busy": undefined,
                          "checked": undefined,
                          "disabled": false,
                          "expanded": undefined,
                          "selected": undefined,
                        }
                      }
                      accessibilityValue={
                        {
                          "max": undefined,
                          "min": undefined,
                          "now": undefined,
                          "text": undefined,
                        }
                      }
                      accessible={true}
                      collapsable={false}
                      focusable={true}
                      onBlur={[Function]}
                      onClick={[Function]}
                      onFocus={[Function]}
                      onResponderGrant={[Function]}
                      onResponderMove={[Function]}
                      onResponderRelease={[Function]}
                      onResponderTerminate={[Function]}
                      onResponderTerminationRequest={[Function]}
                      onStartShouldSetResponder={[Function]}
                      style={
                        [
                          {
                            "alignItems": "center",
                            "backgroundColor": "transparent",
                            "borderRadius": 2,
                            "height": 40,
                            "justifyContent": "center",
                            "opacity": 1,
                            "width": 40,
                          },
                          undefined,
                        ]
                      }
                      testID="wallet-account-copy-button"
                    >
                      <SvgMock
                        fill="currentColor"
                        name="Copy"
                        style={
                          [
                            {
                              "color": "#4459ff",
                              "height": 24,
                              "width": 24,
                            },
                            undefined,
                          ]
                        }
                      />
                    </View>
                  </View>
                </View>
              </View>
            </View>
            <View
              style={
                {
                  "backgroundColor": "#ca35421a",
                  "borderColor": "#ca3542",
                  "borderLeftWidth": 4,
                  "borderRadius": 4,
                  "flexDirection": "row",
                  "padding": 12,
                  "paddingLeft": 8,
                }
              }
              testID="banneralert"
            >
<<<<<<< HEAD
              <View
                style={
                  {
                    "marginRight": 8,
                  }
                }
              >
                <SvgMock
                  color="#ca3542"
                  fill="currentColor"
                  height={24}
                  name="Danger"
                  style={
                    {
                      "height": 24,
                      "width": 24,
                    }
                  }
                  width={24}
                />
              </View>
              <View
                style={
                  {
                    "flex": 1,
                  }
                }
              >
=======
              <View
                style={
                  {
                    "marginRight": 8,
                  }
                }
              >
                <SvgMock
                  color="#ca3542"
                  fill="currentColor"
                  height={24}
                  name="Danger"
                  style={
                    {
                      "height": 24,
                      "width": 24,
                    }
                  }
                  width={24}
                />
              </View>
              <View
                style={
                  {
                    "flex": 1,
                  }
                }
              >
                <Text
                  accessibilityRole="text"
                  style={
                    {
                      "color": "#121314",
                      "fontFamily": "Geist Medium",
                      "fontSize": 18,
                      "letterSpacing": 0,
                      "lineHeight": 24,
                    }
                  }
                >
                  Never disclose this key.
                </Text>
>>>>>>> 72548a9d
                <Text
                  accessibilityRole="text"
                  style={
                    {
                      "color": "#121314",
<<<<<<< HEAD
                      "fontFamily": "Geist Medium",
                      "fontSize": 18,
=======
                      "fontFamily": "Geist Regular",
                      "fontSize": 16,
>>>>>>> 72548a9d
                      "letterSpacing": 0,
                      "lineHeight": 24,
                    }
                  }
                >
<<<<<<< HEAD
                  Never disclose this key.
                </Text>
                <Text
                  accessibilityRole="text"
                  style={
                    {
                      "color": "#121314",
                      "fontFamily": "Geist Regular",
                      "fontSize": 16,
                      "letterSpacing": 0,
                      "lineHeight": 24,
                    }
                  }
                >
=======
>>>>>>> 72548a9d
                  Anyone with your private key can steal any assets held in your account.
                </Text>
              </View>
            </View>
          </View>
          <View
            style={
<<<<<<< HEAD
              [
                {
                  "padding": 20,
                },
                {
                  "flex": 1,
                },
              ]
=======
              {
                "padding": 20,
                "paddingBottom": 0,
              }
>>>>>>> 72548a9d
            }
          >
            <Text
              accessibilityRole="text"
              style={
                {
                  "color": "#121314",
                  "fontFamily": "Geist Medium",
                  "fontSize": 16,
                  "letterSpacing": 0,
                  "lineHeight": 24,
                  "marginBottom": 4,
                }
              }
            >
              Enter password to continue
            </Text>
            <TextInput
              keyboardAppearance="light"
              onChangeText={[Function]}
              onSubmitEditing={[Function]}
              placeholder="Password"
              placeholderTextColor="#b7bbc8"
              secureTextEntry={true}
              style={
                {
                  "borderColor": "#b7bbc8",
                  "borderRadius": 5,
                  "borderWidth": 2,
                  "color": "#121314",
                  "padding": 10,
                }
              }
              testID="private-credential-password-text-input"
            />
            <Text
              accessibilityRole="text"
              style={
                {
                  "color": "#ca3542",
                  "fontFamily": "CentraNo1-Book",
                  "fontSize": 16,
                  "fontWeight": "400",
                  "letterSpacing": 0,
                  "lineHeight": 24,
                  "marginTop": 10,
                }
              }
              testID="password-warning"
            />
          </View>
        </View>
        <View
          style={
            [
              {
                "flexDirection": "row",
                "gap": 16,
                "paddingHorizontal": 16,
                "paddingVertical": 16,
                "width": "100%",
              },
              undefined,
            ]
          }
        >
          <TouchableOpacity
            accessibilityRole="button"
            accessible={true}
            activeOpacity={1}
            disabled={true}
            loading={false}
            onPressIn={[Function]}
            onPressOut={[Function]}
            style={
              {
                "alignItems": "center",
                "alignSelf": "flex-start",
                "backgroundColor": "#121314",
                "borderRadius": 12,
                "flex": 1,
                "flexDirection": "row",
                "height": 48,
                "justifyContent": "center",
                "opacity": 0.5,
                "overflow": "hidden",
                "paddingHorizontal": 16,
              }
            }
            testID="reveal-private-credential-next-button"
          >
            <Text
              accessibilityRole="text"
              style={
                {
                  "color": "#ffffff",
                  "fontFamily": "Geist Medium",
                  "fontSize": 16,
                  "letterSpacing": 0,
                  "lineHeight": 24,
                }
              }
            >
              Next
            </Text>
          </TouchableOpacity>
        </View>
      </View>
    </RCTScrollView>
  </View>
  <View />
</View>
`;<|MERGE_RESOLUTION|>--- conflicted
+++ resolved
@@ -88,10 +88,7 @@
               [
                 {
                   "padding": 20,
-<<<<<<< HEAD
-=======
                   "paddingBottom": 0,
->>>>>>> 72548a9d
                 },
                 {
                   "color": "#121314",
@@ -190,10 +187,7 @@
                 [
                   {
                     "padding": 20,
-<<<<<<< HEAD
-=======
                     "paddingBottom": 0,
->>>>>>> 72548a9d
                   },
                   {
                     "backgroundColor": "#ca35421a",
@@ -202,10 +196,7 @@
                     "borderWidth": 1,
                     "marginTop": 16,
                     "padding": 20,
-<<<<<<< HEAD
-=======
                     "paddingBottom": 20,
->>>>>>> 72548a9d
                   },
                 ]
               }
@@ -214,11 +205,7 @@
                 style={
                   [
                     {
-<<<<<<< HEAD
-                      "alignItems": "center",
-=======
                       "alignItems": "flex-start",
->>>>>>> 72548a9d
                       "flexDirection": "row",
                       "flexShrink": 1,
                       "width": "100%",
@@ -233,14 +220,10 @@
                   name="EyeSlash"
                   style={
                     {
-<<<<<<< HEAD
-                      "height": 24,
-=======
                       "color": "#ca3542",
                       "height": 24,
                       "marginTop": 3,
                       "position": "relative",
->>>>>>> 72548a9d
                       "width": 24,
                     }
                   }
@@ -256,11 +239,7 @@
                       "fontWeight": "400",
                       "letterSpacing": 0,
                       "lineHeight": 24,
-<<<<<<< HEAD
-                      "marginLeft": 10,
-=======
                       "marginLeft": 20,
->>>>>>> 72548a9d
                       "marginRight": 40,
                     }
                   }
@@ -287,21 +266,10 @@
           </View>
           <View
             style={
-<<<<<<< HEAD
-              [
-                {
-                  "padding": 20,
-                },
-                {
-                  "flex": 1,
-                },
-              ]
-=======
               {
                 "padding": 20,
                 "paddingBottom": 0,
               }
->>>>>>> 72548a9d
             }
           >
             <Text
@@ -504,10 +472,7 @@
               [
                 {
                   "padding": 20,
-<<<<<<< HEAD
-=======
                   "paddingBottom": 0,
->>>>>>> 72548a9d
                 },
                 {
                   "color": "#121314",
@@ -532,8 +497,6 @@
             >
               Your
                
-<<<<<<< HEAD
-=======
               <Text
                 accessibilityRole="text"
                 onPress={[Function]}
@@ -547,30 +510,6 @@
                   }
                 }
               >
-                Secret Recovery Phrase
-              </Text>
-               
-              gives
-               
->>>>>>> 72548a9d
-              <Text
-                accessibilityRole="text"
-                onPress={[Function]}
-                style={
-                  {
-<<<<<<< HEAD
-                    "color": "#4459ff",
-=======
-                    "color": "#121314",
->>>>>>> 72548a9d
-                    "fontFamily": "Geist Regular",
-                    "fontSize": 16,
-                    "letterSpacing": 0,
-                    "lineHeight": 24,
-                  }
-                }
-              >
-<<<<<<< HEAD
                 Secret Recovery Phrase
               </Text>
                
@@ -588,8 +527,6 @@
                   }
                 }
               >
-=======
->>>>>>> 72548a9d
                 full access to your wallet, funds and accounts.
 
 
@@ -634,10 +571,7 @@
                 [
                   {
                     "padding": 20,
-<<<<<<< HEAD
-=======
                     "paddingBottom": 0,
->>>>>>> 72548a9d
                   },
                   {
                     "backgroundColor": "#ca35421a",
@@ -646,10 +580,7 @@
                     "borderWidth": 1,
                     "marginTop": 16,
                     "padding": 20,
-<<<<<<< HEAD
-=======
                     "paddingBottom": 20,
->>>>>>> 72548a9d
                   },
                 ]
               }
@@ -658,11 +589,7 @@
                 style={
                   [
                     {
-<<<<<<< HEAD
-                      "alignItems": "center",
-=======
                       "alignItems": "flex-start",
->>>>>>> 72548a9d
                       "flexDirection": "row",
                       "flexShrink": 1,
                       "width": "100%",
@@ -677,14 +604,10 @@
                   name="EyeSlash"
                   style={
                     {
-<<<<<<< HEAD
-                      "height": 24,
-=======
                       "color": "#ca3542",
                       "height": 24,
                       "marginTop": 3,
                       "position": "relative",
->>>>>>> 72548a9d
                       "width": 24,
                     }
                   }
@@ -700,11 +623,7 @@
                       "fontWeight": "400",
                       "letterSpacing": 0,
                       "lineHeight": 24,
-<<<<<<< HEAD
-                      "marginLeft": 10,
-=======
                       "marginLeft": 20,
->>>>>>> 72548a9d
                       "marginRight": 40,
                     }
                   }
@@ -731,21 +650,10 @@
           </View>
           <View
             style={
-<<<<<<< HEAD
-              [
-                {
-                  "padding": 20,
-                },
-                {
-                  "flex": 1,
-                },
-              ]
-=======
               {
                 "padding": 20,
                 "paddingBottom": 0,
               }
->>>>>>> 72548a9d
             }
           >
             <Text
@@ -948,10 +856,7 @@
               [
                 {
                   "padding": 20,
-<<<<<<< HEAD
-=======
                   "paddingBottom": 0,
->>>>>>> 72548a9d
                 },
                 {
                   "color": "#121314",
@@ -1022,87 +927,6 @@
                     "fontSize": 16,
                     "letterSpacing": 0,
                     "lineHeight": 24,
-<<<<<<< HEAD
-                  }
-                }
-              >
-                non-custodial wallet.
-                 
-              </Text>
-              That means,
-               
-              <Text
-                accessibilityRole="text"
-                style={
-                  {
-                    "color": "#121314",
-                    "fontFamily": "Geist Regular",
-                    "fontSize": 16,
-                    "letterSpacing": 0,
-                    "lineHeight": 24,
-                  }
-                }
-              >
-                you are the owner of your Secret Recovery Phrase.
-              </Text>
-            </Text>
-            <View
-              style={
-                [
-                  {
-                    "padding": 20,
-                  },
-                  {
-                    "backgroundColor": "#ca35421a",
-                    "borderColor": "#ca3542",
-                    "borderRadius": 8,
-                    "borderWidth": 1,
-                    "marginTop": 16,
-                    "padding": 20,
-                  },
-                ]
-              }
-            >
-              <View
-                style={
-                  [
-                    {
-                      "alignItems": "center",
-                      "flexDirection": "row",
-                      "flexShrink": 1,
-                      "width": "100%",
-                    },
-                  ]
-                }
-              >
-                <SvgMock
-                  color="#ca3542"
-                  fill="currentColor"
-                  height={24}
-                  name="EyeSlash"
-                  style={
-                    {
-                      "height": 24,
-                      "width": 24,
-                    }
-                  }
-                  width={24}
-                />
-                <Text
-                  accessibilityRole="text"
-                  style={
-                    {
-                      "color": "#121314",
-                      "fontFamily": "CentraNo1-Book",
-                      "fontSize": 16,
-                      "fontWeight": "400",
-                      "letterSpacing": 0,
-                      "lineHeight": 24,
-                      "marginLeft": 10,
-                      "marginRight": 40,
-                    }
-                  }
-=======
                   }
                 }
               >
@@ -1187,7 +1011,6 @@
                       "marginRight": 40,
                     }
                   }
->>>>>>> 72548a9d
                 >
                   Make sure nobody is looking at your screen. 
                   <Text
@@ -1211,21 +1034,10 @@
           </View>
           <View
             style={
-<<<<<<< HEAD
-              [
-                {
-                  "padding": 20,
-                },
-                {
-                  "flex": 1,
-                },
-              ]
-=======
               {
                 "padding": 20,
                 "paddingBottom": 0,
               }
->>>>>>> 72548a9d
             }
           >
             <Text
@@ -1257,7 +1069,6 @@
                   "borderWidth": 2,
                   "color": "#121314",
                   "padding": 10,
-<<<<<<< HEAD
                 }
               }
               testID="private-credential-password-text-input"
@@ -1275,25 +1086,6 @@
                   "marginTop": 10,
                 }
               }
-=======
-                }
-              }
-              testID="private-credential-password-text-input"
-            />
-            <Text
-              accessibilityRole="text"
-              style={
-                {
-                  "color": "#ca3542",
-                  "fontFamily": "CentraNo1-Book",
-                  "fontSize": 16,
-                  "fontWeight": "400",
-                  "letterSpacing": 0,
-                  "lineHeight": 24,
-                  "marginTop": 10,
-                }
-              }
->>>>>>> 72548a9d
               testID="password-warning"
             />
           </View>
@@ -1448,10 +1240,7 @@
               [
                 {
                   "padding": 20,
-<<<<<<< HEAD
-=======
                   "paddingBottom": 0,
->>>>>>> 72548a9d
                 },
                 {
                   "color": "#121314",
@@ -1488,143 +1277,12 @@
               >
                 <View
                   style={
-<<<<<<< HEAD
-                    [
-                      {
-                        "overflow": "hidden",
-                      },
-                      {
-                        "backgroundColor": "#F3E300",
-                        "borderRadius": 16,
-                        "height": 32,
-                        "width": 32,
-                      },
-                      {
-                        "borderRadius": 8,
-                      },
-                    ]
-                  }
-                >
-                  <RNSVGSvgView
-                    bbHeight={32}
-                    bbWidth={32}
-                    focusable={false}
-                    height={32}
-                    style={
-                      [
-                        {
-                          "backgroundColor": "transparent",
-                          "borderWidth": 0,
-                        },
-                        {
-                          "flex": 0,
-                          "height": 32,
-                          "width": 32,
-                        },
-                      ]
-                    }
-                    width={32}
-                  >
-                    <RNSVGGroup
-                      fill={
-                        {
-                          "payload": 4278190080,
-                          "type": 0,
-                        }
-                      }
-                    >
-                      <RNSVGRect
-                        fill={
-                          {
-                            "payload": 4294033154,
-                            "type": 0,
-                          }
-                        }
-                        height={32}
-                        matrix={
-                          [
-                            0.8902128046111263,
-                            0.455544907233516,
-                            -0.455544907233516,
-                            0.8902128046111263,
-                            14.528038776231607,
-                            -10.727483724821674,
-                          ]
-                        }
-                        propList={
-                          [
-                            "fill",
-                          ]
-                        }
-                        width={32}
-                        x={0}
-                        y={0}
-                      />
-                      <RNSVGRect
-                        fill={
-                          {
-                            "payload": 4278285708,
-                            "type": 0,
-                          }
-                        }
-                        height={32}
-                        matrix={
-                          [
-                            -0.6768759696826608,
-                            -0.7360970871197343,
-                            0.7360970871197343,
-                            -0.6768759696826608,
-                            12.447006179185877,
-                            55.31217516436145,
-                          ]
-                        }
-                        propList={
-                          [
-                            "fill",
-                          ]
-                        }
-                        width={32}
-                        x={0}
-                        y={0}
-                      />
-                      <RNSVGRect
-                        fill={
-                          {
-                            "payload": 4291236915,
-                            "type": 0,
-                          }
-                        }
-                        height={32}
-                        matrix={
-                          [
-                            0.46484204572461923,
-                            0.885393625754416,
-                            -0.885393625754416,
-                            0.46484204572461923,
-                            40.698516121381054,
-                            -18.19641979556168,
-                          ]
-                        }
-                        propList={
-                          [
-                            "fill",
-                          ]
-                        }
-                        width={32}
-                        x={0}
-                        y={0}
-                      />
-                    </RNSVGGroup>
-                  </RNSVGSvgView>
-                </View>
-=======
                     {
                       "height": 32,
                       "width": 32,
                     }
                   }
                 />
->>>>>>> 72548a9d
               </View>
               <Text
                 accessibilityRole="text"
@@ -1636,7 +1294,6 @@
                     "letterSpacing": 0,
                     "lineHeight": 24,
                     "marginBottom": 8,
-<<<<<<< HEAD
                   }
                 }
               >
@@ -1689,60 +1346,6 @@
                     }
                   }
                 >
-=======
-                  }
-                }
-              >
-                Test Account
-              </Text>
-              <View
-                alignItems="center"
-                flexDirection="row"
-                justifyContent="center"
-                style={
-                  [
-                    {
-                      "alignItems": "center",
-                      "flexDirection": "row",
-                      "justifyContent": "center",
-                    },
-                    {
-                      "backgroundColor": "#4459ff1a",
-                      "borderRadius": 999,
-                      "color": "#4459ff",
-                      "gap": 4,
-                      "marginBottom": 16,
-                      "paddingBottom": 4,
-                      "paddingLeft": 12,
-                      "paddingRight": 12,
-                      "paddingTop": 4,
-                    },
-                  ]
-                }
-              >
-                <Text
-                  accessibilityRole="text"
-                  style={
-                    {
-                      "color": "#4459ff",
-                      "fontFamily": "Geist Medium",
-                      "fontSize": 18,
-                      "letterSpacing": 0,
-                      "lineHeight": 24,
-                    }
-                  }
-                >
-                  0x12345...67890
-                </Text>
-                <View
-                  style={
-                    {
-                      "alignItems": "center",
-                      "flexDirection": "row",
-                    }
-                  }
-                >
->>>>>>> 72548a9d
                   <View
                     style={
                       [
@@ -1900,21 +1503,10 @@
           </View>
           <View
             style={
-<<<<<<< HEAD
-              [
-                {
-                  "padding": 20,
-                },
-                {
-                  "flex": 1,
-                },
-              ]
-=======
               {
                 "padding": 20,
                 "paddingBottom": 0,
               }
->>>>>>> 72548a9d
             }
           >
             <Text
@@ -2117,10 +1709,7 @@
               [
                 {
                   "padding": 20,
-<<<<<<< HEAD
-=======
                   "paddingBottom": 0,
->>>>>>> 72548a9d
                 },
                 {
                   "color": "#121314",
@@ -2157,143 +1746,12 @@
               >
                 <View
                   style={
-<<<<<<< HEAD
-                    [
-                      {
-                        "overflow": "hidden",
-                      },
-                      {
-                        "backgroundColor": "#F3E300",
-                        "borderRadius": 16,
-                        "height": 32,
-                        "width": 32,
-                      },
-                      {
-                        "borderRadius": 8,
-                      },
-                    ]
-                  }
-                >
-                  <RNSVGSvgView
-                    bbHeight={32}
-                    bbWidth={32}
-                    focusable={false}
-                    height={32}
-                    style={
-                      [
-                        {
-                          "backgroundColor": "transparent",
-                          "borderWidth": 0,
-                        },
-                        {
-                          "flex": 0,
-                          "height": 32,
-                          "width": 32,
-                        },
-                      ]
-                    }
-                    width={32}
-                  >
-                    <RNSVGGroup
-                      fill={
-                        {
-                          "payload": 4278190080,
-                          "type": 0,
-                        }
-                      }
-                    >
-                      <RNSVGRect
-                        fill={
-                          {
-                            "payload": 4294033154,
-                            "type": 0,
-                          }
-                        }
-                        height={32}
-                        matrix={
-                          [
-                            0.8902128046111263,
-                            0.455544907233516,
-                            -0.455544907233516,
-                            0.8902128046111263,
-                            14.528038776231607,
-                            -10.727483724821674,
-                          ]
-                        }
-                        propList={
-                          [
-                            "fill",
-                          ]
-                        }
-                        width={32}
-                        x={0}
-                        y={0}
-                      />
-                      <RNSVGRect
-                        fill={
-                          {
-                            "payload": 4278285708,
-                            "type": 0,
-                          }
-                        }
-                        height={32}
-                        matrix={
-                          [
-                            -0.6768759696826608,
-                            -0.7360970871197343,
-                            0.7360970871197343,
-                            -0.6768759696826608,
-                            12.447006179185877,
-                            55.31217516436145,
-                          ]
-                        }
-                        propList={
-                          [
-                            "fill",
-                          ]
-                        }
-                        width={32}
-                        x={0}
-                        y={0}
-                      />
-                      <RNSVGRect
-                        fill={
-                          {
-                            "payload": 4291236915,
-                            "type": 0,
-                          }
-                        }
-                        height={32}
-                        matrix={
-                          [
-                            0.46484204572461923,
-                            0.885393625754416,
-                            -0.885393625754416,
-                            0.46484204572461923,
-                            40.698516121381054,
-                            -18.19641979556168,
-                          ]
-                        }
-                        propList={
-                          [
-                            "fill",
-                          ]
-                        }
-                        width={32}
-                        x={0}
-                        y={0}
-                      />
-                    </RNSVGGroup>
-                  </RNSVGSvgView>
-                </View>
-=======
                     {
                       "height": 32,
                       "width": 32,
                     }
                   }
                 />
->>>>>>> 72548a9d
               </View>
               <Text
                 accessibilityRole="text"
@@ -2453,7 +1911,6 @@
               }
               testID="banneralert"
             >
-<<<<<<< HEAD
               <View
                 style={
                   {
@@ -2482,35 +1939,6 @@
                   }
                 }
               >
-=======
-              <View
-                style={
-                  {
-                    "marginRight": 8,
-                  }
-                }
-              >
-                <SvgMock
-                  color="#ca3542"
-                  fill="currentColor"
-                  height={24}
-                  name="Danger"
-                  style={
-                    {
-                      "height": 24,
-                      "width": 24,
-                    }
-                  }
-                  width={24}
-                />
-              </View>
-              <View
-                style={
-                  {
-                    "flex": 1,
-                  }
-                }
-              >
                 <Text
                   accessibilityRole="text"
                   style={
@@ -2525,27 +1953,6 @@
                 >
                   Never disclose this key.
                 </Text>
->>>>>>> 72548a9d
-                <Text
-                  accessibilityRole="text"
-                  style={
-                    {
-                      "color": "#121314",
-<<<<<<< HEAD
-                      "fontFamily": "Geist Medium",
-                      "fontSize": 18,
-=======
-                      "fontFamily": "Geist Regular",
-                      "fontSize": 16,
->>>>>>> 72548a9d
-                      "letterSpacing": 0,
-                      "lineHeight": 24,
-                    }
-                  }
-                >
-<<<<<<< HEAD
-                  Never disclose this key.
-                </Text>
                 <Text
                   accessibilityRole="text"
                   style={
@@ -2558,8 +1965,6 @@
                     }
                   }
                 >
-=======
->>>>>>> 72548a9d
                   Anyone with your private key can steal any assets held in your account.
                 </Text>
               </View>
@@ -2567,21 +1972,10 @@
           </View>
           <View
             style={
-<<<<<<< HEAD
-              [
-                {
-                  "padding": 20,
-                },
-                {
-                  "flex": 1,
-                },
-              ]
-=======
               {
                 "padding": 20,
                 "paddingBottom": 0,
               }
->>>>>>> 72548a9d
             }
           >
             <Text
