/* eslint-disable no-mixed-spaces-and-tabs */
import React, { useState, useEffect, useCallback } from 'react';
import {
  Dimensions,
  SafeAreaView,
  View,
  Text,
  TextInput,
  TouchableOpacity,
  InteractionManager,
  Linking,
  Platform,
  Alert,
} from 'react-native';
import PropTypes from 'prop-types';
import QRCode from 'react-native-qrcode-svg';
import ScrollableTabView, {
  DefaultTabBar,
} from 'react-native-scrollable-tab-view';
import Icon from 'react-native-vector-icons/FontAwesome5';
import { connect } from 'react-redux';
import AsyncStorage from '@react-native-community/async-storage';
import ActionView from '../../UI/ActionView';
import ButtonReveal from '../../UI/ButtonReveal';
import { getNavigationOptionsTitle } from '../../UI/Navbar';
import InfoModal from '../../UI/Swaps/components/InfoModal';
import useScreenshotWarning from '../../hooks/useScreenshotWarning';
import { showAlert } from '../../../actions/alert';
import { WRONG_PASSWORD_ERROR } from '../../../constants/error';
import {
  SRP_GUIDE_URL,
  NON_CUSTODIAL_WALLET_URL,
  KEEP_SRP_SAFE_URL,
} from '../../../constants/urls';
import ClipboardManager from '../../../core/ClipboardManager';
import { useTheme } from '../../../util/theme';
import Engine from '../../../core/Engine';
import PreventScreenshot from '../../../core/PreventScreenshot';
import SecureKeychain from '../../../core/SecureKeychain';
import { BIOMETRY_CHOICE } from '../../../constants/storage';
import AnalyticsV2 from '../../../util/analyticsV2';
import Device from '../../../util/device';
import { strings } from '../../../../locales/i18n';
import { isQRHardwareAccount } from '../../../util/address';
import AppConstants from '../../../core/AppConstants';
import { createStyles } from './styles';

const PRIVATE_KEY = 'private_key';
// const SEED_PHRASE = 'seed_phrase';

/**
 * View that displays private account information as private key or seed phrase
 */
const RevealPrivateCredential = ({
  navigation,
  showAlert,
  selectedAddress,
  credentialName,
  cancel,
  route,
  navBarDisabled,
}) => {
  const [clipboardPrivateCredential, setClipboardPrivateCredential] =
    useState('');
  const [unlocked, setUnlocked] = useState(false);
  const [isUserUnlocked, setIsUserUnlocked] = useState(false);
  const [password, setPassword] = useState('');
  const [warningIncorrectPassword, setWarningIncorrectPassword] = useState('');
  const [isAndroidSupportedVersion, setIsAndroidSupportedVersion] =
    useState(false);
  const [isModalVisible, setIsModalVisible] = useState(false);

  const { colors, themeAppearance } = useTheme();
  const styles = createStyles(colors);

  const privateCredentialName =
    credentialName || route.params.privateCredentialName;

  const openSRPGuide = () => {
    AnalyticsV2.trackEvent(AnalyticsV2.ANALYTICS_EVENTS.SCREENSHOT_WARNING);
    Linking.openURL(SRP_GUIDE_URL);
  };

  const showScreenshotAlert = useCallback(() => {
    AnalyticsV2.trackEvent(AnalyticsV2.ANALYTICS_EVENTS.SCREENSHOT_WARNING);
    Alert.alert(
      strings('reveal_credential.screenshot_warning_title'),
      strings('reveal_credential.screenshot_warning_desc', {
        credentialName:
          privateCredentialName === PRIVATE_KEY
            ? strings('reveal_credential.private_key_text')
            : strings('reveal_credential.srp_abbreviation_text'),
      }),
      [
        {
          text: strings('reveal_credential.learn_more'),
          onPress: openSRPGuide,
          style: 'cancel',
        },
        {
          text: strings('reveal_credential.got_it'),
          onPress: () =>
            AnalyticsV2.trackEvent(AnalyticsV2.ANALYTICS_EVENTS.SCREENSHOT_OK),
        },
      ],
    );
  }, [privateCredentialName]);

  const [enableScreenshotWarning] = useScreenshotWarning(showScreenshotAlert);

  const updateNavBar = () => {
    if (navBarDisabled) {
      return;
    }
    navigation.setOptions(
      getNavigationOptionsTitle(
        strings(
          `reveal_credential.${
            route.params?.privateCredentialName ?? ''
          }_title`,
        ),
        navigation,
        false,
        colors,
        AnalyticsV2.ANALYTICS_EVENTS.GO_BACK_SRP_SCREEN,
      ),
    );
  };

<<<<<<< HEAD
  const tryUnlockWithPassword = async (password, privateCredentialName) => {
=======
  async componentDidMount() {
    this.updateNavBar();
    // Track SRP Reveal screen rendered
    if (!this.isPrivateKey()) {
      AnalyticsV2.trackEvent(AnalyticsV2.ANALYTICS_EVENTS.REVEAL_SRP_SCREEN);
    }
    // Try to use biometrics to unloc
    // (if available)
    const biometryType = await SecureKeychain.getSupportedBiometryType();
    if (!this.props.passwordSet) {
      this.tryUnlockWithPassword('');
    } else if (biometryType) {
      const biometryChoice = await AsyncStorage.getItem(BIOMETRY_CHOICE);
      if (biometryChoice !== '' && biometryChoice === biometryType) {
        const credentials = await SecureKeychain.getGenericPassword();
        if (credentials) {
          this.tryUnlockWithPassword(credentials.password);
        }
      }
    }
    InteractionManager.runAfterInteractions(() => {
      PreventScreenshot.forbid();
    });
  }

  componentDidUpdate = () => {
    this.updateNavBar();
  };

  componentWillUnmount = () => {
    InteractionManager.runAfterInteractions(() => {
      PreventScreenshot.allow();
    });
  };

  isPrivateKey = () => {
    const { privateCredentialName, route } = this.props;
    const credentialName =
      privateCredentialName || route.params.privateCredentialName;
    return credentialName === PRIVATE_KEY;
  };

  cancel = () => {
    if (!this.unlocked)
      AnalyticsV2.trackEvent(
        this.isPrivateKey()
          ? AnalyticsV2.ANALYTICS_EVENTS.REVEAL_PRIVATE_KEY_CANCELLED
          : AnalyticsV2.ANALYTICS_EVENTS.REVEAL_SRP_CANCELLED,
        { view: 'Enter password' },
      );

    if (!this.isPrivateKey())
      AnalyticsV2.trackEvent(
        AnalyticsV2.ANALYTICS_EVENTS.CANCEL_REVEAL_SRP_CTA,
      );
    if (this.props.cancel) return this.props.cancel();
    this.navigateBack();
  };

  navigateBack = () => {
    const { navigation } = this.props;
    navigation.pop();
  };

  done = () => {
    if (!this.isPrivateKey())
      AnalyticsV2.trackEvent(AnalyticsV2.ANALYTICS_EVENTS.SRP_DONE_CTA);
    this.navigateBack();
  };

  async tryUnlockWithPassword(password, privateCredentialName) {
>>>>>>> dcad0a7e
    const { KeyringController } = Engine.context;
    const isPrivateKeyReveal = privateCredentialName === PRIVATE_KEY;

    try {
      let privateCredential;
      if (!isPrivateKeyReveal) {
        const mnemonic = await KeyringController.exportSeedPhrase(
          password,
        ).toString();
        privateCredential = JSON.stringify(mnemonic).replace(/"/g, '');
      } else {
        privateCredential = await KeyringController.exportAccount(
          password,
          selectedAddress,
        );
      }

      if (privateCredential && (isUserUnlocked || isPrivateKeyReveal)) {
        setClipboardPrivateCredential(privateCredential);
        enableScreenshotWarning(true);
        setUnlocked(true);
      }
    } catch (e) {
      let msg = strings('reveal_credential.warning_incorrect_password');
      if (isQRHardwareAccount(selectedAddress)) {
        msg = strings('reveal_credential.hardware_error');
      } else if (
        e.toString().toLowerCase() !== WRONG_PASSWORD_ERROR.toLowerCase()
      ) {
        msg = strings('reveal_credential.unknown_error');
      }

      setIsModalVisible(false);
      enableScreenshotWarning(false);
      setUnlocked(false);
      setWarningIncorrectPassword(msg);
    }
  };

<<<<<<< HEAD
  useEffect(() => {
    updateNavBar();

    const unlockWithBiometrics = async () => {
      const biometryType = await SecureKeychain.getSupportedBiometryType();
      if (!this.props.passwordSet) {
        this.tryUnlockWithPassword('');
      } else if (biometryType) {
        const biometryChoice = await AsyncStorage.getItem(BIOMETRY_CHOICE);
        if (biometryChoice !== '' && biometryChoice === biometryType) {
          const credentials = await SecureKeychain.getGenericPassword();
          if (credentials) {
            this.tryUnlockWithPassword(credentials.password);
          }
        }
      }
    };

    unlockWithBiometrics();
    InteractionManager.runAfterInteractions(() => {
      PreventScreenshot.forbid();
    });

    return () => {
      InteractionManager.runAfterInteractions(() => {
        PreventScreenshot.allow();
      });
    };
    // eslint-disable-next-line react-hooks/exhaustive-deps
  }, []);

  const isPrivateKey = () => {
    const credential = credentialName || route.params.privateCredentialName;
    return credential === PRIVATE_KEY;
=======
  tryUnlock = () => {
    const { KeyringController } = Engine.context;
    const { password } = this.state;
    if (KeyringController.validatePassword(password)) {
      if (!this.isPrivateKey())
        AnalyticsV2.trackEvent(
          AnalyticsV2.ANALYTICS_EVENTS.NEXT_REVEAL_SRP_CTA,
        );
      this.setState({
        isModalVisible: true,
        warningIncorrectPassword: '',
      });
    } else {
      const msg = strings('reveal_credential.warning_incorrect_password');
      this.setState({ warningIncorrectPassword: msg });
    }
>>>>>>> dcad0a7e
  };

  const navigateBack = () => {
    navigation.pop();
  };

  const cancelReveal = () => {
    if (!unlocked)
      AnalyticsV2.trackEvent(
        isPrivateKey()
          ? AnalyticsV2.ANALYTICS_EVENTS.REVEAL_PRIVATE_KEY_CANCELLED
          : AnalyticsV2.ANALYTICS_EVENTS.REVEAL_SRP_CANCELLED,
        { view: 'Enter password' },
      );

    if (cancel) return cancel();
    navigateBack();
  };

  const tryUnlock = () => {
    setIsModalVisible(true);
  };

  const onPasswordChange = (password) => {
    setPassword(password);
  };

  const copyPrivateCredentialToClipboard = async (privateCredentialName) => {
    AnalyticsV2.trackEvent(
      privateCredentialName === PRIVATE_KEY
        ? AnalyticsV2.ANALYTICS_EVENTS.REVEAL_PRIVATE_KEY_COMPLETED
        : AnalyticsV2.ANALYTICS_EVENTS.REVEAL_SRP_COMPLETED,
      { action: 'copied to clipboard' },
    );

<<<<<<< HEAD
=======
    if (!this.isPrivateKey())
      AnalyticsV2.trackEvent(AnalyticsV2.ANALYTICS_EVENTS.COPY_SRP);

    const { clipboardPrivateCredential } = this.state;
>>>>>>> dcad0a7e
    await ClipboardManager.setStringExpire(clipboardPrivateCredential);

    const msg = `${strings(
      `reveal_credential.${privateCredentialName}_copied_${Platform.OS}`,
    )}${
      Device.isIos()
        ? strings(`reveal_credential.${privateCredentialName}_copied_time`)
        : ''
    }`;

    showAlert({
      isVisible: true,
      autodismiss: 1500,
      content: 'clipboard-alert',
      data: {
        msg,
        width: '70%',
      },
    });
  };

  const revealCredential = (privateCredentialName) => {
    tryUnlockWithPassword(password, privateCredentialName);
    setIsUserUnlocked(true);
    setIsModalVisible(false);
  };

  const renderTabBar = () => (
    <DefaultTabBar
      underlineStyle={styles.tabUnderlineStyle}
      activeTextColor={colors.primary.default}
      inactiveTextColor={colors.text.alternative}
      backgroundColor={colors.background.default}
      tabStyle={styles.tabStyle}
      textStyle={styles.textStyle}
      style={styles.tabBar}
    />
  );

  const onTabBarChange = (event) => {
    if (event.i === 0) {
      AnalyticsV2.trackEvent(
        isPrivateKey()
          ? AnalyticsV2.ANALYTICS_EVENTS.REVEAL_PRIVATE_KEY_COMPLETED
          : AnalyticsV2.ANALYTICS_EVENTS.REVEAL_SRP_COMPLETED,
        { action: 'viewed SRP' },
      );

      if (!this.isPrivateKey())
        AnalyticsV2.trackEvent(AnalyticsV2.ANALYTICS_EVENTS.VIEW_SRP);
    } else if (event.i === 1) {
      AnalyticsV2.trackEvent(
        isPrivateKey()
          ? AnalyticsV2.ANALYTICS_EVENTS.REVEAL_PRIVATE_KEY_COMPLETED
          : AnalyticsV2.ANALYTICS_EVENTS.REVEAL_SRP_COMPLETED,
        { action: 'viewed QR code' },
      );

      if (!this.isPrivateKey())
        AnalyticsV2.trackEvent(AnalyticsV2.ANALYTICS_EVENTS.VIEW_SRP_QR);
    }
  };

  const renderTabView = (privateCredentialName) => {
    Device.isAndroid() &&
      Device.getDeviceAPILevel().then((apiLevel) => {
        if (apiLevel < AppConstants.LEAST_SUPPORTED_ANDROID_API_LEVEL) {
          setIsAndroidSupportedVersion(false);
        }
      });

    return (
      <ScrollableTabView
        renderTabBar={() => renderTabBar()}
        onChangeTab={(event) => onTabBarChange(event)}
      >
        <View
          tabLabel={strings(`reveal_credential.text`)}
          style={styles.tabContent}
        >
          <Text style={styles.boldText}>
            {strings(`reveal_credential.${privateCredentialName}`)}
          </Text>
          <View style={styles.seedPhraseView}>
            <TextInput
              value={clipboardPrivateCredential}
              numberOfLines={3}
              multiline
              selectTextOnFocus
              style={styles.seedPhrase}
              editable={false}
              testID={'private-credential-text'}
              placeholderTextColor={colors.text.muted}
              keyboardAppearance={themeAppearance}
            />
            {isAndroidSupportedVersion && (
              <TouchableOpacity
                style={styles.privateCredentialAction}
                onPress={() =>
                  copyPrivateCredentialToClipboard(privateCredentialName)
                }
                testID={'private-credential-touchable'}
              >
                <Text style={styles.blueText}>
                  {strings('reveal_credential.copy_to_clipboard')}
                </Text>
              </TouchableOpacity>
            )}
          </View>
        </View>
        <View
          tabLabel={strings(`reveal_credential.qr_code`)}
          style={styles.tabContent}
        >
          <View style={styles.qrCodeWrapper}>
            <View style={styles.qrCode}>
              <QRCode
                value={clipboardPrivateCredential}
                size={Dimensions.get('window').width - 176}
              />
            </View>
          </View>
        </View>
      </ScrollableTabView>
    );
  };

  const renderPasswordEntry = () => (
    <>
      <Text style={styles.enterPassword}>
        {strings('reveal_credential.enter_password')}
      </Text>
      <TextInput
        style={styles.input}
        testID={'private-credential-password-text-input'}
        placeholder={'Password'}
        placeholderTextColor={colors.text.muted}
        onChangeText={onPasswordChange}
        secureTextEntry
        onSubmitEditing={tryUnlock}
        keyboardAppearance={themeAppearance}
      />
      <Text style={styles.warningText} testID={'password-warning'}>
        {warningIncorrectPassword}
      </Text>
    </>
  );

  const closeModal = () => {
    AnalyticsV2.trackEvent(
      isPrivateKey()
        ? AnalyticsV2.ANALYTICS_EVENTS.REVEAL_PRIVATE_KEY_CANCELLED
        : AnalyticsV2.ANALYTICS_EVENTS.REVEAL_SRP_CANCELLED,
      { view: 'Hold to reveal' },
    );

<<<<<<< HEAD
    setIsModalVisible(false);
=======
    if (!this.isPrivateKey())
      AnalyticsV2.trackEvent(
        AnalyticsV2.ANALYTICS_EVENTS.SRP_DISMISS_HOLD_TO_REVEAL_DIALOG,
      );

    this.setState({
      isModalVisible: false,
    });
>>>>>>> dcad0a7e
  };

  const renderModal = (isPrivateKeyReveal, privateCredentialName) => (
    <InfoModal
      isVisible={isModalVisible}
      toggleModal={closeModal}
      title={strings('reveal_credential.keep_credential_safe', {
        credentialName: isPrivateKeyReveal
          ? strings('reveal_credential.private_key_text')
          : strings('reveal_credential.srp_abbreviation_text'),
      })}
      body={
        <>
          <Text style={[styles.normalText, styles.revealModalText]}>
            {
              strings('reveal_credential.reveal_credential_modal', {
                credentialName: isPrivateKeyReveal
                  ? strings('reveal_credential.private_key_text')
                  : strings('reveal_credential.srp_text'),
              })[0]
            }
            <Text style={styles.boldText}>
              {isPrivateKeyReveal
                ? strings('reveal_credential.reveal_credential_modal')[1]
                : strings('reveal_credential.reveal_credential_modal')[2]}
            </Text>
            {strings('reveal_credential.reveal_credential_modal')[3]}
            <TouchableOpacity
              onPress={() => Linking.openURL(KEEP_SRP_SAFE_URL)}
            >
              <Text style={[styles.blueText, styles.link]}>
                {strings('reveal_credential.reveal_credential_modal')[4]}
              </Text>
            </TouchableOpacity>
          </Text>

          <ButtonReveal
            label={strings('reveal_credential.hold_to_reveal_credential', {
              credentialName: isPrivateKeyReveal
                ? strings('reveal_credential.private_key_text')
                : strings('reveal_credential.srp_abbreviation_text'),
            })}
            onLongPress={() => revealCredential(privateCredentialName)}
          />
        </>
      }
    />
  );

  const renderSRPExplanation = () => (
    <Text style={styles.normalText}>
      {strings('reveal_credential.seed_phrase_explanation')[0]}{' '}
      <Text
        style={[styles.blueText, styles.link]}
        onPress={() => Linking.openURL(SRP_GUIDE_URL)}
      >
        {strings('reveal_credential.seed_phrase_explanation')[1]}
      </Text>{' '}
      {strings('reveal_credential.seed_phrase_explanation')[2]}{' '}
      <Text style={styles.boldText}>
        {strings('reveal_credential.seed_phrase_explanation')[3]}
      </Text>
      {strings('reveal_credential.seed_phrase_explanation')[4]}{' '}
      <Text
        style={[styles.blueText, styles.link]}
        onPress={() => Linking.openURL(NON_CUSTODIAL_WALLET_URL)}
      >
        {strings('reveal_credential.seed_phrase_explanation')[5]}{' '}
      </Text>
      {strings('reveal_credential.seed_phrase_explanation')[6]}{' '}
      <Text style={styles.boldText}>
        {strings('reveal_credential.seed_phrase_explanation')[7]}
      </Text>
    </Text>
  );

  const renderWarning = (privateCredentialName) => (
    <View style={styles.warningWrapper}>
      <View style={[styles.rowWrapper, styles.warningRowWrapper]}>
        <Icon style={styles.icon} name="eye-slash" size={20} solid />
        {privateCredentialName === PRIVATE_KEY ? (
          <Text style={styles.warningMessageText}>
            {strings(
              `reveal_credential.${privateCredentialName}_warning_explanation`,
            )}
          </Text>
        ) : (
          <Text style={styles.warningMessageText}>
            {strings('reveal_credential.seed_phrase_warning_explanation')[0]}
            <Text style={styles.boldText}>
              {strings('reveal_credential.seed_phrase_warning_explanation')[1]}
            </Text>
          </Text>
        )}
      </View>
<<<<<<< HEAD
    </View>
  );

  return (
    <SafeAreaView
      style={styles.wrapper}
      testID={'reveal-private-credential-screen'}
    >
      <ActionView
        cancelText={
          unlocked
            ? strings('reveal_credential.done')
            : strings('reveal_credential.cancel')
        }
        confirmText={strings('reveal_credential.confirm')}
        onCancelPress={unlocked ? navigateBack : cancelReveal}
        testID={`next-button`}
        onConfirmPress={() => tryUnlock()}
        showConfirmButton={!unlocked}
        confirmDisabled={!password.length}
      >
        <>
          <View style={[styles.rowWrapper, styles.normalText]}>
            {isPrivateKey() ? (
              <Text style={styles.normalText}>
                {strings(`reveal_credential.private_key_explanation`)}
              </Text>
            ) : (
              renderSRPExplanation()
            )}
          </View>
          {renderWarning(privateCredentialName)}
=======
    );
  }

  enableNextButton = () => {
    const { KeyringController } = Engine.context;
    const { password } = this.state;
    return KeyringController.validatePassword(password);
  };

  render = () => {
    const { unlocked } = this.state;
    const { styles } = this.getStyles();
    const privateCredentialName =
      this.props.privateCredentialName ||
      this.props.route.params.privateCredentialName;
    const isPrivateKeyReveal = this.isPrivateKey();

    return (
      <SafeAreaView
        style={styles.wrapper}
        testID={'reveal-private-credential-screen'}
      >
        <ActionView
          cancelText={
            unlocked
              ? strings('reveal_credential.done')
              : strings('reveal_credential.cancel')
          }
          confirmText={strings('reveal_credential.confirm')}
          onCancelPress={unlocked ? this.done : this.cancel}
          testID={`next-button`}
          onConfirmPress={() => this.tryUnlock()}
          showConfirmButton={!unlocked}
          confirmDisabled={!this.enableNextButton()}
        >
          <>
            <View style={[styles.rowWrapper, styles.normalText]}>
              {isPrivateKeyReveal ? (
                <Text style={styles.normalText}>
                  {strings(`reveal_credential.private_key_explanation`)}
                </Text>
              ) : (
                this.renderSRPExplanation()
              )}
            </View>
            {this.renderWarning(privateCredentialName)}

            <View style={styles.rowWrapper}>
              {unlocked
                ? this.renderTabView(privateCredentialName)
                : this.renderPasswordEntry()}
            </View>
          </>
        </ActionView>
        {this.renderModal(isPrivateKeyReveal, privateCredentialName)}
      </SafeAreaView>
    );
  };
}
>>>>>>> dcad0a7e

          <View style={styles.rowWrapper}>
            {unlocked
              ? renderTabView(privateCredentialName)
              : renderPasswordEntry()}
          </View>
        </>
      </ActionView>
      {renderModal(isPrivateKey(), privateCredentialName)}
    </SafeAreaView>
  );
};

RevealPrivateCredential.propTypes = {
  /**
  /* navigation object required to push new views
  */
  navigation: PropTypes.object,
  /**
   * Action that shows the global alert
   */
  showAlert: PropTypes.func.isRequired,
  /**
   * String that represents the selected address
   */
  selectedAddress: PropTypes.string,
  /**
   * String that determines whether to show the seedphrase or private key export screen
   */
  credentialName: PropTypes.string,
  /**
   * Cancel function to be called when cancel button is clicked. If not provided, we go to previous screen on cancel
   */
  cancel: PropTypes.func,
  /**
   * Object that represents the current route info like params passed to it
   */
  route: PropTypes.object,
  /**
   * Boolean that indicates if navbar should be disabled
   */
  navBarDisabled: PropTypes.bool,
};

const mapStateToProps = (state) => ({
  selectedAddress:
    state.engine.backgroundState.PreferencesController.selectedAddress,
});

const mapDispatchToProps = (dispatch) => ({
  showAlert: (config) => dispatch(showAlert(config)),
});

export default connect(
  mapStateToProps,
  mapDispatchToProps,
)(RevealPrivateCredential);<|MERGE_RESOLUTION|>--- conflicted
+++ resolved
@@ -55,6 +55,7 @@
   navigation,
   showAlert,
   selectedAddress,
+  passwordSet,
   credentialName,
   cancel,
   route,
@@ -127,81 +128,12 @@
     );
   };
 
-<<<<<<< HEAD
+  const isPrivateKey = () => {
+    const credential = credentialName || route.params.privateCredentialName;
+    return credential === PRIVATE_KEY;
+  };
+
   const tryUnlockWithPassword = async (password, privateCredentialName) => {
-=======
-  async componentDidMount() {
-    this.updateNavBar();
-    // Track SRP Reveal screen rendered
-    if (!this.isPrivateKey()) {
-      AnalyticsV2.trackEvent(AnalyticsV2.ANALYTICS_EVENTS.REVEAL_SRP_SCREEN);
-    }
-    // Try to use biometrics to unloc
-    // (if available)
-    const biometryType = await SecureKeychain.getSupportedBiometryType();
-    if (!this.props.passwordSet) {
-      this.tryUnlockWithPassword('');
-    } else if (biometryType) {
-      const biometryChoice = await AsyncStorage.getItem(BIOMETRY_CHOICE);
-      if (biometryChoice !== '' && biometryChoice === biometryType) {
-        const credentials = await SecureKeychain.getGenericPassword();
-        if (credentials) {
-          this.tryUnlockWithPassword(credentials.password);
-        }
-      }
-    }
-    InteractionManager.runAfterInteractions(() => {
-      PreventScreenshot.forbid();
-    });
-  }
-
-  componentDidUpdate = () => {
-    this.updateNavBar();
-  };
-
-  componentWillUnmount = () => {
-    InteractionManager.runAfterInteractions(() => {
-      PreventScreenshot.allow();
-    });
-  };
-
-  isPrivateKey = () => {
-    const { privateCredentialName, route } = this.props;
-    const credentialName =
-      privateCredentialName || route.params.privateCredentialName;
-    return credentialName === PRIVATE_KEY;
-  };
-
-  cancel = () => {
-    if (!this.unlocked)
-      AnalyticsV2.trackEvent(
-        this.isPrivateKey()
-          ? AnalyticsV2.ANALYTICS_EVENTS.REVEAL_PRIVATE_KEY_CANCELLED
-          : AnalyticsV2.ANALYTICS_EVENTS.REVEAL_SRP_CANCELLED,
-        { view: 'Enter password' },
-      );
-
-    if (!this.isPrivateKey())
-      AnalyticsV2.trackEvent(
-        AnalyticsV2.ANALYTICS_EVENTS.CANCEL_REVEAL_SRP_CTA,
-      );
-    if (this.props.cancel) return this.props.cancel();
-    this.navigateBack();
-  };
-
-  navigateBack = () => {
-    const { navigation } = this.props;
-    navigation.pop();
-  };
-
-  done = () => {
-    if (!this.isPrivateKey())
-      AnalyticsV2.trackEvent(AnalyticsV2.ANALYTICS_EVENTS.SRP_DONE_CTA);
-    this.navigateBack();
-  };
-
-  async tryUnlockWithPassword(password, privateCredentialName) {
->>>>>>> dcad0a7e
     const { KeyringController } = Engine.context;
     const isPrivateKeyReveal = privateCredentialName === PRIVATE_KEY;
 
@@ -241,20 +173,23 @@
     }
   };
 
-<<<<<<< HEAD
   useEffect(() => {
     updateNavBar();
+    // Track SRP Reveal screen rendered
+    if (!isPrivateKey()) {
+      AnalyticsV2.trackEvent(AnalyticsV2.ANALYTICS_EVENTS.REVEAL_SRP_SCREEN);
+    }
 
     const unlockWithBiometrics = async () => {
       const biometryType = await SecureKeychain.getSupportedBiometryType();
-      if (!this.props.passwordSet) {
-        this.tryUnlockWithPassword('');
+      if (!passwordSet) {
+        tryUnlockWithPassword('');
       } else if (biometryType) {
         const biometryChoice = await AsyncStorage.getItem(BIOMETRY_CHOICE);
         if (biometryChoice !== '' && biometryChoice === biometryType) {
           const credentials = await SecureKeychain.getGenericPassword();
           if (credentials) {
-            this.tryUnlockWithPassword(credentials.password);
+            tryUnlockWithPassword(credentials.password);
           }
         }
       }
@@ -272,29 +207,6 @@
     };
     // eslint-disable-next-line react-hooks/exhaustive-deps
   }, []);
-
-  const isPrivateKey = () => {
-    const credential = credentialName || route.params.privateCredentialName;
-    return credential === PRIVATE_KEY;
-=======
-  tryUnlock = () => {
-    const { KeyringController } = Engine.context;
-    const { password } = this.state;
-    if (KeyringController.validatePassword(password)) {
-      if (!this.isPrivateKey())
-        AnalyticsV2.trackEvent(
-          AnalyticsV2.ANALYTICS_EVENTS.NEXT_REVEAL_SRP_CTA,
-        );
-      this.setState({
-        isModalVisible: true,
-        warningIncorrectPassword: '',
-      });
-    } else {
-      const msg = strings('reveal_credential.warning_incorrect_password');
-      this.setState({ warningIncorrectPassword: msg });
-    }
->>>>>>> dcad0a7e
-  };
 
   const navigateBack = () => {
     navigation.pop();
@@ -309,16 +221,37 @@
         { view: 'Enter password' },
       );
 
+    if (!isPrivateKey())
+      AnalyticsV2.trackEvent(
+        AnalyticsV2.ANALYTICS_EVENTS.CANCEL_REVEAL_SRP_CTA,
+      );
     if (cancel) return cancel();
     navigateBack();
   };
 
   const tryUnlock = () => {
-    setIsModalVisible(true);
+    const { KeyringController } = Engine.context;
+    if (KeyringController.validatePassword(password)) {
+      if (!isPrivateKey())
+        AnalyticsV2.trackEvent(
+          AnalyticsV2.ANALYTICS_EVENTS.NEXT_REVEAL_SRP_CTA,
+        );
+      setIsModalVisible(true);
+      setWarningIncorrectPassword('');
+    } else {
+      const msg = strings('reveal_credential.warning_incorrect_password');
+      setWarningIncorrectPassword(msg);
+    }
   };
 
   const onPasswordChange = (password) => {
     setPassword(password);
+  };
+
+  const done = () => {
+    if (!isPrivateKey())
+      AnalyticsV2.trackEvent(AnalyticsV2.ANALYTICS_EVENTS.SRP_DONE_CTA);
+    navigateBack();
   };
 
   const copyPrivateCredentialToClipboard = async (privateCredentialName) => {
@@ -329,13 +262,9 @@
       { action: 'copied to clipboard' },
     );
 
-<<<<<<< HEAD
-=======
-    if (!this.isPrivateKey())
+    if (!isPrivateKey())
       AnalyticsV2.trackEvent(AnalyticsV2.ANALYTICS_EVENTS.COPY_SRP);
 
-    const { clipboardPrivateCredential } = this.state;
->>>>>>> dcad0a7e
     await ClipboardManager.setStringExpire(clipboardPrivateCredential);
 
     const msg = `${strings(
@@ -384,7 +313,7 @@
         { action: 'viewed SRP' },
       );
 
-      if (!this.isPrivateKey())
+      if (!isPrivateKey())
         AnalyticsV2.trackEvent(AnalyticsV2.ANALYTICS_EVENTS.VIEW_SRP);
     } else if (event.i === 1) {
       AnalyticsV2.trackEvent(
@@ -394,7 +323,7 @@
         { action: 'viewed QR code' },
       );
 
-      if (!this.isPrivateKey())
+      if (!isPrivateKey())
         AnalyticsV2.trackEvent(AnalyticsV2.ANALYTICS_EVENTS.VIEW_SRP_QR);
     }
   };
@@ -492,18 +421,16 @@
       { view: 'Hold to reveal' },
     );
 
-<<<<<<< HEAD
+    AnalyticsV2.trackEvent(
+      AnalyticsV2.ANALYTICS_EVENTS.SRP_DISMISS_HOLD_TO_REVEAL_DIALOG,
+    );
+
     setIsModalVisible(false);
-=======
-    if (!this.isPrivateKey())
-      AnalyticsV2.trackEvent(
-        AnalyticsV2.ANALYTICS_EVENTS.SRP_DISMISS_HOLD_TO_REVEAL_DIALOG,
-      );
-
-    this.setState({
-      isModalVisible: false,
-    });
->>>>>>> dcad0a7e
+  };
+
+  const enableNextButton = () => {
+    const { KeyringController } = Engine.context;
+    return KeyringController.validatePassword(password);
   };
 
   const renderModal = (isPrivateKeyReveal, privateCredentialName) => (
@@ -599,7 +526,6 @@
           </Text>
         )}
       </View>
-<<<<<<< HEAD
     </View>
   );
 
@@ -615,11 +541,11 @@
             : strings('reveal_credential.cancel')
         }
         confirmText={strings('reveal_credential.confirm')}
-        onCancelPress={unlocked ? navigateBack : cancelReveal}
+        onCancelPress={unlocked ? done : cancelReveal}
         testID={`next-button`}
         onConfirmPress={() => tryUnlock()}
         showConfirmButton={!unlocked}
-        confirmDisabled={!password.length}
+        confirmDisabled={!enableNextButton()}
       >
         <>
           <View style={[styles.rowWrapper, styles.normalText]}>
@@ -632,67 +558,6 @@
             )}
           </View>
           {renderWarning(privateCredentialName)}
-=======
-    );
-  }
-
-  enableNextButton = () => {
-    const { KeyringController } = Engine.context;
-    const { password } = this.state;
-    return KeyringController.validatePassword(password);
-  };
-
-  render = () => {
-    const { unlocked } = this.state;
-    const { styles } = this.getStyles();
-    const privateCredentialName =
-      this.props.privateCredentialName ||
-      this.props.route.params.privateCredentialName;
-    const isPrivateKeyReveal = this.isPrivateKey();
-
-    return (
-      <SafeAreaView
-        style={styles.wrapper}
-        testID={'reveal-private-credential-screen'}
-      >
-        <ActionView
-          cancelText={
-            unlocked
-              ? strings('reveal_credential.done')
-              : strings('reveal_credential.cancel')
-          }
-          confirmText={strings('reveal_credential.confirm')}
-          onCancelPress={unlocked ? this.done : this.cancel}
-          testID={`next-button`}
-          onConfirmPress={() => this.tryUnlock()}
-          showConfirmButton={!unlocked}
-          confirmDisabled={!this.enableNextButton()}
-        >
-          <>
-            <View style={[styles.rowWrapper, styles.normalText]}>
-              {isPrivateKeyReveal ? (
-                <Text style={styles.normalText}>
-                  {strings(`reveal_credential.private_key_explanation`)}
-                </Text>
-              ) : (
-                this.renderSRPExplanation()
-              )}
-            </View>
-            {this.renderWarning(privateCredentialName)}
-
-            <View style={styles.rowWrapper}>
-              {unlocked
-                ? this.renderTabView(privateCredentialName)
-                : this.renderPasswordEntry()}
-            </View>
-          </>
-        </ActionView>
-        {this.renderModal(isPrivateKeyReveal, privateCredentialName)}
-      </SafeAreaView>
-    );
-  };
-}
->>>>>>> dcad0a7e
 
           <View style={styles.rowWrapper}>
             {unlocked
@@ -720,6 +585,10 @@
    */
   selectedAddress: PropTypes.string,
   /**
+   * Boolean that determines if the user has set a password before
+   */
+  passwordSet: PropTypes.bool,
+  /**
    * String that determines whether to show the seedphrase or private key export screen
    */
   credentialName: PropTypes.string,
@@ -740,6 +609,7 @@
 const mapStateToProps = (state) => ({
   selectedAddress:
     state.engine.backgroundState.PreferencesController.selectedAddress,
+  passwordSet: state.user.passwordSet,
 });
 
 const mapDispatchToProps = (dispatch) => ({
