/* eslint-disable no-mixed-spaces-and-tabs */
import React, { useState, useEffect, useCallback } from 'react';
import {
  Dimensions,
  SafeAreaView,
  View,
  Text,
  TextInput,
  TouchableOpacity,
  InteractionManager,
  Linking,
  Platform,
  Alert,
} from 'react-native';
import PropTypes from 'prop-types';
import QRCode from 'react-native-qrcode-svg';
import ScrollableTabView, {
  DefaultTabBar,
} from 'react-native-scrollable-tab-view';
import Icon from 'react-native-vector-icons/FontAwesome5';
import { connect } from 'react-redux';
import ActionView from '../../UI/ActionView';
import ButtonReveal from '../../UI/ButtonReveal';
import { getNavigationOptionsTitle } from '../../UI/Navbar';
import InfoModal from '../../UI/Swaps/components/InfoModal';
import useScreenshotWarning from '../../hooks/useScreenshotWarning';
import { showAlert } from '../../../actions/alert';
import { WRONG_PASSWORD_ERROR } from '../../../constants/error';
import {
  SRP_GUIDE_URL,
  NON_CUSTODIAL_WALLET_URL,
  KEEP_SRP_SAFE_URL,
} from '../../../constants/urls';
import ClipboardManager from '../../../core/ClipboardManager';
import { useTheme } from '../../../util/theme';
import Engine from '../../../core/Engine';
import PreventScreenshot from '../../../core/PreventScreenshot';
<<<<<<< HEAD
=======
import SecureKeychain from '../../../core/SecureKeychain';
import { fontStyles, colors as importedColors } from '../../../styles/common';
>>>>>>> a0549ac3
import AnalyticsV2 from '../../../util/analyticsV2';
import Device from '../../../util/device';
import { strings } from '../../../../locales/i18n';
import { isQRHardwareAccount } from '../../../util/address';
import AppConstants from '../../../core/AppConstants';
<<<<<<< HEAD
import { createStyles } from './styles';
=======

const createStyles = (colors) =>
  StyleSheet.create({
    wrapper: {
      backgroundColor: colors.background.default,
      flex: 1,
    },
    normalText: {
      color: colors.text.default,
      ...fontStyles.normal,
    },
    seedPhrase: {
      backgroundColor: colors.background.default,
      marginTop: 10,
      paddingBottom: 20,
      paddingLeft: 20,
      paddingRight: 20,
      fontSize: 20,
      textAlign: 'center',
      color: colors.text.default,
      ...fontStyles.normal,
    },
    seedPhraseView: {
      borderRadius: 10,
      borderWidth: 1,
      borderColor: colors.border.default,
      marginTop: 10,
      alignItems: 'center',
    },
    privateCredentialAction: {
      flex: 1,
      alignItems: 'center',
      justifyContent: 'center',
      borderColor: colors.primary.default,
      borderWidth: 1,
      borderRadius: 20,
      width: '90%',
      paddingVertical: 10,
      marginBottom: 15,
    },
    rowWrapper: {
      padding: 20,
    },
    warningWrapper: {
      backgroundColor: colors.error.muted,
      margin: 20,
      marginTop: 10,
      borderRadius: 8,
      borderWidth: 1,
      borderColor: colors.error.default,
    },
    warningRowWrapper: {
      flex: 1,
      flexDirection: 'row',
      alignContent: 'center',
      alignItems: 'center',
    },
    warningText: {
      marginTop: 10,
      color: colors.error.default,
      ...fontStyles.normal,
    },
    input: {
      borderWidth: 2,
      borderRadius: 5,
      borderColor: colors.border.default,
      padding: 10,
      color: colors.text.default,
    },
    icon: {
      margin: 10,
      color: colors.error.default,
    },
    blueText: {
      color: colors.primary.default,
    },
    link: {
      top: 2.5,
    },
    warningMessageText: {
      marginLeft: 10,
      marginRight: 40,
      ...fontStyles.normal,
      color: colors.text.default,
    },
    enterPassword: {
      marginBottom: 15,
      color: colors.text.default,
    },
    boldText: {
      color: colors.text.default,
      ...fontStyles.bold,
    },
    tabContent: {
      padding: 20,
    },
    qrCodeWrapper: {
      marginTop: 20,
      flex: 1,
      alignItems: 'center',
      justifyContent: 'center',
    },
    qrCode: {
      padding: 8,
      backgroundColor: importedColors.white,
    },
    tabUnderlineStyle: {
      height: 2,
      backgroundColor: colors.primary.default,
    },
    tabStyle: {
      paddingBottom: 0,
      backgroundColor: colors.background.default,
    },
    textStyle: {
      fontSize: 12,
      letterSpacing: 0.5,
      ...fontStyles.bold,
    },
    revealModalText: {
      marginBottom: 20,
    },
    tabBar: {
      borderColor: colors.border.muted,
    },
  });
>>>>>>> a0549ac3

const PRIVATE_KEY = 'private_key';
// const SEED_PHRASE = 'seed_phrase';

/**
 * View that displays private account information as private key or seed phrase
 */
const RevealPrivateCredential = ({
  navigation,
  showAlert,
  selectedAddress,
  credentialName,
  cancel,
  route,
  navBarDisabled,
}) => {
  const [clipboardPrivateCredential, setClipboardPrivateCredential] =
    useState('');
  const [unlocked, setUnlocked] = useState(false);
  const [isUserUnlocked, setIsUserUnlocked] = useState(false);
  const [password, setPassword] = useState('');
  const [warningIncorrectPassword, setWarningIncorrectPassword] = useState('');
  const [isAndroidSupportedVersion, setIsAndroidSupportedVersion] =
    useState(false);
  const [isModalVisible, setIsModalVisible] = useState(false);

  const { colors, themeAppearance } = useTheme();
  const styles = createStyles(colors);

  const privateCredentialName =
    credentialName || route.params.privateCredentialName;

  const openSRPGuide = () => {
    AnalyticsV2.trackEvent(AnalyticsV2.ANALYTICS_EVENTS.SCREENSHOT_WARNING);
    Linking.openURL(SRP_GUIDE_URL);
  };

  const showScreenshotAlert = useCallback(() => {
    AnalyticsV2.trackEvent(AnalyticsV2.ANALYTICS_EVENTS.SCREENSHOT_WARNING);
    Alert.alert(
      strings('reveal_credential.screenshot_warning_title'),
      strings('reveal_credential.screenshot_warning_desc', {
        credentialName:
          privateCredentialName === PRIVATE_KEY
            ? strings('reveal_credential.private_key_text')
            : strings('reveal_credential.srp_abbreviation_text'),
      }),
      [
        {
          text: strings('reveal_credential.learn_more'),
          onPress: openSRPGuide,
          style: 'cancel',
        },
        {
          text: strings('reveal_credential.got_it'),
          onPress: () =>
            AnalyticsV2.trackEvent(AnalyticsV2.ANALYTICS_EVENTS.SCREENSHOT_OK),
        },
      ],
    );
  }, [privateCredentialName]);

  const [enableScreenshotWarning] = useScreenshotWarning(showScreenshotAlert);

  const updateNavBar = () => {
    if (navBarDisabled) {
      return;
    }
    navigation.setOptions(
      getNavigationOptionsTitle(
        strings(
          `reveal_credential.${
            route.params?.privateCredentialName ?? ''
          }_title`,
        ),
        navigation,
        false,
        colors,
      ),
    );
  };

  const tryUnlockWithPassword = async (password, privateCredentialName) => {
    const { KeyringController } = Engine.context;
    const isPrivateKeyReveal = privateCredentialName === PRIVATE_KEY;

    try {
      let privateCredential;
      if (!isPrivateKeyReveal) {
        const mnemonic = await KeyringController.exportSeedPhrase(
          password,
        ).toString();
        privateCredential = JSON.stringify(mnemonic).replace(/"/g, '');
      } else {
        privateCredential = await KeyringController.exportAccount(
          password,
          selectedAddress,
        );
      }

      if (privateCredential && (isUserUnlocked || isPrivateKeyReveal)) {
        setClipboardPrivateCredential(privateCredential);
        enableScreenshotWarning(true);
        setUnlocked(true);
      }
    } catch (e) {
      let msg = strings('reveal_credential.warning_incorrect_password');
      if (isQRHardwareAccount(selectedAddress)) {
        msg = strings('reveal_credential.hardware_error');
      } else if (
        e.toString().toLowerCase() !== WRONG_PASSWORD_ERROR.toLowerCase()
      ) {
        msg = strings('reveal_credential.unknown_error');
      }

      setIsModalVisible(false);
      enableScreenshotWarning(false);
      setUnlocked(false);
      setWarningIncorrectPassword(msg);
    }
  };

  useEffect(() => {
    updateNavBar();
    InteractionManager.runAfterInteractions(() => {
      PreventScreenshot.forbid();
    });

    return () => {
      InteractionManager.runAfterInteractions(() => {
        PreventScreenshot.allow();
      });
    };
    // eslint-disable-next-line react-hooks/exhaustive-deps
  }, []);

  const isPrivateKey = () => {
    const credential = credentialName || route.params.privateCredentialName;
    return credential === PRIVATE_KEY;
  };

  const navigateBack = () => {
    navigation.pop();
  };

  const cancelReveal = () => {
    if (!unlocked)
      AnalyticsV2.trackEvent(
        isPrivateKey()
          ? AnalyticsV2.ANALYTICS_EVENTS.REVEAL_PRIVATE_KEY_CANCELLED
          : AnalyticsV2.ANALYTICS_EVENTS.REVEAL_SRP_CANCELLED,
        { view: 'Enter password' },
      );

    if (cancel) return cancel();
    navigateBack();
  };

  const tryUnlock = () => {
    setIsModalVisible(true);
  };

  const onPasswordChange = (password) => {
    setPassword(password);
  };

  const copyPrivateCredentialToClipboard = async (privateCredentialName) => {
    AnalyticsV2.trackEvent(
      privateCredentialName === PRIVATE_KEY
        ? AnalyticsV2.ANALYTICS_EVENTS.REVEAL_PRIVATE_KEY_COMPLETED
        : AnalyticsV2.ANALYTICS_EVENTS.REVEAL_SRP_COMPLETED,
      { action: 'copied to clipboard' },
    );

    await ClipboardManager.setStringExpire(clipboardPrivateCredential);

    const msg = `${strings(
      `reveal_credential.${privateCredentialName}_copied_${Platform.OS}`,
    )}${
      Device.isIos()
        ? strings(`reveal_credential.${privateCredentialName}_copied_time`)
        : ''
    }`;

    showAlert({
      isVisible: true,
      autodismiss: 1500,
      content: 'clipboard-alert',
      data: {
        msg,
        width: '70%',
      },
    });
  };

  const revealCredential = (privateCredentialName) => {
    tryUnlockWithPassword(password, privateCredentialName);
    setIsUserUnlocked(true);
    setIsModalVisible(false);
  };

  const renderTabBar = () => (
    <DefaultTabBar
      underlineStyle={styles.tabUnderlineStyle}
      activeTextColor={colors.primary.default}
      inactiveTextColor={colors.text.alternative}
      backgroundColor={colors.background.default}
      tabStyle={styles.tabStyle}
      textStyle={styles.textStyle}
      style={styles.tabBar}
    />
  );

  const onTabBarChange = (event) => {
    if (event.i === 0) {
      AnalyticsV2.trackEvent(
        isPrivateKey()
          ? AnalyticsV2.ANALYTICS_EVENTS.REVEAL_PRIVATE_KEY_COMPLETED
          : AnalyticsV2.ANALYTICS_EVENTS.REVEAL_SRP_COMPLETED,
        { action: 'viewed SRP' },
      );
    } else if (event.i === 1) {
      AnalyticsV2.trackEvent(
        isPrivateKey()
          ? AnalyticsV2.ANALYTICS_EVENTS.REVEAL_PRIVATE_KEY_COMPLETED
          : AnalyticsV2.ANALYTICS_EVENTS.REVEAL_SRP_COMPLETED,
        { action: 'viewed QR code' },
      );
    }
  };

  const renderTabView = (privateCredentialName) => {
    Device.isAndroid() &&
      Device.getDeviceAPILevel().then((apiLevel) => {
        if (apiLevel < AppConstants.LEAST_SUPPORTED_ANDROID_API_LEVEL) {
          setIsAndroidSupportedVersion(false);
        }
      });

    return (
      <ScrollableTabView
        renderTabBar={() => renderTabBar()}
        onChangeTab={(event) => onTabBarChange(event)}
      >
        <View
          tabLabel={strings(`reveal_credential.text`)}
          style={styles.tabContent}
        >
          <Text style={styles.boldText}>
            {strings(`reveal_credential.${privateCredentialName}`)}
          </Text>
          <View style={styles.seedPhraseView}>
            <TextInput
              value={clipboardPrivateCredential}
              numberOfLines={3}
              multiline
              selectTextOnFocus
              style={styles.seedPhrase}
              editable={false}
              testID={'private-credential-text'}
              placeholderTextColor={colors.text.muted}
              keyboardAppearance={themeAppearance}
            />
            {isAndroidSupportedVersion && (
              <TouchableOpacity
                style={styles.privateCredentialAction}
                onPress={() =>
                  copyPrivateCredentialToClipboard(privateCredentialName)
                }
                testID={'private-credential-touchable'}
              >
                <Text style={styles.blueText}>
                  {strings('reveal_credential.copy_to_clipboard')}
                </Text>
              </TouchableOpacity>
            )}
          </View>
        </View>
        <View
          tabLabel={strings(`reveal_credential.qr_code`)}
          style={styles.tabContent}
        >
          <View style={styles.qrCodeWrapper}>
            <View style={styles.qrCode}>
              <QRCode
                value={clipboardPrivateCredential}
                size={Dimensions.get('window').width - 176}
              />
            </View>
          </View>
        </View>
      </ScrollableTabView>
    );
  };

  const renderPasswordEntry = () => (
    <>
      <Text style={styles.enterPassword}>
        {strings('reveal_credential.enter_password')}
      </Text>
      <TextInput
        style={styles.input}
        testID={'private-credential-password-text-input'}
        placeholder={'Password'}
        placeholderTextColor={colors.text.muted}
        onChangeText={onPasswordChange}
        secureTextEntry
        onSubmitEditing={tryUnlock}
        keyboardAppearance={themeAppearance}
      />
      <Text style={styles.warningText} testID={'password-warning'}>
        {warningIncorrectPassword}
      </Text>
    </>
  );

  const closeModal = () => {
    AnalyticsV2.trackEvent(
      isPrivateKey()
        ? AnalyticsV2.ANALYTICS_EVENTS.REVEAL_PRIVATE_KEY_CANCELLED
        : AnalyticsV2.ANALYTICS_EVENTS.REVEAL_SRP_CANCELLED,
      { view: 'Hold to reveal' },
    );

    setIsModalVisible(false);
  };

  const renderModal = (isPrivateKeyReveal, privateCredentialName) => (
    <InfoModal
      isVisible={isModalVisible}
      toggleModal={closeModal}
      title={strings('reveal_credential.keep_credential_safe', {
        credentialName: isPrivateKeyReveal
          ? strings('reveal_credential.private_key_text')
          : strings('reveal_credential.srp_abbreviation_text'),
      })}
      body={
        <>
          <Text style={[styles.normalText, styles.revealModalText]}>
            {
              strings('reveal_credential.reveal_credential_modal', {
                credentialName: isPrivateKeyReveal
                  ? strings('reveal_credential.private_key_text')
                  : strings('reveal_credential.srp_text'),
              })[0]
            }
            <Text style={styles.boldText}>
              {isPrivateKeyReveal
                ? strings('reveal_credential.reveal_credential_modal')[1]
                : strings('reveal_credential.reveal_credential_modal')[2]}
            </Text>
            {strings('reveal_credential.reveal_credential_modal')[3]}
            <TouchableOpacity
              onPress={() => Linking.openURL(KEEP_SRP_SAFE_URL)}
            >
              <Text style={[styles.blueText, styles.link]}>
                {strings('reveal_credential.reveal_credential_modal')[4]}
              </Text>
            </TouchableOpacity>
          </Text>

          <ButtonReveal
            label={strings('reveal_credential.hold_to_reveal_credential', {
              credentialName: isPrivateKeyReveal
                ? strings('reveal_credential.private_key_text')
                : strings('reveal_credential.srp_abbreviation_text'),
            })}
            onLongPress={() => revealCredential(privateCredentialName)}
          />
        </>
      }
    />
  );

  const renderSRPExplanation = () => (
    <Text style={styles.normalText}>
      {strings('reveal_credential.seed_phrase_explanation')[0]}{' '}
      <Text
        style={[styles.blueText, styles.link]}
        onPress={() => Linking.openURL(SRP_GUIDE_URL)}
      >
        {strings('reveal_credential.seed_phrase_explanation')[1]}
      </Text>{' '}
      {strings('reveal_credential.seed_phrase_explanation')[2]}{' '}
      <Text style={styles.boldText}>
        {strings('reveal_credential.seed_phrase_explanation')[3]}
      </Text>
      {strings('reveal_credential.seed_phrase_explanation')[4]}{' '}
      <Text
        style={[styles.blueText, styles.link]}
        onPress={() => Linking.openURL(NON_CUSTODIAL_WALLET_URL)}
      >
        {strings('reveal_credential.seed_phrase_explanation')[5]}{' '}
      </Text>
      {strings('reveal_credential.seed_phrase_explanation')[6]}{' '}
      <Text style={styles.boldText}>
        {strings('reveal_credential.seed_phrase_explanation')[7]}
      </Text>
    </Text>
  );

  const renderWarning = (privateCredentialName) => (
    <View style={styles.warningWrapper}>
      <View style={[styles.rowWrapper, styles.warningRowWrapper]}>
        <Icon style={styles.icon} name="eye-slash" size={20} solid />
        {privateCredentialName === PRIVATE_KEY ? (
          <Text style={styles.warningMessageText}>
            {strings(
              `reveal_credential.${privateCredentialName}_warning_explanation`,
            )}
          </Text>
        ) : (
          <Text style={styles.warningMessageText}>
            {strings('reveal_credential.seed_phrase_warning_explanation')[0]}
            <Text style={styles.boldText}>
              {strings('reveal_credential.seed_phrase_warning_explanation')[1]}
            </Text>
          </Text>
        )}
      </View>
    </View>
  );

  return (
    <SafeAreaView
      style={styles.wrapper}
      testID={'reveal-private-credential-screen'}
    >
      <ActionView
        cancelText={
          unlocked
            ? strings('reveal_credential.done')
            : strings('reveal_credential.cancel')
        }
        confirmText={strings('reveal_credential.confirm')}
        onCancelPress={unlocked ? navigateBack : cancelReveal}
        testID={`next-button`}
        onConfirmPress={() => tryUnlock()}
        showConfirmButton={!unlocked}
        confirmDisabled={!password.length}
      >
        <>
          <View style={[styles.rowWrapper, styles.normalText]}>
            {isPrivateKey() ? (
              <Text style={styles.normalText}>
                {strings(`reveal_credential.private_key_explanation`)}
              </Text>
            ) : (
              renderSRPExplanation()
            )}
          </View>
          {renderWarning(privateCredentialName)}

          <View style={styles.rowWrapper}>
            {unlocked
              ? renderTabView(privateCredentialName)
              : renderPasswordEntry()}
          </View>
        </>
      </ActionView>
      {renderModal(isPrivateKey(), privateCredentialName)}
    </SafeAreaView>
  );
};

RevealPrivateCredential.propTypes = {
  /**
  /* navigation object required to push new views
  */
  navigation: PropTypes.object,
  /**
   * Action that shows the global alert
   */
  showAlert: PropTypes.func.isRequired,
  /**
   * String that represents the selected address
   */
  selectedAddress: PropTypes.string,
  /**
   * String that determines whether to show the seedphrase or private key export screen
   */
  credentialName: PropTypes.string,
  /**
   * Cancel function to be called when cancel button is clicked. If not provided, we go to previous screen on cancel
   */
  cancel: PropTypes.func,
  /**
   * Object that represents the current route info like params passed to it
   */
  route: PropTypes.object,
  /**
   * Boolean that indicates if navbar should be disabled
   */
  navBarDisabled: PropTypes.bool,
};

const mapStateToProps = (state) => ({
  selectedAddress:
    state.engine.backgroundState.PreferencesController.selectedAddress,
});

const mapDispatchToProps = (dispatch) => ({
  showAlert: (config) => dispatch(showAlert(config)),
});

export default connect(
  mapStateToProps,
  mapDispatchToProps,
)(RevealPrivateCredential);<|MERGE_RESOLUTION|>--- conflicted
+++ resolved
@@ -35,146 +35,13 @@
 import { useTheme } from '../../../util/theme';
 import Engine from '../../../core/Engine';
 import PreventScreenshot from '../../../core/PreventScreenshot';
-<<<<<<< HEAD
-=======
 import SecureKeychain from '../../../core/SecureKeychain';
-import { fontStyles, colors as importedColors } from '../../../styles/common';
->>>>>>> a0549ac3
 import AnalyticsV2 from '../../../util/analyticsV2';
 import Device from '../../../util/device';
 import { strings } from '../../../../locales/i18n';
 import { isQRHardwareAccount } from '../../../util/address';
 import AppConstants from '../../../core/AppConstants';
-<<<<<<< HEAD
 import { createStyles } from './styles';
-=======
-
-const createStyles = (colors) =>
-  StyleSheet.create({
-    wrapper: {
-      backgroundColor: colors.background.default,
-      flex: 1,
-    },
-    normalText: {
-      color: colors.text.default,
-      ...fontStyles.normal,
-    },
-    seedPhrase: {
-      backgroundColor: colors.background.default,
-      marginTop: 10,
-      paddingBottom: 20,
-      paddingLeft: 20,
-      paddingRight: 20,
-      fontSize: 20,
-      textAlign: 'center',
-      color: colors.text.default,
-      ...fontStyles.normal,
-    },
-    seedPhraseView: {
-      borderRadius: 10,
-      borderWidth: 1,
-      borderColor: colors.border.default,
-      marginTop: 10,
-      alignItems: 'center',
-    },
-    privateCredentialAction: {
-      flex: 1,
-      alignItems: 'center',
-      justifyContent: 'center',
-      borderColor: colors.primary.default,
-      borderWidth: 1,
-      borderRadius: 20,
-      width: '90%',
-      paddingVertical: 10,
-      marginBottom: 15,
-    },
-    rowWrapper: {
-      padding: 20,
-    },
-    warningWrapper: {
-      backgroundColor: colors.error.muted,
-      margin: 20,
-      marginTop: 10,
-      borderRadius: 8,
-      borderWidth: 1,
-      borderColor: colors.error.default,
-    },
-    warningRowWrapper: {
-      flex: 1,
-      flexDirection: 'row',
-      alignContent: 'center',
-      alignItems: 'center',
-    },
-    warningText: {
-      marginTop: 10,
-      color: colors.error.default,
-      ...fontStyles.normal,
-    },
-    input: {
-      borderWidth: 2,
-      borderRadius: 5,
-      borderColor: colors.border.default,
-      padding: 10,
-      color: colors.text.default,
-    },
-    icon: {
-      margin: 10,
-      color: colors.error.default,
-    },
-    blueText: {
-      color: colors.primary.default,
-    },
-    link: {
-      top: 2.5,
-    },
-    warningMessageText: {
-      marginLeft: 10,
-      marginRight: 40,
-      ...fontStyles.normal,
-      color: colors.text.default,
-    },
-    enterPassword: {
-      marginBottom: 15,
-      color: colors.text.default,
-    },
-    boldText: {
-      color: colors.text.default,
-      ...fontStyles.bold,
-    },
-    tabContent: {
-      padding: 20,
-    },
-    qrCodeWrapper: {
-      marginTop: 20,
-      flex: 1,
-      alignItems: 'center',
-      justifyContent: 'center',
-    },
-    qrCode: {
-      padding: 8,
-      backgroundColor: importedColors.white,
-    },
-    tabUnderlineStyle: {
-      height: 2,
-      backgroundColor: colors.primary.default,
-    },
-    tabStyle: {
-      paddingBottom: 0,
-      backgroundColor: colors.background.default,
-    },
-    textStyle: {
-      fontSize: 12,
-      letterSpacing: 0.5,
-      ...fontStyles.bold,
-    },
-    revealModalText: {
-      marginBottom: 20,
-    },
-    tabBar: {
-      borderColor: colors.border.muted,
-    },
-  });
->>>>>>> a0549ac3
 
 const PRIVATE_KEY = 'private_key';
 // const SEED_PHRASE = 'seed_phrase';
