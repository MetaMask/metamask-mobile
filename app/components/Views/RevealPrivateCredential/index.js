/* eslint-disable no-mixed-spaces-and-tabs */
import React, { useState, useEffect } from 'react';
import {
  Dimensions,
  SafeAreaView,
  View,
  Text,
  TextInput,
  TouchableOpacity,
  Linking,
  Platform,
} from 'react-native';
import AsyncStorage from '@react-native-async-storage/async-storage';
import PropTypes from 'prop-types';
import QRCode from 'react-native-qrcode-svg';
import ScrollableTabView, {
  DefaultTabBar,
} from 'react-native-scrollable-tab-view';
import Icon from 'react-native-vector-icons/FontAwesome5';
import { connect } from 'react-redux';
import { MetaMetricsEvents } from '../../../core/Analytics';
import ActionView from '../../UI/ActionView';
import ButtonReveal from '../../UI/ButtonReveal';
import { getNavigationOptionsTitle } from '../../UI/Navbar';
import InfoModal from '../../UI/Swaps/components/InfoModal';
import { ScreenshotDeterrent } from '../../UI/ScreenshotDeterrent';
import { showAlert } from '../../../actions/alert';
import { recordSRPRevealTimestamp } from '../../../actions/privacy';
import { WRONG_PASSWORD_ERROR } from '../../../constants/error';
import {
  SRP_GUIDE_URL,
  NON_CUSTODIAL_WALLET_URL,
  KEEP_SRP_SAFE_URL,
} from '../../../constants/urls';
import ClipboardManager from '../../../core/ClipboardManager';
import { useTheme } from '../../../util/theme';
import Engine from '../../../core/Engine';
import SecureKeychain from '../../../core/SecureKeychain';
<<<<<<< HEAD
import { fontStyles, colors as importedColors } from '../../../styles/common';
import { trackEvent } from '../../../util/analyticsV2';
=======
import { BIOMETRY_CHOICE } from '../../../constants/storage';
import { MetaMetricsEvents } from '../../../core/Analytics';
import AnalyticsV2 from '../../../util/analyticsV2';

>>>>>>> db9007ba
import Device from '../../../util/device';
import { strings } from '../../../../locales/i18n';
import { isQRHardwareAccount } from '../../../util/address';
import AppConstants from '../../../core/AppConstants';
import { createStyles } from './styles';

const PRIVATE_KEY = 'private_key';

/**
 * View that displays private account information as private key or seed phrase
 */
const RevealPrivateCredential = ({
  navigation,
  showAlert,
  recordSRPRevealTimestamp,
  selectedAddress,
  passwordSet,
  credentialName,
  cancel,
  route,
  navBarDisabled,
}) => {
  const [clipboardPrivateCredential, setClipboardPrivateCredential] =
    useState('');
  const [unlocked, setUnlocked] = useState(false);
  const [isUserUnlocked, setIsUserUnlocked] = useState(false);
  const [password, setPassword] = useState('');
  const [warningIncorrectPassword, setWarningIncorrectPassword] = useState('');
  const [isAndroidSupportedVersion, setIsAndroidSupportedVersion] =
    useState(false);
  const [isModalVisible, setIsModalVisible] = useState(false);

  const { colors, themeAppearance } = useTheme();
  const styles = createStyles(colors);

  const privateCredentialName =
    credentialName || route.params.privateCredentialName;

  const updateNavBar = () => {
    if (navBarDisabled) {
      return;
    }
    navigation.setOptions(
      getNavigationOptionsTitle(
        strings(
          `reveal_credential.${
            route.params?.privateCredentialName ?? ''
          }_title`,
        ),
        navigation,
        false,
        colors,
        MetaMetricsEvents.GO_BACK_SRP_SCREEN,
      ),
    );
  };

<<<<<<< HEAD
  async componentDidMount() {
    this.updateNavBar();
    // Track SRP Reveal screen rendered
    if (!this.isPrivateKey()) {
      trackEvent(MetaMetricsEvents.REVEAL_SRP_SCREEN);
    }
    // Try to use biometrics to unloc
    // (if available)
    const biometryType = await SecureKeychain.getSupportedBiometryType();
    if (!this.props.passwordSet) {
      this.tryUnlockWithPassword('');
    } else if (biometryType) {
      const biometryChoice = await AsyncStorage.getItem(BIOMETRY_CHOICE);
      if (biometryChoice !== '' && biometryChoice === biometryType) {
        const credentials = await SecureKeychain.getGenericPassword();
        if (credentials) {
          this.tryUnlockWithPassword(credentials.password);
        }
      }
    }
    InteractionManager.runAfterInteractions(() => {
      PreventScreenshot.forbid();
    });
  }

  componentDidUpdate = () => {
    this.updateNavBar();
  };

  componentWillUnmount = () => {
    InteractionManager.runAfterInteractions(() => {
      PreventScreenshot.allow();
    });
  };

  isPrivateKey = () => {
    const { privateCredentialName, route } = this.props;
    const credentialName =
      privateCredentialName || route.params.privateCredentialName;
    return credentialName === PRIVATE_KEY;
  };

  cancel = () => {
    if (!this.unlocked)
      trackEvent(
        this.isPrivateKey()
          ? MetaMetricsEvents.REVEAL_PRIVATE_KEY_CANCELLED
          : MetaMetricsEvents.REVEAL_SRP_CANCELLED,
        { view: 'Enter password' },
      );

    if (!this.isPrivateKey())
      trackEvent(MetaMetricsEvents.CANCEL_REVEAL_SRP_CTA);
    if (this.props.cancel) return this.props.cancel();
    this.navigateBack();
  };

  navigateBack = () => {
    const { navigation } = this.props;
    navigation.pop();
  };

  done = () => {
    if (!this.isPrivateKey()) trackEvent(MetaMetricsEvents.SRP_DONE_CTA);
    this.navigateBack();
  };

  async tryUnlockWithPassword(password, privateCredentialName) {
=======
  const isPrivateKey = () => {
    const credential = credentialName || route.params.privateCredentialName;
    return credential === PRIVATE_KEY;
  };

  const tryUnlockWithPassword = async (password, privateCredentialName) => {
>>>>>>> db9007ba
    const { KeyringController } = Engine.context;
    const isPrivateKeyReveal = privateCredentialName === PRIVATE_KEY;

    try {
      let privateCredential;
      if (!isPrivateKeyReveal) {
        const mnemonic = await KeyringController.exportSeedPhrase(
          password,
        ).toString();
        privateCredential = JSON.stringify(mnemonic).replace(/"/g, '');
      } else {
        privateCredential = await KeyringController.exportAccount(
          password,
          selectedAddress,
        );
      }

      if (privateCredential && (isUserUnlocked || isPrivateKeyReveal)) {
        setClipboardPrivateCredential(privateCredential);
        setUnlocked(true);
      }
    } catch (e) {
      let msg = strings('reveal_credential.warning_incorrect_password');
      if (isQRHardwareAccount(selectedAddress)) {
        msg = strings('reveal_credential.hardware_error');
      } else if (
        e.toString().toLowerCase() !== WRONG_PASSWORD_ERROR.toLowerCase()
      ) {
        msg = strings('reveal_credential.unknown_error');
      }

      setIsModalVisible(false);
      setUnlocked(false);
      setWarningIncorrectPassword(msg);
    }
  };

  useEffect(() => {
    updateNavBar();
    // Track SRP Reveal screen rendered
    if (!isPrivateKey()) {
      AnalyticsV2.trackEvent(MetaMetricsEvents.REVEAL_SRP_SCREEN);
    }

    const unlockWithBiometrics = async () => {
      const biometryType = await SecureKeychain.getSupportedBiometryType();
      if (!passwordSet) {
        tryUnlockWithPassword('');
      } else if (biometryType) {
        const biometryChoice = await AsyncStorage.getItem(BIOMETRY_CHOICE);
        if (biometryChoice !== '' && biometryChoice === biometryType) {
          const credentials = await SecureKeychain.getGenericPassword();
          if (credentials) {
            tryUnlockWithPassword(credentials.password);
          }
        }
      }
    };

    unlockWithBiometrics();
    // eslint-disable-next-line react-hooks/exhaustive-deps
  }, []);

  const navigateBack = () => {
    navigation.pop();
  };

  const cancelReveal = () => {
    if (!unlocked)
      AnalyticsV2.trackEvent(
        isPrivateKey()
          ? MetaMetricsEvents.REVEAL_PRIVATE_KEY_CANCELLED
          : MetaMetricsEvents.REVEAL_SRP_CANCELLED,
        { view: 'Enter password' },
      );

    if (!isPrivateKey())
      AnalyticsV2.trackEvent(MetaMetricsEvents.CANCEL_REVEAL_SRP_CTA);
    if (cancel) return cancel();
    navigateBack();
  };

  const tryUnlock = () => {
    const { KeyringController } = Engine.context;
    if (KeyringController.validatePassword(password)) {
      if (!isPrivateKey()) {
        const currentDate = new Date();
<<<<<<< HEAD
        this.props.recordSRPRevealTimestamp(currentDate.toString());
        trackEvent(MetaMetricsEvents.NEXT_REVEAL_SRP_CTA);
=======
        recordSRPRevealTimestamp(currentDate.toString());
        AnalyticsV2.trackEvent(MetaMetricsEvents.NEXT_REVEAL_SRP_CTA);
>>>>>>> db9007ba
      }
      setIsModalVisible(true);
      setWarningIncorrectPassword('');
    } else {
      const msg = strings('reveal_credential.warning_incorrect_password');
      setWarningIncorrectPassword(msg);
    }
  };

  const onPasswordChange = (password) => {
    setPassword(password);
  };

<<<<<<< HEAD
  copyPrivateCredentialToClipboard = async (privateCredentialName) => {
    trackEvent(
=======
  const done = () => {
    if (!isPrivateKey()) AnalyticsV2.trackEvent(MetaMetricsEvents.SRP_DONE_CTA);
    navigateBack();
  };

  const copyPrivateCredentialToClipboard = async (privateCredentialName) => {
    AnalyticsV2.trackEvent(
>>>>>>> db9007ba
      privateCredentialName === PRIVATE_KEY
        ? MetaMetricsEvents.REVEAL_PRIVATE_KEY_COMPLETED
        : MetaMetricsEvents.REVEAL_SRP_COMPLETED,
      { action: 'copied to clipboard' },
    );

<<<<<<< HEAD
    if (!this.isPrivateKey()) trackEvent(MetaMetricsEvents.COPY_SRP);
=======
    if (!isPrivateKey()) AnalyticsV2.trackEvent(MetaMetricsEvents.COPY_SRP);
>>>>>>> db9007ba

    await ClipboardManager.setStringExpire(clipboardPrivateCredential);

    const msg = `${strings(
      `reveal_credential.${privateCredentialName}_copied_${Platform.OS}`,
    )}${
      Device.isIos()
        ? strings(`reveal_credential.${privateCredentialName}_copied_time`)
        : ''
    }`;

    showAlert({
      isVisible: true,
      autodismiss: 1500,
      content: 'clipboard-alert',
      data: {
        msg,
        width: '70%',
      },
    });
  };

  const revealCredential = (privateCredentialName) => {
    tryUnlockWithPassword(password, privateCredentialName);
    setIsUserUnlocked(true);
    setIsModalVisible(false);
  };

  const renderTabBar = () => (
    <DefaultTabBar
      underlineStyle={styles.tabUnderlineStyle}
      activeTextColor={colors.primary.default}
      inactiveTextColor={colors.text.alternative}
      backgroundColor={colors.background.default}
      tabStyle={styles.tabStyle}
      textStyle={styles.textStyle}
      style={styles.tabBar}
    />
  );

  const onTabBarChange = (event) => {
    if (event.i === 0) {
<<<<<<< HEAD
      trackEvent(
        this.isPrivateKey()
=======
      AnalyticsV2.trackEvent(
        isPrivateKey()
>>>>>>> db9007ba
          ? MetaMetricsEvents.REVEAL_PRIVATE_KEY_COMPLETED
          : MetaMetricsEvents.REVEAL_SRP_COMPLETED,
        { action: 'viewed SRP' },
      );

<<<<<<< HEAD
      if (!this.isPrivateKey()) trackEvent(MetaMetricsEvents.VIEW_SRP);
    } else if (event.i === 1) {
      trackEvent(
        this.isPrivateKey()
=======
      if (!isPrivateKey()) AnalyticsV2.trackEvent(MetaMetricsEvents.VIEW_SRP);
    } else if (event.i === 1) {
      AnalyticsV2.trackEvent(
        isPrivateKey()
>>>>>>> db9007ba
          ? MetaMetricsEvents.REVEAL_PRIVATE_KEY_COMPLETED
          : MetaMetricsEvents.REVEAL_SRP_COMPLETED,
        { action: 'viewed QR code' },
      );

<<<<<<< HEAD
      if (!this.isPrivateKey()) trackEvent(MetaMetricsEvents.VIEW_SRP_QR);
=======
      if (!isPrivateKey())
        AnalyticsV2.trackEvent(MetaMetricsEvents.VIEW_SRP_QR);
>>>>>>> db9007ba
    }
  };

  const renderTabView = (privateCredentialName) => {
    Device.isAndroid() &&
      Device.getDeviceAPILevel().then((apiLevel) => {
        if (apiLevel < AppConstants.LEAST_SUPPORTED_ANDROID_API_LEVEL) {
          setIsAndroidSupportedVersion(false);
        }
      });

    return (
      <ScrollableTabView
        renderTabBar={() => renderTabBar()}
        onChangeTab={(event) => onTabBarChange(event)}
      >
        <View
          tabLabel={strings(`reveal_credential.text`)}
          style={styles.tabContent}
        >
          <Text style={styles.boldText}>
            {strings(`reveal_credential.${privateCredentialName}`)}
          </Text>
          <View style={styles.seedPhraseView}>
            <TextInput
              value={clipboardPrivateCredential}
              numberOfLines={3}
              multiline
              selectTextOnFocus
              style={styles.seedPhrase}
              editable={false}
              testID={'private-credential-text'}
              placeholderTextColor={colors.text.muted}
              keyboardAppearance={themeAppearance}
            />
            {isAndroidSupportedVersion && (
              <TouchableOpacity
                style={styles.privateCredentialAction}
                onPress={() =>
                  copyPrivateCredentialToClipboard(privateCredentialName)
                }
                testID={'private-credential-touchable'}
              >
                <Text style={styles.blueText}>
                  {strings('reveal_credential.copy_to_clipboard')}
                </Text>
              </TouchableOpacity>
            )}
          </View>
        </View>
        <View
          tabLabel={strings(`reveal_credential.qr_code`)}
          style={styles.tabContent}
        >
          <View style={styles.qrCodeWrapper}>
            <View style={styles.qrCode}>
              <QRCode
                value={clipboardPrivateCredential}
                size={Dimensions.get('window').width - 176}
              />
            </View>
          </View>
        </View>
      </ScrollableTabView>
    );
  };

  const renderPasswordEntry = () => (
    <>
      <Text style={styles.enterPassword}>
        {strings('reveal_credential.enter_password')}
      </Text>
      <TextInput
        style={styles.input}
        testID={'private-credential-password-text-input'}
        placeholder={'Password'}
        placeholderTextColor={colors.text.muted}
        onChangeText={onPasswordChange}
        secureTextEntry
        onSubmitEditing={tryUnlock}
        keyboardAppearance={themeAppearance}
      />
      <Text style={styles.warningText} testID={'password-warning'}>
        {warningIncorrectPassword}
      </Text>
    </>
  );

<<<<<<< HEAD
  closeModal = () => {
    trackEvent(
      this.isPrivateKey()
=======
  const closeModal = () => {
    AnalyticsV2.trackEvent(
      isPrivateKey()
>>>>>>> db9007ba
        ? MetaMetricsEvents.REVEAL_PRIVATE_KEY_CANCELLED
        : MetaMetricsEvents.REVEAL_SRP_CANCELLED,
      { view: 'Hold to reveal' },
    );

<<<<<<< HEAD
    if (!this.isPrivateKey())
      trackEvent(MetaMetricsEvents.SRP_DISMISS_HOLD_TO_REVEAL_DIALOG);
=======
    AnalyticsV2.trackEvent(MetaMetricsEvents.SRP_DISMISS_HOLD_TO_REVEAL_DIALOG);
>>>>>>> db9007ba

    setIsModalVisible(false);
  };

  const enableNextButton = () => {
    const { KeyringController } = Engine.context;
    return KeyringController.validatePassword(password);
  };

  const renderModal = (isPrivateKeyReveal, privateCredentialName) => (
    <InfoModal
      isVisible={isModalVisible}
      toggleModal={closeModal}
      title={strings('reveal_credential.keep_credential_safe', {
        credentialName: isPrivateKeyReveal
          ? strings('reveal_credential.private_key_text')
          : strings('reveal_credential.srp_abbreviation_text'),
      })}
      body={
        <>
          <Text style={[styles.normalText, styles.revealModalText]}>
            {
              strings('reveal_credential.reveal_credential_modal', {
                credentialName: isPrivateKeyReveal
                  ? strings('reveal_credential.private_key_text')
                  : strings('reveal_credential.srp_text'),
              })[0]
            }
            <Text style={styles.boldText}>
              {isPrivateKeyReveal
                ? strings('reveal_credential.reveal_credential_modal')[1]
                : strings('reveal_credential.reveal_credential_modal')[2]}
            </Text>
            {strings('reveal_credential.reveal_credential_modal')[3]}
            <TouchableOpacity
              onPress={() => Linking.openURL(KEEP_SRP_SAFE_URL)}
            >
              <Text style={[styles.blueText, styles.link]}>
                {strings('reveal_credential.reveal_credential_modal')[4]}
              </Text>
            </TouchableOpacity>
          </Text>

          <ButtonReveal
            label={strings('reveal_credential.hold_to_reveal_credential', {
              credentialName: isPrivateKeyReveal
                ? strings('reveal_credential.private_key_text')
                : strings('reveal_credential.srp_abbreviation_text'),
            })}
            onLongPress={() => revealCredential(privateCredentialName)}
          />
        </>
      }
    />
  );

  const renderSRPExplanation = () => (
    <Text style={styles.normalText}>
      {strings('reveal_credential.seed_phrase_explanation')[0]}{' '}
      <Text
        style={[styles.blueText, styles.link]}
        onPress={() => Linking.openURL(SRP_GUIDE_URL)}
      >
        {strings('reveal_credential.seed_phrase_explanation')[1]}
      </Text>{' '}
      {strings('reveal_credential.seed_phrase_explanation')[2]}{' '}
      <Text style={styles.boldText}>
        {strings('reveal_credential.seed_phrase_explanation')[3]}
      </Text>
      {strings('reveal_credential.seed_phrase_explanation')[4]}{' '}
      <Text
        style={[styles.blueText, styles.link]}
        onPress={() => Linking.openURL(NON_CUSTODIAL_WALLET_URL)}
      >
        {strings('reveal_credential.seed_phrase_explanation')[5]}{' '}
      </Text>
      {strings('reveal_credential.seed_phrase_explanation')[6]}{' '}
      <Text style={styles.boldText}>
        {strings('reveal_credential.seed_phrase_explanation')[7]}
      </Text>
    </Text>
  );

  const renderWarning = (privateCredentialName) => (
    <View style={styles.warningWrapper}>
      <View style={[styles.rowWrapper, styles.warningRowWrapper]}>
        <Icon style={styles.icon} name="eye-slash" size={20} solid />
        {privateCredentialName === PRIVATE_KEY ? (
          <Text style={styles.warningMessageText}>
            {strings(
              `reveal_credential.${privateCredentialName}_warning_explanation`,
            )}
          </Text>
        ) : (
          <Text style={styles.warningMessageText}>
            {strings('reveal_credential.seed_phrase_warning_explanation')[0]}
            <Text style={styles.boldText}>
              {strings('reveal_credential.seed_phrase_warning_explanation')[1]}
            </Text>
          </Text>
        )}
      </View>
    </View>
  );

  return (
    <SafeAreaView
      style={styles.wrapper}
      testID={'reveal-private-credential-screen'}
    >
      <ActionView
        cancelText={
          unlocked
            ? strings('reveal_credential.done')
            : strings('reveal_credential.cancel')
        }
        confirmText={strings('reveal_credential.confirm')}
        onCancelPress={unlocked ? done : cancelReveal}
        testID={`next-button`}
        onConfirmPress={() => tryUnlock()}
        showConfirmButton={!unlocked}
        confirmDisabled={!enableNextButton()}
      >
        <>
          <View style={[styles.rowWrapper, styles.normalText]}>
            {isPrivateKey() ? (
              <Text style={styles.normalText}>
                {strings(`reveal_credential.private_key_explanation`)}
              </Text>
            ) : (
              renderSRPExplanation()
            )}
          </View>
          {renderWarning(privateCredentialName)}

          <View style={styles.rowWrapper}>
            {unlocked
              ? renderTabView(privateCredentialName)
              : renderPasswordEntry()}
          </View>
        </>
      </ActionView>
      {renderModal(isPrivateKey(), privateCredentialName)}
      <ScreenshotDeterrent
        enabled={unlocked}
        isSRP={privateCredentialName !== PRIVATE_KEY}
      />
    </SafeAreaView>
  );
};

RevealPrivateCredential.propTypes = {
  /**
  /* navigation object required to push new views
  */
  navigation: PropTypes.object,
  /**
   * Action that shows the global alert
   */
  showAlert: PropTypes.func.isRequired,
  /**
   * String that represents the selected address
   */
  selectedAddress: PropTypes.string,
  /**
   * Boolean that determines if the user has set a password before
   */
  passwordSet: PropTypes.bool,
  /**
   * String that determines whether to show the seedphrase or private key export screen
   */
  credentialName: PropTypes.string,
  /**
   * Cancel function to be called when cancel button is clicked. If not provided, we go to previous screen on cancel
   */
  cancel: PropTypes.func,
  /**
   * Object that represents the current route info like params passed to it
   */
  route: PropTypes.object,
  /**
   * Boolean that indicates if navbar should be disabled
   */
  navBarDisabled: PropTypes.bool,
  /**
   * Method to record the SRP reveal timestamp
   */
  recordSRPRevealTimestamp: PropTypes.func,
};

const mapStateToProps = (state) => ({
  selectedAddress:
    state.engine.backgroundState.PreferencesController.selectedAddress,
  passwordSet: state.user.passwordSet,
});

const mapDispatchToProps = (dispatch) => ({
  showAlert: (config) => dispatch(showAlert(config)),
  recordSRPRevealTimestamp: (timestamp) =>
    dispatch(recordSRPRevealTimestamp(timestamp)),
});

export default connect(
  mapStateToProps,
  mapDispatchToProps,
)(RevealPrivateCredential);<|MERGE_RESOLUTION|>--- conflicted
+++ resolved
@@ -36,15 +36,8 @@
 import { useTheme } from '../../../util/theme';
 import Engine from '../../../core/Engine';
 import SecureKeychain from '../../../core/SecureKeychain';
-<<<<<<< HEAD
-import { fontStyles, colors as importedColors } from '../../../styles/common';
 import { trackEvent } from '../../../util/analyticsV2';
-=======
 import { BIOMETRY_CHOICE } from '../../../constants/storage';
-import { MetaMetricsEvents } from '../../../core/Analytics';
-import AnalyticsV2 from '../../../util/analyticsV2';
-
->>>>>>> db9007ba
 import Device from '../../../util/device';
 import { strings } from '../../../../locales/i18n';
 import { isQRHardwareAccount } from '../../../util/address';
@@ -102,83 +95,12 @@
     );
   };
 
-<<<<<<< HEAD
-  async componentDidMount() {
-    this.updateNavBar();
-    // Track SRP Reveal screen rendered
-    if (!this.isPrivateKey()) {
-      trackEvent(MetaMetricsEvents.REVEAL_SRP_SCREEN);
-    }
-    // Try to use biometrics to unloc
-    // (if available)
-    const biometryType = await SecureKeychain.getSupportedBiometryType();
-    if (!this.props.passwordSet) {
-      this.tryUnlockWithPassword('');
-    } else if (biometryType) {
-      const biometryChoice = await AsyncStorage.getItem(BIOMETRY_CHOICE);
-      if (biometryChoice !== '' && biometryChoice === biometryType) {
-        const credentials = await SecureKeychain.getGenericPassword();
-        if (credentials) {
-          this.tryUnlockWithPassword(credentials.password);
-        }
-      }
-    }
-    InteractionManager.runAfterInteractions(() => {
-      PreventScreenshot.forbid();
-    });
-  }
-
-  componentDidUpdate = () => {
-    this.updateNavBar();
-  };
-
-  componentWillUnmount = () => {
-    InteractionManager.runAfterInteractions(() => {
-      PreventScreenshot.allow();
-    });
-  };
-
-  isPrivateKey = () => {
-    const { privateCredentialName, route } = this.props;
-    const credentialName =
-      privateCredentialName || route.params.privateCredentialName;
-    return credentialName === PRIVATE_KEY;
-  };
-
-  cancel = () => {
-    if (!this.unlocked)
-      trackEvent(
-        this.isPrivateKey()
-          ? MetaMetricsEvents.REVEAL_PRIVATE_KEY_CANCELLED
-          : MetaMetricsEvents.REVEAL_SRP_CANCELLED,
-        { view: 'Enter password' },
-      );
-
-    if (!this.isPrivateKey())
-      trackEvent(MetaMetricsEvents.CANCEL_REVEAL_SRP_CTA);
-    if (this.props.cancel) return this.props.cancel();
-    this.navigateBack();
-  };
-
-  navigateBack = () => {
-    const { navigation } = this.props;
-    navigation.pop();
-  };
-
-  done = () => {
-    if (!this.isPrivateKey()) trackEvent(MetaMetricsEvents.SRP_DONE_CTA);
-    this.navigateBack();
-  };
-
-  async tryUnlockWithPassword(password, privateCredentialName) {
-=======
   const isPrivateKey = () => {
     const credential = credentialName || route.params.privateCredentialName;
     return credential === PRIVATE_KEY;
   };
 
   const tryUnlockWithPassword = async (password, privateCredentialName) => {
->>>>>>> db9007ba
     const { KeyringController } = Engine.context;
     const isPrivateKeyReveal = privateCredentialName === PRIVATE_KEY;
 
@@ -220,7 +142,7 @@
     updateNavBar();
     // Track SRP Reveal screen rendered
     if (!isPrivateKey()) {
-      AnalyticsV2.trackEvent(MetaMetricsEvents.REVEAL_SRP_SCREEN);
+      trackEvent(MetaMetricsEvents.REVEAL_SRP_SCREEN);
     }
 
     const unlockWithBiometrics = async () => {
@@ -248,15 +170,14 @@
 
   const cancelReveal = () => {
     if (!unlocked)
-      AnalyticsV2.trackEvent(
+      trackEvent(
         isPrivateKey()
           ? MetaMetricsEvents.REVEAL_PRIVATE_KEY_CANCELLED
           : MetaMetricsEvents.REVEAL_SRP_CANCELLED,
         { view: 'Enter password' },
       );
 
-    if (!isPrivateKey())
-      AnalyticsV2.trackEvent(MetaMetricsEvents.CANCEL_REVEAL_SRP_CTA);
+    if (!isPrivateKey()) trackEvent(MetaMetricsEvents.CANCEL_REVEAL_SRP_CTA);
     if (cancel) return cancel();
     navigateBack();
   };
@@ -266,13 +187,8 @@
     if (KeyringController.validatePassword(password)) {
       if (!isPrivateKey()) {
         const currentDate = new Date();
-<<<<<<< HEAD
-        this.props.recordSRPRevealTimestamp(currentDate.toString());
+        recordSRPRevealTimestamp(currentDate.toString());
         trackEvent(MetaMetricsEvents.NEXT_REVEAL_SRP_CTA);
-=======
-        recordSRPRevealTimestamp(currentDate.toString());
-        AnalyticsV2.trackEvent(MetaMetricsEvents.NEXT_REVEAL_SRP_CTA);
->>>>>>> db9007ba
       }
       setIsModalVisible(true);
       setWarningIncorrectPassword('');
@@ -286,29 +202,20 @@
     setPassword(password);
   };
 
-<<<<<<< HEAD
-  copyPrivateCredentialToClipboard = async (privateCredentialName) => {
+  const done = () => {
+    if (!isPrivateKey()) trackEvent(MetaMetricsEvents.SRP_DONE_CTA);
+    navigateBack();
+  };
+
+  const copyPrivateCredentialToClipboard = async (privateCredentialName) => {
     trackEvent(
-=======
-  const done = () => {
-    if (!isPrivateKey()) AnalyticsV2.trackEvent(MetaMetricsEvents.SRP_DONE_CTA);
-    navigateBack();
-  };
-
-  const copyPrivateCredentialToClipboard = async (privateCredentialName) => {
-    AnalyticsV2.trackEvent(
->>>>>>> db9007ba
       privateCredentialName === PRIVATE_KEY
         ? MetaMetricsEvents.REVEAL_PRIVATE_KEY_COMPLETED
         : MetaMetricsEvents.REVEAL_SRP_COMPLETED,
       { action: 'copied to clipboard' },
     );
 
-<<<<<<< HEAD
-    if (!this.isPrivateKey()) trackEvent(MetaMetricsEvents.COPY_SRP);
-=======
-    if (!isPrivateKey()) AnalyticsV2.trackEvent(MetaMetricsEvents.COPY_SRP);
->>>>>>> db9007ba
+    if (!isPrivateKey()) trackEvent(MetaMetricsEvents.COPY_SRP);
 
     await ClipboardManager.setStringExpire(clipboardPrivateCredential);
 
@@ -351,40 +258,23 @@
 
   const onTabBarChange = (event) => {
     if (event.i === 0) {
-<<<<<<< HEAD
       trackEvent(
-        this.isPrivateKey()
-=======
-      AnalyticsV2.trackEvent(
         isPrivateKey()
->>>>>>> db9007ba
           ? MetaMetricsEvents.REVEAL_PRIVATE_KEY_COMPLETED
           : MetaMetricsEvents.REVEAL_SRP_COMPLETED,
         { action: 'viewed SRP' },
       );
 
-<<<<<<< HEAD
-      if (!this.isPrivateKey()) trackEvent(MetaMetricsEvents.VIEW_SRP);
+      if (!isPrivateKey()) trackEvent(MetaMetricsEvents.VIEW_SRP);
     } else if (event.i === 1) {
       trackEvent(
-        this.isPrivateKey()
-=======
-      if (!isPrivateKey()) AnalyticsV2.trackEvent(MetaMetricsEvents.VIEW_SRP);
-    } else if (event.i === 1) {
-      AnalyticsV2.trackEvent(
         isPrivateKey()
->>>>>>> db9007ba
           ? MetaMetricsEvents.REVEAL_PRIVATE_KEY_COMPLETED
           : MetaMetricsEvents.REVEAL_SRP_COMPLETED,
         { action: 'viewed QR code' },
       );
 
-<<<<<<< HEAD
-      if (!this.isPrivateKey()) trackEvent(MetaMetricsEvents.VIEW_SRP_QR);
-=======
-      if (!isPrivateKey())
-        AnalyticsV2.trackEvent(MetaMetricsEvents.VIEW_SRP_QR);
->>>>>>> db9007ba
+      if (!isPrivateKey()) trackEvent(MetaMetricsEvents.VIEW_SRP_QR);
     }
   };
 
@@ -473,26 +363,15 @@
     </>
   );
 
-<<<<<<< HEAD
-  closeModal = () => {
+  const closeModal = () => {
     trackEvent(
-      this.isPrivateKey()
-=======
-  const closeModal = () => {
-    AnalyticsV2.trackEvent(
       isPrivateKey()
->>>>>>> db9007ba
         ? MetaMetricsEvents.REVEAL_PRIVATE_KEY_CANCELLED
         : MetaMetricsEvents.REVEAL_SRP_CANCELLED,
       { view: 'Hold to reveal' },
     );
 
-<<<<<<< HEAD
-    if (!this.isPrivateKey())
-      trackEvent(MetaMetricsEvents.SRP_DISMISS_HOLD_TO_REVEAL_DIALOG);
-=======
-    AnalyticsV2.trackEvent(MetaMetricsEvents.SRP_DISMISS_HOLD_TO_REVEAL_DIALOG);
->>>>>>> db9007ba
+    trackEvent(MetaMetricsEvents.SRP_DISMISS_HOLD_TO_REVEAL_DIALOG);
 
     setIsModalVisible(false);
   };
