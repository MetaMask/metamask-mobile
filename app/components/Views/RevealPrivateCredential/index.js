--- conflicted
+++ resolved
@@ -183,13 +183,8 @@
 
   static propTypes = {
     /**
-<<<<<<< HEAD
-		/* navigation object required to push new views
-		*/
-=======
     /* navigation object required to push new views
     */
->>>>>>> 161c5a35
     navigation: PropTypes.object,
     /**
      * Action that shows the global alert
@@ -272,15 +267,6 @@
     });
   };
 
-<<<<<<< HEAD
-  cancel = () => {
-    if (!this.unlocked)
-      AnalyticsV2.trackEvent(AnalyticsV2.REVEAL_SRP_CANCELLED, {
-        view: 'Enter password',
-      });
-
-    if (this.props.cancel) return this.props.cancel();
-=======
   isPrivateKey = () => {
     const { privateCredentialName, route } = this.props;
     const credentialName =
@@ -302,7 +288,6 @@
   };
 
   navigateBack = () => {
->>>>>>> 161c5a35
     const { navigation } = this.props;
     navigation.pop();
   };
@@ -328,13 +313,6 @@
         privateCredential &&
         (this.state.isUserUnlocked || isPrivateKeyReveal)
       ) {
-<<<<<<< HEAD
-        AnalyticsV2.trackEvent(AnalyticsV2.REVEAL_SRP_COMPLETED, {
-          action: 'viewed',
-        });
-
-=======
->>>>>>> 161c5a35
         this.setState({
           clipboardPrivateCredential: privateCredential,
           unlocked: true,
@@ -367,18 +345,12 @@
   };
 
   copyPrivateCredentialToClipboard = async (privateCredentialName) => {
-<<<<<<< HEAD
-    AnalyticsV2.trackEvent(AnalyticsV2.REVEAL_SRP_COMPLETED, {
-      action: 'copied to clipboard',
-    });
-=======
     AnalyticsV2.trackEvent(
       privateCredentialName === PRIVATE_KEY
         ? AnalyticsV2.ANALYTICS_EVENTS.REVEAL_PRIVATE_KEY_COMPLETED
         : AnalyticsV2.ANALYTICS_EVENTS.REVEAL_SRP_COMPLETED,
       { action: 'copied to clipboard' },
     );
->>>>>>> 161c5a35
 
     const { clipboardPrivateCredential } = this.state;
     await ClipboardManager.setStringExpire(clipboardPrivateCredential);
@@ -445,8 +417,6 @@
     );
   }
 
-<<<<<<< HEAD
-=======
   onTabBarChange = (event) => {
     if (event.i === 0) {
       AnalyticsV2.trackEvent(
@@ -465,20 +435,15 @@
     }
   };
 
->>>>>>> 161c5a35
   renderTabView(privateCredentialName) {
     const { clipboardPrivateCredential } = this.state;
     const { styles, colors, themeAppearance } = this.getStyles();
 
     return (
-<<<<<<< HEAD
-      <ScrollableTabView renderTabBar={() => this.renderTabBar()}>
-=======
       <ScrollableTabView
         renderTabBar={() => this.renderTabBar()}
         onChangeTab={(event) => this.onTabBarChange(event)}
       >
->>>>>>> 161c5a35
         <View
           tabLabel={strings(`reveal_credential.text`)}
           style={styles.tabContent}
@@ -553,18 +518,12 @@
   }
 
   closeModal = () => {
-<<<<<<< HEAD
-    AnalyticsV2.trackEvent(AnalyticsV2.REVEAL_SRP_CANCELLED, {
-      view: 'Hold to reveal',
-    });
-=======
     AnalyticsV2.trackEvent(
       this.isPrivateKey()
         ? AnalyticsV2.ANALYTICS_EVENTS.REVEAL_PRIVATE_KEY_CANCELLED
         : AnalyticsV2.ANALYTICS_EVENTS.REVEAL_SRP_CANCELLED,
       { view: 'Hold to reveal' },
     );
->>>>>>> 161c5a35
 
     this.setState({
       isModalVisible: false,
@@ -682,19 +641,11 @@
 
   render = () => {
     const { unlocked, password } = this.state;
-<<<<<<< HEAD
-    const privateCredentialName =
-      this.props.privateCredentialName ||
-      this.props.route.params.privateCredentialName;
-    const isPrivateKeyReveal = privateCredentialName === PRIVATE_KEY;
-    const { styles } = this.getStyles();
-=======
     const { styles } = this.getStyles();
     const privateCredentialName =
       this.props.privateCredentialName ||
       this.props.route.params.privateCredentialName;
     const isPrivateKeyReveal = this.isPrivateKey();
->>>>>>> 161c5a35
 
     return (
       <SafeAreaView
@@ -708,11 +659,7 @@
               : strings('reveal_credential.cancel')
           }
           confirmText={strings('reveal_credential.confirm')}
-<<<<<<< HEAD
-          onCancelPress={this.cancel}
-=======
           onCancelPress={unlocked ? this.navigateBack : this.cancel}
->>>>>>> 161c5a35
           testID={`next-button`}
           onConfirmPress={() => this.tryUnlock()}
           showConfirmButton={!unlocked}
