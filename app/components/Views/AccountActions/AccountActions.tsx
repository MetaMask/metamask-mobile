// Third party dependencies.
import React, { useCallback, useMemo, useRef, useState } from 'react';
import { Alert, View, Text } from 'react-native';
import {
  useNavigation,
  RouteProp,
  ParamListBase,
  useRoute,
} from '@react-navigation/native';
import { useDispatch, useSelector } from 'react-redux';
import Share from 'react-native-share';

// External dependencies
import { InternalAccount } from '@metamask/keyring-internal-api';
import BottomSheet, {
  BottomSheetRef,
} from '../../../component-library/components/BottomSheets/BottomSheet';
import AccountAction from '../AccountAction/AccountAction';
import { IconName } from '../../../component-library/components/Icons/Icon';
import {
  findBlockExplorerForNonEvmAccount,
  getBlockExplorerName,
} from '../../../util/networks';

import { MetaMetricsEvents } from '../../../core/Analytics';
import { selectProviderConfig } from '../../../selectors/networkController';
import { strings } from '../../../../locales/i18n';
// Internal dependencies
import styleSheet from './AccountActions.styles';
import Logger from '../../../util/Logger';
import { protectWalletModalVisible } from '../../../actions/user';
import Routes from '../../../constants/navigation/Routes';
import { AccountActionsBottomSheetSelectorsIDs } from '../../../../e2e/selectors/wallet/AccountActionsBottomSheet.selectors';
import { useMetrics } from '../../../components/hooks/useMetrics';
import {
  isHardwareAccount,
  isHDOrFirstPartySnapAccount,
  ///: BEGIN:ONLY_INCLUDE_IF(keyring-snaps)
  isSnapAccount,
  ///: END:ONLY_INCLUDE_IF
} from '../../../util/address';
import { removeAccountsFromPermissions } from '../../../core/Permissions';
import ExtendedKeyringTypes, {
  HardwareDeviceTypes,
} from '../../../constants/keyringTypes';
import { forgetLedger } from '../../../core/Ledger/Ledger';
import Engine from '../../../core/Engine';
import BlockingActionModal from '../../UI/BlockingActionModal';
import { useTheme } from '../../../util/theme';
import { useEIP7702Networks } from '../confirmations/hooks/7702/useEIP7702Networks';
import { isEvmAccountType } from '@metamask/keyring-api';
import { toHex } from '@metamask/controller-utils';
import { selectDismissSmartAccountSuggestionEnabled } from '../../../selectors/preferencesController';

interface AccountActionsParams {
  selectedAccount: InternalAccount;
}

const AccountActions = () => {
  const route = useRoute<RouteProp<ParamListBase, string>>();
  const { selectedAccount } = route.params as AccountActionsParams;
  const { colors } = useTheme();
  const styles = styleSheet(colors);
  const sheetRef = useRef<BottomSheetRef>(null);
  const { navigate } = useNavigation();
  const dispatch = useDispatch();
  const { trackEvent, createEventBuilder } = useMetrics();
  const { networkSupporting7702Present } = useEIP7702Networks(
    selectedAccount.address,
  );
  const dismissSmartAccountSuggestionEnabled = useSelector(
    selectDismissSmartAccountSuggestionEnabled,
  );

  const [blockingModalVisible, setBlockingModalVisible] = useState(false);

  const controllers = useMemo(() => {
    const { KeyringController, PreferencesController } = Engine.context;
    return { KeyringController, PreferencesController };
  }, []);

  const keyringId = useMemo(
    () => selectedAccount.options.entropySource,
    [selectedAccount.options.entropySource],
  );

  const providerConfig = useSelector(selectProviderConfig);

  const selectedAddress = selectedAccount?.address;
  const keyring = selectedAccount?.metadata.keyring;

  const blockExplorer:
    | {
        url: string;
        title: string;
        blockExplorerName: string;
      }
    | undefined = useMemo(() => {
    if (selectedAccount) {
      if (isEvmAccountType(selectedAccount.type)) {
        return {
          url: `https://etherscan.io/address/${selectedAccount.address}#asset-multichain`,
          title: 'Etherscan (Multichain)',
          blockExplorerName: 'Etherscan (Multichain)',
        };
      }

      const explorer = findBlockExplorerForNonEvmAccount(selectedAccount);
      if (explorer) {
        return {
          url: explorer,
          title: new URL(explorer).hostname,
          blockExplorerName:
            getBlockExplorerName(explorer) ?? new URL(explorer).hostname,
        };
      }
      return undefined;
    }
  }, [selectedAccount]);

  const goToBrowserUrl = (url: string, title: string) => {
    navigate('Webview', {
      screen: 'SimpleWebview',
      params: {
        url,
        title,
      },
    });
  };

  const viewOnBlockExplorer = () => {
    sheetRef.current?.onCloseBottomSheet(() => {
      if (blockExplorer) {
        goToBrowserUrl(blockExplorer.url, blockExplorer.title);
      }
      trackEvent(
        createEventBuilder(
          MetaMetricsEvents.NAVIGATION_TAPS_VIEW_ETHERSCAN,
        ).build(),
      );
    });
  };

  const onShare = () => {
    sheetRef.current?.onCloseBottomSheet(() => {
      Share.open({
        message: selectedAddress,
      })
        .then(() => {
          dispatch(protectWalletModalVisible());
        })
        .catch((err) => {
          Logger.log('Error while trying to share address', err);
        });

      trackEvent(
        createEventBuilder(
          MetaMetricsEvents.NAVIGATION_TAPS_SHARE_PUBLIC_ADDRESS,
        ).build(),
      );
    });
  };

  const goToExportPrivateKey = () => {
    sheetRef.current?.onCloseBottomSheet(() => {
      trackEvent(
        createEventBuilder(
          MetaMetricsEvents.REVEAL_PRIVATE_KEY_INITIATED,
        ).build(),
      );

      navigate(Routes.SETTINGS.REVEAL_PRIVATE_CREDENTIAL, {
        credentialName: 'private_key',
        shouldUpdateNav: true,
        selectedAccount,
      });
    });
  };

  const goToSwitchAccountType = () => {
    navigate(Routes.CONFIRMATION_SWITCH_ACCOUNT_TYPE, {
      screen: Routes.CONFIRMATION_SWITCH_ACCOUNT_TYPE,
      params: {
        address: selectedAddress,
      },
    });
  };

  const goToExportSRP = () => {
    sheetRef.current?.onCloseBottomSheet(() => {
      navigate(Routes.MODAL.ROOT_MODAL_FLOW, {
        screen: Routes.MODAL.SRP_REVEAL_QUIZ,
        keyringId,
      });
    });
  };

  const showRemoveHWAlert = useCallback(() => {
    Alert.alert(
      strings('accounts.remove_hardware_account'),
      strings('accounts.remove_hw_account_alert_description'),
      [
        {
          text: strings('accounts.remove_account_alert_cancel_btn'),
          style: 'cancel',
        },
        {
          text: strings('accounts.remove_account_alert_remove_btn'),
          onPress: async () => {
            setBlockingModalVisible(true);
          },
        },
      ],
    );
  }, []);

  /**
   * Remove the hardware account from the keyring
   * @param keyring - The keyring object
   * @param address - The address to remove
   */
  const removeHardwareAccount = useCallback(async () => {
    if (selectedAddress) {
      const hexSelectedAddress = toHex(selectedAddress);
      await controllers.KeyringController.removeAccount(hexSelectedAddress);
      await removeAccountsFromPermissions([hexSelectedAddress]);
      trackEvent(
        createEventBuilder(MetaMetricsEvents.ACCOUNT_REMOVED)
          .addProperties({
            accountType: keyring?.type,
            selectedAddress,
          })
          .build(),
      );
    }
  }, [
    controllers.KeyringController,
    keyring?.type,
    selectedAddress,
    trackEvent,
    createEventBuilder,
  ]);

  /**
   * Selects the first account after removing the previous selected account
   */
  const selectFirstAccount = useCallback(async () => {
    const accounts = await controllers.KeyringController.getAccounts();
    if (accounts && accounts.length > 0) {
      Engine.setSelectedAddress(accounts[0]);
    }
  }, [controllers.KeyringController]);

  ///: BEGIN:ONLY_INCLUDE_IF(keyring-snaps)

  /**
   * Remove the snap account from the keyring
   */
  const removeSnapAccount = useCallback(async () => {
    if (selectedAddress) {
      const hexSelectedAddress = toHex(selectedAddress);
      await controllers.KeyringController.removeAccount(hexSelectedAddress);
      await removeAccountsFromPermissions([hexSelectedAddress]);
      trackEvent(
        createEventBuilder(MetaMetricsEvents.ACCOUNT_REMOVED)
          .addProperties({
            accountType: keyring?.type,
            selectedAddress,
          })
          .build(),
      );
    }
  }, [
    controllers.KeyringController,
    keyring?.type,
    selectedAddress,
    trackEvent,
    createEventBuilder,
  ]);

  const showRemoveSnapAccountAlert = useCallback(() => {
    Alert.alert(
      strings('accounts.remove_snap_account'),
      strings('accounts.remove_snap_account_alert_description'),
      [
        {
          text: strings('accounts.remove_account_alert_cancel_btn'),
          style: 'cancel',
        },
        {
          text: strings('accounts.remove_account_alert_remove_btn'),
          onPress: async () => {
            sheetRef.current?.onCloseBottomSheet(async () => {
              await removeSnapAccount();
            });
          },
        },
      ],
    );
  }, [removeSnapAccount]);
  ///: END:ONLY_INCLUDE_IF

  /**
   * Forget the device if there are no more accounts in the keyring
   * @param keyringType - The keyring type
   */
  const forgetDeviceIfRequired = useCallback(async () => {
    // re-fetch the latest keyrings from KeyringController state.
    const { keyrings } = controllers.KeyringController.state;
    const keyringType = keyring?.type;
    const updatedKeyring = keyrings.find((kr) => kr.type === keyringType);

    // If there are no more accounts in the keyring, forget the device
    let requestForgetDevice = false;

    if (updatedKeyring) {
      if (updatedKeyring.accounts.length === 0) {
        requestForgetDevice = true;
      }
    } else {
      requestForgetDevice = true;
    }
    if (requestForgetDevice) {
      switch (keyringType) {
        case ExtendedKeyringTypes.ledger:
          await forgetLedger();
          trackEvent(
            createEventBuilder(MetaMetricsEvents.HARDWARE_WALLET_FORGOTTEN)
              .addProperties({
                device_type: HardwareDeviceTypes.LEDGER,
              })
              .build(),
          );
          break;
        case ExtendedKeyringTypes.qr:
          await controllers.KeyringController.forgetQRDevice();
          trackEvent(
            createEventBuilder(MetaMetricsEvents.HARDWARE_WALLET_FORGOTTEN)
              .addProperties({
                device_type: HardwareDeviceTypes.QR,
              })
              .build(),
          );
          break;
        default:
          break;
      }
    }
  }, [
    controllers.KeyringController,
    keyring?.type,
    trackEvent,
    createEventBuilder,
  ]);

  /**
   * Trigger the remove hardware account action when user click on the remove account button
   */
  const triggerRemoveHWAccount = useCallback(async () => {
    if (blockingModalVisible && selectedAddress) {
      if (!keyring) {
        console.error('Keyring not found for address:', selectedAddress);
        return;
      }

      await removeHardwareAccount();

      await selectFirstAccount();

      await forgetDeviceIfRequired();

      setBlockingModalVisible(false);
    }
  }, [
    blockingModalVisible,
    forgetDeviceIfRequired,
    keyring,
    removeHardwareAccount,
    selectFirstAccount,
    selectedAddress,
  ]);

  const goToEditAccountName = () => {
    navigate(Routes.EDIT_ACCOUNT_NAME, { selectedAccount });
  };

  const isExplorerVisible = Boolean(
    (providerConfig.type === 'rpc' && blockExplorer) ||
      providerConfig.type !== 'rpc',
  );

  return (
    <BottomSheet ref={sheetRef}>
      <View style={styles.actionsContainer}>
        <AccountAction
          actionTitle={strings('account_actions.edit_name')}
          iconName={IconName.Edit}
          onPress={goToEditAccountName}
          testID={AccountActionsBottomSheetSelectorsIDs.EDIT_ACCOUNT}
        />
        {isExplorerVisible && blockExplorer && (
          <AccountAction
            actionTitle={`${strings('drawer.view_in')} ${
              blockExplorer.blockExplorerName
            }`}
            iconName={IconName.Export}
            onPress={viewOnBlockExplorer}
            testID={AccountActionsBottomSheetSelectorsIDs.VIEW_ETHERSCAN}
          />
        )}
        <AccountAction
          actionTitle={strings('drawer.share_address')}
          iconName={IconName.Share}
          onPress={onShare}
          testID={AccountActionsBottomSheetSelectorsIDs.SHARE_ADDRESS}
        />
        {selectedAddress && isEvmAccountType(selectedAccount.type) && (
          <AccountAction
            actionTitle={strings('account_details.show_private_key')}
            iconName={IconName.Key}
            onPress={goToExportPrivateKey}
            testID={AccountActionsBottomSheetSelectorsIDs.SHOW_PRIVATE_KEY}
          />
        )}
        {selectedAddress && isHDOrFirstPartySnapAccount(selectedAccount) && (
          <AccountAction
            actionTitle={strings('accounts.reveal_secret_recovery_phrase')}
            iconName={IconName.Key}
            onPress={goToExportSRP}
            testID={
              AccountActionsBottomSheetSelectorsIDs.SHOW_SECRET_RECOVERY_PHRASE
            }
          />
        )}
        {selectedAddress && isHardwareAccount(selectedAddress) && (
          <AccountAction
            actionTitle={strings('accounts.remove_hardware_account')}
            iconName={IconName.Close}
            onPress={showRemoveHWAlert}
            testID={
              AccountActionsBottomSheetSelectorsIDs.REMOVE_HARDWARE_ACCOUNT
            }
          />
        )}
        {
          ///: BEGIN:ONLY_INCLUDE_IF(keyring-snaps)
          selectedAddress && isSnapAccount(selectedAddress) && (
            <AccountAction
              actionTitle={strings('accounts.remove_snap_account')}
              iconName={IconName.Close}
              onPress={showRemoveSnapAccountAlert}
              testID={AccountActionsBottomSheetSelectorsIDs.REMOVE_SNAP_ACCOUNT}
            />
          )
          ///: END:ONLY_INCLUDE_IF
        }
<<<<<<< HEAD
        {process.env.MM_SMART_ACCOUNT_UI_ENABLED &&
          networkSupporting7702Present &&
          !dismissSmartAccountSuggestionEnabled && (
            <AccountAction
              actionTitle={strings('account_actions.switch_to_smart_account')}
              iconName={IconName.SwapHorizontal}
              onPress={goToSwitchAccountType}
            />
          )}
=======
        {networkSupporting7702Present && (
          <AccountAction
            actionTitle={strings('account_actions.switch_to_smart_account')}
            iconName={IconName.SwapHorizontal}
            onPress={goToSwitchAccountType}
          />
        )}
>>>>>>> e95ed709
      </View>
      <BlockingActionModal
        modalVisible={blockingModalVisible}
        isLoadingAction
        onAnimationCompleted={triggerRemoveHWAccount}
      >
        <Text style={styles.text}>{strings('common.please_wait')}</Text>
      </BlockingActionModal>
    </BottomSheet>
  );
};

export default AccountActions;<|MERGE_RESOLUTION|>--- conflicted
+++ resolved
@@ -454,9 +454,7 @@
           )
           ///: END:ONLY_INCLUDE_IF
         }
-<<<<<<< HEAD
-        {process.env.MM_SMART_ACCOUNT_UI_ENABLED &&
-          networkSupporting7702Present &&
+        {networkSupporting7702Present &&
           !dismissSmartAccountSuggestionEnabled && (
             <AccountAction
               actionTitle={strings('account_actions.switch_to_smart_account')}
@@ -464,15 +462,6 @@
               onPress={goToSwitchAccountType}
             />
           )}
-=======
-        {networkSupporting7702Present && (
-          <AccountAction
-            actionTitle={strings('account_actions.switch_to_smart_account')}
-            iconName={IconName.SwapHorizontal}
-            onPress={goToSwitchAccountType}
-          />
-        )}
->>>>>>> e95ed709
       </View>
       <BlockingActionModal
         modalVisible={blockingModalVisible}
