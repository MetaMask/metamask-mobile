// Third party dependencies.
import React, { useCallback, useMemo, useRef, useState } from 'react';
import { Alert, View, Text } from 'react-native';
import {
  useNavigation,
  RouteProp,
  ParamListBase,
  useRoute,
} from '@react-navigation/native';
import { useDispatch, useSelector } from 'react-redux';
import Share from 'react-native-share';

// External dependencies
import { InternalAccount } from '@metamask/keyring-internal-api';
import BottomSheet, {
  BottomSheetRef,
} from '../../../component-library/components/BottomSheets/BottomSheet';
import AccountAction from '../AccountAction/AccountAction';
import { IconName } from '../../../component-library/components/Icons/Icon';
import {
  findBlockExplorerForNonEvmAccount,
  findBlockExplorerForRpc,
  getBlockExplorerName,
} from '../../../util/networks';
import {
  getEtherscanAddressUrl,
  getEtherscanBaseUrl,
} from '../../../util/etherscan';
import { MetaMetricsEvents } from '../../../core/Analytics';
import { RPC } from '../../../constants/network';
import {
  selectNetworkConfigurations,
  selectProviderConfig,
} from '../../../selectors/networkController';
import { strings } from '../../../../locales/i18n';
// Internal dependencies
import styleSheet from './AccountActions.styles';
import Logger from '../../../util/Logger';
import { protectWalletModalVisible } from '../../../actions/user';
import Routes from '../../../constants/navigation/Routes';
import { AccountActionsBottomSheetSelectorsIDs } from '../../../../e2e/selectors/wallet/AccountActionsBottomSheet.selectors';
import { useMetrics } from '../../../components/hooks/useMetrics';
import {
  isHardwareAccount,
  ///: BEGIN:ONLY_INCLUDE_IF(multi-srp)
  isHDOrFirstPartySnapAccount,
  ///: END:ONLY_INCLUDE_IF
  ///: BEGIN:ONLY_INCLUDE_IF(keyring-snaps)
  isSnapAccount,
  ///: END:ONLY_INCLUDE_IF
} from '../../../util/address';
import { removeAccountsFromPermissions } from '../../../core/Permissions';
import ExtendedKeyringTypes, {
  HardwareDeviceTypes,
} from '../../../constants/keyringTypes';
import { forgetLedger } from '../../../core/Ledger/Ledger';
import Engine from '../../../core/Engine';
import BlockingActionModal from '../../UI/BlockingActionModal';
import { useTheme } from '../../../util/theme';
import { Hex } from '@metamask/utils';
///: BEGIN:ONLY_INCLUDE_IF(multi-srp)
import { selectKeyrings } from '../../../selectors/keyringController';
///: END:ONLY_INCLUDE_IF
import { isEvmAccountType } from '@metamask/keyring-api';

interface AccountActionsParams {
  selectedAccount: InternalAccount;
}

const AccountActions = () => {
  const route = useRoute<RouteProp<ParamListBase, string>>();
  const { selectedAccount } = route.params as AccountActionsParams;
  const { colors } = useTheme();
  const styles = styleSheet(colors);
  const sheetRef = useRef<BottomSheetRef>(null);
  const { navigate } = useNavigation();
  const dispatch = useDispatch();
  const { trackEvent, createEventBuilder } = useMetrics();

  const [blockingModalVisible, setBlockingModalVisible] = useState(false);

  const controllers = useMemo(() => {
    const { KeyringController, PreferencesController } = Engine.context;
    return { KeyringController, PreferencesController };
  }, []);

  ///: BEGIN:ONLY_INCLUDE_IF(multi-srp)
  const existingKeyrings = useSelector(selectKeyrings);

  const keyringId = useMemo(() => {
    const keyring = existingKeyrings.find((kr) =>
      kr.accounts.includes(selectedAccount.address.toLowerCase()),
    );
    return keyring?.metadata.id;
  }, [existingKeyrings, selectedAccount.address]);
  ///: END:ONLY_INCLUDE_IF

  const providerConfig = useSelector(selectProviderConfig);

  const selectedAddress = selectedAccount?.address;
  const keyring = selectedAccount?.metadata.keyring;

  const networkConfigurations = useSelector(selectNetworkConfigurations);

  const blockExplorer:
    | {
        url: string;
        title: string;
        blockExplorerName: string;
      }
    | undefined = useMemo(() => {
    if (selectedAccount) {
      if (isEvmAccountType(selectedAccount.type)) {
        if (providerConfig?.rpcUrl && providerConfig.type === RPC) {
          const explorer = findBlockExplorerForRpc(
            providerConfig.rpcUrl,
            networkConfigurations,
          );

          if (!explorer) {
            return undefined;
          }

          return {
            url: `${explorer}/address/${selectedAccount.address}`,
            title: new URL(explorer).hostname,
            blockExplorerName:
              getBlockExplorerName(explorer) ?? new URL(explorer).hostname,
          };
        }

        const url = getEtherscanAddressUrl(
          providerConfig.type,
          selectedAccount.address,
        );
        const etherscan_url = getEtherscanBaseUrl(providerConfig.type).replace(
          'https://',
          '',
        );
        return {
          url,
          title: etherscan_url,
          blockExplorerName: getBlockExplorerName(url) ?? etherscan_url,
        };
      }
      const explorer = findBlockExplorerForNonEvmAccount(selectedAccount);
      if (explorer) {
        return {
          url: explorer,
          title: new URL(explorer).hostname,
          blockExplorerName:
            getBlockExplorerName(explorer) ?? new URL(explorer).hostname,
        };
      }
      return undefined;
    }
  }, [
    networkConfigurations,
    providerConfig.rpcUrl,
    providerConfig.type,
    selectedAccount,
  ]);

  const goToBrowserUrl = (url: string, title: string) => {
    navigate('Webview', {
      screen: 'SimpleWebview',
      params: {
        url,
        title,
      },
    });
  };

  const viewOnBlockExplorer = () => {
    sheetRef.current?.onCloseBottomSheet(() => {
      if (blockExplorer) {
        goToBrowserUrl(blockExplorer.url, blockExplorer.title);
      }
      trackEvent(
        createEventBuilder(
          MetaMetricsEvents.NAVIGATION_TAPS_VIEW_ETHERSCAN,
        ).build(),
      );
    });
  };

  const onShare = () => {
    sheetRef.current?.onCloseBottomSheet(() => {
      Share.open({
        message: selectedAddress,
      })
        .then(() => {
          dispatch(protectWalletModalVisible());
        })
        .catch((err) => {
          Logger.log('Error while trying to share address', err);
        });

      trackEvent(
        createEventBuilder(
          MetaMetricsEvents.NAVIGATION_TAPS_SHARE_PUBLIC_ADDRESS,
        ).build(),
      );
    });
  };

  const goToExportPrivateKey = () => {
    sheetRef.current?.onCloseBottomSheet(() => {
      trackEvent(
        createEventBuilder(
          MetaMetricsEvents.REVEAL_PRIVATE_KEY_INITIATED,
        ).build(),
      );

      navigate(Routes.SETTINGS.REVEAL_PRIVATE_CREDENTIAL, {
        credentialName: 'private_key',
        shouldUpdateNav: true,
        selectedAccount,
      });
    });
  };

  ///: BEGIN:ONLY_INCLUDE_IF(multi-srp)
  const goToExportSRP = () => {
    sheetRef.current?.onCloseBottomSheet(() => {
      navigate(Routes.MODAL.ROOT_MODAL_FLOW, {
        screen: Routes.MODAL.SRP_REVEAL_QUIZ,
        keyringId,
      });
    });
  };
  ///: END:ONLY_INCLUDE_IF

  const showRemoveHWAlert = useCallback(() => {
    Alert.alert(
      strings('accounts.remove_hardware_account'),
      strings('accounts.remove_hw_account_alert_description'),
      [
        {
          text: strings('accounts.remove_account_alert_cancel_btn'),
          style: 'cancel',
        },
        {
          text: strings('accounts.remove_account_alert_remove_btn'),
          onPress: async () => {
            setBlockingModalVisible(true);
          },
        },
      ],
    );
  }, []);

  /**
   * Remove the hardware account from the keyring
   * @param keyring - The keyring object
   * @param address - The address to remove
   */
  const removeHardwareAccount = useCallback(async () => {
    if (selectedAddress) {
      await controllers.KeyringController.removeAccount(selectedAddress as Hex);
      await removeAccountsFromPermissions([selectedAddress]);
      trackEvent(
        createEventBuilder(MetaMetricsEvents.ACCOUNT_REMOVED)
          .addProperties({
            accountType: keyring?.type,
            selectedAddress,
          })
          .build(),
      );
    }
  }, [
    controllers.KeyringController,
    keyring?.type,
    selectedAddress,
    trackEvent,
    createEventBuilder,
  ]);

  /**
   * Selects the first account after removing the previous selected account
   */
  const selectFirstAccount = useCallback(async () => {
    const accounts = await controllers.KeyringController.getAccounts();
    if (accounts && accounts.length > 0) {
      Engine.setSelectedAddress(accounts[0]);
    }
  }, [controllers.KeyringController]);

  ///: BEGIN:ONLY_INCLUDE_IF(keyring-snaps)

  /**
   * Remove the snap account from the keyring
   */
  const removeSnapAccount = useCallback(async () => {
    if (selectedAddress) {
      await controllers.KeyringController.removeAccount(selectedAddress as Hex);
      await removeAccountsFromPermissions([selectedAddress]);
      trackEvent(
        createEventBuilder(MetaMetricsEvents.ACCOUNT_REMOVED)
          .addProperties({
            accountType: keyring?.type,
            selectedAddress,
          })
          .build(),
      );
    }
  }, [
    controllers.KeyringController,
    keyring?.type,
    selectedAddress,
    trackEvent,
    createEventBuilder,
  ]);

  const showRemoveSnapAccountAlert = useCallback(() => {
    Alert.alert(
      strings('accounts.remove_snap_account'),
      strings('accounts.remove_snap_account_alert_description'),
      [
        {
          text: strings('accounts.remove_account_alert_cancel_btn'),
          style: 'cancel',
        },
        {
          text: strings('accounts.remove_account_alert_remove_btn'),
          onPress: async () => {
            sheetRef.current?.onCloseBottomSheet(async () => {
              await removeSnapAccount();
            });
          },
        },
      ],
    );
  }, [removeSnapAccount]);
  ///: END:ONLY_INCLUDE_IF

  /**
   * Forget the device if there are no more accounts in the keyring
   * @param keyringType - The keyring type
   */
  const forgetDeviceIfRequired = useCallback(async () => {
    // re-fetch the latest keyrings from KeyringController state.
    const { keyrings } = controllers.KeyringController.state;
    const keyringType = keyring?.type;
    const updatedKeyring = keyrings.find((kr) => kr.type === keyringType);

    // If there are no more accounts in the keyring, forget the device
    let requestForgetDevice = false;

    if (updatedKeyring) {
      if (updatedKeyring.accounts.length === 0) {
        requestForgetDevice = true;
      }
    } else {
      requestForgetDevice = true;
    }
    if (requestForgetDevice) {
      switch (keyringType) {
        case ExtendedKeyringTypes.ledger:
          await forgetLedger();
          trackEvent(
            createEventBuilder(MetaMetricsEvents.HARDWARE_WALLET_FORGOTTEN)
              .addProperties({
                device_type: HardwareDeviceTypes.LEDGER,
              })
              .build(),
          );
          break;
        case ExtendedKeyringTypes.qr:
          await controllers.KeyringController.forgetQRDevice();
          trackEvent(
            createEventBuilder(MetaMetricsEvents.HARDWARE_WALLET_FORGOTTEN)
              .addProperties({
                device_type: HardwareDeviceTypes.QR,
              })
              .build(),
          );
          break;
        default:
          break;
      }
    }
  }, [
    controllers.KeyringController,
    keyring?.type,
    trackEvent,
    createEventBuilder,
  ]);

  /**
   * Trigger the remove hardware account action when user click on the remove account button
   */
  const triggerRemoveHWAccount = useCallback(async () => {
    if (blockingModalVisible && selectedAddress) {
      if (!keyring) {
        console.error('Keyring not found for address:', selectedAddress);
        return;
      }

      await removeHardwareAccount();

      await selectFirstAccount();

      await forgetDeviceIfRequired();

      setBlockingModalVisible(false);
    }
  }, [
    blockingModalVisible,
    forgetDeviceIfRequired,
    keyring,
    removeHardwareAccount,
    selectFirstAccount,
    selectedAddress,
  ]);

  const goToEditAccountName = () => {
    navigate('EditAccountName', { selectedAccount });
  };

  const isExplorerVisible = Boolean(
    (providerConfig.type === 'rpc' && blockExplorer) ||
      providerConfig.type !== 'rpc',
  );

  return (
    <BottomSheet ref={sheetRef}>
      <View style={styles.actionsContainer}>
        <AccountAction
          actionTitle={strings('account_actions.edit_name')}
          iconName={IconName.Edit}
          onPress={goToEditAccountName}
          testID={AccountActionsBottomSheetSelectorsIDs.EDIT_ACCOUNT}
        />
        {isExplorerVisible && blockExplorer && (
          <AccountAction
            actionTitle={`${strings('drawer.view_in')} ${
              blockExplorer.blockExplorerName
            }`}
            iconName={IconName.Export}
            onPress={viewOnBlockExplorer}
            testID={AccountActionsBottomSheetSelectorsIDs.VIEW_ETHERSCAN}
          />
        )}
        <AccountAction
          actionTitle={strings('drawer.share_address')}
          iconName={IconName.Share}
          onPress={onShare}
          testID={AccountActionsBottomSheetSelectorsIDs.SHARE_ADDRESS}
        />
<<<<<<< HEAD
        <AccountAction
          actionTitle={strings('account_details.show_private_key')}
          iconName={IconName.Key}
          onPress={goToExportPrivateKey}
          testID={AccountActionsBottomSheetSelectorsIDs.SHOW_PRIVATE_KEY}
        />
        {
          ///: BEGIN:ONLY_INCLUDE_IF(multi-srp)
          selectedAddress && isHDOrFirstPartySnapAccount(selectedAccount) && (
            <AccountAction
              actionTitle={strings('accounts.reveal_secret_recovery_phrase')}
              iconName={IconName.Key}
              onPress={goToExportSRP}
              testID={
                AccountActionsBottomSheetSelectorsIDs.SHOW_SECRET_RECOVERY_PHRASE
              }
            />
          )
          ///: END:ONLY_INCLUDE_IF
        }
=======
        {selectedAddress && isEvmAccountType(selectedAccount.type) && (
          <AccountAction
            actionTitle={strings('account_details.show_private_key')}
            iconName={IconName.Key}
            onPress={goToExportPrivateKey}
            testID={AccountActionsBottomSheetSelectorsIDs.SHOW_PRIVATE_KEY}
          />
        )}
>>>>>>> efb13ae5
        {selectedAddress && isHardwareAccount(selectedAddress) && (
          <AccountAction
            actionTitle={strings('accounts.remove_hardware_account')}
            iconName={IconName.Close}
            onPress={showRemoveHWAlert}
            testID={
              AccountActionsBottomSheetSelectorsIDs.REMOVE_HARDWARE_ACCOUNT
            }
          />
        )}
        {
          ///: BEGIN:ONLY_INCLUDE_IF(keyring-snaps)
          selectedAddress && isSnapAccount(selectedAddress) && (
            <AccountAction
              actionTitle={strings('accounts.remove_snap_account')}
              iconName={IconName.Close}
              onPress={showRemoveSnapAccountAlert}
              testID={AccountActionsBottomSheetSelectorsIDs.REMOVE_SNAP_ACCOUNT}
            />
          )
          ///: END:ONLY_INCLUDE_IF
        }
      </View>
      <BlockingActionModal
        modalVisible={blockingModalVisible}
        isLoadingAction
        onAnimationCompleted={triggerRemoveHWAccount}
      >
        <Text style={styles.text}>{strings('common.please_wait')}</Text>
      </BlockingActionModal>
    </BottomSheet>
  );
};

export default AccountActions;<|MERGE_RESOLUTION|>--- conflicted
+++ resolved
@@ -448,13 +448,14 @@
           onPress={onShare}
           testID={AccountActionsBottomSheetSelectorsIDs.SHARE_ADDRESS}
         />
-<<<<<<< HEAD
-        <AccountAction
-          actionTitle={strings('account_details.show_private_key')}
-          iconName={IconName.Key}
-          onPress={goToExportPrivateKey}
-          testID={AccountActionsBottomSheetSelectorsIDs.SHOW_PRIVATE_KEY}
-        />
+        {selectedAddress && isEvmAccountType(selectedAccount.type) && (
+          <AccountAction
+            actionTitle={strings('account_details.show_private_key')}
+            iconName={IconName.Key}
+            onPress={goToExportPrivateKey}
+            testID={AccountActionsBottomSheetSelectorsIDs.SHOW_PRIVATE_KEY}
+          />
+        )}
         {
           ///: BEGIN:ONLY_INCLUDE_IF(multi-srp)
           selectedAddress && isHDOrFirstPartySnapAccount(selectedAccount) && (
@@ -469,16 +470,6 @@
           )
           ///: END:ONLY_INCLUDE_IF
         }
-=======
-        {selectedAddress && isEvmAccountType(selectedAccount.type) && (
-          <AccountAction
-            actionTitle={strings('account_details.show_private_key')}
-            iconName={IconName.Key}
-            onPress={goToExportPrivateKey}
-            testID={AccountActionsBottomSheetSelectorsIDs.SHOW_PRIVATE_KEY}
-          />
-        )}
->>>>>>> efb13ae5
         {selectedAddress && isHardwareAccount(selectedAddress) && (
           <AccountAction
             actionTitle={strings('accounts.remove_hardware_account')}
