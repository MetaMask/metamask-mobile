// Third party dependencies.
import React, { useCallback, useMemo, useRef, useState } from 'react';
import { Alert, View, Text } from 'react-native';
import {
  useNavigation,
  RouteProp,
  ParamListBase,
  useRoute,
} from '@react-navigation/native';
import { useDispatch, useSelector } from 'react-redux';
import Share from 'react-native-share';

// External dependencies
import { InternalAccount } from '@metamask/keyring-internal-api';
import BottomSheet, {
  BottomSheetRef,
} from '../../../component-library/components/BottomSheets/BottomSheet';
import AccountAction from '../AccountAction/AccountAction';
import { IconName } from '../../../component-library/components/Icons/Icon';

import { MetaMetricsEvents } from '../../../core/Analytics';
import { selectProviderConfig } from '../../../selectors/networkController';
import { strings } from '../../../../locales/i18n';
// Internal dependencies
import styleSheet from './AccountActions.styles';
import Logger from '../../../util/Logger';
import { protectWalletModalVisible } from '../../../actions/user';
import Routes from '../../../constants/navigation/Routes';
import { AccountActionsBottomSheetSelectorsIDs } from '../../../../e2e/selectors/wallet/AccountActionsBottomSheet.selectors';
import { useMetrics } from '../../../components/hooks/useMetrics';
import {
  isHardwareAccount,
  isHDOrFirstPartySnapAccount,
  ///: BEGIN:ONLY_INCLUDE_IF(keyring-snaps)
  isSnapAccount,
  ///: END:ONLY_INCLUDE_IF
} from '../../../util/address';
import { removeAccountsFromPermissions } from '../../../core/Permissions';
import ExtendedKeyringTypes, {
  HardwareDeviceTypes,
} from '../../../constants/keyringTypes';
import { forgetLedger } from '../../../core/Ledger/Ledger';
import Engine from '../../../core/Engine';
import BlockingActionModal from '../../UI/BlockingActionModal';
import { useTheme } from '../../../util/theme';
import { useEIP7702Networks } from '../confirmations/hooks/7702/useEIP7702Networks';
import { isEvmAccountType } from '@metamask/keyring-api';
import { toHex } from '@metamask/controller-utils';
import { getMultichainBlockExplorer } from '../../../core/Multichain/networks';

interface AccountActionsParams {
  selectedAccount: InternalAccount;
}

const AccountActions = () => {
  const route = useRoute<RouteProp<ParamListBase, string>>();
  const { selectedAccount } = route.params as AccountActionsParams;
  const { colors } = useTheme();
  const styles = styleSheet(colors);
  const sheetRef = useRef<BottomSheetRef>(null);
  const { navigate } = useNavigation();
  const dispatch = useDispatch();
  const { trackEvent, createEventBuilder } = useMetrics();
  const { networkSupporting7702Present } = useEIP7702Networks(
    selectedAccount.address,
  );

  const [blockingModalVisible, setBlockingModalVisible] = useState(false);

  const controllers = useMemo(() => {
    const { KeyringController, PreferencesController } = Engine.context;
    return { KeyringController, PreferencesController };
  }, []);

  const keyringId = useMemo(
    () => selectedAccount.options.entropySource,
    [selectedAccount.options.entropySource],
  );

  const providerConfig = useSelector(selectProviderConfig);

  const selectedAddress = selectedAccount?.address;
  const keyring = selectedAccount?.metadata.keyring;

  const blockExplorer:
    | {
        url: string;
        title: string;
        blockExplorerName: string;
      }
    | undefined = useMemo(
    () => getMultichainBlockExplorer(selectedAccount),
    [selectedAccount],
  );

  const goToBrowserUrl = (url: string, title: string) => {
    navigate('Webview', {
      screen: 'SimpleWebview',
      params: {
        url,
        title,
      },
    });
  };

  const viewOnBlockExplorer = () => {
    sheetRef.current?.onCloseBottomSheet(() => {
      if (blockExplorer) {
        goToBrowserUrl(blockExplorer.url, blockExplorer.title);
      }
      trackEvent(
        createEventBuilder(
          MetaMetricsEvents.NAVIGATION_TAPS_VIEW_ETHERSCAN,
        ).build(),
      );
    });
  };

  const onShare = () => {
    sheetRef.current?.onCloseBottomSheet(() => {
      Share.open({
        message: selectedAddress,
      })
        .then(() => {
          dispatch(protectWalletModalVisible());
        })
        .catch((err) => {
          Logger.log('Error while trying to share address', err);
        });

      trackEvent(
        createEventBuilder(
          MetaMetricsEvents.NAVIGATION_TAPS_SHARE_PUBLIC_ADDRESS,
        ).build(),
      );
    });
  };

  const goToExportPrivateKey = () => {
    sheetRef.current?.onCloseBottomSheet(() => {
      trackEvent(
        createEventBuilder(
          MetaMetricsEvents.REVEAL_PRIVATE_KEY_INITIATED,
        ).build(),
      );

      navigate(Routes.SETTINGS.REVEAL_PRIVATE_CREDENTIAL, {
        credentialName: 'private_key',
        shouldUpdateNav: true,
        selectedAccount,
      });
    });
  };

  const goToSwitchAccountType = () => {
    navigate(Routes.CONFIRMATION_SWITCH_ACCOUNT_TYPE, {
      screen: Routes.CONFIRMATION_SWITCH_ACCOUNT_TYPE,
      params: {
        address: selectedAddress,
      },
    });
  };

  const goToExportSRP = () => {
    sheetRef.current?.onCloseBottomSheet(() => {
      navigate(Routes.MODAL.ROOT_MODAL_FLOW, {
        screen: Routes.MODAL.SRP_REVEAL_QUIZ,
        keyringId,
      });
    });
  };

  const showRemoveHWAlert = useCallback(() => {
    Alert.alert(
      strings('accounts.remove_hardware_account'),
      strings('accounts.remove_hw_account_alert_description'),
      [
        {
          text: strings('accounts.remove_account_alert_cancel_btn'),
          style: 'cancel',
        },
        {
          text: strings('accounts.remove_account_alert_remove_btn'),
          onPress: async () => {
            setBlockingModalVisible(true);
          },
        },
      ],
    );
  }, []);

  /**
   * Remove the hardware account from the keyring
   * @param keyring - The keyring object
   * @param address - The address to remove
   */
  const removeHardwareAccount = useCallback(async () => {
    if (selectedAddress) {
      const hexSelectedAddress = toHex(selectedAddress);
      await removeAccountsFromPermissions([hexSelectedAddress]);
      await controllers.KeyringController.removeAccount(hexSelectedAddress);
      trackEvent(
        createEventBuilder(MetaMetricsEvents.ACCOUNT_REMOVED)
          .addProperties({
            accountType: keyring?.type,
            selectedAddress,
          })
          .build(),
      );
    }
  }, [
    controllers.KeyringController,
    keyring?.type,
    selectedAddress,
    trackEvent,
    createEventBuilder,
  ]);

  /**
   * Selects the first account after removing the previous selected account
   */
  const selectFirstAccount = useCallback(async () => {
    const accounts = await controllers.KeyringController.getAccounts();
    if (accounts && accounts.length > 0) {
      Engine.setSelectedAddress(accounts[0]);
    }
  }, [controllers.KeyringController]);

  ///: BEGIN:ONLY_INCLUDE_IF(keyring-snaps)

  /**
   * Remove the snap account from the keyring
   */
  const removeSnapAccount = useCallback(async () => {
    if (selectedAddress) {
      const hexSelectedAddress = toHex(selectedAddress);
      await removeAccountsFromPermissions([hexSelectedAddress]);
      await controllers.KeyringController.removeAccount(hexSelectedAddress);
      trackEvent(
        createEventBuilder(MetaMetricsEvents.ACCOUNT_REMOVED)
          .addProperties({
            accountType: keyring?.type,
            selectedAddress,
          })
          .build(),
      );
    }
  }, [
    controllers.KeyringController,
    keyring?.type,
    selectedAddress,
    trackEvent,
    createEventBuilder,
  ]);

  const showRemoveSnapAccountAlert = useCallback(() => {
    Alert.alert(
      strings('accounts.remove_snap_account'),
      strings('accounts.remove_snap_account_alert_description'),
      [
        {
          text: strings('accounts.remove_account_alert_cancel_btn'),
          style: 'cancel',
        },
        {
          text: strings('accounts.remove_account_alert_remove_btn'),
          onPress: async () => {
            sheetRef.current?.onCloseBottomSheet(async () => {
              await removeSnapAccount();
            });
          },
        },
      ],
    );
  }, [removeSnapAccount]);
  ///: END:ONLY_INCLUDE_IF

  /**
   * Forget the device if there are no more accounts in the keyring
   * @param keyringType - The keyring type
   */
  const forgetDeviceIfRequired = useCallback(async () => {
    // re-fetch the latest keyrings from KeyringController state.
    const { keyrings } = controllers.KeyringController.state;
    const keyringType = keyring?.type;
    const updatedKeyring = keyrings.find((kr) => kr.type === keyringType);

    // If there are no more accounts in the keyring, forget the device
    let requestForgetDevice = false;

    if (updatedKeyring) {
      if (updatedKeyring.accounts.length === 0) {
        requestForgetDevice = true;
      }
    } else {
      requestForgetDevice = true;
    }
    if (requestForgetDevice) {
      switch (keyringType) {
        case ExtendedKeyringTypes.ledger:
          await forgetLedger();
          trackEvent(
            createEventBuilder(MetaMetricsEvents.HARDWARE_WALLET_FORGOTTEN)
              .addProperties({
                device_type: HardwareDeviceTypes.LEDGER,
              })
              .build(),
          );
          break;
        case ExtendedKeyringTypes.qr:
          await controllers.KeyringController.forgetQRDevice();
          trackEvent(
            createEventBuilder(MetaMetricsEvents.HARDWARE_WALLET_FORGOTTEN)
              .addProperties({
                device_type: HardwareDeviceTypes.QR,
              })
              .build(),
          );
          break;
        default:
          break;
      }
    }
  }, [
    controllers.KeyringController,
    keyring?.type,
    trackEvent,
    createEventBuilder,
  ]);

  /**
   * Trigger the remove hardware account action when user click on the remove account button
   */
  const triggerRemoveHWAccount = useCallback(async () => {
    if (blockingModalVisible && selectedAddress) {
      if (!keyring) {
        console.error('Keyring not found for address:', selectedAddress);
        return;
      }

      await removeHardwareAccount();

      await selectFirstAccount();

      await forgetDeviceIfRequired();

      setBlockingModalVisible(false);
    }
  }, [
    blockingModalVisible,
    forgetDeviceIfRequired,
    keyring,
    removeHardwareAccount,
    selectFirstAccount,
    selectedAddress,
  ]);

  const goToEditAccountName = () => {
    navigate(Routes.EDIT_ACCOUNT_NAME, { selectedAccount });
  };

  const isExplorerVisible = Boolean(
    (providerConfig.type === 'rpc' && blockExplorer) ||
      providerConfig.type !== 'rpc',
  );

  return (
    <BottomSheet ref={sheetRef}>
      <View style={styles.actionsContainer}>
        <AccountAction
          actionTitle={strings('account_actions.edit_name')}
          iconName={IconName.Edit}
          onPress={goToEditAccountName}
          testID={AccountActionsBottomSheetSelectorsIDs.EDIT_ACCOUNT}
        />
        {isExplorerVisible && blockExplorer && (
          <AccountAction
            actionTitle={`${strings('drawer.view_in')} ${
              blockExplorer.blockExplorerName
            }`}
            iconName={IconName.Export}
            onPress={viewOnBlockExplorer}
            testID={AccountActionsBottomSheetSelectorsIDs.VIEW_ETHERSCAN}
          />
        )}
        <AccountAction
          actionTitle={strings('drawer.share_address')}
          iconName={IconName.Share}
          onPress={onShare}
          testID={AccountActionsBottomSheetSelectorsIDs.SHARE_ADDRESS}
        />
        {selectedAddress && isEvmAccountType(selectedAccount.type) && (
          <AccountAction
            actionTitle={strings('account_details.show_private_key')}
            iconName={IconName.Key}
            onPress={goToExportPrivateKey}
            testID={AccountActionsBottomSheetSelectorsIDs.SHOW_PRIVATE_KEY}
          />
        )}
        {selectedAddress && isHDOrFirstPartySnapAccount(selectedAccount) && (
          <AccountAction
            actionTitle={strings('accounts.reveal_secret_recovery_phrase')}
            iconName={IconName.Key}
            onPress={goToExportSRP}
            testID={
              AccountActionsBottomSheetSelectorsIDs.SHOW_SECRET_RECOVERY_PHRASE
            }
          />
        )}
        {selectedAddress && isHardwareAccount(selectedAddress) && (
          <AccountAction
            actionTitle={strings('accounts.remove_hardware_account')}
            iconName={IconName.Close}
            onPress={showRemoveHWAlert}
            testID={
              AccountActionsBottomSheetSelectorsIDs.REMOVE_HARDWARE_ACCOUNT
            }
          />
        )}
        {
          ///: BEGIN:ONLY_INCLUDE_IF(keyring-snaps)
          selectedAddress && isSnapAccount(selectedAddress) && (
            <AccountAction
              actionTitle={strings('accounts.remove_snap_account')}
              iconName={IconName.Close}
              onPress={showRemoveSnapAccountAlert}
              testID={AccountActionsBottomSheetSelectorsIDs.REMOVE_SNAP_ACCOUNT}
            />
          )
          ///: END:ONLY_INCLUDE_IF
        }
<<<<<<< HEAD
        {process.env.MM_SMART_ACCOUNT_UI_ENABLED === 'true' &&
          networkSupporting7702Present && (
=======
        {(networkSupporting7702Present &&
          !isHardwareAccount(selectedAddress)) && (
>>>>>>> 05d3e30f
            <AccountAction
              actionTitle={strings('account_actions.switch_to_smart_account')}
              iconName={IconName.SwapHorizontal}
              onPress={goToSwitchAccountType}
            />
          )}
      </View>
      <BlockingActionModal
        modalVisible={blockingModalVisible}
        isLoadingAction
        onAnimationCompleted={triggerRemoveHWAccount}
      >
        <Text style={styles.text}>{strings('common.please_wait')}</Text>
      </BlockingActionModal>
    </BottomSheet>
  );
};

export default AccountActions;<|MERGE_RESOLUTION|>--- conflicted
+++ resolved
@@ -429,13 +429,8 @@
           )
           ///: END:ONLY_INCLUDE_IF
         }
-<<<<<<< HEAD
-        {process.env.MM_SMART_ACCOUNT_UI_ENABLED === 'true' &&
-          networkSupporting7702Present && (
-=======
         {(networkSupporting7702Present &&
           !isHardwareAccount(selectedAddress)) && (
->>>>>>> 05d3e30f
             <AccountAction
               actionTitle={strings('account_actions.switch_to_smart_account')}
               iconName={IconName.SwapHorizontal}
