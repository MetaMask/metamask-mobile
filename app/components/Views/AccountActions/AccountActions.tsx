--- conflicted
+++ resolved
@@ -58,14 +58,10 @@
 import BlockingActionModal from '../../UI/BlockingActionModal';
 import { useTheme } from '../../../util/theme';
 import { Hex } from '@metamask/utils';
-<<<<<<< HEAD
-import { isNonEvmChainId } from '../../../core/Multichain/utils';
 ///: BEGIN:ONLY_INCLUDE_IF(multi-srp)
-import { selectHdKeyrings } from '../../../selectors/keyringController';
+import { selectHDKeyrings } from '../../../selectors/keyringController';
 ///: END:ONLY_INCLUDE_IF
-=======
 import { isEvmAccountType } from '@metamask/keyring-api';
->>>>>>> b9a3689d
 
 interface AccountActionsParams {
   selectedAccount: InternalAccount;
@@ -89,7 +85,7 @@
   }, []);
 
   ///: BEGIN:ONLY_INCLUDE_IF(multi-srp)
-  const existingHdKeyrings = useSelector(selectHdKeyrings);
+  const existingHdKeyrings = useSelector(selectHDKeyrings);
 
   const keyringId = useMemo(() => {
     const keyring = existingHdKeyrings.find((kr) =>
