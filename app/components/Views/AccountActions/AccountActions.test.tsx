--- conflicted
+++ resolved
@@ -23,11 +23,8 @@
 import { strings } from '../../../../locales/i18n';
 // eslint-disable-next-line import/no-namespace
 import * as Networks7702 from '../confirmations/hooks/7702/useEIP7702Networks';
-<<<<<<< HEAD
-=======
 // eslint-disable-next-line import/no-namespace
 import * as AddressUtils from '../../../util/address';
->>>>>>> 05d3e30f
 import { act } from '@testing-library/react-hooks';
 import { RPC } from '../../../constants/network';
 
@@ -689,8 +686,6 @@
 
       expect(queryByText('Switch to Smart account')).toBeNull();
     });
-<<<<<<< HEAD
-=======
 
     it('option should not be displayed for hardware wallet accounts', () => {
       jest.spyOn(AddressUtils, 'isHardwareAccount').mockReturnValue(true);
@@ -701,6 +696,5 @@
 
       expect(queryByText('Switch to Smart account')).toBeNull();
     });
->>>>>>> 05d3e30f
   });
 });