--- conflicted
+++ resolved
@@ -670,8 +670,6 @@
         },
       );
     });
-<<<<<<< HEAD
-=======
 
     it('option should not be displayed if there is no network supporting 7702 for selected address', () => {
       jest.spyOn(Networks7702, 'useEIP7702Networks').mockReturnValue({
@@ -686,6 +684,5 @@
 
       expect(queryByText('Switch to Smart account')).toBeNull();
     });
->>>>>>> 961a5281
   });
 });