--- conflicted
+++ resolved
@@ -25,13 +25,8 @@
 export default class TermsAndConditions extends PureComponent {
   static propTypes = {
     /**
-<<<<<<< HEAD
-		/* navigation object required to push and pop other views
-		*/
-=======
     /* navigation object required to push and pop other views
     */
->>>>>>> 161c5a35
     navigation: PropTypes.object,
   };
 
