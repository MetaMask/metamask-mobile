import React, { useEffect, useState, useCallback } from 'react';
import PropTypes from 'prop-types';
import {
  ActivityIndicator,
  Alert,
  TouchableOpacity,
  Text,
  View,
  TextInput,
  SafeAreaView,
  InteractionManager,
  Platform,
} from 'react-native';
import { connect } from 'react-redux';
<<<<<<< HEAD
import zxcvbn from 'zxcvbn';
import { OutlinedTextField } from 'react-native-material-textfield';
import DefaultPreference from 'react-native-default-preference';
=======
>>>>>>> db9007ba
import AsyncStorage from '@react-native-async-storage/async-storage';
import Clipboard from '@react-native-clipboard/clipboard';
import { KeyboardAwareScrollView } from 'react-native-keyboard-aware-scroll-view';
<<<<<<< HEAD
import { MetaMetricsEvents } from '../../../core/Analytics';
import { getOnboardingNavbarOptions } from '../../UI/Navbar';
import { logIn, passwordSet, seedphraseBackedUp } from '../../../actions/user';
import { setLockTime } from '../../../actions/settings';
import StyledButton from '../../UI/StyledButton';
import Engine from '../../../core/Engine';
import { strings } from '../../../../locales/i18n';
import SecureKeychain from '../../../core/SecureKeychain';
import AppConstants from '../../../core/AppConstants';
import setOnboardingWizardStep from '../../../actions/wizard';
import TermsAndConditions from '../TermsAndConditions';
import Icon from 'react-native-vector-icons/FontAwesome';
=======
import zxcvbn from 'zxcvbn';
import Icon from 'react-native-vector-icons/FontAwesome';
import { OutlinedTextField } from 'react-native-material-textfield';
import DefaultPreference from 'react-native-default-preference';
import Clipboard from '@react-native-clipboard/clipboard';
import Engine from '../../../core/Engine';
import SecureKeychain from '../../../core/SecureKeychain';
import AppConstants from '../../../core/AppConstants';
>>>>>>> db9007ba
import Device from '../../../util/device';
import {
  failedSeedPhraseRequirements,
  isValidMnemonic,
  parseSeedPhrase,
  parseVaultValue,
} from '../../../util/validators';
<<<<<<< HEAD
import {
  SEED_PHRASE_HINTS,
  BIOMETRY_CHOICE_DISABLED,
  NEXT_MAKER_REMINDER,
  ONBOARDING_WIZARD,
  EXISTING_USER,
  TRUE,
} from '../../../constants/storage';
=======
>>>>>>> db9007ba
import Logger from '../../../util/Logger';
import {
  getPasswordStrengthWord,
  passwordRequirementsMet,
  MIN_PASSWORD_LENGTH,
} from '../../../util/password';
import importAdditionalAccounts from '../../../util/importAdditionalAccounts';
<<<<<<< HEAD
import { trackEvent } from '../../../util/analyticsV2';
import { useTheme } from '../../../util/theme';
import { LoginOptionsSwitch } from '../../UI/LoginOptionsSwitch';
=======
import { MetaMetricsEvents } from '../../../core/Analytics';
import AnalyticsV2 from '../../../util/analyticsV2';

import { useTheme } from '../../../util/theme';
import { logIn, passwordSet, seedphraseBackedUp } from '../../../actions/user';
import { setLockTime } from '../../../actions/settings';
import setOnboardingWizardStep from '../../../actions/wizard';
import { strings } from '../../../../locales/i18n';
import TermsAndConditions from '../TermsAndConditions';
import { getOnboardingNavbarOptions } from '../../UI/Navbar';
import StyledButton from '../../UI/StyledButton';
import { LoginOptionsSwitch } from '../../UI/LoginOptionsSwitch';
import { ScreenshotDeterrent } from '../../UI/ScreenshotDeterrent';
import {
  SEED_PHRASE_HINTS,
  BIOMETRY_CHOICE_DISABLED,
  NEXT_MAKER_REMINDER,
  ONBOARDING_WIZARD,
  EXISTING_USER,
  TRUE,
} from '../../../constants/storage';
>>>>>>> db9007ba
import Routes from '../../../constants/navigation/Routes';
import generateTestId from '../../../../wdio/utils/generateTestId';
import {
  IMPORT_FROM_SEED_SCREEN_CONFIRM_PASSWORD_INPUT_ID,
  IMPORT_FROM_SEED_SCREEN_SEED_PHRASE_INPUT_ID,
  IMPORT_FROM_SEED_SCREEN_SUBMIT_BUTTON_ID,
  IMPORT_FROM_SEED_SCREEN_TITLE_ID,
  IMPORT_FROM_SEED_SCREEN_NEW_PASSWORD_INPUT_ID,
  IMPORT_FROM_SEED_SCREEN_PASSWORD_STRENGTH_ID,
  IMPORT_FROM_SEED_SCREEN_CONFIRM_PASSWORD_CHECK_ICON_ID,
} from '../../../../wdio/features/testIDs/Screens/ImportFromSeedScreen.testIds';
import { IMPORT_PASSWORD_CONTAINER_ID } from '../../../constants/test-ids';
import createStyles from './styles';

const MINIMUM_SUPPORTED_CLIPBOARD_VERSION = 9;

const PASSCODE_NOT_SET_ERROR = 'Error: Passcode not set.';

/**
 * View where users can set restore their account
 * using a seed phrase
 */
const ImportFromSeed = ({
  navigation,
  passwordSet,
  setLockTime,
  seedphraseBackedUp,
  setOnboardingWizardStep,
  logIn,
  route,
}) => {
  const { colors, themeAppearance } = useTheme();
  const styles = createStyles(colors);

  const [password, setPassword] = useState('');
  const [confirmPassword, setConfirmPassword] = useState('');
  const [passwordStrength, setPasswordStrength] = useState();
  const [seed, setSeed] = useState('');
  const [biometryType, setBiometryType] = useState(null);
  const [rememberMe, setRememberMe] = useState(false);
  const [secureTextEntry, setSecureTextEntry] = useState(true);
  const [biometryChoice, setBiometryChoice] = useState(false);
  const [loading, setLoading] = useState(false);
  const [error, setError] = useState(null);
  const [seedphraseInputFocused, setSeedphraseInputFocused] = useState(false);
  const [inputWidth, setInputWidth] = useState({ width: '99%' });
  const [hideSeedPhraseInput, setHideSeedPhraseInput] = useState(true);

  const passwordInput = React.createRef();
  const confirmPasswordInput = React.createRef();

  const updateNavBar = () => {
    navigation.setOptions(getOnboardingNavbarOptions(route, {}, colors));
  };

  useEffect(() => {
    updateNavBar();

    const setBiometricsOption = async () => {
      const biometryType = await SecureKeychain.getSupportedBiometryType();
      if (biometryType) {
        let enabled = true;
        const previouslyDisabled = await AsyncStorage.removeItem(
          BIOMETRY_CHOICE_DISABLED,
        );
        if (previouslyDisabled && previouslyDisabled === TRUE) {
          enabled = false;
        }
        setBiometryType(Device.isAndroid() ? 'biometrics' : biometryType);
        setBiometryChoice(enabled);
      }
    };

    setBiometricsOption();
    // Workaround https://github.com/facebook/react-native/issues/9958
    setTimeout(() => {
      setInputWidth({ width: '100%' });
    }, 100);
    // eslint-disable-next-line react-hooks/exhaustive-deps
  }, []);

  const onPressImport = async () => {
    const vaultSeed = await parseVaultValue(password, seed);
    const parsedSeed = parseSeedPhrase(vaultSeed || seed);
    //Set the seed state with a valid parsed seed phrase (handle vault scenario)
    setSeed(parsedSeed);

    if (loading) return;
    InteractionManager.runAfterInteractions(() => {
<<<<<<< HEAD
      trackEvent(MetaMetricsEvents.WALLET_IMPORT_ATTEMPTED);
=======
      AnalyticsV2.trackEvent(MetaMetricsEvents.WALLET_IMPORT_ATTEMPTED);
>>>>>>> db9007ba
    });
    let error = null;
    if (!passwordRequirementsMet(password)) {
      error = strings('import_from_seed.password_length_error');
    } else if (password !== confirmPassword) {
      error = strings('import_from_seed.password_dont_match');
    }

    if (failedSeedPhraseRequirements(parsedSeed)) {
      error = strings('import_from_seed.seed_phrase_requirements');
    } else if (!isValidMnemonic(parsedSeed)) {
      error = strings('import_from_seed.invalid_seed_phrase');
    }

    if (error) {
      Alert.alert(strings('import_from_seed.error'), error);
      InteractionManager.runAfterInteractions(() => {
<<<<<<< HEAD
        trackEvent(MetaMetricsEvents.WALLET_SETUP_FAILURE, {
=======
        AnalyticsV2.trackEvent(MetaMetricsEvents.WALLET_SETUP_FAILURE, {
>>>>>>> db9007ba
          wallet_setup_type: 'import',
          error_type: error,
        });
      });
    } else {
      try {
        setLoading(true);

        const { KeyringController } = Engine.context;
        await Engine.resetState();
        await AsyncStorage.removeItem(NEXT_MAKER_REMINDER);
        await KeyringController.createNewVaultAndRestore(password, parsedSeed);

        if (biometryType && biometryChoice) {
          await SecureKeychain.setGenericPassword(
            password,
            SecureKeychain.TYPES.BIOMETRICS,
          );
        } else if (rememberMe) {
          await SecureKeychain.setGenericPassword(
            password,
            SecureKeychain.TYPES.REMEMBER_ME,
          );
        } else {
          await SecureKeychain.resetGenericPassword();
        }
        // Get onboarding wizard state
        const onboardingWizard = await DefaultPreference.get(ONBOARDING_WIZARD);
        // mark the user as existing so it doesn't see the create password screen again
        await AsyncStorage.setItem(EXISTING_USER, TRUE);
        await AsyncStorage.removeItem(SEED_PHRASE_HINTS);
        setLoading(false);
        passwordSet();
        setLockTime(AppConstants.DEFAULT_LOCK_TIMEOUT);
        seedphraseBackedUp();
        logIn();
        InteractionManager.runAfterInteractions(() => {
<<<<<<< HEAD
          trackEvent(MetaMetricsEvents.WALLET_IMPORTED, {
            biometrics_enabled: Boolean(this.state.biometryType),
          });
          trackEvent(MetaMetricsEvents.WALLET_SETUP_COMPLETED, {
            wallet_setup_type: 'import',
            new_wallet: false,
          });
=======
          AnalyticsV2.trackEvent(MetaMetricsEvents.WALLET_IMPORTED, {
            biometrics_enabled: Boolean(biometryType),
          });
          AnalyticsV2.trackEvent(MetaMetricsEvents.WALLET_SETUP_COMPLETED, {
            wallet_setup_type: 'import',
            new_wallet: false,
          });
>>>>>>> db9007ba
        });
        if (onboardingWizard) {
          navigation.replace(Routes.ONBOARDING.MANUAL_BACKUP.STEP_3);
        } else {
          setOnboardingWizardStep(1);
          navigation.replace(Routes.ONBOARDING.HOME_NAV, {
            screen: Routes.WALLET_VIEW,
          });
        }
        await importAdditionalAccounts();
      } catch (error) {
        // Should we force people to enable passcode / biometrics?
        if (error.toString() === PASSCODE_NOT_SET_ERROR) {
          Alert.alert(
            'Security Alert',
            'In order to proceed, you need to turn Passcode on or any biometrics authentication method supported in your device (FaceID, TouchID or Fingerprint)',
          );
          setLoading(false);
        } else {
          setLoading(false);
          setError(error.toString());
          Logger.log('Error with seed phrase import', error);
        }
        InteractionManager.runAfterInteractions(() => {
<<<<<<< HEAD
          trackEvent(MetaMetricsEvents.WALLET_SETUP_FAILURE, {
=======
          AnalyticsV2.trackEvent(MetaMetricsEvents.WALLET_SETUP_FAILURE, {
>>>>>>> db9007ba
            wallet_setup_type: 'import',
            error_type: error.toString(),
          });
        });
      }
    }
  };

  const clearSecretRecoveryPhrase = async (seed) => {
    // get clipboard contents
    const clipboardContents = await Clipboard.getString();
    const parsedClipboardContents = parseSeedPhrase(clipboardContents);
    if (
      // only clear clipboard if contents isValidMnemonic
      !failedSeedPhraseRequirements(parsedClipboardContents) &&
      isValidMnemonic(parsedClipboardContents) &&
      // only clear clipboard if the seed phrase entered matches what's in the clipboard
      parseSeedPhrase(seed) === parsedClipboardContents
    ) {
      await Clipboard.clearString();
    }
  };

  const onSeedWordsChange = useCallback(async (seed) => {
    setSeed(seed);
    // Only clear on android since iOS will notify users when we getString()
    if (Device.isAndroid()) {
      const androidOSVersion = parseInt(Platform.constants.Release, 10);
      // This conditional is necessary to avoid an error in Android 8.1.0 or lower
      if (androidOSVersion >= MINIMUM_SUPPORTED_CLIPBOARD_VERSION) {
        await clearSecretRecoveryPhrase(seed);
      }
    }
  }, []);

  const onPasswordChange = (value) => {
    const passInfo = zxcvbn(value);

    setPassword(value);
    setPasswordStrength(passInfo.score);
  };

  const onPasswordConfirmChange = (value) => {
    setConfirmPassword(value);
  };

  const jumpToPassword = useCallback(() => {
    const { current } = passwordInput;
    current && current.focus();
  }, [passwordInput]);

  const jumpToConfirmPassword = () => {
    const { current } = confirmPasswordInput;
    current && current.focus();
  };

  const updateBiometryChoice = async (biometryChoice) => {
    if (!biometryChoice) {
      await AsyncStorage.setItem(BIOMETRY_CHOICE_DISABLED, TRUE);
    } else {
      await AsyncStorage.removeItem(BIOMETRY_CHOICE_DISABLED);
    }
    setBiometryChoice(biometryChoice);
  };

  const renderSwitch = () => {
    const handleUpdateRememberMe = (rememberMe) => {
      setRememberMe(rememberMe);
    };
    return (
      <LoginOptionsSwitch
        shouldRenderBiometricOption={biometryType}
        biometryChoiceState={biometryChoice}
        onUpdateBiometryChoice={updateBiometryChoice}
        onUpdateRememberMe={handleUpdateRememberMe}
      />
    );
  };

  const toggleShowHide = () => {
    setSecureTextEntry(!secureTextEntry);
  };

  const toggleHideSeedPhraseInput = useCallback(() => {
    setHideSeedPhraseInput(!hideSeedPhraseInput);
  }, [hideSeedPhraseInput]);

  const onQrCodePress = useCallback(() => {
    let shouldHideSRP = true;
    if (!hideSeedPhraseInput) {
      shouldHideSRP = false;
    }

    setHideSeedPhraseInput(false);
    navigation.navigate(Routes.QR_SCANNER, {
      onScanSuccess: ({ seed = undefined }) => {
        if (seed) {
          setSeed(seed);
        } else {
          Alert.alert(
            strings('import_from_seed.invalid_qr_code_title'),
            strings('import_from_seed.invalid_qr_code_message'),
          );
        }
        setHideSeedPhraseInput(shouldHideSRP);
      },
      onScanError: (error) => {
        setHideSeedPhraseInput(shouldHideSRP);
      },
    });
  }, [hideSeedPhraseInput, navigation]);

  const passwordStrengthWord = getPasswordStrengthWord(passwordStrength);

  const hiddenSRPInput = useCallback(
    () => (
      <OutlinedTextField
        style={styles.input}
        containerStyle={inputWidth}
        inputContainerStyle={styles.padding}
        placeholder={strings('import_from_seed.seed_phrase_placeholder')}
        {...generateTestId(
          Platform,
          IMPORT_FROM_SEED_SCREEN_SEED_PHRASE_INPUT_ID,
        )}
        placeholderTextColor={colors.text.muted}
        returnKeyType="next"
        autoCapitalize="none"
        secureTextEntry={hideSeedPhraseInput}
        onChangeText={onSeedWordsChange}
        value={seed}
        baseColor={colors.border.default}
        tintColor={colors.primary.default}
        onSubmitEditing={jumpToPassword}
        keyboardAppearance={themeAppearance || 'light'}
      />
    ),
    [
      colors.border.default,
      colors.primary.default,
      colors.text.muted,
      hideSeedPhraseInput,
      inputWidth,
      jumpToPassword,
      onSeedWordsChange,
      seed,
      styles.input,
      styles.padding,
      themeAppearance,
    ],
  );

  return (
    <SafeAreaView style={styles.mainWrapper}>
      <KeyboardAwareScrollView
        style={styles.wrapper}
        resetScrollToCoords={{ x: 0, y: 0 }}
      >
        <View testID={IMPORT_PASSWORD_CONTAINER_ID}>
          <Text
            style={styles.title}
            {...generateTestId(Platform, IMPORT_FROM_SEED_SCREEN_TITLE_ID)}
          >
            {strings('import_from_seed.title')}
          </Text>
          <View style={styles.fieldRow}>
            <View style={styles.fieldCol}>
              <Text style={styles.label}>
                {strings('choose_password.seed_phrase')}
              </Text>
            </View>
            <View style={[styles.fieldCol, styles.fieldColRight]}>
              <TouchableOpacity onPress={toggleHideSeedPhraseInput}>
                <Text style={styles.label}>
                  {strings(
                    `choose_password.${hideSeedPhraseInput ? 'show' : 'hide'}`,
                  )}
                </Text>
              </TouchableOpacity>
            </View>
          </View>
          {hideSeedPhraseInput ? (
            hiddenSRPInput()
          ) : (
            <TextInput
              value={seed}
              numberOfLines={3}
              style={[
                styles.seedPhrase,
                inputWidth,
                seedphraseInputFocused && styles.inputFocused,
              ]}
              secureTextEntry
              multiline={!hideSeedPhraseInput}
              placeholder={strings('import_from_seed.seed_phrase_placeholder')}
              placeholderTextColor={colors.text.muted}
              onChangeText={onSeedWordsChange}
              blurOnSubmit
              onSubmitEditing={jumpToPassword}
              returnKeyType="next"
              keyboardType={
                (!hideSeedPhraseInput &&
                  Device.isAndroid() &&
                  'visible-password') ||
                'default'
              }
              autoCapitalize="none"
              autoCorrect={false}
              onFocus={
                (() =>
                  !hideSeedPhraseInput &&
                  setSeedphraseInputFocused(!seedphraseInputFocused)) || null
              }
              onBlur={
                (() =>
                  !hideSeedPhraseInput &&
                  setSeedphraseInputFocused(!seedphraseInputFocused)) || null
              }
              keyboardAppearance={themeAppearance || 'light'}
            />
          )}
          <TouchableOpacity style={styles.qrCode} onPress={onQrCodePress}>
            <Icon name="qrcode" size={20} color={colors.icon.default} />
          </TouchableOpacity>
          <View style={styles.field}>
            <View style={styles.fieldRow}>
              <View style={styles.fieldCol}>
                <Text style={styles.label}>
                  {strings('import_from_seed.new_password')}
                </Text>
              </View>
              <View style={[styles.fieldCol, styles.fieldColRight]}>
                <TouchableOpacity onPress={toggleShowHide}>
                  <Text style={styles.label}>
                    {strings(
                      `choose_password.${secureTextEntry ? 'show' : 'hide'}`,
                    )}
                  </Text>
                </TouchableOpacity>
              </View>
            </View>
            <OutlinedTextField
              style={styles.input}
              containerStyle={inputWidth}
              {...generateTestId(
                Platform,
                IMPORT_FROM_SEED_SCREEN_NEW_PASSWORD_INPUT_ID,
              )}
              testID={'create-password-first-input-field'}
              placeholder={strings('import_from_seed.new_password')}
              placeholderTextColor={colors.text.muted}
              returnKeyType={'next'}
              autoCapitalize="none"
              secureTextEntry={secureTextEntry}
              onChangeText={onPasswordChange}
              value={password}
              baseColor={colors.border.default}
              tintColor={colors.primary.default}
              onSubmitEditing={jumpToConfirmPassword}
              keyboardAppearance={themeAppearance || 'light'}
            />

            {(password !== '' && (
              <Text
                style={styles.passwordStrengthLabel}
                {...generateTestId(
                  Platform,
                  IMPORT_FROM_SEED_SCREEN_PASSWORD_STRENGTH_ID,
                )}
              >
                {strings('choose_password.password_strength')}
                <Text style={styles[`strength_${passwordStrengthWord}`]}>
                  {' '}
                  {strings(`choose_password.strength_${passwordStrengthWord}`)}
                </Text>
              </Text>
            )) || <Text style={styles.passwordStrengthLabel} />}
          </View>

          <View style={styles.field}>
            <Text style={styles.label}>
              {strings('import_from_seed.confirm_password')}
            </Text>
            <OutlinedTextField
              style={styles.input}
              containerStyle={inputWidth}
              {...generateTestId(
                Platform,
                IMPORT_FROM_SEED_SCREEN_CONFIRM_PASSWORD_INPUT_ID,
              )}
              testID={'create-password-second-input-field'}
              onChangeText={onPasswordConfirmChange}
              returnKeyType={'next'}
              autoCapitalize="none"
              secureTextEntry={secureTextEntry}
              placeholder={strings('import_from_seed.confirm_password')}
              value={confirmPassword}
              baseColor={colors.border.default}
              tintColor={colors.primary.default}
              onSubmitEditing={onPressImport}
              placeholderTextColor={colors.text.muted}
              keyboardAppearance={themeAppearance || 'light'}
            />

            <View style={styles.showMatchingPasswords}>
              {password !== '' && password === confirmPassword ? (
                <Icon
                  name="check"
                  size={12}
                  color={colors.success.default}
                  {...generateTestId(
                    Platform,
                    IMPORT_FROM_SEED_SCREEN_CONFIRM_PASSWORD_CHECK_ICON_ID,
                  )}
                />
              ) : null}
            </View>
            <Text style={styles.passwordStrengthLabel}>
              {strings('choose_password.must_be_at_least', {
                number: MIN_PASSWORD_LENGTH,
              })}
            </Text>
          </View>

          {renderSwitch()}

          {!!error && (
            <Text style={styles.errorMsg} testID={'invalid-seed-phrase'}>
              {error}
            </Text>
          )}

          <View style={styles.ctaWrapper}>
            <StyledButton
              type={'blue'}
              onPress={onPressImport}
              testID={IMPORT_FROM_SEED_SCREEN_SUBMIT_BUTTON_ID}
              disabled={!(password !== '' && password === confirmPassword)}
            >
              {loading ? (
                <ActivityIndicator
                  size="small"
                  color={colors.primary.inverse}
                />
              ) : (
                strings('import_from_seed.import_button')
              )}
            </StyledButton>
          </View>
        </View>
      </KeyboardAwareScrollView>
      <View style={styles.termsAndConditions}>
        <TermsAndConditions
          navigation={navigation}
          action={strings('import_from_seed.import_button')}
        />
      </View>
<<<<<<< HEAD
=======
      <ScreenshotDeterrent enabled isSRP />
>>>>>>> db9007ba
    </SafeAreaView>
  );
};

ImportFromSeed.propTypes = {
  /**
   * The navigator object
   */
  navigation: PropTypes.object,
  /**
   * The action to update the password set flag
   * in the redux store
   */
  passwordSet: PropTypes.func,
  /**
   * The action to set the locktime
   * in the redux store
   */
  setLockTime: PropTypes.func,
  /**
   * The action to update the seedphrase backed up flag
   * in the redux store
   */
  seedphraseBackedUp: PropTypes.func,
  /**
   * Action to set onboarding wizard step
   */
  setOnboardingWizardStep: PropTypes.func,
  logIn: PropTypes.func,
  route: PropTypes.object,
};

const mapDispatchToProps = (dispatch) => ({
  setLockTime: (time) => dispatch(setLockTime(time)),
  setOnboardingWizardStep: (step) => dispatch(setOnboardingWizardStep(step)),
  passwordSet: () => dispatch(passwordSet()),
  seedphraseBackedUp: () => dispatch(seedphraseBackedUp()),
  logIn: () => dispatch(logIn()),
});

export default connect(null, mapDispatchToProps)(ImportFromSeed);<|MERGE_RESOLUTION|>--- conflicted
+++ resolved
@@ -12,16 +12,12 @@
   Platform,
 } from 'react-native';
 import { connect } from 'react-redux';
-<<<<<<< HEAD
 import zxcvbn from 'zxcvbn';
 import { OutlinedTextField } from 'react-native-material-textfield';
 import DefaultPreference from 'react-native-default-preference';
-=======
->>>>>>> db9007ba
 import AsyncStorage from '@react-native-async-storage/async-storage';
 import Clipboard from '@react-native-clipboard/clipboard';
 import { KeyboardAwareScrollView } from 'react-native-keyboard-aware-scroll-view';
-<<<<<<< HEAD
 import { MetaMetricsEvents } from '../../../core/Analytics';
 import { getOnboardingNavbarOptions } from '../../UI/Navbar';
 import { logIn, passwordSet, seedphraseBackedUp } from '../../../actions/user';
@@ -34,16 +30,6 @@
 import setOnboardingWizardStep from '../../../actions/wizard';
 import TermsAndConditions from '../TermsAndConditions';
 import Icon from 'react-native-vector-icons/FontAwesome';
-=======
-import zxcvbn from 'zxcvbn';
-import Icon from 'react-native-vector-icons/FontAwesome';
-import { OutlinedTextField } from 'react-native-material-textfield';
-import DefaultPreference from 'react-native-default-preference';
-import Clipboard from '@react-native-clipboard/clipboard';
-import Engine from '../../../core/Engine';
-import SecureKeychain from '../../../core/SecureKeychain';
-import AppConstants from '../../../core/AppConstants';
->>>>>>> db9007ba
 import Device from '../../../util/device';
 import {
   failedSeedPhraseRequirements,
@@ -51,17 +37,6 @@
   parseSeedPhrase,
   parseVaultValue,
 } from '../../../util/validators';
-<<<<<<< HEAD
-import {
-  SEED_PHRASE_HINTS,
-  BIOMETRY_CHOICE_DISABLED,
-  NEXT_MAKER_REMINDER,
-  ONBOARDING_WIZARD,
-  EXISTING_USER,
-  TRUE,
-} from '../../../constants/storage';
-=======
->>>>>>> db9007ba
 import Logger from '../../../util/Logger';
 import {
   getPasswordStrengthWord,
@@ -69,22 +44,7 @@
   MIN_PASSWORD_LENGTH,
 } from '../../../util/password';
 import importAdditionalAccounts from '../../../util/importAdditionalAccounts';
-<<<<<<< HEAD
-import { trackEvent } from '../../../util/analyticsV2';
 import { useTheme } from '../../../util/theme';
-import { LoginOptionsSwitch } from '../../UI/LoginOptionsSwitch';
-=======
-import { MetaMetricsEvents } from '../../../core/Analytics';
-import AnalyticsV2 from '../../../util/analyticsV2';
-
-import { useTheme } from '../../../util/theme';
-import { logIn, passwordSet, seedphraseBackedUp } from '../../../actions/user';
-import { setLockTime } from '../../../actions/settings';
-import setOnboardingWizardStep from '../../../actions/wizard';
-import { strings } from '../../../../locales/i18n';
-import TermsAndConditions from '../TermsAndConditions';
-import { getOnboardingNavbarOptions } from '../../UI/Navbar';
-import StyledButton from '../../UI/StyledButton';
 import { LoginOptionsSwitch } from '../../UI/LoginOptionsSwitch';
 import { ScreenshotDeterrent } from '../../UI/ScreenshotDeterrent';
 import {
@@ -95,7 +55,7 @@
   EXISTING_USER,
   TRUE,
 } from '../../../constants/storage';
->>>>>>> db9007ba
+import { trackEvent } from '../../../util/analyticsV2';
 import Routes from '../../../constants/navigation/Routes';
 import generateTestId from '../../../../wdio/utils/generateTestId';
 import {
@@ -185,11 +145,7 @@
 
     if (loading) return;
     InteractionManager.runAfterInteractions(() => {
-<<<<<<< HEAD
       trackEvent(MetaMetricsEvents.WALLET_IMPORT_ATTEMPTED);
-=======
-      AnalyticsV2.trackEvent(MetaMetricsEvents.WALLET_IMPORT_ATTEMPTED);
->>>>>>> db9007ba
     });
     let error = null;
     if (!passwordRequirementsMet(password)) {
@@ -207,11 +163,7 @@
     if (error) {
       Alert.alert(strings('import_from_seed.error'), error);
       InteractionManager.runAfterInteractions(() => {
-<<<<<<< HEAD
         trackEvent(MetaMetricsEvents.WALLET_SETUP_FAILURE, {
-=======
-        AnalyticsV2.trackEvent(MetaMetricsEvents.WALLET_SETUP_FAILURE, {
->>>>>>> db9007ba
           wallet_setup_type: 'import',
           error_type: error,
         });
@@ -249,7 +201,6 @@
         seedphraseBackedUp();
         logIn();
         InteractionManager.runAfterInteractions(() => {
-<<<<<<< HEAD
           trackEvent(MetaMetricsEvents.WALLET_IMPORTED, {
             biometrics_enabled: Boolean(this.state.biometryType),
           });
@@ -257,15 +208,6 @@
             wallet_setup_type: 'import',
             new_wallet: false,
           });
-=======
-          AnalyticsV2.trackEvent(MetaMetricsEvents.WALLET_IMPORTED, {
-            biometrics_enabled: Boolean(biometryType),
-          });
-          AnalyticsV2.trackEvent(MetaMetricsEvents.WALLET_SETUP_COMPLETED, {
-            wallet_setup_type: 'import',
-            new_wallet: false,
-          });
->>>>>>> db9007ba
         });
         if (onboardingWizard) {
           navigation.replace(Routes.ONBOARDING.MANUAL_BACKUP.STEP_3);
@@ -290,11 +232,7 @@
           Logger.log('Error with seed phrase import', error);
         }
         InteractionManager.runAfterInteractions(() => {
-<<<<<<< HEAD
           trackEvent(MetaMetricsEvents.WALLET_SETUP_FAILURE, {
-=======
-          AnalyticsV2.trackEvent(MetaMetricsEvents.WALLET_SETUP_FAILURE, {
->>>>>>> db9007ba
             wallet_setup_type: 'import',
             error_type: error.toString(),
           });
@@ -652,10 +590,7 @@
           action={strings('import_from_seed.import_button')}
         />
       </View>
-<<<<<<< HEAD
-=======
       <ScreenshotDeterrent enabled isSRP />
->>>>>>> db9007ba
     </SafeAreaView>
   );
 };
