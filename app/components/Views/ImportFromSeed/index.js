--- conflicted
+++ resolved
@@ -22,14 +22,6 @@
 import Engine from '../../../core/Engine';
 import SecureKeychain from '../../../core/SecureKeychain';
 import AppConstants from '../../../core/AppConstants';
-<<<<<<< HEAD
-import setOnboardingWizardStep from '../../../actions/wizard';
-import TermsAndConditions from '../TermsAndConditions';
-import zxcvbn from 'zxcvbn';
-import Icon from 'react-native-vector-icons/FontAwesome';
-import { scale } from 'react-native-size-matters';
-=======
->>>>>>> fc9dd26c
 import Device from '../../../util/device';
 import {
   failedSeedPhraseRequirements,
@@ -79,139 +71,6 @@
 
 const MINIMUM_SUPPORTED_CLIPBOARD_VERSION = 9;
 
-<<<<<<< HEAD
-const createStyles = (colors) =>
-  StyleSheet.create({
-    mainWrapper: {
-      backgroundColor: colors.background.default,
-      flex: 1,
-    },
-    wrapper: {
-      flex: 1,
-      paddingHorizontal: 32,
-    },
-    title: {
-      fontSize: Device.isAndroid() ? 20 : 25,
-      marginTop: 20,
-      marginBottom: 20,
-      color: colors.text.default,
-      justifyContent: 'center',
-      textAlign: 'center',
-      ...fontStyles.bold,
-    },
-    field: {
-      marginVertical: 5,
-      position: 'relative',
-    },
-    fieldRow: {
-      flexDirection: 'row',
-      alignItems: 'flex-end',
-    },
-    fieldCol: {
-      width: '70%',
-    },
-    fieldColRight: {
-      flexDirection: 'row-reverse',
-      width: '30%',
-    },
-    label: {
-      color: colors.text.default,
-      fontSize: 16,
-      marginBottom: 12,
-      ...fontStyles.normal,
-    },
-    ctaWrapper: {
-      marginTop: 20,
-    },
-    errorMsg: {
-      color: colors.error.default,
-      textAlign: 'center',
-      ...fontStyles.normal,
-    },
-    seedPhrase: {
-      marginBottom: 10,
-      paddingTop: 20,
-      paddingBottom: 20,
-      paddingHorizontal: 20,
-      fontSize: 20,
-      borderRadius: 10,
-      minHeight: 110,
-      height: 'auto',
-      borderWidth: 1,
-      borderColor: colors.border.default,
-      backgroundColor: colors.background.default,
-      ...fontStyles.normal,
-      color: colors.text.default,
-    },
-    padding: {
-      paddingRight: 46,
-    },
-    biometrics: {
-      alignItems: 'flex-start',
-      marginTop: 10,
-    },
-    biometryLabel: {
-      flex: 1,
-      fontSize: 16,
-      color: colors.text.default,
-      ...fontStyles.normal,
-    },
-    biometrySwitch: {
-      marginTop: 10,
-      flex: 0,
-    },
-    termsAndConditions: {
-      paddingVertical: 10,
-    },
-    passwordStrengthLabel: {
-      height: 20,
-      fontSize: scale(11),
-      color: colors.text.default,
-      ...fontStyles.normal,
-    },
-    // eslint-disable-next-line react-native/no-unused-styles
-    strength_weak: {
-      color: colors.error.default,
-    },
-    // eslint-disable-next-line react-native/no-unused-styles
-    strength_good: {
-      color: colors.primary.default,
-    },
-    // eslint-disable-next-line react-native/no-unused-styles
-    strength_strong: {
-      color: colors.success.default,
-    },
-    showMatchingPasswords: {
-      position: 'absolute',
-      top: 52,
-      right: 17,
-      alignSelf: 'flex-end',
-    },
-    qrCode: {
-      marginRight: 10,
-      borderWidth: 1,
-      borderRadius: 6,
-      borderColor: colors.text.muted,
-      paddingVertical: 4,
-      paddingHorizontal: 6,
-      marginTop: -50,
-      marginBottom: 30,
-      alignSelf: 'flex-end',
-    },
-    inputFocused: {
-      borderColor: colors.primary.default,
-      borderWidth: 2,
-    },
-    input: {
-      ...fontStyles.normal,
-      fontSize: 16,
-      paddingTop: 2,
-      color: colors.text.default,
-    },
-  });
-
-=======
->>>>>>> fc9dd26c
 const PASSCODE_NOT_SET_ERROR = 'Error: Passcode not set.';
 
 /**
@@ -526,28 +385,6 @@
       colors.primary.default,
       colors.text.muted,
       hideSeedPhraseInput,
-<<<<<<< HEAD
-    } = this.state;
-    const colors = this.context.colors || mockTheme.colors;
-    const themeAppearance = this.context.themeAppearance || 'light';
-    const styles = createStyles(colors);
-
-    const passwordStrengthWord = getPasswordStrengthWord(passwordStrength);
-    const passwordStrengthTranslation = strings(
-      'choose_password.password_strength',
-    );
-
-    return (
-      <SafeAreaView style={styles.mainWrapper}>
-        <KeyboardAwareScrollView
-          style={styles.wrapper}
-          resetScrollToCoords={{ x: 0, y: 0 }}
-        >
-          <View testID={IMPORT_PASSWORD_CONTAINER_ID}>
-            <Text style={styles.title}>
-              {strings('import_from_seed.title')}
-            </Text>
-=======
       inputWidth,
       jumpToPassword,
       onSeedWordsChange,
@@ -631,7 +468,6 @@
             <Icon name="qrcode" size={20} color={colors.icon.default} />
           </TouchableOpacity>
           <View style={styles.field}>
->>>>>>> fc9dd26c
             <View style={styles.fieldRow}>
               <View style={styles.fieldCol}>
                 <Text style={styles.label}>
@@ -676,87 +512,11 @@
                   Platform,
                   IMPORT_FROM_SEED_SCREEN_PASSWORD_STRENGTH_ID,
                 )}
-<<<<<<< HEAD
-                placeholderTextColor={colors.text.muted}
-                onChangeText={this.onSeedWordsChange}
-                testID={SECRET_RECOVERY_PHRASE_INPUT_BOX_ID}
-                blurOnSubmit
-                onSubmitEditing={this.jumpToPassword}
-                returnKeyType="next"
-                keyboardType={
-                  (!hideSeedPhraseInput &&
-                    Device.isAndroid() &&
-                    'visible-password') ||
-                  'default'
-                }
-                autoCapitalize="none"
-                autoCorrect={false}
-                onFocus={
-                  (!hideSeedPhraseInput && this.seedphraseInputFocused) || null
-                }
-                onBlur={
-                  (!hideSeedPhraseInput && this.seedphraseInputFocused) || null
-                }
-                keyboardAppearance={themeAppearance}
-              />
-            )}
-            <TouchableOpacity
-              style={styles.qrCode}
-              onPress={this.onQrCodePress}
-            >
-              <Icon name="qrcode" size={20} color={colors.icon.default} />
-            </TouchableOpacity>
-            <View style={styles.field}>
-              <View style={styles.fieldRow}>
-                <View style={styles.fieldCol}>
-                  <Text style={styles.label}>
-                    {strings('import_from_seed.new_password')}
-                  </Text>
-                </View>
-                <View style={[styles.fieldCol, styles.fieldColRight]}>
-                  <TouchableOpacity onPress={this.toggleShowHide}>
-                    <Text style={styles.label}>
-                      {strings(
-                        `choose_password.${secureTextEntry ? 'show' : 'hide'}`,
-                      )}
-                    </Text>
-                  </TouchableOpacity>
-                </View>
-              </View>
-              <OutlinedTextField
-                style={styles.input}
-                containerStyle={inputWidth}
-                // ref={this.passwordInput}
-                placeholder={strings('import_from_seed.new_password')}
-                placeholderTextColor={colors.text.muted}
-                testID={CREATE_PASSWORD_INPUT_BOX_ID}
-                returnKeyType={'next'}
-                autoCapitalize="none"
-                secureTextEntry={secureTextEntry}
-                onChangeText={this.onPasswordChange}
-                value={password}
-                baseColor={colors.border.default}
-                tintColor={colors.primary.default}
-                onSubmitEditing={this.jumpToConfirmPassword}
-                keyboardAppearance={themeAppearance}
-              />
-
-              {(password !== '' && (
-                <Text style={styles.passwordStrengthLabel}>
-                  {passwordStrengthTranslation}
-                  <Text style={styles[`strength_${passwordStrengthWord}`]}>
-                    {' '}
-                    {strings(
-                      `choose_password.strength_${passwordStrengthWord}`,
-                    )}
-                  </Text>
-=======
               >
                 {strings('choose_password.password_strength')}
                 <Text style={styles[`strength_${passwordStrengthWord}`]}>
                   {' '}
                   {strings(`choose_password.strength_${passwordStrengthWord}`)}
->>>>>>> fc9dd26c
                 </Text>
               </Text>
             )) || <Text style={styles.passwordStrengthLabel} />}
