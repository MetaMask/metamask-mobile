--- conflicted
+++ resolved
@@ -24,11 +24,6 @@
 import SecureKeychain from '../../../core/SecureKeychain';
 import AppConstants from '../../../core/AppConstants';
 import setOnboardingWizardStep from '../../../actions/wizard';
-<<<<<<< HEAD
-// eslint-disable-next-line import/named
-import { NavigationActions } from '@react-navigation/compat';
-=======
->>>>>>> 8b0900b7
 import TermsAndConditions from '../TermsAndConditions';
 import zxcvbn from 'zxcvbn';
 import Icon from 'react-native-vector-icons/FontAwesome';
@@ -292,28 +287,12 @@
 				this.props.setLockTime(AppConstants.DEFAULT_LOCK_TIMEOUT);
 				this.props.seedphraseBackedUp();
 				if (!metricsOptIn) {
-<<<<<<< HEAD
-					this.props.navigation.navigate(
-						'ManualBackupStep3',
-						{},
-						NavigationActions.navigate({ name: 'OptinMetrics' })
-					);
-=======
 					this.props.navigation.navigate('OptinMetrics');
->>>>>>> 8b0900b7
 				} else if (onboardingWizard) {
 					this.props.navigation.navigate('ManualBackupStep3');
 				} else {
 					this.props.setOnboardingWizardStep(1);
-<<<<<<< HEAD
-					this.props.navigation.navigate(
-						'ManualBackupStep3',
-						{},
-						NavigationActions.navigate({ name: 'WalletView' })
-					);
-=======
-					this.props.navigation.navigate('WalletView');
->>>>>>> 8b0900b7
+					this.props.navigation.navigate('HomeNav', { screen: 'WalletView' });
 				}
 				await importAdditionalAccounts();
 			} catch (error) {
