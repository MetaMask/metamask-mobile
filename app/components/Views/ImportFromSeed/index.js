--- conflicted
+++ resolved
@@ -562,11 +562,7 @@
           style={styles.wrapper}
           resetScrollToCoords={{ x: 0, y: 0 }}
         >
-<<<<<<< HEAD
-          <View testID={'import-from-seed-screen'}>
-=======
           <View testID={IMPORT_PASSWORD_CONTAINER_ID}>
->>>>>>> 161c5a35
             <Text style={styles.title}>
               {strings('import_from_seed.title')}
             </Text>
@@ -597,11 +593,7 @@
                   'import_from_seed.seed_phrase_placeholder',
                 )}
                 placeholderTextColor={colors.text.muted}
-<<<<<<< HEAD
-                testID="input-seed-phrase"
-=======
                 testID={SECRET_RECOVERY_PHRASE_INPUT_BOX_ID}
->>>>>>> 161c5a35
                 returnKeyType="next"
                 autoCapitalize="none"
                 secureTextEntry={hideSeedPhraseInput}
@@ -628,11 +620,7 @@
                 )}
                 placeholderTextColor={colors.text.muted}
                 onChangeText={this.onSeedWordsChange}
-<<<<<<< HEAD
-                testID="input-seed-phrase"
-=======
                 testID={SECRET_RECOVERY_PHRASE_INPUT_BOX_ID}
->>>>>>> 161c5a35
                 blurOnSubmit
                 onSubmitEditing={this.jumpToPassword}
                 returnKeyType="next"
@@ -682,11 +670,7 @@
                 // ref={this.passwordInput}
                 placeholder={strings('import_from_seed.new_password')}
                 placeholderTextColor={colors.text.muted}
-<<<<<<< HEAD
-                testID={'input-password-field'}
-=======
                 testID={CREATE_PASSWORD_INPUT_BOX_ID}
->>>>>>> 161c5a35
                 returnKeyType={'next'}
                 autoCapitalize="none"
                 secureTextEntry={secureTextEntry}
@@ -719,11 +703,7 @@
                 style={styles.input}
                 containerStyle={inputWidth}
                 // ref={this.confirmPasswordInput}
-<<<<<<< HEAD
-                testID={'input-password-field-confirm'}
-=======
                 testID={CONFIRM_PASSWORD_INPUT_BOX_ID}
->>>>>>> 161c5a35
                 onChangeText={this.onPasswordConfirmChange}
                 returnKeyType={'next'}
                 autoCapitalize="none"
