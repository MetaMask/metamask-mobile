--- conflicted
+++ resolved
@@ -101,11 +101,7 @@
 describe('ImportNewSecretRecoveryPhrase', () => {
   beforeEach(() => {
     jest.clearAllMocks();
-<<<<<<< HEAD
-    
-=======
-
->>>>>>> 05d3e30f
+
     mockImportNewSecretRecoveryPhrase.mockResolvedValue({
       address: '9fE6zKgca6K2EEa3yjbcq7zGMusUNqSQeWQNL2YDZ2Yi',
       discoveredAccountsCount: 3,
