--- conflicted
+++ resolved
@@ -327,24 +327,9 @@
 
   it('(state 2) - tracks IMPORT_SECRET_RECOVERY_PHRASE_COMPLETED event on successful import', async () => {
     mockIsMultichainAccountsState2Enabled.mockReturnValue(true);
-<<<<<<< HEAD
-    const { getByTestId } = await renderSRPImportComponentAndPasteSRP(
-=======
-    const { getByTestId } =
-      await renderSRPImportComponentAndPasteSRP(valid24WordMnemonic);
-
-    const importButton = getByTestId(ImportSRPIDs.IMPORT_BUTTON);
-    await fireEvent.press(importButton);
-
-    // Check that the import function was called with the correct parameters
-    expect(mockImportNewSecretRecoveryPhrase).toHaveBeenCalledWith(
->>>>>>> 338177c4
-      valid24WordMnemonic,
-      undefined,
-      expect.any(Function),
-    );
-
-<<<<<<< HEAD
+    const { getByTestId } =
+      await renderSRPImportComponentAndPasteSRP(valid24WordMnemonic);
+
     const importButton = getByTestId(ImportSRPIDs.IMPORT_BUTTON);
     await fireEvent.press(importButton);
 
@@ -369,31 +354,10 @@
   });
 
   it('displays success toast after successful SRP import', async () => {
-    const { getByTestId } = await renderSRPImportComponentAndPasteSRP(
-      valid24WordMnemonic,
-    );
-
-    const importButton = getByTestId(ImportSRPIDs.IMPORT_BUTTON);
-=======
-    await waitFor(() => {
-      expect(mockTrackEvent).toHaveBeenCalledWith(
-        MetricsEventBuilder.createEventBuilder(
-          MetaMetricsEvents.IMPORT_SECRET_RECOVERY_PHRASE_COMPLETED,
-        )
-          .addProperties({
-            number_of_solana_accounts_discovered: 3,
-          })
-          .build(),
-      );
-    });
-  });
-
-  it('displays success toast after successful SRP import', async () => {
-    const { getByTestId } =
-      await renderSRPImportComponentAndPasteSRP(valid24WordMnemonic);
-
-    const importButton = getByTestId(ImportSRPIDs.IMPORT_BUTTON);
->>>>>>> 338177c4
+    const { getByTestId } =
+      await renderSRPImportComponentAndPasteSRP(valid24WordMnemonic);
+
+    const importButton = getByTestId(ImportSRPIDs.IMPORT_BUTTON);
 
     await act(async () => {
       await fireEvent.press(importButton);
