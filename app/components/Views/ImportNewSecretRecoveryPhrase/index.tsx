import React, {
  useEffect,
  useState,
  useRef,
  useCallback,
  useMemo,
  useContext,
} from 'react';
import {
  Alert,
  TouchableOpacity,
  TextInput,
  View,
  ActivityIndicator,
  DimensionValue,
} from 'react-native';
import { useNavigation } from '@react-navigation/native';
import StyledButton from '../../UI/StyledButton';
import { ScreenshotDeterrent } from '../../UI/ScreenshotDeterrent';
import { KeyboardAwareScrollView } from 'react-native-keyboard-aware-scroll-view';
import { strings } from '../../../../locales/i18n';
import Device from '../../../util/device';
import { useAppTheme } from '../../../util/theme';
import { createStyles } from './styles';
import { ImportSRPIDs } from '../../../../e2e/selectors/MultiSRP/SRPImport.selectors';
import { importNewSecretRecoveryPhrase } from '../../../actions/multiSrp';
import Text, {
  TextVariant,
} from '../../../component-library/components/Texts/Text';
import Icon, {
  IconSize,
  IconName,
} from '../../../component-library/components/Icons/Icon';
import ButtonLink from '../../../component-library/components/Buttons/Button/variants/ButtonLink';
import { ButtonSize } from '../../../component-library/components/Buttons/Button';
import { wordlist } from '@metamask/scure-bip39/dist/wordlists/english';
import { isValidMnemonic } from '../../../util/validators';
import useCopyClipboard from '../Notifications/Details/hooks/useCopyClipboard';
import ClipboardManager from '../../../core/ClipboardManager';
import BannerAlert from '../../../component-library/components/Banners/Banner/variants/BannerAlert';
import { BannerAlertSeverity } from '../../../component-library/components/Banners/Banner';
import SelectComponent from '../../UI/SelectComponent';
import {
  ToastContext,
  ToastVariants,
} from '../../../component-library/components/Toast';
import { useSelector } from 'react-redux';
import { selectHDKeyrings } from '../../../selectors/keyringController';

const defaultNumberOfWords = 12;

export const parseSecretRecoveryPhrase = (seedPhrase: string) =>
  (seedPhrase || '').trim().toLowerCase().match(/\w+/gu)?.join(' ') || '';

const srpOptions = [
  {
    value: 12,
    label: strings('import_new_secret_recovery_phrase.12_word_option'),
  },
  {
    value: 24,
    label: strings('import_new_secret_recovery_phrase.24_word_option'),
  },
];

/**
 * View that's displayed when the user is trying to import a new secret recovery phrase
 */
const ImportNewSecretRecoveryPhrase = () => {
  const [inputWidth, setInputWidth] = useState<DimensionValue | undefined>(
    Device.isAndroid() ? '99%' : undefined,
  );
  const navigation = useNavigation();
  const mounted = useRef<boolean>(false);
  const { colors, themeAppearance } = useAppTheme();
  const styles = createStyles(colors);
  const { toastRef } = useContext(ToastContext);

  const [numberOfWords, setNumberOfWords] = useState(defaultNumberOfWords);
  const [secretRecoveryPhrase, setSecretRecoveryPhrase] = useState<string[]>(
    Array(numberOfWords).fill(''),
  );
  const [showPassword, setShowPassword] = useState(true);
  const [loading, setLoading] = useState(false);
  const [srpError, setSrpError] = useState('');
  const [invalidSRPWords, setInvalidSRPWords] = useState<boolean[]>(
    Array(numberOfWords).fill(false),
  );
  const hdKeyrings = useSelector(selectHDKeyrings);

  const copyToClipboard = useCopyClipboard();

  useEffect(() => {
    mounted.current = true;
    // Workaround https://github.com/facebook/react-native/issues/9958
    if (inputWidth) {
      const timeoutId = setTimeout(() => {
        mounted.current && setInputWidth('100%');
      }, 100);

      return () => {
        clearTimeout(timeoutId);
        mounted.current = false;
      };
    }
  }, [inputWidth]);

  const hasUpperCase = (draftSrp: string) =>
    draftSrp !== draftSrp.toLowerCase();

  const hasEmptySrp = useMemo(
    () => secretRecoveryPhrase.every((word) => word === ''),
    [secretRecoveryPhrase],
  );

  const isValidSrp = isValidMnemonic(secretRecoveryPhrase.join(' '));

  // This is to keep the dropdown value in sync with the number of words when a user
  // pasted their srp
  const selectedDropdownValue = useMemo(
    () => srpOptions.find((option) => option.value === numberOfWords)?.value,
    [numberOfWords],
  );

  const handleSrpNumberChange = (value: number) => {
    if (value === numberOfWords) {
      return;
    }

    setNumberOfWords(value);
    setSecretRecoveryPhrase(Array(value).fill(''));
    setInvalidSRPWords(Array(value).fill(false));
    setSrpError('');
  };

  const onSrpChange = useCallback(
    (newDraftSrp: string[]) => {
      const validateSRP = (phrase: string[], words: boolean[]) => {
        if (!phrase.some((word) => word !== '')) {
          return { error: '', words };
        }

        const state = {
          error: '',
          words: phrase.map((word) => !wordlist.includes(word)),
        };

        return state;
      };

      const validateCompleteness = (
        state: { error: string; words: boolean[] },
        phrase: string[],
      ) => {
        if (state.error) {
          return state;
        }
        if (phrase.some((word) => word === '')) {
          return {
            ...state,
            error: strings(
              'import_new_secret_recovery_phrase.error_number_of_words_error_message',
            ),
          };
        }
        return state;
      };

      const validateCase = (
        state: { error: string; words: boolean[] },
        phrase: string,
      ) => {
        if (state.error) {
          return state;
        }
        if (hasUpperCase(phrase)) {
          return {
            ...state,
            error: strings(
              'import_new_secret_recovery_phrase.error_srp_is_case_sensitive',
            ),
          };
        }
        return state;
      };

      const validateWords = (state: { error: string; words: boolean[] }) => {
        if (state.error) {
          return state;
        }

        const invalidWordIndices = state.words
          .map((invalid, index) => (invalid ? index + 1 : 0))
          .filter((index) => index !== 0);

        if (invalidWordIndices.length === 0) {
          return state;
        }
        if (invalidWordIndices.length === 1) {
          return {
            ...state,
            error: `${strings(
              'import_new_secret_recovery_phrase.error_srp_word_error_1',
            )}${invalidWordIndices[0]}${strings(
              'import_new_secret_recovery_phrase.error_srp_word_error_2',
            )}`,
          };
        }

        const lastIndex = invalidWordIndices.pop();
        const firstPart = invalidWordIndices.join(', ');
        return {
          ...state,
          error: `${strings(
            'import_new_secret_recovery_phrase.error_multiple_srp_word_error_1',
          )}${firstPart}${strings(
            'import_new_secret_recovery_phrase.error_multiple_srp_word_error_2',
          )}${lastIndex}${strings(
            'import_new_secret_recovery_phrase.error_multiple_srp_word_error_3',
          )}`,
        };
      };

      const validateMnemonic = (
        state: { error: string; words: boolean[] },
        phrase: string,
      ) => {
        if (state.error) {
          return state;
        }
        if (!isValidMnemonic(phrase)) {
          return {
            ...state,
            error: strings(
              'import_new_secret_recovery_phrase.error_invalid_srp',
            ),
          };
        }
        return state;
      };

      const hideErrorIfSrpIsEmpty = (
        state: { error: string; words: boolean[] },
        phrase: string[],
      ) => {
        if (phrase.every((word) => word === '')) {
          return {
            words: Array(phrase.length).fill(false),
            error: '',
          };
        }

        return state;
      };

      const joinedDraftSrp = newDraftSrp.join(' ').trim();
      const invalidWords = Array(newDraftSrp.length).fill(false);
      let validationResult = validateSRP(newDraftSrp, invalidWords);
      validationResult = validateCompleteness(validationResult, newDraftSrp);
      validationResult = validateCase(validationResult, joinedDraftSrp);
      validationResult = validateWords(validationResult);
      validationResult = validateMnemonic(validationResult, joinedDraftSrp);
      validationResult = hideErrorIfSrpIsEmpty(validationResult, newDraftSrp);

      setSecretRecoveryPhrase(newDraftSrp);
      setSrpError(validationResult.error);
      setInvalidSRPWords(validationResult.words);
    },
    [setSrpError, setSecretRecoveryPhrase],
  );

  const onSrpPaste = useCallback(async () => {
    const rawSrp = await ClipboardManager.getString();
    const parsedSrp = parseSecretRecoveryPhrase(rawSrp);
    let newDraftSrp = parsedSrp.split(' ');
    let newNumberOfWords = numberOfWords;
    if (newDraftSrp.length !== numberOfWords) {
      if (newDraftSrp.length < 12) {
        newNumberOfWords = 12;
      } else if (newDraftSrp.length === 24) {
        newNumberOfWords = 24;
      } else {
        setSrpError(
          strings(
            'import_new_secret_recovery_phrase.error_number_of_words_error_message',
          ),
        );
      }
      setNumberOfWords(newNumberOfWords);
    }

    if (newDraftSrp.length < newNumberOfWords) {
      newDraftSrp = newDraftSrp.concat(
        new Array(newNumberOfWords - newDraftSrp.length).fill(''),
      );
    }
    onSrpChange(newDraftSrp);
    copyToClipboard('');
  }, [copyToClipboard, numberOfWords, onSrpChange]);

  const onSrpWordChange = useCallback(
    (index, newWord) => {
      const newSrp = secretRecoveryPhrase.slice();
      newSrp[index] = newWord.trim();
      onSrpChange(newSrp);
    },
    [secretRecoveryPhrase, onSrpChange],
  );

  const dismiss = () => {
    navigation.goBack();
  };

  const onSubmit = async () => {
    setLoading(true);
    try {
      await importNewSecretRecoveryPhrase(secretRecoveryPhrase.join(' '));
      setLoading(false);
      setSecretRecoveryPhrase(Array(numberOfWords).fill(''));
      toastRef?.current?.showToast({
        variant: ToastVariants.Icon,
        labelOptions: [
          {
            label: `${strings('import_new_secret_recovery_phrase.success_1')} ${
              hdKeyrings.length + 1
            } ${strings('import_new_secret_recovery_phrase.success_2')}`,
          },
        ],
        iconName: IconName.Check,
        hasNoTimeout: false,
      });
      navigation.navigate('WalletView');
    } catch (e) {
      if (
        (e as Error)?.message === 'This mnemonic has already been imported.'
      ) {
        Alert.alert(
          strings('import_new_secret_recovery_phrase.error_duplicate_srp'),
        );
      } else {
        Alert.alert(
          strings('import_new_secret_recovery_phrase.error_title'),
          strings('import_new_secret_recovery_phrase.error_message'),
        );
      }
      setLoading(false);
    }
  };

  const onClear = () => {
    setSecretRecoveryPhrase(Array(numberOfWords).fill(''));
    setSrpError('');
    setInvalidSRPWords(Array(numberOfWords).fill(false));
  };

  return (
    <View style={styles.mainWrapper}>
      <KeyboardAwareScrollView
        contentContainerStyle={styles.wrapper}
        style={styles.topOverlay}
        resetScrollToCoords={{ x: 0, y: 0 }}
      >
        <View style={styles.content} testID={ImportSRPIDs.CONTAINER}>
          <TouchableOpacity onPress={dismiss} style={styles.navbarLeftButton}>
            <Icon
              name={IconName.ArrowLeft}
              size={IconSize.Sm}
              testID={ImportSRPIDs.BACK}
            />
          </TouchableOpacity>
          <Text variant={TextVariant.HeadingLG}>
            {strings('import_new_secret_recovery_phrase.title')}
          </Text>
          <TouchableOpacity
            style={styles.subheading}
            onPress={() => setShowPassword(!showPassword)}
          >
            <View style={styles.options}>
              <SelectComponent
                label={strings(
                  'import_new_secret_recovery_phrase.srp_number_of_words_option_title',
                )}
                selectedValue={selectedDropdownValue}
                onValueChange={handleSrpNumberChange}
                options={srpOptions}
                testID={ImportSRPIDs.SRP_SELECTION_DROPDOWN}
              />
            </View>
            <Icon
              name={showPassword ? IconName.Eye : IconName.EyeSlash}
              size={IconSize.Sm}
            />
          </TouchableOpacity>
          <View style={styles.grid}>
            {secretRecoveryPhrase.map((_, index) => (
              <View key={`cell-${index}`} style={styles.gridCell}>
                <Text style={styles.gridCellPrefix}>{`${index + 1}. `}</Text>
                <TextInput
                  style={{
                    ...styles.input,
                    borderColor: invalidSRPWords[index]
                      ? colors.error.default
                      : colors.border.muted,
                  }}
                  autoCapitalize="none"
                  keyboardAppearance={themeAppearance}
                  value={showPassword ? secretRecoveryPhrase[index] : '***'}
                  onChangeText={(value) => {
                    onSrpWordChange(index, value);
                  }}
                  secureTextEntry={!showPassword}
                  textContentType={showPassword ? 'none' : 'password'}
                  testID={`${ImportSRPIDs.SRP_INPUT_WORD_NUMBER}-${index + 1}`}
                />
              </View>
            ))}
          </View>
          <View style={styles.footer}>
            <ButtonLink
              size={ButtonSize.Lg}
              label={
                hasEmptySrp
                  ? strings('import_new_secret_recovery_phrase.paste')
                  : strings('import_new_secret_recovery_phrase.clear')
              }
              onPress={hasEmptySrp ? onSrpPaste : onClear}
              testID={ImportSRPIDs.PASTE_BUTTON}
            />
          </View>
        </View>
        {srpError && (
          <BannerAlert
            severity={BannerAlertSeverity.Error}
            testID={ImportSRPIDs.SRP_ERROR}
          >
            <Text>{srpError}</Text>
          </BannerAlert>
        )}
        <View style={styles.buttonWrapper}>
          <StyledButton
            containerStyle={styles.button}
            type={'confirm'}
            onPress={onSubmit}
<<<<<<< HEAD
            disabled={Boolean(srpError || !isValidSrp)}
=======
            disabled={Boolean(srpError) || !isValidSrp}
>>>>>>> 974c648c
            testID={ImportSRPIDs.IMPORT_BUTTON}
          >
            {loading ? (
              <ActivityIndicator size="small" color={colors.primary.inverse} />
            ) : (
              strings('import_new_secret_recovery_phrase.cta_text')
            )}
          </StyledButton>
        </View>
      </KeyboardAwareScrollView>
      <ScreenshotDeterrent enabled isSRP />
    </View>
  );
};

export default ImportNewSecretRecoveryPhrase;<|MERGE_RESOLUTION|>--- conflicted
+++ resolved
@@ -441,11 +441,7 @@
             containerStyle={styles.button}
             type={'confirm'}
             onPress={onSubmit}
-<<<<<<< HEAD
-            disabled={Boolean(srpError || !isValidSrp)}
-=======
             disabled={Boolean(srpError) || !isValidSrp}
->>>>>>> 974c648c
             testID={ImportSRPIDs.IMPORT_BUTTON}
           >
             {loading ? (
