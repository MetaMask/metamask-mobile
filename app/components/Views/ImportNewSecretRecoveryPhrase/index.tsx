--- conflicted
+++ resolved
@@ -153,16 +153,6 @@
         return state;
       };
 
-<<<<<<< HEAD
-      const joinedDraftSrp = newDraftSrp.join(' ').trim();
-      const invalidWords = Array(newDraftSrp.length).fill(false);
-      let validationResult = validateSRP(newDraftSrp, invalidWords);
-      validationResult = validateCompleteness(validationResult, newDraftSrp);
-      validationResult = validateCase(validationResult, joinedDraftSrp);
-      validationResult = validateWords(validationResult);
-      validationResult = validateMnemonic(validationResult, joinedDraftSrp);
-      validationResult = hideErrorIfSrpIsEmpty(validationResult, newDraftSrp);
-=======
       const numberOfFilledWords = newDraftSrp.filter(
         (word) => word !== '',
       ).length;
@@ -179,7 +169,6 @@
         setSrpError(validationResult.error);
         setInvalidSRPWords(validationResult.words);
       }
->>>>>>> 733bad1a
 
       setSecretRecoveryPhrase(newDraftSrp);
     },
@@ -362,11 +351,7 @@
             containerStyle={styles.button}
             type={'confirm'}
             onPress={onSubmit}
-<<<<<<< HEAD
-            disabled={Boolean(srpError) || !isValidSrp}
-=======
             disabled={Boolean(srpError) || !isValidSrp || loading}
->>>>>>> 733bad1a
             testID={ImportSRPIDs.IMPORT_BUTTON}
           >
             {loading ? (
