import React, {
  useEffect,
  useState,
  useRef,
  useCallback,
  useMemo,
  useContext,
} from 'react';
import {
  Alert,
  TouchableOpacity,
  TextInput,
  View,
  ActivityIndicator,
  DimensionValue,
} from 'react-native';
import { useNavigation } from '@react-navigation/native';
import StyledButton from '../../UI/StyledButton';
import { ScreenshotDeterrent } from '../../UI/ScreenshotDeterrent';
import { KeyboardAwareScrollView } from 'react-native-keyboard-aware-scroll-view';
import { strings } from '../../../../locales/i18n';
import Device from '../../../util/device';
import { useAppTheme } from '../../../util/theme';
import { createStyles } from './styles';
import { ImportSRPIDs } from '../../../../e2e/selectors/MultiSRP/SRPImport.selectors';
import { importNewSecretRecoveryPhrase } from '../../../actions/multiSrp';
import Text, {
  TextVariant,
} from '../../../component-library/components/Texts/Text';
import Icon, {
  IconSize,
  IconName,
} from '../../../component-library/components/Icons/Icon';
import ButtonLink from '../../../component-library/components/Buttons/Button/variants/ButtonLink';
import { ButtonSize } from '../../../component-library/components/Buttons/Button';
import { isValidMnemonic } from '../../../util/validators';
import useCopyClipboard from '../Notifications/Details/hooks/useCopyClipboard';
import ClipboardManager from '../../../core/ClipboardManager';
import BannerAlert from '../../../component-library/components/Banners/Banner/variants/BannerAlert';
import { BannerAlertSeverity } from '../../../component-library/components/Banners/Banner';
import SelectComponent from '../../UI/SelectComponent';
import {
  ToastContext,
  ToastVariants,
} from '../../../component-library/components/Toast';
import { useSelector } from 'react-redux';
import { selectHDKeyrings } from '../../../selectors/keyringController';
import {
  validateSRP,
  validateCompleteness,
  validateCase,
  validateWords,
  validateMnemonic,
} from './validation';
import { AppThemeKey } from '../../../util/theme/models';
import useMetrics from '../../hooks/useMetrics/useMetrics';
import { MetaMetricsEvents } from '../../../core/Analytics';
import { useAccountsWithNetworkActivitySync } from '../../hooks/useAccountsWithNetworkActivitySync';
import {
  lockAccountSyncing,
  unlockAccountSyncing,
} from '../../../actions/identity';

const defaultNumberOfWords = 12;

export const parseSecretRecoveryPhrase = (seedPhrase: string) =>
  (seedPhrase || '').trim().toLowerCase().match(/\w+/gu)?.join(' ') || '';

const srpOptions = [
  {
    value: 12,
    label: strings('import_new_secret_recovery_phrase.12_word_option'),
  },
  {
    value: 24,
    label: strings('import_new_secret_recovery_phrase.24_word_option'),
  },
];

/**
 * View that's displayed when the user is trying to import a new secret recovery phrase
 */
const ImportNewSecretRecoveryPhrase = () => {
  const [inputWidth, setInputWidth] = useState<DimensionValue | undefined>(
    Device.isAndroid() ? '99%' : undefined,
  );
  const navigation = useNavigation();
  const mounted = useRef<boolean>(false);
  const { colors, themeAppearance } = useAppTheme();
  const styles = createStyles(colors);
  const { toastRef } = useContext(ToastContext);

  const [numberOfWords, setNumberOfWords] = useState(defaultNumberOfWords);
  const [secretRecoveryPhrase, setSecretRecoveryPhrase] = useState<string[]>(
    Array(numberOfWords).fill(''),
  );
  const [showPassword, setShowPassword] = useState(true);
  const [loading, setLoading] = useState(false);
  const [srpError, setSrpError] = useState('');
  const [invalidSRPWords, setInvalidSRPWords] = useState<boolean[]>(
    Array(numberOfWords).fill(false),
  );
  const hdKeyrings = useSelector(selectHDKeyrings);
  const { trackEvent, createEventBuilder } = useMetrics();
  const copyToClipboard = useCopyClipboard();
  const { fetchAccountsWithActivity } = useAccountsWithNetworkActivitySync({
    onFirstLoad: false,
    onTransactionComplete: false,
  });

  useEffect(() => {
    mounted.current = true;
    // Workaround https://github.com/facebook/react-native/issues/9958
    if (inputWidth) {
      const timeoutId = setTimeout(() => {
        mounted.current && setInputWidth('100%');
      }, 100);

      return () => {
        clearTimeout(timeoutId);
        mounted.current = false;
      };
    }
  }, [inputWidth]);

  const hasEmptySrp = useMemo(
    () => secretRecoveryPhrase.every((word) => word === ''),
    [secretRecoveryPhrase],
  );

  const isValidSrp = isValidMnemonic(secretRecoveryPhrase.join(' '));

  // This is to keep the dropdown value in sync with the number of words when a user
  // pasted their srp
  const selectedDropdownValue = useMemo(
    () => srpOptions.find((option) => option.value === numberOfWords)?.value,
    [numberOfWords],
  );

  const handleSrpNumberChange = (value: number) => {
    if (value === numberOfWords) {
      return;
    }

    setNumberOfWords(value);
    setSecretRecoveryPhrase(Array(value).fill(''));
    setInvalidSRPWords(Array(value).fill(false));
    setSrpError('');
  };

  const onSrpChange = useCallback(
    (newDraftSrp: string[]) => {
      const hideErrorIfSrpIsEmpty = (
        state: { error: string; words: boolean[] },
        phrase: string[],
      ) => {
        if (phrase.every((word) => word === '')) {
          return {
            words: Array(phrase.length).fill(false),
            error: '',
          };
        }

        return state;
      };

      const numberOfFilledWords = newDraftSrp.filter(
        (word) => word !== '',
      ).length;

      if (numberOfFilledWords === 12 || numberOfFilledWords === 24) {
        const joinedDraftSrp = newDraftSrp.join(' ').trim();
        const invalidWords = Array(newDraftSrp.length).fill(false);
        let validationResult = validateSRP(newDraftSrp, invalidWords);
        validationResult = validateCompleteness(validationResult, newDraftSrp);
        validationResult = validateCase(validationResult, joinedDraftSrp);
        validationResult = validateWords(validationResult);
        validationResult = validateMnemonic(validationResult, joinedDraftSrp);
        validationResult = hideErrorIfSrpIsEmpty(validationResult, newDraftSrp);
        setSrpError(validationResult.error);
        setInvalidSRPWords(validationResult.words);
      }

      setSecretRecoveryPhrase(newDraftSrp);
    },
    [setSrpError, setSecretRecoveryPhrase],
  );

  const onSrpPaste = useCallback(async () => {
    const rawSrp = await ClipboardManager.getString();
    const parsedSrp = parseSecretRecoveryPhrase(rawSrp);
    let newDraftSrp = parsedSrp.split(' ');
    let newNumberOfWords = numberOfWords;
    if (newDraftSrp.length !== numberOfWords) {
      if (newDraftSrp.length < 12) {
        newNumberOfWords = 12;
      } else if (newDraftSrp.length === 24) {
        newNumberOfWords = 24;
      } else {
        setSrpError(
          strings(
            'import_new_secret_recovery_phrase.error_number_of_words_error_message',
          ),
        );
      }
      setNumberOfWords(newNumberOfWords);
    }

    if (newDraftSrp.length < newNumberOfWords) {
      newDraftSrp = newDraftSrp.concat(
        new Array(newNumberOfWords - newDraftSrp.length).fill(''),
      );
    }
    onSrpChange(newDraftSrp);
    copyToClipboard('');
  }, [copyToClipboard, numberOfWords, onSrpChange]);

  const onSrpWordChange = useCallback(
    (index: number, newWord: string) => {
      const newSrp = secretRecoveryPhrase.slice();
      newSrp[index] = newWord.trim();
      onSrpChange(newSrp);
    },
    [secretRecoveryPhrase, onSrpChange],
  );

  const dismiss = () => {
    navigation.goBack();
  };

  const onSubmit = async () => {
    setLoading(true);
    try {
      await lockAccountSyncing();
      const { discoveredAccountsCount } = await importNewSecretRecoveryPhrase(secretRecoveryPhrase.join(' '));
      setLoading(false);
      setSecretRecoveryPhrase(Array(numberOfWords).fill(''));

      toastRef?.current?.showToast({
        variant: ToastVariants.Icon,
        labelOptions: [
          {
            label: `${strings('import_new_secret_recovery_phrase.success_1')} ${
              hdKeyrings.length + 1
            } ${strings('import_new_secret_recovery_phrase.success_2')}`,
          },
        ],
        iconName: IconName.Check,
        hasNoTimeout: false,
      });
<<<<<<< HEAD
      
=======

>>>>>>> 05d3e30f
      fetchAccountsWithActivity();
      trackEvent(
        createEventBuilder(
          MetaMetricsEvents.IMPORT_SECRET_RECOVERY_PHRASE_COMPLETED,
        )
        .addProperties({
          number_of_solana_accounts_discovered: discoveredAccountsCount,
        })
        .build(),
      );
      navigation.navigate('WalletView');
    } catch (e) {
      if (
        (e as Error)?.message === 'This mnemonic has already been imported.'
      ) {
        Alert.alert(
          strings('import_new_secret_recovery_phrase.error_duplicate_srp'),
        );
      } else {
        Alert.alert(
          strings('import_new_secret_recovery_phrase.error_title'),
          strings('import_new_secret_recovery_phrase.error_message'),
        );
      }
      setLoading(false);
    } finally {
      await unlockAccountSyncing();
    }
  };

  const onClear = () => {
    setSecretRecoveryPhrase(Array(numberOfWords).fill(''));
    setSrpError('');
    setInvalidSRPWords(Array(numberOfWords).fill(false));
  };

  return (
    <View style={styles.mainWrapper}>
      <KeyboardAwareScrollView
        contentContainerStyle={styles.wrapper}
        style={styles.topOverlay}
        resetScrollToCoords={{ x: 0, y: 0 }}
      >
        <View style={styles.content} testID={ImportSRPIDs.CONTAINER}>
          <TouchableOpacity onPress={dismiss} style={styles.navbarLeftButton}>
            <Icon
              name={IconName.ArrowLeft}
              size={IconSize.Sm}
              testID={ImportSRPIDs.BACK}
            />
          </TouchableOpacity>
          <Text variant={TextVariant.HeadingLG}>
            {strings('import_new_secret_recovery_phrase.title')}
          </Text>
          <TouchableOpacity
            style={styles.subheading}
            onPress={() => setShowPassword(!showPassword)}
          >
            <View style={styles.options}>
              <SelectComponent
                label={strings(
                  'import_new_secret_recovery_phrase.srp_number_of_words_option_title',
                )}
                selectedValue={String(selectedDropdownValue)}
                onValueChange={handleSrpNumberChange}
                options={srpOptions}
                testID={ImportSRPIDs.SRP_SELECTION_DROPDOWN}
              />
            </View>
            <Icon
              name={showPassword ? IconName.Eye : IconName.EyeSlash}
              size={IconSize.Sm}
            />
          </TouchableOpacity>
          <View style={styles.grid}>
            {secretRecoveryPhrase.map((_, index) => (
              <View key={`cell-${index}`} style={styles.gridCell}>
                <Text style={styles.gridCellPrefix}>{`${index + 1}. `}</Text>
                <TextInput
                  style={{
                    ...styles.input,
                    borderColor: invalidSRPWords[index]
                      ? colors.error.default
                      : colors.border.muted,
                    color:
                      themeAppearance === AppThemeKey.light
                        ? colors.text.default
                        : colors.text.alternative,
                  }}
                  autoCapitalize="none"
                  keyboardAppearance={themeAppearance}
                  value={showPassword ? secretRecoveryPhrase[index] : '***'}
                  onChangeText={(value) => {
                    onSrpWordChange(index, value);
                  }}
                  secureTextEntry={!showPassword}
                  textContentType={showPassword ? 'none' : 'password'}
                  testID={`${ImportSRPIDs.SRP_INPUT_WORD_NUMBER}-${index + 1}`}
                />
              </View>
            ))}
          </View>
          <View style={styles.footer}>
            <ButtonLink
              size={ButtonSize.Lg}
              label={
                hasEmptySrp
                  ? strings('import_new_secret_recovery_phrase.paste')
                  : strings('import_new_secret_recovery_phrase.clear')
              }
              onPress={hasEmptySrp ? onSrpPaste : onClear}
              testID={ImportSRPIDs.PASTE_BUTTON}
            />
          </View>
        </View>
        {srpError && (
          <BannerAlert
            severity={BannerAlertSeverity.Error}
            testID={ImportSRPIDs.SRP_ERROR}
          >
            <Text>{srpError}</Text>
          </BannerAlert>
        )}
        <View style={styles.buttonWrapper}>
          <StyledButton
            containerStyle={styles.button}
            type={'confirm'}
            onPress={onSubmit}
            disabled={Boolean(srpError) || !isValidSrp || loading}
            testID={ImportSRPIDs.IMPORT_BUTTON}
          >
            {loading ? (
              <ActivityIndicator size="small" color={colors.primary.inverse} />
            ) : (
              strings('import_new_secret_recovery_phrase.cta_text')
            )}
          </StyledButton>
        </View>
      </KeyboardAwareScrollView>
      <ScreenshotDeterrent enabled isSRP />
    </View>
  );
};

export default ImportNewSecretRecoveryPhrase;<|MERGE_RESOLUTION|>--- conflicted
+++ resolved
@@ -248,11 +248,7 @@
         iconName: IconName.Check,
         hasNoTimeout: false,
       });
-<<<<<<< HEAD
-      
-=======
-
->>>>>>> 05d3e30f
+
       fetchAccountsWithActivity();
       trackEvent(
         createEventBuilder(
