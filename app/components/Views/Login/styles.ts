--- conflicted
+++ resolved
@@ -135,10 +135,7 @@
       width: 80,
       height: 40,
       marginTop: 10,
-<<<<<<< HEAD
-=======
       tintColor: colors.icon.default,
->>>>>>> bb73b247
     },
     input: {
       width: '100%',
