import React, { useEffect, useRef, useState, useMemo } from 'react';
import {
  Alert,
  ActivityIndicator,
  Keyboard,
  View,
  SafeAreaView,
  Image,
  BackHandler,
  TouchableOpacity,
  TextInput,
} from 'react-native';
import Text, {
  TextColor,
  TextVariant,
} from '../../../component-library/components/Texts/Text';
import StorageWrapper from '../../../store/storage-wrapper';
import { KeyboardAwareScrollView } from 'react-native-keyboard-aware-scroll-view';
import Button, {
  ButtonSize,
  ButtonVariants,
  ButtonWidthTypes,
} from '../../../component-library/components/Buttons/Button';
import { strings } from '../../../../locales/i18n';
import FadeOutOverlay from '../../UI/FadeOutOverlay';
import setOnboardingWizardStepUtil from '../../../actions/wizard';
import { setAllowLoginWithRememberMe as setAllowLoginWithRememberMeUtil } from '../../../actions/security';
import { useDispatch, useSelector } from 'react-redux';
import {
  passcodeType,
  updateAuthTypeStorageFlags,
} from '../../../util/authentication';
import { BiometryButton } from '../../UI/BiometryButton';
import Logger from '../../../util/Logger';
import {
  BIOMETRY_CHOICE_DISABLED,
  ONBOARDING_WIZARD,
  TRUE,
  PASSCODE_DISABLED,
} from '../../../constants/storage';
import Routes from '../../../constants/navigation/Routes';
import { passwordRequirementsMet } from '../../../util/password';
import ErrorBoundary from '../ErrorBoundary';
import { toLowerCaseEquals } from '../../../util/general';
import { Authentication } from '../../../core';
import AUTHENTICATION_TYPE from '../../../constants/userProperties';
import { LoginOptionsSwitch } from '../../UI/LoginOptionsSwitch';
import { createRestoreWalletNavDetailsNested } from '../RestoreWallet/RestoreWallet';
import { parseVaultValue } from '../../../util/validators';
import { getVaultFromBackup } from '../../../core/BackupVault';
import { containsErrorMessage } from '../../../util/errorHandling';
import { MetaMetricsEvents } from '../../../core/Analytics';
import { LoginViewSelectors } from '../../../../e2e/selectors/wallet/LoginView.selectors';
import trackErrorAsAnalytics from '../../../util/metrics/TrackError/trackErrorAsAnalytics';
import { downloadStateLogs } from '../../../util/logs';
import { trace, TraceName, TraceOperation } from '../../../util/trace';
import TextField, {
  TextFieldSize,
} from '../../../component-library/components/Form/TextField';
import Label from '../../../component-library/components/Form/Label';
import HelpText, {
  HelpTextSeverity,
} from '../../../component-library/components/Form/HelpText';
import {
  DENY_PIN_ERROR_ANDROID,
  JSON_PARSE_ERROR_UNEXPECTED_TOKEN,
  PASSWORD_REQUIREMENTS_NOT_MET,
  VAULT_ERROR,
  PASSCODE_NOT_SET_ERROR,
  WRONG_PASSWORD_ERROR,
  WRONG_PASSWORD_ERROR_ANDROID,
  WRONG_PASSWORD_ERROR_ANDROID_2,
} from './constants';
import {
  ParamListBase,
  RouteProp,
  useNavigation,
  useRoute,
} from '@react-navigation/native';
import { useStyles } from '../../../component-library/hooks/useStyles';
import stylesheet from './styles';
import ReduxService from '../../../core/redux';
import { StackNavigationProp } from '@react-navigation/stack';
import { BIOMETRY_TYPE } from 'react-native-keychain';
import METAMASK_NAME from '../../../images/branding/metamask-name.png';
import OAuthService from '../../../core/OAuthService/OAuthService';
import ConcealingFox from '../../../animations/Concealing_Fox.json';
import SearchingFox from '../../../animations/Searching_Fox.json';
import LottieView from 'lottie-react-native';
import { RecoveryError as SeedlessOnboardingControllerRecoveryError } from '@metamask/seedless-onboarding-controller';
import trackOnboarding from '../../../util/metrics/TrackOnboarding/trackOnboarding';
import { IMetaMetricsEvent } from '../../../core/Analytics/MetaMetrics.types';
import { MetricsEventBuilder } from '../../../core/Analytics/MetricsEventBuilder';
<<<<<<< HEAD
import { useMetrics } from '../../hooks/useMetrics';
=======
import { RootState } from '../../../reducers';
>>>>>>> 1fa6eea8

// In android, having {} will cause the styles to update state
// using a constant will prevent this
const EmptyRecordConstant = {};

/**
 * View where returning users can authenticate
 */
const Login: React.FC = () => {
  const [disabledInput, setDisabledInput] = useState(false);
  const timeoutRef = useRef<NodeJS.Timeout>();

  const fieldRef = useRef<TextInput>(null);

  const [password, setPassword] = useState('');
  const [biometryType, setBiometryType] = useState<
    BIOMETRY_TYPE | AUTHENTICATION_TYPE | string | null
  >(null);
  const [rememberMe, setRememberMe] = useState(false);
  const [biometryChoice, setBiometryChoice] = useState(false);
  const [loading, setLoading] = useState(false);
  const [error, setError] = useState<string | null>(null);
  const [biometryPreviouslyDisabled, setBiometryPreviouslyDisabled] =
    useState(false);
  const [hasBiometricCredentials, setHasBiometricCredentials] = useState(false);
  const navigation = useNavigation<StackNavigationProp<ParamListBase>>();
  const route =
    useRoute<
      RouteProp<
        { params: { locked: boolean; oauthLoginSuccess?: boolean } },
        'params'
      >
    >();
  const {
    styles,
    theme: { colors, themeAppearance },
  } = useStyles(stylesheet, EmptyRecordConstant);
  const { isEnabled: isMetricsEnabled } = useMetrics();
  const dispatch = useDispatch();
  const setOnboardingWizardStep = (step: number) =>
    dispatch(setOnboardingWizardStepUtil(step));
  const setAllowLoginWithRememberMe = (enabled: boolean) =>
    setAllowLoginWithRememberMeUtil(enabled);
  const isMetaMetricsUISeen = useSelector(
    (state: RootState) => state.user.isMetaMetricsUISeen,
  );

  const oauthLoginSuccess = route?.params?.oauthLoginSuccess ?? false;
  const track = (
    event: IMetaMetricsEvent,
    properties: Record<string, string | boolean | number>,
  ) => {
    trackOnboarding(
      MetricsEventBuilder.createEventBuilder(event)
        .addProperties(properties)
        .build(),
    );
  };

  const handleBackPress = () => {
    if (!oauthLoginSuccess) {
      Authentication.lockApp();
    } else {
      navigation.goBack();
    }
    return false;
  };

  useEffect(() => {
    track(MetaMetricsEvents.LOGIN_SCREEN_VIEWED, {});

    BackHandler.addEventListener('hardwareBackPress', handleBackPress);

    const getUserAuthPreferences = async () => {
      const authData = await Authentication.getType();

      //Setup UI to handle Biometric
      const previouslyDisabled = await StorageWrapper.getItem(
        BIOMETRY_CHOICE_DISABLED,
      );
      const passcodePreviouslyDisabled = await StorageWrapper.getItem(
        PASSCODE_DISABLED,
      );

      if (authData.currentAuthType === AUTHENTICATION_TYPE.PASSCODE) {
        setBiometryType(passcodeType(authData.currentAuthType));
        setHasBiometricCredentials(!route?.params?.locked);
        setBiometryChoice(
          !(passcodePreviouslyDisabled && passcodePreviouslyDisabled === TRUE),
        );
        setBiometryPreviouslyDisabled(!!passcodePreviouslyDisabled);
      } else if (authData.currentAuthType === AUTHENTICATION_TYPE.REMEMBER_ME) {
        setHasBiometricCredentials(false);
        setRememberMe(true);
        setAllowLoginWithRememberMe(true);
      } else if (authData.availableBiometryType) {
        Logger.log('authData', authData);
        setBiometryType(authData.availableBiometryType);
        setHasBiometricCredentials(
          authData.currentAuthType === AUTHENTICATION_TYPE.BIOMETRIC &&
            !route?.params?.locked,
        );
        setBiometryPreviouslyDisabled(!!previouslyDisabled);
        setBiometryChoice(!(previouslyDisabled && previouslyDisabled === TRUE));
      }
    };

    getUserAuthPreferences();

    return () => {
      BackHandler.removeEventListener('hardwareBackPress', handleBackPress);
    };
    // eslint-disable-next-line react-hooks/exhaustive-deps
  }, []);

  const handleVaultCorruption = async () => {
    const LOGIN_VAULT_CORRUPTION_TAG = 'Login/ handleVaultCorruption:';

    if (!passwordRequirementsMet(password)) {
      setError(strings('login.invalid_password'));
      return;
    }
    try {
      setLoading(true);
      const backupResult = await getVaultFromBackup();
      if (backupResult.vault) {
        const vaultSeed = await parseVaultValue(password, backupResult.vault);
        if (vaultSeed) {
          // get authType
          const authData = await Authentication.componentAuthenticationType(
            biometryChoice,
            rememberMe,
          );
          try {
            await Authentication.storePassword(
              password,
              authData.currentAuthType,
            );
            navigation.replace(
              ...createRestoreWalletNavDetailsNested({
                previousScreen: Routes.ONBOARDING.LOGIN,
              }),
            );
            setLoading(false);
            setError(null);
            return;
          } catch (e) {
            throw new Error(`${LOGIN_VAULT_CORRUPTION_TAG} ${e}`);
          }
        } else {
          throw new Error(`${LOGIN_VAULT_CORRUPTION_TAG} Invalid Password`);
        }
      } else if (backupResult.error) {
        throw new Error(`${LOGIN_VAULT_CORRUPTION_TAG} ${backupResult.error}`);
      }
    } catch (e: unknown) {
      Logger.error(e as Error);
      setLoading(false);
      setError(strings('login.invalid_password'));
    }
  };

  const updateBiometryChoice = async (newBiometryChoice: boolean) => {
    await updateAuthTypeStorageFlags(newBiometryChoice);
    setBiometryChoice(newBiometryChoice);
  };

<<<<<<< HEAD
  const handleUseOtherMethod = () => {
    navigation.goBack();
    OAuthService.resetOauthState();
  };

  const tooManyAttemptsError = (remainingTime: number) => {
    if (remainingTime > 0) {
      setError(strings('login.too_many_attempts', { remainingTime }));
      timeoutRef.current = setTimeout(
        () => tooManyAttemptsError(remainingTime - 1),
        1000,
      );
      setDisabledInput(true);
    } else {
      setError('');
      setDisabledInput(false);
    }
  };

  useEffect(
    () => () => {
      if (timeoutRef.current) {
        clearTimeout(timeoutRef.current);
      }
    },
    [],
  );

  const handleSeedlessOnboardingControllerError = (
    seedlessError: SeedlessOnboardingControllerRecoveryError,
  ) => {
    if (seedlessError.data?.remainingTime) {
      tooManyAttemptsError(seedlessError.data?.remainingTime);
    } else {
      const errMessage = seedlessError.message.replace(
        'SeedlessOnboardingController - ',
        '',
      );
      setError(errMessage);
=======
  const navigateToHome = async () => {
    const onboardingWizard = await StorageWrapper.getItem(ONBOARDING_WIZARD);
    if (onboardingWizard) {
      navigation.replace(Routes.ONBOARDING.HOME_NAV);
    } else {
      setOnboardingWizardStep(1);
      navigation.replace(Routes.ONBOARDING.HOME_NAV);
    }
  };

  const checkMetricsUISeen = async (): Promise<void> => {
    if (!isMetaMetricsUISeen) {
      navigation.navigate(Routes.ONBOARDING.ROOT_NAV, {
        screen: Routes.ONBOARDING.NAV,
        params: {
          screen: Routes.ONBOARDING.OPTIN_METRICS,
          params: {
            onContinue: () => navigateToHome(),
          },
        },
      });
    } else {
      navigateToHome();
>>>>>>> 1fa6eea8
    }
  };

  const onLogin = async () => {
    try {
      const locked = !passwordRequirementsMet(password);
      if (locked) {
        // This will be caught by the catch block below
        throw new Error(PASSWORD_REQUIREMENTS_NOT_MET);
      }
      if (loading || locked) return;

      setLoading(true);
      setError(null);
      const authType = await Authentication.componentAuthenticationType(
        biometryChoice,
        rememberMe,
      );

      if (oauthLoginSuccess) {
        await Authentication.rehydrateSeedPhrase(password, authType);
      } else {
        await trace(
          {
            name: TraceName.AuthenticateUser,
            op: TraceOperation.Login,
          },
          async () => {
            await Authentication.userEntryAuth(password, authType);
          },
        );
      }

      Keyboard.dismiss();

<<<<<<< HEAD
      // Get onboarding wizard state
      const onboardingWizard = await StorageWrapper.getItem(ONBOARDING_WIZARD);

      if (oauthLoginSuccess) {
        if (onboardingWizard) {
          setOnboardingWizardStep(1);
        }
        if (isMetricsEnabled()) {
          navigation.reset({
            index: 0,
            routes: [{ name: Routes.ONBOARDING.HOME_NAV }],
          });
        } else {
          navigation.navigate('OnboardingRootNav', {
            screen: 'OnboardingNav',
            params: {
              screen: 'OptinMetrics',
              params: {
                onContinue: () => {
                  navigation.reset({
                    index: 0,
                    routes: [{ name: Routes.ONBOARDING.HOME_NAV }],
                  });
                },
              },
            },
          });
        }
      } else {
        // eslint-disable-next-line no-lonely-if
        if (onboardingWizard) {
          navigation.replace(Routes.ONBOARDING.HOME_NAV);
        } else {
          setOnboardingWizardStep(1);
          navigation.replace(Routes.ONBOARDING.HOME_NAV);
        }
      }
=======
      await checkMetricsUISeen();
>>>>>>> 1fa6eea8

      // Only way to land back on Login is to log out, which clears credentials (meaning we should not show biometric button)
      setPassword('');
      setLoading(false);
      setHasBiometricCredentials(false);
      fieldRef.current?.clear();
    } catch (loginErr: unknown) {
      const loginError = loginErr as Error;
      const loginErrorMessage = loginError.toString();

      if (
        toLowerCaseEquals(loginErrorMessage, WRONG_PASSWORD_ERROR) ||
        toLowerCaseEquals(loginErrorMessage, WRONG_PASSWORD_ERROR_ANDROID) ||
        toLowerCaseEquals(loginErrorMessage, WRONG_PASSWORD_ERROR_ANDROID_2) ||
        loginErrorMessage.includes(PASSWORD_REQUIREMENTS_NOT_MET)
      ) {
        setLoading(false);
        setError(strings('login.invalid_password'));
        trackErrorAsAnalytics('Login: Invalid Password', loginErrorMessage);
        return;
      } else if (loginErrorMessage === PASSCODE_NOT_SET_ERROR) {
        Alert.alert(
          strings('login.security_alert_title'),
          strings('login.security_alert_desc'),
        );
        setLoading(false);
      } else if (
        containsErrorMessage(loginError, VAULT_ERROR) ||
        containsErrorMessage(loginError, JSON_PARSE_ERROR_UNEXPECTED_TOKEN)
      ) {
        try {
          await handleVaultCorruption();
        } catch (vaultCorruptionErr: unknown) {
          const vaultCorruptionError = vaultCorruptionErr as Error;
          // we only want to display this error to the user IF we fail to handle vault corruption
          Logger.error(
            vaultCorruptionError,
            'Failed to handle vault corruption',
          );
          setLoading(false);
          setError(strings('login.clean_vault_error'));
        }
      } else if (toLowerCaseEquals(loginErrorMessage, DENY_PIN_ERROR_ANDROID)) {
        setLoading(false);
        updateBiometryChoice(false);
      } else if (
        loginErr instanceof SeedlessOnboardingControllerRecoveryError
      ) {
        setLoading(false);
        handleSeedlessOnboardingControllerError(
          loginError as SeedlessOnboardingControllerRecoveryError,
        );
      } else {
        setLoading(false);
        setError(loginErrorMessage);
      }
      Logger.error(loginError, 'Failed to unlock');
    }
  };

  const tryBiometric = async () => {
    fieldRef.current?.blur();
    try {
      setLoading(true);
      await trace(
        {
          name: TraceName.LoginBiometricAuthentication,
          op: TraceOperation.Login,
        },
        async () => {
          await Authentication.appTriggeredAuth();
        },
      );

      await checkMetricsUISeen();

      // Only way to land back on Login is to log out, which clears credentials (meaning we should not show biometric button)
      setPassword('');
      setHasBiometricCredentials(false);
      setLoading(false);
      fieldRef.current?.clear();
    } catch (tryBiometricError) {
      setHasBiometricCredentials(true);
      setLoading(false);
      Logger.log(tryBiometricError);
    }
    fieldRef.current?.blur();
  };

  const toggleWarningModal = () => {
    track(MetaMetricsEvents.FORGOT_PASSWORD, {});

    navigation.navigate(Routes.MODAL.ROOT_MODAL_FLOW, {
      screen: Routes.MODAL.DELETE_WALLET,
    });
  };

  const shouldRenderBiometricLogin =
    biometryType && !biometryPreviouslyDisabled ? biometryType : null;

  const renderSwitch = () => {
    const handleUpdateRememberMe = (rememberMeChoice: boolean) => {
      setRememberMe(rememberMeChoice);
    };

    return (
      <LoginOptionsSwitch
        shouldRenderBiometricOption={shouldRenderBiometricLogin}
        biometryChoiceState={biometryChoice}
        onUpdateBiometryChoice={updateBiometryChoice}
        onUpdateRememberMe={handleUpdateRememberMe}
      />
    );
  };

  const handleDownloadStateLogs = () => {
    const fullState = ReduxService.store.getState();

    track(MetaMetricsEvents.LOGIN_DOWNLOAD_LOGS, {});
    downloadStateLogs(fullState, false);
  };

  const shouldHideBiometricAccessoryButton = !(
    !oauthLoginSuccess &&
    biometryChoice &&
    biometryType &&
    hasBiometricCredentials
  );

  const lottieSrc = useMemo(
    () => (password.length > 0 ? ConcealingFox : SearchingFox),
    [password.length],
  );

  return (
    <ErrorBoundary navigation={navigation} view="Login">
      <SafeAreaView style={styles.mainWrapper}>
        <KeyboardAwareScrollView
          keyboardShouldPersistTaps="handled"
          resetScrollToCoords={{ x: 0, y: 0 }}
          style={styles.wrapper}
        >
          <View testID={LoginViewSelectors.CONTAINER} style={styles.container}>
            <Image
              source={METAMASK_NAME}
              style={styles.metamaskName}
              resizeMethod={'auto'}
            />

            <TouchableOpacity
              style={styles.foxWrapper}
              delayLongPress={10 * 1000} // 10 seconds
              onLongPress={handleDownloadStateLogs}
              activeOpacity={1}
            >
              <LottieView
                style={styles.image}
                autoPlay
                loop
                source={lottieSrc}
                resizeMode="contain"
              />
            </TouchableOpacity>

            <Text
              variant={TextVariant.DisplayMD}
              color={TextColor.Default}
              style={styles.title}
              testID={LoginViewSelectors.TITLE_ID}
            >
              {strings('login.title')}
            </Text>

            <View style={styles.field}>
              <View style={styles.labelContainer}>
                <Label
                  variant={TextVariant.BodyMDMedium}
                  color={TextColor.Default}
                >
                  {strings('login.password')}
                </Label>
              </View>
              <TextField
                size={TextFieldSize.Lg}
                placeholder={strings('login.password_placeholder')}
                placeholderTextColor={colors.text.muted}
                testID={LoginViewSelectors.PASSWORD_INPUT}
                returnKeyType={'done'}
                autoCapitalize="none"
                secureTextEntry
                ref={fieldRef}
                onChangeText={setPassword}
                value={password}
                onSubmitEditing={onLogin}
                endAccessory={
                  <BiometryButton
                    onPress={tryBiometric}
                    hidden={shouldHideBiometricAccessoryButton}
                    biometryType={biometryType as BIOMETRY_TYPE}
                  />
                }
                keyboardAppearance={themeAppearance}
                isDisabled={disabledInput}
              />
            </View>

            <View style={styles.helperTextContainer}>
              {!!error && (
                <HelpText
                  severity={HelpTextSeverity.Error}
                  variant={TextVariant.BodyMD}
                  testID={LoginViewSelectors.PASSWORD_ERROR}
                >
                  {error}
                </HelpText>
              )}
            </View>

            <View style={styles.ctaWrapper}>
              {renderSwitch()}

              <Button
                variant={ButtonVariants.Primary}
                width={ButtonWidthTypes.Full}
                size={ButtonSize.Lg}
                onPress={onLogin}
                label={
                  loading ? (
                    <ActivityIndicator
                      size="small"
                      color={colors.primary.inverse}
                    />
                  ) : (
                    strings('login.unlock_button')
                  )
                }
<<<<<<< HEAD
                isDisabled={password.length === 0 || disabledInput}
=======
                isDisabled={password.length === 0}
                testID={LoginViewSelectors.LOGIN_BUTTON_ID}
>>>>>>> 1fa6eea8
              />

              {!oauthLoginSuccess && (
                <Button
                  style={styles.goBack}
                  variant={ButtonVariants.Link}
                  onPress={toggleWarningModal}
                  testID={LoginViewSelectors.RESET_WALLET}
                  label={strings('login.forgot_password')}
                />
              )}
            </View>

            {oauthLoginSuccess && (
              <View style={styles.footer}>
                <Button
                  style={styles.goBack}
                  variant={ButtonVariants.Link}
                  onPress={handleUseOtherMethod}
                  testID={LoginViewSelectors.OTHER_METHODS_BUTTON}
                  label={strings('login.other_methods')}
                />
              </View>
            )}
          </View>
        </KeyboardAwareScrollView>
        <FadeOutOverlay />
      </SafeAreaView>
    </ErrorBoundary>
  );
};

export default Login;<|MERGE_RESOLUTION|>--- conflicted
+++ resolved
@@ -91,11 +91,8 @@
 import trackOnboarding from '../../../util/metrics/TrackOnboarding/trackOnboarding';
 import { IMetaMetricsEvent } from '../../../core/Analytics/MetaMetrics.types';
 import { MetricsEventBuilder } from '../../../core/Analytics/MetricsEventBuilder';
-<<<<<<< HEAD
 import { useMetrics } from '../../hooks/useMetrics';
-=======
 import { RootState } from '../../../reducers';
->>>>>>> 1fa6eea8
 
 // In android, having {} will cause the styles to update state
 // using a constant will prevent this
@@ -263,47 +260,6 @@
     setBiometryChoice(newBiometryChoice);
   };
 
-<<<<<<< HEAD
-  const handleUseOtherMethod = () => {
-    navigation.goBack();
-    OAuthService.resetOauthState();
-  };
-
-  const tooManyAttemptsError = (remainingTime: number) => {
-    if (remainingTime > 0) {
-      setError(strings('login.too_many_attempts', { remainingTime }));
-      timeoutRef.current = setTimeout(
-        () => tooManyAttemptsError(remainingTime - 1),
-        1000,
-      );
-      setDisabledInput(true);
-    } else {
-      setError('');
-      setDisabledInput(false);
-    }
-  };
-
-  useEffect(
-    () => () => {
-      if (timeoutRef.current) {
-        clearTimeout(timeoutRef.current);
-      }
-    },
-    [],
-  );
-
-  const handleSeedlessOnboardingControllerError = (
-    seedlessError: SeedlessOnboardingControllerRecoveryError,
-  ) => {
-    if (seedlessError.data?.remainingTime) {
-      tooManyAttemptsError(seedlessError.data?.remainingTime);
-    } else {
-      const errMessage = seedlessError.message.replace(
-        'SeedlessOnboardingController - ',
-        '',
-      );
-      setError(errMessage);
-=======
   const navigateToHome = async () => {
     const onboardingWizard = await StorageWrapper.getItem(ONBOARDING_WIZARD);
     if (onboardingWizard) {
@@ -327,7 +283,48 @@
       });
     } else {
       navigateToHome();
->>>>>>> 1fa6eea8
+    }
+  };
+
+  const handleUseOtherMethod = () => {
+    navigation.goBack();
+    OAuthService.resetOauthState();
+  };
+
+  const tooManyAttemptsError = (remainingTime: number) => {
+    if (remainingTime > 0) {
+      setError(strings('login.too_many_attempts', { remainingTime }));
+      timeoutRef.current = setTimeout(
+        () => tooManyAttemptsError(remainingTime - 1),
+        1000,
+      );
+      setDisabledInput(true);
+    } else {
+      setError('');
+      setDisabledInput(false);
+    }
+  };
+
+  useEffect(
+    () => () => {
+      if (timeoutRef.current) {
+        clearTimeout(timeoutRef.current);
+      }
+    },
+    [],
+  );
+
+  const handleSeedlessOnboardingControllerError = (
+    seedlessError: SeedlessOnboardingControllerRecoveryError,
+  ) => {
+    if (seedlessError.data?.remainingTime) {
+      tooManyAttemptsError(seedlessError.data?.remainingTime);
+    } else {
+      const errMessage = seedlessError.message.replace(
+        'SeedlessOnboardingController - ',
+        '',
+      );
+      setError(errMessage);
     }
   };
 
@@ -363,47 +360,7 @@
 
       Keyboard.dismiss();
 
-<<<<<<< HEAD
-      // Get onboarding wizard state
-      const onboardingWizard = await StorageWrapper.getItem(ONBOARDING_WIZARD);
-
-      if (oauthLoginSuccess) {
-        if (onboardingWizard) {
-          setOnboardingWizardStep(1);
-        }
-        if (isMetricsEnabled()) {
-          navigation.reset({
-            index: 0,
-            routes: [{ name: Routes.ONBOARDING.HOME_NAV }],
-          });
-        } else {
-          navigation.navigate('OnboardingRootNav', {
-            screen: 'OnboardingNav',
-            params: {
-              screen: 'OptinMetrics',
-              params: {
-                onContinue: () => {
-                  navigation.reset({
-                    index: 0,
-                    routes: [{ name: Routes.ONBOARDING.HOME_NAV }],
-                  });
-                },
-              },
-            },
-          });
-        }
-      } else {
-        // eslint-disable-next-line no-lonely-if
-        if (onboardingWizard) {
-          navigation.replace(Routes.ONBOARDING.HOME_NAV);
-        } else {
-          setOnboardingWizardStep(1);
-          navigation.replace(Routes.ONBOARDING.HOME_NAV);
-        }
-      }
-=======
       await checkMetricsUISeen();
->>>>>>> 1fa6eea8
 
       // Only way to land back on Login is to log out, which clears credentials (meaning we should not show biometric button)
       setPassword('');
@@ -640,12 +597,8 @@
                     strings('login.unlock_button')
                   )
                 }
-<<<<<<< HEAD
                 isDisabled={password.length === 0 || disabledInput}
-=======
-                isDisabled={password.length === 0}
                 testID={LoginViewSelectors.LOGIN_BUTTON_ID}
->>>>>>> 1fa6eea8
               />
 
               {!oauthLoginSuccess && (
