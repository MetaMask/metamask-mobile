--- conflicted
+++ resolved
@@ -88,17 +88,15 @@
 import ConcealingFox from '../../../animations/Concealing_Fox.json';
 import SearchingFox from '../../../animations/Searching_Fox.json';
 import LottieView from 'lottie-react-native';
-<<<<<<< HEAD
 import { RecoveryError as SeedlessOnboardingControllerRecoveryError } from '@metamask/seedless-onboarding-controller';
-=======
 import trackOnboarding from '../../../util/metrics/TrackOnboarding/trackOnboarding';
 import { IMetaMetricsEvent } from '../../../core/Analytics/MetaMetrics.types';
 import { MetricsEventBuilder } from '../../../core/Analytics/MetricsEventBuilder';
+import { useMetrics } from '../../hooks/useMetrics';
 
 // In android, having {} will cause the styles to update state
 // using a constant will prevent this
 const EmptyRecordConstant = {};
->>>>>>> 91d77e41
 
 /**
  * View where returning users can authenticate
@@ -131,27 +129,19 @@
   const {
     styles,
     theme: { colors, themeAppearance },
-<<<<<<< HEAD
-  } = useStyles(stylesheet, {});
+  } = useStyles(stylesheet, EmptyRecordConstant);
   const {
-    trackEvent,
-    createEventBuilder,
     ///: BEGIN:ONLY_INCLUDE_IF(seedless-onboarding)
     isEnabled: isMetricsEnabled,
     ///: END:ONLY_INCLUDE_IF(seedless-onboarding)
   } = useMetrics();
-=======
-  } = useStyles(stylesheet, EmptyRecordConstant);
->>>>>>> 91d77e41
   const dispatch = useDispatch();
   const setOnboardingWizardStep = (step: number) =>
     dispatch(setOnboardingWizardStepUtil(step));
   const setAllowLoginWithRememberMe = (enabled: boolean) =>
     setAllowLoginWithRememberMeUtil(enabled);
 
-<<<<<<< HEAD
   const oauthLoginSuccess = route?.params?.oauthLoginSuccess ?? false;
-=======
   const track = (
     event: IMetaMetricsEvent,
     properties: Record<string, string | boolean | number>,
@@ -162,7 +152,6 @@
         .build(),
     );
   };
->>>>>>> 91d77e41
 
   const handleBackPress = () => {
     if (!oauthLoginSuccess) {
