--- conflicted
+++ resolved
@@ -153,7 +153,6 @@
   const setAllowLoginWithRememberMe = (enabled: boolean) =>
     setAllowLoginWithRememberMeUtil(enabled);
 
-<<<<<<< HEAD
   ///: BEGIN:ONLY_INCLUDE_IF(seedless-onboarding)
   const isSeedlessPasswordOutdated = useSelector(
     selectIsSeedlessPasswordOutdated,
@@ -165,9 +164,7 @@
     }
   }, [isSeedlessPasswordOutdated]);
   ///: END:ONLY_INCLUDE_IF(seedless-onboarding)
-=======
   const oauthLoginSuccess = route?.params?.oauthLoginSuccess ?? false;
->>>>>>> 2d5ae7c2
 
   const handleBackPress = () => {
     if (!oauthLoginSuccess) {
