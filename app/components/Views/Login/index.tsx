import React, { useEffect, useRef, useState, useMemo } from 'react';
import {
  Alert,
  ActivityIndicator,
  Keyboard,
  View,
  SafeAreaView,
  Image,
  BackHandler,
  TouchableOpacity,
  TextInput,
} from 'react-native';
import Text, {
  TextColor,
  TextVariant,
} from '../../../component-library/components/Texts/Text';
import StorageWrapper from '../../../store/storage-wrapper';
import { KeyboardAwareScrollView } from 'react-native-keyboard-aware-scroll-view';
import Button, {
  ButtonSize,
  ButtonVariants,
  ButtonWidthTypes,
} from '../../../component-library/components/Buttons/Button';
import { strings } from '../../../../locales/i18n';
import FadeOutOverlay from '../../UI/FadeOutOverlay';
import setOnboardingWizardStepUtil from '../../../actions/wizard';
import { setAllowLoginWithRememberMe as setAllowLoginWithRememberMeUtil } from '../../../actions/security';
import { useDispatch, useSelector } from 'react-redux';
import {
  passcodeType,
  updateAuthTypeStorageFlags,
} from '../../../util/authentication';
import { BiometryButton } from '../../UI/BiometryButton';
import Logger from '../../../util/Logger';
import {
  BIOMETRY_CHOICE_DISABLED,
  ONBOARDING_WIZARD,
  TRUE,
  PASSCODE_DISABLED,
} from '../../../constants/storage';
import Routes from '../../../constants/navigation/Routes';
import { passwordRequirementsMet } from '../../../util/password';
import ErrorBoundary from '../ErrorBoundary';
import { toLowerCaseEquals } from '../../../util/general';
import { Authentication } from '../../../core';
import AUTHENTICATION_TYPE from '../../../constants/userProperties';
import { LoginOptionsSwitch } from '../../UI/LoginOptionsSwitch';
import { createRestoreWalletNavDetailsNested } from '../RestoreWallet/RestoreWallet';
import { parseVaultValue } from '../../../util/validators';
import { getVaultFromBackup } from '../../../core/BackupVault';
import { containsErrorMessage } from '../../../util/errorHandling';
import { MetaMetricsEvents } from '../../../core/Analytics';
import { LoginViewSelectors } from '../../../../e2e/selectors/wallet/LoginView.selectors';
import trackErrorAsAnalytics from '../../../util/metrics/TrackError/trackErrorAsAnalytics';
import { downloadStateLogs } from '../../../util/logs';
import { trace, TraceName, TraceOperation } from '../../../util/trace';
import TextField, {
  TextFieldSize,
} from '../../../component-library/components/Form/TextField';
import Label from '../../../component-library/components/Form/Label';
import HelpText, {
  HelpTextSeverity,
} from '../../../component-library/components/Form/HelpText';
import {
  DENY_PIN_ERROR_ANDROID,
  JSON_PARSE_ERROR_UNEXPECTED_TOKEN,
  PASSWORD_REQUIREMENTS_NOT_MET,
  VAULT_ERROR,
  PASSCODE_NOT_SET_ERROR,
  WRONG_PASSWORD_ERROR,
  WRONG_PASSWORD_ERROR_ANDROID,
  WRONG_PASSWORD_ERROR_ANDROID_2,
} from './constants';
import {
  ParamListBase,
  RouteProp,
  useNavigation,
  useRoute,
} from '@react-navigation/native';
import { useStyles } from '../../../component-library/hooks/useStyles';
import stylesheet from './styles';
import ReduxService from '../../../core/redux';
import { StackNavigationProp } from '@react-navigation/stack';
import { BIOMETRY_TYPE } from 'react-native-keychain';
import METAMASK_NAME from '../../../images/branding/metamask-name.png';
import OAuthService from '../../../core/OAuthService/OAuthService';
import ConcealingFox from '../../../animations/Concealing_Fox.json';
import SearchingFox from '../../../animations/Searching_Fox.json';
import LottieView from 'lottie-react-native';
import { RecoveryError as SeedlessOnboardingControllerRecoveryError } from '@metamask/seedless-onboarding-controller';
import trackOnboarding from '../../../util/metrics/TrackOnboarding/trackOnboarding';
import { IMetaMetricsEvent } from '../../../core/Analytics/MetaMetrics.types';
import { MetricsEventBuilder } from '../../../core/Analytics/MetricsEventBuilder';
<<<<<<< HEAD
import { useMetrics } from '../../hooks/useMetrics';
=======
import { RootState } from '../../../reducers';
>>>>>>> 6d17990b

// In android, having {} will cause the styles to update state
// using a constant will prevent this
const EmptyRecordConstant = {};

/**
 * View where returning users can authenticate
 */
const Login: React.FC = () => {
  const [disabledInput, setDisabledInput] = useState(false);
<<<<<<< HEAD
  const timeoutRef = useRef<NodeJS.Timeout>();
=======
>>>>>>> 6d17990b

  const fieldRef = useRef<TextInput>(null);

  const [password, setPassword] = useState('');
  const [biometryType, setBiometryType] = useState<
    BIOMETRY_TYPE | AUTHENTICATION_TYPE | string | null
  >(null);
  const [rememberMe, setRememberMe] = useState(false);
  const [biometryChoice, setBiometryChoice] = useState(false);
  const [loading, setLoading] = useState(false);
  const [error, setError] = useState<string | null>(null);
  const [biometryPreviouslyDisabled, setBiometryPreviouslyDisabled] =
    useState(false);
  const [hasBiometricCredentials, setHasBiometricCredentials] = useState(false);
  const navigation = useNavigation<StackNavigationProp<ParamListBase>>();
  const route =
    useRoute<
      RouteProp<
        { params: { locked: boolean; oauthLoginSuccess?: boolean } },
        'params'
      >
    >();
  const {
    styles,
    theme: { colors, themeAppearance },
  } = useStyles(stylesheet, EmptyRecordConstant);
  const { isEnabled: isMetricsEnabled } = useMetrics();
  const dispatch = useDispatch();
  const setOnboardingWizardStep = (step: number) =>
    dispatch(setOnboardingWizardStepUtil(step));
  const setAllowLoginWithRememberMe = (enabled: boolean) =>
    setAllowLoginWithRememberMeUtil(enabled);
  const isMetaMetricsUISeen = useSelector(
    (state: RootState) => state.user.isMetaMetricsUISeen,
  );

  const oauthLoginSuccess = route?.params?.oauthLoginSuccess ?? false;
  const track = (
    event: IMetaMetricsEvent,
    properties: Record<string, string | boolean | number>,
  ) => {
    trackOnboarding(
      MetricsEventBuilder.createEventBuilder(event)
        .addProperties(properties)
        .build(),
    );
  };

  const handleBackPress = () => {
    if (!oauthLoginSuccess) {
      Authentication.lockApp();
    } else {
      navigation.goBack();
    }
    return false;
  };

  useEffect(() => {
    track(MetaMetricsEvents.LOGIN_SCREEN_VIEWED, {});

    BackHandler.addEventListener('hardwareBackPress', handleBackPress);

    const getUserAuthPreferences = async () => {
      const authData = await Authentication.getType();

      //Setup UI to handle Biometric
      const previouslyDisabled = await StorageWrapper.getItem(
        BIOMETRY_CHOICE_DISABLED,
      );
      const passcodePreviouslyDisabled = await StorageWrapper.getItem(
        PASSCODE_DISABLED,
      );

      if (authData.currentAuthType === AUTHENTICATION_TYPE.PASSCODE) {
        setBiometryType(passcodeType(authData.currentAuthType));
        setHasBiometricCredentials(!route?.params?.locked);
        setBiometryChoice(
          !(passcodePreviouslyDisabled && passcodePreviouslyDisabled === TRUE),
        );
        setBiometryPreviouslyDisabled(!!passcodePreviouslyDisabled);
      } else if (authData.currentAuthType === AUTHENTICATION_TYPE.REMEMBER_ME) {
        setHasBiometricCredentials(false);
        setRememberMe(true);
        setAllowLoginWithRememberMe(true);
      } else if (authData.availableBiometryType) {
        Logger.log('authData', authData);
        setBiometryType(authData.availableBiometryType);
        setHasBiometricCredentials(
          authData.currentAuthType === AUTHENTICATION_TYPE.BIOMETRIC &&
            !route?.params?.locked,
        );
        setBiometryPreviouslyDisabled(!!previouslyDisabled);
        setBiometryChoice(!(previouslyDisabled && previouslyDisabled === TRUE));
      }
    };

    getUserAuthPreferences();

    return () => {
      BackHandler.removeEventListener('hardwareBackPress', handleBackPress);
    };
    // eslint-disable-next-line react-hooks/exhaustive-deps
  }, []);

  const handleVaultCorruption = async () => {
    const LOGIN_VAULT_CORRUPTION_TAG = 'Login/ handleVaultCorruption:';

    if (!passwordRequirementsMet(password)) {
      setError(strings('login.invalid_password'));
      return;
    }
    try {
      setLoading(true);
      const backupResult = await getVaultFromBackup();
      if (backupResult.vault) {
        const vaultSeed = await parseVaultValue(password, backupResult.vault);
        if (vaultSeed) {
          // get authType
          const authData = await Authentication.componentAuthenticationType(
            biometryChoice,
            rememberMe,
          );
          try {
            await Authentication.storePassword(
              password,
              authData.currentAuthType,
            );
            navigation.replace(
              ...createRestoreWalletNavDetailsNested({
                previousScreen: Routes.ONBOARDING.LOGIN,
              }),
            );
            setLoading(false);
            setError(null);
            return;
          } catch (e) {
            throw new Error(`${LOGIN_VAULT_CORRUPTION_TAG} ${e}`);
          }
        } else {
          throw new Error(`${LOGIN_VAULT_CORRUPTION_TAG} Invalid Password`);
        }
      } else if (backupResult.error) {
        throw new Error(`${LOGIN_VAULT_CORRUPTION_TAG} ${backupResult.error}`);
      }
    } catch (e: unknown) {
      Logger.error(e as Error);
      setLoading(false);
      setError(strings('login.invalid_password'));
    }
  };

  const updateBiometryChoice = async (newBiometryChoice: boolean) => {
    await updateAuthTypeStorageFlags(newBiometryChoice);
    setBiometryChoice(newBiometryChoice);
  };

<<<<<<< HEAD
  const handleUseOtherMethod = () => {
    navigation.goBack();
    OAuthService.resetOauthState();
  };

  const tooManyAttemptsError = (remainingTime: number) => {
    if (remainingTime > 0) {
      setError(strings('login.too_many_attempts', { remainingTime }));
      timeoutRef.current = setTimeout(
        () => tooManyAttemptsError(remainingTime - 1),
        1000,
      );
      setDisabledInput(true);
    } else {
      setError('');
      setDisabledInput(false);
    }
  };

  useEffect(
    () => () => {
      if (timeoutRef.current) {
        clearTimeout(timeoutRef.current);
      }
    },
    [],
  );

=======
  const navigateToHome = async () => {
    const onboardingWizard = await StorageWrapper.getItem(ONBOARDING_WIZARD);
    if (onboardingWizard) {
      navigation.replace(Routes.ONBOARDING.HOME_NAV);
    } else {
      setOnboardingWizardStep(1);
      navigation.replace(Routes.ONBOARDING.HOME_NAV);
    }
  };

  const checkMetricsUISeen = async (): Promise<void> => {
    if (!isMetaMetricsUISeen) {
      navigation.replace(Routes.ONBOARDING.ROOT_NAV, {
        screen: Routes.ONBOARDING.NAV,
        params: {
          screen: Routes.ONBOARDING.OPTIN_METRICS,
          params: {
            onContinue: () => navigateToHome(),
          },
        },
      });
    } else {
      navigateToHome();
    }
  };

  const handleUseOtherMethod = () => {
    navigation.goBack();
    OAuthService.resetOauthState();
  };

  const isMountedRef = useRef(true);

  useEffect(
    () => () => {
      isMountedRef.current = false;
    },
    [],
  );

  const tooManyAttemptsError = async (remainingTime: number) => {
    setDisabledInput(true);
    for (let i = remainingTime; i > 0; i--) {
      if (!isMountedRef.current) {
        setError(null);
        setDisabledInput(false);
        return; // Exit early if component unmounted
      }

      setError(
        strings('login.too_many_attempts', {
          remainingTime: `${Math.floor(i / 60)}m:${i % 60}s`,
        }),
      );
      await new Promise((resolve) => setTimeout(resolve, 1000));
    }
    if (isMountedRef.current) {
      setError(null);
      setDisabledInput(false);
    }
  };

>>>>>>> 6d17990b
  const handleSeedlessOnboardingControllerError = (
    seedlessError: SeedlessOnboardingControllerRecoveryError,
  ) => {
    if (seedlessError.data?.remainingTime) {
<<<<<<< HEAD
      tooManyAttemptsError(seedlessError.data?.remainingTime);
=======
      tooManyAttemptsError(seedlessError.data?.remainingTime).catch(() => null);
>>>>>>> 6d17990b
    } else {
      const errMessage = seedlessError.message.replace(
        'SeedlessOnboardingController - ',
        '',
      );
      setError(errMessage);
    }
  };

  const onLogin = async () => {
    try {
      const locked = !passwordRequirementsMet(password);
      if (locked) {
        // This will be caught by the catch block below
        throw new Error(PASSWORD_REQUIREMENTS_NOT_MET);
      }
      if (loading || locked) return;

      setLoading(true);
      setError(null);
      const authType = await Authentication.componentAuthenticationType(
        biometryChoice,
        rememberMe,
      );

      if (oauthLoginSuccess) {
        await Authentication.rehydrateSeedPhrase(password, authType);
<<<<<<< HEAD
      } else {
        await trace(
          {
            name: TraceName.AuthenticateUser,
            op: TraceOperation.Login,
          },
          async () => {
            await Authentication.userEntryAuth(password, authType);
          },
        );
      }

      Keyboard.dismiss();

      // Get onboarding wizard state
      const onboardingWizard = await StorageWrapper.getItem(ONBOARDING_WIZARD);

      if (oauthLoginSuccess) {
        if (onboardingWizard) {
          setOnboardingWizardStep(1);
        }
        if (isMetricsEnabled()) {
          navigation.reset({
            index: 0,
            routes: [{ name: Routes.ONBOARDING.HOME_NAV }],
          });
        } else {
          navigation.navigate('OnboardingRootNav', {
            screen: 'OnboardingNav',
            params: {
              screen: 'OptinMetrics',
              params: {
                onContinue: () => {
                  navigation.reset({
                    index: 0,
                    routes: [{ name: Routes.ONBOARDING.HOME_NAV }],
                  });
                },
              },
            },
          });
        }
      } else {
        // eslint-disable-next-line no-lonely-if
        if (onboardingWizard) {
          navigation.replace(Routes.ONBOARDING.HOME_NAV);
        } else {
          setOnboardingWizardStep(1);
          navigation.replace(Routes.ONBOARDING.HOME_NAV);
        }
      }

=======
      } else {
        await trace(
          {
            name: TraceName.AuthenticateUser,
            op: TraceOperation.Login,
          },
          async () => {
            await Authentication.userEntryAuth(password, authType);
          },
        );
      }

      Keyboard.dismiss();

      await checkMetricsUISeen();

>>>>>>> 6d17990b
      // Only way to land back on Login is to log out, which clears credentials (meaning we should not show biometric button)
      setPassword('');
      setLoading(false);
      setHasBiometricCredentials(false);
      fieldRef.current?.clear();
    } catch (loginErr: unknown) {
      const loginError = loginErr as Error;
      const loginErrorMessage = loginError.toString();

      if (
        toLowerCaseEquals(loginErrorMessage, WRONG_PASSWORD_ERROR) ||
        toLowerCaseEquals(loginErrorMessage, WRONG_PASSWORD_ERROR_ANDROID) ||
        toLowerCaseEquals(loginErrorMessage, WRONG_PASSWORD_ERROR_ANDROID_2) ||
        loginErrorMessage.includes(PASSWORD_REQUIREMENTS_NOT_MET)
      ) {
        setLoading(false);
        setError(strings('login.invalid_password'));
        trackErrorAsAnalytics('Login: Invalid Password', loginErrorMessage);
        return;
      } else if (loginErrorMessage === PASSCODE_NOT_SET_ERROR) {
        Alert.alert(
          strings('login.security_alert_title'),
          strings('login.security_alert_desc'),
        );
        setLoading(false);
      } else if (
        containsErrorMessage(loginError, VAULT_ERROR) ||
        containsErrorMessage(loginError, JSON_PARSE_ERROR_UNEXPECTED_TOKEN)
      ) {
        try {
          await handleVaultCorruption();
        } catch (vaultCorruptionErr: unknown) {
          const vaultCorruptionError = vaultCorruptionErr as Error;
          // we only want to display this error to the user IF we fail to handle vault corruption
          Logger.error(
            vaultCorruptionError,
            'Failed to handle vault corruption',
          );
          setLoading(false);
          setError(strings('login.clean_vault_error'));
        }
      } else if (toLowerCaseEquals(loginErrorMessage, DENY_PIN_ERROR_ANDROID)) {
        setLoading(false);
        updateBiometryChoice(false);
      } else if (
        loginErr instanceof SeedlessOnboardingControllerRecoveryError
      ) {
        setLoading(false);
        handleSeedlessOnboardingControllerError(
          loginError as SeedlessOnboardingControllerRecoveryError,
        );
      } else {
        setLoading(false);
        setError(loginErrorMessage);
      }
      Logger.error(loginError, 'Failed to unlock');
    }
  };

  const tryBiometric = async () => {
    fieldRef.current?.blur();
    try {
      setLoading(true);
      await trace(
        {
          name: TraceName.LoginBiometricAuthentication,
          op: TraceOperation.Login,
        },
        async () => {
          await Authentication.appTriggeredAuth();
        },
      );

      await checkMetricsUISeen();

      // Only way to land back on Login is to log out, which clears credentials (meaning we should not show biometric button)
      setPassword('');
      setHasBiometricCredentials(false);
      setLoading(false);
      fieldRef.current?.clear();
    } catch (tryBiometricError) {
      setHasBiometricCredentials(true);
      setLoading(false);
      Logger.log(tryBiometricError);
    }
    fieldRef.current?.blur();
  };

  const toggleWarningModal = () => {
    track(MetaMetricsEvents.FORGOT_PASSWORD, {});

    navigation.navigate(Routes.MODAL.ROOT_MODAL_FLOW, {
      screen: Routes.MODAL.DELETE_WALLET,
    });
  };

  const shouldRenderBiometricLogin =
    biometryType && !biometryPreviouslyDisabled ? biometryType : null;

  const renderSwitch = () => {
    const handleUpdateRememberMe = (rememberMeChoice: boolean) => {
      setRememberMe(rememberMeChoice);
    };

    return (
      <LoginOptionsSwitch
        shouldRenderBiometricOption={shouldRenderBiometricLogin}
        biometryChoiceState={biometryChoice}
        onUpdateBiometryChoice={updateBiometryChoice}
        onUpdateRememberMe={handleUpdateRememberMe}
      />
    );
  };

  const handleDownloadStateLogs = () => {
    const fullState = ReduxService.store.getState();

    track(MetaMetricsEvents.LOGIN_DOWNLOAD_LOGS, {});
    downloadStateLogs(fullState, false);
  };

  const shouldHideBiometricAccessoryButton = !(
    !oauthLoginSuccess &&
    biometryChoice &&
    biometryType &&
    hasBiometricCredentials
  );

  const lottieSrc = useMemo(
    () => (password.length > 0 ? ConcealingFox : SearchingFox),
    [password.length],
  );

  return (
    <ErrorBoundary navigation={navigation} view="Login">
      <SafeAreaView style={styles.mainWrapper}>
        <KeyboardAwareScrollView
          keyboardShouldPersistTaps="handled"
          resetScrollToCoords={{ x: 0, y: 0 }}
          style={styles.wrapper}
        >
          <View testID={LoginViewSelectors.CONTAINER} style={styles.container}>
            <Image
              source={METAMASK_NAME}
              style={styles.metamaskName}
              resizeMethod={'auto'}
            />

            <TouchableOpacity
              style={styles.foxWrapper}
              delayLongPress={10 * 1000} // 10 seconds
              onLongPress={handleDownloadStateLogs}
              activeOpacity={1}
            >
              <LottieView
                style={styles.image}
                autoPlay
                loop
                source={lottieSrc}
                resizeMode="contain"
              />
            </TouchableOpacity>

            <Text
              variant={TextVariant.DisplayMD}
              color={TextColor.Default}
              style={styles.title}
              testID={LoginViewSelectors.TITLE_ID}
            >
              {strings('login.title')}
            </Text>

            <View style={styles.field}>
              <View style={styles.labelContainer}>
                <Label
                  variant={TextVariant.BodyMDMedium}
                  color={TextColor.Default}
                >
                  {strings('login.password')}
                </Label>
              </View>
              <TextField
                size={TextFieldSize.Lg}
                placeholder={strings('login.password_placeholder')}
                placeholderTextColor={colors.text.muted}
                testID={LoginViewSelectors.PASSWORD_INPUT}
                returnKeyType={'done'}
                autoCapitalize="none"
                secureTextEntry
                ref={fieldRef}
                onChangeText={setPassword}
                value={password}
                onSubmitEditing={onLogin}
                endAccessory={
                  <BiometryButton
                    onPress={tryBiometric}
                    hidden={shouldHideBiometricAccessoryButton}
                    biometryType={biometryType as BIOMETRY_TYPE}
                  />
                }
                keyboardAppearance={themeAppearance}
                isDisabled={disabledInput}
              />
            </View>

            <View style={styles.helperTextContainer}>
              {!!error && (
                <HelpText
                  severity={HelpTextSeverity.Error}
                  variant={TextVariant.BodyMD}
                  testID={LoginViewSelectors.PASSWORD_ERROR}
                >
                  {error}
                </HelpText>
              )}
            </View>

            <View style={styles.ctaWrapper}>
              {renderSwitch()}

              <Button
                variant={ButtonVariants.Primary}
                width={ButtonWidthTypes.Full}
                size={ButtonSize.Lg}
                onPress={onLogin}
                label={
                  loading ? (
                    <ActivityIndicator
                      size="small"
                      color={colors.primary.inverse}
                    />
                  ) : (
                    strings('login.unlock_button')
                  )
                }
                isDisabled={password.length === 0 || disabledInput}
<<<<<<< HEAD
=======
                testID={LoginViewSelectors.LOGIN_BUTTON_ID}
>>>>>>> 6d17990b
              />

              {!oauthLoginSuccess && (
                <Button
                  style={styles.goBack}
                  variant={ButtonVariants.Link}
                  onPress={toggleWarningModal}
                  testID={LoginViewSelectors.RESET_WALLET}
                  label={strings('login.forgot_password')}
                />
              )}
            </View>

            {oauthLoginSuccess && (
              <View style={styles.footer}>
                <Button
                  style={styles.goBack}
                  variant={ButtonVariants.Link}
                  onPress={handleUseOtherMethod}
                  testID={LoginViewSelectors.OTHER_METHODS_BUTTON}
                  label={strings('login.other_methods')}
                />
              </View>
            )}
          </View>
        </KeyboardAwareScrollView>
        <FadeOutOverlay />
      </SafeAreaView>
    </ErrorBoundary>
  );
};

export default Login;<|MERGE_RESOLUTION|>--- conflicted
+++ resolved
@@ -91,11 +91,8 @@
 import trackOnboarding from '../../../util/metrics/TrackOnboarding/trackOnboarding';
 import { IMetaMetricsEvent } from '../../../core/Analytics/MetaMetrics.types';
 import { MetricsEventBuilder } from '../../../core/Analytics/MetricsEventBuilder';
-<<<<<<< HEAD
-import { useMetrics } from '../../hooks/useMetrics';
-=======
+// import { useMetrics } from '../../hooks/useMetrics';
 import { RootState } from '../../../reducers';
->>>>>>> 6d17990b
 
 // In android, having {} will cause the styles to update state
 // using a constant will prevent this
@@ -106,10 +103,6 @@
  */
 const Login: React.FC = () => {
   const [disabledInput, setDisabledInput] = useState(false);
-<<<<<<< HEAD
-  const timeoutRef = useRef<NodeJS.Timeout>();
-=======
->>>>>>> 6d17990b
 
   const fieldRef = useRef<TextInput>(null);
 
@@ -136,7 +129,7 @@
     styles,
     theme: { colors, themeAppearance },
   } = useStyles(stylesheet, EmptyRecordConstant);
-  const { isEnabled: isMetricsEnabled } = useMetrics();
+  // const { isEnabled: isMetricsEnabled } = useMetrics();
   const dispatch = useDispatch();
   const setOnboardingWizardStep = (step: number) =>
     dispatch(setOnboardingWizardStepUtil(step));
@@ -266,36 +259,6 @@
     setBiometryChoice(newBiometryChoice);
   };
 
-<<<<<<< HEAD
-  const handleUseOtherMethod = () => {
-    navigation.goBack();
-    OAuthService.resetOauthState();
-  };
-
-  const tooManyAttemptsError = (remainingTime: number) => {
-    if (remainingTime > 0) {
-      setError(strings('login.too_many_attempts', { remainingTime }));
-      timeoutRef.current = setTimeout(
-        () => tooManyAttemptsError(remainingTime - 1),
-        1000,
-      );
-      setDisabledInput(true);
-    } else {
-      setError('');
-      setDisabledInput(false);
-    }
-  };
-
-  useEffect(
-    () => () => {
-      if (timeoutRef.current) {
-        clearTimeout(timeoutRef.current);
-      }
-    },
-    [],
-  );
-
-=======
   const navigateToHome = async () => {
     const onboardingWizard = await StorageWrapper.getItem(ONBOARDING_WIZARD);
     if (onboardingWizard) {
@@ -358,16 +321,11 @@
     }
   };
 
->>>>>>> 6d17990b
   const handleSeedlessOnboardingControllerError = (
     seedlessError: SeedlessOnboardingControllerRecoveryError,
   ) => {
     if (seedlessError.data?.remainingTime) {
-<<<<<<< HEAD
-      tooManyAttemptsError(seedlessError.data?.remainingTime);
-=======
       tooManyAttemptsError(seedlessError.data?.remainingTime).catch(() => null);
->>>>>>> 6d17990b
     } else {
       const errMessage = seedlessError.message.replace(
         'SeedlessOnboardingController - ',
@@ -395,7 +353,6 @@
 
       if (oauthLoginSuccess) {
         await Authentication.rehydrateSeedPhrase(password, authType);
-<<<<<<< HEAD
       } else {
         await trace(
           {
@@ -410,62 +367,8 @@
 
       Keyboard.dismiss();
 
-      // Get onboarding wizard state
-      const onboardingWizard = await StorageWrapper.getItem(ONBOARDING_WIZARD);
-
-      if (oauthLoginSuccess) {
-        if (onboardingWizard) {
-          setOnboardingWizardStep(1);
-        }
-        if (isMetricsEnabled()) {
-          navigation.reset({
-            index: 0,
-            routes: [{ name: Routes.ONBOARDING.HOME_NAV }],
-          });
-        } else {
-          navigation.navigate('OnboardingRootNav', {
-            screen: 'OnboardingNav',
-            params: {
-              screen: 'OptinMetrics',
-              params: {
-                onContinue: () => {
-                  navigation.reset({
-                    index: 0,
-                    routes: [{ name: Routes.ONBOARDING.HOME_NAV }],
-                  });
-                },
-              },
-            },
-          });
-        }
-      } else {
-        // eslint-disable-next-line no-lonely-if
-        if (onboardingWizard) {
-          navigation.replace(Routes.ONBOARDING.HOME_NAV);
-        } else {
-          setOnboardingWizardStep(1);
-          navigation.replace(Routes.ONBOARDING.HOME_NAV);
-        }
-      }
-
-=======
-      } else {
-        await trace(
-          {
-            name: TraceName.AuthenticateUser,
-            op: TraceOperation.Login,
-          },
-          async () => {
-            await Authentication.userEntryAuth(password, authType);
-          },
-        );
-      }
-
-      Keyboard.dismiss();
-
       await checkMetricsUISeen();
 
->>>>>>> 6d17990b
       // Only way to land back on Login is to log out, which clears credentials (meaning we should not show biometric button)
       setPassword('');
       setLoading(false);
@@ -702,10 +605,7 @@
                   )
                 }
                 isDisabled={password.length === 0 || disabledInput}
-<<<<<<< HEAD
-=======
                 testID={LoginViewSelectors.LOGIN_BUTTON_ID}
->>>>>>> 6d17990b
               />
 
               {!oauthLoginSuccess && (
