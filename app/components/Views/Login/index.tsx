import React, { useEffect, useRef, useState, useMemo } from 'react';
import {
  Alert,
  ActivityIndicator,
  Keyboard,
  View,
  SafeAreaView,
  Image,
  BackHandler,
  TouchableOpacity,
  TextInput,
} from 'react-native';
import Text, {
  TextColor,
  TextVariant,
} from '../../../component-library/components/Texts/Text';
import StorageWrapper from '../../../store/storage-wrapper';
import { KeyboardAwareScrollView } from 'react-native-keyboard-aware-scroll-view';
import Button, {
  ButtonSize,
  ButtonVariants,
  ButtonWidthTypes,
} from '../../../component-library/components/Buttons/Button';
import { strings } from '../../../../locales/i18n';
import FadeOutOverlay from '../../UI/FadeOutOverlay';
import {
  OnboardingActionTypes,
  saveOnboardingEvent as saveEvent,
} from '../../../actions/onboarding';
import setOnboardingWizardStepUtil from '../../../actions/wizard';
import { setAllowLoginWithRememberMe as setAllowLoginWithRememberMeUtil } from '../../../actions/security';
<<<<<<< HEAD
import { useDispatch, useSelector } from 'react-redux';
=======
import { connect, useDispatch, useSelector } from 'react-redux';
import { Dispatch } from 'redux';
>>>>>>> 77df2b1f
import {
  passcodeType,
  updateAuthTypeStorageFlags,
} from '../../../util/authentication';
import { BiometryButton } from '../../UI/BiometryButton';
import Logger from '../../../util/Logger';
import {
  BIOMETRY_CHOICE_DISABLED,
  ONBOARDING_WIZARD,
  TRUE,
  PASSCODE_DISABLED,
  OPTIN_META_METRICS_UI_SEEN,
} from '../../../constants/storage';
import Routes from '../../../constants/navigation/Routes';
import { passwordRequirementsMet } from '../../../util/password';
import ErrorBoundary from '../ErrorBoundary';
import { toLowerCaseEquals } from '../../../util/general';
import { Authentication } from '../../../core';
import AUTHENTICATION_TYPE from '../../../constants/userProperties';

import { LoginOptionsSwitch } from '../../UI/LoginOptionsSwitch';
import { createRestoreWalletNavDetailsNested } from '../RestoreWallet/RestoreWallet';
import { parseVaultValue } from '../../../util/validators';
import { getVaultFromBackup } from '../../../core/BackupVault';
import { containsErrorMessage } from '../../../util/errorHandling';
import { MetaMetricsEvents } from '../../../core/Analytics';
import { LoginViewSelectors } from '../../../../e2e/selectors/wallet/LoginView.selectors';
import trackErrorAsAnalytics from '../../../util/metrics/TrackError/trackErrorAsAnalytics';
import { downloadStateLogs } from '../../../util/logs';
import { trace, TraceName, TraceOperation } from '../../../util/trace';
import TextField, {
  TextFieldSize,
} from '../../../component-library/components/Form/TextField';
import Label from '../../../component-library/components/Form/Label';
import HelpText, {
  HelpTextSeverity,
} from '../../../component-library/components/Form/HelpText';
import {
  DENY_PIN_ERROR_ANDROID,
  JSON_PARSE_ERROR_UNEXPECTED_TOKEN,
  PASSWORD_REQUIREMENTS_NOT_MET,
  VAULT_ERROR,
  PASSCODE_NOT_SET_ERROR,
  WRONG_PASSWORD_ERROR,
  WRONG_PASSWORD_ERROR_ANDROID,
  WRONG_PASSWORD_ERROR_ANDROID_2,
} from './constants';
import {
  ParamListBase,
  RouteProp,
  useNavigation,
  useRoute,
} from '@react-navigation/native';
import { useStyles } from '../../../component-library/hooks/useStyles';
import stylesheet from './styles';
import ReduxService from '../../../core/redux';
import { StackNavigationProp } from '@react-navigation/stack';
import { BIOMETRY_TYPE } from 'react-native-keychain';
import METAMASK_NAME from '../../../images/branding/metamask-name.png';
import OAuthService from '../../../core/OAuthService/OAuthService';
import ConcealingFox from '../../../animations/Concealing_Fox.json';
import SearchingFox from '../../../animations/Searching_Fox.json';
import LottieView from 'lottie-react-native';
import trackOnboarding from '../../../util/metrics/TrackOnboarding/trackOnboarding';
import { RecoveryError as SeedlessOnboardingControllerRecoveryError } from '@metamask/seedless-onboarding-controller';
import {
  IMetaMetricsEvent,
  ITrackingEvent,
} from '../../../core/Analytics/MetaMetrics.types';
import { MetricsEventBuilder } from '../../../core/Analytics/MetricsEventBuilder';
import { useMetrics } from '../../hooks/useMetrics';
import { selectIsSeedlessPasswordOutdated } from '../../../selectors/seedlessOnboardingController';

// In android, having {} will cause the styles to update state
// using a constant will prevent this
const EmptyRecordConstant = {};

interface LoginProps {
  saveOnboardingEvent: (...eventArgs: [ITrackingEvent]) => void;
}

/**
 * View where returning users can authenticate
 */
const Login: React.FC<LoginProps> = ({ saveOnboardingEvent }) => {
  const [disabledInput, setDisabledInput] = useState(false);
  const { isEnabled: isMetricsEnabled } = useMetrics();

  const fieldRef = useRef<TextInput>(null);

  const [password, setPassword] = useState('');
  const [biometryType, setBiometryType] = useState<
    BIOMETRY_TYPE | AUTHENTICATION_TYPE | string | null
  >(null);
  const [rememberMe, setRememberMe] = useState(false);
  const [biometryChoice, setBiometryChoice] = useState(false);
  const [loading, setLoading] = useState(false);
  const [error, setError] = useState<string | null>(null);
  const [biometryPreviouslyDisabled, setBiometryPreviouslyDisabled] =
    useState(false);
  const [hasBiometricCredentials, setHasBiometricCredentials] = useState(false);
  const [rehydrationFailedAttempts, setRehydrationFailedAttempts] = useState(0);
  const navigation = useNavigation<StackNavigationProp<ParamListBase>>();
  const route =
    useRoute<
      RouteProp<
        { params: { locked: boolean; oauthLoginSuccess?: boolean } },
        'params'
      >
    >();
  const {
    styles,
    theme: { colors, themeAppearance },
  } = useStyles(stylesheet, EmptyRecordConstant);
  const dispatch = useDispatch();
  const setOnboardingWizardStep = (step: number) =>
    dispatch(setOnboardingWizardStepUtil(step));
  const setAllowLoginWithRememberMe = (enabled: boolean) =>
    setAllowLoginWithRememberMeUtil(enabled);

  const isSeedlessPasswordOutdated = useSelector(
    selectIsSeedlessPasswordOutdated,
  );
  useEffect(() => {
    // first error if seedless password is outdated
    if (isSeedlessPasswordOutdated) {
      setError(strings('login.seedless_password_outdated'));
    }
  }, [isSeedlessPasswordOutdated]);

  const oauthLoginSuccess = route?.params?.oauthLoginSuccess ?? false;

  const track = (
    event: IMetaMetricsEvent,
    properties: Record<string, string | boolean | number>,
  ) => {
    trackOnboarding(
      MetricsEventBuilder.createEventBuilder(event)
        .addProperties(properties)
        .build(),
      saveOnboardingEvent,
    );
  };

  const handleBackPress = () => {
    if (!oauthLoginSuccess) {
      Authentication.lockApp();
    } else {
      navigation.goBack();
    }
    return false;
  };

  useEffect(() => {
    track(MetaMetricsEvents.LOGIN_SCREEN_VIEWED, {});

    BackHandler.addEventListener('hardwareBackPress', handleBackPress);

    const getUserAuthPreferences = async () => {
      const authData = await Authentication.getType();

      //Setup UI to handle Biometric
      const previouslyDisabled = await StorageWrapper.getItem(
        BIOMETRY_CHOICE_DISABLED,
      );
      const passcodePreviouslyDisabled = await StorageWrapper.getItem(
        PASSCODE_DISABLED,
      );

      if (authData.currentAuthType === AUTHENTICATION_TYPE.PASSCODE) {
        setBiometryType(passcodeType(authData.currentAuthType));
        setHasBiometricCredentials(!route?.params?.locked);
        setBiometryChoice(
          !(passcodePreviouslyDisabled && passcodePreviouslyDisabled === TRUE),
        );
        setBiometryPreviouslyDisabled(!!passcodePreviouslyDisabled);
      } else if (authData.currentAuthType === AUTHENTICATION_TYPE.REMEMBER_ME) {
        setHasBiometricCredentials(false);
        setRememberMe(true);
        setAllowLoginWithRememberMe(true);
      } else if (authData.availableBiometryType) {
        Logger.log('authData', authData);
        setBiometryType(authData.availableBiometryType);
        setHasBiometricCredentials(
          authData.currentAuthType === AUTHENTICATION_TYPE.BIOMETRIC,
        );
        setBiometryPreviouslyDisabled(!!previouslyDisabled);
        setBiometryChoice(!(previouslyDisabled && previouslyDisabled === TRUE));
      }
    };

    getUserAuthPreferences();

    return () => {
      BackHandler.removeEventListener('hardwareBackPress', handleBackPress);
    };
    // eslint-disable-next-line react-hooks/exhaustive-deps
  }, []);

  const handleVaultCorruption = async () => {
    const LOGIN_VAULT_CORRUPTION_TAG = 'Login/ handleVaultCorruption:';

    if (!passwordRequirementsMet(password)) {
      setError(strings('login.invalid_password'));
      return;
    }
    try {
      setLoading(true);
      const backupResult = await getVaultFromBackup();
      if (backupResult.vault) {
        const vaultSeed = await parseVaultValue(password, backupResult.vault);
        if (vaultSeed) {
          // get authType
          const authData = await Authentication.componentAuthenticationType(
            biometryChoice,
            rememberMe,
          );
          try {
            await Authentication.storePassword(
              password,
              authData.currentAuthType,
            );
            navigation.replace(
              ...createRestoreWalletNavDetailsNested({
                previousScreen: Routes.ONBOARDING.LOGIN,
              }),
            );
            setLoading(false);
            setError(null);
            return;
          } catch (e) {
            throw new Error(`${LOGIN_VAULT_CORRUPTION_TAG} ${e}`);
          }
        } else {
          throw new Error(`${LOGIN_VAULT_CORRUPTION_TAG} Invalid Password`);
        }
      } else if (backupResult.error) {
        throw new Error(`${LOGIN_VAULT_CORRUPTION_TAG} ${backupResult.error}`);
      }
    } catch (e: unknown) {
      Logger.error(e as Error);
      setLoading(false);
      setError(strings('login.invalid_password'));
    }
  };

  const updateBiometryChoice = async (newBiometryChoice: boolean) => {
    await updateAuthTypeStorageFlags(newBiometryChoice);
    setBiometryChoice(newBiometryChoice);
  };

  const navigateToHome = async () => {
    const onboardingWizard = await StorageWrapper.getItem(ONBOARDING_WIZARD);
    if (onboardingWizard) {
      navigation.replace(Routes.ONBOARDING.HOME_NAV);
    } else {
      setOnboardingWizardStep(1);
      navigation.replace(Routes.ONBOARDING.HOME_NAV);
    }
  };

  const checkMetricsUISeen = async (): Promise<void> => {
    const isOptinMetaMetricsUISeen = await StorageWrapper.getItem(
      OPTIN_META_METRICS_UI_SEEN,
    );

    if (!isOptinMetaMetricsUISeen && !isMetricsEnabled()) {
      navigation.reset({
        routes: [
          {
            name: Routes.ONBOARDING.ROOT_NAV,
            params: {
              screen: Routes.ONBOARDING.NAV,
              params: {
                screen: Routes.ONBOARDING.OPTIN_METRICS,
              },
            },
          },
        ],
      });
    } else {
      navigateToHome();
    }
  };

  const handleUseOtherMethod = () => {
    navigation.goBack();
    OAuthService.resetOauthState();
  };

  const isMountedRef = useRef(true);

  useEffect(
    () => () => {
      isMountedRef.current = false;
    },
    [],
  );

  const tooManyAttemptsError = async (remainingTime: number) => {
    setDisabledInput(true);
    for (let i = remainingTime; i > 0; i--) {
      if (!isMountedRef.current) {
        setError(null);
        setDisabledInput(false);
        return; // Exit early if component unmounted
      }

      setError(
        strings('login.too_many_attempts', {
          remainingTime: `${Math.floor(i / 60)}m:${i % 60}s`,
        }),
      );
      await new Promise((resolve) => setTimeout(resolve, 1000));
    }
    if (isMountedRef.current) {
      setError(null);
      setDisabledInput(false);
    }
  };

  const handleSeedlessOnboardingControllerError = (
    seedlessError: SeedlessOnboardingControllerRecoveryError,
  ) => {
    // Synchronize rehydrationFailedAttempts with numberOfAttempts from the error data
    if (seedlessError.data?.numberOfAttempts !== undefined) {
      setRehydrationFailedAttempts(seedlessError.data.numberOfAttempts);
    }

    if (seedlessError.data?.remainingTime) {
      tooManyAttemptsError(seedlessError.data?.remainingTime).catch(() => null);
    } else {
      const errMessage = seedlessError.message.replace(
        'SeedlessOnboardingController - ',
        '',
      );
      setError(errMessage);
    }
  };

  const handlePasswordError = (loginErrorMessage: string) => {
    if (oauthLoginSuccess) {
      track(MetaMetricsEvents.REHYDRATION_PASSWORD_FAILED, {
        account_type: 'social',
        failed_attempts: rehydrationFailedAttempts,
      });
    }

    setLoading(false);
    setError(strings('login.invalid_password'));
    trackErrorAsAnalytics('Login: Invalid Password', loginErrorMessage);
  };

  const handleLoginError = async (loginErr: unknown) => {
    const loginError = loginErr as Error;
    const loginErrorMessage = loginError.toString();

    if (loginErr instanceof SeedlessOnboardingControllerRecoveryError) {
      setLoading(false);
      handleSeedlessOnboardingControllerError(
        loginError as SeedlessOnboardingControllerRecoveryError,
      );
      return;
    }

    const isPasswordError =
      toLowerCaseEquals(loginErrorMessage, WRONG_PASSWORD_ERROR) ||
      toLowerCaseEquals(loginErrorMessage, WRONG_PASSWORD_ERROR_ANDROID) ||
      toLowerCaseEquals(loginErrorMessage, WRONG_PASSWORD_ERROR_ANDROID_2) ||
      loginErrorMessage.includes(PASSWORD_REQUIREMENTS_NOT_MET);

    if (isPasswordError) {
      handlePasswordError(loginErrorMessage);
      return;
    }

    if (loginErrorMessage === PASSCODE_NOT_SET_ERROR) {
      Alert.alert(
        strings('login.security_alert_title'),
        strings('login.security_alert_desc'),
      );
      setLoading(false);
      return;
    }

    if (
      containsErrorMessage(loginError, VAULT_ERROR) ||
      containsErrorMessage(loginError, JSON_PARSE_ERROR_UNEXPECTED_TOKEN)
    ) {
      await handleVaultCorruption();
      return;
    }

    if (toLowerCaseEquals(loginErrorMessage, DENY_PIN_ERROR_ANDROID)) {
      setLoading(false);
      updateBiometryChoice(false);
      return;
    }

    setLoading(false);
    setError(loginErrorMessage);
  };

  const performAuthentication = async () => {
    const authType = await Authentication.componentAuthenticationType(
      biometryChoice,
      rememberMe,
    );
    if (isSeedlessPasswordOutdated) {
      await Authentication.submitLatestGlobalSeedlessPassword(
        password,
        authType,
      );
    } else if (oauthLoginSuccess) {
      await Authentication.rehydrateSeedPhrase(password, authType);
    } else {
      await trace(
        {
          name: TraceName.AuthenticateUser,
          op: TraceOperation.Login,
        },
        async () => {
          await Authentication.userEntryAuth(password, authType);
        },
      );
    }
  };

  const onLogin = async () => {
    if (oauthLoginSuccess) {
      track(MetaMetricsEvents.REHYDRATION_PASSWORD_ATTEMPTED, {
        account_type: 'social',
        biometrics: biometryChoice,
      });
    }

    try {
      const locked = !passwordRequirementsMet(password);
      if (locked) {
        throw new Error(PASSWORD_REQUIREMENTS_NOT_MET);
      }
      if (loading || locked) return;

      setLoading(true);
      setError(null);

      await performAuthentication();
      Keyboard.dismiss();

      if (oauthLoginSuccess) {
<<<<<<< HEAD
        authType.oauth2Login = true;
      }

      await trace(
        {
          name: TraceName.AuthenticateUser,
          op: TraceOperation.Login,
        },
        async () => {
          await Authentication.userEntryAuth(password, authType);
        },
      );

      Keyboard.dismiss();

=======
        track(MetaMetricsEvents.REHYDRATION_COMPLETED, {
          account_type: 'social',
          biometrics: biometryChoice,
          failed_attempts: rehydrationFailedAttempts,
        });
      }

>>>>>>> 77df2b1f
      await checkMetricsUISeen();

      // Only way to land back on Login is to log out, which clears credentials (meaning we should not show biometric button)
      setPassword('');
      setLoading(false);
      setHasBiometricCredentials(false);
      fieldRef.current?.clear();
    } catch (loginErr: unknown) {
      await handleLoginError(loginErr);
      Logger.error(loginErr as Error, 'Failed to unlock');
    }
  };

  const tryBiometric = async () => {
    fieldRef.current?.blur();
    try {
      setLoading(true);
      await trace(
        {
          name: TraceName.LoginBiometricAuthentication,
          op: TraceOperation.Login,
        },
        async () => {
          await Authentication.appTriggeredAuth();
        },
      );

      await checkMetricsUISeen();

      // Only way to land back on Login is to log out, which clears credentials (meaning we should not show biometric button)
      setPassword('');
      setHasBiometricCredentials(false);
      setLoading(false);
      fieldRef.current?.clear();
    } catch (tryBiometricError) {
      setHasBiometricCredentials(true);
      setLoading(false);
      Logger.log(tryBiometricError);
    }
    fieldRef.current?.blur();
  };

  const toggleWarningModal = () => {
    track(MetaMetricsEvents.FORGOT_PASSWORD_CLICKED, {});

    navigation.navigate(Routes.MODAL.ROOT_MODAL_FLOW, {
      screen: Routes.MODAL.DELETE_WALLET,
      params: {
        oauthLoginSuccess,
      },
    });
  };

  const shouldRenderBiometricLogin =
    biometryType && !biometryPreviouslyDisabled ? biometryType : null;

  const renderSwitch = () => {
    const handleUpdateRememberMe = (rememberMeChoice: boolean) => {
      setRememberMe(rememberMeChoice);
    };

    return (
      <LoginOptionsSwitch
        shouldRenderBiometricOption={shouldRenderBiometricLogin}
        biometryChoiceState={biometryChoice}
        onUpdateBiometryChoice={updateBiometryChoice}
        onUpdateRememberMe={handleUpdateRememberMe}
      />
    );
  };

  const handleDownloadStateLogs = () => {
    const fullState = ReduxService.store.getState();

    track(MetaMetricsEvents.LOGIN_DOWNLOAD_LOGS, {});
    downloadStateLogs(fullState, false);
  };

  const shouldHideBiometricAccessoryButton = !(
    !oauthLoginSuccess &&
    biometryChoice &&
    biometryType &&
    hasBiometricCredentials &&
    !route?.params?.locked
  );

  const lottieSrc = useMemo(
    () => (password.length > 0 ? ConcealingFox : SearchingFox),
    [password.length],
  );

  return (
    <ErrorBoundary navigation={navigation} view="Login">
      <SafeAreaView style={styles.mainWrapper}>
        <KeyboardAwareScrollView
          keyboardShouldPersistTaps="handled"
          resetScrollToCoords={{ x: 0, y: 0 }}
          style={styles.wrapper}
        >
          <View testID={LoginViewSelectors.CONTAINER} style={styles.container}>
            <Image
              source={METAMASK_NAME}
              style={styles.metamaskName}
              resizeMethod={'auto'}
            />

            <TouchableOpacity
              style={styles.foxWrapper}
              delayLongPress={10 * 1000} // 10 seconds
              onLongPress={handleDownloadStateLogs}
              activeOpacity={1}
            >
              <LottieView
                style={styles.image}
                autoPlay
                loop
                source={lottieSrc}
                resizeMode="contain"
              />
            </TouchableOpacity>

            <Text
              variant={TextVariant.DisplayMD}
              color={TextColor.Default}
              style={styles.title}
              testID={LoginViewSelectors.TITLE_ID}
            >
              {strings('login.title')}
            </Text>

            <View style={styles.field}>
              <View style={styles.labelContainer}>
                <Label
                  variant={TextVariant.BodyMDMedium}
                  color={TextColor.Default}
                >
                  {strings('login.password')}
                </Label>
              </View>
              <TextField
                size={TextFieldSize.Lg}
                placeholder={strings('login.password_placeholder')}
                placeholderTextColor={colors.text.muted}
                testID={LoginViewSelectors.PASSWORD_INPUT}
                returnKeyType={'done'}
                autoCapitalize="none"
                secureTextEntry
                ref={fieldRef}
                onChangeText={setPassword}
                value={password}
                onSubmitEditing={onLogin}
                endAccessory={
                  <BiometryButton
                    onPress={tryBiometric}
                    hidden={shouldHideBiometricAccessoryButton}
                    biometryType={biometryType as BIOMETRY_TYPE}
                  />
                }
                keyboardAppearance={themeAppearance}
                isDisabled={disabledInput}
              />
            </View>

            <View style={styles.helperTextContainer}>
              {!!error && (
                <HelpText
                  severity={HelpTextSeverity.Error}
                  variant={TextVariant.BodyMD}
                  testID={LoginViewSelectors.PASSWORD_ERROR}
                >
                  {error}
                </HelpText>
              )}
            </View>

            <View style={styles.ctaWrapper}>
              {renderSwitch()}

              <Button
                variant={ButtonVariants.Primary}
                width={ButtonWidthTypes.Full}
                size={ButtonSize.Lg}
                onPress={onLogin}
                label={
                  loading ? (
                    <ActivityIndicator
                      size="small"
                      color={colors.primary.inverse}
                    />
                  ) : (
                    strings('login.unlock_button')
                  )
                }
                isDisabled={password.length === 0 || disabledInput}
                testID={LoginViewSelectors.LOGIN_BUTTON_ID}
              />

              {!oauthLoginSuccess && (
                <Button
                  style={styles.goBack}
                  variant={ButtonVariants.Link}
                  onPress={toggleWarningModal}
                  testID={LoginViewSelectors.RESET_WALLET}
                  label={strings('login.forgot_password')}
                />
              )}
            </View>

            {oauthLoginSuccess && (
              <View style={styles.footer}>
                <Button
                  style={styles.goBack}
                  variant={ButtonVariants.Link}
                  onPress={handleUseOtherMethod}
                  testID={LoginViewSelectors.OTHER_METHODS_BUTTON}
                  label={strings('login.other_methods')}
                />
              </View>
            )}
          </View>
        </KeyboardAwareScrollView>
        <FadeOutOverlay />
      </SafeAreaView>
    </ErrorBoundary>
  );
};

const mapDispatchToProps = (dispatch: Dispatch<OnboardingActionTypes>) => ({
  saveOnboardingEvent: (...eventArgs: [ITrackingEvent]) =>
    dispatch(saveEvent(eventArgs)),
});

export default connect(null, mapDispatchToProps)(Login);<|MERGE_RESOLUTION|>--- conflicted
+++ resolved
@@ -29,12 +29,8 @@
 } from '../../../actions/onboarding';
 import setOnboardingWizardStepUtil from '../../../actions/wizard';
 import { setAllowLoginWithRememberMe as setAllowLoginWithRememberMeUtil } from '../../../actions/security';
-<<<<<<< HEAD
-import { useDispatch, useSelector } from 'react-redux';
-=======
 import { connect, useDispatch, useSelector } from 'react-redux';
 import { Dispatch } from 'redux';
->>>>>>> 77df2b1f
 import {
   passcodeType,
   updateAuthTypeStorageFlags,
@@ -481,11 +477,11 @@
       setLoading(true);
       setError(null);
 
-      await performAuthentication();
-      Keyboard.dismiss();
-
+      const authType = await Authentication.componentAuthenticationType(
+        biometryChoice,
+        rememberMe,
+      );
       if (oauthLoginSuccess) {
-<<<<<<< HEAD
         authType.oauth2Login = true;
       }
 
@@ -499,9 +495,7 @@
         },
       );
 
-      Keyboard.dismiss();
-
-=======
+      if (oauthLoginSuccess) {
         track(MetaMetricsEvents.REHYDRATION_COMPLETED, {
           account_type: 'social',
           biometrics: biometryChoice,
@@ -509,7 +503,7 @@
         });
       }
 
->>>>>>> 77df2b1f
+      Keyboard.dismiss();
       await checkMetricsUISeen();
 
       // Only way to land back on Login is to log out, which clears credentials (meaning we should not show biometric button)
