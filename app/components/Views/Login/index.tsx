--- conflicted
+++ resolved
@@ -7,7 +7,6 @@
   BackHandler,
   TouchableOpacity,
   TextInput,
-  Platform,
 } from 'react-native';
 import { captureException } from '@sentry/react-native';
 import Text, {
@@ -176,13 +175,6 @@
   const isSeedlessPasswordOutdated = useSelector(
     selectIsSeedlessPasswordOutdated,
   );
-
-  const invalidCredentialsError = () => {
-    if (Platform.OS === 'ios' && isComingFromOauthOnboarding) {
-      return strings('login.invalid_pin');
-    }
-    return strings('login.invalid_password');
-  };
 
   const track = (
     event: IMetaMetricsEvent,
@@ -339,19 +331,11 @@
 
       Logger.error(e as Error);
       setLoading(false);
-<<<<<<< HEAD
-
-      setError(invalidCredentialsError());
-    }
-  };
-
-=======
 
       setError(strings('login.invalid_password'));
     }
   };
 
->>>>>>> 8e7057fe
   const navigateToHome = async () => {
     navigation.replace(Routes.ONBOARDING.HOME_NAV);
   };
@@ -381,7 +365,7 @@
   };
 
   const handleUseOtherMethod = () => {
-    navigation.navigate(Routes.ONBOARDING.ONBOARDING);
+    navigation.goBack();
     OAuthService.resetOauthState();
   };
 
@@ -463,7 +447,7 @@
         seedlessError.message ===
         SeedlessOnboardingControllerErrorMessage.IncorrectPassword
       ) {
-        setError(invalidCredentialsError());
+        setError(strings('login.invalid_password'));
         return;
       } else if (
         seedlessError.message ===
@@ -539,11 +523,7 @@
 
     setLoading(false);
 
-<<<<<<< HEAD
-    setError(invalidCredentialsError());
-=======
     setError(strings('login.invalid_password'));
->>>>>>> 8e7057fe
     trackErrorAsAnalytics('Login: Invalid Password', loginErrorMessage);
   };
 
@@ -812,22 +792,16 @@
             </Text>
 
             <View style={styles.field}>
-              {(Platform.OS === 'android' || !isComingFromOauthOnboarding) && (
-                <Label
-                  variant={TextVariant.BodyMDMedium}
-                  color={TextColor.Default}
-                  style={styles.label}
-                >
-                  {strings('login.password')}
-                </Label>
-              )}
+              <Label
+                variant={TextVariant.BodyMDMedium}
+                color={TextColor.Default}
+                style={styles.label}
+              >
+                {strings('login.password')}
+              </Label>
               <TextField
                 size={TextFieldSize.Lg}
-                placeholder={
-                  Platform.OS === 'ios' && isComingFromOauthOnboarding
-                    ? strings('login.pin_placeholder')
-                    : strings('login.password_placeholder')
-                }
+                placeholder={strings('login.password_placeholder')}
                 placeholderTextColor={colors.text.alternative}
                 testID={LoginViewSelectors.PASSWORD_INPUT}
                 returnKeyType={'done'}
@@ -877,18 +851,7 @@
                 loading={finalLoading}
               />
 
-              {isComingFromOauthOnboarding ? (
-                <Button
-                  style={styles.goBack}
-                  variant={ButtonVariants.Link}
-                  onPress={handleUseOtherMethod}
-                  testID={LoginViewSelectors.OTHER_METHODS_BUTTON}
-                  label={strings('login.other_methods')}
-                  loading={finalLoading}
-                  isDisabled={finalLoading}
-                  size={ButtonSize.Lg}
-                />
-              ) : (
+              {!isComingFromOauthOnboarding && (
                 <Button
                   style={styles.goBack}
                   variant={ButtonVariants.Link}
@@ -900,6 +863,21 @@
                 />
               )}
             </View>
+
+            {isComingFromOauthOnboarding && (
+              <View style={styles.footer}>
+                <Button
+                  style={styles.goBack}
+                  variant={ButtonVariants.Link}
+                  onPress={handleUseOtherMethod}
+                  testID={LoginViewSelectors.OTHER_METHODS_BUTTON}
+                  label={strings('login.other_methods')}
+                  loading={finalLoading}
+                  isDisabled={finalLoading}
+                  size={ButtonSize.Lg}
+                />
+              </View>
+            )}
           </View>
         </KeyboardAwareScrollView>
         <FadeOutOverlay />
