<<<<<<< HEAD
import React, { useEffect, useRef, useState } from 'react';
=======
import React, { useEffect, useMemo, useRef, useState } from 'react';
>>>>>>> de227863
import {
  Alert,
  View,
  SafeAreaView,
  Image,
  BackHandler,
  TouchableOpacity,
  TextInput,
} from 'react-native';
import { captureException } from '@sentry/react-native';
import Text, {
  TextColor,
  TextVariant,
} from '../../../component-library/components/Texts/Text';
import StorageWrapper from '../../../store/storage-wrapper';
import { KeyboardAwareScrollView } from 'react-native-keyboard-aware-scroll-view';
import Button, {
  ButtonSize,
  ButtonVariants,
  ButtonWidthTypes,
} from '../../../component-library/components/Buttons/Button';
import { strings } from '../../../../locales/i18n';
import FadeOutOverlay from '../../UI/FadeOutOverlay';
import {
  OnboardingActionTypes,
  saveOnboardingEvent as saveEvent,
} from '../../../actions/onboarding';
import { setAllowLoginWithRememberMe as setAllowLoginWithRememberMeUtil } from '../../../actions/security';
import { connect, useSelector } from 'react-redux';
import { Dispatch } from 'redux';
import {
  passcodeType,
  updateAuthTypeStorageFlags,
} from '../../../util/authentication';
import { BiometryButton } from '../../UI/BiometryButton';
import Logger from '../../../util/Logger';
import {
  BIOMETRY_CHOICE_DISABLED,
  TRUE,
  PASSCODE_DISABLED,
  OPTIN_META_METRICS_UI_SEEN,
} from '../../../constants/storage';
import Routes from '../../../constants/navigation/Routes';
import { passwordRequirementsMet } from '../../../util/password';
import ErrorBoundary from '../ErrorBoundary';
import { toLowerCaseEquals } from '../../../util/general';
import { Authentication } from '../../../core';
import AUTHENTICATION_TYPE from '../../../constants/userProperties';

import { createRestoreWalletNavDetailsNested } from '../RestoreWallet/RestoreWallet';
import { parseVaultValue } from '../../../util/validators';
import { getVaultFromBackup } from '../../../core/BackupVault';
import { containsErrorMessage } from '../../../util/errorHandling';
import { MetaMetricsEvents } from '../../../core/Analytics';
import { LoginViewSelectors } from '../../../../e2e/selectors/wallet/LoginView.selectors';
import trackErrorAsAnalytics from '../../../util/metrics/TrackError/trackErrorAsAnalytics';
import { downloadStateLogs } from '../../../util/logs';
import {
  trace,
  TraceName,
  TraceOperation,
  TraceContext,
  endTrace,
} from '../../../util/trace';
import TextField, {
  TextFieldSize,
} from '../../../component-library/components/Form/TextField';
import Label from '../../../component-library/components/Form/Label';
import HelpText, {
  HelpTextSeverity,
} from '../../../component-library/components/Form/HelpText';
import {
  DENY_PIN_ERROR_ANDROID,
  JSON_PARSE_ERROR_UNEXPECTED_TOKEN,
  PASSWORD_REQUIREMENTS_NOT_MET,
  VAULT_ERROR,
  PASSCODE_NOT_SET_ERROR,
  WRONG_PASSWORD_ERROR,
  WRONG_PASSWORD_ERROR_ANDROID,
  WRONG_PASSWORD_ERROR_ANDROID_2,
} from './constants';
import {
  ParamListBase,
  RouteProp,
  useNavigation,
  useRoute,
} from '@react-navigation/native';
import { useStyles } from '../../../component-library/hooks/useStyles';
import stylesheet from './styles';
import ReduxService from '../../../core/redux';
import { StackNavigationProp } from '@react-navigation/stack';
import { BIOMETRY_TYPE } from 'react-native-keychain';
import METAMASK_NAME from '../../../images/branding/metamask-name.png';
import OAuthService from '../../../core/OAuthService/OAuthService';
import trackOnboarding from '../../../util/metrics/TrackOnboarding/trackOnboarding';
import {
  SeedlessOnboardingControllerErrorMessage,
  RecoveryError as SeedlessOnboardingControllerRecoveryError,
} from '@metamask/seedless-onboarding-controller';
import {
  IMetaMetricsEvent,
  ITrackingEvent,
} from '../../../core/Analytics/MetaMetrics.types';
import { MetricsEventBuilder } from '../../../core/Analytics/MetricsEventBuilder';
import { useMetrics } from '../../hooks/useMetrics';
import {
  SeedlessOnboardingControllerError,
  SeedlessOnboardingControllerErrorType,
} from '../../../core/Engine/controllers/seedless-onboarding-controller/error';
<<<<<<< HEAD
import FOX_LOGO from '../../../images/branding/fox.png';
=======
import { selectIsSeedlessPasswordOutdated } from '../../../selectors/seedlessOnboardingController';
import FOX_LOGO from '../../../images/branding/fox.png';
import { usePromptSeedlessRelogin } from '../../hooks/SeedlessHooks';
import { useNetInfo } from '@react-native-community/netinfo';
import { SuccessErrorSheetParams } from '../SuccessErrorSheet/interface';
import { LoginOptionsSwitch } from '../../UI/LoginOptionsSwitch';
>>>>>>> de227863

// In android, having {} will cause the styles to update state
// using a constant will prevent this
const EmptyRecordConstant = {};

interface LoginRouteParams {
  locked: boolean;
  oauthLoginSuccess?: boolean;
  onboardingTraceCtx?: unknown;
}

interface LoginProps {
  saveOnboardingEvent: (...eventArgs: [ITrackingEvent]) => void;
}

/**
 * View where returning users can authenticate
 */
const Login: React.FC<LoginProps> = ({ saveOnboardingEvent }) => {
  const [disabledInput, setDisabledInput] = useState(false);
  const { isEnabled: isMetricsEnabled } = useMetrics();

  const fieldRef = useRef<TextInput>(null);

  const [password, setPassword] = useState('');
  const [biometryType, setBiometryType] = useState<
    BIOMETRY_TYPE | AUTHENTICATION_TYPE | string | null
  >(null);
  const [rememberMe, setRememberMe] = useState(false);
  const [biometryChoice, setBiometryChoice] = useState(false);
  const [loading, setLoading] = useState(false);
  const [error, setError] = useState<string | null>(null);
  const [errorToThrow, setErrorToThrow] = useState<Error | null>(null);

  const [hasBiometricCredentials, setHasBiometricCredentials] = useState(false);
  const [rehydrationFailedAttempts, setRehydrationFailedAttempts] = useState(0);
  const navigation = useNavigation<StackNavigationProp<ParamListBase>>();
  const route = useRoute<RouteProp<{ params: LoginRouteParams }, 'params'>>();
  const {
    styles,
    theme: { colors, themeAppearance },
  } = useStyles(stylesheet, EmptyRecordConstant);
  const setAllowLoginWithRememberMe = (enabled: boolean) =>
    setAllowLoginWithRememberMeUtil(enabled);
  const passwordLoginAttemptTraceCtxRef = useRef<TraceContext | null>(null);

  // coming from oauth onboarding flow flag
  const isComingFromOauthOnboarding = route?.params?.oauthLoginSuccess ?? false;

  const { isDeletingInProgress, promptSeedlessRelogin } =
    usePromptSeedlessRelogin();

  const finalLoading = useMemo(
    () => loading || isDeletingInProgress,
    [loading, isDeletingInProgress],
  );

  const isSeedlessPasswordOutdated = useSelector(
    selectIsSeedlessPasswordOutdated,
  );

  const track = (
    event: IMetaMetricsEvent,
    properties: Record<string, string | boolean | number>,
  ) => {
    trackOnboarding(
      MetricsEventBuilder.createEventBuilder(event)
        .addProperties(properties)
        .build(),
      saveOnboardingEvent,
    );
  };

  const handleBackPress = () => {
    if (!isComingFromOauthOnboarding) {
      Authentication.lockApp();
    } else {
      navigation.goBack();
    }
    return false;
  };

  const updateBiometryChoice = async (newBiometryChoice: boolean) => {
    await updateAuthTypeStorageFlags(newBiometryChoice);
    setBiometryChoice(newBiometryChoice);
  };

  useEffect(() => {
    trace({
      name: TraceName.LoginUserInteraction,
      op: TraceOperation.Login,
    });
    track(MetaMetricsEvents.LOGIN_SCREEN_VIEWED, {});
    BackHandler.addEventListener('hardwareBackPress', handleBackPress);
    return () => {
      BackHandler.removeEventListener('hardwareBackPress', handleBackPress);
    };
    // eslint-disable-next-line react-hooks/exhaustive-deps
  }, []);

  useEffect(() => {
    const onboardingTraceCtxFromRoute = route.params?.onboardingTraceCtx;
    if (onboardingTraceCtxFromRoute) {
      passwordLoginAttemptTraceCtxRef.current = trace({
        name: TraceName.OnboardingPasswordLoginAttempt,
        op: TraceOperation.OnboardingUserJourney,
        parentContext: onboardingTraceCtxFromRoute,
      });
    }
  }, [route.params?.onboardingTraceCtx]);

  const [refreshAuthPref, setRefreshAuthPref] = useState(false);
  useEffect(() => {
    if (isSeedlessPasswordOutdated) {
      setError(strings('login.seedless_password_outdated'));
      // password outdated, reset biometric password and choice
      Authentication.resetPassword()
        .then(() => {
          // set to fupate authPref
          setRefreshAuthPref(true);
        })
        .catch((e) => {
          Logger.error(e);
        });
    }
  }, [isSeedlessPasswordOutdated]);

  useEffect(() => {
    const getUserAuthPreferences = async () => {
      const authData = await Authentication.getType();

      //Setup UI to handle Biometric
      const previouslyDisabled = await StorageWrapper.getItem(
        BIOMETRY_CHOICE_DISABLED,
      );
      const passcodePreviouslyDisabled = await StorageWrapper.getItem(
        PASSCODE_DISABLED,
      );

      if (authData.currentAuthType === AUTHENTICATION_TYPE.PASSCODE) {
        setBiometryType(passcodeType(authData.currentAuthType));
        setHasBiometricCredentials(!route?.params?.locked);
        setBiometryChoice(
          !(passcodePreviouslyDisabled && passcodePreviouslyDisabled === TRUE),
        );
      } else if (authData.currentAuthType === AUTHENTICATION_TYPE.REMEMBER_ME) {
        setHasBiometricCredentials(false);
        setRememberMe(true);
        setAllowLoginWithRememberMe(true);
      } else if (authData.availableBiometryType) {
        Logger.log('authData', authData);
        setBiometryType(authData.availableBiometryType);
        setHasBiometricCredentials(
          authData.currentAuthType === AUTHENTICATION_TYPE.BIOMETRIC,
        );
        setBiometryChoice(!(previouslyDisabled && previouslyDisabled === TRUE));
      }
    };

    getUserAuthPreferences();
  }, [route?.params?.locked, refreshAuthPref]);

  const handleVaultCorruption = async () => {
    const LOGIN_VAULT_CORRUPTION_TAG = 'Login/ handleVaultCorruption:';

    // No need to check password requirements here, it will be checked in onLogin
    try {
      setLoading(true);
      const backupResult = await getVaultFromBackup();
      if (backupResult.vault) {
        const vaultSeed = await parseVaultValue(password, backupResult.vault);
        if (vaultSeed) {
          // get authType
          const authData = await Authentication.componentAuthenticationType(
            biometryChoice,
            rememberMe,
          );
          try {
            await Authentication.storePassword(
              password,
              authData.currentAuthType,
            );
            navigation.replace(
              ...createRestoreWalletNavDetailsNested({
                previousScreen: Routes.ONBOARDING.LOGIN,
              }),
            );
            setLoading(false);
            setError(null);
            return;
          } catch (e) {
            throw new Error(`${LOGIN_VAULT_CORRUPTION_TAG} ${e}`);
          }
        } else {
          throw new Error(`${LOGIN_VAULT_CORRUPTION_TAG} Invalid Password`);
        }
      } else if (backupResult.error) {
        throw new Error(`${LOGIN_VAULT_CORRUPTION_TAG} ${backupResult.error}`);
      }
    } catch (e: unknown) {
      Logger.error(e as Error);
      setLoading(false);
      setError(strings('login.invalid_password'));
    }
  };

  const navigateToHome = async () => {
    navigation.replace(Routes.ONBOARDING.HOME_NAV);
  };

  const checkMetricsUISeen = async (): Promise<void> => {
    const isOptinMetaMetricsUISeen = await StorageWrapper.getItem(
      OPTIN_META_METRICS_UI_SEEN,
    );

    if (!isOptinMetaMetricsUISeen && !isMetricsEnabled()) {
      navigation.reset({
        routes: [
          {
            name: Routes.ONBOARDING.ROOT_NAV,
            params: {
              screen: Routes.ONBOARDING.NAV,
              params: {
                screen: Routes.ONBOARDING.OPTIN_METRICS,
              },
            },
          },
        ],
      });
    } else {
      navigateToHome();
    }
  };

  const handleUseOtherMethod = () => {
    navigation.goBack();
    OAuthService.resetOauthState();
  };

  const isMountedRef = useRef(true);

  useEffect(
    () => () => {
      isMountedRef.current = false;
    },
    [],
  );

  const tooManyAttemptsError = async (initialRemainingTime: number) => {
    const lockEnd = Date.now() + initialRemainingTime * 1000;

    setDisabledInput(true);
    while (Date.now() < lockEnd) {
      const remainingTime = Math.floor((lockEnd - Date.now()) / 1000);
      if (remainingTime <= 0) {
        break;
      }

      if (!isMountedRef.current) {
        setError(null);
        setDisabledInput(false);
        return; // Exit early if component unmounted
      }

      const remainingHours = Math.floor(remainingTime / 3600);
      const remainingMinutes = Math.floor((remainingTime % 3600) / 60);
      const remainingSeconds = remainingTime % 60;
      const displayRemainingTime = `${remainingHours}:${remainingMinutes
        .toString()
        .padStart(2, '0')}:${remainingSeconds.toString().padStart(2, '0')}`;

      setError(
        strings('login.too_many_attempts', {
          remainingTime: displayRemainingTime,
        }),
      );
      await new Promise((resolve) => setTimeout(resolve, 1000));
    }
    if (isMountedRef.current) {
      setError(null);
      setDisabledInput(false);
    }
  };

  const netInfo = useNetInfo();
  const handleSeedlessOnboardingControllerError = (
    seedlessError:
      | Error
      | SeedlessOnboardingControllerRecoveryError
      | SeedlessOnboardingControllerError,
  ) => {
    setLoading(false);

    // if no network available
    if (!netInfo.isConnected || !netInfo.isInternetReachable) {
      const params: SuccessErrorSheetParams = {
        title: strings(`error_sheet.no_internet_connection_title`),
        description: strings(`error_sheet.no_internet_connection_description`),
        descriptionAlign: 'left',
        primaryButtonLabel: strings(
          `error_sheet.no_internet_connection_button`,
        ),
        closeOnPrimaryButtonPress: true,
        type: 'error',
      };
      navigation.navigate(Routes.MODAL.ROOT_MODAL_FLOW, {
        screen: Routes.SHEET.SUCCESS_ERROR_SHEET,
        params,
      });
      return;
    }

    if (seedlessError instanceof SeedlessOnboardingControllerRecoveryError) {
      if (
        seedlessError.message ===
        SeedlessOnboardingControllerErrorMessage.IncorrectPassword
      ) {
        setError(strings('login.invalid_password'));
        return;
      } else if (
        seedlessError.message ===
        SeedlessOnboardingControllerErrorMessage.TooManyLoginAttempts
      ) {
        // Synchronize rehydrationFailedAttempts with numberOfAttempts from the error data
        if (seedlessError.data?.numberOfAttempts !== undefined) {
          setRehydrationFailedAttempts(seedlessError.data.numberOfAttempts);
        }
        if (typeof seedlessError.data?.remainingTime === 'number') {
          tooManyAttemptsError(seedlessError.data?.remainingTime).catch(
            () => null,
          );
        }
        return;
      }
    } else if (seedlessError instanceof SeedlessOnboardingControllerError) {
      if (
        seedlessError.code ===
        SeedlessOnboardingControllerErrorType.PasswordRecentlyUpdated
      ) {
        setError(strings('login.seedless_password_outdated'));
        return;
      }
    } else if (!isComingFromOauthOnboarding) {
      // for non oauth login (rehydration) failure, prompt user to reset and rehydrate
      // do we want to capture and report the error?
      if (isMetricsEnabled()) {
        captureException(seedlessError, {
          tags: {
            view: 'Re-login',
            context:
              'seedless flow unlock wallet failed - user consented to analytics',
          },
        });
      }
      Logger.error(seedlessError, 'Error in Unlock Screen');
      promptSeedlessRelogin();
      return;
    }
    const errMessage = seedlessError.message.replace(
      'SeedlessOnboardingController - ',
      '',
    );
    setError(errMessage);

    // capture unexpected exception for oauth login (rehydration) failures
    if (isComingFromOauthOnboarding) {
      // If user has already consented to analytics, report error using regular Sentry
      if (isMetricsEnabled()) {
        captureException(seedlessError, {
          tags: {
            view: 'Login',
            context: 'OAuth rehydration failed - user consented to analytics',
          },
        });
      } else {
        // User hasn't consented to analytics yet, use ErrorBoundary onboarding flow
        setErrorToThrow(
          new Error(`OAuth rehydration failed: ${seedlessError.message}`),
        );
      }
    }
  };

  const handlePasswordError = (loginErrorMessage: string) => {
    if (isComingFromOauthOnboarding) {
      track(MetaMetricsEvents.REHYDRATION_PASSWORD_FAILED, {
        account_type: 'social',
        failed_attempts: rehydrationFailedAttempts,
      });
    }

    setLoading(false);
    setError(strings('login.invalid_password'));
    trackErrorAsAnalytics('Login: Invalid Password', loginErrorMessage);
  };

  const handleLoginError = async (loginErr: unknown) => {
    const loginError = loginErr as Error;
    const loginErrorMessage = loginError.toString();

    // Check if we are in the onboarding flow
    const onboardingTraceCtxFromRoute = route.params?.onboardingTraceCtx;
    if (onboardingTraceCtxFromRoute) {
      trace({
        name: TraceName.OnboardingPasswordLoginError,
        op: TraceOperation.OnboardingError,
        tags: { errorMessage: loginErrorMessage },
        parentContext: onboardingTraceCtxFromRoute,
      });
      endTrace({ name: TraceName.OnboardingPasswordLoginError });
    }

    if (loginErrorMessage.includes('SeedlessOnboardingController')) {
      handleSeedlessOnboardingControllerError(loginError);
      return;
    }

    const isPasswordError =
      toLowerCaseEquals(loginErrorMessage, WRONG_PASSWORD_ERROR) ||
      toLowerCaseEquals(loginErrorMessage, WRONG_PASSWORD_ERROR_ANDROID) ||
      toLowerCaseEquals(loginErrorMessage, WRONG_PASSWORD_ERROR_ANDROID_2) ||
      loginErrorMessage.includes(PASSWORD_REQUIREMENTS_NOT_MET);

    if (isPasswordError) {
      handlePasswordError(loginErrorMessage);
      // return and skip capture error to sentry
      return;
    } else if (loginErrorMessage === PASSCODE_NOT_SET_ERROR) {
      Alert.alert(
        strings('login.security_alert_title'),
        strings('login.security_alert_desc'),
      );
    } else if (
      containsErrorMessage(loginError, VAULT_ERROR) ||
      containsErrorMessage(loginError, JSON_PARSE_ERROR_UNEXPECTED_TOKEN)
    ) {
      await handleVaultCorruption();
    } else if (toLowerCaseEquals(loginErrorMessage, DENY_PIN_ERROR_ANDROID)) {
      updateBiometryChoice(false);
    } else {
      setError(loginErrorMessage);
    }

    setLoading(false);
    Logger.error(loginErr as Error, 'Failed to unlock');
  };

  const onLogin = async () => {
    endTrace({ name: TraceName.LoginUserInteraction });
    if (isComingFromOauthOnboarding) {
      track(MetaMetricsEvents.REHYDRATION_PASSWORD_ATTEMPTED, {
        account_type: 'social',
        biometrics: biometryChoice,
      });
    }

    try {
      const locked = !passwordRequirementsMet(password);
      if (locked) {
        throw new Error(PASSWORD_REQUIREMENTS_NOT_MET);
      }
      if (finalLoading || locked) return;

      setLoading(true);

      // latest ux changes - we are forcing user to enable biometric by default
      const authType = await Authentication.componentAuthenticationType(
        biometryChoice,
        rememberMe,
      );
      if (isComingFromOauthOnboarding) {
        authType.oauth2Login = true;
      }

      await trace(
        {
          name: TraceName.AuthenticateUser,
          op: TraceOperation.Login,
        },
        async () => {
          await Authentication.userEntryAuth(password, authType);
        },
      );

      if (isComingFromOauthOnboarding) {
        track(MetaMetricsEvents.REHYDRATION_COMPLETED, {
          account_type: 'social',
          biometrics: biometryChoice,
          failed_attempts: rehydrationFailedAttempts,
        });
      }

      if (passwordLoginAttemptTraceCtxRef.current) {
        endTrace({ name: TraceName.OnboardingPasswordLoginAttempt });
        passwordLoginAttemptTraceCtxRef.current = null;
      }
      endTrace({ name: TraceName.OnboardingExistingSocialLogin });
      endTrace({ name: TraceName.OnboardingJourneyOverall });

      if (isComingFromOauthOnboarding) {
        await navigateToHome();
      } else {
        await checkMetricsUISeen();
      }

      // Only way to land back on Login is to log out, which clears credentials (meaning we should not show biometric button)
      setPassword('');
      setLoading(false);
      setHasBiometricCredentials(false);
      setError(null);
      fieldRef.current?.clear();
    } catch (loginErr: unknown) {
      await handleLoginError(loginErr);
    }
  };

  const tryBiometric = async () => {
    fieldRef.current?.blur();
    try {
      setLoading(true);
      await trace(
        {
          name: TraceName.LoginBiometricAuthentication,
          op: TraceOperation.Login,
        },
        async () => {
          await Authentication.appTriggeredAuth();
        },
      );

      if (isComingFromOauthOnboarding) {
        await navigateToHome();
      } else {
        await checkMetricsUISeen();
      }

      // Only way to land back on Login is to log out, which clears credentials (meaning we should not show biometric button)
      setPassword('');
      setHasBiometricCredentials(false);
      setLoading(false);
      fieldRef.current?.clear();
    } catch (tryBiometricError) {
      setHasBiometricCredentials(true);
      setLoading(false);
      Logger.log(tryBiometricError);
    }
    fieldRef.current?.blur();
  };

  // show biometric switch to true even if biometric is disabled
  const shouldRenderBiometricLogin = biometryType;

  const renderSwitch = () => {
    const handleUpdateRememberMe = (rememberMeChoice: boolean) => {
      setRememberMe(rememberMeChoice);
    };

    return (
      <LoginOptionsSwitch
        shouldRenderBiometricOption={shouldRenderBiometricLogin}
        biometryChoiceState={biometryChoice}
        onUpdateBiometryChoice={updateBiometryChoice}
        onUpdateRememberMe={handleUpdateRememberMe}
      />
    );
  };

  const toggleWarningModal = () => {
    track(MetaMetricsEvents.FORGOT_PASSWORD_CLICKED, {});

    navigation.navigate(Routes.MODAL.ROOT_MODAL_FLOW, {
      screen: Routes.MODAL.DELETE_WALLET,
      params: {
        oauthLoginSuccess: isComingFromOauthOnboarding,
      },
    });
  };

  const handleDownloadStateLogs = () => {
    const fullState = ReduxService.store.getState();

    track(MetaMetricsEvents.LOGIN_DOWNLOAD_LOGS, {});
    downloadStateLogs(fullState, false);
  };

  // for rehydration and when global password is outdated
  // hide biometric button
  const shouldHideBiometricAccessoryButton = !(
    !isComingFromOauthOnboarding &&
    !isSeedlessPasswordOutdated &&
    biometryChoice &&
    biometryType &&
    hasBiometricCredentials &&
    !route?.params?.locked
  );

  // Component that throws error if needed (to be caught by ErrorBoundary)
  const ThrowErrorIfNeeded = () => {
    if (errorToThrow) {
      throw errorToThrow;
    }
    return null;
  };

  const handlePasswordChange = (newPassword: string) => {
    setPassword(newPassword);
    setError(null);
  };

  return (
    <ErrorBoundary
      navigation={navigation}
      view="Login"
      useOnboardingErrorHandling={!!errorToThrow && !isMetricsEnabled()}
    >
      <ThrowErrorIfNeeded />
      <SafeAreaView style={styles.mainWrapper}>
        <KeyboardAwareScrollView
          keyboardShouldPersistTaps="handled"
          resetScrollToCoords={{ x: 0, y: 0 }}
          style={styles.wrapper}
        >
          <View testID={LoginViewSelectors.CONTAINER} style={styles.container}>
            <Image
              source={METAMASK_NAME}
              style={styles.metamaskName}
              resizeMethod={'auto'}
            />

            <TouchableOpacity
              style={styles.foxWrapper}
              delayLongPress={10 * 1000} // 10 seconds
              onLongPress={handleDownloadStateLogs}
              activeOpacity={1}
            >
              <Image
                source={FOX_LOGO}
                style={styles.image}
                resizeMethod={'auto'}
              />
            </TouchableOpacity>

            <Text
              variant={TextVariant.DisplayMD}
              color={TextColor.Default}
              style={styles.title}
              testID={LoginViewSelectors.TITLE_ID}
            >
              {strings('login.title')}
            </Text>

            <View style={styles.field}>
              <Label
                variant={TextVariant.BodyMDMedium}
                color={TextColor.Default}
                style={styles.label}
              >
                {strings('login.password')}
              </Label>
              <TextField
                size={TextFieldSize.Lg}
                placeholder={strings('login.password_placeholder')}
                placeholderTextColor={colors.text.alternative}
                testID={LoginViewSelectors.PASSWORD_INPUT}
                returnKeyType={'done'}
                autoCapitalize="none"
                secureTextEntry
                ref={fieldRef}
                onChangeText={handlePasswordChange}
                value={password}
                onSubmitEditing={onLogin}
                endAccessory={
                  <BiometryButton
                    onPress={tryBiometric}
                    hidden={shouldHideBiometricAccessoryButton}
                    biometryType={biometryType as BIOMETRY_TYPE}
                  />
                }
                keyboardAppearance={themeAppearance}
                isDisabled={disabledInput}
                isError={!!error}
              />
            </View>

            <View style={styles.helperTextContainer}>
              {!!error && (
                <HelpText
                  severity={HelpTextSeverity.Error}
                  variant={TextVariant.BodyMD}
                  testID={LoginViewSelectors.PASSWORD_ERROR}
                >
                  {error}
                </HelpText>
              )}
            </View>

            <View style={styles.ctaWrapper}>
              {renderSwitch()}
              <Button
                variant={ButtonVariants.Primary}
                width={ButtonWidthTypes.Full}
                size={ButtonSize.Lg}
                onPress={onLogin}
                label={strings('login.unlock_button')}
                isDisabled={
                  password.length === 0 || disabledInput || finalLoading
                }
                testID={LoginViewSelectors.LOGIN_BUTTON_ID}
                loading={finalLoading}
              />

              {!isComingFromOauthOnboarding && (
                <Button
                  style={styles.goBack}
                  variant={ButtonVariants.Link}
                  onPress={toggleWarningModal}
                  testID={LoginViewSelectors.RESET_WALLET}
                  label={strings('login.forgot_password')}
                  isDisabled={finalLoading}
                  size={ButtonSize.Lg}
                />
              )}
            </View>

            {isComingFromOauthOnboarding && (
              <View style={styles.footer}>
                <Button
                  style={styles.goBack}
                  variant={ButtonVariants.Link}
                  onPress={handleUseOtherMethod}
                  testID={LoginViewSelectors.OTHER_METHODS_BUTTON}
                  label={strings('login.other_methods')}
                  loading={finalLoading}
                  isDisabled={finalLoading}
                  size={ButtonSize.Lg}
                />
              </View>
            )}
          </View>
        </KeyboardAwareScrollView>
        <FadeOutOverlay />
      </SafeAreaView>
    </ErrorBoundary>
  );
};

const mapDispatchToProps = (dispatch: Dispatch<OnboardingActionTypes>) => ({
  saveOnboardingEvent: (...eventArgs: [ITrackingEvent]) =>
    dispatch(saveEvent(eventArgs)),
});

export default connect(null, mapDispatchToProps)(Login);<|MERGE_RESOLUTION|>--- conflicted
+++ resolved
@@ -1,8 +1,4 @@
-<<<<<<< HEAD
-import React, { useEffect, useRef, useState } from 'react';
-=======
 import React, { useEffect, useMemo, useRef, useState } from 'react';
->>>>>>> de227863
 import {
   Alert,
   View,
@@ -112,16 +108,12 @@
   SeedlessOnboardingControllerError,
   SeedlessOnboardingControllerErrorType,
 } from '../../../core/Engine/controllers/seedless-onboarding-controller/error';
-<<<<<<< HEAD
-import FOX_LOGO from '../../../images/branding/fox.png';
-=======
 import { selectIsSeedlessPasswordOutdated } from '../../../selectors/seedlessOnboardingController';
 import FOX_LOGO from '../../../images/branding/fox.png';
 import { usePromptSeedlessRelogin } from '../../hooks/SeedlessHooks';
 import { useNetInfo } from '@react-native-community/netinfo';
 import { SuccessErrorSheetParams } from '../SuccessErrorSheet/interface';
 import { LoginOptionsSwitch } from '../../UI/LoginOptionsSwitch';
->>>>>>> de227863
 
 // In android, having {} will cause the styles to update state
 // using a constant will prevent this
