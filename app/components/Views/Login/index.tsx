<<<<<<< HEAD
import React, {
  useCallback,
  useEffect,
  useMemo,
  useRef,
  useState,
} from 'react';
=======
import React, { useEffect, useRef, useState, useCallback } from 'react';
>>>>>>> 34a01a97
import {
  Alert,
  View,
  SafeAreaView,
  BackHandler,
  TouchableOpacity,
  TextInput,
  Platform,
  Image,
} from 'react-native';
import METAMASK_NAME from '../../../images/branding/metamask-name.png';
import { TextVariant } from '../../../component-library/components/Texts/Text';
import StorageWrapper from '../../../store/storage-wrapper';
import { KeyboardAwareScrollView } from 'react-native-keyboard-aware-scroll-view';
import Button, {
  ButtonSize,
  ButtonVariants,
  ButtonWidthTypes,
} from '../../../component-library/components/Buttons/Button';
import { strings } from '../../../../locales/i18n';
import FadeOutOverlay from '../../UI/FadeOutOverlay';
import {
  OnboardingActionTypes,
  saveOnboardingEvent as saveEvent,
} from '../../../actions/onboarding';
import { setAllowLoginWithRememberMe as setAllowLoginWithRememberMeUtil } from '../../../actions/security';
import { setExistingUser } from '../../../actions/user';
import { connect, useDispatch, useSelector } from 'react-redux';
import { Dispatch } from 'redux';
import {
  passcodeType,
  updateAuthTypeStorageFlags,
} from '../../../util/authentication';
import { BiometryButton } from '../../UI/BiometryButton';
import Logger from '../../../util/Logger';
import {
  BIOMETRY_CHOICE_DISABLED,
  TRUE,
  PASSCODE_DISABLED,
  OPTIN_META_METRICS_UI_SEEN,
} from '../../../constants/storage';
import Routes from '../../../constants/navigation/Routes';
import { passwordRequirementsMet } from '../../../util/password';
import ErrorBoundary from '../ErrorBoundary';
import { toLowerCaseEquals } from '../../../util/general';
import { Authentication } from '../../../core';
import AUTHENTICATION_TYPE from '../../../constants/userProperties';

import { createRestoreWalletNavDetailsNested } from '../RestoreWallet/RestoreWallet';
import { parseVaultValue } from '../../../util/validators';
import { getVaultFromBackup } from '../../../core/BackupVault';
import { containsErrorMessage } from '../../../util/errorHandling';
import { MetaMetricsEvents } from '../../../core/Analytics';
import { LoginViewSelectors } from '../../../../e2e/selectors/wallet/LoginView.selectors';
import trackErrorAsAnalytics from '../../../util/metrics/TrackError/trackErrorAsAnalytics';
import { trackVaultCorruption } from '../../../util/analytics/vaultCorruptionTracking';
import { downloadStateLogs } from '../../../util/logs';
import {
  trace,
  TraceName,
  TraceOperation,
  endTrace,
} from '../../../util/trace';
import TextField, {
  TextFieldSize,
} from '../../../component-library/components/Form/TextField';
import HelpText, {
  HelpTextSeverity,
} from '../../../component-library/components/Form/HelpText';
import {
  DENY_PIN_ERROR_ANDROID,
  JSON_PARSE_ERROR_UNEXPECTED_TOKEN,
  PASSWORD_REQUIREMENTS_NOT_MET,
  VAULT_ERROR,
  PASSCODE_NOT_SET_ERROR,
  WRONG_PASSWORD_ERROR,
  WRONG_PASSWORD_ERROR_ANDROID,
  WRONG_PASSWORD_ERROR_ANDROID_2,
} from './constants';
import {
  ParamListBase,
  RouteProp,
  useNavigation,
  useRoute,
} from '@react-navigation/native';
import { useStyles } from '../../../component-library/hooks/useStyles';
import stylesheet from './styles';
import ReduxService from '../../../core/redux';
import { StackNavigationProp } from '@react-navigation/stack';
import { BIOMETRY_TYPE } from 'react-native-keychain';
import trackOnboarding from '../../../util/metrics/TrackOnboarding/trackOnboarding';
import {
  IMetaMetricsEvent,
  ITrackingEvent,
} from '../../../core/Analytics/MetaMetrics.types';
import { MetricsEventBuilder } from '../../../core/Analytics/MetricsEventBuilder';
import { useMetrics } from '../../hooks/useMetrics';
import { selectIsSeedlessPasswordOutdated } from '../../../selectors/seedlessOnboardingController';
import { LoginOptionsSwitch } from '../../UI/LoginOptionsSwitch';
import FoxAnimation from '../../UI/FoxAnimation/FoxAnimation';

// In android, having {} will cause the styles to update state
// using a constant will prevent this
const EmptyRecordConstant = {};

interface LoginRouteParams {
  locked: boolean;
  isVaultRecovery?: boolean;
}

interface LoginProps {
  saveOnboardingEvent: (...eventArgs: [ITrackingEvent]) => void;
}

/**
 * View where returning users can authenticate
 */
const Login: React.FC<LoginProps> = ({ saveOnboardingEvent }) => {
  const { isEnabled: isMetricsEnabled } = useMetrics();

  const fieldRef = useRef<TextInput>(null);

  const [password, setPassword] = useState('');
  const [biometryType, setBiometryType] = useState<
    BIOMETRY_TYPE | AUTHENTICATION_TYPE | string | null
  >(null);
  const [rememberMe, setRememberMe] = useState(false);
  const [biometryChoice, setBiometryChoice] = useState(false);
  const [loading, setLoading] = useState(false);
  const [error, setError] = useState<string | null>(null);

  const [hasBiometricCredentials, setHasBiometricCredentials] = useState(false);
  const [startFoxAnimation, setStartFoxAnimation] = useState<
    undefined | 'Start' | 'Loader'
  >(undefined);

  const navigation = useNavigation<StackNavigationProp<ParamListBase>>();
  const route = useRoute<RouteProp<{ params: LoginRouteParams }, 'params'>>();
  const dispatch = useDispatch();
  const {
    styles,
    theme: { colors, themeAppearance },
  } = useStyles(stylesheet, EmptyRecordConstant);
<<<<<<< HEAD

  const setAllowLoginWithRememberMe = useCallback(
    (enabled: boolean) => setAllowLoginWithRememberMeUtil(enabled),
    [],
  );
  const passwordLoginAttemptTraceCtxRef = useRef<TraceContext | null>(null);

  // coming from oauth onboarding flow flag
  const isComingFromOauthOnboarding = route?.params?.oauthLoginSuccess ?? false;
=======
  const setAllowLoginWithRememberMe = (enabled: boolean) =>
    setAllowLoginWithRememberMeUtil(enabled);
>>>>>>> 34a01a97
  // coming from vault recovery flow flag
  const isComingFromVaultRecovery = route?.params?.isVaultRecovery ?? false;

  const isSeedlessPasswordOutdated = useSelector(
    selectIsSeedlessPasswordOutdated,
  );

  const track = useCallback(
    (
      event: IMetaMetricsEvent,
      properties: Record<string, string | boolean | number>,
    ) => {
      trackOnboarding(
        MetricsEventBuilder.createEventBuilder(event)
          .addProperties(properties)
          .build(),
        saveOnboardingEvent,
      );
    },
    [saveOnboardingEvent],
  );

<<<<<<< HEAD
  const handleBackPress = useCallback(() => {
    if (!isComingFromOauthOnboarding) {
      Authentication.lockApp();
    } else {
      navigation.goBack();
    }
=======
  const handleBackPress = () => {
    Authentication.lockApp();
>>>>>>> 34a01a97
    return false;
  }, [isComingFromOauthOnboarding, navigation]);

  const updateBiometryChoice = useCallback(
    async (newBiometryChoice: boolean) => {
      await updateAuthTypeStorageFlags(newBiometryChoice);
      setBiometryChoice(newBiometryChoice);
    },
    [setBiometryChoice],
  );

  useEffect(() => {
    trace({
      name: TraceName.LoginUserInteraction,
      op: TraceOperation.Login,
    });
    track(MetaMetricsEvents.LOGIN_SCREEN_VIEWED, {});
    BackHandler.addEventListener('hardwareBackPress', handleBackPress);

    const timeoutId = setTimeout(async () => {
      if (await Authentication.checkIsSeedlessPasswordOutdated()) {
        navigation.replace('Rehydrate', {
          isSeedlessPasswordOutdated: true,
        });
      } else {
        setStartFoxAnimation('Start');
      }
    }, 100);

    return () => {
      clearTimeout(timeoutId);
      BackHandler.removeEventListener('hardwareBackPress', handleBackPress);
    };
  }, [handleBackPress, track]);

  useEffect(() => {
<<<<<<< HEAD
    const onboardingTraceCtxFromRoute = route.params?.onboardingTraceCtx;
    if (onboardingTraceCtxFromRoute) {
      passwordLoginAttemptTraceCtxRef.current = trace({
        name: TraceName.OnboardingPasswordLoginAttempt,
        op: TraceOperation.OnboardingUserJourney,
        parentContext: onboardingTraceCtxFromRoute,
      });
    }
  }, [route.params?.onboardingTraceCtx]);

  const [refreshAuthPref, setRefreshAuthPref] = useState(false);
  useEffect(() => {
    if (isSeedlessPasswordOutdated) {
      setError(strings('login.seedless_password_outdated'));
      // password outdated, reset biometric password and choice
      Authentication.resetPassword()
        .then(() => {
          // set to fupate authPref
          setRefreshAuthPref(true);
        })
        .catch((e) => {
          Logger.error(e);
        });
    }
  }, [isSeedlessPasswordOutdated]);

  const getUserAuthPreferences = useCallback(async () => {
    const authData = await Authentication.getType();
=======
    const getUserAuthPreferences = async () => {
      const authData = await Authentication.getType();
>>>>>>> 34a01a97

    //Setup UI to handle Biometric
    const previouslyDisabled = await StorageWrapper.getItem(
      BIOMETRY_CHOICE_DISABLED,
    );
    const passcodePreviouslyDisabled =
      await StorageWrapper.getItem(PASSCODE_DISABLED);

    if (authData.currentAuthType === AUTHENTICATION_TYPE.PASSCODE) {
      setBiometryType(passcodeType(authData.currentAuthType));
      setHasBiometricCredentials(!route?.params?.locked);
      setBiometryChoice(
        !(passcodePreviouslyDisabled && passcodePreviouslyDisabled === TRUE),
      );
    } else if (authData.currentAuthType === AUTHENTICATION_TYPE.REMEMBER_ME) {
      setHasBiometricCredentials(false);
      setRememberMe(true);
      setAllowLoginWithRememberMe(true);
    } else if (authData.availableBiometryType) {
      Logger.log('authData', authData);
      setBiometryType(authData.availableBiometryType);
      setHasBiometricCredentials(
        authData.currentAuthType === AUTHENTICATION_TYPE.BIOMETRIC,
      );
      setBiometryChoice(!(previouslyDisabled && previouslyDisabled === TRUE));
    }

    Logger.log(
      `Login: Auth preferences loaded - authType: ${authData.currentAuthType}, locked: ${route?.params?.locked}`,
    );
  }, [route?.params?.locked, setAllowLoginWithRememberMe]);

<<<<<<< HEAD
  useEffect(() => {
    getUserAuthPreferences().catch((err) => {
      Logger.error(err as Error, 'Login: Error getting auth preferences');
    });
  }, [getUserAuthPreferences, refreshAuthPref]);
=======
    getUserAuthPreferences();
  }, [route?.params?.locked]);
>>>>>>> 34a01a97

  const handleVaultCorruption = useCallback(async () => {
    const LOGIN_VAULT_CORRUPTION_TAG = 'Login/ handleVaultCorruption:';

    // Track vault corruption handling attempt
    trackVaultCorruption(VAULT_ERROR, {
      error_type: 'vault_corruption_handling',
      context: 'vault_corruption_recovery_attempt',
      oauth_login: false,
    });

    // No need to check password requirements here, it will be checked in onLogin
    try {
      setLoading(true);
      const backupResult = await getVaultFromBackup();
      if (backupResult.vault) {
        const vaultSeed = await parseVaultValue(password, backupResult.vault);
        if (vaultSeed) {
          // get authType
          const authData = await Authentication.componentAuthenticationType(
            biometryChoice,
            rememberMe,
          );
          try {
            await Authentication.storePassword(
              password,
              authData.currentAuthType,
            );
            navigation.replace(
              ...createRestoreWalletNavDetailsNested({
                previousScreen: Routes.ONBOARDING.LOGIN,
              }),
            );
            setLoading(false);
            setError(null);
            return;
          } catch (e) {
            throw new Error(`${LOGIN_VAULT_CORRUPTION_TAG} ${e}`);
          }
        } else {
          throw new Error(`${LOGIN_VAULT_CORRUPTION_TAG} Invalid Password`);
        }
      } else if (backupResult.error) {
        throw new Error(`${LOGIN_VAULT_CORRUPTION_TAG} ${backupResult.error}`);
      }
    } catch (e: unknown) {
      // Track vault corruption handling failure
      trackVaultCorruption((e as Error).message, {
        error_type: 'vault_corruption_handling_failed',
        context: 'vault_corruption_recovery_failed',
        oauth_login: false,
      });

      Logger.error(e as Error);
      setLoading(false);

      setError(strings('login.invalid_password'));
    }
  }, [password, biometryChoice, rememberMe, navigation]);

  const navigateToHome = useCallback(async () => {
    navigation.replace(Routes.ONBOARDING.HOME_NAV);
  }, [navigation]);

  const checkMetricsUISeen = useCallback(async (): Promise<void> => {
    const isOptinMetaMetricsUISeen = await StorageWrapper.getItem(
      OPTIN_META_METRICS_UI_SEEN,
    );

    if (!isOptinMetaMetricsUISeen && !isMetricsEnabled()) {
      navigation.reset({
        routes: [
          {
            name: Routes.ONBOARDING.ROOT_NAV,
            params: {
              screen: Routes.ONBOARDING.NAV,
              params: {
                screen: Routes.ONBOARDING.OPTIN_METRICS,
              },
            },
          },
        ],
      });
    } else {
      navigateToHome();
    }
  }, [navigation, navigateToHome, isMetricsEnabled]);
<<<<<<< HEAD

  const handleUseOtherMethod = () => {
    if (isComingFromOauthOnboarding) {
      track(MetaMetricsEvents.USE_DIFFERENT_LOGIN_METHOD_CLICKED, {
        account_type: 'social',
      });
    }
    navigation.goBack();
    OAuthService.resetOauthState();
  };
=======
>>>>>>> 34a01a97

  const handlePasswordError = useCallback((loginErrorMessage: string) => {
    setLoading(false);
    setError(strings('login.invalid_password'));
    trackErrorAsAnalytics('Login: Invalid Password', loginErrorMessage);
  }, []);

  const handleLoginError = useCallback(
    async (loginErr: unknown) => {
      const loginError = loginErr as Error;
      const loginErrorMessage = loginError.toString();

      const isWrongPasswordError =
        toLowerCaseEquals(loginErrorMessage, WRONG_PASSWORD_ERROR) ||
        toLowerCaseEquals(loginErrorMessage, WRONG_PASSWORD_ERROR_ANDROID) ||
        toLowerCaseEquals(loginErrorMessage, WRONG_PASSWORD_ERROR_ANDROID_2);

      const isPasswordError =
        isWrongPasswordError ||
        loginErrorMessage.includes(PASSWORD_REQUIREMENTS_NOT_MET);

      if (isPasswordError) {
        handlePasswordError(loginErrorMessage);
        // return and skip capture error to sentry
        return;
      } else if (loginErrorMessage === PASSCODE_NOT_SET_ERROR) {
        Alert.alert(
          strings('login.security_alert_title'),
          strings('login.security_alert_desc'),
        );
      } else if (
        containsErrorMessage(loginError, VAULT_ERROR) ||
        containsErrorMessage(loginError, JSON_PARSE_ERROR_UNEXPECTED_TOKEN)
      ) {
        // Track vault corruption detected
        trackVaultCorruption(loginErrorMessage, {
          error_type: containsErrorMessage(loginError, VAULT_ERROR)
            ? 'vault_error'
            : 'json_parse_error',
          context: 'login_authentication',
          oauth_login: false,
        });

        await handleVaultCorruption();
      } else if (toLowerCaseEquals(loginErrorMessage, DENY_PIN_ERROR_ANDROID)) {
        updateBiometryChoice(false);
      } else {
        setError(loginErrorMessage);
      }

      setLoading(false);
      Logger.error(loginErr as Error, 'Failed to unlock');
    },
    [handlePasswordError, handleVaultCorruption, updateBiometryChoice],
  );

  const onLogin = useCallback(async () => {
    endTrace({ name: TraceName.LoginUserInteraction });

    try {
      const locked = !passwordRequirementsMet(password);
      if (locked) {
        throw new Error(PASSWORD_REQUIREMENTS_NOT_MET);
      }
      if (loading || locked) return;

      setLoading(true);

      const authType = await Authentication.componentAuthenticationType(
        biometryChoice,
        rememberMe,
      );

      await trace(
        {
          name: TraceName.AuthenticateUser,
          op: TraceOperation.Login,
        },
        async () => {
          await Authentication.userEntryAuth(password, authType);
        },
      );

      // CRITICAL: Set existingUser = true after successful vault unlock from recovery
      // This prevents the vault recovery screen from appearing again on app restart
      // Only set after successful unlock to ensure vault is unlocked and credentials are stored
      if (isComingFromVaultRecovery) {
        dispatch(setExistingUser(true));
      }

      await checkMetricsUISeen();

      setLoading(false);
      setError(null);
    } catch (loginErr: unknown) {
      await handleLoginError(loginErr);
    }
  }, [
    password,
    biometryChoice,
    rememberMe,
    loading,
    handleLoginError,
    checkMetricsUISeen,
    dispatch,
    isComingFromVaultRecovery,
  ]);

  const handleLogin = async () => {
    await onLogin();
    setPassword('');
    setHasBiometricCredentials(false);
    fieldRef.current?.clear();
  };

  const tryBiometric = useCallback(async () => {
<<<<<<< HEAD
    fieldRef.current?.blur();
=======
>>>>>>> 34a01a97
    try {
      setLoading(true);
      await trace(
        {
          name: TraceName.LoginBiometricAuthentication,
          op: TraceOperation.Login,
        },
        async () => {
          await Authentication.appTriggeredAuth();
        },
      );

      await checkMetricsUISeen();

      setLoading(false);
    } catch (tryBiometricError) {
      setHasBiometricCredentials(true);
      setLoading(false);

      const errorMessage = (tryBiometricError as Error)?.message || '';
      const isUserCancelled = errorMessage.includes('code: 13');

      if (isUserCancelled) {
        Logger.log(
          'Login: Biometric cancelled by user - disabling biometry choice for this session',
        );
      } else {
        Logger.error(
          tryBiometricError as Error,
          'Login: Biometric authentication failed',
        );
      }
    }
  }, [checkMetricsUISeen]);

  const handleTryBiometric = async () => {
    fieldRef.current?.blur();
<<<<<<< HEAD
  }, [isComingFromOauthOnboarding, navigateToHome, checkMetricsUISeen]);

=======
    await tryBiometric();
    setPassword('');
    setHasBiometricCredentials(false);
    fieldRef.current?.clear();
  };
>>>>>>> 34a01a97
  // show biometric switch to true even if biometric is disabled
  const shouldRenderBiometricLogin = biometryType;

  // Redirect users to OAuthRehydration screen
  useEffect(() => {
    if (isSeedlessPasswordOutdated) {
      // User with outdated password
      navigation.replace('Rehydrate', {
        isSeedlessPasswordOutdated: true,
      });
    }
  }, [isSeedlessPasswordOutdated, navigation]);

  const toggleWarningModal = () => {
    track(MetaMetricsEvents.FORGOT_PASSWORD_CLICKED, {});

    navigation.navigate(Routes.MODAL.ROOT_MODAL_FLOW, {
      screen: Routes.MODAL.DELETE_WALLET,
    });
  };

  const handleDownloadStateLogs = () => {
    const fullState = ReduxService.store.getState();

    track(MetaMetricsEvents.LOGIN_DOWNLOAD_LOGS, {});
    downloadStateLogs(fullState, false);
  };

  const shouldHideBiometricAccessoryButton = !(
    biometryChoice &&
    biometryType &&
    hasBiometricCredentials &&
    !route?.params?.locked
  );

  const handlePasswordChange = (newPassword: string) => {
    setPassword(newPassword);
    setError(null);
  };

  return (
    <ErrorBoundary navigation={navigation} view="Login">
      <SafeAreaView style={styles.mainWrapper}>
        <KeyboardAwareScrollView
          keyboardShouldPersistTaps="handled"
          resetScrollToCoords={{ x: 0, y: 0 }}
          style={styles.wrapper}
          contentContainerStyle={styles.scrollContentContainer}
          extraScrollHeight={Platform.OS === 'android' ? 50 : 0}
          enableResetScrollToCoords={false}
        >
          <View testID={LoginViewSelectors.CONTAINER} style={styles.container}>
            <Image
              source={METAMASK_NAME}
              style={styles.metamaskName}
              resizeMode="contain"
              resizeMethod={'auto'}
            />

            <View style={styles.field}>
              <TextField
                size={TextFieldSize.Lg}
                placeholder={strings('login.password_placeholder')}
                placeholderTextColor={colors.text.alternative}
                testID={LoginViewSelectors.PASSWORD_INPUT}
                returnKeyType={'done'}
                autoCapitalize="none"
                secureTextEntry
                ref={fieldRef}
                onChangeText={handlePasswordChange}
                value={password}
                onSubmitEditing={handleLogin}
                endAccessory={
                  <BiometryButton
                    onPress={handleTryBiometric}
                    hidden={shouldHideBiometricAccessoryButton}
                    biometryType={biometryType as BIOMETRY_TYPE}
                  />
                }
                keyboardAppearance={themeAppearance}
                isError={!!error}
              />
            </View>

            <View style={styles.helperTextContainer}>
              {!!error && (
                <HelpText
                  severity={HelpTextSeverity.Error}
                  variant={TextVariant.BodyMD}
                  testID={LoginViewSelectors.PASSWORD_ERROR}
                >
                  {error}
                </HelpText>
              )}
            </View>

            <View style={styles.ctaWrapper} pointerEvents="box-none">
              <LoginOptionsSwitch
                shouldRenderBiometricOption={shouldRenderBiometricLogin}
                biometryChoiceState={biometryChoice}
                onUpdateBiometryChoice={updateBiometryChoice}
                onUpdateRememberMe={setRememberMe}
              />
              <Button
                variant={ButtonVariants.Primary}
                width={ButtonWidthTypes.Full}
                size={ButtonSize.Lg}
                onPress={handleLogin}
                label={strings('login.unlock_button')}
                isDisabled={password.length === 0 || loading}
                testID={LoginViewSelectors.LOGIN_BUTTON_ID}
                loading={loading}
                style={styles.unlockButton}
              />

              <Button
                style={styles.goBack}
                variant={ButtonVariants.Link}
                onPress={toggleWarningModal}
                testID={LoginViewSelectors.RESET_WALLET}
                label={strings('login.forgot_password')}
                isDisabled={loading}
                size={ButtonSize.Lg}
              />
            </View>
          </View>
        </KeyboardAwareScrollView>
        <FadeOutOverlay />
        <TouchableOpacity
          style={styles.foxAnimationWrapper}
          delayLongPress={10 * 1000} // 10 seconds
          onLongPress={handleDownloadStateLogs}
          activeOpacity={1}
        >
          <FoxAnimation hasFooter={false} trigger={startFoxAnimation} />
        </TouchableOpacity>
      </SafeAreaView>
    </ErrorBoundary>
  );
};

const mapDispatchToProps = (dispatch: Dispatch<OnboardingActionTypes>) => ({
  saveOnboardingEvent: (...eventArgs: [ITrackingEvent]) =>
    dispatch(saveEvent(eventArgs)),
});

export default connect(null, mapDispatchToProps)(Login);<|MERGE_RESOLUTION|>--- conflicted
+++ resolved
@@ -1,14 +1,4 @@
-<<<<<<< HEAD
-import React, {
-  useCallback,
-  useEffect,
-  useMemo,
-  useRef,
-  useState,
-} from 'react';
-=======
 import React, { useEffect, useRef, useState, useCallback } from 'react';
->>>>>>> 34a01a97
 import {
   Alert,
   View,
@@ -152,20 +142,11 @@
     styles,
     theme: { colors, themeAppearance },
   } = useStyles(stylesheet, EmptyRecordConstant);
-<<<<<<< HEAD
 
   const setAllowLoginWithRememberMe = useCallback(
     (enabled: boolean) => setAllowLoginWithRememberMeUtil(enabled),
     [],
   );
-  const passwordLoginAttemptTraceCtxRef = useRef<TraceContext | null>(null);
-
-  // coming from oauth onboarding flow flag
-  const isComingFromOauthOnboarding = route?.params?.oauthLoginSuccess ?? false;
-=======
-  const setAllowLoginWithRememberMe = (enabled: boolean) =>
-    setAllowLoginWithRememberMeUtil(enabled);
->>>>>>> 34a01a97
   // coming from vault recovery flow flag
   const isComingFromVaultRecovery = route?.params?.isVaultRecovery ?? false;
 
@@ -188,19 +169,10 @@
     [saveOnboardingEvent],
   );
 
-<<<<<<< HEAD
   const handleBackPress = useCallback(() => {
-    if (!isComingFromOauthOnboarding) {
-      Authentication.lockApp();
-    } else {
-      navigation.goBack();
-    }
-=======
-  const handleBackPress = () => {
     Authentication.lockApp();
->>>>>>> 34a01a97
     return false;
-  }, [isComingFromOauthOnboarding, navigation]);
+  }, []);
 
   const updateBiometryChoice = useCallback(
     async (newBiometryChoice: boolean) => {
@@ -232,42 +204,10 @@
       clearTimeout(timeoutId);
       BackHandler.removeEventListener('hardwareBackPress', handleBackPress);
     };
-  }, [handleBackPress, track]);
-
-  useEffect(() => {
-<<<<<<< HEAD
-    const onboardingTraceCtxFromRoute = route.params?.onboardingTraceCtx;
-    if (onboardingTraceCtxFromRoute) {
-      passwordLoginAttemptTraceCtxRef.current = trace({
-        name: TraceName.OnboardingPasswordLoginAttempt,
-        op: TraceOperation.OnboardingUserJourney,
-        parentContext: onboardingTraceCtxFromRoute,
-      });
-    }
-  }, [route.params?.onboardingTraceCtx]);
-
-  const [refreshAuthPref, setRefreshAuthPref] = useState(false);
-  useEffect(() => {
-    if (isSeedlessPasswordOutdated) {
-      setError(strings('login.seedless_password_outdated'));
-      // password outdated, reset biometric password and choice
-      Authentication.resetPassword()
-        .then(() => {
-          // set to fupate authPref
-          setRefreshAuthPref(true);
-        })
-        .catch((e) => {
-          Logger.error(e);
-        });
-    }
-  }, [isSeedlessPasswordOutdated]);
+  }, [handleBackPress, track, navigation]);
 
   const getUserAuthPreferences = useCallback(async () => {
     const authData = await Authentication.getType();
-=======
-    const getUserAuthPreferences = async () => {
-      const authData = await Authentication.getType();
->>>>>>> 34a01a97
 
     //Setup UI to handle Biometric
     const previouslyDisabled = await StorageWrapper.getItem(
@@ -300,16 +240,9 @@
     );
   }, [route?.params?.locked, setAllowLoginWithRememberMe]);
 
-<<<<<<< HEAD
   useEffect(() => {
-    getUserAuthPreferences().catch((err) => {
-      Logger.error(err as Error, 'Login: Error getting auth preferences');
-    });
-  }, [getUserAuthPreferences, refreshAuthPref]);
-=======
     getUserAuthPreferences();
-  }, [route?.params?.locked]);
->>>>>>> 34a01a97
+  }, [getUserAuthPreferences]);
 
   const handleVaultCorruption = useCallback(async () => {
     const LOGIN_VAULT_CORRUPTION_TAG = 'Login/ handleVaultCorruption:';
@@ -397,19 +330,6 @@
       navigateToHome();
     }
   }, [navigation, navigateToHome, isMetricsEnabled]);
-<<<<<<< HEAD
-
-  const handleUseOtherMethod = () => {
-    if (isComingFromOauthOnboarding) {
-      track(MetaMetricsEvents.USE_DIFFERENT_LOGIN_METHOD_CLICKED, {
-        account_type: 'social',
-      });
-    }
-    navigation.goBack();
-    OAuthService.resetOauthState();
-  };
-=======
->>>>>>> 34a01a97
 
   const handlePasswordError = useCallback((loginErrorMessage: string) => {
     setLoading(false);
@@ -526,10 +446,6 @@
   };
 
   const tryBiometric = useCallback(async () => {
-<<<<<<< HEAD
-    fieldRef.current?.blur();
-=======
->>>>>>> 34a01a97
     try {
       setLoading(true);
       await trace(
@@ -567,16 +483,11 @@
 
   const handleTryBiometric = async () => {
     fieldRef.current?.blur();
-<<<<<<< HEAD
-  }, [isComingFromOauthOnboarding, navigateToHome, checkMetricsUISeen]);
-
-=======
     await tryBiometric();
     setPassword('');
     setHasBiometricCredentials(false);
     fieldRef.current?.clear();
   };
->>>>>>> 34a01a97
   // show biometric switch to true even if biometric is disabled
   const shouldRenderBiometricLogin = biometryType;
 
