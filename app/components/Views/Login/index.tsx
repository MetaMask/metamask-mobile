--- conflicted
+++ resolved
@@ -111,15 +111,14 @@
 // using a constant will prevent this
 const EmptyRecordConstant = {};
 
-<<<<<<< HEAD
 interface LoginRouteParams {
   locked: boolean;
   oauthLoginSuccess?: boolean;
   onboardingTraceCtx?: unknown;
-=======
+}
+
 interface LoginProps {
   saveOnboardingEvent: (...eventArgs: [ITrackingEvent]) => void;
->>>>>>> 7c099cee
 }
 
 /**
@@ -394,6 +393,18 @@
     const loginError = loginErr as Error;
     const loginErrorMessage = loginError.toString();
 
+    // Check if we are in the onboarding flow
+    const onboardingTraceCtxFromRoute = route.params?.onboardingTraceCtx;
+    if (onboardingTraceCtxFromRoute) {
+      trace({
+        name: TraceName.OnboardingPasswordLoginError,
+        op: TraceOperation.OnboardingError,
+        tags: { errorMessage: loginErrorMessage },
+        parentContext: onboardingTraceCtxFromRoute,
+      });
+      endTrace({ name: TraceName.OnboardingPasswordLoginError });
+    }
+
     if (loginErr instanceof SeedlessOnboardingControllerRecoveryError) {
       setLoading(false);
       handleSeedlessOnboardingControllerError(
@@ -462,16 +473,13 @@
   };
 
   const onLogin = async () => {
-<<<<<<< HEAD
     endTrace({ name: TraceName.LoginUserInteraction });
-=======
     if (oauthLoginSuccess) {
       track(MetaMetricsEvents.REHYDRATION_PASSWORD_ATTEMPTED, {
         account_type: 'social',
         biometrics: biometryChoice,
       });
     }
->>>>>>> 7c099cee
 
     try {
       const locked = !passwordRequirementsMet(password);
@@ -494,7 +502,6 @@
         });
       }
 
-<<<<<<< HEAD
       Keyboard.dismiss();
 
       if (passwordLoginAttemptTraceCtxRef.current) {
@@ -504,8 +511,6 @@
       endTrace({ name: TraceName.OnboardingExistingSocialLogin });
       endTrace({ name: TraceName.OnboardingJourneyOverall });
 
-=======
->>>>>>> 7c099cee
       await checkMetricsUISeen();
 
       // Only way to land back on Login is to log out, which clears credentials (meaning we should not show biometric button)
@@ -514,62 +519,8 @@
       setHasBiometricCredentials(false);
       fieldRef.current?.clear();
     } catch (loginErr: unknown) {
-<<<<<<< HEAD
-      const loginError = loginErr as Error;
-      const loginErrorMessage = loginError.toString();
-
-      if (
-        toLowerCaseEquals(loginErrorMessage, WRONG_PASSWORD_ERROR) ||
-        toLowerCaseEquals(loginErrorMessage, WRONG_PASSWORD_ERROR_ANDROID) ||
-        toLowerCaseEquals(loginErrorMessage, WRONG_PASSWORD_ERROR_ANDROID_2) ||
-        loginErrorMessage.includes(PASSWORD_REQUIREMENTS_NOT_MET)
-      ) {
-        setLoading(false);
-        setError(strings('login.invalid_password'));
-        trackErrorAsAnalytics('Login: Invalid Password', loginErrorMessage);
-        return;
-      } else if (loginErrorMessage === PASSCODE_NOT_SET_ERROR) {
-        Alert.alert(
-          strings('login.security_alert_title'),
-          strings('login.security_alert_desc'),
-        );
-        setLoading(false);
-      } else if (
-        containsErrorMessage(loginError, VAULT_ERROR) ||
-        containsErrorMessage(loginError, JSON_PARSE_ERROR_UNEXPECTED_TOKEN)
-      ) {
-        await handleVaultCorruption();
-      } else if (toLowerCaseEquals(loginErrorMessage, DENY_PIN_ERROR_ANDROID)) {
-        setLoading(false);
-        updateBiometryChoice(false);
-      } else if (
-        loginErr instanceof SeedlessOnboardingControllerRecoveryError
-      ) {
-        setLoading(false);
-        handleSeedlessOnboardingControllerError(
-          loginError as SeedlessOnboardingControllerRecoveryError,
-        );
-      } else {
-        setLoading(false);
-        setError(loginErrorMessage);
-      }
-      Logger.error(loginError, 'Failed to unlock');
-
-      // Check if we are in the onboarding flow
-      const onboardingTraceCtxFromRoute = route.params?.onboardingTraceCtx;
-      if (onboardingTraceCtxFromRoute) {
-        trace({
-          name: TraceName.OnboardingPasswordLoginError,
-          op: TraceOperation.OnboardingError,
-          tags: { errorMessage: loginErrorMessage },
-          parentContext: onboardingTraceCtxFromRoute,
-        });
-        endTrace({ name: TraceName.OnboardingPasswordLoginError });
-      }
-=======
       await handleLoginError(loginErr);
       Logger.error(loginErr as Error, 'Failed to unlock');
->>>>>>> 7c099cee
     }
   };
 
