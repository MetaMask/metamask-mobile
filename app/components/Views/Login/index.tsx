import React, { useEffect, useRef, useState, useMemo } from 'react';
import {
  Alert,
  ActivityIndicator,
  Keyboard,
  View,
  SafeAreaView,
  Image,
  BackHandler,
  TouchableOpacity,
  TextInput,
} from 'react-native';
import { captureException } from '@sentry/react-native';
import Text, {
  TextColor,
  TextVariant,
} from '../../../component-library/components/Texts/Text';
import StorageWrapper from '../../../store/storage-wrapper';
import { KeyboardAwareScrollView } from 'react-native-keyboard-aware-scroll-view';
import Button, {
  ButtonSize,
  ButtonVariants,
  ButtonWidthTypes,
} from '../../../component-library/components/Buttons/Button';
import { strings } from '../../../../locales/i18n';
import FadeOutOverlay from '../../UI/FadeOutOverlay';
import {
  OnboardingActionTypes,
  saveOnboardingEvent as saveEvent,
} from '../../../actions/onboarding';
import setOnboardingWizardStepUtil from '../../../actions/wizard';
import { setAllowLoginWithRememberMe as setAllowLoginWithRememberMeUtil } from '../../../actions/security';
import { connect, useDispatch, useSelector } from 'react-redux';
import { Dispatch } from 'redux';
import {
  passcodeType,
  updateAuthTypeStorageFlags,
} from '../../../util/authentication';
import { BiometryButton } from '../../UI/BiometryButton';
import Logger from '../../../util/Logger';
import {
  BIOMETRY_CHOICE_DISABLED,
  ONBOARDING_WIZARD,
  TRUE,
  PASSCODE_DISABLED,
  OPTIN_META_METRICS_UI_SEEN,
} from '../../../constants/storage';
import Routes from '../../../constants/navigation/Routes';
import { passwordRequirementsMet } from '../../../util/password';
import ErrorBoundary from '../ErrorBoundary';
import { toLowerCaseEquals } from '../../../util/general';
import { Authentication } from '../../../core';
import AUTHENTICATION_TYPE from '../../../constants/userProperties';

import { LoginOptionsSwitch } from '../../UI/LoginOptionsSwitch';
import { createRestoreWalletNavDetailsNested } from '../RestoreWallet/RestoreWallet';
import { parseVaultValue } from '../../../util/validators';
import { getVaultFromBackup } from '../../../core/BackupVault';
import { containsErrorMessage } from '../../../util/errorHandling';
import { MetaMetricsEvents } from '../../../core/Analytics';
import { LoginViewSelectors } from '../../../../e2e/selectors/wallet/LoginView.selectors';
import trackErrorAsAnalytics from '../../../util/metrics/TrackError/trackErrorAsAnalytics';
import { downloadStateLogs } from '../../../util/logs';
import { trace, TraceName, TraceOperation } from '../../../util/trace';
import TextField, {
  TextFieldSize,
} from '../../../component-library/components/Form/TextField';
import Label from '../../../component-library/components/Form/Label';
import HelpText, {
  HelpTextSeverity,
} from '../../../component-library/components/Form/HelpText';
import {
  DENY_PIN_ERROR_ANDROID,
  JSON_PARSE_ERROR_UNEXPECTED_TOKEN,
  PASSWORD_REQUIREMENTS_NOT_MET,
  VAULT_ERROR,
  PASSCODE_NOT_SET_ERROR,
  WRONG_PASSWORD_ERROR,
  WRONG_PASSWORD_ERROR_ANDROID,
  WRONG_PASSWORD_ERROR_ANDROID_2,
} from './constants';
import {
  ParamListBase,
  RouteProp,
  useNavigation,
  useRoute,
} from '@react-navigation/native';
import { useStyles } from '../../../component-library/hooks/useStyles';
import stylesheet from './styles';
import ReduxService from '../../../core/redux';
import { StackNavigationProp } from '@react-navigation/stack';
import { BIOMETRY_TYPE } from 'react-native-keychain';
import METAMASK_NAME from '../../../images/branding/metamask-name.png';
import OAuthService from '../../../core/OAuthService/OAuthService';
import ConcealingFox from '../../../animations/Concealing_Fox.json';
import SearchingFox from '../../../animations/Searching_Fox.json';
import LottieView from 'lottie-react-native';
import trackOnboarding from '../../../util/metrics/TrackOnboarding/trackOnboarding';
import { RecoveryError as SeedlessOnboardingControllerRecoveryError } from '@metamask/seedless-onboarding-controller';
import {
  IMetaMetricsEvent,
  ITrackingEvent,
} from '../../../core/Analytics/MetaMetrics.types';
import { MetricsEventBuilder } from '../../../core/Analytics/MetricsEventBuilder';
import { useMetrics } from '../../hooks/useMetrics';
import { selectIsSeedlessPasswordOutdated } from '../../../selectors/seedlessOnboardingController';

// In android, having {} will cause the styles to update state
// using a constant will prevent this
const EmptyRecordConstant = {};

interface LoginProps {
  saveOnboardingEvent: (...eventArgs: [ITrackingEvent]) => void;
}

/**
 * View where returning users can authenticate
 */
const Login: React.FC<LoginProps> = ({ saveOnboardingEvent }) => {
  const [disabledInput, setDisabledInput] = useState(false);
  const { isEnabled: isMetricsEnabled } = useMetrics();

  const fieldRef = useRef<TextInput>(null);

  const [password, setPassword] = useState('');
  const [biometryType, setBiometryType] = useState<
    BIOMETRY_TYPE | AUTHENTICATION_TYPE | string | null
  >(null);
  const [rememberMe, setRememberMe] = useState(false);
  const [biometryChoice, setBiometryChoice] = useState(false);
  const [loading, setLoading] = useState(false);
  const [error, setError] = useState<string | null>(null);
  const [errorToThrow, setErrorToThrow] = useState<Error | null>(null);
  const [biometryPreviouslyDisabled, setBiometryPreviouslyDisabled] =
    useState(false);
  const [hasBiometricCredentials, setHasBiometricCredentials] = useState(false);
  const [rehydrationFailedAttempts, setRehydrationFailedAttempts] = useState(0);
  const navigation = useNavigation<StackNavigationProp<ParamListBase>>();
  const route =
    useRoute<
      RouteProp<
        { params: { locked: boolean; oauthLoginSuccess?: boolean } },
        'params'
      >
    >();
  const {
    styles,
    theme: { colors, themeAppearance },
  } = useStyles(stylesheet, EmptyRecordConstant);
  const dispatch = useDispatch();
  const setOnboardingWizardStep = (step: number) =>
    dispatch(setOnboardingWizardStepUtil(step));
  const setAllowLoginWithRememberMe = (enabled: boolean) =>
    setAllowLoginWithRememberMeUtil(enabled);

  const isSeedlessPasswordOutdated = useSelector(
    selectIsSeedlessPasswordOutdated,
  );
  useEffect(() => {
    // first error if seedless password is outdated
    if (isSeedlessPasswordOutdated) {
      setError(strings('login.seedless_password_outdated'));
    }
  }, [isSeedlessPasswordOutdated]);

  const oauthLoginSuccess = route?.params?.oauthLoginSuccess ?? false;

  const track = (
    event: IMetaMetricsEvent,
    properties: Record<string, string | boolean | number>,
  ) => {
    trackOnboarding(
      MetricsEventBuilder.createEventBuilder(event)
        .addProperties(properties)
        .build(),
      saveOnboardingEvent,
    );
  };

  const handleBackPress = () => {
    if (!oauthLoginSuccess) {
      Authentication.lockApp();
    } else {
      navigation.goBack();
    }
    return false;
  };

  useEffect(() => {
    track(MetaMetricsEvents.LOGIN_SCREEN_VIEWED, {});

    BackHandler.addEventListener('hardwareBackPress', handleBackPress);

    const getUserAuthPreferences = async () => {
      const authData = await Authentication.getType();

      //Setup UI to handle Biometric
      const previouslyDisabled = await StorageWrapper.getItem(
        BIOMETRY_CHOICE_DISABLED,
      );
      const passcodePreviouslyDisabled = await StorageWrapper.getItem(
        PASSCODE_DISABLED,
      );

      if (authData.currentAuthType === AUTHENTICATION_TYPE.PASSCODE) {
        setBiometryType(passcodeType(authData.currentAuthType));
        setHasBiometricCredentials(!route?.params?.locked);
        setBiometryChoice(
          !(passcodePreviouslyDisabled && passcodePreviouslyDisabled === TRUE),
        );
        setBiometryPreviouslyDisabled(!!passcodePreviouslyDisabled);
      } else if (authData.currentAuthType === AUTHENTICATION_TYPE.REMEMBER_ME) {
        setHasBiometricCredentials(false);
        setRememberMe(true);
        setAllowLoginWithRememberMe(true);
      } else if (authData.availableBiometryType) {
        Logger.log('authData', authData);
        setBiometryType(authData.availableBiometryType);
        setHasBiometricCredentials(
          authData.currentAuthType === AUTHENTICATION_TYPE.BIOMETRIC,
        );
        setBiometryPreviouslyDisabled(!!previouslyDisabled);
        setBiometryChoice(!(previouslyDisabled && previouslyDisabled === TRUE));
      }
    };

    getUserAuthPreferences();

    return () => {
      BackHandler.removeEventListener('hardwareBackPress', handleBackPress);
    };
    // eslint-disable-next-line react-hooks/exhaustive-deps
  }, []);

  const handleVaultCorruption = async () => {
    const LOGIN_VAULT_CORRUPTION_TAG = 'Login/ handleVaultCorruption:';

    if (!passwordRequirementsMet(password)) {
      setError(strings('login.invalid_password'));
      return;
    }
    try {
      setLoading(true);
      const backupResult = await getVaultFromBackup();
      if (backupResult.vault) {
        const vaultSeed = await parseVaultValue(password, backupResult.vault);
        if (vaultSeed) {
          // get authType
          const authData = await Authentication.componentAuthenticationType(
            biometryChoice,
            rememberMe,
          );
          try {
            await Authentication.storePassword(
              password,
              authData.currentAuthType,
            );
            navigation.replace(
              ...createRestoreWalletNavDetailsNested({
                previousScreen: Routes.ONBOARDING.LOGIN,
              }),
            );
            setLoading(false);
            setError(null);
            return;
          } catch (e) {
            throw new Error(`${LOGIN_VAULT_CORRUPTION_TAG} ${e}`);
          }
        } else {
          throw new Error(`${LOGIN_VAULT_CORRUPTION_TAG} Invalid Password`);
        }
      } else if (backupResult.error) {
        throw new Error(`${LOGIN_VAULT_CORRUPTION_TAG} ${backupResult.error}`);
      }
    } catch (e: unknown) {
      Logger.error(e as Error);
      setLoading(false);
      setError(strings('login.invalid_password'));
    }
  };

  const updateBiometryChoice = async (newBiometryChoice: boolean) => {
    await updateAuthTypeStorageFlags(newBiometryChoice);
    setBiometryChoice(newBiometryChoice);
  };

  const navigateToHome = async () => {
    const onboardingWizard = await StorageWrapper.getItem(ONBOARDING_WIZARD);
    if (onboardingWizard) {
      navigation.replace(Routes.ONBOARDING.HOME_NAV);
    } else {
      setOnboardingWizardStep(1);
      navigation.replace(Routes.ONBOARDING.HOME_NAV);
    }
  };

  const checkMetricsUISeen = async (): Promise<void> => {
    const isOptinMetaMetricsUISeen = await StorageWrapper.getItem(
      OPTIN_META_METRICS_UI_SEEN,
    );

    if (!isOptinMetaMetricsUISeen && !isMetricsEnabled()) {
      navigation.reset({
        routes: [
          {
            name: Routes.ONBOARDING.ROOT_NAV,
            params: {
              screen: Routes.ONBOARDING.NAV,
              params: {
                screen: Routes.ONBOARDING.OPTIN_METRICS,
              },
            },
          },
        ],
      });
    } else {
      navigateToHome();
    }
  };

  const handleUseOtherMethod = () => {
    navigation.goBack();
    OAuthService.resetOauthState();
  };

  const isMountedRef = useRef(true);

  useEffect(
    () => () => {
      isMountedRef.current = false;
    },
    [],
  );

  const tooManyAttemptsError = async (remainingTime: number) => {
    setDisabledInput(true);
    for (let i = remainingTime; i > 0; i--) {
      if (!isMountedRef.current) {
        setError(null);
        setDisabledInput(false);
        return; // Exit early if component unmounted
      }

      setError(
        strings('login.too_many_attempts', {
          remainingTime: `${Math.floor(i / 60)}m:${i % 60}s`,
        }),
      );
      await new Promise((resolve) => setTimeout(resolve, 1000));
    }
    if (isMountedRef.current) {
      setError(null);
      setDisabledInput(false);
    }
  };

  const isSeedlessOnboardingControllerError = (err: Error): boolean =>
    err.message.includes('SeedlessOnboardingController');

  const handleSeedlessOnboardingControllerError = (
<<<<<<< HEAD
    seedlessError: Error,
  ): void => {
    if (
      seedlessError instanceof SeedlessOnboardingControllerRecoveryError
    ) {
      if (typeof seedlessError.data?.remainingTime === 'number') {
        tooManyAttemptsError(seedlessError.data.remainingTime).catch(() => null);
        return;
      }
    }

    const errMessage = seedlessError.message.replace(
      'SeedlessOnboardingController - ',
      '',
    );
    setError(errMessage);

    // If user has already consented to analytics, report error using regular Sentry
    if (isAnalyticsEnabled()) {
      oauthLoginSuccess && captureException(seedlessError, {
        tags: {
          view: 'Login',
          context: 'OAuth rehydration failed - user consented to analytics',
        },
      });
=======
    seedlessError: SeedlessOnboardingControllerRecoveryError,
  ) => {
    // Synchronize rehydrationFailedAttempts with numberOfAttempts from the error data
    if (seedlessError.data?.numberOfAttempts !== undefined) {
      setRehydrationFailedAttempts(seedlessError.data.numberOfAttempts);
    }

    if (seedlessError.data?.remainingTime) {
      tooManyAttemptsError(seedlessError.data?.remainingTime).catch(() => null);
>>>>>>> cd2e6018
    } else {
      // User hasn't consented to analytics yet, use ErrorBoundary onboarding flow
      oauthLoginSuccess && setErrorToThrow(new Error(`OAuth rehydration failed: ${seedlessError.message}`));
    }
  };

  const handlePasswordError = (loginErrorMessage: string) => {
    if (oauthLoginSuccess) {
      track(MetaMetricsEvents.REHYDRATION_PASSWORD_FAILED, {
        account_type: 'social',
        failed_attempts: rehydrationFailedAttempts,
      });
    }

    setLoading(false);
    setError(strings('login.invalid_password'));
    trackErrorAsAnalytics('Login: Invalid Password', loginErrorMessage);
  };

  const handleLoginError = async (loginErr: unknown) => {
    const loginError = loginErr as Error;
    const loginErrorMessage = loginError.toString();

    if (loginErr instanceof SeedlessOnboardingControllerRecoveryError) {
      setLoading(false);
      handleSeedlessOnboardingControllerError(
        loginError as SeedlessOnboardingControllerRecoveryError,
      );
      return;
    }

    const isPasswordError =
      toLowerCaseEquals(loginErrorMessage, WRONG_PASSWORD_ERROR) ||
      toLowerCaseEquals(loginErrorMessage, WRONG_PASSWORD_ERROR_ANDROID) ||
      toLowerCaseEquals(loginErrorMessage, WRONG_PASSWORD_ERROR_ANDROID_2) ||
      loginErrorMessage.includes(PASSWORD_REQUIREMENTS_NOT_MET);

    if (isPasswordError) {
      handlePasswordError(loginErrorMessage);
      return;
    }

    if (loginErrorMessage === PASSCODE_NOT_SET_ERROR) {
      Alert.alert(
        strings('login.security_alert_title'),
        strings('login.security_alert_desc'),
      );
      setLoading(false);
      return;
    }

    if (
      containsErrorMessage(loginError, VAULT_ERROR) ||
      containsErrorMessage(loginError, JSON_PARSE_ERROR_UNEXPECTED_TOKEN)
    ) {
      await handleVaultCorruption();
      return;
    }

    if (toLowerCaseEquals(loginErrorMessage, DENY_PIN_ERROR_ANDROID)) {
      setLoading(false);
      updateBiometryChoice(false);
      return;
    }

    setLoading(false);
    setError(loginErrorMessage);
  };

  const performAuthentication = async () => {
    const authType = await Authentication.componentAuthenticationType(
      biometryChoice,
      rememberMe,
    );
    if (isSeedlessPasswordOutdated) {
      await Authentication.submitLatestGlobalSeedlessPassword(
        password,
        authType,
      );
    } else if (oauthLoginSuccess) {
      await Authentication.rehydrateSeedPhrase(password, authType);
    } else {
      await trace(
        {
          name: TraceName.AuthenticateUser,
          op: TraceOperation.Login,
        },
        async () => {
          await Authentication.userEntryAuth(password, authType);
        },
      );
    }
  };

  const onLogin = async () => {
    if (oauthLoginSuccess) {
      track(MetaMetricsEvents.REHYDRATION_PASSWORD_ATTEMPTED, {
        account_type: 'social',
        biometrics: biometryChoice,
      });
    }

    try {
      const locked = !passwordRequirementsMet(password);
      if (locked) {
        throw new Error(PASSWORD_REQUIREMENTS_NOT_MET);
      }
      if (loading || locked) return;

      setLoading(true);
      setError(null);

      await performAuthentication();
      Keyboard.dismiss();

      if (oauthLoginSuccess) {
        track(MetaMetricsEvents.REHYDRATION_COMPLETED, {
          account_type: 'social',
          biometrics: biometryChoice,
          failed_attempts: rehydrationFailedAttempts,
        });
      }

      await checkMetricsUISeen();

      // Only way to land back on Login is to log out, which clears credentials (meaning we should not show biometric button)
      setPassword('');
      setLoading(false);
      setHasBiometricCredentials(false);
      fieldRef.current?.clear();
    } catch (loginErr: unknown) {
<<<<<<< HEAD
      const loginError = loginErr as Error;
      const loginErrorMessage = loginError.toString();

      if (
        toLowerCaseEquals(loginErrorMessage, WRONG_PASSWORD_ERROR) ||
        toLowerCaseEquals(loginErrorMessage, WRONG_PASSWORD_ERROR_ANDROID) ||
        toLowerCaseEquals(loginErrorMessage, WRONG_PASSWORD_ERROR_ANDROID_2) ||
        loginErrorMessage.includes(PASSWORD_REQUIREMENTS_NOT_MET)
      ) {
        setLoading(false);
        setError(strings('login.invalid_password'));
        trackErrorAsAnalytics('Login: Invalid Password', loginErrorMessage);
        return;
      } else if (loginErrorMessage === PASSCODE_NOT_SET_ERROR) {
        Alert.alert(
          strings('login.security_alert_title'),
          strings('login.security_alert_desc'),
        );
        setLoading(false);
      } else if (
        containsErrorMessage(loginError, VAULT_ERROR) ||
        containsErrorMessage(loginError, JSON_PARSE_ERROR_UNEXPECTED_TOKEN)
      ) {
        try {
          await handleVaultCorruption();
        } catch (vaultCorruptionErr: unknown) {
          const vaultCorruptionError = vaultCorruptionErr as Error;
          // we only want to display this error to the user IF we fail to handle vault corruption
          Logger.error(
            vaultCorruptionError,
            'Failed to handle vault corruption',
          );
          setLoading(false);
          setError(strings('login.clean_vault_error'));
        }
      } else if (toLowerCaseEquals(loginErrorMessage, DENY_PIN_ERROR_ANDROID)) {
        setLoading(false);
        updateBiometryChoice(false);
      } else if (
        isSeedlessOnboardingControllerError(loginError)
      ) {
        setLoading(false);
        handleSeedlessOnboardingControllerError(loginError);
      } else {
        setLoading(false);
        setError(loginErrorMessage);
      }
      Logger.error(loginError, 'Failed to unlock');
=======
      await handleLoginError(loginErr);
      Logger.error(loginErr as Error, 'Failed to unlock');
>>>>>>> cd2e6018
    }
  };

  const tryBiometric = async () => {
    fieldRef.current?.blur();
    try {
      setLoading(true);
      await trace(
        {
          name: TraceName.LoginBiometricAuthentication,
          op: TraceOperation.Login,
        },
        async () => {
          await Authentication.appTriggeredAuth();
        },
      );

      await checkMetricsUISeen();

      // Only way to land back on Login is to log out, which clears credentials (meaning we should not show biometric button)
      setPassword('');
      setHasBiometricCredentials(false);
      setLoading(false);
      fieldRef.current?.clear();
    } catch (tryBiometricError) {
      setHasBiometricCredentials(true);
      setLoading(false);
      Logger.log(tryBiometricError);
    }
    fieldRef.current?.blur();
  };

  const toggleWarningModal = () => {
    track(MetaMetricsEvents.FORGOT_PASSWORD_CLICKED, {});

    navigation.navigate(Routes.MODAL.ROOT_MODAL_FLOW, {
      screen: Routes.MODAL.DELETE_WALLET,
      params: {
        oauthLoginSuccess,
      },
    });
  };

  const shouldRenderBiometricLogin =
    biometryType && !biometryPreviouslyDisabled ? biometryType : null;

  const renderSwitch = () => {
    const handleUpdateRememberMe = (rememberMeChoice: boolean) => {
      setRememberMe(rememberMeChoice);
    };

    return (
      <LoginOptionsSwitch
        shouldRenderBiometricOption={shouldRenderBiometricLogin}
        biometryChoiceState={biometryChoice}
        onUpdateBiometryChoice={updateBiometryChoice}
        onUpdateRememberMe={handleUpdateRememberMe}
      />
    );
  };

  const handleDownloadStateLogs = () => {
    const fullState = ReduxService.store.getState();

    track(MetaMetricsEvents.LOGIN_DOWNLOAD_LOGS, {});
    downloadStateLogs(fullState, false);
  };

  const shouldHideBiometricAccessoryButton = !(
    !oauthLoginSuccess &&
    biometryChoice &&
    biometryType &&
    hasBiometricCredentials &&
    !route?.params?.locked
  );

  const lottieSrc = useMemo(
    () => (password.length > 0 ? ConcealingFox : SearchingFox),
    [password.length],
  );

  // Component that throws error if needed (to be caught by ErrorBoundary)
  const ThrowErrorIfNeeded = () => {
    if (errorToThrow) {
      throw errorToThrow;
    }
    return null;
  };

  return (
    <ErrorBoundary
      navigation={navigation}
      view="Login"
      useOnboardingErrorHandling={!!errorToThrow && !isAnalyticsEnabled()}
    >
      <ThrowErrorIfNeeded />
      <SafeAreaView style={styles.mainWrapper}>
        <KeyboardAwareScrollView
          keyboardShouldPersistTaps="handled"
          resetScrollToCoords={{ x: 0, y: 0 }}
          style={styles.wrapper}
        >
          <View testID={LoginViewSelectors.CONTAINER} style={styles.container}>
            <Image
              source={METAMASK_NAME}
              style={styles.metamaskName}
              resizeMethod={'auto'}
            />

            <TouchableOpacity
              style={styles.foxWrapper}
              delayLongPress={10 * 1000} // 10 seconds
              onLongPress={handleDownloadStateLogs}
              activeOpacity={1}
            >
              <LottieView
                style={styles.image}
                autoPlay
                loop
                source={lottieSrc}
                resizeMode="contain"
              />
            </TouchableOpacity>

            <Text
              variant={TextVariant.DisplayMD}
              color={TextColor.Default}
              style={styles.title}
              testID={LoginViewSelectors.TITLE_ID}
            >
              {strings('login.title')}
            </Text>

            <View style={styles.field}>
              <View style={styles.labelContainer}>
                <Label
                  variant={TextVariant.BodyMDMedium}
                  color={TextColor.Default}
                >
                  {strings('login.password')}
                </Label>
              </View>
              <TextField
                size={TextFieldSize.Lg}
                placeholder={strings('login.password_placeholder')}
                placeholderTextColor={colors.text.muted}
                testID={LoginViewSelectors.PASSWORD_INPUT}
                returnKeyType={'done'}
                autoCapitalize="none"
                secureTextEntry
                ref={fieldRef}
                onChangeText={setPassword}
                value={password}
                onSubmitEditing={onLogin}
                endAccessory={
                  <BiometryButton
                    onPress={tryBiometric}
                    hidden={shouldHideBiometricAccessoryButton}
                    biometryType={biometryType as BIOMETRY_TYPE}
                  />
                }
                keyboardAppearance={themeAppearance}
                isDisabled={disabledInput}
              />
            </View>

            <View style={styles.helperTextContainer}>
              {!!error && (
                <HelpText
                  severity={HelpTextSeverity.Error}
                  variant={TextVariant.BodyMD}
                  testID={LoginViewSelectors.PASSWORD_ERROR}
                >
                  {error}
                </HelpText>
              )}
            </View>

            <View style={styles.ctaWrapper}>
              {renderSwitch()}

              <Button
                variant={ButtonVariants.Primary}
                width={ButtonWidthTypes.Full}
                size={ButtonSize.Lg}
                onPress={onLogin}
                label={
                  loading ? (
                    <ActivityIndicator
                      size="small"
                      color={colors.primary.inverse}
                    />
                  ) : (
                    strings('login.unlock_button')
                  )
                }
                isDisabled={password.length === 0 || disabledInput}
                testID={LoginViewSelectors.LOGIN_BUTTON_ID}
              />

              {!oauthLoginSuccess && (
                <Button
                  style={styles.goBack}
                  variant={ButtonVariants.Link}
                  onPress={toggleWarningModal}
                  testID={LoginViewSelectors.RESET_WALLET}
                  label={strings('login.forgot_password')}
                />
              )}
            </View>

            {oauthLoginSuccess && (
              <View style={styles.footer}>
                <Button
                  style={styles.goBack}
                  variant={ButtonVariants.Link}
                  onPress={handleUseOtherMethod}
                  testID={LoginViewSelectors.OTHER_METHODS_BUTTON}
                  label={strings('login.other_methods')}
                />
              </View>
            )}
          </View>
        </KeyboardAwareScrollView>
        <FadeOutOverlay />
      </SafeAreaView>
    </ErrorBoundary>
  );
};

const mapDispatchToProps = (dispatch: Dispatch<OnboardingActionTypes>) => ({
  saveOnboardingEvent: (...eventArgs: [ITrackingEvent]) =>
    dispatch(saveEvent(eventArgs)),
});

export default connect(null, mapDispatchToProps)(Login);<|MERGE_RESOLUTION|>--- conflicted
+++ resolved
@@ -95,6 +95,7 @@
 import ConcealingFox from '../../../animations/Concealing_Fox.json';
 import SearchingFox from '../../../animations/Searching_Fox.json';
 import LottieView from 'lottie-react-native';
+import { AnimationObject } from 'lottie-react-native';
 import trackOnboarding from '../../../util/metrics/TrackOnboarding/trackOnboarding';
 import { RecoveryError as SeedlessOnboardingControllerRecoveryError } from '@metamask/seedless-onboarding-controller';
 import {
@@ -358,14 +359,17 @@
     err.message.includes('SeedlessOnboardingController');
 
   const handleSeedlessOnboardingControllerError = (
-<<<<<<< HEAD
     seedlessError: Error,
   ): void => {
-    if (
-      seedlessError instanceof SeedlessOnboardingControllerRecoveryError
-    ) {
+    if (seedlessError instanceof SeedlessOnboardingControllerRecoveryError) {
+      // Synchronize rehydrationFailedAttempts with numberOfAttempts from the error data
+      if (seedlessError.data?.numberOfAttempts !== undefined) {
+        setRehydrationFailedAttempts(seedlessError.data.numberOfAttempts);
+      }
       if (typeof seedlessError.data?.remainingTime === 'number') {
-        tooManyAttemptsError(seedlessError.data.remainingTime).catch(() => null);
+        tooManyAttemptsError(seedlessError.data.remainingTime).catch(
+          () => null,
+        );
         return;
       }
     }
@@ -377,27 +381,20 @@
     setError(errMessage);
 
     // If user has already consented to analytics, report error using regular Sentry
-    if (isAnalyticsEnabled()) {
-      oauthLoginSuccess && captureException(seedlessError, {
-        tags: {
-          view: 'Login',
-          context: 'OAuth rehydration failed - user consented to analytics',
-        },
-      });
-=======
-    seedlessError: SeedlessOnboardingControllerRecoveryError,
-  ) => {
-    // Synchronize rehydrationFailedAttempts with numberOfAttempts from the error data
-    if (seedlessError.data?.numberOfAttempts !== undefined) {
-      setRehydrationFailedAttempts(seedlessError.data.numberOfAttempts);
-    }
-
-    if (seedlessError.data?.remainingTime) {
-      tooManyAttemptsError(seedlessError.data?.remainingTime).catch(() => null);
->>>>>>> cd2e6018
+    if (isMetricsEnabled()) {
+      oauthLoginSuccess &&
+        captureException(seedlessError, {
+          tags: {
+            view: 'Login',
+            context: 'OAuth rehydration failed - user consented to analytics',
+          },
+        });
     } else {
       // User hasn't consented to analytics yet, use ErrorBoundary onboarding flow
-      oauthLoginSuccess && setErrorToThrow(new Error(`OAuth rehydration failed: ${seedlessError.message}`));
+      oauthLoginSuccess &&
+        setErrorToThrow(
+          new Error(`OAuth rehydration failed: ${seedlessError.message}`),
+        );
     }
   };
 
@@ -418,11 +415,9 @@
     const loginError = loginErr as Error;
     const loginErrorMessage = loginError.toString();
 
-    if (loginErr instanceof SeedlessOnboardingControllerRecoveryError) {
+    if (isSeedlessOnboardingControllerError(loginError)) {
       setLoading(false);
-      handleSeedlessOnboardingControllerError(
-        loginError as SeedlessOnboardingControllerRecoveryError,
-      );
+      handleSeedlessOnboardingControllerError(loginError);
       return;
     }
 
@@ -526,59 +521,8 @@
       setHasBiometricCredentials(false);
       fieldRef.current?.clear();
     } catch (loginErr: unknown) {
-<<<<<<< HEAD
-      const loginError = loginErr as Error;
-      const loginErrorMessage = loginError.toString();
-
-      if (
-        toLowerCaseEquals(loginErrorMessage, WRONG_PASSWORD_ERROR) ||
-        toLowerCaseEquals(loginErrorMessage, WRONG_PASSWORD_ERROR_ANDROID) ||
-        toLowerCaseEquals(loginErrorMessage, WRONG_PASSWORD_ERROR_ANDROID_2) ||
-        loginErrorMessage.includes(PASSWORD_REQUIREMENTS_NOT_MET)
-      ) {
-        setLoading(false);
-        setError(strings('login.invalid_password'));
-        trackErrorAsAnalytics('Login: Invalid Password', loginErrorMessage);
-        return;
-      } else if (loginErrorMessage === PASSCODE_NOT_SET_ERROR) {
-        Alert.alert(
-          strings('login.security_alert_title'),
-          strings('login.security_alert_desc'),
-        );
-        setLoading(false);
-      } else if (
-        containsErrorMessage(loginError, VAULT_ERROR) ||
-        containsErrorMessage(loginError, JSON_PARSE_ERROR_UNEXPECTED_TOKEN)
-      ) {
-        try {
-          await handleVaultCorruption();
-        } catch (vaultCorruptionErr: unknown) {
-          const vaultCorruptionError = vaultCorruptionErr as Error;
-          // we only want to display this error to the user IF we fail to handle vault corruption
-          Logger.error(
-            vaultCorruptionError,
-            'Failed to handle vault corruption',
-          );
-          setLoading(false);
-          setError(strings('login.clean_vault_error'));
-        }
-      } else if (toLowerCaseEquals(loginErrorMessage, DENY_PIN_ERROR_ANDROID)) {
-        setLoading(false);
-        updateBiometryChoice(false);
-      } else if (
-        isSeedlessOnboardingControllerError(loginError)
-      ) {
-        setLoading(false);
-        handleSeedlessOnboardingControllerError(loginError);
-      } else {
-        setLoading(false);
-        setError(loginErrorMessage);
-      }
-      Logger.error(loginError, 'Failed to unlock');
-=======
       await handleLoginError(loginErr);
       Logger.error(loginErr as Error, 'Failed to unlock');
->>>>>>> cd2e6018
     }
   };
 
@@ -656,7 +600,8 @@
   );
 
   const lottieSrc = useMemo(
-    () => (password.length > 0 ? ConcealingFox : SearchingFox),
+    () =>
+      (password.length > 0 ? ConcealingFox : SearchingFox) as AnimationObject,
     [password.length],
   );
 
@@ -672,7 +617,7 @@
     <ErrorBoundary
       navigation={navigation}
       view="Login"
-      useOnboardingErrorHandling={!!errorToThrow && !isAnalyticsEnabled()}
+      useOnboardingErrorHandling={!!errorToThrow && !isMetricsEnabled()}
     >
       <ThrowErrorIfNeeded />
       <SafeAreaView style={styles.mainWrapper}>
