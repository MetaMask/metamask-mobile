import React, { useEffect, useRef, useState } from 'react';
import {
  View,
  SafeAreaView,
  BackHandler,
  TouchableOpacity,
  TextInput,
  Platform,
} from 'react-native';
import { colors as importedColors } from '../../../styles/common';
import StorageWrapper from '../../../store/storage-wrapper';
import { KeyboardAwareScrollView } from 'react-native-keyboard-aware-scroll-view';
import Button, {
  ButtonSize,
  ButtonVariants,
  ButtonWidthTypes,
} from '../../../component-library/components/Buttons/Button';
import { strings } from '../../../../locales/i18n';
import FadeOutOverlay from '../../UI/FadeOutOverlay';
import {
  OnboardingActionTypes,
  saveOnboardingEvent as saveEvent,
} from '../../../actions/onboarding';
<<<<<<< HEAD
import { connect } from 'react-redux';
=======
import { setAllowLoginWithRememberMe as setAllowLoginWithRememberMeUtil } from '../../../actions/security';
import { setExistingUser } from '../../../actions/user';
import { connect, useDispatch, useSelector } from 'react-redux';
>>>>>>> af573905
import { Dispatch } from 'redux';
import { BiometryButton } from '../../UI/BiometryButton';
import { OPTIN_META_METRICS_UI_SEEN } from '../../../constants/storage';
import Routes from '../../../constants/navigation/Routes';
import ErrorBoundary from '../ErrorBoundary';
import { Authentication } from '../../../core';
import { MetaMetricsEvents } from '../../../core/Analytics';
import { LoginViewSelectors } from '../../../../e2e/selectors/wallet/LoginView.selectors';
import { downloadStateLogs } from '../../../util/logs';
import {
  trace,
  TraceName,
  TraceOperation,
  TraceContext,
} from '../../../util/trace';
import {
  ParamListBase,
  RouteProp,
  useNavigation,
  useRoute,
} from '@react-navigation/native';
import { useStyles } from '../../../component-library/hooks/useStyles';
import stylesheet from './styles';
import ReduxService from '../../../core/redux';
import { StackNavigationProp } from '@react-navigation/stack';
import { BIOMETRY_TYPE } from 'react-native-keychain';
import trackOnboarding from '../../../util/metrics/TrackOnboarding/trackOnboarding';
import {
  IMetaMetricsEvent,
  ITrackingEvent,
} from '../../../core/Analytics/MetaMetrics.types';
import { MetricsEventBuilder } from '../../../core/Analytics/MetricsEventBuilder';
import { useMetrics } from '../../hooks/useMetrics';
import { LoginOptionsSwitch } from '../../UI/LoginOptionsSwitch';
import FoxAnimation from '../../UI/FoxAnimation';
import OnboardingAnimation from '../../UI/OnboardingAnimation';
import { useUnlockLogic } from './hooks/useUnlockLogic';
import { useUserAuthPreferences } from '../../hooks/useUserAuthPreferences';
import { usePasswordOutdated } from './hooks/usePasswordOutdated';
import { LoginPasswordField } from './components/LoginPasswordField';
import { LoginErrorMessage } from './components/LoginErrorMessage';

const EmptyRecordConstant = {};

interface LoginRouteParams {
  locked: boolean;
  onboardingTraceCtx?: TraceContext;
  isVaultRecovery?: boolean;
}

interface LoginProps {
  saveOnboardingEvent: (...eventArgs: [ITrackingEvent]) => void;
}

/**
 * View where returning users can authenticate
 */
const Login: React.FC<LoginProps> = ({ saveOnboardingEvent }) => {
  const { isEnabled: isMetricsEnabled } = useMetrics();

  const fieldRef = useRef<TextInput>(null);

  const [password, setPassword] = useState('');
  const [startOnboardingAnimation, setStartOnboardingAnimation] =
    useState(false);
  const [startFoxAnimation, setStartFoxAnimation] = useState<
    false | 'Start' | 'Loader'
  >(false);

  const navigation = useNavigation<StackNavigationProp<ParamListBase>>();
  const route = useRoute<RouteProp<{ params: LoginRouteParams }, 'params'>>();
  const dispatch = useDispatch();
  const {
    styles,
    theme: { colors, themeAppearance },
  } = useStyles(stylesheet, EmptyRecordConstant);
<<<<<<< HEAD
=======
  const setAllowLoginWithRememberMe = (enabled: boolean) =>
    setAllowLoginWithRememberMeUtil(enabled);
  const passwordLoginAttemptTraceCtxRef = useRef<TraceContext | null>(null);

  // coming from oauth onboarding flow flag
  const isComingFromOauthOnboarding = route?.params?.oauthLoginSuccess ?? false;
  // coming from vault recovery flow flag
  const isComingFromVaultRecovery = route?.params?.isVaultRecovery ?? false;
>>>>>>> af573905

  const passwordLoginAttemptTraceCtxRef = useRef<TraceContext | null>(null);

  const setStartFoxAnimationCallback = () => {
    setStartFoxAnimation('Start');
  };

  const track = (
    event: IMetaMetricsEvent,
    properties: Record<string, string | boolean | number>,
  ) => {
    trackOnboarding(
      MetricsEventBuilder.createEventBuilder(event)
        .addProperties(properties)
        .build(),
      saveOnboardingEvent,
    );
  };

  const {
    biometryType,
    rememberMe,
    setRememberMe,
    biometryChoice,
    setBiometryChoice,
    hasBiometricCredentials,
    setHasBiometricCredentials,
    updateBiometryChoice,
  } = useUserAuthPreferences({
    locked: route?.params?.locked,
  });

  const navigateToHome = async () => {
    navigation.replace(Routes.ONBOARDING.HOME_NAV);
  };

  const checkMetricsUISeen = async (): Promise<void> => {
    const isOptinMetaMetricsUISeen = await StorageWrapper.getItem(
      OPTIN_META_METRICS_UI_SEEN,
    );

    if (!isOptinMetaMetricsUISeen && !isMetricsEnabled()) {
      navigation.reset({
        routes: [
          {
            name: Routes.ONBOARDING.ROOT_NAV,
            params: {
              screen: Routes.ONBOARDING.NAV,
              params: {
                screen: Routes.ONBOARDING.OPTIN_METRICS,
              },
            },
          },
        ],
      });
    } else {
      navigateToHome();
    }
  };

  const {
    onLogin,
    tryBiometric,
    finalLoading,
    error,
    setError,
    disabledInput,
    isSeedlessPasswordOutdated,
  } = useUnlockLogic({
    password,
    biometryChoice,
    rememberMe,
    onLoginSuccess: checkMetricsUISeen,
    passwordLoginAttemptTraceCtxRef,
    onboardingTraceCtx: route.params?.onboardingTraceCtx,
    setBiometryChoice,
  });

  usePasswordOutdated(setError);

  const handleBackPress = () => {
    Authentication.lockApp();
    return false;
  };

  useEffect(() => {
    trace({
      name: TraceName.LoginUserInteraction,
      op: TraceOperation.Login,
    });
    track(MetaMetricsEvents.LOGIN_SCREEN_VIEWED, {});
    BackHandler.addEventListener('hardwareBackPress', handleBackPress);

    setTimeout(() => {
      setStartOnboardingAnimation(true);
    }, 100);

    return () => {
      BackHandler.removeEventListener('hardwareBackPress', handleBackPress);
    };
    // eslint-disable-next-line react-hooks/exhaustive-deps
  }, []);

  useEffect(() => {
    const onboardingTraceCtxFromRoute = route.params?.onboardingTraceCtx;
    if (onboardingTraceCtxFromRoute) {
      passwordLoginAttemptTraceCtxRef.current = trace({
        name: TraceName.OnboardingPasswordLoginAttempt,
        op: TraceOperation.OnboardingUserJourney,
        parentContext: onboardingTraceCtxFromRoute,
      });
<<<<<<< HEAD
=======
      endTrace({ name: TraceName.OnboardingPasswordLoginError });
    }

    if (loginErrorMessage.includes('SeedlessOnboardingController')) {
      handleSeedlessOnboardingControllerError(loginError);
      return;
    }

    const isWrongPasswordError =
      toLowerCaseEquals(loginErrorMessage, WRONG_PASSWORD_ERROR) ||
      toLowerCaseEquals(loginErrorMessage, WRONG_PASSWORD_ERROR_ANDROID) ||
      toLowerCaseEquals(loginErrorMessage, WRONG_PASSWORD_ERROR_ANDROID_2);

    if (isWrongPasswordError && isComingFromOauthOnboarding) {
      track(MetaMetricsEvents.REHYDRATION_PASSWORD_FAILED, {
        account_type: 'social',
        failed_attempts: rehydrationFailedAttempts,
        error_type: 'incorrect_password',
      });
    }

    const isPasswordError =
      isWrongPasswordError ||
      loginErrorMessage.includes(PASSWORD_REQUIREMENTS_NOT_MET);

    if (isPasswordError) {
      handlePasswordError(loginErrorMessage);
      // return and skip capture error to sentry
      return;
    } else if (loginErrorMessage === PASSCODE_NOT_SET_ERROR) {
      Alert.alert(
        strings('login.security_alert_title'),
        strings('login.security_alert_desc'),
      );
    } else if (
      containsErrorMessage(loginError, VAULT_ERROR) ||
      containsErrorMessage(loginError, JSON_PARSE_ERROR_UNEXPECTED_TOKEN)
    ) {
      // Track vault corruption detected
      trackVaultCorruption(loginErrorMessage, {
        error_type: containsErrorMessage(loginError, VAULT_ERROR)
          ? 'vault_error'
          : 'json_parse_error',
        context: 'login_authentication',
        oauth_login: isComingFromOauthOnboarding,
      });

      await handleVaultCorruption();
    } else if (toLowerCaseEquals(loginErrorMessage, DENY_PIN_ERROR_ANDROID)) {
      updateBiometryChoice(false);
    } else {
      setError(loginErrorMessage);
    }

    if (isComingFromOauthOnboarding) {
      track(MetaMetricsEvents.REHYDRATION_PASSWORD_FAILED, {
        account_type: 'social',
        failed_attempts: rehydrationFailedAttempts,
        error_type: 'unknown_error',
      });
    }

    setLoading(false);
    Logger.error(loginErr as Error, 'Failed to unlock');
  };

  const onLogin = async () => {
    endTrace({ name: TraceName.LoginUserInteraction });
    if (isComingFromOauthOnboarding) {
      track(MetaMetricsEvents.REHYDRATION_PASSWORD_ATTEMPTED, {
        account_type: 'social',
        biometrics: biometryChoice,
      });
    }

    try {
      const locked = !passwordRequirementsMet(password);
      if (locked) {
        throw new Error(PASSWORD_REQUIREMENTS_NOT_MET);
      }
      if (finalLoading || locked) return;

      setLoading(true);

      // latest ux changes - we are forcing user to enable biometric by default
      const authType = await Authentication.componentAuthenticationType(
        biometryChoice,
        rememberMe,
      );
      if (isComingFromOauthOnboarding) {
        authType.oauth2Login = true;
      }

      await trace(
        {
          name: TraceName.AuthenticateUser,
          op: TraceOperation.Login,
        },
        async () => {
          await Authentication.userEntryAuth(password, authType);
        },
      );

      // CRITICAL: Set existingUser = true after successful vault unlock from recovery
      // This prevents the vault recovery screen from appearing again on app restart
      // Only set after successful unlock to ensure vault is unlocked and credentials are stored
      if (isComingFromVaultRecovery) {
        dispatch(setExistingUser(true));
      }

      if (isComingFromOauthOnboarding) {
        track(MetaMetricsEvents.REHYDRATION_COMPLETED, {
          account_type: 'social',
          biometrics: biometryChoice,
          failed_attempts: rehydrationFailedAttempts,
        });
      }

      if (passwordLoginAttemptTraceCtxRef.current) {
        endTrace({ name: TraceName.OnboardingPasswordLoginAttempt });
        passwordLoginAttemptTraceCtxRef.current = null;
      }
      endTrace({ name: TraceName.OnboardingExistingSocialLogin });
      endTrace({ name: TraceName.OnboardingJourneyOverall });

      if (isComingFromOauthOnboarding) {
        await navigateToHome();
      } else {
        await checkMetricsUISeen();
      }

      // Only way to land back on Login is to log out, which clears credentials (meaning we should not show biometric button)
      setPassword('');
      setLoading(false);
      setHasBiometricCredentials(false);
      setError(null);
      fieldRef.current?.clear();
    } catch (loginErr: unknown) {
      await handleLoginError(loginErr);
    }
  };

  const tryBiometric = async () => {
    fieldRef.current?.blur();
    try {
      setLoading(true);
      await trace(
        {
          name: TraceName.LoginBiometricAuthentication,
          op: TraceOperation.Login,
        },
        async () => {
          await Authentication.appTriggeredAuth();
        },
      );

      if (isComingFromOauthOnboarding) {
        await navigateToHome();
      } else {
        await checkMetricsUISeen();
      }

      // Only way to land back on Login is to log out, which clears credentials (meaning we should not show biometric button)
      setPassword('');
      setHasBiometricCredentials(false);
      setLoading(false);
      fieldRef.current?.clear();
    } catch (tryBiometricError) {
      setHasBiometricCredentials(true);
      setLoading(false);
      Logger.log(tryBiometricError);
>>>>>>> af573905
    }
  }, [route.params?.onboardingTraceCtx]);

  const toggleWarningModal = () => {
    track(MetaMetricsEvents.FORGOT_PASSWORD_CLICKED, {});

    navigation.navigate(Routes.MODAL.ROOT_MODAL_FLOW, {
      screen: Routes.MODAL.DELETE_WALLET,
    });
  };

  const handleDownloadStateLogs = () => {
    const fullState = ReduxService.store.getState();

    track(MetaMetricsEvents.LOGIN_DOWNLOAD_LOGS, {});
    downloadStateLogs(fullState, false);
  };

  const shouldHideBiometricAccessoryButton = !(
    !isSeedlessPasswordOutdated &&
    biometryChoice &&
    biometryType &&
    hasBiometricCredentials &&
    !route?.params?.locked
  );

  const handlePasswordChange = (newPassword: string) => {
    setPassword(newPassword);
    setError(null);
  };

  const handleUpdateRememberMe = (rememberMeChoice: boolean) => {
    setRememberMe(rememberMeChoice);
  };

  const handleTryBiometric = async () => {
    fieldRef.current?.blur();
    await tryBiometric();
    setPassword('');
    setHasBiometricCredentials(false);
    fieldRef.current?.clear();
  };

  const handleLogin = async () => {
    await onLogin();
    setPassword('');
    setHasBiometricCredentials(false);
    fieldRef.current?.clear();
  };

  const shouldRenderBiometricLogin = biometryType;

  return (
    <ErrorBoundary navigation={navigation} view="Login">
      <SafeAreaView
        style={[
          styles.mainWrapper,
          {
            backgroundColor:
              themeAppearance === 'dark'
                ? importedColors.gettingStartedTextColor
                : importedColors.gettingStartedPageBackgroundColorLightMode,
          },
        ]}
      >
        <KeyboardAwareScrollView
          keyboardShouldPersistTaps="handled"
          resetScrollToCoords={{ x: 0, y: 0 }}
          style={styles.wrapper}
          contentContainerStyle={styles.scrollContentContainer}
          extraScrollHeight={Platform.OS === 'android' ? 50 : 0}
          enableResetScrollToCoords={false}
        >
          <View testID={LoginViewSelectors.CONTAINER} style={styles.container}>
            <OnboardingAnimation
              startOnboardingAnimation={startOnboardingAnimation}
              setStartFoxAnimation={setStartFoxAnimationCallback}
            >
              <View style={styles.field}>
                <LoginPasswordField
                  password={password}
                  onPasswordChange={handlePasswordChange}
                  onSubmit={handleLogin}
                  error={error}
                  disabled={disabledInput}
                  fieldRef={fieldRef}
                  biometryButton={
                    <BiometryButton
                      onPress={handleTryBiometric}
                      hidden={shouldHideBiometricAccessoryButton}
                      biometryType={biometryType as BIOMETRY_TYPE}
                    />
                  }
                  themeAppearance={themeAppearance}
                  colors={colors}
                  testID={LoginViewSelectors.PASSWORD_INPUT}
                  style={styles.textField}
                />
              </View>

              <LoginErrorMessage
                error={error}
                testID={LoginViewSelectors.PASSWORD_ERROR}
                style={styles.helperTextContainer}
              />

              <View style={styles.ctaWrapper} pointerEvents="box-none">
                <LoginOptionsSwitch
                  shouldRenderBiometricOption={shouldRenderBiometricLogin}
                  biometryChoiceState={biometryChoice}
                  onUpdateBiometryChoice={updateBiometryChoice}
                  onUpdateRememberMe={handleUpdateRememberMe}
                />
                <Button
                  variant={ButtonVariants.Primary}
                  width={ButtonWidthTypes.Full}
                  size={ButtonSize.Lg}
                  onPress={handleLogin}
                  label={strings('login.unlock_button')}
                  isDisabled={
                    password.length === 0 || disabledInput || finalLoading
                  }
                  testID={LoginViewSelectors.LOGIN_BUTTON_ID}
                  loading={finalLoading}
                />

                <Button
                  style={styles.goBack}
                  variant={ButtonVariants.Link}
                  onPress={toggleWarningModal}
                  testID={LoginViewSelectors.RESET_WALLET}
                  label={strings('login.forgot_password')}
                  isDisabled={finalLoading}
                  size={ButtonSize.Lg}
                />
              </View>
            </OnboardingAnimation>
          </View>
        </KeyboardAwareScrollView>
        <FadeOutOverlay />
        <TouchableOpacity
          style={styles.foxAnimationWrapper}
          delayLongPress={10 * 1000} // 10 seconds
          onLongPress={handleDownloadStateLogs}
          activeOpacity={1}
        >
          <FoxAnimation
            hasFooter={false}
            trigger={startFoxAnimation || undefined}
          />
        </TouchableOpacity>
      </SafeAreaView>
    </ErrorBoundary>
  );
};

const mapDispatchToProps = (dispatch: Dispatch<OnboardingActionTypes>) => ({
  saveOnboardingEvent: (...eventArgs: [ITrackingEvent]) =>
    dispatch(saveEvent(eventArgs)),
});

export default connect(null, mapDispatchToProps)(Login);<|MERGE_RESOLUTION|>--- conflicted
+++ resolved
@@ -21,13 +21,9 @@
   OnboardingActionTypes,
   saveOnboardingEvent as saveEvent,
 } from '../../../actions/onboarding';
-<<<<<<< HEAD
-import { connect } from 'react-redux';
-=======
 import { setAllowLoginWithRememberMe as setAllowLoginWithRememberMeUtil } from '../../../actions/security';
 import { setExistingUser } from '../../../actions/user';
 import { connect, useDispatch, useSelector } from 'react-redux';
->>>>>>> af573905
 import { Dispatch } from 'redux';
 import { BiometryButton } from '../../UI/BiometryButton';
 import { OPTIN_META_METRICS_UI_SEEN } from '../../../constants/storage';
@@ -104,8 +100,6 @@
     styles,
     theme: { colors, themeAppearance },
   } = useStyles(stylesheet, EmptyRecordConstant);
-<<<<<<< HEAD
-=======
   const setAllowLoginWithRememberMe = (enabled: boolean) =>
     setAllowLoginWithRememberMeUtil(enabled);
   const passwordLoginAttemptTraceCtxRef = useRef<TraceContext | null>(null);
@@ -114,7 +108,6 @@
   const isComingFromOauthOnboarding = route?.params?.oauthLoginSuccess ?? false;
   // coming from vault recovery flow flag
   const isComingFromVaultRecovery = route?.params?.isVaultRecovery ?? false;
->>>>>>> af573905
 
   const passwordLoginAttemptTraceCtxRef = useRef<TraceContext | null>(null);
 
@@ -226,8 +219,6 @@
         op: TraceOperation.OnboardingUserJourney,
         parentContext: onboardingTraceCtxFromRoute,
       });
-<<<<<<< HEAD
-=======
       endTrace({ name: TraceName.OnboardingPasswordLoginError });
     }
 
@@ -399,7 +390,6 @@
       setHasBiometricCredentials(true);
       setLoading(false);
       Logger.log(tryBiometricError);
->>>>>>> af573905
     }
   }, [route.params?.onboardingTraceCtx]);
 
