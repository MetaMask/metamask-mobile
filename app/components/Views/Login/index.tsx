--- conflicted
+++ resolved
@@ -84,17 +84,11 @@
 import { StackNavigationProp } from '@react-navigation/stack';
 import { BIOMETRY_TYPE } from 'react-native-keychain';
 import METAMASK_NAME from '../../../images/branding/metamask-name.png';
-<<<<<<< HEAD
-import ConcealingFox from '../../../animations/Concealing_Fox.json';
-import SearchingFox from '../../../animations/Searching_Fox.json';
-import LottieView from 'lottie-react-native';
-=======
 import OAuthService from '../../../core/OAuthService/OAuthService';
 import ConcealingFox from '../../../animations/Concealing_Fox.json';
 import SearchingFox from '../../../animations/Searching_Fox.json';
 import LottieView from 'lottie-react-native';
 import { RecoveryError as SeedlessOnboardingControllerRecoveryError } from '@metamask/seedless-onboarding-controller';
->>>>>>> 05d3e30f
 import trackOnboarding from '../../../util/metrics/TrackOnboarding/trackOnboarding';
 import { IMetaMetricsEvent } from '../../../core/Analytics/MetaMetrics.types';
 import { MetricsEventBuilder } from '../../../core/Analytics/MetricsEventBuilder';
@@ -140,10 +134,7 @@
   const setAllowLoginWithRememberMe = (enabled: boolean) =>
     setAllowLoginWithRememberMeUtil(enabled);
 
-<<<<<<< HEAD
-=======
   const oauthLoginSuccess = route?.params?.oauthLoginSuccess ?? false;
->>>>>>> 05d3e30f
   const track = (
     event: IMetaMetricsEvent,
     properties: Record<string, string | boolean | number>,
@@ -263,8 +254,6 @@
     setBiometryChoice(newBiometryChoice);
   };
 
-<<<<<<< HEAD
-=======
   const navigateToHome = async () => {
     const onboardingWizard = await StorageWrapper.getItem(ONBOARDING_WIZARD);
     if (onboardingWizard) {
@@ -349,7 +338,6 @@
     }
   };
 
->>>>>>> 05d3e30f
   const onLogin = async () => {
     try {
       const locked = !passwordRequirementsMet(password);
@@ -366,26 +354,8 @@
         rememberMe,
       );
 
-<<<<<<< HEAD
-      await trace(
-        {
-          name: TraceName.AuthenticateUser,
-          op: TraceOperation.Login,
-        },
-        async () => {
-          await Authentication.userEntryAuth(password, authType);
-        },
-      );
-      Keyboard.dismiss();
-
-      // Get onboarding wizard state
-      const onboardingWizard = await StorageWrapper.getItem(ONBOARDING_WIZARD);
-      if (onboardingWizard) {
-        navigation.replace(Routes.ONBOARDING.HOME_NAV);
-=======
       if (oauthLoginSuccess) {
         await Authentication.rehydrateSeedPhrase(password, authType);
->>>>>>> 05d3e30f
       } else {
         await trace(
           {
@@ -619,14 +589,7 @@
               )}
             </View>
 
-<<<<<<< HEAD
-            <View
-              style={styles.ctaWrapper}
-              testID={LoginViewSelectors.LOGIN_BUTTON_ID}
-            >
-=======
             <View style={styles.ctaWrapper}>
->>>>>>> 05d3e30f
               {renderSwitch()}
 
               <Button
@@ -644,18 +607,6 @@
                     strings('login.unlock_button')
                   )
                 }
-<<<<<<< HEAD
-                isDisabled={password.length === 0}
-              />
-
-              <Button
-                style={styles.goBack}
-                variant={ButtonVariants.Link}
-                onPress={toggleWarningModal}
-                testID={LoginViewSelectors.RESET_WALLET}
-                label={strings('login.forgot_password')}
-              />
-=======
                 isDisabled={password.length === 0 || disabledInput}
                 testID={LoginViewSelectors.LOGIN_BUTTON_ID}
               />
@@ -669,7 +620,6 @@
                   label={strings('login.forgot_password')}
                 />
               )}
->>>>>>> 05d3e30f
             </View>
 
             {oauthLoginSuccess && (
