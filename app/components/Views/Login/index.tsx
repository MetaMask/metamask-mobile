--- conflicted
+++ resolved
@@ -27,12 +27,7 @@
   saveOnboardingEvent as saveEvent,
 } from '../../../actions/onboarding';
 import { setAllowLoginWithRememberMe as setAllowLoginWithRememberMeUtil } from '../../../actions/security';
-<<<<<<< HEAD
-import { connect, useDispatch, useSelector } from 'react-redux';
-=======
-import { connect } from 'react-redux';
->>>>>>> b30d9198
-import { Dispatch } from 'redux';
+import { connect, useSelector } from 'react-redux';
 import {
   passcodeType,
   updateAuthTypeStorageFlags,
