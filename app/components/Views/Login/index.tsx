--- conflicted
+++ resolved
@@ -91,10 +91,7 @@
 import SearchingFox from '../../../animations/Searching_Fox.json';
 import LottieView from 'lottie-react-native';
 import { RecoveryError as SeedlessOnboardingControllerRecoveryError } from '@metamask/seedless-onboarding-controller';
-<<<<<<< HEAD
 import { selectIsSeedlessPasswordOutdated } from '../../../selectors/seedlessOnboardingController';
-=======
->>>>>>> bb73b247
 
 /**
  * View where returning users can authenticate
@@ -143,7 +140,6 @@
   const setAllowLoginWithRememberMe = (enabled: boolean) =>
     setAllowLoginWithRememberMeUtil(enabled);
 
-<<<<<<< HEAD
   ///: BEGIN:ONLY_INCLUDE_IF(seedless-onboarding)
   const isSeedlessPasswordOutdated = useSelector(
     selectIsSeedlessPasswordOutdated,
@@ -155,8 +151,7 @@
     }
   }, [isSeedlessPasswordOutdated]);
   ///: END:ONLY_INCLUDE_IF(seedless-onboarding)
-=======
->>>>>>> bb73b247
+
   const oauthLoginSuccess = route?.params?.oauthLoginSuccess ?? false;
 
   const handleBackPress = () => {
@@ -286,7 +281,6 @@
     navigation.goBack();
     OAuthService.resetOauthState();
   };
-<<<<<<< HEAD
 
   const tooManyAttemptsError = (remainingTime: number) => {
     if (remainingTime > 0) {
@@ -326,48 +320,6 @@
   };
 
   const onLogin = async () => {
-    endTrace({ name: TraceName.LoginUserInteraction });
-=======
->>>>>>> bb73b247
-
-  const tooManyAttemptsError = (remainingTime: number) => {
-    if (remainingTime > 0) {
-      setError(strings('login.too_many_attempts', { remainingTime }));
-      timeoutRef.current = setTimeout(
-        () => tooManyAttemptsError(remainingTime - 1),
-        1000,
-      );
-      setDisabledInput(true);
-    } else {
-      setError('');
-      setDisabledInput(false);
-    }
-  };
-
-  useEffect(
-    () => () => {
-      if (timeoutRef.current) {
-        clearTimeout(timeoutRef.current);
-      }
-    },
-    [],
-  );
-
-  const handleSeedlessOnboardingControllerError = (
-    seedlessError: SeedlessOnboardingControllerRecoveryError,
-  ) => {
-    if (seedlessError.data?.remainingTime) {
-      tooManyAttemptsError(seedlessError.data?.remainingTime);
-    } else {
-      const errMessage = seedlessError.message.replace(
-        'SeedlessOnboardingController - ',
-        '',
-      );
-      setError(errMessage);
-    }
-  };
-
-  const onLogin = async () => {
     try {
       const locked = !passwordRequirementsMet(password);
       if (locked) {
@@ -383,7 +335,6 @@
         rememberMe,
       );
 
-<<<<<<< HEAD
       ///: BEGIN:ONLY_INCLUDE_IF(seedless-onboarding)
       if (isSeedlessPasswordOutdated) {
         await Authentication.submitLatestGlobalSeedlessPassword(
@@ -391,11 +342,6 @@
           authType,
         );
       } else if (oauthLoginSuccess) {
-=======
-      console.log('authType', authType);
-      ///: BEGIN:ONLY_INCLUDE_IF(seedless-onboarding)
-      if (oauthLoginSuccess) {
->>>>>>> bb73b247
         await Authentication.rehydrateSeedPhrase(password, authType);
       } else {
         ///: END:ONLY_INCLUDE_IF(seedless-onboarding)
@@ -403,10 +349,6 @@
           {
             name: TraceName.AuthenticateUser,
             op: TraceOperation.Login,
-<<<<<<< HEAD
-            parentContext: parentSpanRef.current,
-=======
->>>>>>> bb73b247
           },
           async () => {
             await Authentication.userEntryAuth(password, authType);
@@ -427,10 +369,6 @@
         if (onboardingWizard) {
           setOnboardingWizardStep(1);
         }
-<<<<<<< HEAD
-
-=======
->>>>>>> bb73b247
         if (isMetricsEnabled()) {
           navigation.reset({
             index: 0,
@@ -637,21 +575,6 @@
                 >
                   {strings('login.password')}
                 </Label>
-<<<<<<< HEAD
-                {hintText && (
-                  <Button
-                    variant={ButtonVariants.Link}
-                    onPress={toggleHint}
-                    testID={LoginViewSelectors.SHOW_HINT_BUTTON}
-                    label={
-                      showHint
-                        ? strings('login.hide_hint')
-                        : strings('login.show_hint')
-                    }
-                  />
-                )}
-=======
->>>>>>> bb73b247
               </View>
               <TextField
                 size={TextFieldSize.Lg}
@@ -678,19 +601,6 @@
             </View>
 
             <View style={styles.helperTextContainer}>
-<<<<<<< HEAD
-              {showHint && (
-                <Text
-                  variant={TextVariant.BodyMD}
-                  color={TextColor.Alternative}
-                  style={styles.hintText}
-                >
-                  {strings('login.hint', { hint: hintText })}
-                </Text>
-              )}
-
-=======
->>>>>>> bb73b247
               {!!error && (
                 <HelpText
                   severity={HelpTextSeverity.Error}
