import React, { useEffect, useRef, useState } from 'react';
import {
  Alert,
  ActivityIndicator,
  Keyboard,
  View,
  SafeAreaView,
  Image,
  BackHandler,
  TouchableOpacity,
  TextInput,
} from 'react-native';
import Text, {
  TextColor,
  TextVariant,
} from '../../../component-library/components/Texts/Text';
import StorageWrapper from '../../../store/storage-wrapper';
import { KeyboardAwareScrollView } from 'react-native-keyboard-aware-scroll-view';
import Button, {
  ButtonSize,
  ButtonVariants,
  ButtonWidthTypes,
} from '../../../component-library/components/Buttons/Button';
import { strings } from '../../../../locales/i18n';
import FadeOutOverlay from '../../UI/FadeOutOverlay';
import setOnboardingWizardStepUtil from '../../../actions/wizard';
import { setAllowLoginWithRememberMe as setAllowLoginWithRememberMeUtil } from '../../../actions/security';
import { useDispatch } from 'react-redux';
import {
  passcodeType,
  updateAuthTypeStorageFlags,
} from '../../../util/authentication';
import { BiometryButton } from '../../UI/BiometryButton';
import Logger from '../../../util/Logger';
import {
  BIOMETRY_CHOICE_DISABLED,
  ONBOARDING_WIZARD,
  TRUE,
  PASSCODE_DISABLED,
  SEED_PHRASE_HINTS,
} from '../../../constants/storage';
import Routes from '../../../constants/navigation/Routes';
import { passwordRequirementsMet } from '../../../util/password';
import ErrorBoundary from '../ErrorBoundary';
import { toLowerCaseEquals } from '../../../util/general';
import { Authentication } from '../../../core';
import AUTHENTICATION_TYPE from '../../../constants/userProperties';
// import { LoginOptionsSwitch } from '../../UI/LoginOptionsSwitch';
import { createRestoreWalletNavDetailsNested } from '../RestoreWallet/RestoreWallet';
import { parseVaultValue } from '../../../util/validators';
import { getVaultFromBackup } from '../../../core/BackupVault';
import { containsErrorMessage } from '../../../util/errorHandling';
import { MetaMetricsEvents } from '../../../core/Analytics';
import { LoginViewSelectors } from '../../../../e2e/selectors/wallet/LoginView.selectors';
import { useMetrics } from '../../../components/hooks/useMetrics';
import trackErrorAsAnalytics from '../../../util/metrics/TrackError/trackErrorAsAnalytics';
import { downloadStateLogs } from '../../../util/logs';
import {
  trace,
  endTrace,
  TraceName,
  TraceOperation,
} from '../../../util/trace';
import TextField, {
  TextFieldSize,
} from '../../../component-library/components/Form/TextField';
import Label from '../../../component-library/components/Form/Label';
import HelpText, {
  HelpTextSeverity,
} from '../../../component-library/components/Form/HelpText';
import { getTraceTags } from '../../../util/sentry/tags';
import { store } from '../../../store';
import {
  DENY_PIN_ERROR_ANDROID,
  JSON_PARSE_ERROR_UNEXPECTED_TOKEN,
  PASSWORD_REQUIREMENTS_NOT_MET,
  VAULT_ERROR,
  PASSCODE_NOT_SET_ERROR,
  WRONG_PASSWORD_ERROR,
  WRONG_PASSWORD_ERROR_ANDROID,
  WRONG_PASSWORD_ERROR_ANDROID_2,
} from './constants';
import {
  ParamListBase,
  RouteProp,
  useNavigation,
  useRoute,
} from '@react-navigation/native';
import { useStyles } from '../../../component-library/hooks/useStyles';
import stylesheet from './styles';
import ReduxService from '../../../core/redux';
import { StackNavigationProp } from '@react-navigation/stack';
import { BIOMETRY_TYPE } from 'react-native-keychain';
import METAMASK_NAME from '../../../images/branding/metamask-name.png';
<<<<<<< HEAD
import OAuthService from '../../../core/OAuthService/OAuthService';
import { LoginOptionsSwitch } from '../../UI/LoginOptionsSwitch';
import ConcealingFox from '../../../animations/Concealing_Fox.json';
import SearchingFox from '../../../animations/Searching_Fox.json';
import LottieView from 'lottie-react-native';
import { RecoveryError as SeedlessOnboardingControllerRecoveryError } from '@metamask/seedless-onboarding-controller';
=======
import ConcealingFox from '../../../animations/Concealing_Fox.json';
import SearchingFox from '../../../animations/Searching_Fox.json';
import LottieView from 'lottie-react-native';
>>>>>>> 9181d70b

/**
 * View where returning users can authenticate
 */
const Login: React.FC = () => {
  const [disabledInput, setDisabledInput] = useState(false);
  const timeoutRef = useRef<NodeJS.Timeout>();

  const fieldRef = useRef<TextInput>(null);
  const parentSpanRef = useRef(
    trace({
      name: TraceName.Login,
      op: TraceOperation.Login,
      tags: getTraceTags(store.getState()),
    }),
  );
  const [password, setPassword] = useState('');
  const [biometryType, setBiometryType] = useState<
    BIOMETRY_TYPE | AUTHENTICATION_TYPE | string | null
  >(null);
  const [rememberMe, setRememberMe] = useState(false);
  const [biometryChoice, setBiometryChoice] = useState(false);
  const [loading, setLoading] = useState(false);
  const [error, setError] = useState<string | null>(null);
  const [biometryPreviouslyDisabled, setBiometryPreviouslyDisabled] =
    useState(false);
  const [hasBiometricCredentials, setHasBiometricCredentials] = useState(false);
  const [showHint, setShowHint] = useState(false);
  const [hintText, setHintText] = useState('');
  const navigation = useNavigation<StackNavigationProp<ParamListBase>>();
  const route =
    useRoute<
      RouteProp<
        { params: { locked: boolean; oauthLoginSuccess?: boolean } },
        'params'
      >
    >();
  const {
    styles,
    theme: { colors, themeAppearance },
  } = useStyles(stylesheet, {});
  const {
    trackEvent,
    createEventBuilder,
    ///: BEGIN:ONLY_INCLUDE_IF(seedless-onboarding)
    isEnabled: isMetricsEnabled,
    ///: END:ONLY_INCLUDE_IF(seedless-onboarding)
  } = useMetrics();
  const dispatch = useDispatch();
  const setOnboardingWizardStep = (step: number) =>
    dispatch(setOnboardingWizardStepUtil(step));
  const setAllowLoginWithRememberMe = (enabled: boolean) =>
    setAllowLoginWithRememberMeUtil(enabled);

  const handleBackPress = () => {
    Authentication.lockApp();
    return false;
  };

<<<<<<< HEAD
  const oauthLoginSuccess = route?.params?.oauthLoginSuccess ?? false;

=======
>>>>>>> 9181d70b
  const getHint = async () => {
    const hint = await StorageWrapper.getItem(SEED_PHRASE_HINTS);
    const parsedHints = await JSON.parse(hint);
    setHintText(parsedHints?.manualBackup || '');
  };

  const toggleHint = () => {
    setShowHint(!showHint);
    getHint();
  };

  useEffect(() => {
    trace({
      name: TraceName.LoginUserInteraction,
      op: TraceOperation.Login,
      parentContext: parentSpanRef.current,
    });

    trackEvent(
      createEventBuilder(MetaMetricsEvents.LOGIN_SCREEN_VIEWED).build(),
    );

    BackHandler.addEventListener('hardwareBackPress', handleBackPress);

    const getUserAuthPreferences = async () => {
      const authData = await Authentication.getType();

      //Setup UI to handle Biometric
      const previouslyDisabled = await StorageWrapper.getItem(
        BIOMETRY_CHOICE_DISABLED,
      );
      const passcodePreviouslyDisabled = await StorageWrapper.getItem(
        PASSCODE_DISABLED,
      );

      if (authData.currentAuthType === AUTHENTICATION_TYPE.PASSCODE) {
        setBiometryType(passcodeType(authData.currentAuthType));
        setHasBiometricCredentials(!route?.params?.locked);
        setBiometryChoice(
          !(passcodePreviouslyDisabled && passcodePreviouslyDisabled === TRUE),
        );
        setBiometryPreviouslyDisabled(!!passcodePreviouslyDisabled);
      } else if (authData.currentAuthType === AUTHENTICATION_TYPE.REMEMBER_ME) {
        setHasBiometricCredentials(false);
        setRememberMe(true);
        setAllowLoginWithRememberMe(true);
      } else if (authData.availableBiometryType) {
        Logger.log('authData', authData);
        setBiometryType(authData.availableBiometryType);
        setHasBiometricCredentials(
          authData.currentAuthType === AUTHENTICATION_TYPE.BIOMETRIC &&
            !route?.params?.locked,
        );
        setBiometryPreviouslyDisabled(!!previouslyDisabled);
        setBiometryChoice(!(previouslyDisabled && previouslyDisabled === TRUE));
      }
    };

    getUserAuthPreferences();

    getHint();

    return () => {
      BackHandler.removeEventListener('hardwareBackPress', handleBackPress);
    };
    // eslint-disable-next-line react-hooks/exhaustive-deps
  }, []);

  const handleVaultCorruption = async () => {
    const LOGIN_VAULT_CORRUPTION_TAG = 'Login/ handleVaultCorruption:';

    if (!passwordRequirementsMet(password)) {
      setError(strings('login.invalid_password'));
      return;
    }
    try {
      setLoading(true);
      const backupResult = await getVaultFromBackup();
      if (backupResult.vault) {
        const vaultSeed = await parseVaultValue(password, backupResult.vault);
        if (vaultSeed) {
          // get authType
          const authData = await Authentication.componentAuthenticationType(
            biometryChoice,
            rememberMe,
          );
          try {
            await Authentication.storePassword(
              password,
              authData.currentAuthType,
            );
            navigation.replace(
              ...createRestoreWalletNavDetailsNested({
                previousScreen: Routes.ONBOARDING.LOGIN,
              }),
            );
            setLoading(false);
            setError(null);
            return;
          } catch (e) {
            throw new Error(`${LOGIN_VAULT_CORRUPTION_TAG} ${e}`);
          }
        } else {
          throw new Error(`${LOGIN_VAULT_CORRUPTION_TAG} Invalid Password`);
        }
      } else if (backupResult.error) {
        throw new Error(`${LOGIN_VAULT_CORRUPTION_TAG} ${backupResult.error}`);
      }
    } catch (e: unknown) {
      Logger.error(e as Error);
      setLoading(false);
      setError(strings('login.invalid_password'));
    }
  };

  const updateBiometryChoice = async (newBiometryChoice: boolean) => {
    await updateAuthTypeStorageFlags(newBiometryChoice);
    setBiometryChoice(newBiometryChoice);
  };

  const handleUseOtherMethod = () => {
    navigation.navigate('OnboardingRootNav', {
      screen: 'OnboardingNav',
      params: { screen: 'Onboarding' },
    });
    OAuthService.resetOauthState();
  };

  const tooManyAttemptsError = (remainingTime: number) => {
    if (remainingTime > 0) {
      setError(strings('login.too_many_attempts', { remainingTime }));
      timeoutRef.current = setTimeout(
        () => tooManyAttemptsError(remainingTime - 1),
        1000,
      );
      setDisabledInput(true);
    } else {
      setError('');
      setDisabledInput(false);
    }
  };

  useEffect(
    () => () => {
      if (timeoutRef.current) {
        clearTimeout(timeoutRef.current);
      }
    },
    [],
  );

  const handleSeedlessOnboardingControllerError = (
    seedlessError: SeedlessOnboardingControllerRecoveryError,
  ) => {
    if (seedlessError.data?.remainingTime) {
      tooManyAttemptsError(seedlessError.data?.remainingTime);
    } else {
      const errMessage = seedlessError.message.replace(
        'SeedlessOnboardingController - ',
        '',
      );
      setError(errMessage);
    }
  };

  const onLogin = async () => {
    endTrace({ name: TraceName.LoginUserInteraction });

    try {
      const locked = !passwordRequirementsMet(password);
      if (locked) {
        // This will be caught by the catch block below
        throw new Error(PASSWORD_REQUIREMENTS_NOT_MET);
      }
      if (loading || locked) return;

      setLoading(true);
      setError(null);
      const authType = await Authentication.componentAuthenticationType(
        biometryChoice,
        rememberMe,
      );

      ///: BEGIN:ONLY_INCLUDE_IF(seedless-onboarding)
      if (oauthLoginSuccess) {
        await Authentication.rehydrateSeedPhrase(password, authType);
      } else {
        ///: END:ONLY_INCLUDE_IF(seedless-onboarding)
        await trace(
          {
            name: TraceName.AuthenticateUser,
            op: TraceOperation.Login,
            parentContext: parentSpanRef.current,
          },
          async () => {
            await Authentication.userEntryAuth(password, authType);
          },
        );

        ///: BEGIN:ONLY_INCLUDE_IF(seedless-onboarding)
      }
      ///: END:ONLY_INCLUDE_IF(seedless-onboarding)

      Keyboard.dismiss();

      // Get onboarding wizard state
      const onboardingWizard = await StorageWrapper.getItem(ONBOARDING_WIZARD);

      ///: BEGIN:ONLY_INCLUDE_IF(seedless-onboarding)
      if (oauthLoginSuccess) {
        if (onboardingWizard) {
          setOnboardingWizardStep(1);
        }
        if (isMetricsEnabled()) {
          navigation.reset({
            index: 0,
            routes: [{ name: Routes.ONBOARDING.HOME_NAV }],
          });
        } else {
          navigation.navigate('OnboardingRootNav', {
            screen: 'OnboardingNav',
            params: {
              screen: 'OptinMetrics',
              params: {
                onContinue: () => {
                  navigation.reset({
                    index: 0,
                    routes: [{ name: Routes.ONBOARDING.HOME_NAV }],
                  });
                },
              },
            },
          });
        }
      } else {
        ///: END:ONLY_INCLUDE_IF(seedless-onboarding)
        // eslint-disable-next-line no-lonely-if
        if (onboardingWizard) {
          navigation.replace(Routes.ONBOARDING.HOME_NAV);
        } else {
          setOnboardingWizardStep(1);
          navigation.replace(Routes.ONBOARDING.HOME_NAV);
        }
        ///: BEGIN:ONLY_INCLUDE_IF(seedless-onboarding)
      }
      ///: END:ONLY_INCLUDE_IF(seedless-onboarding)

      // Only way to land back on Login is to log out, which clears credentials (meaning we should not show biometric button)
      setPassword('');
      setLoading(false);
      setHasBiometricCredentials(false);
      fieldRef.current?.clear();
    } catch (loginErr: unknown) {
      const loginError = loginErr as Error;
      const loginErrorMessage = loginError.toString();
      if (
        toLowerCaseEquals(loginErrorMessage, WRONG_PASSWORD_ERROR) ||
        toLowerCaseEquals(loginErrorMessage, WRONG_PASSWORD_ERROR_ANDROID) ||
        toLowerCaseEquals(loginErrorMessage, WRONG_PASSWORD_ERROR_ANDROID_2) ||
        loginErrorMessage.includes(PASSWORD_REQUIREMENTS_NOT_MET)
      ) {
        setLoading(false);
        setError(strings('login.invalid_password'));
        trackErrorAsAnalytics('Login: Invalid Password', loginErrorMessage);
        return;
      } else if (loginErrorMessage === PASSCODE_NOT_SET_ERROR) {
        Alert.alert(
          strings('login.security_alert_title'),
          strings('login.security_alert_desc'),
        );
        setLoading(false);
      } else if (
        containsErrorMessage(loginError, VAULT_ERROR) ||
        containsErrorMessage(loginError, JSON_PARSE_ERROR_UNEXPECTED_TOKEN)
      ) {
        try {
          await handleVaultCorruption();
        } catch (vaultCorruptionErr: unknown) {
          const vaultCorruptionError = vaultCorruptionErr as Error;
          // we only want to display this error to the user IF we fail to handle vault corruption
          Logger.error(
            vaultCorruptionError,
            'Failed to handle vault corruption',
          );
          setLoading(false);
          setError(strings('login.clean_vault_error'));
        }
      } else if (toLowerCaseEquals(loginError, DENY_PIN_ERROR_ANDROID)) {
        setLoading(false);
        updateBiometryChoice(false);
      } else if (
        loginErr instanceof SeedlessOnboardingControllerRecoveryError
      ) {
        setLoading(false);
        handleSeedlessOnboardingControllerError(
          loginError as SeedlessOnboardingControllerRecoveryError,
        );
      } else {
        setLoading(false);
        setError(loginErrorMessage);
      }
      Logger.error(loginError, 'Failed to unlock');
    }
    endTrace({ name: TraceName.Login });
  };

  const tryBiometric = async () => {
    endTrace({ name: TraceName.LoginUserInteraction });

    fieldRef.current?.blur();
    try {
      await trace(
        {
          name: TraceName.LoginBiometricAuthentication,
          op: TraceOperation.Login,
          parentContext: parentSpanRef.current,
        },
        async () => {
          await Authentication.appTriggeredAuth();
        },
      );
      const onboardingWizard = await StorageWrapper.getItem(ONBOARDING_WIZARD);
      if (!onboardingWizard) setOnboardingWizardStep(1);
      navigation.replace(Routes.ONBOARDING.HOME_NAV);
      // Only way to land back on Login is to log out, which clears credentials (meaning we should not show biometric button)
      setLoading(true);
      setPassword('');
      setHasBiometricCredentials(false);
      fieldRef.current?.clear();
    } catch (tryBiometricError) {
      setHasBiometricCredentials(true);
      Logger.log(tryBiometricError);
    }
    fieldRef.current?.blur();
  };

  const toggleWarningModal = () => {
    navigation.navigate(Routes.MODAL.ROOT_MODAL_FLOW, {
      screen: Routes.MODAL.DELETE_WALLET,
    });
  };

  const shouldRenderBiometricLogin =
    biometryType && !biometryPreviouslyDisabled ? biometryType : null;

  const renderSwitch = () => {
    const handleUpdateRememberMe = (rememberMeChoice: boolean) => {
      setRememberMe(rememberMeChoice);
    };

    return (
      <LoginOptionsSwitch
        shouldRenderBiometricOption={shouldRenderBiometricLogin}
        biometryChoiceState={biometryChoice}
        onUpdateBiometryChoice={updateBiometryChoice}
        onUpdateRememberMe={handleUpdateRememberMe}
      />
    );
  };

  const handleDownloadStateLogs = () => {
    const fullState = ReduxService.store.getState();

    trackEvent(
      createEventBuilder(MetaMetricsEvents.LOGIN_DOWNLOAD_LOGS).build(),
    );
    downloadStateLogs(fullState, false);
  };

  const shouldHideBiometricAccessoryButton = !(
    !oauthLoginSuccess &&
    biometryChoice &&
    biometryType &&
    hasBiometricCredentials
  );

  return (
    <ErrorBoundary navigation={navigation} view="Login">
      <SafeAreaView style={styles.mainWrapper}>
        <KeyboardAwareScrollView
          keyboardShouldPersistTaps="handled"
          resetScrollToCoords={{ x: 0, y: 0 }}
          style={styles.wrapper}
        >
          <View testID={LoginViewSelectors.CONTAINER} style={styles.container}>
            <Image
              source={METAMASK_NAME}
              style={styles.metamaskName}
              resizeMethod={'auto'}
            />

            <TouchableOpacity
              style={styles.foxWrapper}
              delayLongPress={10 * 1000} // 10 seconds
              onLongPress={handleDownloadStateLogs}
              activeOpacity={1}
            >
              <LottieView
                style={styles.image}
                autoPlay
                loop
                source={password.length > 0 ? ConcealingFox : SearchingFox}
                resizeMode="contain"
              />
            </TouchableOpacity>

            <Text
              variant={TextVariant.DisplayMD}
              color={TextColor.Default}
              style={styles.title}
              testID={LoginViewSelectors.TITLE_ID}
            >
              {strings('login.title')}
            </Text>

            <View style={styles.field}>
              <View style={styles.labelContainer}>
                <Label
                  variant={TextVariant.BodyMDMedium}
                  color={TextColor.Default}
                >
                  {strings('login.password')}
                </Label>
                {hintText && (
                  <Button
                    variant={ButtonVariants.Link}
                    onPress={toggleHint}
                    testID={LoginViewSelectors.SHOW_HINT_BUTTON}
                    label={
                      showHint
                        ? strings('login.hide_hint')
                        : strings('login.show_hint')
                    }
                  />
                )}
              </View>
              <TextField
                size={TextFieldSize.Lg}
                placeholder={strings('login.password_placeholder')}
                placeholderTextColor={colors.text.muted}
                testID={LoginViewSelectors.PASSWORD_INPUT}
                returnKeyType={'done'}
                autoCapitalize="none"
                secureTextEntry
                ref={fieldRef}
                onChangeText={setPassword}
                value={password}
                onSubmitEditing={onLogin}
                endAccessory={
                  <BiometryButton
                    onPress={tryBiometric}
                    hidden={shouldHideBiometricAccessoryButton}
                    biometryType={biometryType as BIOMETRY_TYPE}
                  />
                }
                keyboardAppearance={themeAppearance}
                isDisabled={disabledInput}
              />
            </View>

            <View style={styles.helperTextContainer}>
              {showHint && (
                <Text
                  variant={TextVariant.BodyMD}
                  color={TextColor.Alternative}
                  style={styles.hintText}
                >
                  {strings('login.hint', { hint: hintText })}
                </Text>
              )}

              {!!error && (
                <HelpText
                  severity={HelpTextSeverity.Error}
                  variant={TextVariant.BodyMD}
                  testID={LoginViewSelectors.PASSWORD_ERROR}
                >
                  {error}
                </HelpText>
              )}
            </View>

            <View
              style={styles.ctaWrapper}
              testID={LoginViewSelectors.LOGIN_BUTTON_ID}
            >
              {renderSwitch()}

              <Button
                variant={ButtonVariants.Primary}
                width={ButtonWidthTypes.Full}
                size={ButtonSize.Lg}
                onPress={onLogin}
                label={
                  loading ? (
                    <ActivityIndicator
                      size="small"
                      color={colors.primary.inverse}
                    />
                  ) : (
                    strings('login.unlock_button')
                  )
                }
<<<<<<< HEAD
                isDisabled={password.length === 0 || disabledInput}
              />

              {!oauthLoginSuccess && (
                <Button
                  style={styles.goBack}
                  variant={ButtonVariants.Link}
                  onPress={toggleWarningModal}
                  testID={LoginViewSelectors.RESET_WALLET}
                  label={strings('login.reset_wallet')}
                />
              )}
=======
                isDisabled={password.length === 0}
              />

              <Button
                style={styles.goBack}
                variant={ButtonVariants.Link}
                onPress={toggleWarningModal}
                testID={LoginViewSelectors.RESET_WALLET}
                label={strings('login.reset_wallet')}
              />
>>>>>>> 9181d70b
            </View>

            {oauthLoginSuccess && (
              <View style={styles.footer}>
                <Button
                  style={styles.goBack}
                  variant={ButtonVariants.Link}
                  onPress={handleUseOtherMethod}
                  testID={LoginViewSelectors.OTHER_METHODS_BUTTON}
                  label={strings('login.other_methods')}
                />
              </View>
            )}
          </View>
        </KeyboardAwareScrollView>
        <FadeOutOverlay />
      </SafeAreaView>
    </ErrorBoundary>
  );
};

export default Login;<|MERGE_RESOLUTION|>--- conflicted
+++ resolved
@@ -92,18 +92,12 @@
 import { StackNavigationProp } from '@react-navigation/stack';
 import { BIOMETRY_TYPE } from 'react-native-keychain';
 import METAMASK_NAME from '../../../images/branding/metamask-name.png';
-<<<<<<< HEAD
 import OAuthService from '../../../core/OAuthService/OAuthService';
 import { LoginOptionsSwitch } from '../../UI/LoginOptionsSwitch';
 import ConcealingFox from '../../../animations/Concealing_Fox.json';
 import SearchingFox from '../../../animations/Searching_Fox.json';
 import LottieView from 'lottie-react-native';
 import { RecoveryError as SeedlessOnboardingControllerRecoveryError } from '@metamask/seedless-onboarding-controller';
-=======
-import ConcealingFox from '../../../animations/Concealing_Fox.json';
-import SearchingFox from '../../../animations/Searching_Fox.json';
-import LottieView from 'lottie-react-native';
->>>>>>> 9181d70b
 
 /**
  * View where returning users can authenticate
@@ -163,11 +157,8 @@
     return false;
   };
 
-<<<<<<< HEAD
   const oauthLoginSuccess = route?.params?.oauthLoginSuccess ?? false;
 
-=======
->>>>>>> 9181d70b
   const getHint = async () => {
     const hint = await StorageWrapper.getItem(SEED_PHRASE_HINTS);
     const parsedHints = await JSON.parse(hint);
@@ -671,7 +662,6 @@
                     strings('login.unlock_button')
                   )
                 }
-<<<<<<< HEAD
                 isDisabled={password.length === 0 || disabledInput}
               />
 
@@ -684,18 +674,6 @@
                   label={strings('login.reset_wallet')}
                 />
               )}
-=======
-                isDisabled={password.length === 0}
-              />
-
-              <Button
-                style={styles.goBack}
-                variant={ButtonVariants.Link}
-                onPress={toggleWarningModal}
-                testID={LoginViewSelectors.RESET_WALLET}
-                label={strings('login.reset_wallet')}
-              />
->>>>>>> 9181d70b
             </View>
 
             {oauthLoginSuccess && (
