import React, { useEffect, useMemo, useRef, useState } from 'react';
import {
  Alert,
  View,
  SafeAreaView,
  Image,
  BackHandler,
  TouchableOpacity,
  TextInput,
} from 'react-native';
import { captureException } from '@sentry/react-native';
import Text, {
  TextColor,
  TextVariant,
} from '../../../component-library/components/Texts/Text';
import StorageWrapper from '../../../store/storage-wrapper';
import { KeyboardAwareScrollView } from 'react-native-keyboard-aware-scroll-view';
import Button, {
  ButtonSize,
  ButtonVariants,
  ButtonWidthTypes,
} from '../../../component-library/components/Buttons/Button';
import { strings } from '../../../../locales/i18n';
import FadeOutOverlay from '../../UI/FadeOutOverlay';
import {
  OnboardingActionTypes,
  saveOnboardingEvent as saveEvent,
} from '../../../actions/onboarding';
import { setAllowLoginWithRememberMe as setAllowLoginWithRememberMeUtil } from '../../../actions/security';
import { connect, useSelector } from 'react-redux';
import { Dispatch } from 'redux';
import {
  passcodeType,
  updateAuthTypeStorageFlags,
} from '../../../util/authentication';
import { BiometryButton } from '../../UI/BiometryButton';
import Logger from '../../../util/Logger';
import {
  BIOMETRY_CHOICE_DISABLED,
  TRUE,
  PASSCODE_DISABLED,
  OPTIN_META_METRICS_UI_SEEN,
} from '../../../constants/storage';
import Routes from '../../../constants/navigation/Routes';
import { passwordRequirementsMet } from '../../../util/password';
import ErrorBoundary from '../ErrorBoundary';
import { toLowerCaseEquals } from '../../../util/general';
import { Authentication } from '../../../core';
import AUTHENTICATION_TYPE from '../../../constants/userProperties';

import { LoginOptionsSwitch } from '../../UI/LoginOptionsSwitch';
import { createRestoreWalletNavDetailsNested } from '../RestoreWallet/RestoreWallet';
import { parseVaultValue } from '../../../util/validators';
import { getVaultFromBackup } from '../../../core/BackupVault';
import { containsErrorMessage } from '../../../util/errorHandling';
import { MetaMetricsEvents } from '../../../core/Analytics';
import { LoginViewSelectors } from '../../../../e2e/selectors/wallet/LoginView.selectors';
import trackErrorAsAnalytics from '../../../util/metrics/TrackError/trackErrorAsAnalytics';
import { downloadStateLogs } from '../../../util/logs';
import {
  trace,
  TraceName,
  TraceOperation,
  TraceContext,
  endTrace,
} from '../../../util/trace';
import TextField, {
  TextFieldSize,
} from '../../../component-library/components/Form/TextField';
import Label from '../../../component-library/components/Form/Label';
import HelpText, {
  HelpTextSeverity,
} from '../../../component-library/components/Form/HelpText';
import {
  DENY_PIN_ERROR_ANDROID,
  JSON_PARSE_ERROR_UNEXPECTED_TOKEN,
  PASSWORD_REQUIREMENTS_NOT_MET,
  VAULT_ERROR,
  PASSCODE_NOT_SET_ERROR,
  WRONG_PASSWORD_ERROR,
  WRONG_PASSWORD_ERROR_ANDROID,
  WRONG_PASSWORD_ERROR_ANDROID_2,
} from './constants';
import {
  ParamListBase,
  RouteProp,
  useNavigation,
  useRoute,
} from '@react-navigation/native';
import { useStyles } from '../../../component-library/hooks/useStyles';
import stylesheet from './styles';
import ReduxService from '../../../core/redux';
import { StackNavigationProp } from '@react-navigation/stack';
import { BIOMETRY_TYPE } from 'react-native-keychain';
import METAMASK_NAME from '../../../images/branding/metamask-name.png';
import OAuthService from '../../../core/OAuthService/OAuthService';
import trackOnboarding from '../../../util/metrics/TrackOnboarding/trackOnboarding';
import {
  SeedlessOnboardingControllerErrorMessage,
  RecoveryError as SeedlessOnboardingControllerRecoveryError,
} from '@metamask/seedless-onboarding-controller';
import {
  IMetaMetricsEvent,
  ITrackingEvent,
} from '../../../core/Analytics/MetaMetrics.types';
import { MetricsEventBuilder } from '../../../core/Analytics/MetricsEventBuilder';
import { useMetrics } from '../../hooks/useMetrics';
import {
  SeedlessOnboardingControllerError,
  SeedlessOnboardingControllerErrorType,
} from '../../../core/Engine/controllers/seedless-onboarding-controller/error';
import { selectIsSeedlessPasswordOutdated } from '../../../selectors/seedlessOnboardingController';
import FOX_LOGO from '../../../images/branding/fox.png';
import { usePromptSeedlessRelogin } from '../../hooks/SeedlessHooks';
import { useNetInfo } from '@react-native-community/netinfo';

// In android, having {} will cause the styles to update state
// using a constant will prevent this
const EmptyRecordConstant = {};

interface LoginRouteParams {
  locked: boolean;
  oauthLoginSuccess?: boolean;
  onboardingTraceCtx?: unknown;
}

interface LoginProps {
  saveOnboardingEvent: (...eventArgs: [ITrackingEvent]) => void;
}

/**
 * View where returning users can authenticate
 */
const Login: React.FC<LoginProps> = ({ saveOnboardingEvent }) => {
  const [disabledInput, setDisabledInput] = useState(false);
  const { isEnabled: isMetricsEnabled } = useMetrics();

  const fieldRef = useRef<TextInput>(null);

  const [password, setPassword] = useState('');
  const [biometryType, setBiometryType] = useState<
    BIOMETRY_TYPE | AUTHENTICATION_TYPE | string | null
  >(null);
  const [rememberMe, setRememberMe] = useState(false);
  const [biometryChoice, setBiometryChoice] = useState(false);
  const [loading, setLoading] = useState(false);
  const [error, setError] = useState<string | null>(null);
  const [errorToThrow, setErrorToThrow] = useState<Error | null>(null);
  const [biometryPreviouslyDisabled, setBiometryPreviouslyDisabled] =
    useState(false);
  const [hasBiometricCredentials, setHasBiometricCredentials] = useState(false);
  const [rehydrationFailedAttempts, setRehydrationFailedAttempts] = useState(0);
  const navigation = useNavigation<StackNavigationProp<ParamListBase>>();
  const route = useRoute<RouteProp<{ params: LoginRouteParams }, 'params'>>();
  const {
    styles,
    theme: { colors, themeAppearance },
  } = useStyles(stylesheet, EmptyRecordConstant);
  const setAllowLoginWithRememberMe = (enabled: boolean) =>
    setAllowLoginWithRememberMeUtil(enabled);
  const passwordLoginAttemptTraceCtxRef = useRef<TraceContext | null>(null);

  const oauthLoginSuccess = route?.params?.oauthLoginSuccess ?? false;

<<<<<<< HEAD
  const { isDeletingInProgress, promptSeedlessRelogin } =
    usePromptSeedlessRelogin();

  const finalLoading = useMemo(
    () => loading || isDeletingInProgress,
    [loading, isDeletingInProgress],
=======
  const isSeedlessPasswordOutdated = useSelector(
    selectIsSeedlessPasswordOutdated,
>>>>>>> 3fb70f2c
  );

  const track = (
    event: IMetaMetricsEvent,
    properties: Record<string, string | boolean | number>,
  ) => {
    trackOnboarding(
      MetricsEventBuilder.createEventBuilder(event)
        .addProperties(properties)
        .build(),
      saveOnboardingEvent,
    );
  };

  const handleBackPress = () => {
    if (!oauthLoginSuccess) {
      Authentication.lockApp();
    } else {
      navigation.goBack();
    }
    return false;
  };

  useEffect(() => {
    trace({
      name: TraceName.LoginUserInteraction,
      op: TraceOperation.Login,
    });
    track(MetaMetricsEvents.LOGIN_SCREEN_VIEWED, {});
    BackHandler.addEventListener('hardwareBackPress', handleBackPress);
    return () => {
      BackHandler.removeEventListener('hardwareBackPress', handleBackPress);
    };
    // eslint-disable-next-line react-hooks/exhaustive-deps
  }, []);

  useEffect(() => {
    const onboardingTraceCtxFromRoute = route.params?.onboardingTraceCtx;
    if (onboardingTraceCtxFromRoute) {
      passwordLoginAttemptTraceCtxRef.current = trace({
        name: TraceName.OnboardingPasswordLoginAttempt,
        op: TraceOperation.OnboardingUserJourney,
        parentContext: onboardingTraceCtxFromRoute,
      });
    }
  }, [route.params?.onboardingTraceCtx]);

  const [refreshAuthPref, setRefreshAuthPref] = useState(false);
  useEffect(() => {
    if (isSeedlessPasswordOutdated) {
      setError(strings('login.seedless_password_outdated'));
      // password outdated, reset biometric password and choice
      Authentication.resetPassword()
        .then(() => {
          // set to fupate authPref
          setRefreshAuthPref(true);
        })
        .catch((e) => {
          Logger.error(e);
        });
    }
  }, [isSeedlessPasswordOutdated]);

  useEffect(() => {
    const getUserAuthPreferences = async () => {
      const authData = await Authentication.getType();

      //Setup UI to handle Biometric
      const previouslyDisabled = await StorageWrapper.getItem(
        BIOMETRY_CHOICE_DISABLED,
      );
      const passcodePreviouslyDisabled = await StorageWrapper.getItem(
        PASSCODE_DISABLED,
      );

      if (authData.currentAuthType === AUTHENTICATION_TYPE.PASSCODE) {
        setBiometryType(passcodeType(authData.currentAuthType));
        setHasBiometricCredentials(!route?.params?.locked);
        setBiometryChoice(
          !(passcodePreviouslyDisabled && passcodePreviouslyDisabled === TRUE),
        );
        setBiometryPreviouslyDisabled(!!passcodePreviouslyDisabled);
      } else if (authData.currentAuthType === AUTHENTICATION_TYPE.REMEMBER_ME) {
        setHasBiometricCredentials(false);
        setRememberMe(true);
        setAllowLoginWithRememberMe(true);
      } else if (authData.availableBiometryType) {
        Logger.log('authData', authData);
        setBiometryType(authData.availableBiometryType);
        setHasBiometricCredentials(
          authData.currentAuthType === AUTHENTICATION_TYPE.BIOMETRIC,
        );
        setBiometryPreviouslyDisabled(!!previouslyDisabled);
        setBiometryChoice(!(previouslyDisabled && previouslyDisabled === TRUE));
      }
    };

    getUserAuthPreferences();
  }, [route?.params?.locked, refreshAuthPref]);

  const handleVaultCorruption = async () => {
    const LOGIN_VAULT_CORRUPTION_TAG = 'Login/ handleVaultCorruption:';

    // No need to check password requirements here, it will be checked in onLogin
    try {
      setLoading(true);
      const backupResult = await getVaultFromBackup();
      if (backupResult.vault) {
        const vaultSeed = await parseVaultValue(password, backupResult.vault);
        if (vaultSeed) {
          // get authType
          const authData = await Authentication.componentAuthenticationType(
            biometryChoice,
            rememberMe,
          );
          try {
            await Authentication.storePassword(
              password,
              authData.currentAuthType,
            );
            navigation.replace(
              ...createRestoreWalletNavDetailsNested({
                previousScreen: Routes.ONBOARDING.LOGIN,
              }),
            );
            setLoading(false);
            setError(null);
            return;
          } catch (e) {
            throw new Error(`${LOGIN_VAULT_CORRUPTION_TAG} ${e}`);
          }
        } else {
          throw new Error(`${LOGIN_VAULT_CORRUPTION_TAG} Invalid Password`);
        }
      } else if (backupResult.error) {
        throw new Error(`${LOGIN_VAULT_CORRUPTION_TAG} ${backupResult.error}`);
      }
    } catch (e: unknown) {
      Logger.error(e as Error);
      setLoading(false);
      setError(strings('login.invalid_password'));
    }
  };

  const updateBiometryChoice = async (newBiometryChoice: boolean) => {
    await updateAuthTypeStorageFlags(newBiometryChoice);
    setBiometryChoice(newBiometryChoice);
  };

  const navigateToHome = async () => {
    navigation.replace(Routes.ONBOARDING.HOME_NAV);
  };

  const checkMetricsUISeen = async (): Promise<void> => {
    const isOptinMetaMetricsUISeen = await StorageWrapper.getItem(
      OPTIN_META_METRICS_UI_SEEN,
    );

    if (!isOptinMetaMetricsUISeen && !isMetricsEnabled()) {
      navigation.reset({
        routes: [
          {
            name: Routes.ONBOARDING.ROOT_NAV,
            params: {
              screen: Routes.ONBOARDING.NAV,
              params: {
                screen: Routes.ONBOARDING.OPTIN_METRICS,
              },
            },
          },
        ],
      });
    } else {
      navigateToHome();
    }
  };

  const handleUseOtherMethod = () => {
    navigation.goBack();
    OAuthService.resetOauthState();
  };

  const isMountedRef = useRef(true);

  useEffect(
    () => () => {
      isMountedRef.current = false;
    },
    [],
  );

  const tooManyAttemptsError = async (initialRemainingTime: number) => {
    const lockEnd = Date.now() + initialRemainingTime * 1000;

    setDisabledInput(true);
    while (Date.now() < lockEnd) {
      const remainingTime = Math.floor((lockEnd - Date.now()) / 1000);
      if (remainingTime <= 0) {
        break;
      }

      if (!isMountedRef.current) {
        setError(null);
        setDisabledInput(false);
        return; // Exit early if component unmounted
      }

      const remainingHours = Math.floor(remainingTime / 3600);
      const remainingMinutes = Math.floor((remainingTime % 3600) / 60);
      const remainingSeconds = remainingTime % 60;
      const displayRemainingTime = `${remainingHours}:${remainingMinutes
        .toString()
        .padStart(2, '0')}:${remainingSeconds.toString().padStart(2, '0')}`;

      setError(
        strings('login.too_many_attempts', {
          remainingTime: displayRemainingTime,
        }),
      );
      await new Promise((resolve) => setTimeout(resolve, 1000));
    }
    if (isMountedRef.current) {
      setError(null);
      setDisabledInput(false);
    }
  };

  const netInfo = useNetInfo();
  const handleSeedlessOnboardingControllerError = (
    seedlessError:
      | Error
      | SeedlessOnboardingControllerRecoveryError
      | SeedlessOnboardingControllerError,
  ) => {
    setLoading(false);

    // if no network available
    if (!netInfo.isConnected || !netInfo.isInternetReachable) {
      setError(strings('login.no_internet_connection'));
      return;
    }

    if (seedlessError instanceof SeedlessOnboardingControllerRecoveryError) {
      if (
        seedlessError.message ===
        SeedlessOnboardingControllerErrorMessage.IncorrectPassword
      ) {
        setError(strings('login.invalid_password'));
        return;
      } else if (
        seedlessError.message ===
        SeedlessOnboardingControllerErrorMessage.TooManyLoginAttempts
      ) {
        // Synchronize rehydrationFailedAttempts with numberOfAttempts from the error data
        if (seedlessError.data?.numberOfAttempts !== undefined) {
          setRehydrationFailedAttempts(seedlessError.data.numberOfAttempts);
        }
        if (typeof seedlessError.data?.remainingTime === 'number') {
          tooManyAttemptsError(seedlessError.data?.remainingTime).catch(
            () => null,
          );
        }
        return;
      }
    } else if (seedlessError instanceof SeedlessOnboardingControllerError) {
      if (
        seedlessError.code ===
        SeedlessOnboardingControllerErrorType.PasswordRecentlyUpdated
      ) {
        setError(strings('login.seedless_password_outdated'));
        return;
      }
    } else if (!oauthLoginSuccess) {
      // for non oauth login (rehydration) failure, prompt user to reset and rehydrate
      // do we want to capture and report the error?
      if (isMetricsEnabled()) {
        captureException(seedlessError, {
          tags: {
            view: 'Re-login',
            context:
              'seedless flow unlock wallet failed - user consented to analytics',
          },
        });
      }
      promptSeedlessRelogin();
      return;
    }
    const errMessage = seedlessError.message.replace(
      'SeedlessOnboardingController - ',
      '',
    );
    setError(errMessage);

    // capture unexpected exception for oauth login (rehydration) failures
    if (oauthLoginSuccess) {
      // If user has already consented to analytics, report error using regular Sentry
      if (isMetricsEnabled()) {
        captureException(seedlessError, {
          tags: {
            view: 'Login',
            context: 'OAuth rehydration failed - user consented to analytics',
          },
        });
      } else {
        // User hasn't consented to analytics yet, use ErrorBoundary onboarding flow
        setErrorToThrow(
          new Error(`OAuth rehydration failed: ${seedlessError.message}`),
        );
      }
    }
  };

  const handlePasswordError = (loginErrorMessage: string) => {
    if (oauthLoginSuccess) {
      track(MetaMetricsEvents.REHYDRATION_PASSWORD_FAILED, {
        account_type: 'social',
        failed_attempts: rehydrationFailedAttempts,
      });
    }

    setLoading(false);
    setError(strings('login.invalid_password'));
    trackErrorAsAnalytics('Login: Invalid Password', loginErrorMessage);
  };

  const handleLoginError = async (loginErr: unknown) => {
    const loginError = loginErr as Error;
    const loginErrorMessage = loginError.toString();

    // Check if we are in the onboarding flow
    const onboardingTraceCtxFromRoute = route.params?.onboardingTraceCtx;
    if (onboardingTraceCtxFromRoute) {
      trace({
        name: TraceName.OnboardingPasswordLoginError,
        op: TraceOperation.OnboardingError,
        tags: { errorMessage: loginErrorMessage },
        parentContext: onboardingTraceCtxFromRoute,
      });
      endTrace({ name: TraceName.OnboardingPasswordLoginError });
    }

    if (loginErrorMessage.includes('SeedlessOnboardingController')) {
      handleSeedlessOnboardingControllerError(loginError);
      return;
    }

    const isPasswordError =
      toLowerCaseEquals(loginErrorMessage, WRONG_PASSWORD_ERROR) ||
      toLowerCaseEquals(loginErrorMessage, WRONG_PASSWORD_ERROR_ANDROID) ||
      toLowerCaseEquals(loginErrorMessage, WRONG_PASSWORD_ERROR_ANDROID_2) ||
      loginErrorMessage.includes(PASSWORD_REQUIREMENTS_NOT_MET);

    if (isPasswordError) {
      handlePasswordError(loginErrorMessage);
      return;
    }

    if (loginErrorMessage === PASSCODE_NOT_SET_ERROR) {
      Alert.alert(
        strings('login.security_alert_title'),
        strings('login.security_alert_desc'),
      );
      setLoading(false);
      return;
    }

    if (
      containsErrorMessage(loginError, VAULT_ERROR) ||
      containsErrorMessage(loginError, JSON_PARSE_ERROR_UNEXPECTED_TOKEN)
    ) {
      await handleVaultCorruption();
      return;
    }

    if (toLowerCaseEquals(loginErrorMessage, DENY_PIN_ERROR_ANDROID)) {
      setLoading(false);
      updateBiometryChoice(false);
      return;
    }

    setLoading(false);
    setError(loginErrorMessage);
  };

  const onLogin = async () => {
    endTrace({ name: TraceName.LoginUserInteraction });
    if (oauthLoginSuccess) {
      track(MetaMetricsEvents.REHYDRATION_PASSWORD_ATTEMPTED, {
        account_type: 'social',
        biometrics: biometryChoice,
      });
    }

    try {
      const locked = !passwordRequirementsMet(password);
      if (locked) {
        throw new Error(PASSWORD_REQUIREMENTS_NOT_MET);
      }
      if (finalLoading || locked) return;

      setLoading(true);

      const authType = await Authentication.componentAuthenticationType(
        biometryChoice,
        rememberMe,
      );
      if (oauthLoginSuccess) {
        authType.oauth2Login = true;
      }

      await trace(
        {
          name: TraceName.AuthenticateUser,
          op: TraceOperation.Login,
        },
        async () => {
          await Authentication.userEntryAuth(password, authType);
        },
      );

      if (oauthLoginSuccess) {
        track(MetaMetricsEvents.REHYDRATION_COMPLETED, {
          account_type: 'social',
          biometrics: biometryChoice,
          failed_attempts: rehydrationFailedAttempts,
        });
      }

      if (passwordLoginAttemptTraceCtxRef.current) {
        endTrace({ name: TraceName.OnboardingPasswordLoginAttempt });
        passwordLoginAttemptTraceCtxRef.current = null;
      }
      endTrace({ name: TraceName.OnboardingExistingSocialLogin });
      endTrace({ name: TraceName.OnboardingJourneyOverall });

      await checkMetricsUISeen();

      // Only way to land back on Login is to log out, which clears credentials (meaning we should not show biometric button)
      setPassword('');
      setLoading(false);
      setHasBiometricCredentials(false);
      setError(null);
      fieldRef.current?.clear();
    } catch (loginErr: unknown) {
      await handleLoginError(loginErr);
      Logger.error(loginErr as Error, 'Failed to unlock');
    }
  };

  const tryBiometric = async () => {
    fieldRef.current?.blur();
    try {
      setLoading(true);
      await trace(
        {
          name: TraceName.LoginBiometricAuthentication,
          op: TraceOperation.Login,
        },
        async () => {
          await Authentication.appTriggeredAuth();
        },
      );

      await checkMetricsUISeen();

      // Only way to land back on Login is to log out, which clears credentials (meaning we should not show biometric button)
      setPassword('');
      setHasBiometricCredentials(false);
      setLoading(false);
      fieldRef.current?.clear();
    } catch (tryBiometricError) {
      setHasBiometricCredentials(true);
      setLoading(false);
      Logger.log(tryBiometricError);
    }
    fieldRef.current?.blur();
  };

  const toggleWarningModal = () => {
    track(MetaMetricsEvents.FORGOT_PASSWORD_CLICKED, {});

    navigation.navigate(Routes.MODAL.ROOT_MODAL_FLOW, {
      screen: Routes.MODAL.DELETE_WALLET,
      params: {
        oauthLoginSuccess,
      },
    });
  };

  const shouldRenderBiometricLogin =
    biometryType && !biometryPreviouslyDisabled ? biometryType : null;

  const renderSwitch = () => {
    const handleUpdateRememberMe = (rememberMeChoice: boolean) => {
      setRememberMe(rememberMeChoice);
    };

    return (
      <LoginOptionsSwitch
        shouldRenderBiometricOption={shouldRenderBiometricLogin}
        biometryChoiceState={biometryChoice}
        onUpdateBiometryChoice={updateBiometryChoice}
        onUpdateRememberMe={handleUpdateRememberMe}
      />
    );
  };

  const handleDownloadStateLogs = () => {
    const fullState = ReduxService.store.getState();

    track(MetaMetricsEvents.LOGIN_DOWNLOAD_LOGS, {});
    downloadStateLogs(fullState, false);
  };

  // for rehydration and when global password is outdated
  // hide biometric button
  const shouldHideBiometricAccessoryButton = !(
    !oauthLoginSuccess &&
    !isSeedlessPasswordOutdated &&
    biometryChoice &&
    biometryType &&
    hasBiometricCredentials &&
    !route?.params?.locked
  );

  // Component that throws error if needed (to be caught by ErrorBoundary)
  const ThrowErrorIfNeeded = () => {
    if (errorToThrow) {
      throw errorToThrow;
    }
    return null;
  };

  const handlePasswordChange = (newPassword: string) => {
    setPassword(newPassword);
    setError(null);
  };

  return (
    <ErrorBoundary
      navigation={navigation}
      view="Login"
      useOnboardingErrorHandling={!!errorToThrow && !isMetricsEnabled()}
    >
      <ThrowErrorIfNeeded />
      <SafeAreaView style={styles.mainWrapper}>
        <KeyboardAwareScrollView
          keyboardShouldPersistTaps="handled"
          resetScrollToCoords={{ x: 0, y: 0 }}
          style={styles.wrapper}
        >
          <View testID={LoginViewSelectors.CONTAINER} style={styles.container}>
            <Image
              source={METAMASK_NAME}
              style={styles.metamaskName}
              resizeMethod={'auto'}
            />

            <TouchableOpacity
              style={styles.foxWrapper}
              delayLongPress={10 * 1000} // 10 seconds
              onLongPress={handleDownloadStateLogs}
              activeOpacity={1}
            >
              <Image
                source={FOX_LOGO}
                style={styles.image}
                resizeMethod={'auto'}
              />
            </TouchableOpacity>

            <Text
              variant={TextVariant.DisplayMD}
              color={TextColor.Default}
              style={styles.title}
              testID={LoginViewSelectors.TITLE_ID}
            >
              {strings('login.title')}
            </Text>

            <View style={styles.field}>
              <Label
                variant={TextVariant.BodyMDMedium}
                color={TextColor.Default}
                style={styles.label}
              >
                {strings('login.password')}
              </Label>
              <TextField
                size={TextFieldSize.Lg}
                placeholder={strings('login.password_placeholder')}
                placeholderTextColor={colors.text.alternative}
                testID={LoginViewSelectors.PASSWORD_INPUT}
                returnKeyType={'done'}
                autoCapitalize="none"
                secureTextEntry
                ref={fieldRef}
                onChangeText={handlePasswordChange}
                value={password}
                onSubmitEditing={onLogin}
                endAccessory={
                  <BiometryButton
                    onPress={tryBiometric}
                    hidden={shouldHideBiometricAccessoryButton}
                    biometryType={biometryType as BIOMETRY_TYPE}
                  />
                }
                keyboardAppearance={themeAppearance}
                isDisabled={disabledInput}
                isError={!!error}
              />
            </View>

            <View style={styles.helperTextContainer}>
              {!!error && (
                <HelpText
                  severity={HelpTextSeverity.Error}
                  variant={TextVariant.BodyMD}
                  testID={LoginViewSelectors.PASSWORD_ERROR}
                >
                  {error}
                </HelpText>
              )}
            </View>

            <View style={styles.ctaWrapper}>
              {renderSwitch()}

              <Button
                variant={ButtonVariants.Primary}
                width={ButtonWidthTypes.Full}
                size={ButtonSize.Lg}
                onPress={onLogin}
                label={strings('login.unlock_button')}
                isDisabled={
                  password.length === 0 || disabledInput || finalLoading
                }
                testID={LoginViewSelectors.LOGIN_BUTTON_ID}
                loading={finalLoading}
              />

              {!oauthLoginSuccess && (
                <Button
                  style={styles.goBack}
                  variant={ButtonVariants.Link}
                  onPress={toggleWarningModal}
                  testID={LoginViewSelectors.RESET_WALLET}
                  label={strings('login.forgot_password')}
                  isDisabled={finalLoading}
                  size={ButtonSize.Lg}
                />
              )}
            </View>

            {oauthLoginSuccess && (
              <View style={styles.footer}>
                <Button
                  style={styles.goBack}
                  variant={ButtonVariants.Link}
                  onPress={handleUseOtherMethod}
                  testID={LoginViewSelectors.OTHER_METHODS_BUTTON}
                  label={strings('login.other_methods')}
                  loading={finalLoading}
                  isDisabled={finalLoading}
                  size={ButtonSize.Lg}
                />
              </View>
            )}
          </View>
        </KeyboardAwareScrollView>
        <FadeOutOverlay />
      </SafeAreaView>
    </ErrorBoundary>
  );
};

const mapDispatchToProps = (dispatch: Dispatch<OnboardingActionTypes>) => ({
  saveOnboardingEvent: (...eventArgs: [ITrackingEvent]) =>
    dispatch(saveEvent(eventArgs)),
});

export default connect(null, mapDispatchToProps)(Login);<|MERGE_RESOLUTION|>--- conflicted
+++ resolved
@@ -162,17 +162,16 @@
 
   const oauthLoginSuccess = route?.params?.oauthLoginSuccess ?? false;
 
-<<<<<<< HEAD
   const { isDeletingInProgress, promptSeedlessRelogin } =
     usePromptSeedlessRelogin();
 
   const finalLoading = useMemo(
     () => loading || isDeletingInProgress,
     [loading, isDeletingInProgress],
-=======
+  );
+
   const isSeedlessPasswordOutdated = useSelector(
     selectIsSeedlessPasswordOutdated,
->>>>>>> 3fb70f2c
   );
 
   const track = (
