--- conflicted
+++ resolved
@@ -3,24 +3,15 @@
 exports[`Login renders matching snapshot 1`] = `
 <RCTSafeAreaView
   style={
-    [
-      {
-        "flex": 1,
-        "paddingTop": 0,
-      },
-      {
-        "backgroundColor": "#FFF2EB",
-      },
-    ]
+    {
+      "backgroundColor": "#ffffff",
+      "flex": 1,
+      "paddingTop": 0,
+    }
   }
 >
   <RCTScrollView
     automaticallyAdjustContentInsets={false}
-    contentContainerStyle={
-      {
-        "flex": 1,
-      }
-    }
     contentInset={
       {
         "bottom": 0,
@@ -68,135 +59,209 @@
             "alignItems": "center",
             "flex": 1,
             "flexDirection": "column",
-            "justifyContent": "center",
+            "justifyContent": "flex-start",
             "width": "100%",
           }
         }
         testID="login"
       >
+        <Image
+          resizeMethod="auto"
+          source={1}
+          style={
+            {
+              "height": 40,
+              "marginTop": 10,
+              "tintColor": "#121314",
+              "width": 80,
+            }
+          }
+        />
+        <TouchableOpacity
+          activeOpacity={1}
+          delayLongPress={10000}
+          onLongPress={[Function]}
+          style={
+            {
+              "alignSelf": "center",
+              "height": 175,
+              "justifyContent": "center",
+              "marginTop": 48,
+              "width": 175,
+            }
+          }
+        >
+          <Image
+            resizeMethod="auto"
+            source={1}
+            style={
+              {
+                "alignSelf": "center",
+                "height": 175,
+                "width": 175,
+              }
+            }
+          />
+        </TouchableOpacity>
+        <Text
+          accessibilityRole="text"
+          style={
+            {
+              "color": "#121314",
+              "fontFamily": "Geist Bold",
+              "fontSize": 32,
+              "letterSpacing": 0,
+              "lineHeight": 40,
+              "marginVertical": 24,
+              "textAlign": "center",
+            }
+          }
+          testID="login-title"
+        >
+          Welcome Back!
+        </Text>
         <View
-          testID="onboarding-animation-mock"
+          style={
+            {
+              "flexDirection": "column",
+              "justifyContent": "flex-start",
+              "marginBottom": 10,
+              "rowGap": 8,
+              "width": "100%",
+            }
+          }
         >
+          <Text
+            accessibilityRole="text"
+            style={
+              {
+                "color": "#121314",
+                "fontFamily": "Geist Medium",
+                "fontSize": 16,
+                "letterSpacing": 0,
+                "lineHeight": 24,
+                "marginBottom": -4,
+              }
+            }
+            testID="label"
+          >
+            Password
+          </Text>
           <View
-            style={
-              {
-                "flexDirection": "column",
-                "justifyContent": "flex-start",
-                "marginBottom": 0,
-                "rowGap": 8,
-                "width": "100%",
-              }
-            }
+            accessibilityState={
+              {
+                "busy": undefined,
+                "checked": undefined,
+                "disabled": undefined,
+                "expanded": undefined,
+                "selected": undefined,
+              }
+            }
+            accessibilityValue={
+              {
+                "max": undefined,
+                "min": undefined,
+                "now": undefined,
+                "text": undefined,
+              }
+            }
+            accessible={true}
+            collapsable={false}
+            focusable={true}
+            onBlur={[Function]}
+            onClick={[Function]}
+            onFocus={[Function]}
+            onResponderGrant={[Function]}
+            onResponderMove={[Function]}
+            onResponderRelease={[Function]}
+            onResponderTerminate={[Function]}
+            onResponderTerminationRequest={[Function]}
+            onStartShouldSetResponder={[Function]}
+            style={
+              {
+                "alignItems": "center",
+                "backgroundColor": "#ffffff",
+                "borderColor": "#b7bbc8",
+                "borderRadius": 8,
+                "borderWidth": 1,
+                "flexDirection": "row",
+                "height": 48,
+                "opacity": 1,
+                "paddingHorizontal": 16,
+              }
+            }
+            testID="textfield"
           >
             <View
-              accessibilityState={
-                {
-                  "busy": undefined,
-                  "checked": undefined,
-                  "disabled": undefined,
-                  "expanded": undefined,
-                  "selected": undefined,
-                }
-              }
-              accessibilityValue={
-                {
-                  "max": undefined,
-                  "min": undefined,
-                  "now": undefined,
-                  "text": undefined,
-                }
-              }
-              accessible={true}
-              collapsable={false}
-              focusable={true}
-              onBlur={[Function]}
-              onClick={[Function]}
-              onFocus={[Function]}
-              onResponderGrant={[Function]}
-              onResponderMove={[Function]}
-              onResponderRelease={[Function]}
-              onResponderTerminate={[Function]}
-              onResponderTerminationRequest={[Function]}
-              onStartShouldSetResponder={[Function]}
               style={
                 {
-                  "alignItems": "center",
-                  "backgroundColor": "#FFF2EB",
-                  "borderColor": "#b7bbc8",
-                  "borderRadius": 8,
-                  "borderWidth": 1,
-                  "flexDirection": "row",
-                  "height": 48,
-                  "opacity": 1,
-                  "paddingHorizontal": 16,
-                }
-              }
-              testID="textfield"
+                  "flex": 1,
+                }
+              }
             >
-              <View
+              <TextInput
+                autoCapitalize="none"
+                autoFocus={false}
+                editable={true}
+                keyboardAppearance="light"
+                onBlur={[Function]}
+                onChangeText={[Function]}
+                onFocus={[Function]}
+                onSubmitEditing={[Function]}
+                placeholder="Enter MetaMask password"
+                placeholderTextColor="#686e7d"
+                returnKeyType="done"
+                secureTextEntry={true}
                 style={
                   {
-                    "flex": 1,
+                    "backgroundColor": "inherit",
+                    "borderColor": "transparent",
+                    "borderWidth": 1,
+                    "color": "#121314",
+                    "fontFamily": "Geist Regular",
+                    "fontSize": 16,
+                    "fontWeight": "400",
+                    "height": 46,
+                    "letterSpacing": 0,
+                    "opacity": 1,
+                    "paddingVertical": 2,
+                    "textAlignVertical": "center",
                   }
                 }
-              >
-                <TextInput
-                  autoCapitalize="none"
-                  autoFocus={false}
-                  editable={true}
-                  keyboardAppearance="light"
-                  onBlur={[Function]}
-                  onChangeText={[Function]}
-                  onFocus={[Function]}
-                  onSubmitEditing={[Function]}
-                  placeholder="Enter password"
-                  placeholderTextColor="#686e7d"
-                  returnKeyType="done"
-                  secureTextEntry={true}
-                  style={
-                    {
-                      "backgroundColor": "inherit",
-                      "borderColor": "transparent",
-                      "borderWidth": 1,
-                      "color": "#121314",
-                      "fontFamily": "Geist Regular",
-                      "fontSize": 16,
-                      "fontWeight": "400",
-                      "height": 46,
-                      "letterSpacing": 0,
-                      "opacity": 1,
-                      "paddingVertical": 2,
-                      "textAlignVertical": "center",
-                    }
-                  }
-                  testID="login-password-input"
-                  value=""
-                />
-              </View>
-              <View
-                style={
-                  {
-                    "marginLeft": 8,
-                  }
-                }
-                testID="textfield-endacccessory"
+                testID="login-password-input"
+                value=""
               />
             </View>
+            <View
+              style={
+                {
+                  "marginLeft": 8,
+                }
+              }
+              testID="textfield-endacccessory"
+            />
           </View>
-          <View
-            style={
-              {
-                "alignItems": "flex-start",
-                "alignSelf": "flex-start",
-                "flexDirection": "row",
-                "justifyContent": "flex-start",
-                "rowGap": 2,
-              }
-            }
-<<<<<<< HEAD
-          />
-          <View
-=======
+        </View>
+        <View
+          style={
+            {
+              "alignItems": "flex-start",
+              "alignSelf": "flex-start",
+              "flexDirection": "row",
+              "justifyContent": "flex-start",
+              "rowGap": 2,
+            }
+          }
+        />
+        <View
+          style={
+            {
+              "alignItems": "center",
+              "flexDirection": "column",
+              "marginTop": 24,
+              "rowGap": 24,
+              "width": "100%",
+            }
           }
         >
           <TouchableOpacity
@@ -205,66 +270,34 @@
             activeOpacity={1}
             disabled={true}
             loading={false}
->>>>>>> d67caf8b
             style={
               {
                 "alignItems": "center",
-                "flexDirection": "column",
-                "marginTop": 0,
-                "rowGap": 24,
-                "width": "100%",
-              }
-            }
+                "alignSelf": "stretch",
+                "backgroundColor": "#121314",
+                "borderRadius": 12,
+                "flexDirection": "row",
+                "height": 48,
+                "justifyContent": "center",
+                "opacity": 0.5,
+                "overflow": "hidden",
+                "paddingHorizontal": 16,
+              }
+            }
+            testID="log-in-button"
           >
-            <TouchableOpacity
-              accessibilityRole="button"
-              accessible={true}
-              activeOpacity={1}
-              disabled={true}
-              loading={false}
-              onPressIn={[Function]}
-              onPressOut={[Function]}
+            <Text
+              accessibilityRole="text"
               style={
                 {
-                  "alignItems": "center",
-                  "alignSelf": "stretch",
-                  "backgroundColor": "#121314",
-                  "borderRadius": 12,
-                  "flexDirection": "row",
-                  "height": 48,
-                  "justifyContent": "center",
-                  "opacity": 0.5,
-                  "overflow": "hidden",
-                  "paddingHorizontal": 16,
-                }
-              }
-              testID="log-in-button"
+                  "color": "#ffffff",
+                  "fontFamily": "Geist Medium",
+                  "fontSize": 16,
+                  "letterSpacing": 0,
+                  "lineHeight": 24,
+                }
+              }
             >
-<<<<<<< HEAD
-              <Text
-                accessibilityRole="text"
-                style={
-                  {
-                    "color": "#ffffff",
-                    "fontFamily": "Geist Medium",
-                    "fontSize": 16,
-                    "letterSpacing": 0,
-                    "lineHeight": 24,
-                  }
-                }
-              >
-                Unlock
-              </Text>
-            </TouchableOpacity>
-            <TouchableOpacity
-              accessibilityRole="button"
-              accessible={true}
-              activeOpacity={1}
-              disabled={false}
-              onPress={[Function]}
-              onPressIn={[Function]}
-              onPressOut={[Function]}
-=======
               Unlock
             </Text>
           </TouchableOpacity>
@@ -293,39 +326,19 @@
           >
             <Text
               accessibilityRole="text"
->>>>>>> d67caf8b
               style={
                 {
-                  "alignItems": "center",
-                  "alignSelf": "center",
-                  "backgroundColor": "transparent",
-                  "borderRadius": 12,
-                  "flexDirection": "row",
-                  "height": 48,
-                  "justifyContent": "center",
-                  "marginVertical": 0,
-                  "overflow": "hidden",
-                  "paddingHorizontal": 16,
-                }
-              }
-              testID="reset-wallet-button"
+                  "color": "#4459ff",
+                  "fontFamily": "Geist Medium",
+                  "fontSize": 16,
+                  "letterSpacing": 0,
+                  "lineHeight": 24,
+                }
+              }
             >
-              <Text
-                accessibilityRole="text"
-                style={
-                  {
-                    "color": "#4459ff",
-                    "fontFamily": "Geist Medium",
-                    "fontSize": 16,
-                    "letterSpacing": 0,
-                    "lineHeight": 24,
-                  }
-                }
-              >
-                Forgot password?
-              </Text>
-            </TouchableOpacity>
-          </View>
+              Forgot password?
+            </Text>
+          </TouchableOpacity>
         </View>
       </View>
     </View>
@@ -344,52 +357,21 @@
       }
     }
   />
-  <TouchableOpacity
-    activeOpacity={1}
-    delayLongPress={10000}
-    onLongPress={[Function]}
-    style={
-      {
-        "bottom": 0,
-        "height": 200,
-        "left": 0,
-        "position": "absolute",
-        "right": 0,
-      }
-    }
-  >
-    <View
-      testID="fox-animation-mock"
-    >
-      <Text>
-        Fox Animation Mock
-      </Text>
-    </View>
-  </TouchableOpacity>
 </RCTSafeAreaView>
 `;
 
 exports[`Login renders matching snapshot when password input is focused 1`] = `
 <RCTSafeAreaView
   style={
-    [
-      {
-        "flex": 1,
-        "paddingTop": 0,
-      },
-      {
-        "backgroundColor": "#FFF2EB",
-      },
-    ]
+    {
+      "backgroundColor": "#ffffff",
+      "flex": 1,
+      "paddingTop": 0,
+    }
   }
 >
   <RCTScrollView
     automaticallyAdjustContentInsets={false}
-    contentContainerStyle={
-      {
-        "flex": 1,
-      }
-    }
     contentInset={
       {
         "bottom": 0,
@@ -437,135 +419,209 @@
             "alignItems": "center",
             "flex": 1,
             "flexDirection": "column",
-            "justifyContent": "center",
+            "justifyContent": "flex-start",
             "width": "100%",
           }
         }
         testID="login"
       >
+        <Image
+          resizeMethod="auto"
+          source={1}
+          style={
+            {
+              "height": 40,
+              "marginTop": 10,
+              "tintColor": "#121314",
+              "width": 80,
+            }
+          }
+        />
+        <TouchableOpacity
+          activeOpacity={1}
+          delayLongPress={10000}
+          onLongPress={[Function]}
+          style={
+            {
+              "alignSelf": "center",
+              "height": 175,
+              "justifyContent": "center",
+              "marginTop": 48,
+              "width": 175,
+            }
+          }
+        >
+          <Image
+            resizeMethod="auto"
+            source={1}
+            style={
+              {
+                "alignSelf": "center",
+                "height": 175,
+                "width": 175,
+              }
+            }
+          />
+        </TouchableOpacity>
+        <Text
+          accessibilityRole="text"
+          style={
+            {
+              "color": "#121314",
+              "fontFamily": "Geist Bold",
+              "fontSize": 32,
+              "letterSpacing": 0,
+              "lineHeight": 40,
+              "marginVertical": 24,
+              "textAlign": "center",
+            }
+          }
+          testID="login-title"
+        >
+          Welcome Back!
+        </Text>
         <View
-          testID="onboarding-animation-mock"
+          style={
+            {
+              "flexDirection": "column",
+              "justifyContent": "flex-start",
+              "marginBottom": 10,
+              "rowGap": 8,
+              "width": "100%",
+            }
+          }
         >
+          <Text
+            accessibilityRole="text"
+            style={
+              {
+                "color": "#121314",
+                "fontFamily": "Geist Medium",
+                "fontSize": 16,
+                "letterSpacing": 0,
+                "lineHeight": 24,
+                "marginBottom": -4,
+              }
+            }
+            testID="label"
+          >
+            Password
+          </Text>
           <View
-            style={
-              {
-                "flexDirection": "column",
-                "justifyContent": "flex-start",
-                "marginBottom": 0,
-                "rowGap": 8,
-                "width": "100%",
-              }
-            }
+            accessibilityState={
+              {
+                "busy": undefined,
+                "checked": undefined,
+                "disabled": undefined,
+                "expanded": undefined,
+                "selected": undefined,
+              }
+            }
+            accessibilityValue={
+              {
+                "max": undefined,
+                "min": undefined,
+                "now": undefined,
+                "text": undefined,
+              }
+            }
+            accessible={true}
+            collapsable={false}
+            focusable={true}
+            onBlur={[Function]}
+            onClick={[Function]}
+            onFocus={[Function]}
+            onResponderGrant={[Function]}
+            onResponderMove={[Function]}
+            onResponderRelease={[Function]}
+            onResponderTerminate={[Function]}
+            onResponderTerminationRequest={[Function]}
+            onStartShouldSetResponder={[Function]}
+            style={
+              {
+                "alignItems": "center",
+                "backgroundColor": "#ffffff",
+                "borderColor": "#b7bbc8",
+                "borderRadius": 8,
+                "borderWidth": 1,
+                "flexDirection": "row",
+                "height": 48,
+                "opacity": 1,
+                "paddingHorizontal": 16,
+              }
+            }
+            testID="textfield"
           >
             <View
-              accessibilityState={
-                {
-                  "busy": undefined,
-                  "checked": undefined,
-                  "disabled": undefined,
-                  "expanded": undefined,
-                  "selected": undefined,
-                }
-              }
-              accessibilityValue={
-                {
-                  "max": undefined,
-                  "min": undefined,
-                  "now": undefined,
-                  "text": undefined,
-                }
-              }
-              accessible={true}
-              collapsable={false}
-              focusable={true}
-              onBlur={[Function]}
-              onClick={[Function]}
-              onFocus={[Function]}
-              onResponderGrant={[Function]}
-              onResponderMove={[Function]}
-              onResponderRelease={[Function]}
-              onResponderTerminate={[Function]}
-              onResponderTerminationRequest={[Function]}
-              onStartShouldSetResponder={[Function]}
               style={
                 {
-                  "alignItems": "center",
-                  "backgroundColor": "#FFF2EB",
-                  "borderColor": "#b7bbc8",
-                  "borderRadius": 8,
-                  "borderWidth": 1,
-                  "flexDirection": "row",
-                  "height": 48,
-                  "opacity": 1,
-                  "paddingHorizontal": 16,
-                }
-              }
-              testID="textfield"
+                  "flex": 1,
+                }
+              }
             >
-              <View
+              <TextInput
+                autoCapitalize="none"
+                autoFocus={false}
+                editable={true}
+                keyboardAppearance="light"
+                onBlur={[Function]}
+                onChangeText={[Function]}
+                onFocus={[Function]}
+                onSubmitEditing={[Function]}
+                placeholder="Enter MetaMask password"
+                placeholderTextColor="#686e7d"
+                returnKeyType="done"
+                secureTextEntry={true}
                 style={
                   {
-                    "flex": 1,
+                    "backgroundColor": "inherit",
+                    "borderColor": "transparent",
+                    "borderWidth": 1,
+                    "color": "#121314",
+                    "fontFamily": "Geist Regular",
+                    "fontSize": 16,
+                    "fontWeight": "400",
+                    "height": 46,
+                    "letterSpacing": 0,
+                    "opacity": 1,
+                    "paddingVertical": 2,
+                    "textAlignVertical": "center",
                   }
                 }
-              >
-                <TextInput
-                  autoCapitalize="none"
-                  autoFocus={false}
-                  editable={true}
-                  keyboardAppearance="light"
-                  onBlur={[Function]}
-                  onChangeText={[Function]}
-                  onFocus={[Function]}
-                  onSubmitEditing={[Function]}
-                  placeholder="Enter password"
-                  placeholderTextColor="#686e7d"
-                  returnKeyType="done"
-                  secureTextEntry={true}
-                  style={
-                    {
-                      "backgroundColor": "inherit",
-                      "borderColor": "transparent",
-                      "borderWidth": 1,
-                      "color": "#121314",
-                      "fontFamily": "Geist Regular",
-                      "fontSize": 16,
-                      "fontWeight": "400",
-                      "height": 46,
-                      "letterSpacing": 0,
-                      "opacity": 1,
-                      "paddingVertical": 2,
-                      "textAlignVertical": "center",
-                    }
-                  }
-                  testID="login-password-input"
-                  value="password"
-                />
-              </View>
-              <View
-                style={
-                  {
-                    "marginLeft": 8,
-                  }
-                }
-                testID="textfield-endacccessory"
+                testID="login-password-input"
+                value="password"
               />
             </View>
+            <View
+              style={
+                {
+                  "marginLeft": 8,
+                }
+              }
+              testID="textfield-endacccessory"
+            />
           </View>
-          <View
-            style={
-              {
-                "alignItems": "flex-start",
-                "alignSelf": "flex-start",
-                "flexDirection": "row",
-                "justifyContent": "flex-start",
-                "rowGap": 2,
-              }
-            }
-<<<<<<< HEAD
-          />
-          <View
-=======
+        </View>
+        <View
+          style={
+            {
+              "alignItems": "flex-start",
+              "alignSelf": "flex-start",
+              "flexDirection": "row",
+              "justifyContent": "flex-start",
+              "rowGap": 2,
+            }
+          }
+        />
+        <View
+          style={
+            {
+              "alignItems": "center",
+              "flexDirection": "column",
+              "marginTop": 24,
+              "rowGap": 24,
+              "width": "100%",
+            }
           }
         >
           <TouchableOpacity
@@ -576,66 +632,33 @@
             loading={false}
             onPress={[Function]}
             onPressIn={[Function]}
->>>>>>> d67caf8b
             style={
               {
                 "alignItems": "center",
-                "flexDirection": "column",
-                "marginTop": 0,
-                "rowGap": 24,
-                "width": "100%",
-              }
-            }
+                "alignSelf": "stretch",
+                "backgroundColor": "#121314",
+                "borderRadius": 12,
+                "flexDirection": "row",
+                "height": 48,
+                "justifyContent": "center",
+                "overflow": "hidden",
+                "paddingHorizontal": 16,
+              }
+            }
+            testID="log-in-button"
           >
-            <TouchableOpacity
-              accessibilityRole="button"
-              accessible={true}
-              activeOpacity={1}
-              disabled={false}
-              loading={false}
-              onPress={[Function]}
-              onPressIn={[Function]}
-              onPressOut={[Function]}
+            <Text
+              accessibilityRole="text"
               style={
                 {
-                  "alignItems": "center",
-                  "alignSelf": "stretch",
-                  "backgroundColor": "#121314",
-                  "borderRadius": 12,
-                  "flexDirection": "row",
-                  "height": 48,
-                  "justifyContent": "center",
-                  "overflow": "hidden",
-                  "paddingHorizontal": 16,
-                }
-              }
-              testID="log-in-button"
+                  "color": "#ffffff",
+                  "fontFamily": "Geist Medium",
+                  "fontSize": 16,
+                  "letterSpacing": 0,
+                  "lineHeight": 24,
+                }
+              }
             >
-<<<<<<< HEAD
-              <Text
-                accessibilityRole="text"
-                style={
-                  {
-                    "color": "#ffffff",
-                    "fontFamily": "Geist Medium",
-                    "fontSize": 16,
-                    "letterSpacing": 0,
-                    "lineHeight": 24,
-                  }
-                }
-              >
-                Unlock
-              </Text>
-            </TouchableOpacity>
-            <TouchableOpacity
-              accessibilityRole="button"
-              accessible={true}
-              activeOpacity={1}
-              disabled={false}
-              onPress={[Function]}
-              onPressIn={[Function]}
-              onPressOut={[Function]}
-=======
               Unlock
             </Text>
           </TouchableOpacity>
@@ -664,39 +687,19 @@
           >
             <Text
               accessibilityRole="text"
->>>>>>> d67caf8b
               style={
                 {
-                  "alignItems": "center",
-                  "alignSelf": "center",
-                  "backgroundColor": "transparent",
-                  "borderRadius": 12,
-                  "flexDirection": "row",
-                  "height": 48,
-                  "justifyContent": "center",
-                  "marginVertical": 0,
-                  "overflow": "hidden",
-                  "paddingHorizontal": 16,
-                }
-              }
-              testID="reset-wallet-button"
+                  "color": "#4459ff",
+                  "fontFamily": "Geist Medium",
+                  "fontSize": 16,
+                  "letterSpacing": 0,
+                  "lineHeight": 24,
+                }
+              }
             >
-              <Text
-                accessibilityRole="text"
-                style={
-                  {
-                    "color": "#4459ff",
-                    "fontFamily": "Geist Medium",
-                    "fontSize": 16,
-                    "letterSpacing": 0,
-                    "lineHeight": 24,
-                  }
-                }
-              >
-                Forgot password?
-              </Text>
-            </TouchableOpacity>
-          </View>
+              Forgot password?
+            </Text>
+          </TouchableOpacity>
         </View>
       </View>
     </View>
@@ -715,27 +718,5 @@
       }
     }
   />
-  <TouchableOpacity
-    activeOpacity={1}
-    delayLongPress={10000}
-    onLongPress={[Function]}
-    style={
-      {
-        "bottom": 0,
-        "height": 200,
-        "left": 0,
-        "position": "absolute",
-        "right": 0,
-      }
-    }
-  >
-    <View
-      testID="fox-animation-mock"
-    >
-      <Text>
-        Fox Animation Mock
-      </Text>
-    </View>
-  </TouchableOpacity>
 </RCTSafeAreaView>
 `;