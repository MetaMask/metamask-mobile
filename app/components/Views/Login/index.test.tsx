import React from 'react';
import Login from './';
import renderWithProvider from '../../../util/test/renderWithProvider';
import { fireEvent, act } from '@testing-library/react-native';
import { LoginViewSelectors } from '../../../../e2e/selectors/wallet/LoginView.selectors';
import { InteractionManager } from 'react-native';
import Routes from '../../../constants/navigation/Routes';
import { Authentication } from '../../../core';
<<<<<<< HEAD
import AUTHENTICATION_TYPE from '../../../constants/userProperties';
import StorageWrapper from '../../../store/storage-wrapper';
import { setAllowLoginWithRememberMe } from '../../../actions/security';
import { passcodeType, updateAuthTypeStorageFlags } from '../../../util/authentication';
=======
import { passwordRequirementsMet } from '../../../util/password';
import { trace } from '../../../util/trace';
import StorageWrapper from '../../../store/storage-wrapper';

// Mock dependencies
import AUTHENTICATION_TYPE from '../../../constants/userProperties';
import { setAllowLoginWithRememberMe } from '../../../actions/security';
import {
  passcodeType,
  updateAuthTypeStorageFlags,
} from '../../../util/authentication';
>>>>>>> 6d17990b
import { getVaultFromBackup } from '../../../core/BackupVault';
import { parseVaultValue } from '../../../util/validators';
import OAuthService from '../../../core/OAuthService/OAuthService';
import { VAULT_ERROR } from './constants';
import { RecoveryError as SeedlessOnboardingControllerRecoveryError } from '@metamask/seedless-onboarding-controller';

const mockNavigate = jest.fn();
const mockReplace = jest.fn();
const mockGoBack = jest.fn();
const mockRoute = jest.fn();

jest.mock('@react-navigation/native', () => {
  const actualNav = jest.requireActual('@react-navigation/native');
  return {
    ...actualNav,
    useNavigation: () => ({
      navigate: mockNavigate,
      replace: mockReplace,
      goBack: mockGoBack,
    }),
    useRoute: () => mockRoute(),
  };
});

const mockRunAfterInteractions = jest.fn().mockImplementation((cb) => {
  cb();
  return {
    then: (onfulfilled: () => void) => Promise.resolve(onfulfilled()),
    done: (onfulfilled: () => void, onrejected: () => void) =>
      Promise.resolve().then(onfulfilled, onrejected),
    cancel: jest.fn(),
  };
});

jest
  .spyOn(InteractionManager, 'runAfterInteractions')
  .mockImplementation(mockRunAfterInteractions);

<<<<<<< HEAD
jest.mock('../../../core/Authentication', () => ({
  getType: jest.fn().mockResolvedValue({
    currentAuthType: 'device_passcode',
    availableBiometryType: 'TouchID',
  }),
  componentAuthenticationType: jest.fn().mockResolvedValue({
    currentAuthType: 'device_passcode',
    availableBiometryType: 'TouchID',
  }),
  rehydrateSeedPhrase: jest.fn(),
  storePassword: jest.fn(),
  userEntryAuth: jest.fn(),
  appTriggeredAuth: jest.fn(),
  lockApp: jest.fn(),
}));

jest.mock('../../../actions/security', () => ({
  setAllowLoginWithRememberMe: jest.fn(() => ({
    type: 'SET_ALLOW_LOGIN_WITH_REMEMBER_ME',
    enabled: true,
  })),
  ActionType: {
    SET_ALLOW_LOGIN_WITH_REMEMBER_ME: 'SET_ALLOW_LOGIN_WITH_REMEMBER_ME',
  },
}));

jest.mock('../../../store/storage-wrapper', () => ({
  getItem: jest.fn().mockResolvedValue(null),
  setItem: jest.fn(),
}));

jest.mock('../../../util/authentication', () => ({
  passcodeType: jest.fn(),
  updateAuthTypeStorageFlags: jest.fn(),
}));

jest.mock('../../../core/BackupVault', () => ({
  getVaultFromBackup: jest.fn(),
}));

jest.mock('../../../util/validators', () => ({
  parseVaultValue: jest.fn(),
}));

=======
// Mock password requirements
jest.mock('../../../util/password', () => ({
  passwordRequirementsMet: jest.fn(),
}));

// Mock trace utility
jest.mock('../../../util/trace', () => ({
  trace: jest.fn(),
  TraceName: {
    AuthenticateUser: 'Authenticate User',
    Login: 'Login',
    Signature: 'Signature',
    Middleware: 'Middleware',
    PPOMValidation: 'PPOM Validation',
    NotificationDisplay: 'Notification Display',
  },
  TraceOperation: {
    Login: 'login',
    BiometricAuthentication: 'biometrics.authentication',
  },
}));

// Mock react-native with Keyboard
jest.mock('react-native', () => ({
  ...jest.requireActual('react-native'),
  Keyboard: {
    dismiss: jest.fn(),
  },
}));

// Mock StorageWrapper
jest.mock('../../../store/storage-wrapper', () => ({
  getItem: jest.fn(),
  setItem: jest.fn(),
}));

// Mock setOnboardingWizardStep action
jest.mock('../../../actions/wizard', () => ({
  __esModule: true,
  default: jest.fn(),
}));
jest.mock('../../../core/Authentication', () => ({
  getType: jest.fn().mockResolvedValue({
    currentAuthType: 'device_passcode',
    availableBiometryType: 'TouchID',
  }),
  componentAuthenticationType: jest.fn().mockResolvedValue({
    currentAuthType: 'device_passcode',
    availableBiometryType: 'TouchID',
  }),
  rehydrateSeedPhrase: jest.fn(),
  storePassword: jest.fn(),
  userEntryAuth: jest.fn(),
  appTriggeredAuth: jest.fn(),
  lockApp: jest.fn(),
}));

jest.mock('../../../actions/security', () => ({
  setAllowLoginWithRememberMe: jest.fn(() => ({
    type: 'SET_ALLOW_LOGIN_WITH_REMEMBER_ME',
    enabled: true,
  })),
  ActionType: {
    SET_ALLOW_LOGIN_WITH_REMEMBER_ME: 'SET_ALLOW_LOGIN_WITH_REMEMBER_ME',
  },
}));

jest.mock('../../../store/storage-wrapper', () => ({
  getItem: jest.fn().mockResolvedValue(null),
  setItem: jest.fn(),
}));

jest.mock('../../../util/authentication', () => ({
  passcodeType: jest.fn(),
  updateAuthTypeStorageFlags: jest.fn(),
}));

jest.mock('../../../core/BackupVault', () => ({
  getVaultFromBackup: jest.fn(),
}));

jest.mock('../../../util/validators', () => ({
  parseVaultValue: jest.fn(),
}));

>>>>>>> 6d17990b
jest.mock('../../../core/OAuthService/OAuthService', () => ({
  resetOauthState: jest.fn(),
}));

describe('Login', () => {
  beforeEach(() => {
    jest.clearAllMocks();
    mockNavigate.mockClear();
    mockReplace.mockClear();
    mockGoBack.mockClear();
    mockRoute.mockClear();
<<<<<<< HEAD
=======
    // Default mock implementations
    (passwordRequirementsMet as jest.Mock).mockReturnValue(true);
    (Authentication.userEntryAuth as jest.Mock).mockResolvedValue(undefined);
    (Authentication.componentAuthenticationType as jest.Mock).mockResolvedValue(
      {
        currentAuthType: 'password',
      },
    );
    (Authentication.getType as jest.Mock).mockResolvedValue({
      currentAuthType: 'password',
      availableBiometryType: null,
    });
    (trace as jest.Mock).mockImplementation(async (_, callback) => {
      if (callback) await callback();
    });
    (StorageWrapper.getItem as jest.Mock).mockResolvedValue(null);
>>>>>>> 6d17990b
  });

  it('renders matching snapshot', () => {
    const { toJSON } = renderWithProvider(<Login />);
    expect(toJSON()).toMatchSnapshot();
  });

  it('renders matching snapshot when password input is focused', () => {
    const { getByTestId, toJSON } = renderWithProvider(<Login />);

    fireEvent.changeText(
      getByTestId(LoginViewSelectors.PASSWORD_INPUT),
      'password',
    );
    expect(toJSON()).toMatchSnapshot();
  });

  describe('Forgot Password', () => {
    it('show the forgot password modal', () => {
      const { getByTestId } = renderWithProvider(<Login />);
      expect(getByTestId(LoginViewSelectors.RESET_WALLET)).toBeTruthy();
      fireEvent.press(getByTestId(LoginViewSelectors.RESET_WALLET));

      expect(mockNavigate).toHaveBeenCalledWith(Routes.MODAL.ROOT_MODAL_FLOW, {
        screen: Routes.MODAL.DELETE_WALLET,
      });
    });
  });

<<<<<<< HEAD
=======
  describe('onLogin', () => {
    it('login button exists and can be pressed', () => {
      // Arrange
      const { getByTestId } = renderWithProvider(<Login />);
      const passwordInput = getByTestId(LoginViewSelectors.PASSWORD_INPUT);
      const loginButton = getByTestId(LoginViewSelectors.LOGIN_BUTTON_ID);

      // Act
      fireEvent.changeText(passwordInput, 'testpassword123');
      fireEvent.press(loginButton);

      // Assert
      expect(loginButton).toBeOnTheScreen();
    });

    it('password input accepts text', () => {
      // Arrange
      const { getByTestId } = renderWithProvider(<Login />);
      const passwordInput = getByTestId(LoginViewSelectors.PASSWORD_INPUT);

      // Act
      fireEvent.changeText(passwordInput, 'testpassword123');

      // Assert
      expect(passwordInput).toBeTruthy();
    });
  });

>>>>>>> 6d17990b
  describe('Remember Me Authentication', () => {
    it('should set up remember me authentication when auth type is REMEMBER_ME', async () => {
      (Authentication.getType as jest.Mock).mockResolvedValueOnce({
        currentAuthType: AUTHENTICATION_TYPE.REMEMBER_ME,
        availableBiometryType: null,
      });

      renderWithProvider(<Login />);

      // Wait for useEffect to complete
      await act(async () => {
<<<<<<< HEAD
        await new Promise(resolve => setTimeout(resolve, 0));
=======
        await new Promise((resolve) => setTimeout(resolve, 0));
>>>>>>> 6d17990b
      });

      expect(setAllowLoginWithRememberMe).toHaveBeenCalledWith(true);
    });
  });

  describe('Passcode Authentication', () => {
    beforeEach(() => {
      (StorageWrapper.getItem as jest.Mock).mockReset();
    });

    it('should set up passcode authentication when auth type is PASSCODE', async () => {
      (Authentication.getType as jest.Mock).mockResolvedValueOnce({
        currentAuthType: AUTHENTICATION_TYPE.PASSCODE,
        availableBiometryType: 'TouchID',
      });

      renderWithProvider(<Login />);

      // Wait for useEffect to complete
      await act(async () => {
<<<<<<< HEAD
        await new Promise(resolve => setTimeout(resolve, 0));
=======
        await new Promise((resolve) => setTimeout(resolve, 0));
>>>>>>> 6d17990b
      });

      expect(passcodeType).toHaveBeenCalledWith(AUTHENTICATION_TYPE.PASSCODE);
    });
  });

  describe('handleVaultCorruption', () => {
    beforeEach(() => {
<<<<<<< HEAD
      (Authentication.rehydrateSeedPhrase as jest.Mock).mockRejectedValue(new Error(VAULT_ERROR));
=======
      (Authentication.rehydrateSeedPhrase as jest.Mock).mockRejectedValue(
        new Error(VAULT_ERROR),
      );
>>>>>>> 6d17990b
      mockRoute.mockReturnValue({
        params: {
          locked: false,
          oauthLoginSuccess: true,
        },
      });
    });

    afterEach(() => {
      jest.clearAllMocks();
    });

    it('should handle vault corruption successfully with valid password', async () => {
<<<<<<< HEAD
      (getVaultFromBackup as jest.Mock).mockResolvedValueOnce({ vault: 'mock-vault' });
      (parseVaultValue as jest.Mock).mockResolvedValueOnce('mock-seed');
      (Authentication.componentAuthenticationType as jest.Mock).mockResolvedValueOnce({
        currentAuthType: AUTHENTICATION_TYPE.PASSCODE,
      });
      (Authentication.storePassword as jest.Mock).mockResolvedValueOnce(undefined);
=======
      (getVaultFromBackup as jest.Mock).mockResolvedValueOnce({
        vault: 'mock-vault',
      });
      (parseVaultValue as jest.Mock).mockResolvedValueOnce('mock-seed');
      (
        Authentication.componentAuthenticationType as jest.Mock
      ).mockResolvedValueOnce({
        currentAuthType: AUTHENTICATION_TYPE.PASSCODE,
      });
      (Authentication.storePassword as jest.Mock).mockResolvedValueOnce(
        undefined,
      );
>>>>>>> 6d17990b

      const { getByTestId } = renderWithProvider(<Login />);
      const passwordInput = getByTestId(LoginViewSelectors.PASSWORD_INPUT);

      await act(async () => {
        fireEvent.changeText(passwordInput, 'valid-password123');
      });
      await act(async () => {
        fireEvent(passwordInput, 'submitEditing');
      });

      expect(mockReplace).toHaveBeenCalledWith(
        Routes.VAULT_RECOVERY.RESTORE_WALLET,
        expect.objectContaining({
          params: {
            previousScreen: Routes.ONBOARDING.LOGIN,
          },
          screen: Routes.VAULT_RECOVERY.RESTORE_WALLET,
<<<<<<< HEAD
        })
=======
        }),
>>>>>>> 6d17990b
      );
    });

    it('should show error for invalid password during vault corruption', async () => {
<<<<<<< HEAD
      (getVaultFromBackup as jest.Mock).mockResolvedValueOnce({ vault: 'mock-vault' });
=======
      (getVaultFromBackup as jest.Mock).mockResolvedValueOnce({
        vault: 'mock-vault',
      });
>>>>>>> 6d17990b
      (parseVaultValue as jest.Mock).mockResolvedValueOnce(null);

      const { getByTestId } = renderWithProvider(<Login />);
      const passwordInput = getByTestId(LoginViewSelectors.PASSWORD_INPUT);

      await act(async () => {
        fireEvent.changeText(passwordInput, 'invalid-password');
      });
      await act(async () => {
        fireEvent(passwordInput, 'submitEditing');
      });

      expect(getByTestId(LoginViewSelectors.PASSWORD_ERROR)).toBeTruthy();
    });

    it('should handle vault corruption when password requirements are not met', async () => {
      const { getByTestId } = renderWithProvider(<Login />);
      const passwordInput = getByTestId(LoginViewSelectors.PASSWORD_INPUT);

      await act(async () => {
        fireEvent.changeText(passwordInput, '123'); // Too short password
      });
      await act(async () => {
        fireEvent(passwordInput, 'submitEditing');
      });

      expect(getByTestId(LoginViewSelectors.PASSWORD_ERROR)).toBeTruthy();
    });

    it('should handle vault corruption when backup has error', async () => {
<<<<<<< HEAD
      (getVaultFromBackup as jest.Mock).mockResolvedValueOnce({ error: 'Backup error' });
=======
      (getVaultFromBackup as jest.Mock).mockResolvedValueOnce({
        error: 'Backup error',
      });
>>>>>>> 6d17990b

      const { getByTestId } = renderWithProvider(<Login />);
      const passwordInput = getByTestId(LoginViewSelectors.PASSWORD_INPUT);

      await act(async () => {
        fireEvent.changeText(passwordInput, 'valid-password123');
      });
      await act(async () => {
        fireEvent(passwordInput, 'submitEditing');
      });

      expect(getByTestId(LoginViewSelectors.PASSWORD_ERROR)).toBeTruthy();
    });

    it('should handle vault corruption when storePassword fails', async () => {
<<<<<<< HEAD
      (getVaultFromBackup as jest.Mock).mockResolvedValueOnce({ vault: 'mock-vault' });
      (parseVaultValue as jest.Mock).mockResolvedValueOnce('mock-seed');
      (Authentication.componentAuthenticationType as jest.Mock).mockResolvedValueOnce({
        currentAuthType: AUTHENTICATION_TYPE.PASSCODE,
      });
      (Authentication.storePassword as jest.Mock).mockRejectedValueOnce(new Error('Store password failed'));
=======
      (getVaultFromBackup as jest.Mock).mockResolvedValueOnce({
        vault: 'mock-vault',
      });
      (parseVaultValue as jest.Mock).mockResolvedValueOnce('mock-seed');
      (
        Authentication.componentAuthenticationType as jest.Mock
      ).mockResolvedValueOnce({
        currentAuthType: AUTHENTICATION_TYPE.PASSCODE,
      });
      (Authentication.storePassword as jest.Mock).mockRejectedValueOnce(
        new Error('Store password failed'),
      );
>>>>>>> 6d17990b

      const { getByTestId } = renderWithProvider(<Login />);
      const passwordInput = getByTestId(LoginViewSelectors.PASSWORD_INPUT);

      await act(async () => {
        fireEvent.changeText(passwordInput, 'valid-password123');
      });
      await act(async () => {
        fireEvent(passwordInput, 'submitEditing');
      });

      expect(getByTestId(LoginViewSelectors.PASSWORD_ERROR)).toBeTruthy();
    });

    it('should handle vault corruption when vault seed cannot be parsed', async () => {
<<<<<<< HEAD
      (getVaultFromBackup as jest.Mock).mockResolvedValueOnce({ vault: 'mock-vault' });
=======
      (getVaultFromBackup as jest.Mock).mockResolvedValueOnce({
        vault: 'mock-vault',
      });
>>>>>>> 6d17990b
      (parseVaultValue as jest.Mock).mockResolvedValueOnce(undefined);

      const { getByTestId } = renderWithProvider(<Login />);
      const passwordInput = getByTestId(LoginViewSelectors.PASSWORD_INPUT);

      await act(async () => {
        fireEvent.changeText(passwordInput, 'valid-password123');
      });
      await act(async () => {
        fireEvent(passwordInput, 'submitEditing');
      });

      expect(getByTestId(LoginViewSelectors.PASSWORD_ERROR)).toBeTruthy();
    });
  });

  describe('updateBiometryChoice', () => {
    it('should update biometry choice to disabled', async () => {
      mockRoute.mockReturnValue({
        params: {
          locked: false,
          oauthLoginSuccess: true,
        },
      });
<<<<<<< HEAD
      (Authentication.rehydrateSeedPhrase as jest.Mock).mockRejectedValue(new Error('Error: Cancel'));
=======
      (Authentication.rehydrateSeedPhrase as jest.Mock).mockRejectedValue(
        new Error('Error: Cancel'),
      );
>>>>>>> 6d17990b

      const { getByTestId } = renderWithProvider(<Login />);
      const passwordInput = getByTestId(LoginViewSelectors.PASSWORD_INPUT);

      await act(async () => {
        fireEvent.changeText(passwordInput, 'valid-password123');
      });
      await act(async () => {
        fireEvent(passwordInput, 'submitEditing');
      });

      expect(updateAuthTypeStorageFlags).toHaveBeenCalledWith(false);

      mockRoute.mockClear();
    });
  });

  describe('handleUseOtherMethod', () => {
    beforeEach(() => {
      mockRoute.mockReturnValue({
        params: {
          locked: false,
          oauthLoginSuccess: true,
        },
      });
    });

    afterEach(() => {
      jest.clearAllMocks();
    });

    it('should navigate back and reset OAuth state', async () => {
      const { getByTestId } = renderWithProvider(<Login />);

<<<<<<< HEAD
      const otherMethodsButton = getByTestId(LoginViewSelectors.OTHER_METHODS_BUTTON);
=======
      const otherMethodsButton = getByTestId(
        LoginViewSelectors.OTHER_METHODS_BUTTON,
      );
>>>>>>> 6d17990b

      await act(async () => {
        fireEvent.press(otherMethodsButton);
      });

      expect(mockGoBack).toHaveBeenCalled();
      expect(OAuthService.resetOauthState).toHaveBeenCalled();
    });
  });

  describe('handleSeedlessOnboardingControllerError', () => {
    beforeEach(() => {
      jest.useFakeTimers();
      mockRoute.mockReturnValue({
        params: {
          locked: false,
          oauthLoginSuccess: true,
        },
      });
    });

    afterEach(() => {
      jest.useRealTimers();
      mockRoute.mockClear();
    });

    it('should handle seedless onboarding controller error with remaining time of > 0', async () => {
      const seedlessError = new SeedlessOnboardingControllerRecoveryError(
        'SeedlessOnboardingController - Too many attempts',
<<<<<<< HEAD
        { remainingTime: 1, numberOfAttempts: 1 }
      );
      (Authentication.rehydrateSeedPhrase as jest.Mock).mockRejectedValue(seedlessError);
=======
        { remainingTime: 1, numberOfAttempts: 1 },
      );
      (Authentication.rehydrateSeedPhrase as jest.Mock).mockRejectedValue(
        seedlessError,
      );
>>>>>>> 6d17990b

      const { getByTestId } = renderWithProvider(<Login />);

      const passwordInput = getByTestId(LoginViewSelectors.PASSWORD_INPUT);
      await act(async () => {
        fireEvent.changeText(passwordInput, 'valid-password123');
      });
      await act(async () => {
        fireEvent(passwordInput, 'submitEditing');
      });

      const loginButton = getByTestId(LoginViewSelectors.LOGIN_BUTTON_ID);
      await act(async () => {
        fireEvent.press(loginButton);
      });

      const errorElement = getByTestId(LoginViewSelectors.PASSWORD_ERROR);
      expect(errorElement).toBeTruthy();
<<<<<<< HEAD
      expect(errorElement.props.children).toEqual('Too many attempts. Please try again in 1 seconds.');
=======
      expect(errorElement.props.children).toEqual(
        'Too many attempts. Please try again in 0m:1s',
      );
>>>>>>> 6d17990b
    });

    it('should handle seedless onboarding controller error without remaining time', async () => {
      const seedlessError = new SeedlessOnboardingControllerRecoveryError(
        'SeedlessOnboardingController - Too many attempts',
<<<<<<< HEAD
        { remainingTime: 0, numberOfAttempts: 1 }
      );
      (Authentication.rehydrateSeedPhrase as jest.Mock).mockRejectedValue(seedlessError);
=======
        { remainingTime: 0, numberOfAttempts: 1 },
      );
      (Authentication.rehydrateSeedPhrase as jest.Mock).mockRejectedValue(
        seedlessError,
      );
>>>>>>> 6d17990b

      const { getByTestId } = renderWithProvider(<Login />);

      const passwordInput = getByTestId(LoginViewSelectors.PASSWORD_INPUT);
      await act(async () => {
        fireEvent.changeText(passwordInput, 'valid-password123');
      });
      await act(async () => {
        fireEvent(passwordInput, 'submitEditing');
      });

      const loginButton = getByTestId(LoginViewSelectors.LOGIN_BUTTON_ID);
      await act(async () => {
        fireEvent.press(loginButton);
      });

      const errorElement = getByTestId(LoginViewSelectors.PASSWORD_ERROR);
      expect(errorElement).toBeTruthy();
      expect(errorElement.props.children).toEqual('Too many attempts');
    });
  });

  describe('tryBiometric', () => {
    beforeEach(() => {
      mockRoute.mockReturnValue({
        params: {
          locked: false,
          oauthLoginSuccess: false,
        },
      });
    });

    afterEach(() => {
      jest.clearAllMocks();
    });

    it('should successfully authenticate with biometrics and navigate to home', async () => {
      (passcodeType as jest.Mock).mockReturnValueOnce('device_passcode');
      (Authentication.getType as jest.Mock).mockResolvedValueOnce({
        currentAuthType: AUTHENTICATION_TYPE.PASSCODE,
        availableBiometryType: 'TouchID',
      });
<<<<<<< HEAD
      (Authentication.appTriggeredAuth as jest.Mock).mockResolvedValueOnce(true);
=======
      (Authentication.appTriggeredAuth as jest.Mock).mockResolvedValueOnce(
        true,
      );
>>>>>>> 6d17990b

      const { getByTestId } = renderWithProvider(<Login />);

      await act(async () => {
        await new Promise((resolve) => setTimeout(resolve, 200));
      });

      const biometryButton = getByTestId(LoginViewSelectors.BIOMETRY_BUTTON);

      await act(async () => {
        fireEvent.press(biometryButton);
      });

      expect(Authentication.appTriggeredAuth).toHaveBeenCalled();
<<<<<<< HEAD
      expect(mockReplace).toHaveBeenCalledWith(Routes.ONBOARDING.HOME_NAV);
=======
      expect(mockReplace).toHaveBeenCalledWith(Routes.ONBOARDING.ROOT_NAV, {
        screen: Routes.ONBOARDING.NAV,
        params: {
          screen: Routes.ONBOARDING.OPTIN_METRICS,
          params: {
            onContinue: expect.any(Function),
          },
        },
      });
>>>>>>> 6d17990b
    });

    it('should handle biometric authentication failure', async () => {
      (passcodeType as jest.Mock).mockReturnValueOnce('device_passcode');
      (Authentication.getType as jest.Mock).mockResolvedValueOnce({
        currentAuthType: AUTHENTICATION_TYPE.PASSCODE,
        availableBiometryType: 'TouchID',
      });
      const biometricError = new Error('Biometric authentication failed');
<<<<<<< HEAD
      (Authentication.appTriggeredAuth as jest.Mock).mockRejectedValueOnce(biometricError);
=======
      (Authentication.appTriggeredAuth as jest.Mock).mockRejectedValueOnce(
        biometricError,
      );
>>>>>>> 6d17990b

      const { getByTestId } = renderWithProvider(<Login />);

      await act(async () => {
        await new Promise((resolve) => setTimeout(resolve, 200));
      });

      const biometryButton = getByTestId(LoginViewSelectors.BIOMETRY_BUTTON);

      await act(async () => {
        fireEvent.press(biometryButton);
      });

      expect(Authentication.appTriggeredAuth).toHaveBeenCalled();
      expect(mockReplace).not.toHaveBeenCalled();
      // The component should still show biometric option after failure
      expect(biometryButton).toBeTruthy();
    });
  });
<<<<<<< HEAD
});
=======
});
>>>>>>> 6d17990b
<|MERGE_RESOLUTION|>--- conflicted
+++ resolved
@@ -6,12 +6,6 @@
 import { InteractionManager } from 'react-native';
 import Routes from '../../../constants/navigation/Routes';
 import { Authentication } from '../../../core';
-<<<<<<< HEAD
-import AUTHENTICATION_TYPE from '../../../constants/userProperties';
-import StorageWrapper from '../../../store/storage-wrapper';
-import { setAllowLoginWithRememberMe } from '../../../actions/security';
-import { passcodeType, updateAuthTypeStorageFlags } from '../../../util/authentication';
-=======
 import { passwordRequirementsMet } from '../../../util/password';
 import { trace } from '../../../util/trace';
 import StorageWrapper from '../../../store/storage-wrapper';
@@ -23,7 +17,6 @@
   passcodeType,
   updateAuthTypeStorageFlags,
 } from '../../../util/authentication';
->>>>>>> 6d17990b
 import { getVaultFromBackup } from '../../../core/BackupVault';
 import { parseVaultValue } from '../../../util/validators';
 import OAuthService from '../../../core/OAuthService/OAuthService';
@@ -62,52 +55,6 @@
   .spyOn(InteractionManager, 'runAfterInteractions')
   .mockImplementation(mockRunAfterInteractions);
 
-<<<<<<< HEAD
-jest.mock('../../../core/Authentication', () => ({
-  getType: jest.fn().mockResolvedValue({
-    currentAuthType: 'device_passcode',
-    availableBiometryType: 'TouchID',
-  }),
-  componentAuthenticationType: jest.fn().mockResolvedValue({
-    currentAuthType: 'device_passcode',
-    availableBiometryType: 'TouchID',
-  }),
-  rehydrateSeedPhrase: jest.fn(),
-  storePassword: jest.fn(),
-  userEntryAuth: jest.fn(),
-  appTriggeredAuth: jest.fn(),
-  lockApp: jest.fn(),
-}));
-
-jest.mock('../../../actions/security', () => ({
-  setAllowLoginWithRememberMe: jest.fn(() => ({
-    type: 'SET_ALLOW_LOGIN_WITH_REMEMBER_ME',
-    enabled: true,
-  })),
-  ActionType: {
-    SET_ALLOW_LOGIN_WITH_REMEMBER_ME: 'SET_ALLOW_LOGIN_WITH_REMEMBER_ME',
-  },
-}));
-
-jest.mock('../../../store/storage-wrapper', () => ({
-  getItem: jest.fn().mockResolvedValue(null),
-  setItem: jest.fn(),
-}));
-
-jest.mock('../../../util/authentication', () => ({
-  passcodeType: jest.fn(),
-  updateAuthTypeStorageFlags: jest.fn(),
-}));
-
-jest.mock('../../../core/BackupVault', () => ({
-  getVaultFromBackup: jest.fn(),
-}));
-
-jest.mock('../../../util/validators', () => ({
-  parseVaultValue: jest.fn(),
-}));
-
-=======
 // Mock password requirements
 jest.mock('../../../util/password', () => ({
   passwordRequirementsMet: jest.fn(),
@@ -193,7 +140,6 @@
   parseVaultValue: jest.fn(),
 }));
 
->>>>>>> 6d17990b
 jest.mock('../../../core/OAuthService/OAuthService', () => ({
   resetOauthState: jest.fn(),
 }));
@@ -205,8 +151,6 @@
     mockReplace.mockClear();
     mockGoBack.mockClear();
     mockRoute.mockClear();
-<<<<<<< HEAD
-=======
     // Default mock implementations
     (passwordRequirementsMet as jest.Mock).mockReturnValue(true);
     (Authentication.userEntryAuth as jest.Mock).mockResolvedValue(undefined);
@@ -223,7 +167,6 @@
       if (callback) await callback();
     });
     (StorageWrapper.getItem as jest.Mock).mockResolvedValue(null);
->>>>>>> 6d17990b
   });
 
   it('renders matching snapshot', () => {
@@ -253,8 +196,6 @@
     });
   });
 
-<<<<<<< HEAD
-=======
   describe('onLogin', () => {
     it('login button exists and can be pressed', () => {
       // Arrange
@@ -283,7 +224,6 @@
     });
   });
 
->>>>>>> 6d17990b
   describe('Remember Me Authentication', () => {
     it('should set up remember me authentication when auth type is REMEMBER_ME', async () => {
       (Authentication.getType as jest.Mock).mockResolvedValueOnce({
@@ -295,11 +235,7 @@
 
       // Wait for useEffect to complete
       await act(async () => {
-<<<<<<< HEAD
-        await new Promise(resolve => setTimeout(resolve, 0));
-=======
         await new Promise((resolve) => setTimeout(resolve, 0));
->>>>>>> 6d17990b
       });
 
       expect(setAllowLoginWithRememberMe).toHaveBeenCalledWith(true);
@@ -321,11 +257,7 @@
 
       // Wait for useEffect to complete
       await act(async () => {
-<<<<<<< HEAD
-        await new Promise(resolve => setTimeout(resolve, 0));
-=======
         await new Promise((resolve) => setTimeout(resolve, 0));
->>>>>>> 6d17990b
       });
 
       expect(passcodeType).toHaveBeenCalledWith(AUTHENTICATION_TYPE.PASSCODE);
@@ -334,13 +266,9 @@
 
   describe('handleVaultCorruption', () => {
     beforeEach(() => {
-<<<<<<< HEAD
-      (Authentication.rehydrateSeedPhrase as jest.Mock).mockRejectedValue(new Error(VAULT_ERROR));
-=======
       (Authentication.rehydrateSeedPhrase as jest.Mock).mockRejectedValue(
         new Error(VAULT_ERROR),
       );
->>>>>>> 6d17990b
       mockRoute.mockReturnValue({
         params: {
           locked: false,
@@ -354,14 +282,6 @@
     });
 
     it('should handle vault corruption successfully with valid password', async () => {
-<<<<<<< HEAD
-      (getVaultFromBackup as jest.Mock).mockResolvedValueOnce({ vault: 'mock-vault' });
-      (parseVaultValue as jest.Mock).mockResolvedValueOnce('mock-seed');
-      (Authentication.componentAuthenticationType as jest.Mock).mockResolvedValueOnce({
-        currentAuthType: AUTHENTICATION_TYPE.PASSCODE,
-      });
-      (Authentication.storePassword as jest.Mock).mockResolvedValueOnce(undefined);
-=======
       (getVaultFromBackup as jest.Mock).mockResolvedValueOnce({
         vault: 'mock-vault',
       });
@@ -374,7 +294,6 @@
       (Authentication.storePassword as jest.Mock).mockResolvedValueOnce(
         undefined,
       );
->>>>>>> 6d17990b
 
       const { getByTestId } = renderWithProvider(<Login />);
       const passwordInput = getByTestId(LoginViewSelectors.PASSWORD_INPUT);
@@ -393,22 +312,14 @@
             previousScreen: Routes.ONBOARDING.LOGIN,
           },
           screen: Routes.VAULT_RECOVERY.RESTORE_WALLET,
-<<<<<<< HEAD
-        })
-=======
         }),
->>>>>>> 6d17990b
       );
     });
 
     it('should show error for invalid password during vault corruption', async () => {
-<<<<<<< HEAD
-      (getVaultFromBackup as jest.Mock).mockResolvedValueOnce({ vault: 'mock-vault' });
-=======
       (getVaultFromBackup as jest.Mock).mockResolvedValueOnce({
         vault: 'mock-vault',
       });
->>>>>>> 6d17990b
       (parseVaultValue as jest.Mock).mockResolvedValueOnce(null);
 
       const { getByTestId } = renderWithProvider(<Login />);
@@ -439,13 +350,9 @@
     });
 
     it('should handle vault corruption when backup has error', async () => {
-<<<<<<< HEAD
-      (getVaultFromBackup as jest.Mock).mockResolvedValueOnce({ error: 'Backup error' });
-=======
       (getVaultFromBackup as jest.Mock).mockResolvedValueOnce({
         error: 'Backup error',
       });
->>>>>>> 6d17990b
 
       const { getByTestId } = renderWithProvider(<Login />);
       const passwordInput = getByTestId(LoginViewSelectors.PASSWORD_INPUT);
@@ -461,14 +368,6 @@
     });
 
     it('should handle vault corruption when storePassword fails', async () => {
-<<<<<<< HEAD
-      (getVaultFromBackup as jest.Mock).mockResolvedValueOnce({ vault: 'mock-vault' });
-      (parseVaultValue as jest.Mock).mockResolvedValueOnce('mock-seed');
-      (Authentication.componentAuthenticationType as jest.Mock).mockResolvedValueOnce({
-        currentAuthType: AUTHENTICATION_TYPE.PASSCODE,
-      });
-      (Authentication.storePassword as jest.Mock).mockRejectedValueOnce(new Error('Store password failed'));
-=======
       (getVaultFromBackup as jest.Mock).mockResolvedValueOnce({
         vault: 'mock-vault',
       });
@@ -481,7 +380,6 @@
       (Authentication.storePassword as jest.Mock).mockRejectedValueOnce(
         new Error('Store password failed'),
       );
->>>>>>> 6d17990b
 
       const { getByTestId } = renderWithProvider(<Login />);
       const passwordInput = getByTestId(LoginViewSelectors.PASSWORD_INPUT);
@@ -497,13 +395,9 @@
     });
 
     it('should handle vault corruption when vault seed cannot be parsed', async () => {
-<<<<<<< HEAD
-      (getVaultFromBackup as jest.Mock).mockResolvedValueOnce({ vault: 'mock-vault' });
-=======
       (getVaultFromBackup as jest.Mock).mockResolvedValueOnce({
         vault: 'mock-vault',
       });
->>>>>>> 6d17990b
       (parseVaultValue as jest.Mock).mockResolvedValueOnce(undefined);
 
       const { getByTestId } = renderWithProvider(<Login />);
@@ -528,13 +422,9 @@
           oauthLoginSuccess: true,
         },
       });
-<<<<<<< HEAD
-      (Authentication.rehydrateSeedPhrase as jest.Mock).mockRejectedValue(new Error('Error: Cancel'));
-=======
       (Authentication.rehydrateSeedPhrase as jest.Mock).mockRejectedValue(
         new Error('Error: Cancel'),
       );
->>>>>>> 6d17990b
 
       const { getByTestId } = renderWithProvider(<Login />);
       const passwordInput = getByTestId(LoginViewSelectors.PASSWORD_INPUT);
@@ -569,13 +459,9 @@
     it('should navigate back and reset OAuth state', async () => {
       const { getByTestId } = renderWithProvider(<Login />);
 
-<<<<<<< HEAD
-      const otherMethodsButton = getByTestId(LoginViewSelectors.OTHER_METHODS_BUTTON);
-=======
       const otherMethodsButton = getByTestId(
         LoginViewSelectors.OTHER_METHODS_BUTTON,
       );
->>>>>>> 6d17990b
 
       await act(async () => {
         fireEvent.press(otherMethodsButton);
@@ -605,17 +491,11 @@
     it('should handle seedless onboarding controller error with remaining time of > 0', async () => {
       const seedlessError = new SeedlessOnboardingControllerRecoveryError(
         'SeedlessOnboardingController - Too many attempts',
-<<<<<<< HEAD
-        { remainingTime: 1, numberOfAttempts: 1 }
-      );
-      (Authentication.rehydrateSeedPhrase as jest.Mock).mockRejectedValue(seedlessError);
-=======
         { remainingTime: 1, numberOfAttempts: 1 },
       );
       (Authentication.rehydrateSeedPhrase as jest.Mock).mockRejectedValue(
         seedlessError,
       );
->>>>>>> 6d17990b
 
       const { getByTestId } = renderWithProvider(<Login />);
 
@@ -634,29 +514,19 @@
 
       const errorElement = getByTestId(LoginViewSelectors.PASSWORD_ERROR);
       expect(errorElement).toBeTruthy();
-<<<<<<< HEAD
-      expect(errorElement.props.children).toEqual('Too many attempts. Please try again in 1 seconds.');
-=======
       expect(errorElement.props.children).toEqual(
         'Too many attempts. Please try again in 0m:1s',
       );
->>>>>>> 6d17990b
     });
 
     it('should handle seedless onboarding controller error without remaining time', async () => {
       const seedlessError = new SeedlessOnboardingControllerRecoveryError(
         'SeedlessOnboardingController - Too many attempts',
-<<<<<<< HEAD
-        { remainingTime: 0, numberOfAttempts: 1 }
-      );
-      (Authentication.rehydrateSeedPhrase as jest.Mock).mockRejectedValue(seedlessError);
-=======
         { remainingTime: 0, numberOfAttempts: 1 },
       );
       (Authentication.rehydrateSeedPhrase as jest.Mock).mockRejectedValue(
         seedlessError,
       );
->>>>>>> 6d17990b
 
       const { getByTestId } = renderWithProvider(<Login />);
 
@@ -699,13 +569,9 @@
         currentAuthType: AUTHENTICATION_TYPE.PASSCODE,
         availableBiometryType: 'TouchID',
       });
-<<<<<<< HEAD
-      (Authentication.appTriggeredAuth as jest.Mock).mockResolvedValueOnce(true);
-=======
       (Authentication.appTriggeredAuth as jest.Mock).mockResolvedValueOnce(
         true,
       );
->>>>>>> 6d17990b
 
       const { getByTestId } = renderWithProvider(<Login />);
 
@@ -720,9 +586,6 @@
       });
 
       expect(Authentication.appTriggeredAuth).toHaveBeenCalled();
-<<<<<<< HEAD
-      expect(mockReplace).toHaveBeenCalledWith(Routes.ONBOARDING.HOME_NAV);
-=======
       expect(mockReplace).toHaveBeenCalledWith(Routes.ONBOARDING.ROOT_NAV, {
         screen: Routes.ONBOARDING.NAV,
         params: {
@@ -732,7 +595,6 @@
           },
         },
       });
->>>>>>> 6d17990b
     });
 
     it('should handle biometric authentication failure', async () => {
@@ -742,13 +604,9 @@
         availableBiometryType: 'TouchID',
       });
       const biometricError = new Error('Biometric authentication failed');
-<<<<<<< HEAD
-      (Authentication.appTriggeredAuth as jest.Mock).mockRejectedValueOnce(biometricError);
-=======
       (Authentication.appTriggeredAuth as jest.Mock).mockRejectedValueOnce(
         biometricError,
       );
->>>>>>> 6d17990b
 
       const { getByTestId } = renderWithProvider(<Login />);
 
@@ -768,8 +626,4 @@
       expect(biometryButton).toBeTruthy();
     });
   });
-<<<<<<< HEAD
 });
-=======
-});
->>>>>>> 6d17990b
