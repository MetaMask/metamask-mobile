--- conflicted
+++ resolved
@@ -6,11 +6,19 @@
 import { InteractionManager } from 'react-native';
 import Routes from '../../../constants/navigation/Routes';
 import { Authentication } from '../../../core';
-<<<<<<< HEAD
+import { passwordRequirementsMet } from '../../../util/password';
+import { trace } from '../../../util/trace';
+import StorageWrapper from '../../../store/storage-wrapper';
+
+// Mock dependencies
+import { Authentication } from '../../../core';
 import AUTHENTICATION_TYPE from '../../../constants/userProperties';
 import StorageWrapper from '../../../store/storage-wrapper';
 import { setAllowLoginWithRememberMe } from '../../../actions/security';
-import { passcodeType, updateAuthTypeStorageFlags } from '../../../util/authentication';
+import {
+  passcodeType,
+  updateAuthTypeStorageFlags,
+} from '../../../util/authentication';
 import { getVaultFromBackup } from '../../../core/BackupVault';
 import { parseVaultValue } from '../../../util/validators';
 import OAuthService from '../../../core/OAuthService/OAuthService';
@@ -22,13 +30,6 @@
 const mockGoBack = jest.fn();
 const mockRoute = jest.fn();
 
-=======
-import { passwordRequirementsMet } from '../../../util/password';
-import { trace } from '../../../util/trace';
-import StorageWrapper from '../../../store/storage-wrapper';
-
-// Mock dependencies
->>>>>>> 1fa6eea8
 jest.mock('@react-navigation/native', () => {
   const actualNav = jest.requireActual('@react-navigation/native');
   return {
@@ -56,54 +57,23 @@
   .spyOn(InteractionManager, 'runAfterInteractions')
   .mockImplementation(mockRunAfterInteractions);
 
-jest.mock('../../../core/Authentication', () => ({
-  getType: jest.fn().mockResolvedValue({
-    currentAuthType: 'device_passcode',
-    availableBiometryType: 'TouchID',
-  }),
-  componentAuthenticationType: jest.fn().mockResolvedValue({
-    currentAuthType: 'device_passcode',
-    availableBiometryType: 'TouchID',
-  }),
-  rehydrateSeedPhrase: jest.fn(),
-  storePassword: jest.fn(),
-  userEntryAuth: jest.fn(),
-  appTriggeredAuth: jest.fn(),
-  lockApp: jest.fn(),
-}));
-
-jest.mock('../../../actions/security', () => ({
-  setAllowLoginWithRememberMe: jest.fn(() => ({
-    type: 'SET_ALLOW_LOGIN_WITH_REMEMBER_ME',
-    enabled: true,
-  })),
-  ActionType: {
-    SET_ALLOW_LOGIN_WITH_REMEMBER_ME: 'SET_ALLOW_LOGIN_WITH_REMEMBER_ME',
-  },
-}));
-
-jest.mock('../../../store/storage-wrapper', () => ({
-  getItem: jest.fn().mockResolvedValue(null),
-  setItem: jest.fn(),
-}));
-
-jest.mock('../../../util/authentication', () => ({
-  passcodeType: jest.fn(),
-  updateAuthTypeStorageFlags: jest.fn(),
-}));
-
-jest.mock('../../../core/BackupVault', () => ({
-  getVaultFromBackup: jest.fn(),
-}));
-
-jest.mock('../../../util/validators', () => ({
-  parseVaultValue: jest.fn(),
-}));
-
-<<<<<<< HEAD
-jest.mock('../../../core/OAuthService/OAuthService', () => ({
-  resetOauthState: jest.fn(),
-=======
+const mockNavigate = jest.fn();
+const mockReplace = jest.fn();
+
+const mockRoute = jest.fn();
+// mock useNavigation
+jest.mock('@react-navigation/native', () => {
+  const actualNav = jest.requireActual('@react-navigation/native');
+  return {
+    ...actualNav,
+    useNavigation: () => ({
+      navigate: mockNavigate,
+      replace: mockReplace,
+    }),
+    useRoute: () => mockRoute(),
+  };
+});
+
 // Mock Authentication module
 jest.mock('../../../core', () => ({
   Authentication: {
@@ -155,18 +125,62 @@
 jest.mock('../../../actions/wizard', () => ({
   __esModule: true,
   default: jest.fn(),
->>>>>>> 1fa6eea8
+}));
+jest.mock('../../../core/Authentication', () => ({
+  getType: jest.fn().mockResolvedValue({
+    currentAuthType: 'device_passcode',
+    availableBiometryType: 'TouchID',
+  }),
+  componentAuthenticationType: jest.fn().mockResolvedValue({
+    currentAuthType: 'device_passcode',
+    availableBiometryType: 'TouchID',
+  }),
+  rehydrateSeedPhrase: jest.fn(),
+  storePassword: jest.fn(),
+  userEntryAuth: jest.fn(),
+  appTriggeredAuth: jest.fn(),
+  lockApp: jest.fn(),
+}));
+
+jest.mock('../../../actions/security', () => ({
+  setAllowLoginWithRememberMe: jest.fn(() => ({
+    type: 'SET_ALLOW_LOGIN_WITH_REMEMBER_ME',
+    enabled: true,
+  })),
+  ActionType: {
+    SET_ALLOW_LOGIN_WITH_REMEMBER_ME: 'SET_ALLOW_LOGIN_WITH_REMEMBER_ME',
+  },
+}));
+
+jest.mock('../../../store/storage-wrapper', () => ({
+  getItem: jest.fn().mockResolvedValue(null),
+  setItem: jest.fn(),
+}));
+
+jest.mock('../../../util/authentication', () => ({
+  passcodeType: jest.fn(),
+  updateAuthTypeStorageFlags: jest.fn(),
+}));
+
+jest.mock('../../../core/BackupVault', () => ({
+  getVaultFromBackup: jest.fn(),
+}));
+
+jest.mock('../../../util/validators', () => ({
+  parseVaultValue: jest.fn(),
+}));
+
+jest.mock('../../../core/OAuthService/OAuthService', () => ({
+  resetOauthState: jest.fn(),
 }));
 
 describe('Login', () => {
   beforeEach(() => {
     jest.clearAllMocks();
-<<<<<<< HEAD
     mockNavigate.mockClear();
     mockReplace.mockClear();
     mockGoBack.mockClear();
     mockRoute.mockClear();
-=======
     // Default mock implementations
     (passwordRequirementsMet as jest.Mock).mockReturnValue(true);
     (Authentication.userEntryAuth as jest.Mock).mockResolvedValue(undefined);
@@ -183,7 +197,6 @@
       if (callback) await callback();
     });
     (StorageWrapper.getItem as jest.Mock).mockResolvedValue(null);
->>>>>>> 1fa6eea8
   });
 
   it('renders matching snapshot', () => {
@@ -213,7 +226,34 @@
     });
   });
 
-<<<<<<< HEAD
+  describe('onLogin', () => {
+    it('login button exists and can be pressed', () => {
+      // Arrange
+      const { getByTestId } = renderWithProvider(<Login />);
+      const passwordInput = getByTestId(LoginViewSelectors.PASSWORD_INPUT);
+      const loginButton = getByTestId(LoginViewSelectors.LOGIN_BUTTON_ID);
+
+      // Act
+      fireEvent.changeText(passwordInput, 'testpassword123');
+      fireEvent.press(loginButton);
+
+      // Assert
+      expect(loginButton).toBeOnTheScreen();
+    });
+
+    it('password input accepts text', () => {
+      // Arrange
+      const { getByTestId } = renderWithProvider(<Login />);
+      const passwordInput = getByTestId(LoginViewSelectors.PASSWORD_INPUT);
+
+      // Act
+      fireEvent.changeText(passwordInput, 'testpassword123');
+
+      // Assert
+      expect(passwordInput).toBeTruthy();
+    });
+  });
+
   describe('Remember Me Authentication', () => {
     it('should set up remember me authentication when auth type is REMEMBER_ME', async () => {
       (Authentication.getType as jest.Mock).mockResolvedValueOnce({
@@ -225,7 +265,7 @@
 
       // Wait for useEffect to complete
       await act(async () => {
-        await new Promise(resolve => setTimeout(resolve, 0));
+        await new Promise((resolve) => setTimeout(resolve, 0));
       });
 
       expect(setAllowLoginWithRememberMe).toHaveBeenCalledWith(true);
@@ -247,7 +287,7 @@
 
       // Wait for useEffect to complete
       await act(async () => {
-        await new Promise(resolve => setTimeout(resolve, 0));
+        await new Promise((resolve) => setTimeout(resolve, 0));
       });
 
       expect(passcodeType).toHaveBeenCalledWith(AUTHENTICATION_TYPE.PASSCODE);
@@ -256,7 +296,9 @@
 
   describe('handleVaultCorruption', () => {
     beforeEach(() => {
-      (Authentication.rehydrateSeedPhrase as jest.Mock).mockRejectedValue(new Error(VAULT_ERROR));
+      (Authentication.rehydrateSeedPhrase as jest.Mock).mockRejectedValue(
+        new Error(VAULT_ERROR),
+      );
       mockRoute.mockReturnValue({
         params: {
           locked: false,
@@ -270,12 +312,18 @@
     });
 
     it('should handle vault corruption successfully with valid password', async () => {
-      (getVaultFromBackup as jest.Mock).mockResolvedValueOnce({ vault: 'mock-vault' });
+      (getVaultFromBackup as jest.Mock).mockResolvedValueOnce({
+        vault: 'mock-vault',
+      });
       (parseVaultValue as jest.Mock).mockResolvedValueOnce('mock-seed');
-      (Authentication.componentAuthenticationType as jest.Mock).mockResolvedValueOnce({
+      (
+        Authentication.componentAuthenticationType as jest.Mock
+      ).mockResolvedValueOnce({
         currentAuthType: AUTHENTICATION_TYPE.PASSCODE,
       });
-      (Authentication.storePassword as jest.Mock).mockResolvedValueOnce(undefined);
+      (Authentication.storePassword as jest.Mock).mockResolvedValueOnce(
+        undefined,
+      );
 
       const { getByTestId } = renderWithProvider(<Login />);
       const passwordInput = getByTestId(LoginViewSelectors.PASSWORD_INPUT);
@@ -294,12 +342,14 @@
             previousScreen: Routes.ONBOARDING.LOGIN,
           },
           screen: Routes.VAULT_RECOVERY.RESTORE_WALLET,
-        })
+        }),
       );
     });
 
     it('should show error for invalid password during vault corruption', async () => {
-      (getVaultFromBackup as jest.Mock).mockResolvedValueOnce({ vault: 'mock-vault' });
+      (getVaultFromBackup as jest.Mock).mockResolvedValueOnce({
+        vault: 'mock-vault',
+      });
       (parseVaultValue as jest.Mock).mockResolvedValueOnce(null);
 
       const { getByTestId } = renderWithProvider(<Login />);
@@ -330,7 +380,9 @@
     });
 
     it('should handle vault corruption when backup has error', async () => {
-      (getVaultFromBackup as jest.Mock).mockResolvedValueOnce({ error: 'Backup error' });
+      (getVaultFromBackup as jest.Mock).mockResolvedValueOnce({
+        error: 'Backup error',
+      });
 
       const { getByTestId } = renderWithProvider(<Login />);
       const passwordInput = getByTestId(LoginViewSelectors.PASSWORD_INPUT);
@@ -346,12 +398,18 @@
     });
 
     it('should handle vault corruption when storePassword fails', async () => {
-      (getVaultFromBackup as jest.Mock).mockResolvedValueOnce({ vault: 'mock-vault' });
+      (getVaultFromBackup as jest.Mock).mockResolvedValueOnce({
+        vault: 'mock-vault',
+      });
       (parseVaultValue as jest.Mock).mockResolvedValueOnce('mock-seed');
-      (Authentication.componentAuthenticationType as jest.Mock).mockResolvedValueOnce({
+      (
+        Authentication.componentAuthenticationType as jest.Mock
+      ).mockResolvedValueOnce({
         currentAuthType: AUTHENTICATION_TYPE.PASSCODE,
       });
-      (Authentication.storePassword as jest.Mock).mockRejectedValueOnce(new Error('Store password failed'));
+      (Authentication.storePassword as jest.Mock).mockRejectedValueOnce(
+        new Error('Store password failed'),
+      );
 
       const { getByTestId } = renderWithProvider(<Login />);
       const passwordInput = getByTestId(LoginViewSelectors.PASSWORD_INPUT);
@@ -367,7 +425,9 @@
     });
 
     it('should handle vault corruption when vault seed cannot be parsed', async () => {
-      (getVaultFromBackup as jest.Mock).mockResolvedValueOnce({ vault: 'mock-vault' });
+      (getVaultFromBackup as jest.Mock).mockResolvedValueOnce({
+        vault: 'mock-vault',
+      });
       (parseVaultValue as jest.Mock).mockResolvedValueOnce(undefined);
 
       const { getByTestId } = renderWithProvider(<Login />);
@@ -392,7 +452,9 @@
           oauthLoginSuccess: true,
         },
       });
-      (Authentication.rehydrateSeedPhrase as jest.Mock).mockRejectedValue(new Error('Error: Cancel'));
+      (Authentication.rehydrateSeedPhrase as jest.Mock).mockRejectedValue(
+        new Error('Error: Cancel'),
+      );
 
       const { getByTestId } = renderWithProvider(<Login />);
       const passwordInput = getByTestId(LoginViewSelectors.PASSWORD_INPUT);
@@ -427,7 +489,9 @@
     it('should navigate back and reset OAuth state', async () => {
       const { getByTestId } = renderWithProvider(<Login />);
 
-      const otherMethodsButton = getByTestId(LoginViewSelectors.OTHER_METHODS_BUTTON);
+      const otherMethodsButton = getByTestId(
+        LoginViewSelectors.OTHER_METHODS_BUTTON,
+      );
 
       await act(async () => {
         fireEvent.press(otherMethodsButton);
@@ -457,9 +521,11 @@
     it('should handle seedless onboarding controller error with remaining time of > 0', async () => {
       const seedlessError = new SeedlessOnboardingControllerRecoveryError(
         'SeedlessOnboardingController - Too many attempts',
-        { remainingTime: 1, numberOfAttempts: 1 }
-      );
-      (Authentication.rehydrateSeedPhrase as jest.Mock).mockRejectedValue(seedlessError);
+        { remainingTime: 1, numberOfAttempts: 1 },
+      );
+      (Authentication.rehydrateSeedPhrase as jest.Mock).mockRejectedValue(
+        seedlessError,
+      );
 
       const { getByTestId } = renderWithProvider(<Login />);
 
@@ -478,15 +544,19 @@
 
       const errorElement = getByTestId(LoginViewSelectors.PASSWORD_ERROR);
       expect(errorElement).toBeTruthy();
-      expect(errorElement.props.children).toEqual('Too many attempts. Please try again in 1 seconds.');
+      expect(errorElement.props.children).toEqual(
+        'Too many attempts. Please try again in 1 seconds.',
+      );
     });
 
     it('should handle seedless onboarding controller error without remaining time', async () => {
       const seedlessError = new SeedlessOnboardingControllerRecoveryError(
         'SeedlessOnboardingController - Too many attempts',
-        { remainingTime: 0, numberOfAttempts: 1 }
-      );
-      (Authentication.rehydrateSeedPhrase as jest.Mock).mockRejectedValue(seedlessError);
+        { remainingTime: 0, numberOfAttempts: 1 },
+      );
+      (Authentication.rehydrateSeedPhrase as jest.Mock).mockRejectedValue(
+        seedlessError,
+      );
 
       const { getByTestId } = renderWithProvider(<Login />);
 
@@ -529,7 +599,9 @@
         currentAuthType: AUTHENTICATION_TYPE.PASSCODE,
         availableBiometryType: 'TouchID',
       });
-      (Authentication.appTriggeredAuth as jest.Mock).mockResolvedValueOnce(true);
+      (Authentication.appTriggeredAuth as jest.Mock).mockResolvedValueOnce(
+        true,
+      );
 
       const { getByTestId } = renderWithProvider(<Login />);
 
@@ -554,7 +626,9 @@
         availableBiometryType: 'TouchID',
       });
       const biometricError = new Error('Biometric authentication failed');
-      (Authentication.appTriggeredAuth as jest.Mock).mockRejectedValueOnce(biometricError);
+      (Authentication.appTriggeredAuth as jest.Mock).mockRejectedValueOnce(
+        biometricError,
+      );
 
       const { getByTestId } = renderWithProvider(<Login />);
 
@@ -574,34 +648,4 @@
       expect(biometryButton).toBeTruthy();
     });
   });
-});
-=======
-  describe('onLogin', () => {
-    it('login button exists and can be pressed', () => {
-      // Arrange
-      const { getByTestId } = renderWithProvider(<Login />);
-      const passwordInput = getByTestId(LoginViewSelectors.PASSWORD_INPUT);
-      const loginButton = getByTestId(LoginViewSelectors.LOGIN_BUTTON_ID);
-
-      // Act
-      fireEvent.changeText(passwordInput, 'testpassword123');
-      fireEvent.press(loginButton);
-
-      // Assert
-      expect(loginButton).toBeOnTheScreen();
-    });
-
-    it('password input accepts text', () => {
-      // Arrange
-      const { getByTestId } = renderWithProvider(<Login />);
-      const passwordInput = getByTestId(LoginViewSelectors.PASSWORD_INPUT);
-
-      // Act
-      fireEvent.changeText(passwordInput, 'testpassword123');
-
-      // Assert
-      expect(passwordInput).toBeTruthy();
-    });
-  });
-});
->>>>>>> 1fa6eea8
+});