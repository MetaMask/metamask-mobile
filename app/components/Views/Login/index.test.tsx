--- conflicted
+++ resolved
@@ -879,16 +879,10 @@
 
       expect(Authentication.appTriggeredAuth).toHaveBeenCalled();
       expect(mockReset).toHaveBeenCalledWith({
-<<<<<<< HEAD
-        routes: [
-          {
-            name: Routes.ONBOARDING.ROOT_NAV,
-=======
         routes: [{
           name: Routes.ONBOARDING.ROOT_NAV,
           params: {
             screen: Routes.ONBOARDING.NAV,
->>>>>>> 6ebbae54
             params: {
               screen: Routes.ONBOARDING.NAV,
               params: {
