import React from 'react';
import Login from './';
import renderWithProvider from '../../../util/test/renderWithProvider';
import { fireEvent, act } from '@testing-library/react-native';
import { LoginViewSelectors } from '../../../../e2e/selectors/wallet/LoginView.selectors';
import { InteractionManager, BackHandler, Alert } from 'react-native';
import Routes from '../../../constants/navigation/Routes';
import { Authentication } from '../../../core';
<<<<<<< HEAD
import { strings } from '../../../../locales/i18n';
import AUTHENTICATION_TYPE from '../../../constants/userProperties';
=======
import { passwordRequirementsMet } from '../../../util/password';
import { trace } from '../../../util/trace';
>>>>>>> ecdadd39
import StorageWrapper from '../../../store/storage-wrapper';

// Mock dependencies
import AUTHENTICATION_TYPE from '../../../constants/userProperties';
import { setAllowLoginWithRememberMe } from '../../../actions/security';
import {
  passcodeType,
  updateAuthTypeStorageFlags,
} from '../../../util/authentication';
import { getVaultFromBackup } from '../../../core/BackupVault';
import { parseVaultValue } from '../../../util/validators';
import OAuthService from '../../../core/OAuthService/OAuthService';
import { VAULT_ERROR } from './constants';
import { RecoveryError as SeedlessOnboardingControllerRecoveryError } from '@metamask/seedless-onboarding-controller';
import { TraceName, TraceOperation, bufferedEndTrace, bufferedTrace, endTrace, trace } from '../../../util/trace';

const mockNavigate = jest.fn();
const mockReplace = jest.fn();
const mockGoBack = jest.fn();
<<<<<<< HEAD
const mockReset = jest.fn();
const mockRoute = jest.fn().mockReturnValue({
  params: {
    locked: false,
    oauthLoginSuccess: undefined,
  },
});
=======
const mockRoute = jest.fn();
const mockReset = jest.fn();
>>>>>>> ecdadd39

jest.mock('@react-navigation/native', () => {
  const actualNav = jest.requireActual('@react-navigation/native');
  return {
    ...actualNav,
    useNavigation: () => ({
      navigate: mockNavigate,
      replace: mockReplace,
      reset: mockReset,
      goBack: mockGoBack,
      reset: mockReset,
    }),
    useRoute: () => mockRoute(),
  };
});

const mockRunAfterInteractions = jest.fn().mockImplementation((cb) => {
  cb();
  return {
    then: (onfulfilled: () => void) => Promise.resolve(onfulfilled()),
    done: (onfulfilled: () => void, onrejected: () => void) =>
      Promise.resolve().then(onfulfilled, onrejected),
    cancel: jest.fn(),
  };
});

jest
  .spyOn(InteractionManager, 'runAfterInteractions')
  .mockImplementation(mockRunAfterInteractions);

// Mock password requirements
jest.mock('../../../util/password', () => ({
  passwordRequirementsMet: jest.fn(),
}));

// Mock trace utility
jest.mock('../../../util/trace', () => ({
  trace: jest.fn(),
  TraceName: {
    AuthenticateUser: 'Authenticate User',
    Login: 'Login',
    Signature: 'Signature',
    Middleware: 'Middleware',
    PPOMValidation: 'PPOM Validation',
    NotificationDisplay: 'Notification Display',
  },
  TraceOperation: {
    Login: 'login',
    BiometricAuthentication: 'biometrics.authentication',
  },
}));

// Mock react-native with Keyboard
jest.mock('react-native', () => ({
  ...jest.requireActual('react-native'),
  Keyboard: {
    dismiss: jest.fn(),
  },
}));

// Mock StorageWrapper
jest.mock('../../../store/storage-wrapper', () => ({
  getItem: jest.fn(),
  setItem: jest.fn(),
}));

// Mock setOnboardingWizardStep action
jest.mock('../../../actions/wizard', () => ({
  __esModule: true,
  default: jest.fn(),
}));
jest.mock('../../../core/Authentication', () => ({
  getType: jest.fn().mockResolvedValue({
    currentAuthType: 'device_passcode',
    availableBiometryType: 'TouchID',
  }),
  componentAuthenticationType: jest.fn().mockResolvedValue({
    currentAuthType: 'device_passcode',
    availableBiometryType: 'TouchID',
  }),
  rehydrateSeedPhrase: jest.fn(),
  storePassword: jest.fn(),
  userEntryAuth: jest.fn(),
  appTriggeredAuth: jest.fn(),
  lockApp: jest.fn(),
}));

jest.mock('../../../actions/security', () => ({
  setAllowLoginWithRememberMe: jest.fn(() => ({
    type: 'SET_ALLOW_LOGIN_WITH_REMEMBER_ME',
    enabled: true,
  })),
  ActionType: {
    SET_ALLOW_LOGIN_WITH_REMEMBER_ME: 'SET_ALLOW_LOGIN_WITH_REMEMBER_ME',
  },
}));

jest.mock('../../../store/storage-wrapper', () => ({
  getItem: jest.fn().mockResolvedValue(null),
  setItem: jest.fn(),
}));

jest.mock('../../../util/authentication', () => ({
  passcodeType: jest.fn(),
  updateAuthTypeStorageFlags: jest.fn(),
}));

jest.mock('../../../core/BackupVault', () => ({
  getVaultFromBackup: jest.fn(),
}));

jest.mock('../../../util/validators', () => ({
  parseVaultValue: jest.fn(),
}));

jest.mock('../../../core/OAuthService/OAuthService', () => ({
  resetOauthState: jest.fn(),
}));

jest.mock('../../../util/trace', () => {
  const actualTrace = jest.requireActual('../../../util/trace');
  return {
    ...actualTrace,
    trace: jest.fn().mockImplementation((_request, callback) => {
      if (callback) {
        return callback();
      }
      return 'mockTraceContext';
    }),
    bufferedEndTrace: jest.fn(),
    endTrace: jest.fn(),
    bufferedTrace: jest.fn(),
  };
});

const mockBackHandlerAddEventListener = jest.fn();
const mockBackHandlerRemoveEventListener = jest.fn();

const mockUseMetrics = jest.fn().mockReturnValue({ isEnabled: jest.fn().mockReturnValue(true) });
jest.mock('../../hooks/useMetrics', () => ({
  useMetrics: () => mockUseMetrics(),
  withMetricsAwareness: jest.fn().mockImplementation((Component) => Component),
}));

const mockSetOnboardingWizardStep = jest.fn();
jest.mock('../../../actions/wizard', () => jest.fn(() => mockSetOnboardingWizardStep));

describe('Login', () => {
  const mockTrace = jest.mocked(trace);
  const mockBufferedEndTrace = jest.mocked(bufferedEndTrace);
  const mockEndTrace = jest.mocked(endTrace);
  const mockBufferedTrace = jest.mocked(bufferedTrace);

  beforeEach(() => {
    jest.clearAllMocks();
    mockNavigate.mockClear();
    mockReplace.mockClear();
    mockGoBack.mockClear();
    mockReset.mockClear();
    mockRoute.mockClear();
<<<<<<< HEAD
    mockTrace.mockClear();
    mockBufferedEndTrace.mockClear();
    mockEndTrace.mockClear();
    mockBufferedTrace.mockClear();
    mockSetOnboardingWizardStep.mockClear();
    mockBackHandlerAddEventListener.mockClear();
    mockBackHandlerRemoveEventListener.mockClear();

    BackHandler.addEventListener = mockBackHandlerAddEventListener;
    BackHandler.removeEventListener = mockBackHandlerRemoveEventListener;

    mockBufferedTrace.mockReturnValue('mockTraceContext');
    mockUseMetrics.mockReturnValue({ isEnabled: jest.fn().mockReturnValue(true) });
    (Authentication.rehydrateSeedPhrase as jest.Mock).mockResolvedValue(true);
    (Authentication.userEntryAuth as jest.Mock).mockResolvedValue(true);
=======
    // Default mock implementations
    (passwordRequirementsMet as jest.Mock).mockReturnValue(true);
    (Authentication.userEntryAuth as jest.Mock).mockResolvedValue(undefined);
    (Authentication.componentAuthenticationType as jest.Mock).mockResolvedValue(
      {
        currentAuthType: 'password',
      },
    );
    (Authentication.getType as jest.Mock).mockResolvedValue({
      currentAuthType: 'password',
      availableBiometryType: null,
    });
    (trace as jest.Mock).mockImplementation(async (_, callback) => {
      if (callback) await callback();
    });
>>>>>>> ecdadd39
    (StorageWrapper.getItem as jest.Mock).mockResolvedValue(null);
  });

  it('renders matching snapshot', () => {
    const { toJSON } = renderWithProvider(<Login />);
    expect(toJSON()).toMatchSnapshot();
  });

  it('renders matching snapshot when password input is focused', () => {
    const { getByTestId, toJSON } = renderWithProvider(<Login />);

    fireEvent.changeText(
      getByTestId(LoginViewSelectors.PASSWORD_INPUT),
      'password',
    );
    expect(toJSON()).toMatchSnapshot();
  });

  it('should call trace function for AuthenticateUser during non-OAuth login', async () => {
    const { getByTestId } = renderWithProvider(<Login />);
    const passwordInput = getByTestId(LoginViewSelectors.PASSWORD_INPUT);

    await act(async () => {
      fireEvent.changeText(passwordInput, 'valid-password123');
    });
    await act(async () => {
      fireEvent(passwordInput, 'submitEditing');
    });

    expect(mockTrace).toHaveBeenCalledTimes(2);
    expect(mockTrace).toHaveBeenNthCalledWith(1, {
      name: TraceName.LoginUserInteraction,
      op: TraceOperation.Login,
    });
    expect(mockTrace).toHaveBeenNthCalledWith(2,
      {
        name: TraceName.AuthenticateUser,
        op: TraceOperation.Login,
      },
      expect.any(Function)
    );
    expect(mockReplace).toHaveBeenCalledWith(Routes.ONBOARDING.HOME_NAV);
  });

  describe('Forgot Password', () => {
    it('show the forgot password modal', () => {
      const { getByTestId } = renderWithProvider(<Login />);
      expect(getByTestId(LoginViewSelectors.RESET_WALLET)).toBeTruthy();
      fireEvent.press(getByTestId(LoginViewSelectors.RESET_WALLET));

      expect(mockNavigate).toHaveBeenCalledWith(Routes.MODAL.ROOT_MODAL_FLOW, {
        screen: Routes.MODAL.DELETE_WALLET,
      });
    });
  });

  describe('onLogin', () => {
    it('login button exists and can be pressed', () => {
      // Arrange
      const { getByTestId } = renderWithProvider(<Login />);
      const passwordInput = getByTestId(LoginViewSelectors.PASSWORD_INPUT);
      const loginButton = getByTestId(LoginViewSelectors.LOGIN_BUTTON_ID);

      // Act
      fireEvent.changeText(passwordInput, 'testpassword123');
      fireEvent.press(loginButton);

      // Assert
      expect(loginButton).toBeOnTheScreen();
    });

    it('password input accepts text', () => {
      // Arrange
      const { getByTestId } = renderWithProvider(<Login />);
      const passwordInput = getByTestId(LoginViewSelectors.PASSWORD_INPUT);

      // Act
      fireEvent.changeText(passwordInput, 'testpassword123');

      // Assert
      expect(passwordInput).toBeTruthy();
    });
  });

  describe('Remember Me Authentication', () => {
    it('should set up remember me authentication when auth type is REMEMBER_ME', async () => {
      (Authentication.getType as jest.Mock).mockResolvedValueOnce({
        currentAuthType: AUTHENTICATION_TYPE.REMEMBER_ME,
        availableBiometryType: null,
      });

      renderWithProvider(<Login />);

      // Wait for useEffect to complete
      await act(async () => {
        await new Promise((resolve) => setTimeout(resolve, 0));
      });

      expect(setAllowLoginWithRememberMe).toHaveBeenCalledWith(true);
    });
  });

  describe('Passcode Authentication', () => {
    beforeEach(() => {
      (StorageWrapper.getItem as jest.Mock).mockReset();
    });

    it('should set up passcode authentication when auth type is PASSCODE', async () => {
      (Authentication.getType as jest.Mock).mockResolvedValueOnce({
        currentAuthType: AUTHENTICATION_TYPE.PASSCODE,
        availableBiometryType: 'TouchID',
      });

      renderWithProvider(<Login />);

      // Wait for useEffect to complete
      await act(async () => {
        await new Promise((resolve) => setTimeout(resolve, 0));
      });

      expect(passcodeType).toHaveBeenCalledWith(AUTHENTICATION_TYPE.PASSCODE);
    });
  });

  describe('handleVaultCorruption', () => {
    beforeEach(() => {
      (Authentication.rehydrateSeedPhrase as jest.Mock).mockRejectedValue(
        new Error(VAULT_ERROR),
      );
      mockRoute.mockReturnValue({
        params: {
          locked: false,
          oauthLoginSuccess: true,
        },
      });
    });

    afterEach(() => {
      jest.clearAllMocks();
    });

    it('should handle vault corruption successfully with valid password', async () => {
      (getVaultFromBackup as jest.Mock).mockResolvedValueOnce({
        vault: 'mock-vault',
      });
      (parseVaultValue as jest.Mock).mockResolvedValueOnce('mock-seed');
      (
        Authentication.componentAuthenticationType as jest.Mock
      ).mockResolvedValueOnce({
        currentAuthType: AUTHENTICATION_TYPE.PASSCODE,
      });
      (Authentication.storePassword as jest.Mock).mockResolvedValueOnce(
        undefined,
      );

      const { getByTestId } = renderWithProvider(<Login />);
      const passwordInput = getByTestId(LoginViewSelectors.PASSWORD_INPUT);

      await act(async () => {
        fireEvent.changeText(passwordInput, 'valid-password123');
      });
      await act(async () => {
        fireEvent(passwordInput, 'submitEditing');
      });

      expect(mockReplace).toHaveBeenCalledWith(
        Routes.VAULT_RECOVERY.RESTORE_WALLET,
        expect.objectContaining({
          params: {
            previousScreen: Routes.ONBOARDING.LOGIN,
          },
          screen: Routes.VAULT_RECOVERY.RESTORE_WALLET,
        }),
      );
    });

    it('should show error for invalid password during vault corruption', async () => {
      (getVaultFromBackup as jest.Mock).mockResolvedValueOnce({
        vault: 'mock-vault',
      });
      (parseVaultValue as jest.Mock).mockResolvedValueOnce(null);

      const { getByTestId } = renderWithProvider(<Login />);
      const passwordInput = getByTestId(LoginViewSelectors.PASSWORD_INPUT);

      await act(async () => {
        fireEvent.changeText(passwordInput, 'invalid-password');
      });
      await act(async () => {
        fireEvent(passwordInput, 'submitEditing');
      });

      expect(getByTestId(LoginViewSelectors.PASSWORD_ERROR)).toBeTruthy();
    });

    it('should handle vault corruption when password requirements are not met', async () => {
      const { getByTestId } = renderWithProvider(<Login />);
      const passwordInput = getByTestId(LoginViewSelectors.PASSWORD_INPUT);

      await act(async () => {
        fireEvent.changeText(passwordInput, '123'); // Too short password
      });
      await act(async () => {
        fireEvent(passwordInput, 'submitEditing');
      });

      expect(getByTestId(LoginViewSelectors.PASSWORD_ERROR)).toBeTruthy();
    });

    it('should handle vault corruption when backup has error', async () => {
      (getVaultFromBackup as jest.Mock).mockResolvedValueOnce({
        error: 'Backup error',
      });

      const { getByTestId } = renderWithProvider(<Login />);
      const passwordInput = getByTestId(LoginViewSelectors.PASSWORD_INPUT);

      await act(async () => {
        fireEvent.changeText(passwordInput, 'valid-password123');
      });
      await act(async () => {
        fireEvent(passwordInput, 'submitEditing');
      });

      expect(getByTestId(LoginViewSelectors.PASSWORD_ERROR)).toBeTruthy();
    });

    it('should handle vault corruption when storePassword fails', async () => {
      (getVaultFromBackup as jest.Mock).mockResolvedValueOnce({
        vault: 'mock-vault',
      });
      (parseVaultValue as jest.Mock).mockResolvedValueOnce('mock-seed');
      (
        Authentication.componentAuthenticationType as jest.Mock
      ).mockResolvedValueOnce({
        currentAuthType: AUTHENTICATION_TYPE.PASSCODE,
      });
      (Authentication.storePassword as jest.Mock).mockRejectedValueOnce(
        new Error('Store password failed'),
      );

      const { getByTestId } = renderWithProvider(<Login />);
      const passwordInput = getByTestId(LoginViewSelectors.PASSWORD_INPUT);

      await act(async () => {
        fireEvent.changeText(passwordInput, 'valid-password123');
      });
      await act(async () => {
        fireEvent(passwordInput, 'submitEditing');
      });

      expect(getByTestId(LoginViewSelectors.PASSWORD_ERROR)).toBeTruthy();
    });

    it('should handle vault corruption when vault seed cannot be parsed', async () => {
      (getVaultFromBackup as jest.Mock).mockResolvedValueOnce({
        vault: 'mock-vault',
      });
      (parseVaultValue as jest.Mock).mockResolvedValueOnce(undefined);

      const { getByTestId } = renderWithProvider(<Login />);
      const passwordInput = getByTestId(LoginViewSelectors.PASSWORD_INPUT);

      await act(async () => {
        fireEvent.changeText(passwordInput, 'valid-password123');
      });
      await act(async () => {
        fireEvent(passwordInput, 'submitEditing');
      });

      expect(getByTestId(LoginViewSelectors.PASSWORD_ERROR)).toBeTruthy();
    });
  });

  describe('Password Error Handling', () => {
    beforeEach(() => {
      mockRoute.mockReturnValue({
        params: {
          locked: false,
          oauthLoginSuccess: false,
        },
      });
    });

    afterEach(() => {
      jest.clearAllMocks();
    });

    it('should handle WRONG_PASSWORD_ERROR', async () => {
      (Authentication.userEntryAuth as jest.Mock).mockRejectedValue(new Error('Decrypt failed'));

      const { getByTestId } = renderWithProvider(<Login />);
      const passwordInput = getByTestId(LoginViewSelectors.PASSWORD_INPUT);

      await act(async () => {
        fireEvent.changeText(passwordInput, 'valid-password123');
      });
      await act(async () => {
        fireEvent(passwordInput, 'submitEditing');
      });

      const errorElement = getByTestId(LoginViewSelectors.PASSWORD_ERROR);
      expect(errorElement).toBeTruthy();
      expect(errorElement.props.children).toEqual(strings('login.invalid_password'));
    });

    it('should handle WRONG_PASSWORD_ERROR_ANDROID', async () => {
      (Authentication.userEntryAuth as jest.Mock).mockRejectedValue(new Error('error:1e000065:Cipher functions:OPENSSL_internal:BAD_DECRYPT'));

      const { getByTestId } = renderWithProvider(<Login />);
      const passwordInput = getByTestId(LoginViewSelectors.PASSWORD_INPUT);

      await act(async () => {
        fireEvent.changeText(passwordInput, 'valid-password123');
      });
      await act(async () => {
        fireEvent(passwordInput, 'submitEditing');
      });

      const errorElement = getByTestId(LoginViewSelectors.PASSWORD_ERROR);
      expect(errorElement).toBeTruthy();
      expect(errorElement.props.children).toEqual(strings('login.invalid_password'));
    });

    it('should handle PASSWORD_REQUIREMENTS_NOT_MET error', async () => {
      (Authentication.userEntryAuth as jest.Mock).mockRejectedValue(new Error('Password requirements not met'));

      const { getByTestId } = renderWithProvider(<Login />);
      const passwordInput = getByTestId(LoginViewSelectors.PASSWORD_INPUT);

      await act(async () => {
        fireEvent.changeText(passwordInput, 'valid-password123');
      });
      await act(async () => {
        fireEvent(passwordInput, 'submitEditing');
      });

      const errorElement = getByTestId(LoginViewSelectors.PASSWORD_ERROR);
      expect(errorElement).toBeTruthy();
      expect(errorElement.props.children).toEqual(strings('login.invalid_password'));
    });

    it('should handle generic error (else case)', async () => {
      (Authentication.userEntryAuth as jest.Mock).mockRejectedValue(new Error('Some unexpected error'));

      const { getByTestId } = renderWithProvider(<Login />);
      const passwordInput = getByTestId(LoginViewSelectors.PASSWORD_INPUT);

      await act(async () => {
        fireEvent.changeText(passwordInput, 'valid-password123');
      });
      await act(async () => {
        fireEvent(passwordInput, 'submitEditing');
      });

      const errorElement = getByTestId(LoginViewSelectors.PASSWORD_ERROR);
      expect(errorElement).toBeTruthy();
      expect(errorElement.props.children).toEqual('Error: Some unexpected error');
    });

    it('should handle OnboardingPasswordLoginError trace during onboarding flow', async () => {
      mockRoute.mockReturnValue({
        params: {
          locked: false,
          oauthLoginSuccess: false,
          onboardingTraceCtx: 'mockTraceContext',
        },
      });

      (Authentication.userEntryAuth as jest.Mock).mockRejectedValue(new Error('Some unexpected error'));

      const { getByTestId } = renderWithProvider(<Login />);
      const passwordInput = getByTestId(LoginViewSelectors.PASSWORD_INPUT);

      await act(async () => {
        fireEvent.changeText(passwordInput, 'valid-password123');
      });
      await act(async () => {
        fireEvent(passwordInput, 'submitEditing');
      });

      const errorElement = getByTestId(LoginViewSelectors.PASSWORD_ERROR);
      expect(errorElement).toBeTruthy();
      expect(errorElement.props.children).toEqual('Error: Some unexpected error');

      expect(mockBufferedTrace).toHaveBeenCalledWith({
        name: TraceName.OnboardingPasswordLoginError,
        op: TraceOperation.OnboardingError,
        tags: { errorMessage: 'Error: Some unexpected error' },
        parentContext: 'mockTraceContext',
      });
      expect(mockBufferedEndTrace).toHaveBeenCalledWith({ name: TraceName.OnboardingPasswordLoginError });
    });
  });

  describe('Passcode Error Handling', () => {
    beforeEach(() => {
      mockRoute.mockReturnValue({
        params: {
          locked: false,
          oauthLoginSuccess: false,
        },
      });
    });

    afterEach(() => {
      jest.clearAllMocks();
    });

    it('should handle PASSCODE_NOT_SET_ERROR with alert', async () => {
      const mockAlert = jest.spyOn(Alert, 'alert').mockImplementation(() => undefined);
      (Authentication.userEntryAuth as jest.Mock).mockRejectedValue(new Error('Passcode not set.'));

      const { getByTestId } = renderWithProvider(<Login />);
      const passwordInput = getByTestId(LoginViewSelectors.PASSWORD_INPUT);

      await act(async () => {
        fireEvent.changeText(passwordInput, 'valid-password123');
      });
      await act(async () => {
        fireEvent(passwordInput, 'submitEditing');
      });

      expect(mockAlert).toHaveBeenCalledWith(
        strings('login.security_alert_title'),
        strings('login.security_alert_desc')
      );

      mockAlert.mockRestore();
    });
  });

  describe('updateBiometryChoice', () => {
    it('should update biometry choice to disabled', async () => {
      mockRoute.mockReturnValue({
        params: {
          locked: false,
          oauthLoginSuccess: true,
        },
      });
      (Authentication.rehydrateSeedPhrase as jest.Mock).mockRejectedValue(
        new Error('Error: Cancel'),
      );

      const { getByTestId } = renderWithProvider(<Login />);
      const passwordInput = getByTestId(LoginViewSelectors.PASSWORD_INPUT);

      await act(async () => {
        fireEvent.changeText(passwordInput, 'valid-password123');
      });
      await act(async () => {
        fireEvent(passwordInput, 'submitEditing');
      });

      expect(updateAuthTypeStorageFlags).toHaveBeenCalledWith(false);

      mockRoute.mockClear();
    });
  });

  describe('OAuth Login', () => {
    beforeEach(() => {
      mockRoute.mockReturnValue({
        params: {
          locked: false,
          oauthLoginSuccess: true,
        },
      });
    });

    afterEach(() => {
      jest.clearAllMocks();
    });

    it('should navigate back and reset OAuth state when using other methods', async () => {
      const { getByTestId } = renderWithProvider(<Login />);

      const otherMethodsButton = getByTestId(
        LoginViewSelectors.OTHER_METHODS_BUTTON,
      );

      await act(async () => {
        fireEvent.press(otherMethodsButton);
      });

      expect(mockGoBack).toHaveBeenCalled();
      expect(OAuthService.resetOauthState).toHaveBeenCalled();
    });

    it('should handle OAuth login success with onboarding wizard and metrics enabled', async () => {
      mockRoute.mockReturnValue({
        params: {
          locked: false,
          oauthLoginSuccess: true,
          onboardingTraceCtx: 'mockTraceContext',
        },
      });
      (StorageWrapper.getItem as jest.Mock).mockResolvedValue('true');
      mockUseMetrics.mockReturnValue({ isEnabled: jest.fn().mockReturnValue(true) });

      const { getByTestId } = renderWithProvider(<Login />);
      const passwordInput = getByTestId(LoginViewSelectors.PASSWORD_INPUT);

      await act(async () => {
        fireEvent.changeText(passwordInput, 'valid-password123');
      });
      await act(async () => {
        fireEvent(passwordInput, 'submitEditing');
      });

      expect(Authentication.rehydrateSeedPhrase).toHaveBeenCalled();
      expect(mockSetOnboardingWizardStep).toHaveBeenCalledTimes(1);
      expect(mockBufferedEndTrace).toHaveBeenCalledWith({ name: TraceName.OnboardingPasswordLoginAttempt });
      expect(mockBufferedEndTrace).toHaveBeenCalledWith({ name: TraceName.OnboardingExistingSocialLogin });
      expect(mockBufferedEndTrace).toHaveBeenCalledWith({ name: TraceName.OnboardingJourneyOverall });
      expect(mockReset).toHaveBeenCalledWith({
        index: 0,
        routes: [{ name: Routes.ONBOARDING.HOME_NAV }],
      });
    });

    it('should handle OAuth login success with onboarding wizard and metrics disabled', async () => {
      mockRoute.mockReturnValue({
        params: {
          locked: false,
          oauthLoginSuccess: true,
          onboardingTraceCtx: 'mockTraceContext',
        },
      });
      (StorageWrapper.getItem as jest.Mock).mockResolvedValue('true');
      mockUseMetrics.mockReturnValue({ isEnabled: jest.fn().mockReturnValue(false) });

      const { getByTestId } = renderWithProvider(<Login />);
      const passwordInput = getByTestId(LoginViewSelectors.PASSWORD_INPUT);

      await act(async () => {
        fireEvent.changeText(passwordInput, 'valid-password123');
      });
      await act(async () => {
        fireEvent(passwordInput, 'submitEditing');
      });

      expect(mockNavigate).toHaveBeenCalledWith('OnboardingRootNav', {
        screen: 'OnboardingNav',
        params: {
          screen: 'OptinMetrics',
          params: {
            onContinue: expect.any(Function),
          },
        },
      });

      const navigateCall = mockNavigate.mock.calls.find(call => call[0] === 'OnboardingRootNav');
      const onContinueCallback = navigateCall[1].params.params.onContinue;

      await act(async () => {
        onContinueCallback();
      });

      expect(mockReset).toHaveBeenCalledWith({
        index: 0,
        routes: [{ name: Routes.ONBOARDING.HOME_NAV }],
      });
    });

    it('should handle OAuth login success without onboarding wizard', async () => {
      mockRoute.mockReturnValue({
        params: {
          locked: false,
          oauthLoginSuccess: true,
        },
      });
      (StorageWrapper.getItem as jest.Mock).mockResolvedValue(null);
      mockUseMetrics.mockReturnValue({ isEnabled: jest.fn().mockReturnValue(true) });

      const { getByTestId } = renderWithProvider(<Login />);
      const passwordInput = getByTestId(LoginViewSelectors.PASSWORD_INPUT);

      await act(async () => {
        fireEvent.changeText(passwordInput, 'valid-password123');
      });
      await act(async () => {
        fireEvent(passwordInput, 'submitEditing');
      });

      expect(mockSetOnboardingWizardStep).not.toHaveBeenCalled();
      expect(mockReset).toHaveBeenCalledWith({
        index: 0,
        routes: [{ name: Routes.ONBOARDING.HOME_NAV }],
      });
    });

    it('should replace navigation when non-OAuth login with existing onboarding wizard', async () => {
      mockRoute.mockReturnValue({
        params: {
          locked: false,
          oauthLoginSuccess: false,
        },
      });
      (StorageWrapper.getItem as jest.Mock).mockResolvedValue('true');

      const { getByTestId } = renderWithProvider(<Login />);
      const passwordInput = getByTestId(LoginViewSelectors.PASSWORD_INPUT);

      await act(async () => {
        fireEvent.changeText(passwordInput, 'valid-password123');
      });
      await act(async () => {
        fireEvent(passwordInput, 'submitEditing');
      });

      expect(mockReplace).toHaveBeenCalledWith(Routes.ONBOARDING.HOME_NAV);
    });
  });

  describe('handleSeedlessOnboardingControllerError', () => {
    beforeEach(() => {
      jest.useFakeTimers();
      mockRoute.mockReturnValue({
        params: {
          locked: false,
          oauthLoginSuccess: true,
        },
      });
    });

    afterEach(() => {
      jest.useRealTimers();
      mockRoute.mockClear();
    });

    it('should handle seedless onboarding controller error with remaining time of > 0', async () => {
      const seedlessError = new SeedlessOnboardingControllerRecoveryError(
        'SeedlessOnboardingController - Too many attempts',
        { remainingTime: 1, numberOfAttempts: 1 },
      );
      (Authentication.rehydrateSeedPhrase as jest.Mock).mockRejectedValue(
        seedlessError,
      );

      const { getByTestId } = renderWithProvider(<Login />);

      const passwordInput = getByTestId(LoginViewSelectors.PASSWORD_INPUT);
      await act(async () => {
        fireEvent.changeText(passwordInput, 'valid-password123');
      });
      await act(async () => {
        fireEvent(passwordInput, 'submitEditing');
      });

      const loginButton = getByTestId(LoginViewSelectors.LOGIN_BUTTON_ID);
      await act(async () => {
        fireEvent.press(loginButton);
      });

      const errorElement = getByTestId(LoginViewSelectors.PASSWORD_ERROR);
      expect(errorElement).toBeTruthy();
      expect(errorElement.props.children).toEqual(
        'Too many attempts. Please try again in 0m:1s',
      );
    });

    it('should handle seedless onboarding controller error without remaining time', async () => {
      const seedlessError = new SeedlessOnboardingControllerRecoveryError(
        'SeedlessOnboardingController - Too many attempts',
        { remainingTime: 0, numberOfAttempts: 1 },
      );
      (Authentication.rehydrateSeedPhrase as jest.Mock).mockRejectedValue(
        seedlessError,
      );

      const { getByTestId } = renderWithProvider(<Login />);

      const passwordInput = getByTestId(LoginViewSelectors.PASSWORD_INPUT);
      await act(async () => {
        fireEvent.changeText(passwordInput, 'valid-password123');
      });
      await act(async () => {
        fireEvent(passwordInput, 'submitEditing');
      });

      const loginButton = getByTestId(LoginViewSelectors.LOGIN_BUTTON_ID);
      await act(async () => {
        fireEvent.press(loginButton);
      });

      const errorElement = getByTestId(LoginViewSelectors.PASSWORD_ERROR);
      expect(errorElement).toBeTruthy();
      expect(errorElement.props.children).toEqual('Too many attempts');
    });

    it('should handle countdown behavior and disable input during tooManyAttemptsError', async () => {
      const seedlessError = new SeedlessOnboardingControllerRecoveryError(
        'SeedlessOnboardingController - Too many attempts',
        { remainingTime: 3, numberOfAttempts: 1 }
      );
      (Authentication.rehydrateSeedPhrase as jest.Mock).mockRejectedValue(seedlessError);

      const { getByTestId } = renderWithProvider(<Login />);

      const passwordInput = getByTestId(LoginViewSelectors.PASSWORD_INPUT);
      await act(async () => {
        fireEvent.changeText(passwordInput, 'valid-password123');
      });
      await act(async () => {
        fireEvent(passwordInput, 'submitEditing');
      });

      let errorElement = getByTestId(LoginViewSelectors.PASSWORD_ERROR);
      expect(errorElement).toBeTruthy();
      expect(errorElement.props.children).toEqual('Too many attempts. Please try again in 3 seconds.');

      expect(passwordInput.props.editable).toBe(false);

      await act(async () => {
        jest.advanceTimersByTime(1000);
      });

      errorElement = getByTestId(LoginViewSelectors.PASSWORD_ERROR);
      expect(errorElement.props.children).toEqual('Too many attempts. Please try again in 2 seconds.');

      await act(async () => {
        jest.advanceTimersByTime(1000);
      });

      errorElement = getByTestId(LoginViewSelectors.PASSWORD_ERROR);
      expect(errorElement.props.children).toEqual('Too many attempts. Please try again in 1 seconds.');

      await act(async () => {
        jest.advanceTimersByTime(1000);
      });

      expect(() => getByTestId(LoginViewSelectors.PASSWORD_ERROR)).toThrow();
      expect(passwordInput.props.editable).not.toBe(false);
    });

    it('should clean up timeout on component unmount during countdown', async () => {
      const clearTimeoutSpy = jest.spyOn(global, 'clearTimeout');
      const seedlessError = new SeedlessOnboardingControllerRecoveryError(
        'SeedlessOnboardingController - Too many attempts',
        { remainingTime: 5, numberOfAttempts: 1 }
      );
      (Authentication.rehydrateSeedPhrase as jest.Mock).mockRejectedValue(seedlessError);

      const { getByTestId, unmount } = renderWithProvider(<Login />);
      const passwordInput = getByTestId(LoginViewSelectors.PASSWORD_INPUT);

      await act(async () => {
        fireEvent.changeText(passwordInput, 'valid-password123');
      });
      await act(async () => {
        fireEvent(passwordInput, 'submitEditing');
      });

      expect(getByTestId(LoginViewSelectors.PASSWORD_ERROR)).toBeTruthy();

      await act(async () => {
        unmount();
      });

      expect(clearTimeoutSpy).toHaveBeenCalled();

      clearTimeoutSpy.mockRestore();
    });
  });

  describe('tryBiometric', () => {
    beforeEach(() => {
      mockRoute.mockReturnValue({
        params: {
          locked: false,
          oauthLoginSuccess: false,
        },
      });
      (passcodeType as jest.Mock).mockReturnValue('TouchID');
      (Authentication.getType as jest.Mock).mockResolvedValue({
        currentAuthType: AUTHENTICATION_TYPE.BIOMETRIC,
        availableBiometryType: 'TouchID',
      });
    });

    afterEach(() => {
      jest.clearAllMocks();
    });

    it('should successfully authenticate with biometrics and navigate to home', async () => {
<<<<<<< HEAD
      (Authentication.appTriggeredAuth as jest.Mock).mockResolvedValueOnce(true);
      (StorageWrapper.getItem as jest.Mock).mockReturnValueOnce(null);
=======
      (passcodeType as jest.Mock).mockReturnValueOnce('device_passcode');
      (Authentication.getType as jest.Mock).mockResolvedValueOnce({
        currentAuthType: AUTHENTICATION_TYPE.PASSCODE,
        availableBiometryType: 'TouchID',
      });
      (Authentication.appTriggeredAuth as jest.Mock).mockResolvedValueOnce(
        true,
      );
>>>>>>> ecdadd39

      const { getByTestId } = renderWithProvider(<Login />);

      await act(async () => {
        await new Promise((resolve) => setTimeout(resolve, 100));
      });

      const biometryButton = getByTestId(LoginViewSelectors.BIOMETRY_BUTTON);

      await act(async () => {
        fireEvent.press(biometryButton);
      });

      expect(Authentication.appTriggeredAuth).toHaveBeenCalled();
      expect(mockReset).toHaveBeenCalledWith({
        routes: [{
          name: Routes.ONBOARDING.ROOT_NAV, 
          params: {
            screen: Routes.ONBOARDING.NAV,
            params: {
              screen: Routes.ONBOARDING.OPTIN_METRICS
            },
          },
        }],
      });
    });

    it('should handle biometric authentication failure', async () => {
      const biometricError = new Error('Biometric authentication failed');
      (Authentication.appTriggeredAuth as jest.Mock).mockRejectedValueOnce(
        biometricError,
      );

      const { getByTestId } = renderWithProvider(<Login />);

      await act(async () => {
        await new Promise((resolve) => setTimeout(resolve, 100));
      });

      const biometryButton = getByTestId(LoginViewSelectors.BIOMETRY_BUTTON);

      await act(async () => {
        fireEvent.press(biometryButton);
      });

      expect(Authentication.appTriggeredAuth).toHaveBeenCalled();
      expect(mockReplace).not.toHaveBeenCalled();
      expect(biometryButton).toBeTruthy();
    });
  });

  describe('handleBackPress', () => {
    it('registers and deregisters back handler on mount and unmount', () => {
      mockRoute.mockReturnValue({
        params: {
          locked: false,
          oauthLoginSuccess: false,
        },
      });

      const { unmount } = renderWithProvider(<Login />);
      unmount();

      expect(mockBackHandlerAddEventListener).toHaveBeenCalledWith(
        'hardwareBackPress',
        expect.any(Function)
      );
      expect(mockBackHandlerRemoveEventListener).toHaveBeenCalledWith(
        'hardwareBackPress',
        expect.any(Function)
      );
    });

    it('handleBackPress locks app when oauthLoginSuccess is false', () => {
      mockRoute.mockReturnValue({
        params: {
          locked: false,
          oauthLoginSuccess: false,
        },
      });

      renderWithProvider(<Login />);

      const handleBackPress = mockBackHandlerAddEventListener.mock.calls[0][1];
      const result = handleBackPress();

      expect(Authentication.lockApp).toHaveBeenCalled();
      expect(mockGoBack).not.toHaveBeenCalled();
      expect(result).toBe(false);
    });

    it('handleBackPress navigates back when oauthLoginSuccess is true', () => {
      mockRoute.mockReturnValue({
        params: {
          locked: false,
          oauthLoginSuccess: true,
        },
      });

      renderWithProvider(<Login />);

      const handleBackPress = mockBackHandlerAddEventListener.mock.calls[0][1];
      const result = handleBackPress();

      expect(mockGoBack).toHaveBeenCalled();
      expect(Authentication.lockApp).not.toHaveBeenCalled();
      expect(result).toBe(false);
    });
  });
});
<|MERGE_RESOLUTION|>--- conflicted
+++ resolved
@@ -6,17 +6,10 @@
 import { InteractionManager, BackHandler, Alert } from 'react-native';
 import Routes from '../../../constants/navigation/Routes';
 import { Authentication } from '../../../core';
-<<<<<<< HEAD
 import { strings } from '../../../../locales/i18n';
 import AUTHENTICATION_TYPE from '../../../constants/userProperties';
-=======
 import { passwordRequirementsMet } from '../../../util/password';
-import { trace } from '../../../util/trace';
->>>>>>> ecdadd39
 import StorageWrapper from '../../../store/storage-wrapper';
-
-// Mock dependencies
-import AUTHENTICATION_TYPE from '../../../constants/userProperties';
 import { setAllowLoginWithRememberMe } from '../../../actions/security';
 import {
   passcodeType,
@@ -28,11 +21,11 @@
 import { VAULT_ERROR } from './constants';
 import { RecoveryError as SeedlessOnboardingControllerRecoveryError } from '@metamask/seedless-onboarding-controller';
 import { TraceName, TraceOperation, bufferedEndTrace, bufferedTrace, endTrace, trace } from '../../../util/trace';
+import { ONBOARDING_WIZARD, OPTIN_META_METRICS_UI_SEEN } from '../../../constants/storage';
 
 const mockNavigate = jest.fn();
 const mockReplace = jest.fn();
 const mockGoBack = jest.fn();
-<<<<<<< HEAD
 const mockReset = jest.fn();
 const mockRoute = jest.fn().mockReturnValue({
   params: {
@@ -40,10 +33,6 @@
     oauthLoginSuccess: undefined,
   },
 });
-=======
-const mockRoute = jest.fn();
-const mockReset = jest.fn();
->>>>>>> ecdadd39
 
 jest.mock('@react-navigation/native', () => {
   const actualNav = jest.requireActual('@react-navigation/native');
@@ -54,7 +43,6 @@
       replace: mockReplace,
       reset: mockReset,
       goBack: mockGoBack,
-      reset: mockReset,
     }),
     useRoute: () => mockRoute(),
   };
@@ -110,11 +98,6 @@
   setItem: jest.fn(),
 }));
 
-// Mock setOnboardingWizardStep action
-jest.mock('../../../actions/wizard', () => ({
-  __esModule: true,
-  default: jest.fn(),
-}));
 jest.mock('../../../core/Authentication', () => ({
   getType: jest.fn().mockResolvedValue({
     currentAuthType: 'device_passcode',
@@ -188,9 +171,6 @@
   withMetricsAwareness: jest.fn().mockImplementation((Component) => Component),
 }));
 
-const mockSetOnboardingWizardStep = jest.fn();
-jest.mock('../../../actions/wizard', () => jest.fn(() => mockSetOnboardingWizardStep));
-
 describe('Login', () => {
   const mockTrace = jest.mocked(trace);
   const mockBufferedEndTrace = jest.mocked(bufferedEndTrace);
@@ -204,12 +184,10 @@
     mockGoBack.mockClear();
     mockReset.mockClear();
     mockRoute.mockClear();
-<<<<<<< HEAD
     mockTrace.mockClear();
     mockBufferedEndTrace.mockClear();
     mockEndTrace.mockClear();
     mockBufferedTrace.mockClear();
-    mockSetOnboardingWizardStep.mockClear();
     mockBackHandlerAddEventListener.mockClear();
     mockBackHandlerRemoveEventListener.mockClear();
 
@@ -220,10 +198,7 @@
     mockUseMetrics.mockReturnValue({ isEnabled: jest.fn().mockReturnValue(true) });
     (Authentication.rehydrateSeedPhrase as jest.Mock).mockResolvedValue(true);
     (Authentication.userEntryAuth as jest.Mock).mockResolvedValue(true);
-=======
-    // Default mock implementations
     (passwordRequirementsMet as jest.Mock).mockReturnValue(true);
-    (Authentication.userEntryAuth as jest.Mock).mockResolvedValue(undefined);
     (Authentication.componentAuthenticationType as jest.Mock).mockResolvedValue(
       {
         currentAuthType: 'password',
@@ -233,10 +208,6 @@
       currentAuthType: 'password',
       availableBiometryType: null,
     });
-    (trace as jest.Mock).mockImplementation(async (_, callback) => {
-      if (callback) await callback();
-    });
->>>>>>> ecdadd39
     (StorageWrapper.getItem as jest.Mock).mockResolvedValue(null);
   });
 
@@ -256,6 +227,12 @@
   });
 
   it('should call trace function for AuthenticateUser during non-OAuth login', async () => {
+    (StorageWrapper.getItem as jest.Mock).mockImplementation((key) => {
+      if (key === OPTIN_META_METRICS_UI_SEEN) return true;
+      if (key === ONBOARDING_WIZARD) return true;
+      return null;
+    });
+
     const { getByTestId } = renderWithProvider(<Login />);
     const passwordInput = getByTestId(LoginViewSelectors.PASSWORD_INPUT);
 
@@ -698,20 +675,18 @@
   });
 
   describe('OAuth Login', () => {
-    beforeEach(() => {
-      mockRoute.mockReturnValue({
-        params: {
-          locked: false,
-          oauthLoginSuccess: true,
-        },
-      });
-    });
-
     afterEach(() => {
       jest.clearAllMocks();
     });
 
     it('should navigate back and reset OAuth state when using other methods', async () => {
+      mockRoute.mockReturnValue({
+        params: {
+          locked: false,
+          oauthLoginSuccess: true,
+        },
+      });
+
       const { getByTestId } = renderWithProvider(<Login />);
 
       const otherMethodsButton = getByTestId(
@@ -726,7 +701,7 @@
       expect(OAuthService.resetOauthState).toHaveBeenCalled();
     });
 
-    it('should handle OAuth login success with onboarding wizard and metrics enabled', async () => {
+    it('should handle OAuth login success when metrics UI is seen', async () => {
       mockRoute.mockReturnValue({
         params: {
           locked: false,
@@ -734,8 +709,11 @@
           onboardingTraceCtx: 'mockTraceContext',
         },
       });
-      (StorageWrapper.getItem as jest.Mock).mockResolvedValue('true');
-      mockUseMetrics.mockReturnValue({ isEnabled: jest.fn().mockReturnValue(true) });
+      (StorageWrapper.getItem as jest.Mock).mockImplementation((key) => {
+        if (key === ONBOARDING_WIZARD) return true;
+        if (key === OPTIN_META_METRICS_UI_SEEN) return true;
+        return null;
+      });
 
       const { getByTestId } = renderWithProvider(<Login />);
       const passwordInput = getByTestId(LoginViewSelectors.PASSWORD_INPUT);
@@ -748,84 +726,52 @@
       });
 
       expect(Authentication.rehydrateSeedPhrase).toHaveBeenCalled();
-      expect(mockSetOnboardingWizardStep).toHaveBeenCalledTimes(1);
+      expect(mockBufferedEndTrace).toHaveBeenCalledWith({ name: TraceName.OnboardingPasswordLoginAttempt });
+      expect(mockBufferedEndTrace).toHaveBeenCalledWith({ name: TraceName.OnboardingExistingSocialLogin });
+      expect(mockBufferedEndTrace).toHaveBeenCalledWith({ name: TraceName.OnboardingJourneyOverall });
+      expect(mockReplace).toHaveBeenCalledWith(Routes.ONBOARDING.HOME_NAV);
+    });
+
+    it('should handle OAuth login success when metrics UI is not seen', async () => {
+      mockRoute.mockReturnValue({
+        params: {
+          locked: false,
+          oauthLoginSuccess: true,
+          onboardingTraceCtx: 'mockTraceContext',
+        },
+      });
+      (StorageWrapper.getItem as jest.Mock).mockImplementation((key) => {
+        if (key === ONBOARDING_WIZARD) return true;
+        if (key === OPTIN_META_METRICS_UI_SEEN) return null; // Not seen
+        return null;
+      });
+
+      const { getByTestId } = renderWithProvider(<Login />);
+      const passwordInput = getByTestId(LoginViewSelectors.PASSWORD_INPUT);
+
+      await act(async () => {
+        fireEvent.changeText(passwordInput, 'valid-password123');
+      });
+      await act(async () => {
+        fireEvent(passwordInput, 'submitEditing');
+      });
+
+      expect(Authentication.rehydrateSeedPhrase).toHaveBeenCalled();
       expect(mockBufferedEndTrace).toHaveBeenCalledWith({ name: TraceName.OnboardingPasswordLoginAttempt });
       expect(mockBufferedEndTrace).toHaveBeenCalledWith({ name: TraceName.OnboardingExistingSocialLogin });
       expect(mockBufferedEndTrace).toHaveBeenCalledWith({ name: TraceName.OnboardingJourneyOverall });
       expect(mockReset).toHaveBeenCalledWith({
-        index: 0,
-        routes: [{ name: Routes.ONBOARDING.HOME_NAV }],
-      });
-    });
-
-    it('should handle OAuth login success with onboarding wizard and metrics disabled', async () => {
-      mockRoute.mockReturnValue({
-        params: {
-          locked: false,
-          oauthLoginSuccess: true,
-          onboardingTraceCtx: 'mockTraceContext',
-        },
-      });
-      (StorageWrapper.getItem as jest.Mock).mockResolvedValue('true');
-      mockUseMetrics.mockReturnValue({ isEnabled: jest.fn().mockReturnValue(false) });
-
-      const { getByTestId } = renderWithProvider(<Login />);
-      const passwordInput = getByTestId(LoginViewSelectors.PASSWORD_INPUT);
-
-      await act(async () => {
-        fireEvent.changeText(passwordInput, 'valid-password123');
-      });
-      await act(async () => {
-        fireEvent(passwordInput, 'submitEditing');
-      });
-
-      expect(mockNavigate).toHaveBeenCalledWith('OnboardingRootNav', {
-        screen: 'OnboardingNav',
-        params: {
-          screen: 'OptinMetrics',
-          params: {
-            onContinue: expect.any(Function),
+        routes: [
+          {
+            name: Routes.ONBOARDING.ROOT_NAV,
+            params: {
+              screen: Routes.ONBOARDING.NAV,
+              params: {
+                screen: Routes.ONBOARDING.OPTIN_METRICS,
+              },
+            },
           },
-        },
-      });
-
-      const navigateCall = mockNavigate.mock.calls.find(call => call[0] === 'OnboardingRootNav');
-      const onContinueCallback = navigateCall[1].params.params.onContinue;
-
-      await act(async () => {
-        onContinueCallback();
-      });
-
-      expect(mockReset).toHaveBeenCalledWith({
-        index: 0,
-        routes: [{ name: Routes.ONBOARDING.HOME_NAV }],
-      });
-    });
-
-    it('should handle OAuth login success without onboarding wizard', async () => {
-      mockRoute.mockReturnValue({
-        params: {
-          locked: false,
-          oauthLoginSuccess: true,
-        },
-      });
-      (StorageWrapper.getItem as jest.Mock).mockResolvedValue(null);
-      mockUseMetrics.mockReturnValue({ isEnabled: jest.fn().mockReturnValue(true) });
-
-      const { getByTestId } = renderWithProvider(<Login />);
-      const passwordInput = getByTestId(LoginViewSelectors.PASSWORD_INPUT);
-
-      await act(async () => {
-        fireEvent.changeText(passwordInput, 'valid-password123');
-      });
-      await act(async () => {
-        fireEvent(passwordInput, 'submitEditing');
-      });
-
-      expect(mockSetOnboardingWizardStep).not.toHaveBeenCalled();
-      expect(mockReset).toHaveBeenCalledWith({
-        index: 0,
-        routes: [{ name: Routes.ONBOARDING.HOME_NAV }],
+        ],
       });
     });
 
@@ -836,7 +782,11 @@
           oauthLoginSuccess: false,
         },
       });
-      (StorageWrapper.getItem as jest.Mock).mockResolvedValue('true');
+      (StorageWrapper.getItem as jest.Mock).mockImplementation((key) => {
+        if (key === ONBOARDING_WIZARD) return true;
+        if (key === OPTIN_META_METRICS_UI_SEEN) return true;
+        return null;
+      });
 
       const { getByTestId } = renderWithProvider(<Login />);
       const passwordInput = getByTestId(LoginViewSelectors.PASSWORD_INPUT);
@@ -947,7 +897,7 @@
 
       let errorElement = getByTestId(LoginViewSelectors.PASSWORD_ERROR);
       expect(errorElement).toBeTruthy();
-      expect(errorElement.props.children).toEqual('Too many attempts. Please try again in 3 seconds.');
+      expect(errorElement.props.children).toEqual('Too many attempts. Please try again in 0m:3s');
 
       expect(passwordInput.props.editable).toBe(false);
 
@@ -956,14 +906,14 @@
       });
 
       errorElement = getByTestId(LoginViewSelectors.PASSWORD_ERROR);
-      expect(errorElement.props.children).toEqual('Too many attempts. Please try again in 2 seconds.');
+      expect(errorElement.props.children).toEqual('Too many attempts. Please try again in 0m:2s');
 
       await act(async () => {
         jest.advanceTimersByTime(1000);
       });
 
       errorElement = getByTestId(LoginViewSelectors.PASSWORD_ERROR);
-      expect(errorElement.props.children).toEqual('Too many attempts. Please try again in 1 seconds.');
+      expect(errorElement.props.children).toEqual('Too many attempts. Please try again in 0m:1s');
 
       await act(async () => {
         jest.advanceTimersByTime(1000);
@@ -1023,10 +973,8 @@
     });
 
     it('should successfully authenticate with biometrics and navigate to home', async () => {
-<<<<<<< HEAD
       (Authentication.appTriggeredAuth as jest.Mock).mockResolvedValueOnce(true);
       (StorageWrapper.getItem as jest.Mock).mockReturnValueOnce(null);
-=======
       (passcodeType as jest.Mock).mockReturnValueOnce('device_passcode');
       (Authentication.getType as jest.Mock).mockResolvedValueOnce({
         currentAuthType: AUTHENTICATION_TYPE.PASSCODE,
@@ -1035,7 +983,6 @@
       (Authentication.appTriggeredAuth as jest.Mock).mockResolvedValueOnce(
         true,
       );
->>>>>>> ecdadd39
 
       const { getByTestId } = renderWithProvider(<Login />);
 
