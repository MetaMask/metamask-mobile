import React from 'react';
import Login from './';
import renderWithProvider from '../../../util/test/renderWithProvider';
import { fireEvent, act } from '@testing-library/react-native';
import { LoginViewSelectors } from '../../../../e2e/selectors/wallet/LoginView.selectors';
import { InteractionManager, BackHandler, Alert } from 'react-native';
import Routes from '../../../constants/navigation/Routes';
import { Authentication } from '../../../core';
import { strings } from '../../../../locales/i18n';
import AUTHENTICATION_TYPE from '../../../constants/userProperties';
import { passwordRequirementsMet } from '../../../util/password';
import StorageWrapper from '../../../store/storage-wrapper';
import { setAllowLoginWithRememberMe } from '../../../actions/security';
import { passcodeType } from '../../../util/authentication';
import {
  TraceName,
  TraceOperation,
  endTrace,
  trace,
} from '../../../util/trace';
import { IUseMetricsHook } from '../../hooks/useMetrics/useMetrics.types';
import {
  OPTIN_META_METRICS_UI_SEEN,
  ONBOARDING_WIZARD,
  BIOMETRY_CHOICE_DISABLED,
  TRUE,
} from '../../../constants/storage';
import { useMetrics } from '../../hooks/useMetrics';

const mockNavigate = jest.fn();
const mockReplace = jest.fn();
const mockGoBack = jest.fn();
const mockReset = jest.fn();
const mockRoute = jest.fn().mockReturnValue({
  params: {
    locked: false,
    oauthLoginSuccess: undefined,
  },
});

jest.mock('@react-navigation/native', () => {
  const actualNav = jest.requireActual('@react-navigation/native');
  return {
    ...actualNav,
    useNavigation: () => ({
      navigate: mockNavigate,
      replace: mockReplace,
      reset: mockReset,
      goBack: mockGoBack,
    }),
    useRoute: () => mockRoute(),
  };
});

// Metrics mocks
const mockTrackEvent = jest.fn();

const mockRunAfterInteractions = jest.fn().mockImplementation((cb) => {
  cb();
  return {
    then: (onfulfilled: () => void) => Promise.resolve(onfulfilled()),
    done: (onfulfilled: () => void, onrejected: () => void) =>
      Promise.resolve().then(onfulfilled, onrejected),
    cancel: jest.fn(),
  };
});

jest
  .spyOn(InteractionManager, 'runAfterInteractions')
  .mockImplementation(mockRunAfterInteractions);

// Mock password requirements
jest.mock('../../../util/password', () => ({
  passwordRequirementsMet: jest.fn(),
}));

// Mock react-native with Keyboard
jest.mock('react-native', () => ({
  ...jest.requireActual('react-native'),
  Keyboard: {
    dismiss: jest.fn(),
  },
}));

// Mock StorageWrapper
jest.mock('../../../store/storage-wrapper', () => ({
  getItem: jest.fn(),
  setItem: jest.fn(),
}));

// Mock setOnboardingWizardStep action
jest.mock('../../../actions/wizard', () => ({
  __esModule: true,
  default: jest.fn(() => ({ type: 'SET_ONBOARDING_WIZARD_STEP' })),
}));
jest.mock('../../../core/Authentication', () => ({
  getType: jest.fn().mockResolvedValue({
    currentAuthType: 'device_passcode',
    availableBiometryType: 'TouchID',
  }),
  componentAuthenticationType: jest.fn().mockResolvedValue({
    currentAuthType: 'device_passcode',
    availableBiometryType: 'TouchID',
  }),
  rehydrateSeedPhrase: jest.fn(),
  storePassword: jest.fn(),
  userEntryAuth: jest.fn(),
  appTriggeredAuth: jest.fn(),
  lockApp: jest.fn(),
}));

jest.mock('../../../actions/security', () => ({
  setAllowLoginWithRememberMe: jest.fn(() => ({
    type: 'SET_ALLOW_LOGIN_WITH_REMEMBER_ME',
    enabled: true,
  })),
  ActionType: {
    SET_ALLOW_LOGIN_WITH_REMEMBER_ME: 'SET_ALLOW_LOGIN_WITH_REMEMBER_ME',
  },
}));

jest.mock('../../../store/storage-wrapper', () => ({
  getItem: jest.fn().mockResolvedValue(null),
  setItem: jest.fn(),
}));

jest.mock('../../../util/authentication', () => ({
  passcodeType: jest.fn(),
  updateAuthTypeStorageFlags: jest.fn(),
}));

jest.mock('../../../core/BackupVault', () => ({
  getVaultFromBackup: jest.fn(),
}));

jest.mock('../../../util/validators', () => ({
  parseVaultValue: jest.fn(),
}));

jest.mock('../../../core/OAuthService/OAuthService', () => ({
  resetOauthState: jest.fn(),
}));

jest.mock('../../../util/trace', () => {
  const actualTrace = jest.requireActual('../../../util/trace');
  return {
    ...actualTrace,
    trace: jest.fn().mockImplementation((_request, callback) => {
      if (callback) {
        return callback();
      }
      return 'mockTraceContext';
    }),
    endTrace: jest.fn(),
  };
});

const mockMetricsTrackEvent = jest.fn();
const mockMetricsCreateEventBuilder = jest.fn((eventName) => ({
  addProperties: jest.fn().mockReturnThis(),
  build: jest.fn().mockReturnValue({ name: eventName }),
}));

jest.mock('../../hooks/useMetrics', () => ({
  useMetrics: jest.fn(() => ({
    isEnabled: jest.fn(() => true),
  })),
  withMetricsAwareness: jest.fn(
    (Component) => (props: Record<string, unknown>) =>
      (
        <Component
          {...props}
          metrics={{
            trackEvent: mockMetricsTrackEvent,
            createEventBuilder: mockMetricsCreateEventBuilder,
          }}
        />
      ),
  ),
  MetaMetricsEvents: {
    ERROR_SCREEN_VIEWED: 'Error Screen Viewed',
  },
}));

const mockUseMetrics = jest.mocked(useMetrics);

const mockBackHandlerAddEventListener = jest.fn();
const mockBackHandlerRemoveEventListener = jest.fn();

describe('Login', () => {
  const mockTrace = jest.mocked(trace);
  const mockEndTrace = jest.mocked(endTrace);

  beforeEach(() => {
    jest.clearAllMocks();
    mockNavigate.mockClear();
    mockMetricsTrackEvent.mockClear();
    mockMetricsCreateEventBuilder.mockClear();
    mockReplace.mockClear();
    mockGoBack.mockClear();
    mockReset.mockClear();
    mockRoute.mockClear();
    mockTrace.mockClear();
    mockEndTrace.mockClear();
    mockBackHandlerAddEventListener.mockClear();
    mockBackHandlerRemoveEventListener.mockClear();

    BackHandler.addEventListener = mockBackHandlerAddEventListener;
    BackHandler.removeEventListener = mockBackHandlerRemoveEventListener;

    mockUseMetrics.mockReturnValue({
      isEnabled: jest.fn(() => true),
    } as unknown as IUseMetricsHook);
    (Authentication.rehydrateSeedPhrase as jest.Mock).mockResolvedValue(true);
    (Authentication.userEntryAuth as jest.Mock).mockResolvedValue(true);
    (passwordRequirementsMet as jest.Mock).mockReturnValue(true);
    (Authentication.componentAuthenticationType as jest.Mock).mockResolvedValue(
      {
        currentAuthType: 'password',
      },
    );
    (Authentication.getType as jest.Mock).mockResolvedValue({
      currentAuthType: 'password',
      availableBiometryType: null,
    });
    (StorageWrapper.getItem as jest.Mock).mockResolvedValue(null);
    mockUseMetrics.mockReturnValue({
      isEnabled: jest.fn(() => false),
      trackEvent: mockTrackEvent,
    } as unknown as IUseMetricsHook);
    mockBackHandlerAddEventListener.mockClear();
    mockBackHandlerRemoveEventListener.mockClear();

    BackHandler.addEventListener = mockBackHandlerAddEventListener;
    BackHandler.removeEventListener = mockBackHandlerRemoveEventListener;
  });

  it('renders matching snapshot', () => {
    const { toJSON } = renderWithProvider(<Login />);
    expect(toJSON()).toMatchSnapshot();
  });

  it('renders matching snapshot when password input is focused', () => {
    const { getByTestId, toJSON } = renderWithProvider(<Login />);

    fireEvent.changeText(
      getByTestId(LoginViewSelectors.PASSWORD_INPUT),
      'password',
    );
    expect(toJSON()).toMatchSnapshot();
  });

  it('should call trace function for AuthenticateUser during non-OAuth login', async () => {
    (StorageWrapper.getItem as jest.Mock).mockImplementation((key) => {
      if (key === OPTIN_META_METRICS_UI_SEEN) return true;
      if (key === ONBOARDING_WIZARD) return true;
      return null;
    });

    const { getByTestId } = renderWithProvider(<Login />);
    const passwordInput = getByTestId(LoginViewSelectors.PASSWORD_INPUT);

    await act(async () => {
      fireEvent.changeText(passwordInput, 'valid-password123');
    });
    await act(async () => {
      fireEvent(passwordInput, 'submitEditing');
    });

    expect(mockTrace).toHaveBeenCalledTimes(2);
    expect(mockTrace).toHaveBeenNthCalledWith(1, {
      name: TraceName.LoginUserInteraction,
      op: TraceOperation.Login,
    });
    expect(mockTrace).toHaveBeenNthCalledWith(
      2,
      {
        name: TraceName.AuthenticateUser,
        op: TraceOperation.Login,
      },
      expect.any(Function),
    );
    expect(mockReplace).toHaveBeenCalledWith(Routes.ONBOARDING.HOME_NAV);
  });

  describe('Forgot Password', () => {
    it('show the forgot password modal', () => {
      const { getByTestId } = renderWithProvider(<Login />);
      expect(getByTestId(LoginViewSelectors.RESET_WALLET)).toBeTruthy();
      fireEvent.press(getByTestId(LoginViewSelectors.RESET_WALLET));

      expect(mockNavigate).toHaveBeenCalledWith(Routes.MODAL.ROOT_MODAL_FLOW, {
        screen: Routes.MODAL.DELETE_WALLET,
        params: {
          oauthLoginSuccess: false,
        },
      });
    });

    describe('checkMetricsUISeen', () => {
      beforeEach(() => {
        jest.clearAllMocks();
        mockRoute.mockReturnValue({
          params: {
            locked: false,
            oauthLoginSuccess: false,
          },
        });
      });

      it('should navigate to opt-in metrics when UI not seen and metrics disabled', async () => {
        // Arrange
        (StorageWrapper.getItem as jest.Mock).mockImplementation((key) => {
          if (key === OPTIN_META_METRICS_UI_SEEN) return Promise.resolve(null);
          if (key === ONBOARDING_WIZARD) return Promise.resolve(null);
          return Promise.resolve(null);
        });

        mockUseMetrics.mockReturnValue({
          isEnabled: jest.fn(() => false),
          trackEvent: mockTrackEvent,
        } as unknown as IUseMetricsHook);

        (Authentication.userEntryAuth as jest.Mock).mockResolvedValueOnce(
          undefined,
        );
        (
          Authentication.componentAuthenticationType as jest.Mock
        ).mockResolvedValueOnce({
          currentAuthType: 'password',
        });

        const { getByTestId } = renderWithProvider(<Login />);
        const passwordInput = getByTestId(LoginViewSelectors.PASSWORD_INPUT);
        const loginButton = getByTestId(LoginViewSelectors.LOGIN_BUTTON_ID);

        // Act
        await act(async () => {
          fireEvent.changeText(passwordInput, 'validPassword123');
        });

        await act(async () => {
          fireEvent.press(loginButton);
        });

        // Wait for async operations to complete
        await act(async () => {
          await new Promise((resolve) => setTimeout(resolve, 0));
        });

        // Assert
        expect(mockReset).toHaveBeenCalledWith({
          routes: [
            {
              name: Routes.ONBOARDING.ROOT_NAV,
              params: {
                screen: Routes.ONBOARDING.NAV,
                params: {
                  screen: Routes.ONBOARDING.OPTIN_METRICS,
                },
              },
            },
          ],
        });
      });

      it('should navigate to home when UI not seen but metrics enabled', async () => {
        // Arrange
        (StorageWrapper.getItem as jest.Mock).mockImplementation((key) => {
          if (key === OPTIN_META_METRICS_UI_SEEN) return Promise.resolve(null);
          if (key === ONBOARDING_WIZARD) return Promise.resolve(null);
          return Promise.resolve(null);
        });

        mockUseMetrics.mockReturnValue({
          isEnabled: jest.fn(() => true),
          trackEvent: mockTrackEvent,
        } as unknown as IUseMetricsHook);

        (Authentication.userEntryAuth as jest.Mock).mockResolvedValueOnce(
          undefined,
        );
        (
          Authentication.componentAuthenticationType as jest.Mock
        ).mockResolvedValueOnce({
          currentAuthType: 'password',
        });

        const { getByTestId } = renderWithProvider(<Login />);
        const passwordInput = getByTestId(LoginViewSelectors.PASSWORD_INPUT);
        const loginButton = getByTestId(LoginViewSelectors.LOGIN_BUTTON_ID);

        // Act
        await act(async () => {
          fireEvent.changeText(passwordInput, 'validPassword123');
        });

        await act(async () => {
          fireEvent.press(loginButton);
        });

        // Wait for async operations to complete
        await act(async () => {
          await new Promise((resolve) => setTimeout(resolve, 0));
        });

        // Assert
        expect(mockReplace).toHaveBeenCalledWith(Routes.ONBOARDING.HOME_NAV);
      });

      it('should navigate to home when UI seen and metrics disabled', async () => {
        // Arrange
        (StorageWrapper.getItem as jest.Mock).mockImplementation((key) => {
          if (key === OPTIN_META_METRICS_UI_SEEN)
            return Promise.resolve('true');
          if (key === ONBOARDING_WIZARD) return Promise.resolve(null);
          return Promise.resolve(null);
        });

        mockUseMetrics.mockReturnValue({
          isEnabled: jest.fn(() => false),
          trackEvent: mockTrackEvent,
        } as unknown as IUseMetricsHook);

        (Authentication.userEntryAuth as jest.Mock).mockResolvedValueOnce(
          undefined,
        );
        (
          Authentication.componentAuthenticationType as jest.Mock
        ).mockResolvedValueOnce({
          currentAuthType: 'password',
        });

        const { getByTestId } = renderWithProvider(<Login />);
        const passwordInput = getByTestId(LoginViewSelectors.PASSWORD_INPUT);
        const loginButton = getByTestId(LoginViewSelectors.LOGIN_BUTTON_ID);

        // Act
        await act(async () => {
          fireEvent.changeText(passwordInput, 'validPassword123');
        });

        await act(async () => {
          fireEvent.press(loginButton);
        });

        // Wait for async operations to complete
        await act(async () => {
          await new Promise((resolve) => setTimeout(resolve, 0));
        });

        // Assert
        expect(mockReplace).toHaveBeenCalledWith(Routes.ONBOARDING.HOME_NAV);
      });

      it('should navigate to home when UI seen and metrics enabled', async () => {
        // Arrange
        (StorageWrapper.getItem as jest.Mock).mockImplementation((key) => {
          if (key === OPTIN_META_METRICS_UI_SEEN)
            return Promise.resolve('true');
          if (key === ONBOARDING_WIZARD) return Promise.resolve(null);
          return Promise.resolve(null);
        });

        mockUseMetrics.mockReturnValue({
          isEnabled: jest.fn(() => true),
          trackEvent: mockTrackEvent,
        } as unknown as IUseMetricsHook);

        (Authentication.userEntryAuth as jest.Mock).mockResolvedValueOnce(
          undefined,
        );
        (
          Authentication.componentAuthenticationType as jest.Mock
        ).mockResolvedValueOnce({
          currentAuthType: 'password',
        });

        const { getByTestId } = renderWithProvider(<Login />);
        const passwordInput = getByTestId(LoginViewSelectors.PASSWORD_INPUT);
        const loginButton = getByTestId(LoginViewSelectors.LOGIN_BUTTON_ID);

        // Act
        await act(async () => {
          fireEvent.changeText(passwordInput, 'validPassword123');
        });

        await act(async () => {
          fireEvent.press(loginButton);
        });

        // Wait for async operations to complete
        await act(async () => {
          await new Promise((resolve) => setTimeout(resolve, 0));
        });

        // Assert
        expect(mockReplace).toHaveBeenCalledWith(Routes.ONBOARDING.HOME_NAV);
      });
    });

    describe('checkMetricsUISeen', () => {
      beforeEach(() => {
        jest.clearAllMocks();
        mockRoute.mockReturnValue({
          params: {
            locked: false,
            oauthLoginSuccess: false,
          },
        });
      });

      it('navigate to opt-in metrics when UI not seen and metrics disabled', async () => {
        // Arrange
        (StorageWrapper.getItem as jest.Mock).mockImplementation((key) => {
          if (key === OPTIN_META_METRICS_UI_SEEN) return Promise.resolve(null);
          if (key === ONBOARDING_WIZARD) return Promise.resolve(null);
          return Promise.resolve(null);
        });

        (useMetrics as jest.Mock).mockReturnValue({
          isEnabled: () => false,
        });

        (Authentication.userEntryAuth as jest.Mock).mockResolvedValueOnce(
          undefined,
        );
        (
          Authentication.componentAuthenticationType as jest.Mock
        ).mockResolvedValueOnce({
          currentAuthType: 'password',
        });

        const { getByTestId } = renderWithProvider(<Login />);
        const passwordInput = getByTestId(LoginViewSelectors.PASSWORD_INPUT);
        const loginButton = getByTestId(LoginViewSelectors.LOGIN_BUTTON_ID);

        // Act
        await act(async () => {
          fireEvent.changeText(passwordInput, 'validPassword123');
        });

        await act(async () => {
          fireEvent.press(loginButton);
        });

        // Wait for async operations to complete
        await act(async () => {
          await new Promise((resolve) => setTimeout(resolve, 0));
        });

        // Assert
        expect(mockReset).toHaveBeenCalledWith({
          routes: [
            {
              name: Routes.ONBOARDING.ROOT_NAV,
              params: {
                screen: Routes.ONBOARDING.NAV,
                params: {
                  screen: Routes.ONBOARDING.OPTIN_METRICS,
                },
              },
            },
          ],
        });
      });

      it('navigate to home when UI not seen but metrics enabled', async () => {
        // Arrange
        (StorageWrapper.getItem as jest.Mock).mockImplementation((key) => {
          if (key === OPTIN_META_METRICS_UI_SEEN) return Promise.resolve(null);
          if (key === ONBOARDING_WIZARD) return Promise.resolve(null);
          return Promise.resolve(null);
        });

        (useMetrics as jest.Mock).mockReturnValue({
          isEnabled: () => true,
        });

        (Authentication.userEntryAuth as jest.Mock).mockResolvedValueOnce(
          undefined,
        );
        (
          Authentication.componentAuthenticationType as jest.Mock
        ).mockResolvedValueOnce({
          currentAuthType: 'password',
        });

        const { getByTestId } = renderWithProvider(<Login />);
        const passwordInput = getByTestId(LoginViewSelectors.PASSWORD_INPUT);
        const loginButton = getByTestId(LoginViewSelectors.LOGIN_BUTTON_ID);

        // Act
        await act(async () => {
          fireEvent.changeText(passwordInput, 'validPassword123');
        });

        await act(async () => {
          fireEvent.press(loginButton);
        });

        // Wait for async operations to complete
        await act(async () => {
          await new Promise((resolve) => setTimeout(resolve, 0));
        });

        // Assert
        expect(mockReplace).toHaveBeenCalledWith(Routes.ONBOARDING.HOME_NAV);
      });

      it('navigate to home when UI seen and metrics disabled', async () => {
        // Arrange
        (StorageWrapper.getItem as jest.Mock).mockImplementation((key) => {
          if (key === OPTIN_META_METRICS_UI_SEEN)
            return Promise.resolve('true');
          if (key === ONBOARDING_WIZARD) return Promise.resolve(null);
          return Promise.resolve(null);
        });

        (useMetrics as jest.Mock).mockReturnValue({
          isEnabled: () => false,
        });

        (Authentication.userEntryAuth as jest.Mock).mockResolvedValueOnce(
          undefined,
        );
        (
          Authentication.componentAuthenticationType as jest.Mock
        ).mockResolvedValueOnce({
          currentAuthType: 'password',
        });

        const { getByTestId } = renderWithProvider(<Login />);
        const passwordInput = getByTestId(LoginViewSelectors.PASSWORD_INPUT);
        const loginButton = getByTestId(LoginViewSelectors.LOGIN_BUTTON_ID);

        // Act
        await act(async () => {
          fireEvent.changeText(passwordInput, 'validPassword123');
        });

        await act(async () => {
          fireEvent.press(loginButton);
        });

        // Wait for async operations to complete
        await act(async () => {
          await new Promise((resolve) => setTimeout(resolve, 0));
        });

        // Assert
        expect(mockReplace).toHaveBeenCalledWith(Routes.ONBOARDING.HOME_NAV);
      });

      it('navigate to home when UI seen and metrics enabled', async () => {
        // Arrange
        (StorageWrapper.getItem as jest.Mock).mockImplementation((key) => {
          if (key === OPTIN_META_METRICS_UI_SEEN)
            return Promise.resolve('true');
          if (key === ONBOARDING_WIZARD) return Promise.resolve(null);
          return Promise.resolve(null);
        });

        (useMetrics as jest.Mock).mockReturnValue({
          isEnabled: () => true,
        });

        (Authentication.userEntryAuth as jest.Mock).mockResolvedValueOnce(
          undefined,
        );
        (
          Authentication.componentAuthenticationType as jest.Mock
        ).mockResolvedValueOnce({
          currentAuthType: 'password',
        });

        const { getByTestId } = renderWithProvider(<Login />);
        const passwordInput = getByTestId(LoginViewSelectors.PASSWORD_INPUT);
        const loginButton = getByTestId(LoginViewSelectors.LOGIN_BUTTON_ID);

        // Act
        await act(async () => {
          fireEvent.changeText(passwordInput, 'validPassword123');
        });

        await act(async () => {
          fireEvent.press(loginButton);
        });

        // Wait for async operations to complete
        await act(async () => {
          await new Promise((resolve) => setTimeout(resolve, 0));
        });

        // Assert
        expect(mockReplace).toHaveBeenCalledWith(Routes.ONBOARDING.HOME_NAV);
      });
    });
  });

  describe('onLogin', () => {
    it('login button exists and can be pressed', () => {
      // Arrange
      const { getByTestId } = renderWithProvider(<Login />);
      const passwordInput = getByTestId(LoginViewSelectors.PASSWORD_INPUT);
      const loginButton = getByTestId(LoginViewSelectors.LOGIN_BUTTON_ID);

      // Act
      fireEvent.changeText(passwordInput, 'testpassword123');
      fireEvent.press(loginButton);

      // Assert
      expect(loginButton).toBeOnTheScreen();
    });

    it('password input accepts text', () => {
      // Arrange
      const { getByTestId } = renderWithProvider(<Login />);
      const passwordInput = getByTestId(LoginViewSelectors.PASSWORD_INPUT);

      // Act
      fireEvent.changeText(passwordInput, 'testpassword123');

      // Assert
      expect(passwordInput).toBeTruthy();
    });
  });

  describe('Remember Me Authentication', () => {
    it('set up remember me authentication when auth type is REMEMBER_ME', async () => {
      (Authentication.getType as jest.Mock).mockResolvedValueOnce({
        currentAuthType: AUTHENTICATION_TYPE.REMEMBER_ME,
        availableBiometryType: null,
      });

      renderWithProvider(<Login />);

      // Wait for useEffect to complete
      await act(async () => {
        await new Promise((resolve) => setTimeout(resolve, 0));
      });

      expect(setAllowLoginWithRememberMe).toHaveBeenCalledWith(true);
    });
  });

  describe('Password Error Handling', () => {
    beforeEach(() => {
      mockRoute.mockReturnValue({
        params: {
          locked: false,
          oauthLoginSuccess: false,
        },
      });
    });

    afterEach(() => {
      jest.clearAllMocks();
    });

    it('should handle WRONG_PASSWORD_ERROR', async () => {
      (Authentication.userEntryAuth as jest.Mock).mockRejectedValue(
        new Error('Decrypt failed'),
      );

      const { getByTestId } = renderWithProvider(<Login />);
      const passwordInput = getByTestId(LoginViewSelectors.PASSWORD_INPUT);

      await act(async () => {
        fireEvent.changeText(passwordInput, 'valid-password123');
      });
      await act(async () => {
        fireEvent(passwordInput, 'submitEditing');
      });

      const errorElement = getByTestId(LoginViewSelectors.PASSWORD_ERROR);
      expect(errorElement).toBeTruthy();
      expect(errorElement.props.children).toEqual(
        strings('login.invalid_password'),
      );
    });

    it('should handle WRONG_PASSWORD_ERROR_ANDROID', async () => {
      (Authentication.userEntryAuth as jest.Mock).mockRejectedValue(
        new Error(
          'error:1e000065:Cipher functions:OPENSSL_internal:BAD_DECRYPT',
        ),
      );

      const { getByTestId } = renderWithProvider(<Login />);
      const passwordInput = getByTestId(LoginViewSelectors.PASSWORD_INPUT);

      await act(async () => {
        fireEvent.changeText(passwordInput, 'valid-password123');
      });
      await act(async () => {
        fireEvent(passwordInput, 'submitEditing');
      });

      const errorElement = getByTestId(LoginViewSelectors.PASSWORD_ERROR);
      expect(errorElement).toBeTruthy();
      expect(errorElement.props.children).toEqual(
        strings('login.invalid_password'),
      );
    });

    it('should handle PASSWORD_REQUIREMENTS_NOT_MET error', async () => {
      (Authentication.userEntryAuth as jest.Mock).mockRejectedValue(
        new Error('Password requirements not met'),
      );

      const { getByTestId } = renderWithProvider(<Login />);
      const passwordInput = getByTestId(LoginViewSelectors.PASSWORD_INPUT);

      await act(async () => {
        fireEvent.changeText(passwordInput, 'valid-password123');
      });
      await act(async () => {
        fireEvent(passwordInput, 'submitEditing');
      });

      const errorElement = getByTestId(LoginViewSelectors.PASSWORD_ERROR);
      expect(errorElement).toBeTruthy();
      expect(errorElement.props.children).toEqual(
        strings('login.invalid_password'),
      );
    });

    it('should handle generic error (else case)', async () => {
      (Authentication.userEntryAuth as jest.Mock).mockRejectedValue(
        new Error('Some unexpected error'),
      );

      const { getByTestId } = renderWithProvider(<Login />);
      const passwordInput = getByTestId(LoginViewSelectors.PASSWORD_INPUT);

      await act(async () => {
        fireEvent.changeText(passwordInput, 'valid-password123');
      });
      await act(async () => {
        fireEvent(passwordInput, 'submitEditing');
      });

      const errorElement = getByTestId(LoginViewSelectors.PASSWORD_ERROR);
      expect(errorElement).toBeTruthy();
      expect(errorElement.props.children).toEqual(
        'Error: Some unexpected error',
      );
    });
  });

  describe('Passcode Authentication', () => {
    beforeEach(() => {
      (StorageWrapper.getItem as jest.Mock).mockReset();
    });

    it('set up passcode authentication when auth type is PASSCODE', async () => {
      (Authentication.getType as jest.Mock).mockResolvedValueOnce({
        currentAuthType: AUTHENTICATION_TYPE.PASSCODE,
        availableBiometryType: 'TouchID',
      });

      renderWithProvider(<Login />);

      // Wait for useEffect to complete
      await act(async () => {
        await new Promise((resolve) => setTimeout(resolve, 0));
      });

      expect(passcodeType).toHaveBeenCalledWith(AUTHENTICATION_TYPE.PASSCODE);
    });
  });

  describe('Biometric Authentication Setup', () => {
    beforeEach(() => {
      (StorageWrapper.getItem as jest.Mock).mockReset();
      mockRoute.mockReturnValue({
        params: {
          locked: false,
          oauthLoginSuccess: false,
        },
      });
    });

    it('biometric authentication is setup when availableBiometryType is present', async () => {
      (Authentication.getType as jest.Mock).mockResolvedValueOnce({
        currentAuthType: AUTHENTICATION_TYPE.BIOMETRIC,
        availableBiometryType: 'TouchID',
      });

      const { getByTestId } = renderWithProvider(<Login />);

      // Wait for useEffect to complete
      await act(async () => {
        await new Promise((resolve) => setTimeout(resolve, 0));
      });

      // Should render biometric button when biometric is available
      expect(getByTestId(LoginViewSelectors.BIOMETRY_BUTTON)).toBeTruthy();
    });

    it('biometric button is not shown when device is locked', async () => {
      mockRoute.mockReturnValue({
        params: {
          locked: true,
          oauthLoginSuccess: false,
        },
      });

      (Authentication.getType as jest.Mock).mockResolvedValueOnce({
        currentAuthType: AUTHENTICATION_TYPE.BIOMETRIC,
        availableBiometryType: 'FaceID',
      });

      const { queryByTestId } = renderWithProvider(<Login />);

      // Wait for useEffect to complete
      await act(async () => {
        await new Promise((resolve) => setTimeout(resolve, 0));
      });

      // Should NOT render biometric button when device is locked
      expect(queryByTestId(LoginViewSelectors.BIOMETRY_BUTTON)).toBeNull();
    });

    it('biometric button is not shown when previously disabled', async () => {
      (StorageWrapper.getItem as jest.Mock).mockImplementation((key) => {
        if (key === BIOMETRY_CHOICE_DISABLED) return Promise.resolve(TRUE);
        return Promise.resolve(null);
      });

      (Authentication.getType as jest.Mock).mockResolvedValueOnce({
        currentAuthType: AUTHENTICATION_TYPE.PASSWORD,
        availableBiometryType: 'TouchID',
      });

      const { queryByTestId } = renderWithProvider(<Login />);

      // Wait for useEffect to complete
      await act(async () => {
        await new Promise((resolve) => setTimeout(resolve, 0));
      });

      // Should NOT render biometric button when previously disabled
      expect(queryByTestId(LoginViewSelectors.BIOMETRY_BUTTON)).toBeNull();
    });
  });

  describe('Password Error Handling', () => {
    beforeEach(() => {
      mockRoute.mockReturnValue({
        params: {
          locked: false,
          oauthLoginSuccess: false,
        },
      });
    });

    afterEach(() => {
      jest.clearAllMocks();
    });

    it('should handle WRONG_PASSWORD_ERROR', async () => {
      (Authentication.userEntryAuth as jest.Mock).mockRejectedValue(
        new Error('Decrypt failed'),
      );

      const { getByTestId } = renderWithProvider(<Login />);
      const passwordInput = getByTestId(LoginViewSelectors.PASSWORD_INPUT);

      await act(async () => {
        fireEvent.changeText(passwordInput, 'valid-password123');
      });
      await act(async () => {
        fireEvent(passwordInput, 'submitEditing');
      });

      const errorElement = getByTestId(LoginViewSelectors.PASSWORD_ERROR);
      expect(errorElement).toBeTruthy();
      expect(errorElement.props.children).toEqual(
        strings('login.invalid_password'),
      );
    });

    it('should handle WRONG_PASSWORD_ERROR_ANDROID', async () => {
      (Authentication.userEntryAuth as jest.Mock).mockRejectedValue(
        new Error(
          'error:1e000065:Cipher functions:OPENSSL_internal:BAD_DECRYPT',
        ),
      );
<<<<<<< HEAD

      const { getByTestId } = renderWithProvider(<Login />);
      const passwordInput = getByTestId(LoginViewSelectors.PASSWORD_INPUT);

      await act(async () => {
        fireEvent.changeText(passwordInput, 'valid-password123');
      });
      await act(async () => {
        fireEvent(passwordInput, 'submitEditing');
      });

      const errorElement = getByTestId(LoginViewSelectors.PASSWORD_ERROR);
      expect(errorElement).toBeTruthy();
      expect(errorElement.props.children).toEqual(
        strings('login.invalid_password'),
      );
    });

    it('should handle PASSWORD_REQUIREMENTS_NOT_MET error', async () => {
      (Authentication.userEntryAuth as jest.Mock).mockRejectedValue(
        new Error('Password requirements not met'),
      );

=======

>>>>>>> 93a11706
      const { getByTestId } = renderWithProvider(<Login />);
      const passwordInput = getByTestId(LoginViewSelectors.PASSWORD_INPUT);

      await act(async () => {
        fireEvent.changeText(passwordInput, 'valid-password123');
      });
      await act(async () => {
        fireEvent(passwordInput, 'submitEditing');
      });

      const errorElement = getByTestId(LoginViewSelectors.PASSWORD_ERROR);
      expect(errorElement).toBeTruthy();
      expect(errorElement.props.children).toEqual(
        strings('login.invalid_password'),
      );
    });

<<<<<<< HEAD
    it('should handle generic error (else case)', async () => {
      (Authentication.userEntryAuth as jest.Mock).mockRejectedValue(
        new Error('Some unexpected error'),
=======
    it('should handle PASSWORD_REQUIREMENTS_NOT_MET error', async () => {
      (Authentication.userEntryAuth as jest.Mock).mockRejectedValue(
        new Error('Password requirements not met'),
>>>>>>> 93a11706
      );

      const { getByTestId } = renderWithProvider(<Login />);
      const passwordInput = getByTestId(LoginViewSelectors.PASSWORD_INPUT);

      await act(async () => {
        fireEvent.changeText(passwordInput, 'valid-password123');
      });
      await act(async () => {
        fireEvent(passwordInput, 'submitEditing');
      });

      const errorElement = getByTestId(LoginViewSelectors.PASSWORD_ERROR);
      expect(errorElement).toBeTruthy();
      expect(errorElement.props.children).toEqual(
<<<<<<< HEAD
        'Error: Some unexpected error',
      );
    });

=======
        strings('login.invalid_password'),
      );
    });

    it('should handle generic error (else case)', async () => {
      (Authentication.userEntryAuth as jest.Mock).mockRejectedValue(
        new Error('Some unexpected error'),
      );

      const { getByTestId } = renderWithProvider(<Login />);
      const passwordInput = getByTestId(LoginViewSelectors.PASSWORD_INPUT);

      await act(async () => {
        fireEvent.changeText(passwordInput, 'valid-password123');
      });
      await act(async () => {
        fireEvent(passwordInput, 'submitEditing');
      });

      const errorElement = getByTestId(LoginViewSelectors.PASSWORD_ERROR);
      expect(errorElement).toBeTruthy();
      expect(errorElement.props.children).toEqual(
        'Error: Some unexpected error',
      );
    });

>>>>>>> 93a11706
    it('should handle OnboardingPasswordLoginError trace during onboarding flow', async () => {
      mockRoute.mockReturnValue({
        params: {
          locked: false,
          oauthLoginSuccess: false,
          onboardingTraceCtx: 'mockTraceContext',
        },
      });

      (Authentication.userEntryAuth as jest.Mock).mockRejectedValue(
        new Error('Some unexpected error'),
      );

      const { getByTestId } = renderWithProvider(<Login />);
      const passwordInput = getByTestId(LoginViewSelectors.PASSWORD_INPUT);

      await act(async () => {
        fireEvent.changeText(passwordInput, 'valid-password123');
      });
      await act(async () => {
        fireEvent(passwordInput, 'submitEditing');
      });

      const errorElement = getByTestId(LoginViewSelectors.PASSWORD_ERROR);
      expect(errorElement).toBeTruthy();
      expect(errorElement.props.children).toEqual(
        'Error: Some unexpected error',
      );

      expect(mockTrace).toHaveBeenCalledWith({
        name: TraceName.OnboardingPasswordLoginError,
        op: TraceOperation.OnboardingError,
        tags: { errorMessage: 'Error: Some unexpected error' },
        parentContext: 'mockTraceContext',
      });
      expect(mockEndTrace).toHaveBeenCalledWith({
        name: TraceName.OnboardingPasswordLoginError,
      });
    });
  });

  describe('Passcode Error Handling', () => {
    beforeEach(() => {
      mockRoute.mockReturnValue({
        params: {
          locked: false,
          oauthLoginSuccess: false,
        },
      });
    });

    afterEach(() => {
      jest.clearAllMocks();
    });

    it('should handle PASSCODE_NOT_SET_ERROR with alert', async () => {
      const mockAlert = jest
        .spyOn(Alert, 'alert')
        .mockImplementation(() => undefined);
      (Authentication.userEntryAuth as jest.Mock).mockRejectedValue(
        new Error('Passcode not set.'),
      );

      const { getByTestId } = renderWithProvider(<Login />);
      const passwordInput = getByTestId(LoginViewSelectors.PASSWORD_INPUT);

      await act(async () => {
        fireEvent.changeText(passwordInput, 'valid-password123');
      });
      await act(async () => {
        fireEvent(passwordInput, 'submitEditing');
      });

      expect(mockAlert).toHaveBeenCalledWith(
        strings('login.security_alert_title'),
        strings('login.security_alert_desc'),
      );

      mockAlert.mockRestore();
    });
  });

  describe('tryBiometric', () => {
    beforeEach(() => {
      mockRoute.mockReturnValue({
        params: {
          locked: false,
          oauthLoginSuccess: false,
        },
      });
      (passcodeType as jest.Mock).mockReturnValue('TouchID');
      (Authentication.getType as jest.Mock).mockResolvedValue({
        currentAuthType: AUTHENTICATION_TYPE.BIOMETRIC,
        availableBiometryType: 'TouchID',
      });
      (StorageWrapper.getItem as jest.Mock).mockReset();
    });

    afterEach(() => {
      jest.clearAllMocks();
    });

    it('successfully authenticate with biometrics and navigate to home', async () => {
      (Authentication.appTriggeredAuth as jest.Mock).mockResolvedValueOnce(
        true,
      );
      (StorageWrapper.getItem as jest.Mock).mockReturnValueOnce(null);
      (passcodeType as jest.Mock).mockReturnValueOnce('device_passcode');
      (Authentication.getType as jest.Mock).mockResolvedValueOnce({
        currentAuthType: AUTHENTICATION_TYPE.PASSCODE,
        availableBiometryType: 'TouchID',
      });
      (Authentication.appTriggeredAuth as jest.Mock).mockResolvedValueOnce(
        true,
      );

      const { getByTestId } = renderWithProvider(<Login />);

      await act(async () => {
        await new Promise((resolve) => setTimeout(resolve, 100));
      });

      const biometryButton = getByTestId(LoginViewSelectors.BIOMETRY_BUTTON);

      await act(async () => {
        fireEvent.press(biometryButton);
      });

      expect(Authentication.appTriggeredAuth).toHaveBeenCalled();
      expect(mockReset).toHaveBeenCalledWith({
        routes: [
          {
            name: Routes.ONBOARDING.ROOT_NAV,
            params: {
              screen: Routes.ONBOARDING.NAV,
              params: {
                screen: Routes.ONBOARDING.OPTIN_METRICS,
              },
            },
          },
        ],
      });
    });

    it('handle biometric authentication failure', async () => {
      (passcodeType as jest.Mock).mockReturnValueOnce('device_passcode');
      (Authentication.getType as jest.Mock).mockResolvedValueOnce({
        currentAuthType: AUTHENTICATION_TYPE.PASSCODE,
        availableBiometryType: 'TouchID',
      });
      const biometricError = new Error('Biometric authentication failed');
      (Authentication.appTriggeredAuth as jest.Mock).mockRejectedValueOnce(
        biometricError,
      );

      const { getByTestId } = renderWithProvider(<Login />);

      await act(async () => {
        await new Promise((resolve) => setTimeout(resolve, 100));
      });

      const biometryButton = getByTestId(LoginViewSelectors.BIOMETRY_BUTTON);

      await act(async () => {
        fireEvent.press(biometryButton);
      });

      expect(Authentication.appTriggeredAuth).toHaveBeenCalled();
      expect(mockReplace).not.toHaveBeenCalled();
      expect(biometryButton).toBeTruthy();
    });
  });

  describe('handleBackPress', () => {
    it('registers and deregisters back handler on mount and unmount', () => {
      mockRoute.mockReturnValue({
        params: {
          locked: false,
          oauthLoginSuccess: false,
        },
      });

      const { unmount } = renderWithProvider(<Login />);
      unmount();

      expect(mockBackHandlerAddEventListener).toHaveBeenCalledWith(
        'hardwareBackPress',
        expect.any(Function),
      );
      expect(mockBackHandlerRemoveEventListener).toHaveBeenCalledWith(
        'hardwareBackPress',
        expect.any(Function),
      );
    });

    it('handleBackPress locks app when oauthLoginSuccess is false', () => {
      mockRoute.mockReturnValue({
        params: {
          locked: false,
          oauthLoginSuccess: false,
        },
      });

      renderWithProvider(<Login />);

      const handleBackPress = mockBackHandlerAddEventListener.mock.calls[0][1];
      const result = handleBackPress();

      expect(Authentication.lockApp).toHaveBeenCalled();
      expect(mockGoBack).not.toHaveBeenCalled();
      expect(result).toBe(false);
    });

    it('handleBackPress navigates back when oauthLoginSuccess is true', () => {
      mockRoute.mockReturnValue({
        params: {
          locked: false,
          oauthLoginSuccess: true,
        },
      });

      renderWithProvider(<Login />);

      const handleBackPress = mockBackHandlerAddEventListener.mock.calls[0][1];
      const result = handleBackPress();

      expect(mockGoBack).toHaveBeenCalled();
      expect(Authentication.lockApp).not.toHaveBeenCalled();
      expect(result).toBe(false);
    });
  });
});
// it('should navigate back and reset OAuth state when using other methods', async () => {
//   mockRoute.mockReturnValue({
//     params: {
//       locked: false,
//       oauthLoginSuccess: true,
//     },
//   });<|MERGE_RESOLUTION|>--- conflicted
+++ resolved
@@ -988,7 +988,6 @@
           'error:1e000065:Cipher functions:OPENSSL_internal:BAD_DECRYPT',
         ),
       );
-<<<<<<< HEAD
 
       const { getByTestId } = renderWithProvider(<Login />);
       const passwordInput = getByTestId(LoginViewSelectors.PASSWORD_INPUT);
@@ -1012,9 +1011,6 @@
         new Error('Password requirements not met'),
       );
 
-=======
-
->>>>>>> 93a11706
       const { getByTestId } = renderWithProvider(<Login />);
       const passwordInput = getByTestId(LoginViewSelectors.PASSWORD_INPUT);
 
@@ -1032,40 +1028,6 @@
       );
     });
 
-<<<<<<< HEAD
-    it('should handle generic error (else case)', async () => {
-      (Authentication.userEntryAuth as jest.Mock).mockRejectedValue(
-        new Error('Some unexpected error'),
-=======
-    it('should handle PASSWORD_REQUIREMENTS_NOT_MET error', async () => {
-      (Authentication.userEntryAuth as jest.Mock).mockRejectedValue(
-        new Error('Password requirements not met'),
->>>>>>> 93a11706
-      );
-
-      const { getByTestId } = renderWithProvider(<Login />);
-      const passwordInput = getByTestId(LoginViewSelectors.PASSWORD_INPUT);
-
-      await act(async () => {
-        fireEvent.changeText(passwordInput, 'valid-password123');
-      });
-      await act(async () => {
-        fireEvent(passwordInput, 'submitEditing');
-      });
-
-      const errorElement = getByTestId(LoginViewSelectors.PASSWORD_ERROR);
-      expect(errorElement).toBeTruthy();
-      expect(errorElement.props.children).toEqual(
-<<<<<<< HEAD
-        'Error: Some unexpected error',
-      );
-    });
-
-=======
-        strings('login.invalid_password'),
-      );
-    });
-
     it('should handle generic error (else case)', async () => {
       (Authentication.userEntryAuth as jest.Mock).mockRejectedValue(
         new Error('Some unexpected error'),
@@ -1088,7 +1050,6 @@
       );
     });
 
->>>>>>> 93a11706
     it('should handle OnboardingPasswordLoginError trace during onboarding flow', async () => {
       mockRoute.mockReturnValue({
         params: {
