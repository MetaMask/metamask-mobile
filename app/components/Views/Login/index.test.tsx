--- conflicted
+++ resolved
@@ -13,8 +13,6 @@
 import { setAllowLoginWithRememberMe } from '../../../actions/security';
 import { passcodeType } from '../../../util/authentication';
 import OAuthService from '../../../core/OAuthService/OAuthService';
-<<<<<<< HEAD
-=======
 import { VAULT_ERROR } from './constants';
 import { RecoveryError as SeedlessOnboardingControllerRecoveryError } from '@metamask/seedless-onboarding-controller';
 import {
@@ -23,7 +21,6 @@
   endTrace,
   trace,
 } from '../../../util/trace';
->>>>>>> 9d8183de
 import { useMetrics } from '../../hooks/useMetrics';
 import { IUseMetricsHook } from '../../hooks/useMetrics/useMetrics.types';
 import {
@@ -923,159 +920,6 @@
     });
   });
 
-<<<<<<< HEAD
-  describe('handleUseOtherMethod', () => {
-    beforeEach(() => {
-=======
-  describe('handleVaultCorruption', () => {
-    beforeEach(() => {
-      (Authentication.rehydrateSeedPhrase as jest.Mock).mockRejectedValue(
-        new Error(VAULT_ERROR),
-      );
-      mockRoute.mockReturnValue({
-        params: {
-          locked: false,
-          oauthLoginSuccess: true,
-        },
-      });
-    });
-
-    afterEach(() => {
-      jest.clearAllMocks();
-    });
-
-    it('should handle vault corruption successfully with valid password', async () => {
-      (getVaultFromBackup as jest.Mock).mockResolvedValueOnce({
-        vault: 'mock-vault',
-      });
-      (parseVaultValue as jest.Mock).mockResolvedValueOnce('mock-seed');
-      (
-        Authentication.componentAuthenticationType as jest.Mock
-      ).mockResolvedValueOnce({
-        currentAuthType: AUTHENTICATION_TYPE.PASSCODE,
-      });
-      (Authentication.storePassword as jest.Mock).mockResolvedValueOnce(
-        undefined,
-      );
-
-      const { getByTestId } = renderWithProvider(<Login />);
-      const passwordInput = getByTestId(LoginViewSelectors.PASSWORD_INPUT);
-
-      await act(async () => {
-        fireEvent.changeText(passwordInput, 'valid-password123');
-      });
-      await act(async () => {
-        fireEvent(passwordInput, 'submitEditing');
-      });
-
-      expect(mockReplace).toHaveBeenCalledWith(
-        Routes.VAULT_RECOVERY.RESTORE_WALLET,
-        expect.objectContaining({
-          params: {
-            previousScreen: Routes.ONBOARDING.LOGIN,
-          },
-          screen: Routes.VAULT_RECOVERY.RESTORE_WALLET,
-        }),
-      );
-    });
-
-    it('should show error for invalid password during vault corruption', async () => {
-      (getVaultFromBackup as jest.Mock).mockResolvedValueOnce({
-        vault: 'mock-vault',
-      });
-      (parseVaultValue as jest.Mock).mockResolvedValueOnce(null);
-
-      const { getByTestId } = renderWithProvider(<Login />);
-      const passwordInput = getByTestId(LoginViewSelectors.PASSWORD_INPUT);
-
-      await act(async () => {
-        fireEvent.changeText(passwordInput, 'invalid-password');
-      });
-      await act(async () => {
-        fireEvent(passwordInput, 'submitEditing');
-      });
-
-      expect(getByTestId(LoginViewSelectors.PASSWORD_ERROR)).toBeTruthy();
-    });
-
-    it('should handle vault corruption when password requirements are not met', async () => {
-      const { getByTestId } = renderWithProvider(<Login />);
-      const passwordInput = getByTestId(LoginViewSelectors.PASSWORD_INPUT);
-
-      await act(async () => {
-        fireEvent.changeText(passwordInput, '123'); // Too short password
-      });
-      await act(async () => {
-        fireEvent(passwordInput, 'submitEditing');
-      });
-
-      expect(getByTestId(LoginViewSelectors.PASSWORD_ERROR)).toBeTruthy();
-    });
-
-    it('should handle vault corruption when backup has error', async () => {
-      (getVaultFromBackup as jest.Mock).mockResolvedValueOnce({
-        error: 'Backup error',
-      });
-
-      const { getByTestId } = renderWithProvider(<Login />);
-      const passwordInput = getByTestId(LoginViewSelectors.PASSWORD_INPUT);
-
-      await act(async () => {
-        fireEvent.changeText(passwordInput, 'valid-password123');
-      });
-      await act(async () => {
-        fireEvent(passwordInput, 'submitEditing');
-      });
-
-      expect(getByTestId(LoginViewSelectors.PASSWORD_ERROR)).toBeTruthy();
-    });
-
-    it('should handle vault corruption when storePassword fails', async () => {
-      (getVaultFromBackup as jest.Mock).mockResolvedValueOnce({
-        vault: 'mock-vault',
-      });
-      (parseVaultValue as jest.Mock).mockResolvedValueOnce('mock-seed');
-      (
-        Authentication.componentAuthenticationType as jest.Mock
-      ).mockResolvedValueOnce({
-        currentAuthType: AUTHENTICATION_TYPE.PASSCODE,
-      });
-      (Authentication.storePassword as jest.Mock).mockRejectedValueOnce(
-        new Error('Store password failed'),
-      );
-
-      const { getByTestId } = renderWithProvider(<Login />);
-      const passwordInput = getByTestId(LoginViewSelectors.PASSWORD_INPUT);
-
-      await act(async () => {
-        fireEvent.changeText(passwordInput, 'valid-password123');
-      });
-      await act(async () => {
-        fireEvent(passwordInput, 'submitEditing');
-      });
-
-      expect(getByTestId(LoginViewSelectors.PASSWORD_ERROR)).toBeTruthy();
-    });
-
-    it('should handle vault corruption when vault seed cannot be parsed', async () => {
-      (getVaultFromBackup as jest.Mock).mockResolvedValueOnce({
-        vault: 'mock-vault',
-      });
-      (parseVaultValue as jest.Mock).mockResolvedValueOnce(undefined);
-
-      const { getByTestId } = renderWithProvider(<Login />);
-      const passwordInput = getByTestId(LoginViewSelectors.PASSWORD_INPUT);
-
-      await act(async () => {
-        fireEvent.changeText(passwordInput, 'valid-password123');
-      });
-      await act(async () => {
-        fireEvent(passwordInput, 'submitEditing');
-      });
-
-      expect(getByTestId(LoginViewSelectors.PASSWORD_ERROR)).toBeTruthy();
-    });
-  });
 
   describe('Password Error Handling', () => {
     beforeEach(() => {
@@ -1263,52 +1107,26 @@
     });
   });
 
-  describe('updateBiometryChoice', () => {
-    it('should update biometry choice to disabled', async () => {
+
+
+  describe('OAuth Login', () => {
+    afterEach(() => {
+      jest.clearAllMocks();
+    });
+
+    it('should navigate back and reset OAuth state when using other methods', async () => {
       mockRoute.mockReturnValue({
         params: {
           locked: false,
           oauthLoginSuccess: true,
         },
       });
-      (Authentication.rehydrateSeedPhrase as jest.Mock).mockRejectedValue(
-        new Error('Error: Cancel'),
-      );
-
-      const { getByTestId } = renderWithProvider(<Login />);
-      const passwordInput = getByTestId(LoginViewSelectors.PASSWORD_INPUT);
-
-      await act(async () => {
-        fireEvent.changeText(passwordInput, 'valid-password123');
-      });
-      await act(async () => {
-        fireEvent(passwordInput, 'submitEditing');
-      });
-
-      expect(updateAuthTypeStorageFlags).toHaveBeenCalledWith(false);
-
-      mockRoute.mockClear();
-    });
-  });
-
-  describe('OAuth Login', () => {
+
     afterEach(() => {
       jest.clearAllMocks();
     });
 
-    it('should navigate back and reset OAuth state when using other methods', async () => {
->>>>>>> 9d8183de
-      mockRoute.mockReturnValue({
-        params: {
-          locked: false,
-          oauthLoginSuccess: true,
-        },
-      });
-
-<<<<<<< HEAD
     it('navigate back and reset OAuth state', async () => {
-=======
->>>>>>> 9d8183de
       const { getByTestId } = renderWithProvider(<Login />);
 
       const otherMethodsButton = getByTestId(
@@ -1456,15 +1274,11 @@
       jest.clearAllMocks();
     });
 
-<<<<<<< HEAD
     it('successfully authenticate with biometrics and navigate to home', async () => {
-=======
-    it('should successfully authenticate with biometrics and navigate to home', async () => {
       (Authentication.appTriggeredAuth as jest.Mock).mockResolvedValueOnce(
         true,
       );
       (StorageWrapper.getItem as jest.Mock).mockReturnValueOnce(null);
->>>>>>> 9d8183de
       (passcodeType as jest.Mock).mockReturnValueOnce('device_passcode');
       (Authentication.getType as jest.Mock).mockResolvedValueOnce({
         currentAuthType: AUTHENTICATION_TYPE.PASSCODE,
@@ -1502,16 +1316,12 @@
       });
     });
 
-<<<<<<< HEAD
     it('handle biometric authentication failure', async () => {
       (passcodeType as jest.Mock).mockReturnValueOnce('device_passcode');
       (Authentication.getType as jest.Mock).mockResolvedValueOnce({
         currentAuthType: AUTHENTICATION_TYPE.PASSCODE,
         availableBiometryType: 'TouchID',
       });
-=======
-    it('should handle biometric authentication failure', async () => {
->>>>>>> 9d8183de
       const biometricError = new Error('Biometric authentication failed');
       (Authentication.appTriggeredAuth as jest.Mock).mockRejectedValueOnce(
         biometricError,
