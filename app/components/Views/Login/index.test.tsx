--- conflicted
+++ resolved
@@ -13,13 +13,8 @@
         accounts: { '0x2': { balance: '0' } },
       },
       NetworkController: {
-<<<<<<< HEAD
-        provider: {
+        providerConfig: {
           type: SEPOLIA,
-=======
-        providerConfig: {
-          type: ROPSTEN,
->>>>>>> 3b46059a
         },
       },
       TokensController: {
