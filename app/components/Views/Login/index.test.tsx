import React from 'react';
import Login from './';
import renderWithProvider from '../../../util/test/renderWithProvider';
<<<<<<< HEAD
import StorageWrapper from '../../../store/storage-wrapper';
// eslint-disable-next-line import/no-namespace
import * as traceObj from '../../../util/trace';
=======
>>>>>>> bb73b247
jest.mock('@react-navigation/native', () => {
  const actualNav = jest.requireActual('@react-navigation/native');
  return {
    ...actualNav,
    useNavigation: () => ({
      navigate: jest.fn(),
    }),
    useRoute: () => ({
      params: {
        locked: false,
      },
    }),
  };
});

jest.mock('../../../store/storage-wrapper', () => ({
  getItem: jest.fn(),
  setItem: jest.fn(),
}));

describe('Login', () => {
  it('should render correctly', () => {
<<<<<<< HEAD
    const spyFetch = jest
      .spyOn(traceObj, 'trace')
      .mockImplementation(() => undefined);
    (StorageWrapper.getItem as jest.Mock).mockResolvedValue(
      JSON.stringify({ manualBackup: 'mockedManualBackupValue' }),
    );
=======
>>>>>>> bb73b247
    const { toJSON } = renderWithProvider(<Login />);
    expect(toJSON()).toMatchSnapshot();
  });
});<|MERGE_RESOLUTION|>--- conflicted
+++ resolved
@@ -1,12 +1,6 @@
 import React from 'react';
 import Login from './';
 import renderWithProvider from '../../../util/test/renderWithProvider';
-<<<<<<< HEAD
-import StorageWrapper from '../../../store/storage-wrapper';
-// eslint-disable-next-line import/no-namespace
-import * as traceObj from '../../../util/trace';
-=======
->>>>>>> bb73b247
 jest.mock('@react-navigation/native', () => {
   const actualNav = jest.requireActual('@react-navigation/native');
   return {
@@ -22,22 +16,8 @@
   };
 });
 
-jest.mock('../../../store/storage-wrapper', () => ({
-  getItem: jest.fn(),
-  setItem: jest.fn(),
-}));
-
 describe('Login', () => {
   it('should render correctly', () => {
-<<<<<<< HEAD
-    const spyFetch = jest
-      .spyOn(traceObj, 'trace')
-      .mockImplementation(() => undefined);
-    (StorageWrapper.getItem as jest.Mock).mockResolvedValue(
-      JSON.stringify({ manualBackup: 'mockedManualBackupValue' }),
-    );
-=======
->>>>>>> bb73b247
     const { toJSON } = renderWithProvider(<Login />);
     expect(toJSON()).toMatchSnapshot();
   });
