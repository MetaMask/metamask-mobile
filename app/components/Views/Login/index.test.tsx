import React from 'react';
import Login from './';
import renderWithProvider from '../../../util/test/renderWithProvider';
import { fireEvent, act } from '@testing-library/react-native';
import { LoginViewSelectors } from '../../../../e2e/selectors/wallet/LoginView.selectors';
<<<<<<< HEAD
import { InteractionManager, BackHandler, Alert } from 'react-native';
=======
import { BackHandler, InteractionManager } from 'react-native';
>>>>>>> 7c099cee
import Routes from '../../../constants/navigation/Routes';
import { Authentication } from '../../../core';
import { strings } from '../../../../locales/i18n';
import AUTHENTICATION_TYPE from '../../../constants/userProperties';
import { passwordRequirementsMet } from '../../../util/password';
import StorageWrapper from '../../../store/storage-wrapper';
import { setAllowLoginWithRememberMe } from '../../../actions/security';
import {
  passcodeType,
  updateAuthTypeStorageFlags,
} from '../../../util/authentication';
import { getVaultFromBackup } from '../../../core/BackupVault';
import { parseVaultValue } from '../../../util/validators';
import OAuthService from '../../../core/OAuthService/OAuthService';
import { VAULT_ERROR } from './constants';
import { RecoveryError as SeedlessOnboardingControllerRecoveryError } from '@metamask/seedless-onboarding-controller';
<<<<<<< HEAD
import {
  TraceName,
  TraceOperation,
  endTrace,
  trace,
} from '../../../util/trace';
import {
  ONBOARDING_WIZARD,
  OPTIN_META_METRICS_UI_SEEN,
} from '../../../constants/storage';
=======
import { strings } from '../../../../locales/i18n';
>>>>>>> 7c099cee

const mockNavigate = jest.fn();
const mockReplace = jest.fn();
const mockGoBack = jest.fn();
const mockReset = jest.fn();
const mockRoute = jest.fn().mockReturnValue({
  params: {
    locked: false,
    oauthLoginSuccess: undefined,
  },
});

jest.mock('@react-navigation/native', () => {
  const actualNav = jest.requireActual('@react-navigation/native');
  return {
    ...actualNav,
    useNavigation: () => ({
      navigate: mockNavigate,
      replace: mockReplace,
      reset: mockReset,
      goBack: mockGoBack,
    }),
    useRoute: () => mockRoute(),
  };
});

const mockRunAfterInteractions = jest.fn().mockImplementation((cb) => {
  cb();
  return {
    then: (onfulfilled: () => void) => Promise.resolve(onfulfilled()),
    done: (onfulfilled: () => void, onrejected: () => void) =>
      Promise.resolve().then(onfulfilled, onrejected),
    cancel: jest.fn(),
  };
});

jest
  .spyOn(InteractionManager, 'runAfterInteractions')
  .mockImplementation(mockRunAfterInteractions);

// Mock password requirements
jest.mock('../../../util/password', () => ({
  passwordRequirementsMet: jest.fn(),
}));

// Mock trace utility
jest.mock('../../../util/trace', () => ({
  trace: jest.fn(),
  TraceName: {
    AuthenticateUser: 'Authenticate User',
    Login: 'Login',
    Signature: 'Signature',
    Middleware: 'Middleware',
    PPOMValidation: 'PPOM Validation',
    NotificationDisplay: 'Notification Display',
  },
  TraceOperation: {
    Login: 'login',
    BiometricAuthentication: 'biometrics.authentication',
  },
}));

// Mock react-native with Keyboard
jest.mock('react-native', () => ({
  ...jest.requireActual('react-native'),
  Keyboard: {
    dismiss: jest.fn(),
  },
}));

// Mock StorageWrapper
jest.mock('../../../store/storage-wrapper', () => ({
  getItem: jest.fn(),
  setItem: jest.fn(),
}));

jest.mock('../../../core/Authentication', () => ({
  getType: jest.fn().mockResolvedValue({
    currentAuthType: 'device_passcode',
    availableBiometryType: 'TouchID',
  }),
  componentAuthenticationType: jest.fn().mockResolvedValue({
    currentAuthType: 'device_passcode',
    availableBiometryType: 'TouchID',
  }),
  rehydrateSeedPhrase: jest.fn(),
  storePassword: jest.fn(),
  userEntryAuth: jest.fn(),
  appTriggeredAuth: jest.fn(),
  lockApp: jest.fn(),
}));

jest.mock('../../../actions/security', () => ({
  setAllowLoginWithRememberMe: jest.fn(() => ({
    type: 'SET_ALLOW_LOGIN_WITH_REMEMBER_ME',
    enabled: true,
  })),
  ActionType: {
    SET_ALLOW_LOGIN_WITH_REMEMBER_ME: 'SET_ALLOW_LOGIN_WITH_REMEMBER_ME',
  },
}));

jest.mock('../../../store/storage-wrapper', () => ({
  getItem: jest.fn().mockResolvedValue(null),
  setItem: jest.fn(),
}));

jest.mock('../../../util/authentication', () => ({
  passcodeType: jest.fn(),
  updateAuthTypeStorageFlags: jest.fn(),
}));

jest.mock('../../../core/BackupVault', () => ({
  getVaultFromBackup: jest.fn(),
}));

jest.mock('../../../util/validators', () => ({
  parseVaultValue: jest.fn(),
}));

jest.mock('../../../core/OAuthService/OAuthService', () => ({
  resetOauthState: jest.fn(),
}));

<<<<<<< HEAD
jest.mock('../../../util/trace', () => {
  const actualTrace = jest.requireActual('../../../util/trace');
  return {
    ...actualTrace,
    trace: jest.fn().mockImplementation((_request, callback) => {
      if (callback) {
        return callback();
      }
      return 'mockTraceContext';
    }),
    endTrace: jest.fn(),
  };
});

const mockBackHandlerAddEventListener = jest.fn();
const mockBackHandlerRemoveEventListener = jest.fn();

const mockUseMetrics = jest
  .fn()
  .mockReturnValue({ isEnabled: jest.fn().mockReturnValue(true) });
jest.mock('../../hooks/useMetrics', () => ({
  useMetrics: () => mockUseMetrics(),
  withMetricsAwareness: jest.fn().mockImplementation((Component) => Component),
}));

=======
const mockBackHandlerAddEventListener = jest.fn();
const mockBackHandlerRemoveEventListener = jest.fn();

>>>>>>> 7c099cee
describe('Login', () => {
  const mockTrace = jest.mocked(trace);
  const mockEndTrace = jest.mocked(endTrace);

  beforeEach(() => {
    jest.clearAllMocks();
    mockNavigate.mockClear();
    mockReplace.mockClear();
    mockGoBack.mockClear();
    mockReset.mockClear();
    mockRoute.mockClear();
    mockTrace.mockClear();
    mockEndTrace.mockClear();
    mockBackHandlerAddEventListener.mockClear();
    mockBackHandlerRemoveEventListener.mockClear();

    BackHandler.addEventListener = mockBackHandlerAddEventListener;
    BackHandler.removeEventListener = mockBackHandlerRemoveEventListener;

    mockUseMetrics.mockReturnValue({
      isEnabled: jest.fn().mockReturnValue(true),
    });
    (Authentication.rehydrateSeedPhrase as jest.Mock).mockResolvedValue(true);
    (Authentication.userEntryAuth as jest.Mock).mockResolvedValue(true);
    (passwordRequirementsMet as jest.Mock).mockReturnValue(true);
    (Authentication.componentAuthenticationType as jest.Mock).mockResolvedValue(
      {
        currentAuthType: 'password',
      },
    );
    (Authentication.getType as jest.Mock).mockResolvedValue({
      currentAuthType: 'password',
      availableBiometryType: null,
    });
    (StorageWrapper.getItem as jest.Mock).mockResolvedValue(null);
    mockBackHandlerAddEventListener.mockClear();
    mockBackHandlerRemoveEventListener.mockClear();

    BackHandler.addEventListener = mockBackHandlerAddEventListener;
    BackHandler.removeEventListener = mockBackHandlerRemoveEventListener;
  });

  it('renders matching snapshot', () => {
    const { toJSON } = renderWithProvider(<Login />);
    expect(toJSON()).toMatchSnapshot();
  });

  it('renders matching snapshot when password input is focused', () => {
    const { getByTestId, toJSON } = renderWithProvider(<Login />);

    fireEvent.changeText(
      getByTestId(LoginViewSelectors.PASSWORD_INPUT),
      'password',
    );
    expect(toJSON()).toMatchSnapshot();
  });

  it('should call trace function for AuthenticateUser during non-OAuth login', async () => {
    (StorageWrapper.getItem as jest.Mock).mockImplementation((key) => {
      if (key === OPTIN_META_METRICS_UI_SEEN) return true;
      if (key === ONBOARDING_WIZARD) return true;
      return null;
    });

    const { getByTestId } = renderWithProvider(<Login />);
    const passwordInput = getByTestId(LoginViewSelectors.PASSWORD_INPUT);

    await act(async () => {
      fireEvent.changeText(passwordInput, 'valid-password123');
    });
    await act(async () => {
      fireEvent(passwordInput, 'submitEditing');
    });

    expect(mockTrace).toHaveBeenCalledTimes(2);
    expect(mockTrace).toHaveBeenNthCalledWith(1, {
      name: TraceName.LoginUserInteraction,
      op: TraceOperation.Login,
    });
    expect(mockTrace).toHaveBeenNthCalledWith(
      2,
      {
        name: TraceName.AuthenticateUser,
        op: TraceOperation.Login,
      },
      expect.any(Function),
    );
    expect(mockReplace).toHaveBeenCalledWith(Routes.ONBOARDING.HOME_NAV);
  });

  describe('Forgot Password', () => {
    it('show the forgot password modal', () => {
      const { getByTestId } = renderWithProvider(<Login />);
      expect(getByTestId(LoginViewSelectors.RESET_WALLET)).toBeTruthy();
      fireEvent.press(getByTestId(LoginViewSelectors.RESET_WALLET));

      expect(mockNavigate).toHaveBeenCalledWith(Routes.MODAL.ROOT_MODAL_FLOW, {
        screen: Routes.MODAL.DELETE_WALLET,
        params: {
          oauthLoginSuccess: false,
        },
      });
    });
  });

  describe('onLogin', () => {
    it('login button exists and can be pressed', () => {
      // Arrange
      const { getByTestId } = renderWithProvider(<Login />);
      const passwordInput = getByTestId(LoginViewSelectors.PASSWORD_INPUT);
      const loginButton = getByTestId(LoginViewSelectors.LOGIN_BUTTON_ID);

      // Act
      fireEvent.changeText(passwordInput, 'testpassword123');
      fireEvent.press(loginButton);

      // Assert
      expect(loginButton).toBeOnTheScreen();
    });

    it('password input accepts text', () => {
      // Arrange
      const { getByTestId } = renderWithProvider(<Login />);
      const passwordInput = getByTestId(LoginViewSelectors.PASSWORD_INPUT);

      // Act
      fireEvent.changeText(passwordInput, 'testpassword123');

      // Assert
      expect(passwordInput).toBeTruthy();
    });
  });

  describe('Remember Me Authentication', () => {
    it('should set up remember me authentication when auth type is REMEMBER_ME', async () => {
      (Authentication.getType as jest.Mock).mockResolvedValueOnce({
        currentAuthType: AUTHENTICATION_TYPE.REMEMBER_ME,
        availableBiometryType: null,
      });

      renderWithProvider(<Login />);

      // Wait for useEffect to complete
      await act(async () => {
        await new Promise((resolve) => setTimeout(resolve, 0));
      });

      expect(setAllowLoginWithRememberMe).toHaveBeenCalledWith(true);
    });
  });

  describe('Password Error Handling', () => {
    beforeEach(() => {
      mockRoute.mockReturnValue({
        params: {
          locked: false,
          oauthLoginSuccess: false,
        },
      });
    });

    afterEach(() => {
      jest.clearAllMocks();
    });

    it('should handle WRONG_PASSWORD_ERROR', async () => {
      (Authentication.userEntryAuth as jest.Mock).mockRejectedValue(
        new Error('Decrypt failed'),
      );

      const { getByTestId } = renderWithProvider(<Login />);
      const passwordInput = getByTestId(LoginViewSelectors.PASSWORD_INPUT);

      await act(async () => {
        fireEvent.changeText(passwordInput, 'valid-password123');
      });
      await act(async () => {
        fireEvent(passwordInput, 'submitEditing');
      });

      const errorElement = getByTestId(LoginViewSelectors.PASSWORD_ERROR);
      expect(errorElement).toBeTruthy();
      expect(errorElement.props.children).toEqual(
        strings('login.invalid_password'),
      );
    });

    it('should handle WRONG_PASSWORD_ERROR_ANDROID', async () => {
      (Authentication.userEntryAuth as jest.Mock).mockRejectedValue(
        new Error(
          'error:1e000065:Cipher functions:OPENSSL_internal:BAD_DECRYPT',
        ),
      );

      const { getByTestId } = renderWithProvider(<Login />);
      const passwordInput = getByTestId(LoginViewSelectors.PASSWORD_INPUT);

      await act(async () => {
        fireEvent.changeText(passwordInput, 'valid-password123');
      });
      await act(async () => {
        fireEvent(passwordInput, 'submitEditing');
      });

      const errorElement = getByTestId(LoginViewSelectors.PASSWORD_ERROR);
      expect(errorElement).toBeTruthy();
      expect(errorElement.props.children).toEqual(
        strings('login.invalid_password'),
      );
    });

    it('should handle PASSWORD_REQUIREMENTS_NOT_MET error', async () => {
      (Authentication.userEntryAuth as jest.Mock).mockRejectedValue(
        new Error('Password requirements not met'),
      );

      const { getByTestId } = renderWithProvider(<Login />);
      const passwordInput = getByTestId(LoginViewSelectors.PASSWORD_INPUT);

      await act(async () => {
        fireEvent.changeText(passwordInput, 'valid-password123');
      });
      await act(async () => {
        fireEvent(passwordInput, 'submitEditing');
      });

      const errorElement = getByTestId(LoginViewSelectors.PASSWORD_ERROR);
      expect(errorElement).toBeTruthy();
      expect(errorElement.props.children).toEqual(
        strings('login.invalid_password'),
      );
    });

    it('should handle generic error (else case)', async () => {
      (Authentication.userEntryAuth as jest.Mock).mockRejectedValue(
        new Error('Some unexpected error'),
      );

      const { getByTestId } = renderWithProvider(<Login />);
      const passwordInput = getByTestId(LoginViewSelectors.PASSWORD_INPUT);

      await act(async () => {
        fireEvent.changeText(passwordInput, 'valid-password123');
      });
      await act(async () => {
        fireEvent(passwordInput, 'submitEditing');
      });

      const errorElement = getByTestId(LoginViewSelectors.PASSWORD_ERROR);
      expect(errorElement).toBeTruthy();
      expect(errorElement.props.children).toEqual(
        'Error: Some unexpected error',
      );
    });
  });

  describe('Passcode Authentication', () => {
    beforeEach(() => {
      (StorageWrapper.getItem as jest.Mock).mockReset();
    });

    it('should set up passcode authentication when auth type is PASSCODE', async () => {
      (Authentication.getType as jest.Mock).mockResolvedValueOnce({
        currentAuthType: AUTHENTICATION_TYPE.PASSCODE,
        availableBiometryType: 'TouchID',
      });

      renderWithProvider(<Login />);

      // Wait for useEffect to complete
      await act(async () => {
        await new Promise((resolve) => setTimeout(resolve, 0));
      });

      expect(passcodeType).toHaveBeenCalledWith(AUTHENTICATION_TYPE.PASSCODE);
    });
  });

  describe('handleVaultCorruption', () => {
    beforeEach(() => {
      (Authentication.rehydrateSeedPhrase as jest.Mock).mockRejectedValue(
        new Error(VAULT_ERROR),
      );
      mockRoute.mockReturnValue({
        params: {
          locked: false,
          oauthLoginSuccess: true,
        },
      });
    });

    afterEach(() => {
      jest.clearAllMocks();
    });

    it('should handle vault corruption successfully with valid password', async () => {
      (getVaultFromBackup as jest.Mock).mockResolvedValueOnce({
        vault: 'mock-vault',
      });
      (parseVaultValue as jest.Mock).mockResolvedValueOnce('mock-seed');
      (
        Authentication.componentAuthenticationType as jest.Mock
      ).mockResolvedValueOnce({
        currentAuthType: AUTHENTICATION_TYPE.PASSCODE,
      });
      (Authentication.storePassword as jest.Mock).mockResolvedValueOnce(
        undefined,
      );

      const { getByTestId } = renderWithProvider(<Login />);
      const passwordInput = getByTestId(LoginViewSelectors.PASSWORD_INPUT);

      await act(async () => {
        fireEvent.changeText(passwordInput, 'valid-password123');
      });
      await act(async () => {
        fireEvent(passwordInput, 'submitEditing');
      });

      expect(mockReplace).toHaveBeenCalledWith(
        Routes.VAULT_RECOVERY.RESTORE_WALLET,
        expect.objectContaining({
          params: {
            previousScreen: Routes.ONBOARDING.LOGIN,
          },
          screen: Routes.VAULT_RECOVERY.RESTORE_WALLET,
        }),
      );
    });

    it('should show error for invalid password during vault corruption', async () => {
      (getVaultFromBackup as jest.Mock).mockResolvedValueOnce({
        vault: 'mock-vault',
      });
      (parseVaultValue as jest.Mock).mockResolvedValueOnce(null);

      const { getByTestId } = renderWithProvider(<Login />);
      const passwordInput = getByTestId(LoginViewSelectors.PASSWORD_INPUT);

      await act(async () => {
        fireEvent.changeText(passwordInput, 'invalid-password');
      });
      await act(async () => {
        fireEvent(passwordInput, 'submitEditing');
      });

      expect(getByTestId(LoginViewSelectors.PASSWORD_ERROR)).toBeTruthy();
    });

    it('should handle vault corruption when password requirements are not met', async () => {
      const { getByTestId } = renderWithProvider(<Login />);
      const passwordInput = getByTestId(LoginViewSelectors.PASSWORD_INPUT);

      await act(async () => {
        fireEvent.changeText(passwordInput, '123'); // Too short password
      });
      await act(async () => {
        fireEvent(passwordInput, 'submitEditing');
      });

      expect(getByTestId(LoginViewSelectors.PASSWORD_ERROR)).toBeTruthy();
    });

    it('should handle vault corruption when backup has error', async () => {
      (getVaultFromBackup as jest.Mock).mockResolvedValueOnce({
        error: 'Backup error',
      });

      const { getByTestId } = renderWithProvider(<Login />);
      const passwordInput = getByTestId(LoginViewSelectors.PASSWORD_INPUT);

      await act(async () => {
        fireEvent.changeText(passwordInput, 'valid-password123');
      });
      await act(async () => {
        fireEvent(passwordInput, 'submitEditing');
      });

      expect(getByTestId(LoginViewSelectors.PASSWORD_ERROR)).toBeTruthy();
    });

    it('should handle vault corruption when storePassword fails', async () => {
      (getVaultFromBackup as jest.Mock).mockResolvedValueOnce({
        vault: 'mock-vault',
      });
      (parseVaultValue as jest.Mock).mockResolvedValueOnce('mock-seed');
      (
        Authentication.componentAuthenticationType as jest.Mock
      ).mockResolvedValueOnce({
        currentAuthType: AUTHENTICATION_TYPE.PASSCODE,
      });
      (Authentication.storePassword as jest.Mock).mockRejectedValueOnce(
        new Error('Store password failed'),
      );

      const { getByTestId } = renderWithProvider(<Login />);
      const passwordInput = getByTestId(LoginViewSelectors.PASSWORD_INPUT);

      await act(async () => {
        fireEvent.changeText(passwordInput, 'valid-password123');
      });
      await act(async () => {
        fireEvent(passwordInput, 'submitEditing');
      });

      expect(getByTestId(LoginViewSelectors.PASSWORD_ERROR)).toBeTruthy();
    });

    it('should handle vault corruption when vault seed cannot be parsed', async () => {
      (getVaultFromBackup as jest.Mock).mockResolvedValueOnce({
        vault: 'mock-vault',
      });
      (parseVaultValue as jest.Mock).mockResolvedValueOnce(undefined);

      const { getByTestId } = renderWithProvider(<Login />);
      const passwordInput = getByTestId(LoginViewSelectors.PASSWORD_INPUT);

      await act(async () => {
        fireEvent.changeText(passwordInput, 'valid-password123');
      });
      await act(async () => {
        fireEvent(passwordInput, 'submitEditing');
      });

      expect(getByTestId(LoginViewSelectors.PASSWORD_ERROR)).toBeTruthy();
    });
  });

  describe('Password Error Handling', () => {
    beforeEach(() => {
      mockRoute.mockReturnValue({
        params: {
          locked: false,
          oauthLoginSuccess: false,
        },
      });
    });

    afterEach(() => {
      jest.clearAllMocks();
    });

    it('should handle WRONG_PASSWORD_ERROR', async () => {
      (Authentication.userEntryAuth as jest.Mock).mockRejectedValue(
        new Error('Decrypt failed'),
      );

      const { getByTestId } = renderWithProvider(<Login />);
      const passwordInput = getByTestId(LoginViewSelectors.PASSWORD_INPUT);

      await act(async () => {
        fireEvent.changeText(passwordInput, 'valid-password123');
      });
      await act(async () => {
        fireEvent(passwordInput, 'submitEditing');
      });

      const errorElement = getByTestId(LoginViewSelectors.PASSWORD_ERROR);
      expect(errorElement).toBeTruthy();
      expect(errorElement.props.children).toEqual(
        strings('login.invalid_password'),
      );
    });

    it('should handle WRONG_PASSWORD_ERROR_ANDROID', async () => {
      (Authentication.userEntryAuth as jest.Mock).mockRejectedValue(
        new Error(
          'error:1e000065:Cipher functions:OPENSSL_internal:BAD_DECRYPT',
        ),
      );

      const { getByTestId } = renderWithProvider(<Login />);
      const passwordInput = getByTestId(LoginViewSelectors.PASSWORD_INPUT);

      await act(async () => {
        fireEvent.changeText(passwordInput, 'valid-password123');
      });
      await act(async () => {
        fireEvent(passwordInput, 'submitEditing');
      });

      const errorElement = getByTestId(LoginViewSelectors.PASSWORD_ERROR);
      expect(errorElement).toBeTruthy();
      expect(errorElement.props.children).toEqual(
        strings('login.invalid_password'),
      );
    });

    it('should handle PASSWORD_REQUIREMENTS_NOT_MET error', async () => {
      (Authentication.userEntryAuth as jest.Mock).mockRejectedValue(
        new Error('Password requirements not met'),
      );

      const { getByTestId } = renderWithProvider(<Login />);
      const passwordInput = getByTestId(LoginViewSelectors.PASSWORD_INPUT);

      await act(async () => {
        fireEvent.changeText(passwordInput, 'valid-password123');
      });
      await act(async () => {
        fireEvent(passwordInput, 'submitEditing');
      });

      const errorElement = getByTestId(LoginViewSelectors.PASSWORD_ERROR);
      expect(errorElement).toBeTruthy();
      expect(errorElement.props.children).toEqual(
        strings('login.invalid_password'),
      );
    });

    it('should handle generic error (else case)', async () => {
      (Authentication.userEntryAuth as jest.Mock).mockRejectedValue(
        new Error('Some unexpected error'),
      );

      const { getByTestId } = renderWithProvider(<Login />);
      const passwordInput = getByTestId(LoginViewSelectors.PASSWORD_INPUT);

      await act(async () => {
        fireEvent.changeText(passwordInput, 'valid-password123');
      });
      await act(async () => {
        fireEvent(passwordInput, 'submitEditing');
      });

      const errorElement = getByTestId(LoginViewSelectors.PASSWORD_ERROR);
      expect(errorElement).toBeTruthy();
      expect(errorElement.props.children).toEqual(
        'Error: Some unexpected error',
      );
    });

    it('should handle OnboardingPasswordLoginError trace during onboarding flow', async () => {
      mockRoute.mockReturnValue({
        params: {
          locked: false,
          oauthLoginSuccess: false,
          onboardingTraceCtx: 'mockTraceContext',
        },
      });

      (Authentication.userEntryAuth as jest.Mock).mockRejectedValue(
        new Error('Some unexpected error'),
      );

      const { getByTestId } = renderWithProvider(<Login />);
      const passwordInput = getByTestId(LoginViewSelectors.PASSWORD_INPUT);

      await act(async () => {
        fireEvent.changeText(passwordInput, 'valid-password123');
      });
      await act(async () => {
        fireEvent(passwordInput, 'submitEditing');
      });

      const errorElement = getByTestId(LoginViewSelectors.PASSWORD_ERROR);
      expect(errorElement).toBeTruthy();
      expect(errorElement.props.children).toEqual(
        'Error: Some unexpected error',
      );

      expect(mockTrace).toHaveBeenCalledWith({
        name: TraceName.OnboardingPasswordLoginError,
        op: TraceOperation.OnboardingError,
        tags: { errorMessage: 'Error: Some unexpected error' },
        parentContext: 'mockTraceContext',
      });
      expect(mockEndTrace).toHaveBeenCalledWith({
        name: TraceName.OnboardingPasswordLoginError,
      });
    });
  });

  describe('Passcode Error Handling', () => {
    beforeEach(() => {
      mockRoute.mockReturnValue({
        params: {
          locked: false,
          oauthLoginSuccess: false,
        },
      });
    });

    afterEach(() => {
      jest.clearAllMocks();
    });

    it('should handle PASSCODE_NOT_SET_ERROR with alert', async () => {
      const mockAlert = jest
        .spyOn(Alert, 'alert')
        .mockImplementation(() => undefined);
      (Authentication.userEntryAuth as jest.Mock).mockRejectedValue(
        new Error('Passcode not set.'),
      );

      const { getByTestId } = renderWithProvider(<Login />);
      const passwordInput = getByTestId(LoginViewSelectors.PASSWORD_INPUT);

      await act(async () => {
        fireEvent.changeText(passwordInput, 'valid-password123');
      });
      await act(async () => {
        fireEvent(passwordInput, 'submitEditing');
      });

      expect(mockAlert).toHaveBeenCalledWith(
        strings('login.security_alert_title'),
        strings('login.security_alert_desc'),
      );

      mockAlert.mockRestore();
    });
  });

  describe('updateBiometryChoice', () => {
    it('should update biometry choice to disabled', async () => {
      mockRoute.mockReturnValue({
        params: {
          locked: false,
          oauthLoginSuccess: true,
        },
      });
      (Authentication.rehydrateSeedPhrase as jest.Mock).mockRejectedValue(
        new Error('Error: Cancel'),
      );

      const { getByTestId } = renderWithProvider(<Login />);
      const passwordInput = getByTestId(LoginViewSelectors.PASSWORD_INPUT);

      await act(async () => {
        fireEvent.changeText(passwordInput, 'valid-password123');
      });
      await act(async () => {
        fireEvent(passwordInput, 'submitEditing');
      });

      expect(updateAuthTypeStorageFlags).toHaveBeenCalledWith(false);

      mockRoute.mockClear();
    });
  });

  describe('OAuth Login', () => {
    afterEach(() => {
      jest.clearAllMocks();
    });

    it('should navigate back and reset OAuth state when using other methods', async () => {
      mockRoute.mockReturnValue({
        params: {
          locked: false,
          oauthLoginSuccess: true,
        },
      });

      const { getByTestId } = renderWithProvider(<Login />);

      const otherMethodsButton = getByTestId(
        LoginViewSelectors.OTHER_METHODS_BUTTON,
      );

      await act(async () => {
        fireEvent.press(otherMethodsButton);
      });

      expect(mockGoBack).toHaveBeenCalled();
      expect(OAuthService.resetOauthState).toHaveBeenCalled();
    });

    it('should handle OAuth login success when metrics UI is seen', async () => {
      mockRoute.mockReturnValue({
        params: {
          locked: false,
          oauthLoginSuccess: true,
          onboardingTraceCtx: 'mockTraceContext',
        },
      });
      (StorageWrapper.getItem as jest.Mock).mockImplementation((key) => {
        if (key === ONBOARDING_WIZARD) return true;
        if (key === OPTIN_META_METRICS_UI_SEEN) return true;
        return null;
      });

      const { getByTestId } = renderWithProvider(<Login />);
      const passwordInput = getByTestId(LoginViewSelectors.PASSWORD_INPUT);

      await act(async () => {
        fireEvent.changeText(passwordInput, 'valid-password123');
      });
      await act(async () => {
        fireEvent(passwordInput, 'submitEditing');
      });

      expect(Authentication.rehydrateSeedPhrase).toHaveBeenCalled();
      expect(mockEndTrace).toHaveBeenCalledWith({
        name: TraceName.OnboardingPasswordLoginAttempt,
      });
      expect(mockEndTrace).toHaveBeenCalledWith({
        name: TraceName.OnboardingExistingSocialLogin,
      });
      expect(mockEndTrace).toHaveBeenCalledWith({
        name: TraceName.OnboardingJourneyOverall,
      });
      expect(mockReplace).toHaveBeenCalledWith(Routes.ONBOARDING.HOME_NAV);
    });

    it('should handle OAuth login success when metrics UI is not seen', async () => {
      mockRoute.mockReturnValue({
        params: {
          locked: false,
          oauthLoginSuccess: true,
          onboardingTraceCtx: 'mockTraceContext',
        },
      });
      (StorageWrapper.getItem as jest.Mock).mockImplementation((key) => {
        if (key === ONBOARDING_WIZARD) return true;
        if (key === OPTIN_META_METRICS_UI_SEEN) return null; // Not seen
        return null;
      });

      const { getByTestId } = renderWithProvider(<Login />);
      const passwordInput = getByTestId(LoginViewSelectors.PASSWORD_INPUT);

      await act(async () => {
        fireEvent.changeText(passwordInput, 'valid-password123');
      });
      await act(async () => {
        fireEvent(passwordInput, 'submitEditing');
      });

      expect(Authentication.rehydrateSeedPhrase).toHaveBeenCalled();
      expect(mockEndTrace).toHaveBeenCalledWith({
        name: TraceName.OnboardingPasswordLoginAttempt,
      });
      expect(mockEndTrace).toHaveBeenCalledWith({
        name: TraceName.OnboardingExistingSocialLogin,
      });
      expect(mockEndTrace).toHaveBeenCalledWith({
        name: TraceName.OnboardingJourneyOverall,
      });
      expect(mockReset).toHaveBeenCalledWith({
        routes: [
          {
            name: Routes.ONBOARDING.ROOT_NAV,
            params: {
              screen: Routes.ONBOARDING.NAV,
              params: {
                screen: Routes.ONBOARDING.OPTIN_METRICS,
              },
            },
          },
        ],
      });
    });

    it('should replace navigation when non-OAuth login with existing onboarding wizard', async () => {
      mockRoute.mockReturnValue({
        params: {
          locked: false,
          oauthLoginSuccess: false,
        },
      });
      (StorageWrapper.getItem as jest.Mock).mockImplementation((key) => {
        if (key === ONBOARDING_WIZARD) return true;
        if (key === OPTIN_META_METRICS_UI_SEEN) return true;
        return null;
      });

      const { getByTestId } = renderWithProvider(<Login />);
      const passwordInput = getByTestId(LoginViewSelectors.PASSWORD_INPUT);

      await act(async () => {
        fireEvent.changeText(passwordInput, 'valid-password123');
      });
      await act(async () => {
        fireEvent(passwordInput, 'submitEditing');
      });

      expect(mockReplace).toHaveBeenCalledWith(Routes.ONBOARDING.HOME_NAV);
    });
  });

  describe('handleSeedlessOnboardingControllerError', () => {
    beforeEach(() => {
      jest.useFakeTimers();
      mockRoute.mockReturnValue({
        params: {
          locked: false,
          oauthLoginSuccess: true,
        },
      });
    });

    afterEach(() => {
      jest.useRealTimers();
      mockRoute.mockClear();
    });

    it('should handle seedless onboarding controller error with remaining time of > 0', async () => {
      const seedlessError = new SeedlessOnboardingControllerRecoveryError(
        'SeedlessOnboardingController - Too many attempts',
        { remainingTime: 1, numberOfAttempts: 1 },
      );
      (Authentication.rehydrateSeedPhrase as jest.Mock).mockRejectedValue(
        seedlessError,
      );

      const { getByTestId } = renderWithProvider(<Login />);

      const passwordInput = getByTestId(LoginViewSelectors.PASSWORD_INPUT);
      await act(async () => {
        fireEvent.changeText(passwordInput, 'valid-password123');
      });
      await act(async () => {
        fireEvent(passwordInput, 'submitEditing');
      });

      const loginButton = getByTestId(LoginViewSelectors.LOGIN_BUTTON_ID);
      await act(async () => {
        fireEvent.press(loginButton);
      });

      const errorElement = getByTestId(LoginViewSelectors.PASSWORD_ERROR);
      expect(errorElement).toBeTruthy();
      expect(errorElement.props.children).toEqual(
        'Too many attempts. Please try again in 0m:1s',
      );
    });

    it('should handle seedless onboarding controller error without remaining time', async () => {
      const seedlessError = new SeedlessOnboardingControllerRecoveryError(
        'SeedlessOnboardingController - Too many attempts',
        { remainingTime: 0, numberOfAttempts: 1 },
      );
      (Authentication.rehydrateSeedPhrase as jest.Mock).mockRejectedValue(
        seedlessError,
      );

      const { getByTestId } = renderWithProvider(<Login />);

      const passwordInput = getByTestId(LoginViewSelectors.PASSWORD_INPUT);
      await act(async () => {
        fireEvent.changeText(passwordInput, 'valid-password123');
      });
      await act(async () => {
        fireEvent(passwordInput, 'submitEditing');
      });

      const loginButton = getByTestId(LoginViewSelectors.LOGIN_BUTTON_ID);
      await act(async () => {
        fireEvent.press(loginButton);
      });

      const errorElement = getByTestId(LoginViewSelectors.PASSWORD_ERROR);
      expect(errorElement).toBeTruthy();
      expect(errorElement.props.children).toEqual('Too many attempts');
    });

    it('should handle countdown behavior and disable input during tooManyAttemptsError', async () => {
      const seedlessError = new SeedlessOnboardingControllerRecoveryError(
        'SeedlessOnboardingController - Too many attempts',
        { remainingTime: 3, numberOfAttempts: 1 },
      );
      (Authentication.rehydrateSeedPhrase as jest.Mock).mockRejectedValue(
        seedlessError,
      );

      const { getByTestId } = renderWithProvider(<Login />);

      const passwordInput = getByTestId(LoginViewSelectors.PASSWORD_INPUT);
      await act(async () => {
        fireEvent.changeText(passwordInput, 'valid-password123');
      });
      await act(async () => {
        fireEvent(passwordInput, 'submitEditing');
      });

      let errorElement = getByTestId(LoginViewSelectors.PASSWORD_ERROR);
      expect(errorElement).toBeTruthy();
      expect(errorElement.props.children).toEqual(
        'Too many attempts. Please try again in 0m:3s',
      );

      expect(passwordInput.props.editable).toBe(false);

      await act(async () => {
        jest.advanceTimersByTime(1000);
      });

      errorElement = getByTestId(LoginViewSelectors.PASSWORD_ERROR);
      expect(errorElement.props.children).toEqual(
        'Too many attempts. Please try again in 0m:2s',
      );

      await act(async () => {
        jest.advanceTimersByTime(1000);
      });

      errorElement = getByTestId(LoginViewSelectors.PASSWORD_ERROR);
      expect(errorElement.props.children).toEqual(
        'Too many attempts. Please try again in 0m:1s',
      );

      await act(async () => {
        jest.advanceTimersByTime(1000);
      });

      expect(() => getByTestId(LoginViewSelectors.PASSWORD_ERROR)).toThrow();
      expect(passwordInput.props.editable).not.toBe(false);
    });

    it('should clean up timeout on component unmount during countdown', async () => {
      const clearTimeoutSpy = jest.spyOn(global, 'clearTimeout');
      const seedlessError = new SeedlessOnboardingControllerRecoveryError(
        'SeedlessOnboardingController - Too many attempts',
        { remainingTime: 5, numberOfAttempts: 1 },
      );
      (Authentication.rehydrateSeedPhrase as jest.Mock).mockRejectedValue(
        seedlessError,
      );

      const { getByTestId, unmount } = renderWithProvider(<Login />);
      const passwordInput = getByTestId(LoginViewSelectors.PASSWORD_INPUT);

      await act(async () => {
        fireEvent.changeText(passwordInput, 'valid-password123');
      });
      await act(async () => {
        fireEvent(passwordInput, 'submitEditing');
      });

      expect(getByTestId(LoginViewSelectors.PASSWORD_ERROR)).toBeTruthy();

      await act(async () => {
        unmount();
      });

      expect(clearTimeoutSpy).toHaveBeenCalled();

      clearTimeoutSpy.mockRestore();
    });
  });

  describe('tryBiometric', () => {
    beforeEach(() => {
      mockRoute.mockReturnValue({
        params: {
          locked: false,
          oauthLoginSuccess: false,
        },
      });
      (passcodeType as jest.Mock).mockReturnValue('TouchID');
      (Authentication.getType as jest.Mock).mockResolvedValue({
        currentAuthType: AUTHENTICATION_TYPE.BIOMETRIC,
        availableBiometryType: 'TouchID',
      });
    });

    afterEach(() => {
      jest.clearAllMocks();
    });

    it('should successfully authenticate with biometrics and navigate to home', async () => {
      (Authentication.appTriggeredAuth as jest.Mock).mockResolvedValueOnce(
        true,
      );
      (StorageWrapper.getItem as jest.Mock).mockReturnValueOnce(null);
      (passcodeType as jest.Mock).mockReturnValueOnce('device_passcode');
      (Authentication.getType as jest.Mock).mockResolvedValueOnce({
        currentAuthType: AUTHENTICATION_TYPE.PASSCODE,
        availableBiometryType: 'TouchID',
      });
      (Authentication.appTriggeredAuth as jest.Mock).mockResolvedValueOnce(
        true,
      );

      const { getByTestId } = renderWithProvider(<Login />);

      await act(async () => {
        await new Promise((resolve) => setTimeout(resolve, 100));
      });

      const biometryButton = getByTestId(LoginViewSelectors.BIOMETRY_BUTTON);

      await act(async () => {
        fireEvent.press(biometryButton);
      });

      expect(Authentication.appTriggeredAuth).toHaveBeenCalled();
      expect(mockReset).toHaveBeenCalledWith({
        routes: [
          {
            name: Routes.ONBOARDING.ROOT_NAV,
            params: {
              screen: Routes.ONBOARDING.NAV,
              params: {
                screen: Routes.ONBOARDING.OPTIN_METRICS,
              },
            },
          },
        ],
      });
    });

    it('should handle biometric authentication failure', async () => {
      const biometricError = new Error('Biometric authentication failed');
      (Authentication.appTriggeredAuth as jest.Mock).mockRejectedValueOnce(
        biometricError,
      );

      const { getByTestId } = renderWithProvider(<Login />);

      await act(async () => {
        await new Promise((resolve) => setTimeout(resolve, 100));
      });

      const biometryButton = getByTestId(LoginViewSelectors.BIOMETRY_BUTTON);

      await act(async () => {
        fireEvent.press(biometryButton);
      });

      expect(Authentication.appTriggeredAuth).toHaveBeenCalled();
      expect(mockReplace).not.toHaveBeenCalled();
      expect(biometryButton).toBeTruthy();
    });
  });

  describe('handleBackPress', () => {
    it('registers and deregisters back handler on mount and unmount', () => {
      mockRoute.mockReturnValue({
        params: {
          locked: false,
          oauthLoginSuccess: false,
        },
      });

      const { unmount } = renderWithProvider(<Login />);
      unmount();

      expect(mockBackHandlerAddEventListener).toHaveBeenCalledWith(
        'hardwareBackPress',
        expect.any(Function),
      );
      expect(mockBackHandlerRemoveEventListener).toHaveBeenCalledWith(
        'hardwareBackPress',
        expect.any(Function),
      );
    });

    it('handleBackPress locks app when oauthLoginSuccess is false', () => {
      mockRoute.mockReturnValue({
        params: {
          locked: false,
          oauthLoginSuccess: false,
        },
      });

      renderWithProvider(<Login />);

      const handleBackPress = mockBackHandlerAddEventListener.mock.calls[0][1];
      const result = handleBackPress();

      expect(Authentication.lockApp).toHaveBeenCalled();
      expect(mockGoBack).not.toHaveBeenCalled();
      expect(result).toBe(false);
    });

    it('handleBackPress navigates back when oauthLoginSuccess is true', () => {
      mockRoute.mockReturnValue({
        params: {
          locked: false,
          oauthLoginSuccess: true,
        },
      });

      renderWithProvider(<Login />);

      const handleBackPress = mockBackHandlerAddEventListener.mock.calls[0][1];
      const result = handleBackPress();

      expect(mockGoBack).toHaveBeenCalled();
      expect(Authentication.lockApp).not.toHaveBeenCalled();
      expect(result).toBe(false);
    });
  });
});<|MERGE_RESOLUTION|>--- conflicted
+++ resolved
@@ -3,11 +3,7 @@
 import renderWithProvider from '../../../util/test/renderWithProvider';
 import { fireEvent, act } from '@testing-library/react-native';
 import { LoginViewSelectors } from '../../../../e2e/selectors/wallet/LoginView.selectors';
-<<<<<<< HEAD
 import { InteractionManager, BackHandler, Alert } from 'react-native';
-=======
-import { BackHandler, InteractionManager } from 'react-native';
->>>>>>> 7c099cee
 import Routes from '../../../constants/navigation/Routes';
 import { Authentication } from '../../../core';
 import { strings } from '../../../../locales/i18n';
@@ -24,7 +20,6 @@
 import OAuthService from '../../../core/OAuthService/OAuthService';
 import { VAULT_ERROR } from './constants';
 import { RecoveryError as SeedlessOnboardingControllerRecoveryError } from '@metamask/seedless-onboarding-controller';
-<<<<<<< HEAD
 import {
   TraceName,
   TraceOperation,
@@ -35,9 +30,6 @@
   ONBOARDING_WIZARD,
   OPTIN_META_METRICS_UI_SEEN,
 } from '../../../constants/storage';
-=======
-import { strings } from '../../../../locales/i18n';
->>>>>>> 7c099cee
 
 const mockNavigate = jest.fn();
 const mockReplace = jest.fn();
@@ -162,7 +154,6 @@
   resetOauthState: jest.fn(),
 }));
 
-<<<<<<< HEAD
 jest.mock('../../../util/trace', () => {
   const actualTrace = jest.requireActual('../../../util/trace');
   return {
@@ -188,11 +179,6 @@
   withMetricsAwareness: jest.fn().mockImplementation((Component) => Component),
 }));
 
-=======
-const mockBackHandlerAddEventListener = jest.fn();
-const mockBackHandlerRemoveEventListener = jest.fn();
-
->>>>>>> 7c099cee
 describe('Login', () => {
   const mockTrace = jest.mocked(trace);
   const mockEndTrace = jest.mocked(endTrace);
