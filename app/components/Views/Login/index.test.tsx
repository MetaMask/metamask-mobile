--- conflicted
+++ resolved
@@ -5,15 +5,12 @@
 import { LoginViewSelectors } from '../../../../e2e/selectors/wallet/LoginView.selectors';
 import { InteractionManager } from 'react-native';
 import Routes from '../../../constants/navigation/Routes';
-<<<<<<< HEAD
 import { Authentication } from '../../../core';
 import { passwordRequirementsMet } from '../../../util/password';
 import { trace } from '../../../util/trace';
 import StorageWrapper from '../../../store/storage-wrapper';
 
 // Mock dependencies
-=======
->>>>>>> bc83b72c
 jest.mock('@react-navigation/native', () => {
   const actualNav = jest.requireActual('@react-navigation/native');
   return {
@@ -28,6 +25,10 @@
     }),
   };
 });
+
+const mockNavigate = jest.fn();
+const mockReplace = jest.fn();
+const mockRoute = jest.fn();
 const mockRunAfterInteractions = jest.fn().mockImplementation((cb) => {
   cb();
   return {
@@ -37,14 +38,11 @@
     cancel: jest.fn(),
   };
 });
+
 jest
   .spyOn(InteractionManager, 'runAfterInteractions')
   .mockImplementation(mockRunAfterInteractions);
 
-const mockNavigate = jest.fn();
-const mockReplace = jest.fn();
-
-const mockRoute = jest.fn();
 // mock useNavigation
 jest.mock('@react-navigation/native', () => {
   const actualNav = jest.requireActual('@react-navigation/native');
@@ -60,23 +58,10 @@
 
 // mock useRoutee
 
-const mockRunAfterInteractions = jest.fn().mockImplementation((cb) => {
-  cb();
-  return {
-    then: (onfulfilled: () => void) => Promise.resolve(onfulfilled()),
-    done: (onfulfilled: () => void, onrejected: () => void) =>
-      Promise.resolve().then(onfulfilled, onrejected),
-    cancel: jest.fn(),
-  };
-});
 jest
   .spyOn(InteractionManager, 'runAfterInteractions')
   .mockImplementation(mockRunAfterInteractions);
 
-const mockNavigate = jest.fn();
-const mockReplace = jest.fn();
-
-const mockRoute = jest.fn();
 // mock useNavigation
 jest.mock('@react-navigation/native', () => {
   const actualNav = jest.requireActual('@react-navigation/native');
@@ -144,7 +129,6 @@
 }));
 
 describe('Login', () => {
-<<<<<<< HEAD
   beforeEach(() => {
     jest.clearAllMocks();
     // Default mock implementations
@@ -165,8 +149,6 @@
     (StorageWrapper.getItem as jest.Mock).mockResolvedValue(null);
   });
 
-=======
->>>>>>> bc83b72c
   it('renders matching snapshot', () => {
     const { toJSON } = renderWithProvider(<Login />);
     expect(toJSON()).toMatchSnapshot();
@@ -192,7 +174,6 @@
         screen: Routes.MODAL.DELETE_WALLET,
       });
     });
-<<<<<<< HEAD
   });
 
   describe('onLogin', () => {
@@ -221,7 +202,5 @@
       // Assert
       expect(passwordInput).toBeTruthy();
     });
-=======
->>>>>>> bc83b72c
   });
 });