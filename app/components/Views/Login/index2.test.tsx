--- conflicted
+++ resolved
@@ -33,7 +33,6 @@
 import { RootState } from '../../../reducers';
 import { ReduxStore } from '../../../core/redux/types';
 
-<<<<<<< HEAD
 const mockEngine = jest.mocked(Engine);
 
 // Mock useMetrics with a dynamic isEnabled function
@@ -49,8 +48,6 @@
   };
 });
 
-=======
->>>>>>> 60c95549
 const mockNavigate = jest.fn();
 const mockReplace = jest.fn();
 const mockReset = jest.fn();
