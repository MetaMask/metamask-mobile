import React from 'react';
import { LoginViewSelectors } from '../../../../e2e/selectors/wallet/LoginView.selectors';
import Login from './index';
import { fireEvent, act, screen, waitFor } from '@testing-library/react-native';
import { VAULT_ERROR } from './constants';

import { getVaultFromBackup } from '../../../core/BackupVault';
import { parseVaultValue } from '../../../util/validators';
import {
  SeedlessOnboardingControllerErrorMessage,
  RecoveryError as SeedlessOnboardingControllerRecoveryError,
} from '@metamask/seedless-onboarding-controller';
import {
  SeedlessOnboardingControllerError,
  SeedlessOnboardingControllerErrorType,
} from '../../../core/Engine/controllers/seedless-onboarding-controller/error';

import renderWithProvider from '../../../util/test/renderWithProvider';
import Routes from '../../../constants/navigation/Routes';
import { Authentication } from '../../../core';

// Mock dependencies
import AUTHENTICATION_TYPE from '../../../constants/userProperties';
import { updateAuthTypeStorageFlags } from '../../../util/authentication';

import { strings } from '../../../../locales/i18n';
import Engine from '../../../core/Engine';
import OAuthService from '../../../core/OAuthService/OAuthService';
import StorageWrapper from '../../../store/storage-wrapper';
import {
  BIOMETRY_CHOICE_DISABLED,
  OPTIN_META_METRICS_UI_SEEN,
} from '../../../constants/storage';
import { EndTraceRequest, TraceName } from '../../../util/trace';
import ReduxService from '../../../core/redux/ReduxService';
import { RecursivePartial } from '../../../core/Authentication/Authentication.test';
import { RootState } from '../../../reducers';
import { ReduxStore } from '../../../core/redux/types';
import { BIOMETRY_TYPE } from 'react-native-keychain';

const mockEngine = jest.mocked(Engine);

// Mock useMetrics with a dynamic isEnabled function
const mockIsEnabled = jest.fn().mockReturnValue(true);
const mockEnable = jest.fn().mockResolvedValue(undefined);
jest.mock('../../hooks/useMetrics', () => {
  const actualUseMetrics = jest.requireActual('../../hooks/useMetrics');
  return {
    ...actualUseMetrics,
    useMetrics: jest.fn().mockReturnValue({
      ...actualUseMetrics.useMetrics,
      isEnabled: () => mockIsEnabled(),
      enable: mockEnable,
    }),
  };
});

// Mock usePromptSeedlessRelogin hook
const mockPromptSeedlessRelogin = jest.fn();
const mockIsDeletingInProgress = jest.fn().mockReturnValue(false);
jest.mock('../../hooks/SeedlessHooks', () => ({
  usePromptSeedlessRelogin: () => ({
    isDeletingInProgress: mockIsDeletingInProgress(),
    promptSeedlessRelogin: mockPromptSeedlessRelogin,
  }),
}));

const mockNavigate = jest.fn();
const mockReplace = jest.fn();
const mockReset = jest.fn();
const mockGoBack = jest.fn();

const mockRoute = jest.fn();

jest.mock('../../../core/Engine', () => ({
  context: {
    KeyringController: {
      verifyPassword: jest.fn(),
      submitPassword: jest.fn(),
    },
    SeedlessOnboardingController: {
      submitGlobalPassword: jest.fn(),
    },
    MultichainAccountService: {
      init: jest.fn().mockResolvedValue(undefined),
    },
  },
}));

jest.mock('../../../util/mnemonic', () => ({
  uint8ArrayToMnemonic: jest.fn(),
}));

jest.mock('@react-navigation/native', () => {
  const actualNav = jest.requireActual('@react-navigation/native');
  return {
    ...actualNav,
    useNavigation: () => ({
      navigate: mockNavigate,
      replace: mockReplace,
      reset: mockReset,
      goBack: mockGoBack,
    }),
    useRoute: () => mockRoute(),
  };
});
jest.mock('../../../util/authentication', () => ({
  updateAuthTypeStorageFlags: jest.fn(),
}));

jest.mock('../../../util/validators', () => ({
  parseVaultValue: jest.fn(),
}));

jest.mock('../../../core/BackupVault', () => ({
  getVaultFromBackup: jest.fn(),
}));

const mockGetVaultFromBackup = getVaultFromBackup as jest.Mock;

const mockParseVaultValue = parseVaultValue as jest.Mock;

const mockEndTrace = jest.fn();

jest.mock('../../../util/trace', () => {
  const actualTrace = jest.requireActual('../../../util/trace');
  return {
    ...actualTrace,
    endTrace: (request: EndTraceRequest) => mockEndTrace(request),
  };
});

jest.mock('../../../multichain-accounts/AccountTreeInitService', () => ({
  initializeAccountTree: jest.fn().mockResolvedValue(undefined),
}));

// Mock useNetInfo hook
jest.mock('@react-native-community/netinfo', () => ({
  useNetInfo: jest.fn(() => ({
    isConnected: true,
    isInternetReachable: true,
    type: 'wifi',
    details: {
      isConnectionExpensive: false,
    },
  })),
}));

const mockIsMultichainAccountsState2Enabled = jest.fn().mockReturnValue(false);

jest.mock('../../../multichain-accounts/remote-feature-flag', () => ({
  isMultichainAccountsState2Enabled: () =>
    mockIsMultichainAccountsState2Enabled(),
}));

describe('Login test suite 2', () => {
  describe('handleVaultCorruption', () => {
    beforeEach(() => {
      mockRoute.mockReturnValue({
        params: {
          locked: false,
          oauthLoginSuccess: true,
        },
      });
    });

    afterEach(() => {
      jest.clearAllMocks();
    });

    it('handle vault corruption successfully with valid password', async () => {
      mockGetVaultFromBackup.mockResolvedValueOnce({
        success: true,
        vault: 'mock-vault',
      });
      mockParseVaultValue.mockResolvedValueOnce('mock-seed');

      jest
        .spyOn(Authentication, 'rehydrateSeedPhrase')
        .mockRejectedValue(new Error(VAULT_ERROR));

      jest
        .spyOn(Authentication, 'componentAuthenticationType')
        .mockResolvedValueOnce({
          currentAuthType: AUTHENTICATION_TYPE.PASSCODE,
        });

      jest
        .spyOn(Authentication, 'storePassword')
        .mockResolvedValueOnce(undefined);

      const { getByTestId } = renderWithProvider(<Login />);
      const passwordInput = getByTestId(LoginViewSelectors.PASSWORD_INPUT);

      await act(async () => {
        fireEvent.changeText(passwordInput, 'valid-password123');
      });
      await act(async () => {
        fireEvent(passwordInput, 'submitEditing');
      });

      expect(mockReplace).toHaveBeenCalledWith(
        Routes.VAULT_RECOVERY.RESTORE_WALLET,
        expect.objectContaining({
          params: {
            previousScreen: Routes.ONBOARDING.LOGIN,
          },
          screen: Routes.VAULT_RECOVERY.RESTORE_WALLET,
        }),
      );
    });

    it('show error for invalid password during vault corruption', async () => {
      mockGetVaultFromBackup.mockResolvedValueOnce({
        success: true,
        vault: 'mock-vault',
      });
      mockParseVaultValue.mockResolvedValueOnce(undefined);

      jest
        .spyOn(Authentication, 'rehydrateSeedPhrase')
        .mockRejectedValue(new Error(VAULT_ERROR));

      const { getByTestId } = renderWithProvider(<Login />);
      const passwordInput = getByTestId(LoginViewSelectors.PASSWORD_INPUT);

      await act(async () => {
        fireEvent.changeText(passwordInput, 'invalid-password');
      });
      await act(async () => {
        fireEvent(passwordInput, 'submitEditing');
      });

      expect(getByTestId(LoginViewSelectors.PASSWORD_ERROR)).toBeTruthy();
    });

    it('handle vault corruption when password requirements are not met', async () => {
      jest
        .spyOn(Authentication, 'rehydrateSeedPhrase')
        .mockRejectedValue(new Error(VAULT_ERROR));

      const { getByTestId } = renderWithProvider(<Login />);
      const passwordInput = getByTestId(LoginViewSelectors.PASSWORD_INPUT);

      await act(async () => {
        fireEvent.changeText(passwordInput, '123'); // Too short password
      });
      await act(async () => {
        fireEvent(passwordInput, 'submitEditing');
      });

      expect(getByTestId(LoginViewSelectors.PASSWORD_ERROR)).toBeTruthy();
    });

    it('handle vault corruption when backup has error', async () => {
      mockGetVaultFromBackup.mockResolvedValueOnce({
        success: false,
        error: 'Backup error',
      });
      jest
        .spyOn(Authentication, 'rehydrateSeedPhrase')
        .mockRejectedValue(new Error(VAULT_ERROR));

      const { getByTestId } = renderWithProvider(<Login />);
      const passwordInput = getByTestId(LoginViewSelectors.PASSWORD_INPUT);

      await act(async () => {
        fireEvent.changeText(passwordInput, 'valid-password123');
      });
      await act(async () => {
        fireEvent(passwordInput, 'submitEditing');
      });

      expect(getByTestId(LoginViewSelectors.PASSWORD_ERROR)).toBeTruthy();
    });

    it('handle vault corruption when storePassword fails', async () => {
      jest
        .spyOn(Authentication, 'rehydrateSeedPhrase')
        .mockRejectedValue(new Error(VAULT_ERROR));

      mockGetVaultFromBackup.mockResolvedValueOnce({
        success: true,
        vault: 'mock-vault',
      });
      mockParseVaultValue.mockResolvedValueOnce('mock-seed');

      jest
        .spyOn(Authentication, 'componentAuthenticationType')
        .mockResolvedValueOnce({
          currentAuthType: AUTHENTICATION_TYPE.PASSCODE,
        });

      jest
        .spyOn(Authentication, 'storePassword')
        .mockRejectedValueOnce(new Error('Store password failed'));

      const { getByTestId } = renderWithProvider(<Login />);
      const passwordInput = getByTestId(LoginViewSelectors.PASSWORD_INPUT);

      await act(async () => {
        fireEvent.changeText(passwordInput, 'valid-password123');
      });
      await act(async () => {
        fireEvent(passwordInput, 'submitEditing');
      });

      expect(getByTestId(LoginViewSelectors.PASSWORD_ERROR)).toBeTruthy();
    });

    it('handle vault corruption when vault seed cannot be parsed', async () => {
      mockGetVaultFromBackup.mockResolvedValueOnce({
        success: true,
        vault: 'mock-vault',
      });
      mockParseVaultValue.mockResolvedValueOnce(undefined);

      jest
        .spyOn(Authentication, 'rehydrateSeedPhrase')
        .mockRejectedValue(new Error(VAULT_ERROR));

      const { getByTestId } = renderWithProvider(<Login />);
      const passwordInput = getByTestId(LoginViewSelectors.PASSWORD_INPUT);

      await act(async () => {
        fireEvent.changeText(passwordInput, 'valid-password123');
      });
      await act(async () => {
        fireEvent(passwordInput, 'submitEditing');
      });

      expect(getByTestId(LoginViewSelectors.PASSWORD_ERROR)).toBeTruthy();
    });
  });

  describe('handleSeedlessOnboardingControllerError', () => {
    beforeEach(() => {
      jest.useFakeTimers();
      mockRoute.mockReturnValue({
        params: {
          locked: false,
          oauthLoginSuccess: true,
        },
      });
    });

    afterEach(() => {
      jest.useRealTimers();
      mockRoute.mockClear();
    });

    it('handle seedless onboarding controller error with remaining time of > 0', async () => {
      const seedlessError = new SeedlessOnboardingControllerRecoveryError(
        SeedlessOnboardingControllerErrorMessage.TooManyLoginAttempts,
        { remainingTime: 1, numberOfAttempts: 1 },
      );

      jest
        .spyOn(Authentication, 'rehydrateSeedPhrase')
        .mockRejectedValue(seedlessError);

      const { getByTestId } = renderWithProvider(<Login />);

      const passwordInput = getByTestId(LoginViewSelectors.PASSWORD_INPUT);
      await act(async () => {
        fireEvent.changeText(passwordInput, 'valid-password123');
      });
      await act(async () => {
        fireEvent(passwordInput, 'submitEditing');
      });

      const loginButton = getByTestId(LoginViewSelectors.LOGIN_BUTTON_ID);
      await act(async () => {
        fireEvent.press(loginButton);
      });

      const errorElement = getByTestId(LoginViewSelectors.PASSWORD_ERROR);
      expect(errorElement).toBeTruthy();
      expect(errorElement.props.children).toEqual(
        'Too many attempts. Please try again in 0:00:01',
      );
    });

    it('handle countdown behavior and disable input during tooManyAttemptsError', async () => {
      const seedlessError = new SeedlessOnboardingControllerRecoveryError(
        SeedlessOnboardingControllerErrorMessage.TooManyLoginAttempts,
        { remainingTime: 3, numberOfAttempts: 1 },
      );
      jest
        .spyOn(Authentication, 'rehydrateSeedPhrase')
        .mockRejectedValue(seedlessError);

      const { getByTestId } = renderWithProvider(<Login />);

      const passwordInput = getByTestId(LoginViewSelectors.PASSWORD_INPUT);
      await act(async () => {
        fireEvent.changeText(passwordInput, 'valid-password123');
      });
      await act(async () => {
        fireEvent(passwordInput, 'submitEditing');
      });

      let errorElement = getByTestId(LoginViewSelectors.PASSWORD_ERROR);
      expect(errorElement).toBeTruthy();
      expect(errorElement.props.children).toEqual(
        'Too many attempts. Please try again in 0:00:03',
      );

      expect(passwordInput.props.editable).toBe(false);

      await act(async () => {
        jest.advanceTimersByTime(1000);
      });

      errorElement = getByTestId(LoginViewSelectors.PASSWORD_ERROR);
      expect(errorElement.props.children).toEqual(
        'Too many attempts. Please try again in 0:00:02',
      );

      await act(async () => {
        jest.advanceTimersByTime(1000);
      });

      errorElement = getByTestId(LoginViewSelectors.PASSWORD_ERROR);
      expect(errorElement.props.children).toEqual(
        'Too many attempts. Please try again in 0:00:01',
      );

      await act(async () => {
        jest.advanceTimersByTime(1000);
      });

      expect(() => getByTestId(LoginViewSelectors.PASSWORD_ERROR)).toThrow();
      expect(passwordInput.props.editable).not.toBe(false);
    });

    it('clean up timeout on component unmount during countdown', async () => {
      const clearTimeoutSpy = jest.spyOn(global, 'clearTimeout');
      const seedlessError = new SeedlessOnboardingControllerRecoveryError(
        SeedlessOnboardingControllerErrorMessage.TooManyLoginAttempts,
        { remainingTime: 5, numberOfAttempts: 1 },
      );
      jest
        .spyOn(Authentication, 'rehydrateSeedPhrase')
        .mockRejectedValue(seedlessError);

      const { getByTestId, unmount } = renderWithProvider(<Login />);
      const passwordInput = getByTestId(LoginViewSelectors.PASSWORD_INPUT);

      await act(async () => {
        fireEvent.changeText(passwordInput, 'valid-password123');
      });
      await act(async () => {
        fireEvent(passwordInput, 'submitEditing');
      });

      expect(getByTestId(LoginViewSelectors.PASSWORD_ERROR)).toBeTruthy();

      await act(async () => {
        unmount();
      });

      expect(clearTimeoutSpy).toHaveBeenCalled();

      clearTimeoutSpy.mockRestore();
    });

    it('handle SeedlessOnboardingControllerRecoveryError Invalid Password', async () => {
      const clearTimeoutSpy = jest.spyOn(global, 'clearTimeout');
      const seedlessError = new SeedlessOnboardingControllerRecoveryError(
        SeedlessOnboardingControllerErrorMessage.IncorrectPassword,
      );
      jest
        .spyOn(Authentication, 'rehydrateSeedPhrase')
        .mockRejectedValue(seedlessError);

      const { getByTestId, unmount } = renderWithProvider(<Login />);
      const passwordInput = getByTestId(LoginViewSelectors.PASSWORD_INPUT);

      await act(async () => {
        fireEvent.changeText(passwordInput, 'valid-password123');
      });
      await act(async () => {
        fireEvent(passwordInput, 'submitEditing');
      });

      expect(getByTestId(LoginViewSelectors.PASSWORD_ERROR)).toBeTruthy();
      const errorElement = getByTestId(LoginViewSelectors.PASSWORD_ERROR);
      expect(errorElement.props.children).toEqual(
        strings('login.invalid_password'),
      );

      await act(async () => {
        unmount();
      });

      expect(clearTimeoutSpy).toHaveBeenCalled();

      clearTimeoutSpy.mockRestore();
    });

    it('handle generic SeedlessOnboardingControllerRecoveryError (else case)', async () => {
      const clearTimeoutSpy = jest.spyOn(global, 'clearTimeout');
      const seedlessError = new SeedlessOnboardingControllerRecoveryError(
        'generic error cases',
      );
      jest
        .spyOn(Authentication, 'rehydrateSeedPhrase')
        .mockRejectedValue(seedlessError);

      const { getByTestId, unmount } = renderWithProvider(<Login />);
      const passwordInput = getByTestId(LoginViewSelectors.PASSWORD_INPUT);

      await act(async () => {
        fireEvent.changeText(passwordInput, 'valid-password123');
      });
      await act(async () => {
        fireEvent(passwordInput, 'submitEditing');
      });

      expect(getByTestId(LoginViewSelectors.PASSWORD_ERROR)).toBeTruthy();
      const errorElement = getByTestId(LoginViewSelectors.PASSWORD_ERROR);
      expect(errorElement.props.children).toEqual('Error: generic error cases');

      await act(async () => {
        unmount();
      });

      expect(clearTimeoutSpy).toHaveBeenCalled();

      clearTimeoutSpy.mockRestore();
    });

    it('handle generic error when metrics are disabled', async () => {
      const clearTimeoutSpy = jest.spyOn(global, 'clearTimeout');
      mockIsEnabled.mockReturnValue(false);

      const seedlessError = new Error(
        'SeedlessOnboardingController - generic error cases',
      );
      jest
        .spyOn(Authentication, 'rehydrateSeedPhrase')
        .mockRejectedValue(seedlessError);

      const { getByText, getByTestId, unmount } = renderWithProvider(<Login />);
      const passwordInput = getByTestId(LoginViewSelectors.PASSWORD_INPUT);

      await act(async () => {
        fireEvent.changeText(passwordInput, 'valid-password123');
      });
      await act(async () => {
        fireEvent(passwordInput, 'submitEditing');
      });

      // Expect ErrorBoundary UI instead of login form error
      expect(getByText('An error occurred')).toBeTruthy();
      expect(
        getByText(
          'Send us an error report to help fix the problem and improve MetaMask. It will be confidential and anonymous.',
        ),
      ).toBeTruthy();

      await act(async () => {
        unmount();
      });

      expect(clearTimeoutSpy).toHaveBeenCalled();
      mockIsEnabled.mockReturnValue(true);
      clearTimeoutSpy.mockRestore();
    });

    it('handle generic error when metrics are enabled', async () => {
      const clearTimeoutSpy = jest.spyOn(global, 'clearTimeout');
      mockIsEnabled.mockReturnValue(true);

      const seedlessError = new Error(
        'SeedlessOnboardingController - generic error cases',
      );
      jest
        .spyOn(Authentication, 'rehydrateSeedPhrase')
        .mockRejectedValue(seedlessError);

      const { getByTestId, unmount } = renderWithProvider(<Login />);
      const passwordInput = getByTestId(LoginViewSelectors.PASSWORD_INPUT);

      await act(async () => {
        fireEvent.changeText(passwordInput, 'valid-password123');
      });
      await act(async () => {
        fireEvent(passwordInput, 'submitEditing');
      });

      // Expect normal login form error instead of ErrorBoundary
      expect(getByTestId(LoginViewSelectors.PASSWORD_ERROR)).toBeTruthy();
      const errorElement = getByTestId(LoginViewSelectors.PASSWORD_ERROR);
      expect(errorElement.props.children).toEqual('generic error cases');

      await act(async () => {
        unmount();
      });

      expect(clearTimeoutSpy).toHaveBeenCalled();
      clearTimeoutSpy.mockRestore();
    });
  });

  describe('handleSyncPasswordAndUnlockWallet', () => {
    beforeEach(() => {
      jest.useFakeTimers();
      mockRoute.mockReturnValue({
        params: {
          locked: false,
          oauthLoginSuccess: false,
        },
      });
    });

    it('handle seedless onboarding controller error on syncPasswordAndUnlockWallet', async () => {
      jest
        .spyOn(Authentication, 'checkIsSeedlessPasswordOutdated')
        .mockResolvedValue(true);

      // mock keyring controller verifyPassword
      mockEngine.context.KeyringController.verifyPassword.mockResolvedValue(
        undefined,
      );
      mockEngine.context.SeedlessOnboardingController.submitGlobalPassword.mockRejectedValue(
        new Error(SeedlessOnboardingControllerErrorMessage.IncorrectPassword),
      );

      const { getByTestId } = renderWithProvider(<Login />);

      const passwordInput = getByTestId(LoginViewSelectors.PASSWORD_INPUT);
      await act(async () => {
        fireEvent.changeText(passwordInput, 'valid-password123');
      });
      await act(async () => {
        fireEvent(passwordInput, 'submitEditing');
      });

      const loginButton = getByTestId(LoginViewSelectors.LOGIN_BUTTON_ID);
      await act(async () => {
        fireEvent.press(loginButton);
      });

      const errorElement = getByTestId(LoginViewSelectors.PASSWORD_ERROR);
      expect(errorElement).toBeTruthy();
      expect(errorElement.props.children).toEqual(
        strings('login.seedless_password_outdated'),
      );
    });
  });
  describe('updateBiometryChoice', () => {
    it('update biometry choice to disabled', async () => {
      mockRoute.mockReturnValue({
        params: {
          locked: false,
          oauthLoginSuccess: true,
        },
      });
      mockEngine.context.KeyringController.verifyPassword.mockResolvedValue(
        undefined,
      );

      jest
        .spyOn(Authentication, 'rehydrateSeedPhrase')
        .mockRejectedValue(new Error('Error: Cancel'));

      const { getByTestId } = renderWithProvider(<Login />);
      const passwordInput = getByTestId(LoginViewSelectors.PASSWORD_INPUT);

      await act(async () => {
        fireEvent.changeText(passwordInput, 'valid-password123');
      });
      await act(async () => {
        fireEvent(passwordInput, 'submitEditing');
      });

      expect(updateAuthTypeStorageFlags).toHaveBeenCalledWith(false);

      mockRoute.mockClear();
    });
  });

  describe('OAuth Login', () => {
    afterEach(() => {
      mockNavigate.mockReset();
      jest.clearAllMocks();
    });

    it('navigate back and reset OAuth state', async () => {
      mockRoute.mockReturnValue({
        params: {
          locked: false,
          oauthLoginSuccess: true,
        },
      });
      const spyResetOauthState = jest.spyOn(OAuthService, 'resetOauthState');
      const { getByTestId } = renderWithProvider(<Login />);

      const otherMethodsButton = getByTestId(
        LoginViewSelectors.OTHER_METHODS_BUTTON,
      );

      await act(async () => {
        fireEvent.press(otherMethodsButton);
      });

      expect(mockGoBack).toHaveBeenCalled();
      expect(spyResetOauthState).toHaveBeenCalled();
    });

    it('handle OAuth login success when metrics UI is seen', async () => {
      mockRoute.mockReturnValue({
        params: {
          locked: false,
          oauthLoginSuccess: true,
          onboardingTraceCtx: 'mockTraceContext',
        },
      });
      (StorageWrapper.getItem as jest.Mock).mockImplementation((key) => {
        if (key === OPTIN_META_METRICS_UI_SEEN) return true;
        return null;
      });

      const mockState: RecursivePartial<RootState> = {
        engine: {
          backgroundState: {
            SeedlessOnboardingController: {
              vault: 'mock-vault',
            },
          },
        },
      };
      // mock Redux store
      jest.spyOn(ReduxService, 'store', 'get').mockReturnValue({
        dispatch: jest.fn(),
        getState: jest.fn(() => mockState),
      } as unknown as ReduxStore);

      jest.spyOn(Authentication, 'storePassword').mockResolvedValue(undefined);
      const spyRehydrateSeedPhrase = jest
        .spyOn(Authentication, 'rehydrateSeedPhrase')
        .mockResolvedValue(undefined);

      mockEndTrace.mockClear();
      const { getByTestId } = renderWithProvider(<Login />);
      const passwordInput = getByTestId(LoginViewSelectors.PASSWORD_INPUT);

      await act(async () => {
        fireEvent.changeText(passwordInput, 'valid-password123');
      });
      await act(async () => {
        fireEvent(passwordInput, 'submitEditing');
      });

      expect(spyRehydrateSeedPhrase).toHaveBeenCalled();
      expect(mockEndTrace).toHaveBeenCalledWith({
        name: TraceName.OnboardingPasswordLoginAttempt,
      });
      expect(mockEndTrace).toHaveBeenCalledWith({
        name: TraceName.OnboardingExistingSocialLogin,
      });
      expect(mockEndTrace).toHaveBeenCalledWith({
        name: TraceName.OnboardingJourneyOverall,
      });
      expect(mockReplace).toHaveBeenCalledWith(Routes.ONBOARDING.HOME_NAV);
    });

<<<<<<< HEAD
    it('should replace navigation when non-OAuth login ', async () => {
=======
    it('handle OAuth login success when metrics UI is not seen', async () => {
      mockIsEnabled.mockReturnValue(false);
>>>>>>> e06bee90
      mockRoute.mockReturnValue({
        params: {
          locked: false,
          oauthLoginSuccess: false,
        },
      });
      (StorageWrapper.getItem as jest.Mock).mockImplementation((key) => {
        if (key === OPTIN_META_METRICS_UI_SEEN) return true;
        return null;
      });
      const mockState: RecursivePartial<RootState> = {
        engine: {
          backgroundState: {
            SeedlessOnboardingController: {
              vault: undefined,
            },
          },
        },
      };
      // mock Redux store
      jest.spyOn(ReduxService, 'store', 'get').mockReturnValue({
        dispatch: jest.fn(),
        getState: jest.fn(() => mockState),
      } as unknown as ReduxStore);
      jest.spyOn(Authentication, 'storePassword').mockResolvedValue(undefined);

      const { getByTestId } = renderWithProvider(<Login />);
      const passwordInput = getByTestId(LoginViewSelectors.PASSWORD_INPUT);

      await act(async () => {
        fireEvent.changeText(passwordInput, 'valid-password123');
      });
      await act(async () => {
        fireEvent(passwordInput, 'submitEditing');
      });

      expect(mockReplace).toHaveBeenCalledWith(Routes.ONBOARDING.HOME_NAV);
    });

<<<<<<< HEAD
    it('should handle OAuth login success and navigate to home', async () => {
=======
    it('replace navigation when non-OAuth login ', async () => {
>>>>>>> e06bee90
      mockRoute.mockReturnValue({
        params: {
          locked: false,
          oauthLoginSuccess: true,
          onboardingTraceCtx: 'mockTraceContext',
        },
      });
      (StorageWrapper.getItem as jest.Mock).mockImplementation((key) => {
        if (key === OPTIN_META_METRICS_UI_SEEN) return true;
        return null;
      });

      const mockState: RecursivePartial<RootState> = {
        engine: {
          backgroundState: {
            SeedlessOnboardingController: {
              vault: 'mock-vault',
            },
          },
        },
      };
      // mock Redux store
      jest.spyOn(ReduxService, 'store', 'get').mockReturnValue({
        dispatch: jest.fn(),
        getState: jest.fn(() => mockState),
      } as unknown as ReduxStore);

      jest.spyOn(Authentication, 'storePassword').mockResolvedValue(undefined);
      const spyRehydrateSeedPhrase = jest
        .spyOn(Authentication, 'rehydrateSeedPhrase')
        .mockResolvedValue(undefined);

      mockEndTrace.mockClear();
      const { getByTestId } = renderWithProvider(<Login />);
      const passwordInput = getByTestId(LoginViewSelectors.PASSWORD_INPUT);

      await act(async () => {
        fireEvent.changeText(passwordInput, 'valid-password123');
      });
      await act(async () => {
        fireEvent(passwordInput, 'submitEditing');
      });

      expect(spyRehydrateSeedPhrase).toHaveBeenCalled();
      expect(mockEndTrace).toHaveBeenCalledWith({
        name: TraceName.OnboardingPasswordLoginAttempt,
      });
      expect(mockEndTrace).toHaveBeenCalledWith({
        name: TraceName.OnboardingExistingSocialLogin,
      });
      expect(mockEndTrace).toHaveBeenCalledWith({
        name: TraceName.OnboardingJourneyOverall,
      });
      expect(mockReplace).toHaveBeenCalledWith(Routes.ONBOARDING.HOME_NAV);
      expect(mockReset).not.toHaveBeenCalledWith({
        routes: [
          {
            name: Routes.ONBOARDING.ROOT_NAV,
            params: {
              screen: Routes.ONBOARDING.NAV,
              params: {
                screen: Routes.ONBOARDING.OPTIN_METRICS,
              },
            },
          },
        ],
      });
    });
  });

  describe('Global Password changed', () => {
    it('show biometric when password is not outdated', async () => {
      mockRoute.mockReturnValue({
        params: {
          locked: false,
          oauthLoginSuccess: false,
        },
      });
      const mockState: RecursivePartial<RootState> = {
        engine: {
          backgroundState: {
            SeedlessOnboardingController: {
              vault: 'mock-vault',
              passwordOutdatedCache: {
                isExpiredPwd: false,
                timestamp: 1718332800,
              },
            },
          },
        },
      };
      // mock redux service
      jest.spyOn(ReduxService, 'store', 'get').mockImplementation(() => ({
        dispatch: jest.fn(),
        subscribe: jest.fn(),
        replaceReducer: jest.fn(),
        [Symbol.observable]: jest.fn(),
        getState: jest.fn().mockReturnValue(mockState),
      }));

      // mock storage wrapper
      jest.spyOn(StorageWrapper, 'getItem').mockImplementation(async (key) => {
        if (key === BIOMETRY_CHOICE_DISABLED) return false;
        return null;
      });

      jest.spyOn(Authentication, 'resetPassword').mockResolvedValue();

      jest.spyOn(Authentication, 'getType').mockImplementation(async () => ({
        currentAuthType: AUTHENTICATION_TYPE.BIOMETRIC,
        availableBiometryType: BIOMETRY_TYPE.FACE_ID,
      }));

      renderWithProvider(<Login />, {
        // @ts-expect-error - mock state
        state: mockState,
      });

      expect(
        screen.queryByTestId(LoginViewSelectors.BIOMETRIC_SWITCH),
      ).not.toBeTruthy();

      expect(
        screen.queryByTestId(LoginViewSelectors.BIOMETRY_BUTTON),
      ).not.toBeTruthy();

      await waitFor(
        () => {
          expect(
            screen.queryByTestId(LoginViewSelectors.BIOMETRIC_SWITCH),
          ).toBeTruthy();

          expect(
            screen.queryByTestId(LoginViewSelectors.BIOMETRY_BUTTON),
          ).toBeTruthy();
        },
        { timeout: 4000 },
      );
    });

    it('show error and disable biometric accesory when password is outdated', async () => {
      mockRoute.mockReturnValue({
        params: {
          locked: false,
          oauthLoginSuccess: false,
        },
      });
      const mockState: RecursivePartial<RootState> = {
        engine: {
          backgroundState: {
            SeedlessOnboardingController: {
              vault: 'mock-vault',
              passwordOutdatedCache: {
                isExpiredPwd: true,
                timestamp: 1718332800,
              },
            },
          },
        },
      };

      // mock storage wrapper
      jest.spyOn(StorageWrapper, 'getItem').mockImplementation(async (key) => {
        if (key === BIOMETRY_CHOICE_DISABLED) return false;
        return null;
      });

      jest.spyOn(Authentication, 'resetPassword').mockResolvedValue();

      jest.spyOn(Authentication, 'getType').mockImplementation(async () => ({
        currentAuthType: AUTHENTICATION_TYPE.BIOMETRIC,
        availableBiometryType: BIOMETRY_TYPE.FACE_ID,
      }));

      renderWithProvider(<Login />, {
        // @ts-expect-error - mock state
        state: mockState,
      });

      const errorElement = screen.queryByTestId(
        LoginViewSelectors.PASSWORD_ERROR,
      );
      expect(errorElement).toBeTruthy();
      expect(errorElement?.children[0]).toEqual(
        strings('login.seedless_password_outdated'),
      );

      expect(
        screen.queryByTestId(LoginViewSelectors.BIOMETRIC_SWITCH),
      ).not.toBeTruthy();

      expect(
        screen.queryByTestId(LoginViewSelectors.BIOMETRY_BUTTON),
      ).not.toBeTruthy();

      await waitFor(() => {
        expect(
          screen.queryByTestId(LoginViewSelectors.BIOMETRIC_SWITCH),
        ).toBeTruthy();

        expect(
          screen.queryByTestId(LoginViewSelectors.BIOMETRY_BUTTON),
        ).not.toBeTruthy();
      });
    });
  });

  describe('usePromptSeedlessRelogin hook integration - non rehydrate flow', () => {
    beforeEach(() => {
      jest.clearAllMocks();
      mockPromptSeedlessRelogin.mockClear();
      mockIsDeletingInProgress.mockReturnValue(false);
    });

    it('display loading state when isDeletingInProgress is true', async () => {
      mockIsDeletingInProgress.mockReturnValue(true);

      const { getByTestId } = renderWithProvider(<Login />);
      const loginButton = getByTestId(LoginViewSelectors.LOGIN_BUTTON_ID);

      // Button should be disabled when isDeletingInProgress is true
      expect(loginButton.props.disabled).toBe(true);
    });

    it('call promptSeedlessRelogin when OAuth login fails with generic error', async () => {
      mockIsDeletingInProgress.mockReturnValue(false);
      mockIsEnabled.mockReturnValue(true);

      const seedlessError = new Error(
        'SeedlessOnboardingController - OAuth rehydration failed',
      );
      jest
        .spyOn(Authentication, 'userEntryAuth')
        .mockRejectedValue(seedlessError);

      const { getByTestId } = renderWithProvider(<Login />);
      const passwordInput = getByTestId(LoginViewSelectors.PASSWORD_INPUT);

      await act(async () => {
        fireEvent.changeText(passwordInput, 'valid-password123');
      });
      await act(async () => {
        fireEvent(passwordInput, 'submitEditing');
      });

      expect(mockPromptSeedlessRelogin).toHaveBeenCalledTimes(1);
    });

    it('disable login button when isDeletingInProgress is true', async () => {
      mockIsDeletingInProgress.mockReturnValue(true);

      const { getByTestId } = renderWithProvider(<Login />);
      const passwordInput = getByTestId(LoginViewSelectors.PASSWORD_INPUT);
      const loginButton = getByTestId(LoginViewSelectors.LOGIN_BUTTON_ID);

      await act(async () => {
        fireEvent.changeText(passwordInput, 'valid-password123');
      });

      // Even with valid password, button should be disabled when isDeletingInProgress is true
      expect(loginButton.props.disabled).toBe(true);
    });

    it('handle SeedlessOnboardingControllerError PasswordRecentlyUpdated', async () => {
      mockIsDeletingInProgress.mockReturnValue(false);

      const seedlessError = new SeedlessOnboardingControllerError(
        SeedlessOnboardingControllerErrorType.PasswordRecentlyUpdated,
        'Password was recently updated',
      );

      jest
        .spyOn(Authentication, 'userEntryAuth')
        .mockRejectedValue(seedlessError);

      const { getByTestId } = renderWithProvider(<Login />);
      const passwordInput = getByTestId(LoginViewSelectors.PASSWORD_INPUT);

      await act(async () => {
        fireEvent.changeText(passwordInput, 'valid-password123');
      });
      await act(async () => {
        fireEvent(passwordInput, 'submitEditing');
      });

      const errorElement = getByTestId(LoginViewSelectors.PASSWORD_ERROR);
      expect(errorElement.props.children).toEqual(
        strings('login.seedless_password_outdated'),
      );
    });

    it('not call promptSeedlessRelogin for rehydrate flow', async () => {
      mockIsDeletingInProgress.mockReturnValue(false);
      mockRoute.mockReturnValue({
        params: {
          locked: false,
          oauthLoginSuccess: true, // rehydrate flow
        },
      });

      const seedlessError = new Error(
        'SeedlessOnboardingController - Generic error',
      );
      jest
        .spyOn(Authentication, 'userEntryAuth')
        .mockRejectedValue(seedlessError);

      const { getByTestId } = renderWithProvider(<Login />);
      const passwordInput = getByTestId(LoginViewSelectors.PASSWORD_INPUT);

      await act(async () => {
        fireEvent.changeText(passwordInput, 'valid-password123');
      });
      await act(async () => {
        fireEvent(passwordInput, 'submitEditing');
      });

      // Should show error message instead of calling promptSeedlessRelogin
      const errorElement = getByTestId(LoginViewSelectors.PASSWORD_ERROR);
      expect(errorElement.props.children).toEqual('Generic error');
      expect(mockPromptSeedlessRelogin).not.toHaveBeenCalled();
    });

    it('capture exception when metrics enabled and OAuth login fails', async () => {
      mockIsDeletingInProgress.mockReturnValue(false);
      mockIsEnabled.mockReturnValue(true);

      // Set up route params for non-OAuth login scenario
      mockRoute.mockReturnValue({
        params: {
          locked: false,
          oauthLoginSuccess: false,
        },
      });

      const seedlessError = new Error(
        'SeedlessOnboardingController - OAuth rehydration failed',
      );
      jest
        .spyOn(Authentication, 'userEntryAuth')
        .mockRejectedValue(seedlessError);

      const { getByTestId } = renderWithProvider(<Login />);
      const passwordInput = getByTestId(LoginViewSelectors.PASSWORD_INPUT);

      await act(async () => {
        fireEvent.changeText(passwordInput, 'valid-password123');
      });
      await act(async () => {
        fireEvent(passwordInput, 'submitEditing');
      });

      expect(mockPromptSeedlessRelogin).toHaveBeenCalledTimes(1);
    });

    it('handle finalLoading state correctly', async () => {
      // Test when both loading and isDeletingInProgress are false
      mockIsDeletingInProgress.mockReturnValue(false);

      const { getByTestId } = renderWithProvider(<Login />);
      const passwordInput = getByTestId(LoginViewSelectors.PASSWORD_INPUT);
      const loginButton = getByTestId(LoginViewSelectors.LOGIN_BUTTON_ID);

      await act(async () => {
        fireEvent.changeText(passwordInput, 'valid-password123');
      });

      // Button should be enabled when both loading states are false and password is valid
      expect(loginButton.props.disabled).toBe(false);

      // Test when isDeletingInProgress is true
      mockIsDeletingInProgress.mockReturnValue(true);

      // Re-render to get updated state
      const { getByTestId: getByTestIdUpdated } = renderWithProvider(<Login />);
      const loginButtonUpdated = getByTestIdUpdated(
        LoginViewSelectors.LOGIN_BUTTON_ID,
      );
      const passwordInputUpdated = getByTestIdUpdated(
        LoginViewSelectors.PASSWORD_INPUT,
      );

      await act(async () => {
        fireEvent.changeText(passwordInputUpdated, 'valid-password123');
      });

      // Button should be disabled when isDeletingInProgress is true
      expect(loginButtonUpdated.props.disabled).toBe(true);
    });
  });
});<|MERGE_RESOLUTION|>--- conflicted
+++ resolved
@@ -767,12 +767,8 @@
       expect(mockReplace).toHaveBeenCalledWith(Routes.ONBOARDING.HOME_NAV);
     });
 
-<<<<<<< HEAD
-    it('should replace navigation when non-OAuth login ', async () => {
-=======
     it('handle OAuth login success when metrics UI is not seen', async () => {
       mockIsEnabled.mockReturnValue(false);
->>>>>>> e06bee90
       mockRoute.mockReturnValue({
         params: {
           locked: false,
@@ -812,11 +808,7 @@
       expect(mockReplace).toHaveBeenCalledWith(Routes.ONBOARDING.HOME_NAV);
     });
 
-<<<<<<< HEAD
-    it('should handle OAuth login success and navigate to home', async () => {
-=======
     it('replace navigation when non-OAuth login ', async () => {
->>>>>>> e06bee90
       mockRoute.mockReturnValue({
         params: {
           locked: false,
