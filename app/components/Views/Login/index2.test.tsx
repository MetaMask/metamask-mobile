--- conflicted
+++ resolved
@@ -132,7 +132,6 @@
   initializeAccountTree: jest.fn().mockResolvedValue(undefined),
 }));
 
-<<<<<<< HEAD
 // Mock useNetInfo hook
 jest.mock('@react-native-community/netinfo', () => ({
   useNetInfo: jest.fn(() => ({
@@ -143,13 +142,13 @@
       isConnectionExpensive: false,
     },
   })),
-=======
+}));
+
 const mockIsMultichainAccountsState2Enabled = jest.fn().mockReturnValue(false);
 
 jest.mock('../../../multichain-accounts/remote-feature-flag', () => ({
   isMultichainAccountsState2Enabled: () =>
     mockIsMultichainAccountsState2Enabled(),
->>>>>>> b0e5adc5
 }));
 
 describe('Login test suite 2', () => {
