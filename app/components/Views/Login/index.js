import React, { PureComponent } from 'react';
import PropTypes from 'prop-types';
import {
	Switch,
	Alert,
	ActivityIndicator,
	Text,
	View,
	SafeAreaView,
	StyleSheet,
	Image,
	InteractionManager,
	TouchableWithoutFeedback,
	Keyboard,
	BackHandler,
} from 'react-native';
import AsyncStorage from '@react-native-community/async-storage';
import { KeyboardAwareScrollView } from 'react-native-keyboard-aware-scroll-view';
import Button from 'react-native-button';
import Engine from '../../../core/Engine';
import StyledButton from '../../UI/StyledButton';
import { fontStyles, colors as importedColors } from '../../../styles/common';
import { strings } from '../../../../locales/i18n';
import SecureKeychain from '../../../core/SecureKeychain';
import FadeOutOverlay from '../../UI/FadeOutOverlay';
import setOnboardingWizardStep from '../../../actions/wizard';
import { logIn, logOut, checkedAuth } from '../../../actions/user';
import { connect } from 'react-redux';
import Device from '../../../util/device';
import { OutlinedTextField } from 'react-native-material-textfield';
import BiometryButton from '../../UI/BiometryButton';
import { recreateVaultWithSamePassword } from '../../../core/Vault';
import Logger from '../../../util/Logger';
import {
	BIOMETRY_CHOICE_DISABLED,
	ONBOARDING_WIZARD,
	ENCRYPTION_LIB,
	TRUE,
	ORIGINAL,
	EXISTING_USER,
} from '../../../constants/storage';
import { passwordRequirementsMet } from '../../../util/password';
import ErrorBoundary from '../ErrorBoundary';
import WarningExistingUserModal from '../../UI/WarningExistingUserModal';
import Icon from 'react-native-vector-icons/FontAwesome';
import { trackErrorAsAnalytics } from '../../../util/analyticsV2';
import { tlc, toLowerCaseEquals } from '../../../util/general';
import DefaultPreference from 'react-native-default-preference';
import { ThemeContext, mockColors } from '../../../util/theme';
import AnimatedFox from 'react-native-animated-fox';

const deviceHeight = Device.getDeviceHeight();
const breakPoint = deviceHeight < 700;

const createStyles = (colors) =>
	StyleSheet.create({
		mainWrapper: {
			backgroundColor: colors.background.default,
			flex: 1,
		},
		wrapper: {
			flex: 1,
			paddingHorizontal: 32,
		},
		foxWrapper: {
			justifyContent: 'center',
			alignSelf: 'center',
			width: Device.isIos() ? 130 : 100,
			height: Device.isIos() ? 130 : 100,
			marginTop: 100,
		},
		image: {
			alignSelf: 'center',
			width: Device.isIos() ? 130 : 100,
			height: Device.isIos() ? 130 : 100,
		},
		title: {
			fontSize: Device.isAndroid() ? 30 : 35,
			marginTop: 20,
			marginBottom: 20,
			color: colors.text.default,
			justifyContent: 'center',
			textAlign: 'center',
			...fontStyles.bold,
		},
		field: {
			flex: 1,
			marginBottom: Device.isAndroid() ? 0 : 10,
			flexDirection: 'column',
		},
		label: {
			color: colors.text.default,
			fontSize: 16,
			marginBottom: 12,
			...fontStyles.normal,
		},
		ctaWrapper: {
			marginTop: 20,
		},
		footer: {
			marginVertical: 40,
		},
		errorMsg: {
			color: colors.error.default,
			...fontStyles.normal,
			lineHeight: 20,
		},
		goBack: {
			marginVertical: 14,
			color: colors.primary.default,
			...fontStyles.normal,
		},
		biometrics: {
			flexDirection: 'row',
			alignItems: 'center',
			marginTop: 20,
			marginBottom: 30,
		},
		biometryLabel: {
			flex: 1,
			fontSize: 16,
			color: colors.text.default,
			...fontStyles.normal,
		},
		biometrySwitch: {
			flex: 0,
		},
		input: {
			...fontStyles.normal,
			fontSize: 16,
			paddingTop: 2,
			color: colors.text.default,
		},
		cant: {
			width: 280,
			alignSelf: 'center',
			justifyContent: 'center',
			textAlign: 'center',
			...fontStyles.normal,
			fontSize: 16,
			lineHeight: 24,
			color: colors.text.default,
		},
		areYouSure: {
			width: '100%',
			padding: breakPoint ? 16 : 24,
			justifyContent: 'center',
			alignSelf: 'center',
		},
		heading: {
			marginHorizontal: 6,
			color: colors.text.default,
			...fontStyles.bold,
			fontSize: 20,
			textAlign: 'center',
			lineHeight: breakPoint ? 24 : 26,
		},
		red: {
			marginHorizontal: 24,
			color: colors.error.default,
		},
		warningText: {
			...fontStyles.normal,
			textAlign: 'center',
			fontSize: 14,
			lineHeight: breakPoint ? 18 : 22,
			color: colors.text.default,
			marginTop: 20,
		},
		warningIcon: {
			alignSelf: 'center',
			color: colors.error.default,
			marginVertical: 10,
		},
		bold: {
			...fontStyles.bold,
		},
		delete: {
			marginBottom: 20,
		},
		deleteWarningMsg: {
			...fontStyles.normal,
			fontSize: 16,
			lineHeight: 20,
			marginTop: 10,
			color: colors.error.default,
		},
	});

const DELETE = 'delete';
const PASSCODE_NOT_SET_ERROR = 'Error: Passcode not set.';
const WRONG_PASSWORD_ERROR = 'Error: Decrypt failed';
const WRONG_PASSWORD_ERROR_ANDROID = 'Error: error:1e000065:Cipher functions:OPENSSL_internal:BAD_DECRYPT';
const VAULT_ERROR = 'Error: Cannot unlock without a previous vault.';
const isTextDelete = (text) => tlc(text) === DELETE;

/**
 * View where returning users can authenticate
 */
class Login extends PureComponent {
	static propTypes = {
		/**
		 * The navigator object
		 */
		navigation: PropTypes.object,
		/**
		 * Action to set onboarding wizard step
		 */
		setOnboardingWizardStep: PropTypes.func,
		/**
		 * Temporary string that controls if componentDidMount should handle initial auth logic on mount
		 */
		initialScreen: PropTypes.string,
		/**
		 * A string representing the selected address => account
		 */
		selectedAddress: PropTypes.string,
		logIn: PropTypes.func,
		logOut: PropTypes.func,
		/**
		 * TEMPORARY state for animation control on Nav/App/index.js
		 */
		checkedAuth: PropTypes.func,
	};

	state = {
		password: '',
		biometryType: null,
		rememberMe: false,
		biometryChoice: false,
		loading: false,
		error: null,
		biometryPreviouslyDisabled: false,
		warningModalVisible: false,
		deleteModalVisible: false,
		disableDelete: true,
		deleteText: '',
		showDeleteWarning: false,
		hasBiometricCredentials: false,
	};

	fieldRef = React.createRef();

	async componentDidMount() {
		const { initialScreen } = this.props;
		const { KeyringController } = Engine.context;
		const shouldHandleInitialAuth = initialScreen !== 'onboarding';
		BackHandler.addEventListener('hardwareBackPress', this.handleBackPress);

		// Lock keyring just in case
		if (KeyringController.isUnlocked()) {
			await KeyringController.setLocked();
		}

		const biometryType = await SecureKeychain.getSupportedBiometryType();
		if (biometryType) {
			const previouslyDisabled = await AsyncStorage.getItem(BIOMETRY_CHOICE_DISABLED);
			const enabled = !(previouslyDisabled && previouslyDisabled === TRUE);

			this.setState({
				biometryType: Device.isAndroid() ? 'biometrics' : biometryType,
				biometryChoice: enabled,
				biometryPreviouslyDisabled: !!previouslyDisabled,
			});
			if (shouldHandleInitialAuth) {
				try {
					if (enabled && !previouslyDisabled) {
						await this.tryBiometric();
					}
				} catch (e) {
					console.warn(e);
				}
				if (!enabled) {
					await this.checkIfRememberMeEnabled();
				}
			}
		} else {
			shouldHandleInitialAuth && (await this.checkIfRememberMeEnabled());
		}

		this.props.checkedAuth();
	}

	componentWillUnmount() {
		BackHandler.removeEventListener('hardwareBackPress', this.handleBackPress);
	}

	handleBackPress = () => {
		this.props.logOut();
		return false;
	};

	/**
	 * Checks to see if the user has enabled Remember Me and logs
	 * into the application if it is enabled.
	 */
	checkIfRememberMeEnabled = async () => {
		const credentials = await SecureKeychain.getGenericPassword();
		if (credentials) {
			this.setState({ rememberMe: true });
			// Restore vault with existing credentials
			const { KeyringController } = Engine.context;
			try {
				await KeyringController.submitPassword(credentials.password);
				const encryptionLib = await AsyncStorage.getItem(ENCRYPTION_LIB);
				if (encryptionLib !== ORIGINAL) {
					await recreateVaultWithSamePassword(credentials.password, this.props.selectedAddress);
					await AsyncStorage.setItem(ENCRYPTION_LIB, ORIGINAL);
				}
				// Get onboarding wizard state
				const onboardingWizard = await DefaultPreference.get(ONBOARDING_WIZARD);
				if (!onboardingWizard) {
					this.props.setOnboardingWizardStep(1);
				}

				// Only way to land back on Login is to log out, which clears credentials (meaning we should not show biometric button)
				this.setState({ hasBiometricCredentials: false });
				delete credentials.password;
				this.props.logIn();
				this.props.navigation.replace('HomeNav');
			} catch (error) {
				this.setState({ rememberMe: false });
				Logger.error(error, 'Failed to login using Remember Me');
			}
		}
	};

	onLogin = async (hasCredentials = false) => {
		const { password } = this.state;
		const { current: field } = this.fieldRef;
		const locked = !passwordRequirementsMet(password);
		if (locked) this.setState({ error: strings('login.invalid_password') });
		if (this.state.loading || locked) return;
		try {
			this.setState({ loading: true, error: null });
			const { KeyringController } = Engine.context;
			// Restore vault with user entered password
			await KeyringController.submitPassword(this.state.password);
			const encryptionLib = await AsyncStorage.getItem(ENCRYPTION_LIB);
			const existingUser = await AsyncStorage.getItem(EXISTING_USER);
			if (encryptionLib !== ORIGINAL && existingUser) {
				await recreateVaultWithSamePassword(this.state.password, this.props.selectedAddress);
				await AsyncStorage.setItem(ENCRYPTION_LIB, ORIGINAL);
			}
			// If the tryBiometric has been called and they password was retrived don't set it again
			if (!hasCredentials) {
				if (this.state.biometryChoice && this.state.biometryType) {
					await SecureKeychain.setGenericPassword(this.state.password, SecureKeychain.TYPES.BIOMETRICS);
				} else if (this.state.rememberMe) {
					await SecureKeychain.setGenericPassword(this.state.password, SecureKeychain.TYPES.REMEMBER_ME);
				} else {
					await SecureKeychain.resetGenericPassword();
				}
			}

			this.props.logIn();

			// Get onboarding wizard state
			const onboardingWizard = await DefaultPreference.get(ONBOARDING_WIZARD);
			if (onboardingWizard) {
				this.props.navigation.replace('HomeNav');
			} else {
				this.props.setOnboardingWizardStep(1);
				this.props.navigation.replace('HomeNav');
			}
			// Only way to land back on Login is to log out, which clears credentials (meaning we should not show biometric button)
			this.setState({ loading: false, password: '', hasBiometricCredentials: false });
			field.setValue('');
		} catch (e) {
			// Should we force people to enable passcode / biometrics?
			const error = e.toString();
			if (
				toLowerCaseEquals(error, WRONG_PASSWORD_ERROR) ||
				toLowerCaseEquals(error, WRONG_PASSWORD_ERROR_ANDROID)
			) {
				this.setState({ loading: false, error: strings('login.invalid_password') });

				trackErrorAsAnalytics('Login: Invalid Password', error);

				return;
			} else if (error === PASSCODE_NOT_SET_ERROR) {
				Alert.alert(
					'Security Alert',
					'In order to proceed, you need to turn Passcode on or any biometrics authentication method supported in your device (FaceID, TouchID or Fingerprint)'
				);
				this.setState({ loading: false });
			} else if (toLowerCaseEquals(error, VAULT_ERROR)) {
				this.setState({
					loading: false,
					error: strings('login.clean_vault_error'),
				});
			} else {
				this.setState({ loading: false, error });
			}
			Logger.error(error, 'Failed to login');
		}
	};

	triggerLogIn = () => {
		this.onLogin();
	};

	delete = async () => {
		const { KeyringController } = Engine.context;
		try {
			await Engine.resetState();
			await KeyringController.createNewVaultAndKeychain(`${Date.now()}`);
			await KeyringController.setLocked();
			this.deleteExistingUser();
		} catch (error) {
			Logger.log(error, `Failed to createNewVaultAndKeychain: ${error}`);
		}
	};

	deleteExistingUser = async () => {
		try {
			await AsyncStorage.removeItem(EXISTING_USER);
			// We need to reset instead of navigate here otherwise, OnboardingRootNav remembers the last screen that it was on, which is most likely not OnboardingNav.
			this.props.navigation?.reset({
				routes: [
					{
						name: 'OnboardingRootNav',
						state: {
							routes: [
								{ name: 'OnboardingNav', params: { screen: 'Onboarding', params: { delete: true } } },
							],
						},
					},
				],
			});
		} catch (error) {
			Logger.log(error, `Failed to remove key: ${EXISTING_USER} from AsyncStorage`);
		}
	};

	toggleWarningModal = () => this.setState((state) => ({ warningModalVisible: !state.warningModalVisible }));

	toggleDeleteModal = () => this.setState((state) => ({ deleteModalVisible: !state.deleteModalVisible }));

	checkDelete = (text) => {
		this.setState({
			deleteText: text,
			showDeleteWarning: false,
			disableDelete: !isTextDelete(text),
		});
	};

	submitDelete = () => {
		const { deleteText } = this.state;
		this.setState({ showDeleteWarning: !isTextDelete(deleteText) });
		if (isTextDelete(deleteText)) this.delete();
	};

	updateBiometryChoice = async (biometryChoice) => {
		if (!biometryChoice) {
			await AsyncStorage.setItem(BIOMETRY_CHOICE_DISABLED, TRUE);
		} else {
			await AsyncStorage.removeItem(BIOMETRY_CHOICE_DISABLED);
		}
		this.setState({ biometryChoice });
	};

	renderSwitch = () => {
		const colors = this.context.colors || mockColors.colors;
		const styles = createStyles(colors);

		if (this.state.biometryType && !this.state.biometryPreviouslyDisabled) {
			return (
				<View style={styles.biometrics}>
					<Text style={styles.biometryLabel}>
						{strings(`biometrics.enable_${this.state.biometryType.toLowerCase()}`)}
					</Text>
					<Switch
						onValueChange={(biometryChoice) => this.updateBiometryChoice(biometryChoice)} // eslint-disable-line react/jsx-no-bind
						value={this.state.biometryChoice}
						style={styles.biometrySwitch}
						trackColor={{ true: colors.primary.default, false: colors.border.muted }}
						thumbColor={importedColors.white}
						ios_backgroundColor={colors.border.muted}
					/>
				</View>
			);
		}

		return (
			<View style={styles.biometrics}>
				<Text style={styles.biometryLabel}>{strings(`choose_password.remember_me`)}</Text>
				<Switch
					onValueChange={(rememberMe) => this.setState({ rememberMe })} // eslint-disable-line react/jsx-no-bind
					value={this.state.rememberMe}
					style={styles.biometrySwitch}
					trackColor={{ true: colors.primary.default, false: colors.border.muted }}
					thumbColor={importedColors.white}
					ios_backgroundColor={colors.border.muted}
				/>
			</View>
		);
	};

	setPassword = (val) => this.setState({ password: val });

	onCancelPress = () => {
		this.toggleWarningModal();
		InteractionManager.runAfterInteractions(this.toggleDeleteModal);
	};

	tryBiometric = async (e) => {
		if (e) e.preventDefault();
		const { current: field } = this.fieldRef;
		field.blur();
		try {
			const credentials = await SecureKeychain.getGenericPassword();
			if (!credentials) {
				this.setState({ hasBiometricCredentials: false });
				return;
			}
			field.blur();
			this.setState({ password: credentials.password });
			field.setValue(credentials.password);
			field.blur();
			await this.onLogin(true);
		} catch (error) {
			this.setState({ hasBiometricCredentials: true });
			Logger.log(error);
		}
		field.blur();
	};

	render = () => {
		const colors = this.context.colors || mockColors.colors;
		const styles = createStyles(colors);

		return (
			<ErrorBoundary view="Login">
				<WarningExistingUserModal
					warningModalVisible={this.state.warningModalVisible}
					cancelText={strings('login.i_understand')}
					onCancelPress={this.onCancelPress}
					onRequestClose={this.toggleWarningModal}
					onConfirmPress={this.toggleWarningModal}
				>
					<View style={styles.areYouSure} testID={'delete-wallet-modal-container'}>
						<Icon
							style={styles.warningIcon}
							size={46}
							color={colors.error.default}
							name="exclamation-triangle"
						/>
						<Text style={[styles.heading, styles.red]}>{strings('login.are_you_sure')}</Text>
						<Text style={styles.warningText}>
							<Text>{strings('login.your_current_wallet')}</Text>
							<Text style={styles.bold}>{strings('login.removed_from')}</Text>
							<Text>{strings('login.this_action')}</Text>
						</Text>
						<Text style={[styles.warningText, styles.noMarginBottom]}>
							<Text>{strings('login.you_can_only')}</Text>
							<Text style={styles.bold}>{strings('login.recovery_phrase')}</Text>
							<Text>{strings('login.metamask_does_not')}</Text>
						</Text>
					</View>
				</WarningExistingUserModal>

				<WarningExistingUserModal
					warningModalVisible={this.state.deleteModalVisible}
					cancelText={strings('login.delete_my')}
					cancelButtonDisabled={this.state.disableDelete}
					onCancelPress={this.submitDelete}
					onRequestClose={this.toggleDeleteModal}
					onConfirmPress={this.toggleDeleteModal}
					onSubmitEditing={this.submitDelete}
				>
					<TouchableWithoutFeedback onPress={Keyboard.dismiss}>
						<View style={styles.areYouSure}>
							<Text style={[styles.heading, styles.delete]}>
								{strings('login.type_delete', { [DELETE]: DELETE })}
							</Text>
							<OutlinedTextField
								style={styles.input}
								testID={'delete-wallet-inputbox'}
								autoFocus
								returnKeyType={'done'}
								onChangeText={this.checkDelete}
								autoCapitalize="none"
								value={this.state.deleteText}
								baseColor={colors.border.default}
								tintColor={colors.primary.default}
								placeholderTextColor={colors.text.muted}
								onSubmitEditing={this.submitDelete}
							/>
							{this.state.showDeleteWarning && (
								<Text style={styles.deleteWarningMsg}>{strings('login.cant_proceed')}</Text>
							)}
						</View>
					</TouchableWithoutFeedback>
				</WarningExistingUserModal>

				<SafeAreaView style={styles.mainWrapper}>
					<KeyboardAwareScrollView style={styles.wrapper} resetScrollToCoords={{ x: 0, y: 0 }}>
						<View testID={'login'}>
							<View style={styles.foxWrapper}>
								{Device.isAndroid() ? (
									<Image
										source={require('../../../images/fox.png')}
										style={styles.image}
										resizeMethod={'auto'}
									/>
								) : (
<<<<<<< HEAD
									<AnimatedFox bgColor={colors.background.default} />
=======
									strings('login.unlock_button')
>>>>>>> 8c362c38
								)}
							</View>
							<Text style={styles.title}>{strings('login.title')}</Text>
							<View style={styles.field}>
								<Text style={styles.label}>{strings('login.password')}</Text>
								<OutlinedTextField
									style={styles.input}
									placeholder={strings('login.password')}
									placeholderTextColor={colors.text.muted}
									testID={'login-password-input'}
									returnKeyType={'done'}
									autoCapitalize="none"
									secureTextEntry
									ref={this.fieldRef}
									onChangeText={this.setPassword}
									value={this.state.password}
									baseColor={colors.border.default}
									tintColor={colors.primary.default}
									onSubmitEditing={this.triggerLogIn}
									renderRightAccessory={() => (
										<BiometryButton
											onPress={this.tryBiometric}
											hidden={
												!(
													this.state.biometryChoice &&
													this.state.biometryType &&
													this.state.hasBiometricCredentials
												)
											}
											type={this.state.biometryType}
										/>
									)}
								/>
							</View>

							{this.renderSwitch()}

							{!!this.state.error && (
								<Text style={styles.errorMsg} testID={'invalid-password-error'}>
									{this.state.error}
								</Text>
							)}

							<View style={styles.ctaWrapper} testID={'log-in-button'}>
								<StyledButton type={'confirm'} onPress={this.triggerLogIn}>
									{this.state.loading ? (
										<ActivityIndicator size="small" color="white" />
									) : (
										strings('login.login_button')
									)}
								</StyledButton>
							</View>

							<View style={styles.footer}>
								<Text style={styles.cant}>{strings('login.go_back')}</Text>
								<Button
									style={styles.goBack}
									onPress={this.toggleWarningModal}
									testID={'reset-wallet-button'}
								>
									{strings('login.reset_wallet')}
								</Button>
							</View>
						</View>
					</KeyboardAwareScrollView>
					<FadeOutOverlay />
				</SafeAreaView>
			</ErrorBoundary>
		);
	};
}

Login.contextType = ThemeContext;

const mapStateToProps = (state) => ({
	selectedAddress: state.engine.backgroundState.PreferencesController?.selectedAddress,
	initialScreen: state.user.initialScreen,
});

const mapDispatchToProps = (dispatch) => ({
	setOnboardingWizardStep: (step) => dispatch(setOnboardingWizardStep(step)),
	logIn: () => dispatch(logIn()),
	logOut: () => dispatch(logOut()),
	checkedAuth: () => dispatch(checkedAuth('login')),
});

export default connect(mapStateToProps, mapDispatchToProps)(Login);<|MERGE_RESOLUTION|>--- conflicted
+++ resolved
@@ -605,11 +605,7 @@
 										resizeMethod={'auto'}
 									/>
 								) : (
-<<<<<<< HEAD
 									<AnimatedFox bgColor={colors.background.default} />
-=======
-									strings('login.unlock_button')
->>>>>>> 8c362c38
 								)}
 							</View>
 							<Text style={styles.title}>{strings('login.title')}</Text>
@@ -658,7 +654,7 @@
 									{this.state.loading ? (
 										<ActivityIndicator size="small" color="white" />
 									) : (
-										strings('login.login_button')
+										strings('login.unlock_button')
 									)}
 								</StyledButton>
 							</View>
