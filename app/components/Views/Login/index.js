import React, { PureComponent } from 'react';
import PropTypes from 'prop-types';
import {
  Switch,
  Alert,
  ActivityIndicator,
  Text,
  View,
  SafeAreaView,
  StyleSheet,
  Image,
  InteractionManager,
  TouchableWithoutFeedback,
  Keyboard,
  BackHandler,
} from 'react-native';
import AsyncStorage from '@react-native-community/async-storage';
import { KeyboardAwareScrollView } from 'react-native-keyboard-aware-scroll-view';
import Button from 'react-native-button';
import StyledButton from '../../UI/StyledButton';
import { fontStyles, colors as importedColors } from '../../../styles/common';
import { strings } from '../../../../locales/i18n';
import FadeOutOverlay from '../../UI/FadeOutOverlay';
import setOnboardingWizardStep from '../../../actions/wizard';
import { connect } from 'react-redux';
import Device from '../../../util/device';
import passcodeType from '../../../util/auth';
import { OutlinedTextField } from 'react-native-material-textfield';
import BiometryButton from '../../UI/BiometryButton';
import Logger from '../../../util/Logger';
import {
<<<<<<< HEAD
	BIOMETRY_CHOICE_DISABLED,
	ONBOARDING_WIZARD,
	TRUE,
	EXISTING_USER,
	PASSCODE_DISABLED,
=======
  BIOMETRY_CHOICE_DISABLED,
  ONBOARDING_WIZARD,
  ENCRYPTION_LIB,
  TRUE,
  ORIGINAL,
  EXISTING_USER,
>>>>>>> 91d8e525
} from '../../../constants/storage';
import { passwordRequirementsMet } from '../../../util/password';
import ErrorBoundary from '../ErrorBoundary';
import WarningExistingUserModal from '../../UI/WarningExistingUserModal';
import Icon from 'react-native-vector-icons/FontAwesome';
import { trackErrorAsAnalytics } from '../../../util/analyticsV2';
import { tlc, toLowerCaseEquals } from '../../../util/general';
import DefaultPreference from 'react-native-default-preference';
import { Authentication } from '../../../core';
import AUTHENTICATION_TYPE from '../../../constants/userProperties';
import { ThemeContext, mockTheme } from '../../../util/theme';
import AnimatedFox from 'react-native-animated-fox';
import {
  DELETE_WALLET_CONTAINER_ID,
  DELETE_WALLET_INPUT_BOX_ID,
  LOGIN_PASSWORD_ERROR,
  RESET_WALLET_ID,
} from '../../../constants/test-ids';

const deviceHeight = Device.getDeviceHeight();
const breakPoint = deviceHeight < 700;

const createStyles = (colors) =>
  StyleSheet.create({
    mainWrapper: {
      backgroundColor: colors.background.default,
      flex: 1,
    },
    wrapper: {
      flex: 1,
      paddingHorizontal: 32,
    },
    foxWrapper: {
      justifyContent: 'center',
      alignSelf: 'center',
      width: Device.isIos() ? 130 : 100,
      height: Device.isIos() ? 130 : 100,
      marginTop: 100,
    },
    image: {
      alignSelf: 'center',
      width: Device.isIos() ? 130 : 100,
      height: Device.isIos() ? 130 : 100,
    },
    title: {
      fontSize: Device.isAndroid() ? 30 : 35,
      marginTop: 20,
      marginBottom: 20,
      color: colors.text.default,
      justifyContent: 'center',
      textAlign: 'center',
      ...fontStyles.bold,
    },
    field: {
      flex: 1,
      marginBottom: Device.isAndroid() ? 0 : 10,
      flexDirection: 'column',
    },
    label: {
      color: colors.text.default,
      fontSize: 16,
      marginBottom: 12,
      ...fontStyles.normal,
    },
    ctaWrapper: {
      marginTop: 20,
    },
    footer: {
      marginVertical: 40,
    },
    errorMsg: {
      color: colors.error.default,
      ...fontStyles.normal,
      lineHeight: 20,
    },
    goBack: {
      marginVertical: 14,
      color: colors.primary.default,
      ...fontStyles.normal,
    },
    biometrics: {
      flexDirection: 'row',
      alignItems: 'center',
      marginTop: 20,
      marginBottom: 30,
    },
    biometryLabel: {
      flex: 1,
      fontSize: 16,
      color: colors.text.default,
      ...fontStyles.normal,
    },
    biometrySwitch: {
      flex: 0,
    },
    input: {
      ...fontStyles.normal,
      fontSize: 16,
      paddingTop: 2,
      color: colors.text.default,
    },
    cant: {
      width: 280,
      alignSelf: 'center',
      justifyContent: 'center',
      textAlign: 'center',
      ...fontStyles.normal,
      fontSize: 16,
      lineHeight: 24,
      color: colors.text.default,
    },
    areYouSure: {
      width: '100%',
      padding: breakPoint ? 16 : 24,
      justifyContent: 'center',
      alignSelf: 'center',
    },
    heading: {
      marginHorizontal: 6,
      color: colors.text.default,
      ...fontStyles.bold,
      fontSize: 20,
      textAlign: 'center',
      lineHeight: breakPoint ? 24 : 26,
    },
    red: {
      marginHorizontal: 24,
      color: colors.error.default,
    },
    warningText: {
      ...fontStyles.normal,
      textAlign: 'center',
      fontSize: 14,
      lineHeight: breakPoint ? 18 : 22,
      color: colors.text.default,
      marginTop: 20,
    },
    warningIcon: {
      alignSelf: 'center',
      color: colors.error.default,
      marginVertical: 10,
    },
    bold: {
      ...fontStyles.bold,
    },
    delete: {
      marginBottom: 20,
    },
    deleteWarningMsg: {
      ...fontStyles.normal,
      fontSize: 16,
      lineHeight: 20,
      marginTop: 10,
      color: colors.error.default,
    },
  });

const DELETE = 'delete';
const PASSCODE_NOT_SET_ERROR = 'Error: Passcode not set.';
const WRONG_PASSWORD_ERROR = 'Error: Decrypt failed';
const WRONG_PASSWORD_ERROR_ANDROID =
  'Error: error:1e000065:Cipher functions:OPENSSL_internal:BAD_DECRYPT';
const VAULT_ERROR = 'Error: Cannot unlock without a previous vault.';
const isTextDelete = (text) => tlc(text) === DELETE;

/**
 * View where returning users can authenticate
 */
class Login extends PureComponent {
<<<<<<< HEAD
	static propTypes = {
		/**
		 * The navigator object
		 */
		navigation: PropTypes.object,
		/**
		 * Action to set onboarding wizard step
		 */
		setOnboardingWizardStep: PropTypes.func,
		/**
		 * Route passed in props from navigation
		 */
		route: PropTypes.object,
		/**
		 * Users current address
		 */
		selectedAddress: PropTypes.string,
	};

	state = {
		password: '',
		biometryType: null,
		rememberMe: false,
		biometryChoice: false,
		loading: false,
		error: null,
		biometryPreviouslyDisabled: false,
		warningModalVisible: false,
		deleteModalVisible: false,
		disableDelete: true,
		deleteText: '',
		showDeleteWarning: false,
		hasBiometricCredentials: false,
	};

	fieldRef = React.createRef();

	async componentDidMount() {
		BackHandler.addEventListener('hardwareBackPress', this.handleBackPress);

		//Setup UI to handle Biometric
		const { type } = await Authentication.getType();
		const previouslyDisabled = await AsyncStorage.getItem(BIOMETRY_CHOICE_DISABLED);
		const passcodePreviouslyDisabled = await AsyncStorage.getItem(PASSCODE_DISABLED);
		if (type === AUTHENTICATION_TYPE.BIOMETRIC)
			this.setState({
				biometryType: type,
				biometryChoice: !(previouslyDisabled && previouslyDisabled === TRUE),
				biometryPreviouslyDisabled: !!previouslyDisabled,
				hasBiometricCredentials: !this.props.route?.params?.params?.logout,
			});
		else if (type === AUTHENTICATION_TYPE.PASSCODE)
			this.setState({
				biometryType: passcodeType(type),
				biometryChoice: !(passcodePreviouslyDisabled && passcodePreviouslyDisabled === TRUE),
				biometryPreviouslyDisabled: !!passcodePreviouslyDisabled,
				hasBiometricCredentials: !this.props.route?.params?.params?.logout,
			});
		else if (type === AUTHENTICATION_TYPE.REMEMBER_ME)
			this.setState({
				hasBiometricCredentials: false,
				rememberMe: true,
			});
	}

	componentWillUnmount() {
		BackHandler.removeEventListener('hardwareBackPress', this.handleBackPress);
	}

	handleBackPress = async () => {
		await Authentication.logout();
		return false;
	};

	onLogin = async () => {
		const { password } = this.state;
		const { current: field } = this.fieldRef;
		const locked = !passwordRequirementsMet(password);
		if (locked) this.setState({ error: strings('login.invalid_password') });
		if (this.state.loading || locked) return;

		const authType = await Authentication.componentAuthenticationType(
			this.state.biometryChoice,
			this.state.rememberMe
		);

		try {
			await Authentication.userEntryAuth(password, authType, this.props.selectedAddress);
			const onboardingWizard = await DefaultPreference.get(ONBOARDING_WIZARD);
			if (!onboardingWizard) this.props.setOnboardingWizardStep(1);
			// Only way to land back on Login is to log out, which clears credentials (meaning we should not show biometric button)
			this.setState({ loading: false, password: '', hasBiometricCredentials: false });
			field.setValue('');
		} catch (e) {
			const error = e.toString();
			if (
				toLowerCaseEquals(error, WRONG_PASSWORD_ERROR) ||
				toLowerCaseEquals(error, WRONG_PASSWORD_ERROR_ANDROID)
			) {
				this.setState({ loading: false, error: strings('login.invalid_password') });

				trackErrorAsAnalytics('Login: Invalid Password', error);

				return;
			} else if (error === PASSCODE_NOT_SET_ERROR) {
				Alert.alert(
					'Security Alert',
					'In order to proceed, you need to turn Passcode on or any biometrics authentication method supported in your device (FaceID, TouchID or Fingerprint)'
				);
				this.setState({ loading: false });
			} else if (toLowerCaseEquals(error, VAULT_ERROR)) {
				this.setState({
					loading: false,
					error: strings('login.clean_vault_error'),
				});
			} else {
				this.setState({ loading: false, error });
			}
		}
	};

	tryBiometric = async (e) => {
		if (e) e.preventDefault();
		const { current: field } = this.fieldRef;
		field?.blur();
		try {
			await Authentication.appTriggeredAuth(this.props.selectedAddress);
			const onboardingWizard = await DefaultPreference.get(ONBOARDING_WIZARD);
			if (!onboardingWizard) this.props.setOnboardingWizardStep(1);
			// Only way to land back on Login is to log out, which clears credentials (meaning we should not show biometric button)
			this.setState({ loading: false, password: '', hasBiometricCredentials: false });
			field.setValue('');
		} catch (error) {
			this.setState({ hasBiometricCredentials: true });
			Logger.log(error);
		}
		field?.blur();
	};

	triggerLogIn = () => {
		this.onLogin();
	};

	delete = async () => {
		try {
			await Authentication.newWalletAndKeyChain(`${Date.now()}`);
			this.deleteExistingUser();
			await Authentication.logout();
		} catch (error) {
			Logger.log(error, `Failed to createNewVaultAndKeychain: ${error}`);
		}
	};

	deleteExistingUser = async () => {
		try {
			await AsyncStorage.removeItem(EXISTING_USER);
			// We need to reset instead of navigate here otherwise, OnboardingRootNav remembers the last screen that it was on, which is most likely not OnboardingNav.
			this.props.navigation?.reset({
				routes: [
					{
						name: 'OnboardingRootNav',
						state: {
							routes: [
								{ name: 'OnboardingNav', params: { screen: 'Onboarding', params: { delete: true } } },
							],
						},
					},
				],
			});
		} catch (error) {
			Logger.log(error, `Failed to remove key: ${EXISTING_USER} from AsyncStorage`);
		}
	};

	toggleWarningModal = () => this.setState((state) => ({ warningModalVisible: !state.warningModalVisible }));

	toggleDeleteModal = () => this.setState((state) => ({ deleteModalVisible: !state.deleteModalVisible }));

	checkDelete = (text) => {
		this.setState({
			deleteText: text,
			showDeleteWarning: false,
			disableDelete: !isTextDelete(text),
		});
	};

	submitDelete = () => {
		const { deleteText } = this.state;
		this.setState({ showDeleteWarning: !isTextDelete(deleteText) });
		if (isTextDelete(deleteText)) this.delete();
	};

	updateBiometryChoice = async (biometryChoice) => {
		if (!biometryChoice) {
			await AsyncStorage.setItem(BIOMETRY_CHOICE_DISABLED, TRUE);
			await AsyncStorage.setItem(PASSCODE_DISABLED, TRUE);
		} else {
			await AsyncStorage.removeItem(BIOMETRY_CHOICE_DISABLED);
			await AsyncStorage.removeItem(PASSCODE_DISABLED);
		}
		this.setState({ biometryChoice });
	};

	renderSwitch = () => {
		const colors = this.context.colors || mockTheme.colors;
		const styles = createStyles(colors);

		if (this.state.biometryType && !this.state.biometryPreviouslyDisabled) {
			return (
				<View style={styles.biometrics}>
					<Text style={styles.biometryLabel}>
						{strings(`biometrics.enable_${this.state.biometryType.toLowerCase()}`)}
					</Text>
					<Switch
						onValueChange={(biometryChoice) => this.updateBiometryChoice(biometryChoice)} // eslint-disable-line react/jsx-no-bind
						value={this.state.biometryChoice}
						style={styles.biometrySwitch}
						trackColor={{ true: colors.primary.default, false: colors.border.muted }}
						thumbColor={importedColors.white}
						ios_backgroundColor={colors.border.muted}
					/>
				</View>
			);
		}

		return (
			<View style={styles.biometrics}>
				<Text style={styles.biometryLabel}>{strings(`choose_password.remember_me`)}</Text>
				<Switch
					onValueChange={(rememberMe) => this.setState({ rememberMe })} // eslint-disable-line react/jsx-no-bind
					value={this.state.rememberMe}
					style={styles.biometrySwitch}
					trackColor={{ true: colors.primary.default, false: colors.border.muted }}
					thumbColor={importedColors.white}
					ios_backgroundColor={colors.border.muted}
				/>
			</View>
		);
	};

	setPassword = (val) => this.setState({ password: val });

	onCancelPress = () => {
		this.toggleWarningModal();
		InteractionManager.runAfterInteractions(this.toggleDeleteModal);
	};

	render = () => {
		const colors = this.context.colors || mockTheme.colors;
		const themeAppearance = this.context.themeAppearance || 'light';
		const styles = createStyles(colors);

		return (
			<ErrorBoundary view="Login">
				<WarningExistingUserModal
					warningModalVisible={this.state.warningModalVisible}
					cancelText={strings('login.i_understand')}
					onCancelPress={this.onCancelPress}
					onRequestClose={this.toggleWarningModal}
					onConfirmPress={this.toggleWarningModal}
				>
					<View style={styles.areYouSure} testID={DELETE_WALLET_CONTAINER_ID}>
						<Icon
							style={styles.warningIcon}
							size={46}
							color={colors.error.default}
							name="exclamation-triangle"
						/>
						<Text style={[styles.heading, styles.red]}>{strings('login.are_you_sure')}</Text>
						<Text style={styles.warningText}>
							<Text>{strings('login.your_current_wallet')}</Text>
							<Text style={styles.bold}>{strings('login.removed_from')}</Text>
							<Text>{strings('login.this_action')}</Text>
						</Text>
						<Text style={[styles.warningText, styles.noMarginBottom]}>
							<Text>{strings('login.you_can_only')}</Text>
							<Text style={styles.bold}>{strings('login.recovery_phrase')}</Text>
							<Text>{strings('login.metamask_does_not')}</Text>
						</Text>
					</View>
				</WarningExistingUserModal>

				<WarningExistingUserModal
					warningModalVisible={this.state.deleteModalVisible}
					cancelText={strings('login.delete_my')}
					cancelButtonDisabled={this.state.disableDelete}
					onCancelPress={this.submitDelete}
					onRequestClose={this.toggleDeleteModal}
					onConfirmPress={this.toggleDeleteModal}
					onSubmitEditing={this.submitDelete}
				>
					<TouchableWithoutFeedback onPress={Keyboard.dismiss}>
						<View style={styles.areYouSure}>
							<Text style={[styles.heading, styles.delete]}>
								{strings('login.type_delete', { [DELETE]: DELETE })}
							</Text>
							<OutlinedTextField
								style={styles.input}
								testID={DELETE_WALLET_INPUT_BOX_ID}
								autoFocus
								returnKeyType={'done'}
								onChangeText={this.checkDelete}
								autoCapitalize="none"
								value={this.state.deleteText}
								baseColor={colors.border.default}
								tintColor={colors.primary.default}
								placeholderTextColor={colors.text.muted}
								onSubmitEditing={this.submitDelete}
								keyboardAppearance={themeAppearance}
							/>
							{this.state.showDeleteWarning && (
								<Text style={styles.deleteWarningMsg}>{strings('login.cant_proceed')}</Text>
							)}
						</View>
					</TouchableWithoutFeedback>
				</WarningExistingUserModal>

				<SafeAreaView style={styles.mainWrapper}>
					<KeyboardAwareScrollView style={styles.wrapper} resetScrollToCoords={{ x: 0, y: 0 }}>
						<View testID={'login'}>
							<View style={styles.foxWrapper}>
								{Device.isAndroid() ? (
									<Image
										source={require('../../../images/fox.png')}
										style={styles.image}
										resizeMethod={'auto'}
									/>
								) : (
									<AnimatedFox bgColor={colors.background.default} />
								)}
							</View>
							<Text style={styles.title}>{strings('login.title')}</Text>
							<View style={styles.field}>
								<Text style={styles.label}>{strings('login.password')}</Text>
								<OutlinedTextField
									style={styles.input}
									placeholder={strings('login.password')}
									placeholderTextColor={colors.text.muted}
									testID={'login-password-input'}
									returnKeyType={'done'}
									autoCapitalize="none"
									secureTextEntry
									ref={this.fieldRef}
									onChangeText={this.setPassword}
									value={this.state.password}
									baseColor={colors.border.default}
									tintColor={colors.primary.default}
									onSubmitEditing={this.triggerLogIn}
									renderRightAccessory={() => (
										<BiometryButton
											onPress={this.tryBiometric}
											hidden={
												!(
													this.state.biometryChoice &&
													this.state.biometryType &&
													this.state.hasBiometricCredentials
												)
											}
											type={this.state.biometryType}
										/>
									)}
									keyboardAppearance={themeAppearance}
								/>
							</View>

							{this.renderSwitch()}

							{!!this.state.error && (
								<Text style={styles.errorMsg} testID={LOGIN_PASSWORD_ERROR}>
									{this.state.error}
								</Text>
							)}
							<View style={styles.ctaWrapper} testID={'log-in-button'}>
								<StyledButton type={'confirm'} onPress={this.triggerLogIn}>
									{this.state.loading ? (
										<ActivityIndicator size="small" color={colors.primary.inverse} />
									) : (
										strings('login.unlock_button')
									)}
								</StyledButton>
							</View>

							<View style={styles.footer}>
								<Text style={styles.cant}>{strings('login.go_back')}</Text>
								<Button
									style={styles.goBack}
									onPress={this.toggleWarningModal}
									testID={RESET_WALLET_ID}
								>
									{strings('login.reset_wallet')}
								</Button>
							</View>
						</View>
					</KeyboardAwareScrollView>
					<FadeOutOverlay />
				</SafeAreaView>
			</ErrorBoundary>
		);
	};
=======
  static propTypes = {
    /**
     * The navigator object
     */
    navigation: PropTypes.object,
    /**
     * Action to set onboarding wizard step
     */
    setOnboardingWizardStep: PropTypes.func,
    /**
     * Temporary string that controls if componentDidMount should handle initial auth logic on mount
     */
    initialScreen: PropTypes.string,
    /**
     * A string representing the selected address => account
     */
    selectedAddress: PropTypes.string,
    logIn: PropTypes.func,
    logOut: PropTypes.func,
    /**
     * TEMPORARY state for animation control on Nav/App/index.js
     */
    checkedAuth: PropTypes.func,
  };

  state = {
    password: '',
    biometryType: null,
    rememberMe: false,
    biometryChoice: false,
    loading: false,
    error: null,
    biometryPreviouslyDisabled: false,
    warningModalVisible: false,
    deleteModalVisible: false,
    disableDelete: true,
    deleteText: '',
    showDeleteWarning: false,
    hasBiometricCredentials: false,
  };

  fieldRef = React.createRef();

  async componentDidMount() {
    const { initialScreen } = this.props;
    const { KeyringController } = Engine.context;
    const shouldHandleInitialAuth = initialScreen !== 'onboarding';
    BackHandler.addEventListener('hardwareBackPress', this.handleBackPress);

    // Lock keyring just in case
    if (KeyringController.isUnlocked()) {
      await KeyringController.setLocked();
    }

    const biometryType = await SecureKeychain.getSupportedBiometryType();
    if (biometryType) {
      const previouslyDisabled = await AsyncStorage.getItem(
        BIOMETRY_CHOICE_DISABLED,
      );
      const enabled = !(previouslyDisabled && previouslyDisabled === TRUE);

      this.setState({
        biometryType: Device.isAndroid() ? 'biometrics' : biometryType,
        biometryChoice: enabled,
        biometryPreviouslyDisabled: !!previouslyDisabled,
      });
      if (shouldHandleInitialAuth) {
        try {
          if (enabled && !previouslyDisabled) {
            await this.tryBiometric();
          }
        } catch (e) {
          console.warn(e);
        }
        if (!enabled) {
          await this.checkIfRememberMeEnabled();
        }
      }
    } else {
      shouldHandleInitialAuth && (await this.checkIfRememberMeEnabled());
    }

    this.props.checkedAuth();
  }

  componentWillUnmount() {
    BackHandler.removeEventListener('hardwareBackPress', this.handleBackPress);
  }

  handleBackPress = () => {
    this.props.logOut();
    return false;
  };

  /**
   * Checks to see if the user has enabled Remember Me and logs
   * into the application if it is enabled.
   */
  checkIfRememberMeEnabled = async () => {
    const credentials = await SecureKeychain.getGenericPassword();
    if (credentials) {
      this.setState({ rememberMe: true });
      // Restore vault with existing credentials
      const { KeyringController } = Engine.context;
      try {
        await KeyringController.submitPassword(credentials.password);
        const encryptionLib = await AsyncStorage.getItem(ENCRYPTION_LIB);
        if (encryptionLib !== ORIGINAL) {
          await recreateVaultWithSamePassword(
            credentials.password,
            this.props.selectedAddress,
          );
          await AsyncStorage.setItem(ENCRYPTION_LIB, ORIGINAL);
        }
        // Get onboarding wizard state
        const onboardingWizard = await DefaultPreference.get(ONBOARDING_WIZARD);
        if (!onboardingWizard) {
          this.props.setOnboardingWizardStep(1);
        }

        // Only way to land back on Login is to log out, which clears credentials (meaning we should not show biometric button)
        this.setState({ hasBiometricCredentials: false });
        delete credentials.password;
        this.props.logIn();
        this.props.navigation.replace('HomeNav');
      } catch (error) {
        this.setState({ rememberMe: false });
        Logger.error(error, 'Failed to login using Remember Me');
      }
    }
  };

  onLogin = async (hasCredentials = false) => {
    const { password } = this.state;
    const { current: field } = this.fieldRef;
    const locked = !passwordRequirementsMet(password);
    if (locked) this.setState({ error: strings('login.invalid_password') });
    if (this.state.loading || locked) return;
    try {
      this.setState({ loading: true, error: null });
      const { KeyringController } = Engine.context;
      // Restore vault with user entered password
      await KeyringController.submitPassword(this.state.password);
      const encryptionLib = await AsyncStorage.getItem(ENCRYPTION_LIB);
      const existingUser = await AsyncStorage.getItem(EXISTING_USER);
      if (encryptionLib !== ORIGINAL && existingUser) {
        await recreateVaultWithSamePassword(
          this.state.password,
          this.props.selectedAddress,
        );
        await AsyncStorage.setItem(ENCRYPTION_LIB, ORIGINAL);
      }
      // If the tryBiometric has been called and they password was retrived don't set it again
      if (!hasCredentials) {
        if (this.state.biometryChoice && this.state.biometryType) {
          await SecureKeychain.setGenericPassword(
            this.state.password,
            SecureKeychain.TYPES.BIOMETRICS,
          );
        } else if (this.state.rememberMe) {
          await SecureKeychain.setGenericPassword(
            this.state.password,
            SecureKeychain.TYPES.REMEMBER_ME,
          );
        } else {
          await SecureKeychain.resetGenericPassword();
        }
      }

      this.props.logIn();

      // Get onboarding wizard state
      const onboardingWizard = await DefaultPreference.get(ONBOARDING_WIZARD);
      if (onboardingWizard) {
        this.props.navigation.replace('HomeNav');
      } else {
        this.props.setOnboardingWizardStep(1);
        this.props.navigation.replace('HomeNav');
      }
      // Only way to land back on Login is to log out, which clears credentials (meaning we should not show biometric button)
      this.setState({
        loading: false,
        password: '',
        hasBiometricCredentials: false,
      });
      field.setValue('');
    } catch (e) {
      // Should we force people to enable passcode / biometrics?
      const error = e.toString();
      if (
        toLowerCaseEquals(error, WRONG_PASSWORD_ERROR) ||
        toLowerCaseEquals(error, WRONG_PASSWORD_ERROR_ANDROID)
      ) {
        this.setState({
          loading: false,
          error: strings('login.invalid_password'),
        });

        trackErrorAsAnalytics('Login: Invalid Password', error);

        return;
      } else if (error === PASSCODE_NOT_SET_ERROR) {
        Alert.alert(
          'Security Alert',
          'In order to proceed, you need to turn Passcode on or any biometrics authentication method supported in your device (FaceID, TouchID or Fingerprint)',
        );
        this.setState({ loading: false });
      } else if (toLowerCaseEquals(error, VAULT_ERROR)) {
        this.setState({
          loading: false,
          error: strings('login.clean_vault_error'),
        });
      } else {
        this.setState({ loading: false, error });
      }
      Logger.error(error, 'Failed to login');
    }
  };

  triggerLogIn = () => {
    this.onLogin();
  };

  delete = async () => {
    const { KeyringController } = Engine.context;
    try {
      await Engine.resetState();
      await KeyringController.createNewVaultAndKeychain(`${Date.now()}`);
      await KeyringController.setLocked();
      this.deleteExistingUser();
    } catch (error) {
      Logger.log(error, `Failed to createNewVaultAndKeychain: ${error}`);
    }
  };

  deleteExistingUser = async () => {
    try {
      await AsyncStorage.removeItem(EXISTING_USER);
      // We need to reset instead of navigate here otherwise, OnboardingRootNav remembers the last screen that it was on, which is most likely not OnboardingNav.
      this.props.navigation?.reset({
        routes: [
          {
            name: 'OnboardingRootNav',
            state: {
              routes: [
                {
                  name: 'OnboardingNav',
                  params: { screen: 'Onboarding', params: { delete: true } },
                },
              ],
            },
          },
        ],
      });
    } catch (error) {
      Logger.log(
        error,
        `Failed to remove key: ${EXISTING_USER} from AsyncStorage`,
      );
    }
  };

  toggleWarningModal = () =>
    this.setState((state) => ({
      warningModalVisible: !state.warningModalVisible,
    }));

  toggleDeleteModal = () =>
    this.setState((state) => ({
      deleteModalVisible: !state.deleteModalVisible,
    }));

  checkDelete = (text) => {
    this.setState({
      deleteText: text,
      showDeleteWarning: false,
      disableDelete: !isTextDelete(text),
    });
  };

  submitDelete = () => {
    const { deleteText } = this.state;
    this.setState({ showDeleteWarning: !isTextDelete(deleteText) });
    if (isTextDelete(deleteText)) this.delete();
  };

  updateBiometryChoice = async (biometryChoice) => {
    if (!biometryChoice) {
      await AsyncStorage.setItem(BIOMETRY_CHOICE_DISABLED, TRUE);
    } else {
      await AsyncStorage.removeItem(BIOMETRY_CHOICE_DISABLED);
    }
    this.setState({ biometryChoice });
  };

  renderSwitch = () => {
    const colors = this.context.colors || mockTheme.colors;
    const styles = createStyles(colors);

    if (this.state.biometryType && !this.state.biometryPreviouslyDisabled) {
      return (
        <View style={styles.biometrics}>
          <Text style={styles.biometryLabel}>
            {strings(
              `biometrics.enable_${this.state.biometryType.toLowerCase()}`,
            )}
          </Text>
          <Switch
            onValueChange={(biometryChoice) =>
              this.updateBiometryChoice(biometryChoice)
            } // eslint-disable-line react/jsx-no-bind
            value={this.state.biometryChoice}
            style={styles.biometrySwitch}
            trackColor={{
              true: colors.primary.default,
              false: colors.border.muted,
            }}
            thumbColor={importedColors.white}
            ios_backgroundColor={colors.border.muted}
          />
        </View>
      );
    }

    return (
      <View style={styles.biometrics}>
        <Text style={styles.biometryLabel}>
          {strings(`choose_password.remember_me`)}
        </Text>
        <Switch
          onValueChange={(rememberMe) => this.setState({ rememberMe })} // eslint-disable-line react/jsx-no-bind
          value={this.state.rememberMe}
          style={styles.biometrySwitch}
          trackColor={{
            true: colors.primary.default,
            false: colors.border.muted,
          }}
          thumbColor={importedColors.white}
          ios_backgroundColor={colors.border.muted}
        />
      </View>
    );
  };

  setPassword = (val) => this.setState({ password: val });

  onCancelPress = () => {
    this.toggleWarningModal();
    InteractionManager.runAfterInteractions(this.toggleDeleteModal);
  };

  tryBiometric = async (e) => {
    if (e) e.preventDefault();
    const { current: field } = this.fieldRef;
    field.blur();
    try {
      const credentials = await SecureKeychain.getGenericPassword();
      if (!credentials) {
        this.setState({ hasBiometricCredentials: false });
        return;
      }
      field.blur();
      this.setState({ password: credentials.password });
      field.setValue(credentials.password);
      field.blur();
      await this.onLogin(true);
    } catch (error) {
      this.setState({ hasBiometricCredentials: true });
      Logger.log(error);
    }
    field.blur();
  };

  render = () => {
    const colors = this.context.colors || mockTheme.colors;
    const themeAppearance = this.context.themeAppearance || 'light';
    const styles = createStyles(colors);

    return (
      <ErrorBoundary view="Login">
        <WarningExistingUserModal
          warningModalVisible={this.state.warningModalVisible}
          cancelText={strings('login.i_understand')}
          onCancelPress={this.onCancelPress}
          onRequestClose={this.toggleWarningModal}
          onConfirmPress={this.toggleWarningModal}
        >
          <View style={styles.areYouSure} testID={DELETE_WALLET_CONTAINER_ID}>
            <Icon
              style={styles.warningIcon}
              size={46}
              color={colors.error.default}
              name="exclamation-triangle"
            />
            <Text style={[styles.heading, styles.red]}>
              {strings('login.are_you_sure')}
            </Text>
            <Text style={styles.warningText}>
              <Text>{strings('login.your_current_wallet')}</Text>
              <Text style={styles.bold}>{strings('login.removed_from')}</Text>
              <Text>{strings('login.this_action')}</Text>
            </Text>
            <Text style={[styles.warningText, styles.noMarginBottom]}>
              <Text>{strings('login.you_can_only')}</Text>
              <Text style={styles.bold}>
                {strings('login.recovery_phrase')}
              </Text>
              <Text>{strings('login.metamask_does_not')}</Text>
            </Text>
          </View>
        </WarningExistingUserModal>

        <WarningExistingUserModal
          warningModalVisible={this.state.deleteModalVisible}
          cancelText={strings('login.delete_my')}
          cancelButtonDisabled={this.state.disableDelete}
          onCancelPress={this.submitDelete}
          onRequestClose={this.toggleDeleteModal}
          onConfirmPress={this.toggleDeleteModal}
          onSubmitEditing={this.submitDelete}
        >
          <TouchableWithoutFeedback onPress={Keyboard.dismiss}>
            <View style={styles.areYouSure}>
              <Text style={[styles.heading, styles.delete]}>
                {strings('login.type_delete', { [DELETE]: DELETE })}
              </Text>
              <OutlinedTextField
                style={styles.input}
                testID={DELETE_WALLET_INPUT_BOX_ID}
                autoFocus
                returnKeyType={'done'}
                onChangeText={this.checkDelete}
                autoCapitalize="none"
                value={this.state.deleteText}
                baseColor={colors.border.default}
                tintColor={colors.primary.default}
                placeholderTextColor={colors.text.muted}
                onSubmitEditing={this.submitDelete}
                keyboardAppearance={themeAppearance}
              />
              {this.state.showDeleteWarning && (
                <Text style={styles.deleteWarningMsg}>
                  {strings('login.cant_proceed')}
                </Text>
              )}
            </View>
          </TouchableWithoutFeedback>
        </WarningExistingUserModal>

        <SafeAreaView style={styles.mainWrapper}>
          <KeyboardAwareScrollView
            style={styles.wrapper}
            resetScrollToCoords={{ x: 0, y: 0 }}
          >
            <View testID={'login'}>
              <View style={styles.foxWrapper}>
                {Device.isAndroid() ? (
                  <Image
                    source={require('../../../images/fox.png')}
                    style={styles.image}
                    resizeMethod={'auto'}
                  />
                ) : (
                  <AnimatedFox bgColor={colors.background.default} />
                )}
              </View>
              <Text style={styles.title}>{strings('login.title')}</Text>
              <View style={styles.field}>
                <Text style={styles.label}>{strings('login.password')}</Text>
                <OutlinedTextField
                  style={styles.input}
                  placeholder={strings('login.password')}
                  placeholderTextColor={colors.text.muted}
                  testID={'login-password-input'}
                  returnKeyType={'done'}
                  autoCapitalize="none"
                  secureTextEntry
                  ref={this.fieldRef}
                  onChangeText={this.setPassword}
                  value={this.state.password}
                  baseColor={colors.border.default}
                  tintColor={colors.primary.default}
                  onSubmitEditing={this.triggerLogIn}
                  renderRightAccessory={() => (
                    <BiometryButton
                      onPress={this.tryBiometric}
                      hidden={
                        !(
                          this.state.biometryChoice &&
                          this.state.biometryType &&
                          this.state.hasBiometricCredentials
                        )
                      }
                      type={this.state.biometryType}
                    />
                  )}
                  keyboardAppearance={themeAppearance}
                />
              </View>

              {this.renderSwitch()}

              {!!this.state.error && (
                <Text style={styles.errorMsg} testID={LOGIN_PASSWORD_ERROR}>
                  {this.state.error}
                </Text>
              )}
              <View style={styles.ctaWrapper} testID={'log-in-button'}>
                <StyledButton type={'confirm'} onPress={this.triggerLogIn}>
                  {this.state.loading ? (
                    <ActivityIndicator
                      size="small"
                      color={colors.primary.inverse}
                    />
                  ) : (
                    strings('login.unlock_button')
                  )}
                </StyledButton>
              </View>

              <View style={styles.footer}>
                <Text style={styles.cant}>{strings('login.go_back')}</Text>
                <Button
                  style={styles.goBack}
                  onPress={this.toggleWarningModal}
                  testID={RESET_WALLET_ID}
                >
                  {strings('login.reset_wallet')}
                </Button>
              </View>
            </View>
          </KeyboardAwareScrollView>
          <FadeOutOverlay />
        </SafeAreaView>
      </ErrorBoundary>
    );
  };
>>>>>>> 91d8e525
}

Login.contextType = ThemeContext;

const mapStateToProps = (state) => ({
<<<<<<< HEAD
	selectedAddress: state.engine.backgroundState?.PreferencesController?.selectedAddress,
	userLoggedIn: state.user.userLoggedIn,
});

const mapDispatchToProps = (dispatch) => ({
	setOnboardingWizardStep: (step) => dispatch(setOnboardingWizardStep(step)),
=======
  selectedAddress:
    state.engine.backgroundState.PreferencesController?.selectedAddress,
  initialScreen: state.user.initialScreen,
});

const mapDispatchToProps = (dispatch) => ({
  setOnboardingWizardStep: (step) => dispatch(setOnboardingWizardStep(step)),
  logIn: () => dispatch(logIn()),
  logOut: () => dispatch(logOut()),
  checkedAuth: () => dispatch(checkedAuth('login')),
>>>>>>> 91d8e525
});

export default connect(mapStateToProps, mapDispatchToProps)(Login);<|MERGE_RESOLUTION|>--- conflicted
+++ resolved
@@ -29,20 +29,11 @@
 import BiometryButton from '../../UI/BiometryButton';
 import Logger from '../../../util/Logger';
 import {
-<<<<<<< HEAD
-	BIOMETRY_CHOICE_DISABLED,
-	ONBOARDING_WIZARD,
-	TRUE,
-	EXISTING_USER,
-	PASSCODE_DISABLED,
-=======
   BIOMETRY_CHOICE_DISABLED,
   ONBOARDING_WIZARD,
-  ENCRYPTION_LIB,
   TRUE,
-  ORIGINAL,
   EXISTING_USER,
->>>>>>> 91d8e525
+  PASSCODE_DISABLED,
 } from '../../../constants/storage';
 import { passwordRequirementsMet } from '../../../util/password';
 import ErrorBoundary from '../ErrorBoundary';
@@ -212,407 +203,6 @@
  * View where returning users can authenticate
  */
 class Login extends PureComponent {
-<<<<<<< HEAD
-	static propTypes = {
-		/**
-		 * The navigator object
-		 */
-		navigation: PropTypes.object,
-		/**
-		 * Action to set onboarding wizard step
-		 */
-		setOnboardingWizardStep: PropTypes.func,
-		/**
-		 * Route passed in props from navigation
-		 */
-		route: PropTypes.object,
-		/**
-		 * Users current address
-		 */
-		selectedAddress: PropTypes.string,
-	};
-
-	state = {
-		password: '',
-		biometryType: null,
-		rememberMe: false,
-		biometryChoice: false,
-		loading: false,
-		error: null,
-		biometryPreviouslyDisabled: false,
-		warningModalVisible: false,
-		deleteModalVisible: false,
-		disableDelete: true,
-		deleteText: '',
-		showDeleteWarning: false,
-		hasBiometricCredentials: false,
-	};
-
-	fieldRef = React.createRef();
-
-	async componentDidMount() {
-		BackHandler.addEventListener('hardwareBackPress', this.handleBackPress);
-
-		//Setup UI to handle Biometric
-		const { type } = await Authentication.getType();
-		const previouslyDisabled = await AsyncStorage.getItem(BIOMETRY_CHOICE_DISABLED);
-		const passcodePreviouslyDisabled = await AsyncStorage.getItem(PASSCODE_DISABLED);
-		if (type === AUTHENTICATION_TYPE.BIOMETRIC)
-			this.setState({
-				biometryType: type,
-				biometryChoice: !(previouslyDisabled && previouslyDisabled === TRUE),
-				biometryPreviouslyDisabled: !!previouslyDisabled,
-				hasBiometricCredentials: !this.props.route?.params?.params?.logout,
-			});
-		else if (type === AUTHENTICATION_TYPE.PASSCODE)
-			this.setState({
-				biometryType: passcodeType(type),
-				biometryChoice: !(passcodePreviouslyDisabled && passcodePreviouslyDisabled === TRUE),
-				biometryPreviouslyDisabled: !!passcodePreviouslyDisabled,
-				hasBiometricCredentials: !this.props.route?.params?.params?.logout,
-			});
-		else if (type === AUTHENTICATION_TYPE.REMEMBER_ME)
-			this.setState({
-				hasBiometricCredentials: false,
-				rememberMe: true,
-			});
-	}
-
-	componentWillUnmount() {
-		BackHandler.removeEventListener('hardwareBackPress', this.handleBackPress);
-	}
-
-	handleBackPress = async () => {
-		await Authentication.logout();
-		return false;
-	};
-
-	onLogin = async () => {
-		const { password } = this.state;
-		const { current: field } = this.fieldRef;
-		const locked = !passwordRequirementsMet(password);
-		if (locked) this.setState({ error: strings('login.invalid_password') });
-		if (this.state.loading || locked) return;
-
-		const authType = await Authentication.componentAuthenticationType(
-			this.state.biometryChoice,
-			this.state.rememberMe
-		);
-
-		try {
-			await Authentication.userEntryAuth(password, authType, this.props.selectedAddress);
-			const onboardingWizard = await DefaultPreference.get(ONBOARDING_WIZARD);
-			if (!onboardingWizard) this.props.setOnboardingWizardStep(1);
-			// Only way to land back on Login is to log out, which clears credentials (meaning we should not show biometric button)
-			this.setState({ loading: false, password: '', hasBiometricCredentials: false });
-			field.setValue('');
-		} catch (e) {
-			const error = e.toString();
-			if (
-				toLowerCaseEquals(error, WRONG_PASSWORD_ERROR) ||
-				toLowerCaseEquals(error, WRONG_PASSWORD_ERROR_ANDROID)
-			) {
-				this.setState({ loading: false, error: strings('login.invalid_password') });
-
-				trackErrorAsAnalytics('Login: Invalid Password', error);
-
-				return;
-			} else if (error === PASSCODE_NOT_SET_ERROR) {
-				Alert.alert(
-					'Security Alert',
-					'In order to proceed, you need to turn Passcode on or any biometrics authentication method supported in your device (FaceID, TouchID or Fingerprint)'
-				);
-				this.setState({ loading: false });
-			} else if (toLowerCaseEquals(error, VAULT_ERROR)) {
-				this.setState({
-					loading: false,
-					error: strings('login.clean_vault_error'),
-				});
-			} else {
-				this.setState({ loading: false, error });
-			}
-		}
-	};
-
-	tryBiometric = async (e) => {
-		if (e) e.preventDefault();
-		const { current: field } = this.fieldRef;
-		field?.blur();
-		try {
-			await Authentication.appTriggeredAuth(this.props.selectedAddress);
-			const onboardingWizard = await DefaultPreference.get(ONBOARDING_WIZARD);
-			if (!onboardingWizard) this.props.setOnboardingWizardStep(1);
-			// Only way to land back on Login is to log out, which clears credentials (meaning we should not show biometric button)
-			this.setState({ loading: false, password: '', hasBiometricCredentials: false });
-			field.setValue('');
-		} catch (error) {
-			this.setState({ hasBiometricCredentials: true });
-			Logger.log(error);
-		}
-		field?.blur();
-	};
-
-	triggerLogIn = () => {
-		this.onLogin();
-	};
-
-	delete = async () => {
-		try {
-			await Authentication.newWalletAndKeyChain(`${Date.now()}`);
-			this.deleteExistingUser();
-			await Authentication.logout();
-		} catch (error) {
-			Logger.log(error, `Failed to createNewVaultAndKeychain: ${error}`);
-		}
-	};
-
-	deleteExistingUser = async () => {
-		try {
-			await AsyncStorage.removeItem(EXISTING_USER);
-			// We need to reset instead of navigate here otherwise, OnboardingRootNav remembers the last screen that it was on, which is most likely not OnboardingNav.
-			this.props.navigation?.reset({
-				routes: [
-					{
-						name: 'OnboardingRootNav',
-						state: {
-							routes: [
-								{ name: 'OnboardingNav', params: { screen: 'Onboarding', params: { delete: true } } },
-							],
-						},
-					},
-				],
-			});
-		} catch (error) {
-			Logger.log(error, `Failed to remove key: ${EXISTING_USER} from AsyncStorage`);
-		}
-	};
-
-	toggleWarningModal = () => this.setState((state) => ({ warningModalVisible: !state.warningModalVisible }));
-
-	toggleDeleteModal = () => this.setState((state) => ({ deleteModalVisible: !state.deleteModalVisible }));
-
-	checkDelete = (text) => {
-		this.setState({
-			deleteText: text,
-			showDeleteWarning: false,
-			disableDelete: !isTextDelete(text),
-		});
-	};
-
-	submitDelete = () => {
-		const { deleteText } = this.state;
-		this.setState({ showDeleteWarning: !isTextDelete(deleteText) });
-		if (isTextDelete(deleteText)) this.delete();
-	};
-
-	updateBiometryChoice = async (biometryChoice) => {
-		if (!biometryChoice) {
-			await AsyncStorage.setItem(BIOMETRY_CHOICE_DISABLED, TRUE);
-			await AsyncStorage.setItem(PASSCODE_DISABLED, TRUE);
-		} else {
-			await AsyncStorage.removeItem(BIOMETRY_CHOICE_DISABLED);
-			await AsyncStorage.removeItem(PASSCODE_DISABLED);
-		}
-		this.setState({ biometryChoice });
-	};
-
-	renderSwitch = () => {
-		const colors = this.context.colors || mockTheme.colors;
-		const styles = createStyles(colors);
-
-		if (this.state.biometryType && !this.state.biometryPreviouslyDisabled) {
-			return (
-				<View style={styles.biometrics}>
-					<Text style={styles.biometryLabel}>
-						{strings(`biometrics.enable_${this.state.biometryType.toLowerCase()}`)}
-					</Text>
-					<Switch
-						onValueChange={(biometryChoice) => this.updateBiometryChoice(biometryChoice)} // eslint-disable-line react/jsx-no-bind
-						value={this.state.biometryChoice}
-						style={styles.biometrySwitch}
-						trackColor={{ true: colors.primary.default, false: colors.border.muted }}
-						thumbColor={importedColors.white}
-						ios_backgroundColor={colors.border.muted}
-					/>
-				</View>
-			);
-		}
-
-		return (
-			<View style={styles.biometrics}>
-				<Text style={styles.biometryLabel}>{strings(`choose_password.remember_me`)}</Text>
-				<Switch
-					onValueChange={(rememberMe) => this.setState({ rememberMe })} // eslint-disable-line react/jsx-no-bind
-					value={this.state.rememberMe}
-					style={styles.biometrySwitch}
-					trackColor={{ true: colors.primary.default, false: colors.border.muted }}
-					thumbColor={importedColors.white}
-					ios_backgroundColor={colors.border.muted}
-				/>
-			</View>
-		);
-	};
-
-	setPassword = (val) => this.setState({ password: val });
-
-	onCancelPress = () => {
-		this.toggleWarningModal();
-		InteractionManager.runAfterInteractions(this.toggleDeleteModal);
-	};
-
-	render = () => {
-		const colors = this.context.colors || mockTheme.colors;
-		const themeAppearance = this.context.themeAppearance || 'light';
-		const styles = createStyles(colors);
-
-		return (
-			<ErrorBoundary view="Login">
-				<WarningExistingUserModal
-					warningModalVisible={this.state.warningModalVisible}
-					cancelText={strings('login.i_understand')}
-					onCancelPress={this.onCancelPress}
-					onRequestClose={this.toggleWarningModal}
-					onConfirmPress={this.toggleWarningModal}
-				>
-					<View style={styles.areYouSure} testID={DELETE_WALLET_CONTAINER_ID}>
-						<Icon
-							style={styles.warningIcon}
-							size={46}
-							color={colors.error.default}
-							name="exclamation-triangle"
-						/>
-						<Text style={[styles.heading, styles.red]}>{strings('login.are_you_sure')}</Text>
-						<Text style={styles.warningText}>
-							<Text>{strings('login.your_current_wallet')}</Text>
-							<Text style={styles.bold}>{strings('login.removed_from')}</Text>
-							<Text>{strings('login.this_action')}</Text>
-						</Text>
-						<Text style={[styles.warningText, styles.noMarginBottom]}>
-							<Text>{strings('login.you_can_only')}</Text>
-							<Text style={styles.bold}>{strings('login.recovery_phrase')}</Text>
-							<Text>{strings('login.metamask_does_not')}</Text>
-						</Text>
-					</View>
-				</WarningExistingUserModal>
-
-				<WarningExistingUserModal
-					warningModalVisible={this.state.deleteModalVisible}
-					cancelText={strings('login.delete_my')}
-					cancelButtonDisabled={this.state.disableDelete}
-					onCancelPress={this.submitDelete}
-					onRequestClose={this.toggleDeleteModal}
-					onConfirmPress={this.toggleDeleteModal}
-					onSubmitEditing={this.submitDelete}
-				>
-					<TouchableWithoutFeedback onPress={Keyboard.dismiss}>
-						<View style={styles.areYouSure}>
-							<Text style={[styles.heading, styles.delete]}>
-								{strings('login.type_delete', { [DELETE]: DELETE })}
-							</Text>
-							<OutlinedTextField
-								style={styles.input}
-								testID={DELETE_WALLET_INPUT_BOX_ID}
-								autoFocus
-								returnKeyType={'done'}
-								onChangeText={this.checkDelete}
-								autoCapitalize="none"
-								value={this.state.deleteText}
-								baseColor={colors.border.default}
-								tintColor={colors.primary.default}
-								placeholderTextColor={colors.text.muted}
-								onSubmitEditing={this.submitDelete}
-								keyboardAppearance={themeAppearance}
-							/>
-							{this.state.showDeleteWarning && (
-								<Text style={styles.deleteWarningMsg}>{strings('login.cant_proceed')}</Text>
-							)}
-						</View>
-					</TouchableWithoutFeedback>
-				</WarningExistingUserModal>
-
-				<SafeAreaView style={styles.mainWrapper}>
-					<KeyboardAwareScrollView style={styles.wrapper} resetScrollToCoords={{ x: 0, y: 0 }}>
-						<View testID={'login'}>
-							<View style={styles.foxWrapper}>
-								{Device.isAndroid() ? (
-									<Image
-										source={require('../../../images/fox.png')}
-										style={styles.image}
-										resizeMethod={'auto'}
-									/>
-								) : (
-									<AnimatedFox bgColor={colors.background.default} />
-								)}
-							</View>
-							<Text style={styles.title}>{strings('login.title')}</Text>
-							<View style={styles.field}>
-								<Text style={styles.label}>{strings('login.password')}</Text>
-								<OutlinedTextField
-									style={styles.input}
-									placeholder={strings('login.password')}
-									placeholderTextColor={colors.text.muted}
-									testID={'login-password-input'}
-									returnKeyType={'done'}
-									autoCapitalize="none"
-									secureTextEntry
-									ref={this.fieldRef}
-									onChangeText={this.setPassword}
-									value={this.state.password}
-									baseColor={colors.border.default}
-									tintColor={colors.primary.default}
-									onSubmitEditing={this.triggerLogIn}
-									renderRightAccessory={() => (
-										<BiometryButton
-											onPress={this.tryBiometric}
-											hidden={
-												!(
-													this.state.biometryChoice &&
-													this.state.biometryType &&
-													this.state.hasBiometricCredentials
-												)
-											}
-											type={this.state.biometryType}
-										/>
-									)}
-									keyboardAppearance={themeAppearance}
-								/>
-							</View>
-
-							{this.renderSwitch()}
-
-							{!!this.state.error && (
-								<Text style={styles.errorMsg} testID={LOGIN_PASSWORD_ERROR}>
-									{this.state.error}
-								</Text>
-							)}
-							<View style={styles.ctaWrapper} testID={'log-in-button'}>
-								<StyledButton type={'confirm'} onPress={this.triggerLogIn}>
-									{this.state.loading ? (
-										<ActivityIndicator size="small" color={colors.primary.inverse} />
-									) : (
-										strings('login.unlock_button')
-									)}
-								</StyledButton>
-							</View>
-
-							<View style={styles.footer}>
-								<Text style={styles.cant}>{strings('login.go_back')}</Text>
-								<Button
-									style={styles.goBack}
-									onPress={this.toggleWarningModal}
-									testID={RESET_WALLET_ID}
-								>
-									{strings('login.reset_wallet')}
-								</Button>
-							</View>
-						</View>
-					</KeyboardAwareScrollView>
-					<FadeOutOverlay />
-				</SafeAreaView>
-			</ErrorBoundary>
-		);
-	};
-=======
   static propTypes = {
     /**
      * The navigator object
@@ -623,19 +213,13 @@
      */
     setOnboardingWizardStep: PropTypes.func,
     /**
-     * Temporary string that controls if componentDidMount should handle initial auth logic on mount
+     * Route passed in props from navigation
      */
-    initialScreen: PropTypes.string,
+    route: PropTypes.object,
     /**
-     * A string representing the selected address => account
+     * Users current address
      */
     selectedAddress: PropTypes.string,
-    logIn: PropTypes.func,
-    logOut: PropTypes.func,
-    /**
-     * TEMPORARY state for animation control on Nav/App/index.js
-     */
-    checkedAuth: PropTypes.func,
   };
 
   state = {
@@ -657,141 +241,68 @@
   fieldRef = React.createRef();
 
   async componentDidMount() {
-    const { initialScreen } = this.props;
-    const { KeyringController } = Engine.context;
-    const shouldHandleInitialAuth = initialScreen !== 'onboarding';
     BackHandler.addEventListener('hardwareBackPress', this.handleBackPress);
 
-    // Lock keyring just in case
-    if (KeyringController.isUnlocked()) {
-      await KeyringController.setLocked();
-    }
-
-    const biometryType = await SecureKeychain.getSupportedBiometryType();
-    if (biometryType) {
-      const previouslyDisabled = await AsyncStorage.getItem(
-        BIOMETRY_CHOICE_DISABLED,
-      );
-      const enabled = !(previouslyDisabled && previouslyDisabled === TRUE);
-
+    //Setup UI to handle Biometric
+    const { type } = await Authentication.getType();
+    const previouslyDisabled = await AsyncStorage.getItem(
+      BIOMETRY_CHOICE_DISABLED,
+    );
+    const passcodePreviouslyDisabled = await AsyncStorage.getItem(
+      PASSCODE_DISABLED,
+    );
+    if (type === AUTHENTICATION_TYPE.BIOMETRIC)
       this.setState({
-        biometryType: Device.isAndroid() ? 'biometrics' : biometryType,
-        biometryChoice: enabled,
+        biometryType: type,
+        biometryChoice: !(previouslyDisabled && previouslyDisabled === TRUE),
         biometryPreviouslyDisabled: !!previouslyDisabled,
+        hasBiometricCredentials: !this.props.route?.params?.params?.logout,
       });
-      if (shouldHandleInitialAuth) {
-        try {
-          if (enabled && !previouslyDisabled) {
-            await this.tryBiometric();
-          }
-        } catch (e) {
-          console.warn(e);
-        }
-        if (!enabled) {
-          await this.checkIfRememberMeEnabled();
-        }
-      }
-    } else {
-      shouldHandleInitialAuth && (await this.checkIfRememberMeEnabled());
-    }
-
-    this.props.checkedAuth();
+    else if (type === AUTHENTICATION_TYPE.PASSCODE)
+      this.setState({
+        biometryType: passcodeType(type),
+        biometryChoice: !(
+          passcodePreviouslyDisabled && passcodePreviouslyDisabled === TRUE
+        ),
+        biometryPreviouslyDisabled: !!passcodePreviouslyDisabled,
+        hasBiometricCredentials: !this.props.route?.params?.params?.logout,
+      });
+    else if (type === AUTHENTICATION_TYPE.REMEMBER_ME)
+      this.setState({
+        hasBiometricCredentials: false,
+        rememberMe: true,
+      });
   }
 
   componentWillUnmount() {
     BackHandler.removeEventListener('hardwareBackPress', this.handleBackPress);
   }
 
-  handleBackPress = () => {
-    this.props.logOut();
+  handleBackPress = async () => {
+    await Authentication.logout();
     return false;
   };
 
-  /**
-   * Checks to see if the user has enabled Remember Me and logs
-   * into the application if it is enabled.
-   */
-  checkIfRememberMeEnabled = async () => {
-    const credentials = await SecureKeychain.getGenericPassword();
-    if (credentials) {
-      this.setState({ rememberMe: true });
-      // Restore vault with existing credentials
-      const { KeyringController } = Engine.context;
-      try {
-        await KeyringController.submitPassword(credentials.password);
-        const encryptionLib = await AsyncStorage.getItem(ENCRYPTION_LIB);
-        if (encryptionLib !== ORIGINAL) {
-          await recreateVaultWithSamePassword(
-            credentials.password,
-            this.props.selectedAddress,
-          );
-          await AsyncStorage.setItem(ENCRYPTION_LIB, ORIGINAL);
-        }
-        // Get onboarding wizard state
-        const onboardingWizard = await DefaultPreference.get(ONBOARDING_WIZARD);
-        if (!onboardingWizard) {
-          this.props.setOnboardingWizardStep(1);
-        }
-
-        // Only way to land back on Login is to log out, which clears credentials (meaning we should not show biometric button)
-        this.setState({ hasBiometricCredentials: false });
-        delete credentials.password;
-        this.props.logIn();
-        this.props.navigation.replace('HomeNav');
-      } catch (error) {
-        this.setState({ rememberMe: false });
-        Logger.error(error, 'Failed to login using Remember Me');
-      }
-    }
-  };
-
-  onLogin = async (hasCredentials = false) => {
+  onLogin = async () => {
     const { password } = this.state;
     const { current: field } = this.fieldRef;
     const locked = !passwordRequirementsMet(password);
     if (locked) this.setState({ error: strings('login.invalid_password') });
     if (this.state.loading || locked) return;
+
+    const authType = await Authentication.componentAuthenticationType(
+      this.state.biometryChoice,
+      this.state.rememberMe,
+    );
+
     try {
-      this.setState({ loading: true, error: null });
-      const { KeyringController } = Engine.context;
-      // Restore vault with user entered password
-      await KeyringController.submitPassword(this.state.password);
-      const encryptionLib = await AsyncStorage.getItem(ENCRYPTION_LIB);
-      const existingUser = await AsyncStorage.getItem(EXISTING_USER);
-      if (encryptionLib !== ORIGINAL && existingUser) {
-        await recreateVaultWithSamePassword(
-          this.state.password,
-          this.props.selectedAddress,
-        );
-        await AsyncStorage.setItem(ENCRYPTION_LIB, ORIGINAL);
-      }
-      // If the tryBiometric has been called and they password was retrived don't set it again
-      if (!hasCredentials) {
-        if (this.state.biometryChoice && this.state.biometryType) {
-          await SecureKeychain.setGenericPassword(
-            this.state.password,
-            SecureKeychain.TYPES.BIOMETRICS,
-          );
-        } else if (this.state.rememberMe) {
-          await SecureKeychain.setGenericPassword(
-            this.state.password,
-            SecureKeychain.TYPES.REMEMBER_ME,
-          );
-        } else {
-          await SecureKeychain.resetGenericPassword();
-        }
-      }
-
-      this.props.logIn();
-
-      // Get onboarding wizard state
+      await Authentication.userEntryAuth(
+        password,
+        authType,
+        this.props.selectedAddress,
+      );
       const onboardingWizard = await DefaultPreference.get(ONBOARDING_WIZARD);
-      if (onboardingWizard) {
-        this.props.navigation.replace('HomeNav');
-      } else {
-        this.props.setOnboardingWizardStep(1);
-        this.props.navigation.replace('HomeNav');
-      }
+      if (!onboardingWizard) this.props.setOnboardingWizardStep(1);
       // Only way to land back on Login is to log out, which clears credentials (meaning we should not show biometric button)
       this.setState({
         loading: false,
@@ -800,7 +311,6 @@
       });
       field.setValue('');
     } catch (e) {
-      // Should we force people to enable passcode / biometrics?
       const error = e.toString();
       if (
         toLowerCaseEquals(error, WRONG_PASSWORD_ERROR) ||
@@ -828,8 +338,29 @@
       } else {
         this.setState({ loading: false, error });
       }
-      Logger.error(error, 'Failed to login');
     }
+  };
+
+  tryBiometric = async (e) => {
+    if (e) e.preventDefault();
+    const { current: field } = this.fieldRef;
+    field?.blur();
+    try {
+      await Authentication.appTriggeredAuth(this.props.selectedAddress);
+      const onboardingWizard = await DefaultPreference.get(ONBOARDING_WIZARD);
+      if (!onboardingWizard) this.props.setOnboardingWizardStep(1);
+      // Only way to land back on Login is to log out, which clears credentials (meaning we should not show biometric button)
+      this.setState({
+        loading: false,
+        password: '',
+        hasBiometricCredentials: false,
+      });
+      field.setValue('');
+    } catch (error) {
+      this.setState({ hasBiometricCredentials: true });
+      Logger.log(error);
+    }
+    field?.blur();
   };
 
   triggerLogIn = () => {
@@ -837,12 +368,10 @@
   };
 
   delete = async () => {
-    const { KeyringController } = Engine.context;
     try {
-      await Engine.resetState();
-      await KeyringController.createNewVaultAndKeychain(`${Date.now()}`);
-      await KeyringController.setLocked();
+      await Authentication.newWalletAndKeyChain(`${Date.now()}`);
       this.deleteExistingUser();
+      await Authentication.logout();
     } catch (error) {
       Logger.log(error, `Failed to createNewVaultAndKeychain: ${error}`);
     }
@@ -902,8 +431,10 @@
   updateBiometryChoice = async (biometryChoice) => {
     if (!biometryChoice) {
       await AsyncStorage.setItem(BIOMETRY_CHOICE_DISABLED, TRUE);
+      await AsyncStorage.setItem(PASSCODE_DISABLED, TRUE);
     } else {
       await AsyncStorage.removeItem(BIOMETRY_CHOICE_DISABLED);
+      await AsyncStorage.removeItem(PASSCODE_DISABLED);
     }
     this.setState({ biometryChoice });
   };
@@ -962,28 +493,6 @@
   onCancelPress = () => {
     this.toggleWarningModal();
     InteractionManager.runAfterInteractions(this.toggleDeleteModal);
-  };
-
-  tryBiometric = async (e) => {
-    if (e) e.preventDefault();
-    const { current: field } = this.fieldRef;
-    field.blur();
-    try {
-      const credentials = await SecureKeychain.getGenericPassword();
-      if (!credentials) {
-        this.setState({ hasBiometricCredentials: false });
-        return;
-      }
-      field.blur();
-      this.setState({ password: credentials.password });
-      field.setValue(credentials.password);
-      field.blur();
-      await this.onLogin(true);
-    } catch (error) {
-      this.setState({ hasBiometricCredentials: true });
-      Logger.log(error);
-    }
-    field.blur();
   };
 
   render = () => {
@@ -1150,31 +659,18 @@
       </ErrorBoundary>
     );
   };
->>>>>>> 91d8e525
 }
 
 Login.contextType = ThemeContext;
 
 const mapStateToProps = (state) => ({
-<<<<<<< HEAD
-	selectedAddress: state.engine.backgroundState?.PreferencesController?.selectedAddress,
-	userLoggedIn: state.user.userLoggedIn,
-});
-
-const mapDispatchToProps = (dispatch) => ({
-	setOnboardingWizardStep: (step) => dispatch(setOnboardingWizardStep(step)),
-=======
   selectedAddress:
-    state.engine.backgroundState.PreferencesController?.selectedAddress,
-  initialScreen: state.user.initialScreen,
+    state.engine.backgroundState?.PreferencesController?.selectedAddress,
+  userLoggedIn: state.user.userLoggedIn,
 });
 
 const mapDispatchToProps = (dispatch) => ({
   setOnboardingWizardStep: (step) => dispatch(setOnboardingWizardStep(step)),
-  logIn: () => dispatch(logIn()),
-  logOut: () => dispatch(logOut()),
-  checkedAuth: () => dispatch(checkedAuth('login')),
->>>>>>> 91d8e525
 });
 
 export default connect(mapStateToProps, mapDispatchToProps)(Login);