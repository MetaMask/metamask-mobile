--- conflicted
+++ resolved
@@ -512,10 +512,6 @@
         <SafeAreaView style={styles.mainWrapper}>
           <KeyboardAwareScrollView
             keyboardShouldPersistTaps="handled"
-<<<<<<< HEAD
-            style={styles.wrapper}
-=======
->>>>>>> a91485ce
             resetScrollToCoords={{ x: 0, y: 0 }}
             style={styles.wrapper}
           >
