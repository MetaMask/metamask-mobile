--- conflicted
+++ resolved
@@ -299,18 +299,7 @@
 
 			// Get onboarding wizard state
 			const onboardingWizard = await DefaultPreference.get(ONBOARDING_WIZARD);
-<<<<<<< HEAD
 			if (onboardingWizard) {
-=======
-			// Check if user passed through metrics opt-in screen
-			const metricsOptIn = await DefaultPreference.get(METRICS_OPT_IN);
-			if (!metricsOptIn) {
-				this.props.navigation.navigate('OnboardingRootNav', {
-					screen: 'OnboardingNav',
-					params: { screen: 'OptinMetrics' },
-				});
-			} else if (onboardingWizard) {
->>>>>>> 57afe4ca
 				this.props.navigation.navigate('HomeNav');
 			} else {
 				this.props.setOnboardingWizardStep(1);
@@ -362,7 +351,6 @@
 	deleteExistingUser = async () => {
 		try {
 			await AsyncStorage.removeItem(EXISTING_USER);
-<<<<<<< HEAD
 			// We need to reset instead of navigate here otherwise, OnboardingRootNav remembers the last screen that it was on, which is most likely not OnboardingNav.
 			this.props.navigation.original.reset({
 				routes: [
@@ -370,16 +358,11 @@
 						name: 'OnboardingRootNav',
 						state: {
 							routes: [
-								{ name: 'OnboardingNav', params: { screen: 'Onboarding', params: { delete: true } } }
-							]
-						}
-					}
-				]
-=======
-			this.props.navigation.navigate('OnboardingRootNav', {
-				screen: 'OnboardingNav',
-				params: { screen: 'Onboarding', params: { delete: true } },
->>>>>>> 57afe4ca
+								{ name: 'OnboardingNav', params: { screen: 'Onboarding', params: { delete: true } } },
+							],
+						},
+					},
+				],
 			});
 		} catch (error) {
 			Logger.log(error, `Failed to remove key: ${EXISTING_USER} from AsyncStorage`);
