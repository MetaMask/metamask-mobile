--- conflicted
+++ resolved
@@ -24,10 +24,6 @@
 import SecureKeychain from '../../../core/SecureKeychain';
 import FadeOutOverlay from '../../UI/FadeOutOverlay';
 import setOnboardingWizardStep from '../../../actions/wizard';
-<<<<<<< HEAD
-import { NavigationActions } from '@react-navigation/compat';
-=======
->>>>>>> 8b0900b7
 import { connect } from 'react-redux';
 import Device from '../../../util/Device';
 import { OutlinedTextField } from 'react-native-material-textfield';
@@ -362,15 +358,7 @@
 	deleteExistingUser = async () => {
 		try {
 			await AsyncStorage.removeItem(EXISTING_USER);
-<<<<<<< HEAD
-			this.props.navigation.navigate(
-				'OnboardingRootNav',
-				{},
-				NavigationActions.navigate({ name: 'Onboarding', params: { delete: true } })
-			);
-=======
-			this.props.navigation.navigate('Onboarding', { delete: true });
->>>>>>> 8b0900b7
+			this.props.navigation.navigate('OnboardingRootNav', { screen: 'Onboarding', params: { delete: true } });
 		} catch (error) {
 			Logger.log(error, `Failed to remove key: ${EXISTING_USER} from AsyncStorage`);
 		}
