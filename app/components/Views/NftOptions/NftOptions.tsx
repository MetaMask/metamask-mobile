import { useNavigation } from '@react-navigation/native';
import React, { useRef } from 'react';
import { Alert, TouchableOpacity, View } from 'react-native';
import { useSafeAreaInsets } from 'react-native-safe-area-context';
import { useSelector } from 'react-redux';
import { useStyles } from '../../../component-library/hooks';
import { strings } from '../../../../locales/i18n';
import Icon, {
  IconName,
} from '../../../component-library/components/Icons/Icon';
<<<<<<< HEAD
import { selectNetworkConfigurations } from '../../../selectors/networkController';
=======
import {
  selectChainId,
  selectEvmNetworkConfigurationsByChainId,
} from '../../../selectors/networkController';
>>>>>>> 80aa7f25
import ReusableModal, { ReusableModalRef } from '../../UI/ReusableModal';
import styleSheet from './NftOptions.styles';
import Text, {
  TextColor,
  TextVariant,
} from '../../../component-library/components/Texts/Text';
import { CHAIN_IDS } from '@metamask/transaction-controller';
import Engine from '../../../core/Engine';
import { removeFavoriteCollectible } from '../../../actions/collectibles';
import { selectSelectedInternalAccountFormattedAddress } from '../../../selectors/accountsController';
import { Collectible } from '../../../components/UI/CollectibleMedia/CollectibleMedia.types';
import Routes from '../../../constants/navigation/Routes';
import {
  useMetrics,
  MetaMetricsEvents,
} from '../../../components/hooks/useMetrics';
import { getDecimalChainId } from '../../../util/networks';
import { toHex } from '@metamask/controller-utils';

interface Props {
  route: {
    params: {
      collectible: Collectible & { chainId: string };
    };
  };
}

const NftOptions = (props: Props) => {
  const { collectible } = props.route.params;
  const { styles } = useStyles(styleSheet, {});
  const safeAreaInsets = useSafeAreaInsets();
  const navigation = useNavigation();
  const modalRef = useRef<ReusableModalRef>(null);
  const { trackEvent, createEventBuilder } = useMetrics();
  const selectedAddress = useSelector(
    selectSelectedInternalAccountFormattedAddress,
  );
<<<<<<< HEAD
  const networkConfigurations = useSelector(selectNetworkConfigurations);

  const chainIdHex = toHex(collectible.chainId); // only if collectible.chainId is number
  const config = networkConfigurations[chainIdHex];
  const nftNetworkClientId =
    // eslint-disable-next-line @typescript-eslint/ban-ts-comment
    // @ts-ignore
    config?.rpcEndpoints?.[config.defaultRpcEndpointIndex]?.networkClientId;
=======
  const networkConfigurations = useSelector(
    selectEvmNetworkConfigurationsByChainId,
  );
>>>>>>> 80aa7f25

  const goToWalletPage = () => {
    navigation.navigate(Routes.WALLET.HOME, {
      screen: Routes.WALLET.TAB_STACK_FLOW,
      params: {
        screen: Routes.WALLET_VIEW,
      },
    });
  };

  const goToBrowserUrl = (url: string) => {
    modalRef.current?.dismissModal(() => {
      navigation.navigate('Webview', {
        screen: 'SimpleWebview',
        params: {
          url,
        },
      });
    });
  };

  const getOpenSeaLink = () => {
    switch (collectible.chainId) {
      case CHAIN_IDS.MAINNET:
        return `https://opensea.io/assets/ethereum/${collectible.address}/${collectible.tokenId}`;
      case CHAIN_IDS.POLYGON:
        return `https://opensea.io/assets/matic/${collectible.address}/${collectible.tokenId}`;
      case CHAIN_IDS.GOERLI:
        return `https://testnets.opensea.io/assets/goerli/${collectible.address}/${collectible.tokenId}`;
      case CHAIN_IDS.SEPOLIA:
        return `https://testnets.opensea.io/assets/sepolia/${collectible.address}/${collectible.tokenId}`;
      default:
        return null;
    }
  };

  const gotToOpensea = () => {
    const url = getOpenSeaLink();
    if (url) {
      goToBrowserUrl(url);
    }
  };

  const removeNft = () => {
    const { NftController } = Engine.context;
<<<<<<< HEAD
    removeFavoriteCollectible(
      selectedAddress,
      collectible.chainId,
      collectible,
    );
=======
    const nftChainNetwork = networkConfigurations[toHex(collectible.chainId)];
    const nftNetworkClientId =
      nftChainNetwork?.rpcEndpoints?.[nftChainNetwork?.defaultRpcEndpointIndex]
        .networkClientId;
    removeFavoriteCollectible(selectedAddress, chainId, collectible);
>>>>>>> 80aa7f25
    NftController.removeAndIgnoreNft(
      collectible.address,
      collectible.tokenId.toString(),
      {
        networkClientId: nftNetworkClientId,
<<<<<<< HEAD
        userAddress: selectedAddress,
=======
>>>>>>> 80aa7f25
      },
    );
    trackEvent(
      createEventBuilder(MetaMetricsEvents.COLLECTIBLE_REMOVED)
        .addProperties({
          chain_id: getDecimalChainId(collectible.chainId),
        })
        .build(),
    );
    Alert.alert(
      strings('wallet.collectible_removed_title'),
      strings('wallet.collectible_removed_desc'),
    );
    // Redirect to home after removing NFT
    goToWalletPage();
  };

  return (
    <ReusableModal ref={modalRef} style={styles.screen}>
      <View style={[styles.sheet, { paddingBottom: safeAreaInsets.bottom }]}>
        <View style={styles.notch} />
        <View>
          {getOpenSeaLink() !== null ? (
            <TouchableOpacity
              style={styles.optionButton}
              onPress={gotToOpensea}
            >
              <Icon name={IconName.Export} style={styles.iconOs} />
              <Text variant={TextVariant.BodyMD} color={TextColor.Default}>
                {strings('nft_details.options.view_on_os')}
              </Text>
            </TouchableOpacity>
          ) : null}
        </View>
        <View>
          <TouchableOpacity style={styles.optionButton} onPress={removeNft}>
            <Icon name={IconName.Trash} style={styles.iconTrash} />
            <Text variant={TextVariant.BodyMD} color={TextColor.Error}>
              {strings('nft_details.options.remove_nft')}
            </Text>
          </TouchableOpacity>
        </View>
      </View>
    </ReusableModal>
  );
};

export default NftOptions;<|MERGE_RESOLUTION|>--- conflicted
+++ resolved
@@ -8,14 +8,7 @@
 import Icon, {
   IconName,
 } from '../../../component-library/components/Icons/Icon';
-<<<<<<< HEAD
-import { selectNetworkConfigurations } from '../../../selectors/networkController';
-=======
-import {
-  selectChainId,
-  selectEvmNetworkConfigurationsByChainId,
-} from '../../../selectors/networkController';
->>>>>>> 80aa7f25
+import { selectEvmNetworkConfigurationsByChainId } from '../../../selectors/networkController';
 import ReusableModal, { ReusableModalRef } from '../../UI/ReusableModal';
 import styleSheet from './NftOptions.styles';
 import Text, {
@@ -53,20 +46,9 @@
   const selectedAddress = useSelector(
     selectSelectedInternalAccountFormattedAddress,
   );
-<<<<<<< HEAD
-  const networkConfigurations = useSelector(selectNetworkConfigurations);
-
-  const chainIdHex = toHex(collectible.chainId); // only if collectible.chainId is number
-  const config = networkConfigurations[chainIdHex];
-  const nftNetworkClientId =
-    // eslint-disable-next-line @typescript-eslint/ban-ts-comment
-    // @ts-ignore
-    config?.rpcEndpoints?.[config.defaultRpcEndpointIndex]?.networkClientId;
-=======
   const networkConfigurations = useSelector(
     selectEvmNetworkConfigurationsByChainId,
   );
->>>>>>> 80aa7f25
 
   const goToWalletPage = () => {
     navigation.navigate(Routes.WALLET.HOME, {
@@ -112,28 +94,21 @@
 
   const removeNft = () => {
     const { NftController } = Engine.context;
-<<<<<<< HEAD
+    const nftChainNetwork = networkConfigurations[toHex(collectible.chainId)];
+    const nftNetworkClientId =
+      nftChainNetwork?.rpcEndpoints?.[nftChainNetwork?.defaultRpcEndpointIndex]
+        .networkClientId;
     removeFavoriteCollectible(
       selectedAddress,
       collectible.chainId,
       collectible,
     );
-=======
-    const nftChainNetwork = networkConfigurations[toHex(collectible.chainId)];
-    const nftNetworkClientId =
-      nftChainNetwork?.rpcEndpoints?.[nftChainNetwork?.defaultRpcEndpointIndex]
-        .networkClientId;
-    removeFavoriteCollectible(selectedAddress, chainId, collectible);
->>>>>>> 80aa7f25
     NftController.removeAndIgnoreNft(
       collectible.address,
       collectible.tokenId.toString(),
       {
         networkClientId: nftNetworkClientId,
-<<<<<<< HEAD
         userAddress: selectedAddress,
-=======
->>>>>>> 80aa7f25
       },
     );
     trackEvent(
