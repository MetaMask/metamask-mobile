--- conflicted
+++ resolved
@@ -28,12 +28,9 @@
 import BigNumber from 'bignumber.js';
 import { WalletDevice } from '@metamask/controllers/';
 import { getTokenList } from '../../../reducers/tokens';
-<<<<<<< HEAD
 import AnalyticsV2 from '../../../util/analyticsV2';
 import { KEYSTONE_TX_CANCELED } from '../../../constants/error';
-=======
 import { ThemeContext, mockTheme } from '../../../util/theme';
->>>>>>> 169bf9a5
 
 const REVIEW = 'review';
 const EDIT = 'edit';
