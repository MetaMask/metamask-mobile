import React, { PureComponent } from 'react';
import PropTypes from 'prop-types';
import {
  InteractionManager,
  ActivityIndicator,
  Alert,
  StyleSheet,
  View,
} from 'react-native';
import Engine from '../../../core/Engine';
import EditAmount from '../../Views/SendFlow/Amount';
import ConfirmSend from '../../Views/SendFlow/Confirm';
import {
  toBN,
  BNToHex,
  hexToBN,
  fromWei,
  fromTokenMinimalUnit,
} from '../../../util/number';
import { toChecksumAddress } from 'ethereumjs-util';
import { strings } from '../../../../locales/i18n';
import { getTransactionOptionsTitle } from '../../UI/Navbar';
import { connect } from 'react-redux';
import {
  resetTransaction,
  setTransactionObject,
} from '../../../actions/transaction';
import { toggleDappTransactionModal } from '../../../actions/modals';
import NotificationManager from '../../../core/NotificationManager';
import { showAlert } from '../../../actions/alert';
import Analytics from '../../../core/Analytics/Analytics';
import { MetaMetricsEvents } from '../../../core/Analytics';
import {
  getTransactionReviewActionKey,
  decodeTransferData,
  getTransactionToName,
  generateTransferData,
} from '../../../util/transactions';
import Logger from '../../../util/Logger';
import { getAddress } from '../../../util/address';
import TransactionTypes from '../../../core/TransactionTypes';
import { MAINNET } from '../../../constants/network';
import BigNumber from 'bignumber.js';
import { WalletDevice } from '@metamask/transaction-controller';
import { getTokenList } from '../../../reducers/tokens';
import AnalyticsV2 from '../../../util/analyticsV2';

import { KEYSTONE_TX_CANCELED } from '../../../constants/error';
import { ThemeContext, mockTheme } from '../../../util/theme';
<<<<<<< HEAD
import { doENSLookup } from '../../../util/ENSUtils';
import {
  selectNetwork,
  selectProviderType,
} from '../../../selectors/networkController';
=======
>>>>>>> 95d6872b

const REVIEW = 'review';
const EDIT = 'edit';
const SEND = 'Send';

const createStyles = (colors) =>
  StyleSheet.create({
    wrapper: {
      backgroundColor: colors.background.default,
      flex: 1,
    },
    loader: {
      backgroundColor: colors.background.default,
      flex: 1,
      justifyContent: 'center',
      alignItems: 'center',
    },
  });

/**
 * View that wraps the wraps the "Send" screen
 */
class Send extends PureComponent {
  static propTypes = {
    /**
     * Object that represents the navigator
     */
    navigation: PropTypes.object,
    /**
     * Action that cleans transaction state
     */
    resetTransaction: PropTypes.func.isRequired,
    /**
     * A string representing the network name
     */
    networkType: PropTypes.string,
    /**
     * Action that sets transaction attributes from object to a transaction
     */
    setTransactionObject: PropTypes.func.isRequired,
    /**
     * Array of ERC20 assets
     */
    tokens: PropTypes.array,
    /**
     * Transaction state
     */
    transaction: PropTypes.object.isRequired,
    /**
		/* Triggers global alert
		*/
    showAlert: PropTypes.func,
    /**
     * Map representing the address book
     */
    addressBook: PropTypes.object,
    /**
     * Network id
     */
    network: PropTypes.string,
    /**
     * List of accounts from the PreferencesController
     */
    identities: PropTypes.object,
    /**
     * Selected address as string
     */
    selectedAddress: PropTypes.string,
    /**
     * Object containing token balances in the format address => balance
     */
    contractBalances: PropTypes.object,
    /**
		/* Hides or shows dApp transaction modal
		*/
    toggleDappTransactionModal: PropTypes.func,
    /**
		/* dApp transaction modal visible or not
		*/
    dappTransactionModalVisible: PropTypes.bool,
    /**
     * List of tokens from TokenListController
     */
    tokenList: PropTypes.object,
    /**
     * Object that represents the current route info like params passed to it
     */
    route: PropTypes.object,
  };

  state = {
    mode: REVIEW,
    transactionKey: undefined,
    ready: false,
    transactionConfirmed: false,
    transactionSubmitted: false,
  };

  mounted = false;
  unmountHandled = false;

  /**
   * Resets gas and gasPrice of transaction
   */
  async reset() {
    const { transaction } = this.props;
    const { gas, gasPrice } =
      await Engine.context.TransactionController.estimateGas(transaction);
    this.props.setTransactionObject({
      gas: hexToBN(gas),
      gasPrice: hexToBN(gasPrice),
    });
    return this.mounted && this.setState({ transactionKey: Date.now() });
  }

  /**
   * Transaction state is erased, ready to create a new clean transaction
   */
  clear = () => {
    this.props.resetTransaction();
  };

  /**
   * Check if view is called with txMeta object for a deeplink
   */
  checkForDeeplinks() {
    const { route } = this.props;
    const txMeta = route.params?.txMeta;
    if (txMeta) {
      this.handleNewTxMeta(txMeta);
    } else {
      this.mounted && this.setState({ ready: true });
    }
  }

  updateNavBar = () => {
    const colors = this.context.colors || mockTheme.colors;
    const { navigation, route } = this.props;
    navigation.setOptions(
      getTransactionOptionsTitle('send.confirm', navigation, route, colors),
    );
  };

  /**
   * Sets state mounted to true, resets transaction and check for deeplinks
   */
  async componentDidMount() {
    const {
      navigation,
      transaction: { assetType, selectedAsset },
      contractBalances,
      dappTransactionModalVisible,
      toggleDappTransactionModal,
    } = this.props;
    this.updateNavBar();
    navigation &&
      navigation.setParams({
        mode: REVIEW,
        dispatch: this.onModeChange,
        disableModeChange:
          assetType === 'ERC20' &&
          contractBalances[selectedAsset.address] === undefined,
      });
    dappTransactionModalVisible && toggleDappTransactionModal();
    this.mounted = true;
    await this.reset();
    this.checkForDeeplinks();
  }

  /**
   * Cancels transaction and sets mounted to false
   */
  async componentWillUnmount() {
    const { transactionSubmitted } = this.state;
    const { transaction } = this.state;
    if (!transactionSubmitted && !this.unmountHandled) {
      transaction && (await this.onCancel(transaction.id));
    }
    this.clear();
    this.mounted = false;
  }

  componentDidUpdate(prevProps) {
    const prevRoute = prevProps.route;
    const {
      route,
      transaction: { assetType, selectedAsset },
      contractBalances,
      navigation,
    } = this.props;
    this.updateNavBar();
    if (prevRoute && route) {
      const prevTxMeta = prevRoute.params?.txMeta;
      const currentTxMeta = route.params?.txMeta;
      if (
        currentTxMeta &&
        currentTxMeta.source &&
        (!prevTxMeta.source || prevTxMeta.source !== currentTxMeta.source)
      ) {
        this.handleNewTxMeta(currentTxMeta);
      }
    }

    const contractBalance = contractBalances[selectedAsset.address];
    const erc20ContractBalanceChanged =
      assetType === 'ERC20' &&
      prevProps.contractBalances[selectedAsset.address] !== contractBalance;
    const assetTypeDefined =
      prevProps.transaction.assetType === undefined && assetType === 'ERC20';
    if (assetTypeDefined || erc20ContractBalanceChanged) {
      navigation &&
        navigation.setParams({
          disableModeChange: contractBalance === undefined,
        });
    }
  }

  /**
   * Handle deeplink txMeta recipient
   */
  handleNewTxMetaRecipient = async (recipient) => {
    const to = await getAddress(recipient, this.props.network);

    if (!to) {
      NotificationManager.showSimpleNotification({
        status: 'simple_notification_rejected',
        duration: 5000,
        title: strings('transaction.invalid_recipient'),
        description: strings('transaction.invalid_recipient_description'),
      });
      this.props.navigation.navigate('WalletView');
    }
    return { to };
  };

  /**
   * Handle txMeta object, setting neccesary state to make a transaction
   */
  handleNewTxMeta = async ({
    target_address,
    action,
    chain_id = null,
    function_name = null, // eslint-disable-line no-unused-vars
    parameters = null,
  }) => {
    const { addressBook, network, identities, selectedAddress } = this.props;

    let newTxMeta = {};
    let txRecipient;
    switch (action) {
      case 'send-eth':
        txRecipient = await this.handleNewTxMetaRecipient(target_address);
        if (!txRecipient.to) return;
        newTxMeta = {
          symbol: 'ETH',
          assetType: 'ETH',
          type: 'ETHER_TRANSACTION',
          paymentRequest: true,
          selectedAsset: { symbol: 'ETH', isETH: true },
          ...txRecipient,
        };

        if (parameters && parameters.value) {
          newTxMeta.value = BNToHex(toBN(parameters.value));
          newTxMeta.transactionValue = newTxMeta.value;
          newTxMeta.readableValue = fromWei(newTxMeta.value);
        }

        newTxMeta.transactionToName = getTransactionToName({
          addressBook,
          network,
          toAddress: newTxMeta.to,
          identities,
          ensRecipient: newTxMeta.ensRecipient,
        });

        newTxMeta.transactionTo = newTxMeta.to;
        break;
      case 'send-token': {
        const selectedAsset = await this.handleTokenDeeplink(target_address);

        const { ensRecipient, to } = await this.handleNewTxMetaRecipient(
          parameters.address,
        );
        if (!to) return;
        const tokenAmount =
          (parameters.uint256 &&
            new BigNumber(parameters.uint256).toString(16)) ||
          '0';
        newTxMeta = {
          assetType: 'ERC20',
          type: 'INDIVIDUAL_TOKEN_TRANSACTION',
          paymentRequest: true,
          selectedAsset,
          ensRecipient,
          to: selectedAsset.address,
          transactionTo: to,
          data: generateTransferData('transfer', {
            toAddress: to,
            amount: tokenAmount,
          }),
          value: '0x0',
          readableValue:
            fromTokenMinimalUnit(
              parameters.uint256 || '0',
              selectedAsset.decimals,
            ) || '0',
        };
        newTxMeta.transactionToName = getTransactionToName({
          addressBook,
          network,
          toAddress: to,
          identities,
          ensRecipient,
        });
        break;
      }
    }

    if (parameters) {
      const { gas, gasPrice } = parameters;
      if (gas) {
        newTxMeta.gas = toBN(gas);
      }
      if (gasPrice) {
        newTxMeta.gasPrice = toBN(gas);
      }
      // TODO: We should add here support for sending tokens
      // or calling smart contract functions
    }

    if (!newTxMeta.value) {
      newTxMeta.value = toBN(0);
    }

    newTxMeta.from = selectedAddress;
    newTxMeta.transactionFromName = identities[selectedAddress].name;
    this.props.setTransactionObject(newTxMeta);
    this.mounted && this.setState({ ready: true, transactionKey: Date.now() });
  };

  /**
   * Retrieves ERC20 asset information (symbol and decimals) to be used with deeplinks
   *
   * @param address - Corresponding ERC20 asset address
   *
   * @returns ERC20 asset, containing address, symbol and decimals
   */
  handleTokenDeeplink = async (address) => {
    const { tokens, tokenList } = this.props;
    address = toChecksumAddress(address);
    // First check if we have token information in token list
    if (address in tokenList) {
      return tokenList[address];
    }
    // Then check if the token is already in state
    const stateToken = tokens.find((token) => token.address === address);
    if (stateToken) {
      return stateToken;
    }
    // Finally try to query the contract
    const { AssetsContractController } = Engine.context;
    const token = { address };
    try {
      const decimals = await AssetsContractController.getERC20TokenDecimals(
        address,
      );
      token.decimals = parseInt(String(decimals));
    } catch (e) {
      // Drop tx since we don't have any form to get decimals and send the correct tx
      this.props.showAlert({
        isVisible: true,
        autodismiss: 2000,
        content: 'clipboard-alert',
        data: { msg: strings(`send.deeplink_failure`) },
      });
      this.onCancel();
    }
    try {
      token.symbol = await AssetsContractController.getERC721AssetSymbol(
        address,
      );
    } catch (e) {
      token.symbol = 'ERC20';
    }
    return token;
  };

  /**
   * Returns transaction object with gas, gasPrice and value in hex format
   *
   * @param {object} transaction - Transaction object
   */
  prepareTransaction = (transaction) => ({
    ...transaction,
    gas: BNToHex(transaction.gas),
    gasPrice: BNToHex(transaction.gasPrice),
    value: BNToHex(transaction.value),
  });

  /**
   * Returns transaction object with gas and gasPrice in hex format, value set to 0 in hex format
   * and to set to selectedAsset address
   *
   * @param {object} transaction - Transaction object
   * @param {object} selectedAsset - Asset object
   */
  prepareAssetTransaction = (transaction, selectedAsset) => ({
    ...transaction,
    gas: BNToHex(transaction.gas),
    gasPrice: BNToHex(transaction.gasPrice),
    value: '0x0',
    to: selectedAsset.address,
  });

  /**
   * Returns transaction object with gas and gasPrice in hex format
   *
   * @param transaction - Transaction object
   */
  sanitizeTransaction = (transaction) => ({
    ...transaction,
    gas: BNToHex(transaction.gas),
    gasPrice: BNToHex(transaction.gasPrice),
  });

  /**
   * Removes collectible in case an ERC721 asset is being sent, when not in mainnet
   */
  removeNft = () => {
    const { selectedAsset, assetType, providerType } = this.props.transaction;
    if (assetType === 'ERC721' && providerType !== MAINNET) {
      const { NftController } = Engine.context;
      NftController.removeNft(selectedAsset.address, selectedAsset.tokenId);
    }
  };

  /**
   * Cancels transaction and close send screen before clear transaction state
   *
   * @param if - Transaction id
   */
  onCancel = (id) => {
    Engine.context.TransactionController.cancelTransaction(id);
    this.props.navigation.pop();
    this.unmountHandled = true;
    this.state.mode === REVIEW && this.trackOnCancel();
  };

  /**
   * Confirms transaction. In case of selectedAsset handles a token transfer transaction,
   * if not, and Ether transaction.
   * If success, transaction state is cleared, if not transaction is reset alert about the error
   * and returns to edit transaction
   */
  onConfirm = async () => {
    const { TransactionController, AddressBookController, KeyringController } =
      Engine.context;
    this.setState({ transactionConfirmed: true });
    const {
      transaction: { selectedAsset, assetType },
      network,
      addressBook,
    } = this.props;
    let { transaction } = this.props;
    try {
      if (assetType === 'ETH') {
        transaction = this.prepareTransaction(transaction);
      } else {
        transaction = this.prepareAssetTransaction(transaction, selectedAsset);
      }
      const { result, transactionMeta } =
        await TransactionController.addTransaction(
          transaction,
          TransactionTypes.MMM,
          WalletDevice.MM_MOBILE,
        );
      await KeyringController.resetQRKeyringState();
      await TransactionController.approveTransaction(transactionMeta.id);

      // Add to the AddressBook if it's an unkonwn address
      let checksummedAddress = null;

      if (assetType === 'ETH') {
        checksummedAddress = toChecksumAddress(transactionMeta.transaction.to);
      } else if (assetType === 'ERC20') {
        try {
          const [addressTo] = decodeTransferData(
            'transfer',
            transactionMeta.transaction.data,
          );
          if (addressTo) {
            checksummedAddress = toChecksumAddress(addressTo);
          }
        } catch (e) {
          Logger.log('Error decoding transfer data', transactionMeta.data);
        }
      } else if (assetType === 'ERC721') {
        try {
          const data = decodeTransferData(
            'transferFrom',
            transactionMeta.transaction.data,
          );
          const addressTo = data[1];
          if (addressTo) {
            checksummedAddress = toChecksumAddress(addressTo);
          }
        } catch (e) {
          Logger.log('Error decoding transfer data', transactionMeta.data);
        }
      }
      const existingContact =
        addressBook[network] && addressBook[network][checksummedAddress];
      if (!existingContact) {
        AddressBookController.set(checksummedAddress, '', network);
      }
      await new Promise((resolve) => {
        resolve(result);
      });
      if (transactionMeta.error) {
        throw transactionMeta.error;
      }
      this.setState({
        transactionConfirmed: false,
        transactionSubmitted: true,
      });
      this.props.navigation.pop();
      InteractionManager.runAfterInteractions(() => {
        NotificationManager.watchSubmittedTransaction({
          ...transactionMeta,
          assetType: transaction.assetType,
        });
        this.removeNft();
      });
    } catch (error) {
      if (!error?.message.startsWith(KEYSTONE_TX_CANCELED)) {
        Alert.alert(
          strings('transactions.transaction_error'),
          error && error.message,
          [{ text: strings('navigation.ok') }],
        );
        Logger.error(error, 'error while trying to send transaction (Send)');
      } else {
        AnalyticsV2.trackEvent(
          MetaMetricsEvents.QR_HARDWARE_TRANSACTION_CANCELED,
        );
      }
      this.setState({ transactionConfirmed: false });
      await this.reset();
    }
    InteractionManager.runAfterInteractions(() => {
      this.trackOnConfirm();
    });
  };

  /**
   * Call Analytics to track confirm started event for send screen
   */
  trackConfirmScreen = () => {
    Analytics.trackEventWithParameters(
      MetaMetricsEvents.TRANSACTIONS_CONFIRM_STARTED,
      this.getTrackingParams(),
    );
  };

  /**
   * Call Analytics to track confirm started event for send screen
   */
  trackEditScreen = async () => {
    const { transaction } = this.props;
    const actionKey = await getTransactionReviewActionKey(transaction);
    Analytics.trackEventWithParameters(
      MetaMetricsEvents.TRANSACTIONS_EDIT_TRANSACTION,
      {
        ...this.getTrackingParams(),
        actionKey,
      },
    );
  };

  /**
   * Call Analytics to track cancel pressed
   */
  trackOnCancel = () => {
    Analytics.trackEventWithParameters(
      MetaMetricsEvents.TRANSACTIONS_CANCEL_TRANSACTION,
      this.getTrackingParams(),
    );
  };

  /**
   * Call Analytics to track confirm pressed
   */
  trackOnConfirm = () => {
    Analytics.trackEventWithParameters(
      MetaMetricsEvents.TRANSACTIONS_COMPLETED_TRANSACTION,
      this.getTrackingParams(),
    );
  };

  /**
   * Returns corresponding tracking params to send
   *
   * @return {object} - Object containing view, network, activeCurrency and assetType
   */
  getTrackingParams = () => {
    const {
      networkType,
      transaction: { selectedAsset, assetType },
    } = this.props;
    return {
      view: SEND,
      network: networkType,
      activeCurrency:
        (selectedAsset &&
          (selectedAsset.symbol || selectedAsset.contractName)) ||
        'ETH',
      assetType,
    };
  };

  /**
   * Change transaction mode
   * If changed to 'review' sends an Analytics track event
   *
   * @param mode - Transaction mode, review or edit
   */
  onModeChange = (mode) => {
    const { navigation } = this.props;
    navigation && navigation.setParams({ mode });
    this.mounted && this.setState({ mode });
    InteractionManager.runAfterInteractions(() => {
      mode === REVIEW && this.trackConfirmScreen();
      mode === EDIT && this.trackEditScreen();
    });
  };

  changeToReviewMode = () => this.onModeChange(REVIEW);

  getStyles = () => {
    const colors = this.context.colors || mockTheme.colors;
    return createStyles(colors);
  };

  renderLoader() {
    const styles = this.getStyles();
    return (
      <View style={styles.loader}>
        <ActivityIndicator size="small" />
      </View>
    );
  }

  renderModeComponent() {
    if (this.state.mode === EDIT) {
      return (
        <EditAmount
          transaction={this.props.transaction}
          navigation={this.props.navigation}
          onConfirm={this.changeToReviewMode}
        />
      );
    } else if (this.state.mode === REVIEW) {
      return (
        <ConfirmSend
          transaction={this.props.transaction}
          navigation={this.props.navigation}
        />
      );
    }
  }

  render = () => {
    const styles = this.getStyles();
    return (
      <View style={styles.wrapper}>
        {this.state.ready ? this.renderModeComponent() : this.renderLoader()}
      </View>
    );
  };
}

const mapStateToProps = (state) => ({
  addressBook: state.engine.backgroundState.AddressBookController.addressBook,
  accounts: state.engine.backgroundState.AccountTrackerController.accounts,
  frequentRpcList:
    state.engine.backgroundState.PreferencesController.frequentRpcList,
  contractBalances:
    state.engine.backgroundState.TokenBalancesController.contractBalances,
  transaction: state.transaction,
  networkType: selectProviderType(state),
  tokens: state.engine.backgroundState.TokensController.tokens,
  network: selectNetwork(state),
  identities: state.engine.backgroundState.PreferencesController.identities,
  selectedAddress:
    state.engine.backgroundState.PreferencesController.selectedAddress,
  dappTransactionModalVisible: state.modals.dappTransactionModalVisible,
  tokenList: getTokenList(state),
});

const mapDispatchToProps = (dispatch) => ({
  resetTransaction: () => dispatch(resetTransaction()),
  setTransactionObject: (transaction) =>
    dispatch(setTransactionObject(transaction)),
  showAlert: (config) => dispatch(showAlert(config)),
  toggleDappTransactionModal: () => dispatch(toggleDappTransactionModal()),
});

Send.contextType = ThemeContext;

export default connect(mapStateToProps, mapDispatchToProps)(Send);<|MERGE_RESOLUTION|>--- conflicted
+++ resolved
@@ -47,14 +47,10 @@
 
 import { KEYSTONE_TX_CANCELED } from '../../../constants/error';
 import { ThemeContext, mockTheme } from '../../../util/theme';
-<<<<<<< HEAD
-import { doENSLookup } from '../../../util/ENSUtils';
 import {
   selectNetwork,
   selectProviderType,
 } from '../../../selectors/networkController';
-=======
->>>>>>> 95d6872b
 
 const REVIEW = 'review';
 const EDIT = 'edit';
