import React, { PureComponent } from 'react';
import PropTypes from 'prop-types';
import {
  InteractionManager,
  ActivityIndicator,
  Alert,
  StyleSheet,
  View,
} from 'react-native';
import Engine from '../../../core/Engine';
import EditAmount from '../../Views/SendFlow/Amount';
import ConfirmSend from '../../Views/SendFlow/Confirm';
import {
  toBN,
  BNToHex,
  hexToBN,
  fromWei,
  fromTokenMinimalUnit,
} from '../../../util/number';
import { toChecksumAddress } from 'ethereumjs-util';
import { strings } from '../../../../locales/i18n';
import { getTransactionOptionsTitle } from '../../UI/Navbar';
import { connect } from 'react-redux';
import {
  resetTransaction,
  setTransactionObject,
} from '../../../actions/transaction';
import { toggleDappTransactionModal } from '../../../actions/modals';
import NotificationManager from '../../../core/NotificationManager';
import { showAlert } from '../../../actions/alert';
import Analytics from '../../../core/Analytics/Analytics';
import { MetaMetricsEvents } from '../../../core/Analytics';
import {
  getTransactionReviewActionKey,
  decodeTransferData,
  getTransactionToName,
  generateTransferData,
} from '../../../util/transactions';
import Logger from '../../../util/Logger';
import { getAddress } from '../../../util/address';
import TransactionTypes from '../../../core/TransactionTypes';
import { MAINNET } from '../../../constants/network';
import BigNumber from 'bignumber.js';
import { WalletDevice } from '@metamask/transaction-controller';
import { getTokenList } from '../../../reducers/tokens';
import AnalyticsV2 from '../../../util/analyticsV2';

import { KEYSTONE_TX_CANCELED } from '../../../constants/error';
import { ThemeContext, mockTheme } from '../../../util/theme';

const REVIEW = 'review';
const EDIT = 'edit';
const SEND = 'Send';

const createStyles = (colors) =>
  StyleSheet.create({
    wrapper: {
      backgroundColor: colors.background.default,
      flex: 1,
    },
    loader: {
      backgroundColor: colors.background.default,
      flex: 1,
      justifyContent: 'center',
      alignItems: 'center',
    },
  });

/**
 * View that wraps the wraps the "Send" screen
 */
class Send extends PureComponent {
  static propTypes = {
    /**
     * Object that represents the navigator
     */
    navigation: PropTypes.object,
    /**
     * Action that cleans transaction state
     */
    resetTransaction: PropTypes.func.isRequired,
    /**
     * A string representing the network name
     */
    networkType: PropTypes.string,
    /**
     * Action that sets transaction attributes from object to a transaction
     */
    setTransactionObject: PropTypes.func.isRequired,
    /**
     * Array of ERC20 assets
     */
    tokens: PropTypes.array,
    /**
     * Transaction state
     */
    transaction: PropTypes.object.isRequired,
    /**
		/* Triggers global alert
		*/
    showAlert: PropTypes.func,
    /**
     * Map representing the address book
     */
    addressBook: PropTypes.object,
    /**
     * Network id
     */
    network: PropTypes.string,
    /**
     * List of accounts from the PreferencesController
     */
    identities: PropTypes.object,
    /**
     * Selected address as string
     */
    selectedAddress: PropTypes.string,
    /**
     * Object containing token balances in the format address => balance
     */
    contractBalances: PropTypes.object,
    /**
		/* Hides or shows dApp transaction modal
		*/
    toggleDappTransactionModal: PropTypes.func,
    /**
		/* dApp transaction modal visible or not
		*/
    dappTransactionModalVisible: PropTypes.bool,
    /**
     * List of tokens from TokenListController
     */
    tokenList: PropTypes.object,
    /**
     * Object that represents the current route info like params passed to it
     */
    route: PropTypes.object,
  };

  state = {
    mode: REVIEW,
    transactionKey: undefined,
    ready: false,
    transactionConfirmed: false,
    transactionSubmitted: false,
  };

  mounted = false;
  unmountHandled = false;

  /**
   * Resets gas and gasPrice of transaction
   */
  async reset() {
    const { transaction } = this.props;
    const { gas, gasPrice } =
      await Engine.context.TransactionController.estimateGas(transaction);
    this.props.setTransactionObject({
      gas: hexToBN(gas),
      gasPrice: hexToBN(gasPrice),
    });
    return this.mounted && this.setState({ transactionKey: Date.now() });
  }

  /**
   * Transaction state is erased, ready to create a new clean transaction
   */
  clear = () => {
    this.props.resetTransaction();
  };

  /**
   * Check if view is called with txMeta object for a deeplink
   */
  checkForDeeplinks() {
    const { route } = this.props;
    const txMeta = route.params?.txMeta;
    if (txMeta) {
      this.handleNewTxMeta(txMeta);
    } else {
      this.mounted && this.setState({ ready: true });
    }
  }

  updateNavBar = () => {
    const colors = this.context.colors || mockTheme.colors;
    const { navigation, route } = this.props;
    navigation.setOptions(
      getTransactionOptionsTitle('send.confirm', navigation, route, colors),
    );
  };

  /**
   * Sets state mounted to true, resets transaction and check for deeplinks
   */
  async componentDidMount() {
    const {
      navigation,
      transaction: { assetType, selectedAsset },
      contractBalances,
      dappTransactionModalVisible,
      toggleDappTransactionModal,
    } = this.props;
    this.updateNavBar();
    navigation &&
      navigation.setParams({
        mode: REVIEW,
        dispatch: this.onModeChange,
        disableModeChange:
          assetType === 'ERC20' &&
          contractBalances[selectedAsset.address] === undefined,
      });
    dappTransactionModalVisible && toggleDappTransactionModal();
    this.mounted = true;
    await this.reset();
    this.checkForDeeplinks();
  }

  /**
   * Cancels transaction and sets mounted to false
   */
  async componentWillUnmount() {
    const { transactionSubmitted } = this.state;
    const { transaction } = this.state;
    if (!transactionSubmitted && !this.unmountHandled) {
      transaction && (await this.onCancel(transaction.id));
    }
    this.clear();
    this.mounted = false;
  }

  componentDidUpdate(prevProps) {
    const prevRoute = prevProps.route;
    const {
      route,
      transaction: { assetType, selectedAsset },
      contractBalances,
      navigation,
    } = this.props;
    this.updateNavBar();
    if (prevRoute && route) {
      const prevTxMeta = prevRoute.params?.txMeta;
      const currentTxMeta = route.params?.txMeta;
      if (
        currentTxMeta &&
        currentTxMeta.source &&
        (!prevTxMeta.source || prevTxMeta.source !== currentTxMeta.source)
      ) {
        this.handleNewTxMeta(currentTxMeta);
      }
    }

    const contractBalance = contractBalances[selectedAsset.address];
    const erc20ContractBalanceChanged =
      assetType === 'ERC20' &&
      prevProps.contractBalances[selectedAsset.address] !== contractBalance;
    const assetTypeDefined =
      prevProps.transaction.assetType === undefined && assetType === 'ERC20';
    if (assetTypeDefined || erc20ContractBalanceChanged) {
      navigation &&
        navigation.setParams({
          disableModeChange: contractBalance === undefined,
        });
    }
  }

  /**
   * Handle deeplink txMeta recipient
   */
  handleNewTxMetaRecipient = async (recipient) => {
    const to = await getAddress(recipient, this.props.network);
<<<<<<< HEAD
=======

>>>>>>> f7e44adc
    if (!to) {
      NotificationManager.showSimpleNotification({
        status: 'simple_notification_rejected',
        duration: 5000,
        title: strings('transaction.invalid_recipient'),
        description: strings('transaction.invalid_recipient_description'),
      });
      this.props.navigation.navigate('WalletView');
    }
    return { to };
  };

  /**
   * Handle txMeta object, setting neccesary state to make a transaction
   */
  handleNewTxMeta = async ({
    target_address,
    action,
    chain_id = null,
    function_name = null, // eslint-disable-line no-unused-vars
    parameters = null,
  }) => {
    const { addressBook, network, identities, selectedAddress } = this.props;

    let newTxMeta = {};
    let txRecipient;
    switch (action) {
      case 'send-eth':
        txRecipient = await this.handleNewTxMetaRecipient(target_address);
        if (!txRecipient.to) return;
        newTxMeta = {
          symbol: 'ETH',
          assetType: 'ETH',
          type: 'ETHER_TRANSACTION',
          paymentRequest: true,
          selectedAsset: { symbol: 'ETH', isETH: true },
          ...txRecipient,
        };

        if (parameters && parameters.value) {
          newTxMeta.value = BNToHex(toBN(parameters.value));
          newTxMeta.transactionValue = newTxMeta.value;
          newTxMeta.readableValue = fromWei(newTxMeta.value);
        }

        newTxMeta.transactionToName = getTransactionToName({
          addressBook,
          network,
          toAddress: newTxMeta.to,
          identities,
          ensRecipient: newTxMeta.ensRecipient,
        });

        newTxMeta.transactionTo = newTxMeta.to;
        break;
      case 'send-token': {
        const selectedAsset = await this.handleTokenDeeplink(target_address);

        const { ensRecipient, to } = await this.handleNewTxMetaRecipient(
          parameters.address,
        );
        if (!to) return;
        const tokenAmount =
          (parameters.uint256 &&
            new BigNumber(parameters.uint256).toString(16)) ||
          '0';
        newTxMeta = {
          assetType: 'ERC20',
          type: 'INDIVIDUAL_TOKEN_TRANSACTION',
          paymentRequest: true,
          selectedAsset,
          ensRecipient,
          to: selectedAsset.address,
          transactionTo: to,
          data: generateTransferData('transfer', {
            toAddress: to,
            amount: tokenAmount,
          }),
          value: '0x0',
          readableValue:
            fromTokenMinimalUnit(
              parameters.uint256 || '0',
              selectedAsset.decimals,
            ) || '0',
        };
        newTxMeta.transactionToName = getTransactionToName({
          addressBook,
          network,
          toAddress: to,
          identities,
          ensRecipient,
        });
        break;
      }
    }

    if (parameters) {
      const { gas, gasPrice } = parameters;
      if (gas) {
        newTxMeta.gas = toBN(gas);
      }
      if (gasPrice) {
        newTxMeta.gasPrice = toBN(gas);
      }
      // TODO: We should add here support for sending tokens
      // or calling smart contract functions
    }

    if (!newTxMeta.value) {
      newTxMeta.value = toBN(0);
    }

    newTxMeta.from = selectedAddress;
    newTxMeta.transactionFromName = identities[selectedAddress].name;
    this.props.setTransactionObject(newTxMeta);
    this.mounted && this.setState({ ready: true, transactionKey: Date.now() });
  };

  /**
   * Retrieves ERC20 asset information (symbol and decimals) to be used with deeplinks
   *
   * @param address - Corresponding ERC20 asset address
   *
   * @returns ERC20 asset, containing address, symbol and decimals
   */
  handleTokenDeeplink = async (address) => {
    const { tokens, tokenList } = this.props;
    address = toChecksumAddress(address);
    // First check if we have token information in token list
    if (address in tokenList) {
      return tokenList[address];
    }
    // Then check if the token is already in state
    const stateToken = tokens.find((token) => token.address === address);
    if (stateToken) {
      return stateToken;
    }
    // Finally try to query the contract
    const { AssetsContractController } = Engine.context;
    const token = { address };
    try {
      const decimals = await AssetsContractController.getERC20TokenDecimals(
        address,
      );
      token.decimals = parseInt(String(decimals));
    } catch (e) {
      // Drop tx since we don't have any form to get decimals and send the correct tx
      this.props.showAlert({
        isVisible: true,
        autodismiss: 2000,
        content: 'clipboard-alert',
        data: { msg: strings(`send.deeplink_failure`) },
      });
      this.onCancel();
    }
    try {
      token.symbol = await AssetsContractController.getERC721AssetSymbol(
        address,
      );
    } catch (e) {
      token.symbol = 'ERC20';
    }
    return token;
  };

  /**
   * Returns transaction object with gas, gasPrice and value in hex format
   *
   * @param {object} transaction - Transaction object
   */
  prepareTransaction = (transaction) => ({
    ...transaction,
    gas: BNToHex(transaction.gas),
    gasPrice: BNToHex(transaction.gasPrice),
    value: BNToHex(transaction.value),
  });

  /**
   * Returns transaction object with gas and gasPrice in hex format, value set to 0 in hex format
   * and to set to selectedAsset address
   *
   * @param {object} transaction - Transaction object
   * @param {object} selectedAsset - Asset object
   */
  prepareAssetTransaction = (transaction, selectedAsset) => ({
    ...transaction,
    gas: BNToHex(transaction.gas),
    gasPrice: BNToHex(transaction.gasPrice),
    value: '0x0',
    to: selectedAsset.address,
  });

  /**
   * Returns transaction object with gas and gasPrice in hex format
   *
   * @param transaction - Transaction object
   */
  sanitizeTransaction = (transaction) => ({
    ...transaction,
    gas: BNToHex(transaction.gas),
    gasPrice: BNToHex(transaction.gasPrice),
  });

  /**
   * Removes collectible in case an ERC721 asset is being sent, when not in mainnet
   */
  removeNft = () => {
    const { selectedAsset, assetType, providerType } = this.props.transaction;
    if (assetType === 'ERC721' && providerType !== MAINNET) {
      const { NftController } = Engine.context;
      NftController.removeNft(selectedAsset.address, selectedAsset.tokenId);
    }
  };

  /**
   * Cancels transaction and close send screen before clear transaction state
   *
   * @param if - Transaction id
   */
  onCancel = (id) => {
    Engine.context.TransactionController.cancelTransaction(id);
    this.props.navigation.pop();
    this.unmountHandled = true;
    this.state.mode === REVIEW && this.trackOnCancel();
  };

  /**
   * Confirms transaction. In case of selectedAsset handles a token transfer transaction,
   * if not, and Ether transaction.
   * If success, transaction state is cleared, if not transaction is reset alert about the error
   * and returns to edit transaction
   */
  onConfirm = async () => {
    const { TransactionController, AddressBookController, KeyringController } =
      Engine.context;
    this.setState({ transactionConfirmed: true });
    const {
      transaction: { selectedAsset, assetType },
      network,
      addressBook,
    } = this.props;
    let { transaction } = this.props;
    try {
      if (assetType === 'ETH') {
        transaction = this.prepareTransaction(transaction);
      } else {
        transaction = this.prepareAssetTransaction(transaction, selectedAsset);
      }
      const { result, transactionMeta } =
        await TransactionController.addTransaction(
          transaction,
          TransactionTypes.MMM,
          WalletDevice.MM_MOBILE,
        );
      await KeyringController.resetQRKeyringState();
      await TransactionController.approveTransaction(transactionMeta.id);

      // Add to the AddressBook if it's an unkonwn address
      let checksummedAddress = null;

      if (assetType === 'ETH') {
        checksummedAddress = toChecksumAddress(transactionMeta.transaction.to);
      } else if (assetType === 'ERC20') {
        try {
          const [addressTo] = decodeTransferData(
            'transfer',
            transactionMeta.transaction.data,
          );
          if (addressTo) {
            checksummedAddress = toChecksumAddress(addressTo);
          }
        } catch (e) {
          Logger.log('Error decoding transfer data', transactionMeta.data);
        }
      } else if (assetType === 'ERC721') {
        try {
          const data = decodeTransferData(
            'transferFrom',
            transactionMeta.transaction.data,
          );
          const addressTo = data[1];
          if (addressTo) {
            checksummedAddress = toChecksumAddress(addressTo);
          }
        } catch (e) {
          Logger.log('Error decoding transfer data', transactionMeta.data);
        }
      }
      const existingContact =
        addressBook[network] && addressBook[network][checksummedAddress];
      if (!existingContact) {
        AddressBookController.set(checksummedAddress, '', network);
      }
      await new Promise((resolve) => {
        resolve(result);
      });
      if (transactionMeta.error) {
        throw transactionMeta.error;
      }
      this.setState({
        transactionConfirmed: false,
        transactionSubmitted: true,
      });
      this.props.navigation.pop();
      InteractionManager.runAfterInteractions(() => {
        NotificationManager.watchSubmittedTransaction({
          ...transactionMeta,
          assetType: transaction.assetType,
        });
        this.removeNft();
      });
    } catch (error) {
      if (!error?.message.startsWith(KEYSTONE_TX_CANCELED)) {
        Alert.alert(
          strings('transactions.transaction_error'),
          error && error.message,
          [{ text: strings('navigation.ok') }],
        );
        Logger.error(error, 'error while trying to send transaction (Send)');
      } else {
        AnalyticsV2.trackEvent(
          MetaMetricsEvents.QR_HARDWARE_TRANSACTION_CANCELED,
        );
      }
      this.setState({ transactionConfirmed: false });
      await this.reset();
    }
    InteractionManager.runAfterInteractions(() => {
      this.trackOnConfirm();
    });
  };

  /**
   * Call Analytics to track confirm started event for send screen
   */
  trackConfirmScreen = () => {
    Analytics.trackEventWithParameters(
      MetaMetricsEvents.TRANSACTIONS_CONFIRM_STARTED,
      this.getTrackingParams(),
    );
  };

  /**
   * Call Analytics to track confirm started event for send screen
   */
  trackEditScreen = async () => {
    const { transaction } = this.props;
    const actionKey = await getTransactionReviewActionKey(transaction);
    Analytics.trackEventWithParameters(
      MetaMetricsEvents.TRANSACTIONS_EDIT_TRANSACTION,
      {
        ...this.getTrackingParams(),
        actionKey,
      },
    );
  };

  /**
   * Call Analytics to track cancel pressed
   */
  trackOnCancel = () => {
    Analytics.trackEventWithParameters(
      MetaMetricsEvents.TRANSACTIONS_CANCEL_TRANSACTION,
      this.getTrackingParams(),
    );
  };

  /**
   * Call Analytics to track confirm pressed
   */
  trackOnConfirm = () => {
    Analytics.trackEventWithParameters(
      MetaMetricsEvents.TRANSACTIONS_COMPLETED_TRANSACTION,
      this.getTrackingParams(),
    );
  };

  /**
   * Returns corresponding tracking params to send
   *
   * @return {object} - Object containing view, network, activeCurrency and assetType
   */
  getTrackingParams = () => {
    const {
      networkType,
      transaction: { selectedAsset, assetType },
    } = this.props;
    return {
      view: SEND,
      network: networkType,
      activeCurrency:
        (selectedAsset &&
          (selectedAsset.symbol || selectedAsset.contractName)) ||
        'ETH',
      assetType,
    };
  };

  /**
   * Change transaction mode
   * If changed to 'review' sends an Analytics track event
   *
   * @param mode - Transaction mode, review or edit
   */
  onModeChange = (mode) => {
    const { navigation } = this.props;
    navigation && navigation.setParams({ mode });
    this.mounted && this.setState({ mode });
    InteractionManager.runAfterInteractions(() => {
      mode === REVIEW && this.trackConfirmScreen();
      mode === EDIT && this.trackEditScreen();
    });
  };

  changeToReviewMode = () => this.onModeChange(REVIEW);

  getStyles = () => {
    const colors = this.context.colors || mockTheme.colors;
    return createStyles(colors);
  };

  renderLoader() {
    const styles = this.getStyles();
    return (
      <View style={styles.loader}>
        <ActivityIndicator size="small" />
      </View>
    );
  }

  renderModeComponent() {
    if (this.state.mode === EDIT) {
      return (
        <EditAmount
          transaction={this.props.transaction}
          navigation={this.props.navigation}
          onConfirm={this.changeToReviewMode}
        />
      );
    } else if (this.state.mode === REVIEW) {
      return (
        <ConfirmSend
          transaction={this.props.transaction}
          navigation={this.props.navigation}
        />
      );
    }
  }

  render = () => {
    const styles = this.getStyles();
    return (
      <View style={styles.wrapper}>
        {this.state.ready ? this.renderModeComponent() : this.renderLoader()}
      </View>
    );
  };
}

const mapStateToProps = (state) => ({
  addressBook: state.engine.backgroundState.AddressBookController.addressBook,
  accounts: state.engine.backgroundState.AccountTrackerController.accounts,
  frequentRpcList:
    state.engine.backgroundState.PreferencesController.frequentRpcList,
  contractBalances:
    state.engine.backgroundState.TokenBalancesController.contractBalances,
  transaction: state.transaction,
  networkType: state.engine.backgroundState.NetworkController.provider.type,
  tokens: state.engine.backgroundState.TokensController.tokens,
  network: state.engine.backgroundState.NetworkController.network,
  identities: state.engine.backgroundState.PreferencesController.identities,
  selectedAddress:
    state.engine.backgroundState.PreferencesController.selectedAddress,
  dappTransactionModalVisible: state.modals.dappTransactionModalVisible,
  tokenList: getTokenList(state),
});

const mapDispatchToProps = (dispatch) => ({
  resetTransaction: () => dispatch(resetTransaction()),
  setTransactionObject: (transaction) =>
    dispatch(setTransactionObject(transaction)),
  showAlert: (config) => dispatch(showAlert(config)),
  toggleDappTransactionModal: () => dispatch(toggleDappTransactionModal()),
});

Send.contextType = ThemeContext;

export default connect(mapStateToProps, mapDispatchToProps)(Send);<|MERGE_RESOLUTION|>--- conflicted
+++ resolved
@@ -269,10 +269,7 @@
    */
   handleNewTxMetaRecipient = async (recipient) => {
     const to = await getAddress(recipient, this.props.network);
-<<<<<<< HEAD
-=======
-
->>>>>>> f7e44adc
+
     if (!to) {
       NotificationManager.showSimpleNotification({
         status: 'simple_notification_rejected',
