import React, { PureComponent } from 'react';
import PropTypes from 'prop-types';
import { InteractionManager, SafeAreaView, ActivityIndicator, Alert, StyleSheet, View } from 'react-native';
import { colors } from '../../../styles/common';
import Engine from '../../../core/Engine';
import EditAmount from '../../Views/SendFlow/Amount';
import ConfirmSend from '../../Views/SendFlow/Confirm';
import { toBN, BNToHex, hexToBN, fromWei, fromTokenMinimalUnit } from '../../../util/number';
import { toChecksumAddress } from 'ethereumjs-util';
import { strings } from '../../../../locales/i18n';
import { getTransactionOptionsTitle } from '../../UI/Navbar';
import { connect } from 'react-redux';
import { resetTransaction, setTransactionObject } from '../../../actions/transaction';
import { toggleDappTransactionModal } from '../../../actions/modals';
import NotificationManager from '../../../core/NotificationManager';
// import contractMap from '@metamask/contract-metadata';
import { showAlert } from '../../../actions/alert';
import Analytics from '../../../core/Analytics';
import { ANALYTICS_EVENT_OPTS } from '../../../util/analytics';
import {
	getTransactionReviewActionKey,
	decodeTransferData,
	getTransactionToName,
	generateTransferData
} from '../../../util/transactions';
import Logger from '../../../util/Logger';
import { isENS } from '../../../util/address';
import TransactionTypes from '../../../core/TransactionTypes';
import { MAINNET } from '../../../constants/network';
import BigNumber from 'bignumber.js';
import { WalletDevice } from '@metamask/controllers/';
import { getTokenList } from '../../../reducers/tokens';

const REVIEW = 'review';
const EDIT = 'edit';
const SEND = 'Send';

const styles = StyleSheet.create({
	wrapper: {
		backgroundColor: colors.white,
		flex: 1
	},
	loader: {
		backgroundColor: colors.white,
		flex: 1,
		justifyContent: 'center',
		alignItems: 'center'
	}
});

/**
 * View that wraps the wraps the "Send" screen
 */
class Send extends PureComponent {
	static navigationOptions = ({ navigation, route }) => getTransactionOptionsTitle('send.confirm', navigation, route);

	static propTypes = {
		/**
		 * Object that represents the navigator
		 */
		navigation: PropTypes.object,
		/**
		 * Action that cleans transaction state
		 */
		resetTransaction: PropTypes.func.isRequired,
		/**
		 * A string representing the network name
		 */
		networkType: PropTypes.string,
		/**
		 * Action that sets transaction attributes from object to a transaction
		 */
		setTransactionObject: PropTypes.func.isRequired,
		/**
		 * Array of ERC20 assets
		 */
		tokens: PropTypes.array,
		/**
		 * Transaction state
		 */
		transaction: PropTypes.object.isRequired,
		/**
		/* Triggers global alert
		*/
		showAlert: PropTypes.func,
		/**
		 * Map representing the address book
		 */
		addressBook: PropTypes.object,
		/**
		 * Network id
		 */
		network: PropTypes.string,
		/**
		 * List of accounts from the PreferencesController
		 */
		identities: PropTypes.object,
		/**
		 * Selected address as string
		 */
		selectedAddress: PropTypes.string,
		/**
		 * Object containing token balances in the format address => balance
		 */
		contractBalances: PropTypes.object,
		/**
		/* Hides or shows dApp transaction modal
		*/
		toggleDappTransactionModal: PropTypes.func,
		/**
		/* dApp transaction modal visible or not
		*/
		dappTransactionModalVisible: PropTypes.bool,
		/**
		 * A list of custom RPCs to provide the user
		 */
		frequentRpcList: PropTypes.array,
		/**
<<<<<<< HEAD
		 * List of tokens from TokenListController
		 */
		tokenList: PropTypes.object
=======
		 * Object that represents the current route info like params passed to it
		 */
		route: PropTypes.object
>>>>>>> c63ce69f
	};

	state = {
		mode: REVIEW,
		transactionKey: undefined,
		ready: false,
		transactionConfirmed: false,
		transactionSubmitted: false
	};

	mounted = false;
	unmountHandled = false;

	/**
	 * Resets gas and gasPrice of transaction
	 */
	async reset() {
		const { transaction } = this.props;
		const { gas, gasPrice } = await Engine.context.TransactionController.estimateGas(transaction);
		this.props.setTransactionObject({
			gas: hexToBN(gas),
			gasPrice: hexToBN(gasPrice)
		});
		return this.mounted && this.setState({ transactionKey: Date.now() });
	}

	/**
	 * Transaction state is erased, ready to create a new clean transaction
	 */
	clear = () => {
		this.props.resetTransaction();
	};

	/**
	 * Check if view is called with txMeta object for a deeplink
	 */
	checkForDeeplinks() {
		const { route } = this.props;
		const txMeta = route.params?.txMeta;
		if (txMeta) {
			this.handleNewTxMeta(txMeta);
		} else {
			this.mounted && this.setState({ ready: true });
		}
	}

	/**
	 * Sets state mounted to true, resets transaction and check for deeplinks
	 */
	async componentDidMount() {
		const {
			navigation,
			transaction: { assetType, selectedAsset },
			contractBalances,
			dappTransactionModalVisible,
			toggleDappTransactionModal
		} = this.props;
		navigation &&
			navigation.setParams({
				mode: REVIEW,
				dispatch: this.onModeChange,
				disableModeChange: assetType === 'ERC20' && contractBalances[selectedAsset.address] === undefined
			});
		dappTransactionModalVisible && toggleDappTransactionModal();
		this.mounted = true;
		await this.reset();
		this.checkForDeeplinks();
	}

	/**
	 * Cancels transaction and sets mounted to false
	 */
	async componentWillUnmount() {
		const { transactionSubmitted } = this.state;
		const { transaction } = this.state;
		if (!transactionSubmitted && !this.unmountHandled) {
			transaction && (await this.onCancel(transaction.id));
		}
		this.clear();
		this.mounted = false;
	}

	componentDidUpdate(prevProps) {
		const prevRoute = prevProps.route;
		const {
			route,
			transaction: { assetType, selectedAsset },
			contractBalances,
			navigation
		} = this.props;
		if (prevRoute && route) {
			const prevTxMeta = prevRoute.params?.txMeta;
			const currentTxMeta = route.params?.txMeta;
			if (
				currentTxMeta &&
				currentTxMeta.source &&
				(!prevTxMeta.source || prevTxMeta.source !== currentTxMeta.source)
			) {
				this.handleNewTxMeta(currentTxMeta);
			}
		}

		const contractBalance = contractBalances[selectedAsset.address];
		const erc20ContractBalanceChanged =
			assetType === 'ERC20' && prevProps.contractBalances[selectedAsset.address] !== contractBalance;
		const assetTypeDefined = prevProps.transaction.assetType === undefined && assetType === 'ERC20';
		if (assetTypeDefined || erc20ContractBalanceChanged) {
			navigation &&
				navigation.setParams({
					disableModeChange: contractBalance === undefined
				});
		}
	}

	/**
	 * Handle deeplink txMeta recipient
	 */
	handleNewTxMetaRecipient = recipient => {
		let ensRecipient, to;
		if (isENS(recipient)) {
			ensRecipient = recipient;
		} else if (recipient && recipient.toLowerCase().substr(0, 2) === '0x') {
			to = toChecksumAddress(recipient);
		}
		return { ensRecipient, to };
	};

	/**
	 * Handle txMeta object, setting neccesary state to make a transaction
	 */
	handleNewTxMeta = async ({
		target_address,
		action,
		chain_id = null,
		function_name = null, // eslint-disable-line no-unused-vars
		parameters = null
	}) => {
		const { addressBook, network, identities, selectedAddress } = this.props;
		if (chain_id) {
			this.handleNetworkSwitch(chain_id);
		}

		let newTxMeta = {};
		switch (action) {
			case 'send-eth':
				newTxMeta = {
					symbol: 'ETH',
					assetType: 'ETH',
					type: 'ETHER_TRANSACTION',
					paymentRequest: true,
					selectedAsset: { symbol: 'ETH', isETH: true },
					...this.handleNewTxMetaRecipient(target_address)
				};
				if (parameters && parameters.value) {
					newTxMeta.value = BNToHex(toBN(parameters.value));
					newTxMeta.transactionValue = newTxMeta.value;
					newTxMeta.readableValue = fromWei(newTxMeta.value);
				}
				newTxMeta.transactionToName = getTransactionToName({
					addressBook,
					network,
					toAddress: newTxMeta.to,
					identities,
					ensRecipient: newTxMeta.ensRecipient
				});
				newTxMeta.transactionTo = newTxMeta.to;
				break;
			case 'send-token': {
				const selectedAsset = await this.handleTokenDeeplink(target_address);
				const { ensRecipient, to } = this.handleNewTxMetaRecipient(parameters.address);
				const tokenAmount = (parameters.uint256 && new BigNumber(parameters.uint256).toString(16)) || '0';
				newTxMeta = {
					assetType: 'ERC20',
					type: 'INDIVIDUAL_TOKEN_TRANSACTION',
					paymentRequest: true,
					selectedAsset,
					ensRecipient,
					to: selectedAsset.address,
					transactionTo: to,
					data: generateTransferData('transfer', {
						toAddress: parameters.address,
						amount: tokenAmount
					}),
					value: '0x0',
					readableValue: fromTokenMinimalUnit(parameters.uint256 || '0', selectedAsset.decimals) || '0'
				};
				newTxMeta.transactionToName = getTransactionToName({
					addressBook,
					network,
					toAddress: to,
					identities,
					ensRecipient
				});
				break;
			}
		}

		if (parameters) {
			const { gas, gasPrice } = parameters;
			if (gas) {
				newTxMeta.gas = toBN(gas);
			}
			if (gasPrice) {
				newTxMeta.gasPrice = toBN(gas);
			}
			// TODO: We should add here support for sending tokens
			// or calling smart contract functions
		}
		if (!newTxMeta.gas || !newTxMeta.gasPrice) {
			const { gas, gasPrice } = await Engine.context.TransactionController.estimateGas(this.props.transaction);
			newTxMeta.gas = toBN(gas);
			newTxMeta.gasPrice = toBN(gasPrice);
		}

		if (!newTxMeta.value) {
			newTxMeta.value = toBN(0);
		}

		newTxMeta.from = selectedAddress;
		newTxMeta.transactionFromName = identities[selectedAddress].name;
		this.props.setTransactionObject(newTxMeta);
		this.mounted && this.setState({ ready: true, transactionKey: Date.now() });
	};

	/**
	 * Method in charge of changing network if is needed
	 *
	 * @param switchToChainId - Corresponding chain id for new network
	 */
	handleNetworkSwitch = switchToChainId => {
		const { frequentRpcList } = this.props;
		const rpc = frequentRpcList.find(({ chainId }) => chainId === switchToChainId);
		if (rpc) {
			const { rpcUrl, chainId, ticker, nickname } = rpc;
			const { NetworkController, CurrencyRateController } = Engine.context;
			CurrencyRateController.setNativeCurrency(ticker);
			NetworkController.setRpcTarget(rpcUrl, chainId, ticker, nickname);
			this.props.showAlert({
				isVisible: true,
				autodismiss: 5000,
				content: 'clipboard-alert',
				data: { msg: strings('send.warn_network_change') + nickname }
			});
		}
	};

	/**
	 * Retrieves ERC20 asset information (symbol and decimals) to be used with deeplinks
	 *
	 * @param address - Corresponding ERC20 asset address
	 *
	 * @returns ERC20 asset, containing address, symbol and decimals
	 */
	handleTokenDeeplink = async address => {
		const { tokens, tokenList } = this.props;
		address = toChecksumAddress(address);
		// First check if we have token information in token list
		if (address in tokenList) {
			return tokenList[address];
		}
		// Then check if the token is already in state
		const stateToken = tokens.find(token => token.address === address);
		if (stateToken) {
			return stateToken;
		}
		// Finally try to query the contract
		const { AssetsContractController } = Engine.context;
		const token = { address };
		try {
			const decimals = await AssetsContractController.getTokenDecimals(address);
			token.decimals = parseInt(String(decimals));
		} catch (e) {
			// Drop tx since we don't have any form to get decimals and send the correct tx
			this.props.showAlert({
				isVisible: true,
				autodismiss: 2000,
				content: 'clipboard-alert',
				data: { msg: strings(`send.deeplink_failure`) }
			});
			this.onCancel();
		}
		try {
			token.symbol = await AssetsContractController.getAssetSymbol(address);
		} catch (e) {
			token.symbol = 'ERC20';
		}
		return token;
	};

	/**
	 * Returns transaction object with gas, gasPrice and value in hex format
	 *
	 * @param {object} transaction - Transaction object
	 */
	prepareTransaction = transaction => ({
		...transaction,
		gas: BNToHex(transaction.gas),
		gasPrice: BNToHex(transaction.gasPrice),
		value: BNToHex(transaction.value)
	});

	/**
	 * Returns transaction object with gas and gasPrice in hex format, value set to 0 in hex format
	 * and to set to selectedAsset address
	 *
	 * @param {object} transaction - Transaction object
	 * @param {object} selectedAsset - Asset object
	 */
	prepareAssetTransaction = (transaction, selectedAsset) => ({
		...transaction,
		gas: BNToHex(transaction.gas),
		gasPrice: BNToHex(transaction.gasPrice),
		value: '0x0',
		to: selectedAsset.address
	});

	/**
	 * Returns transaction object with gas and gasPrice in hex format
	 *
	 * @param transaction - Transaction object
	 */
	sanitizeTransaction = transaction => ({
		...transaction,
		gas: BNToHex(transaction.gas),
		gasPrice: BNToHex(transaction.gasPrice)
	});

	/**
	 * Removes collectible in case an ERC721 asset is being sent, when not in mainnet
	 */
	removeCollectible = () => {
		const { selectedAsset, assetType, providerType } = this.props.transaction;
		if (assetType === 'ERC721' && providerType !== MAINNET) {
			const { AssetsController } = Engine.context;
			AssetsController.removeCollectible(selectedAsset.address, selectedAsset.tokenId);
		}
	};

	/**
	 * Cancels transaction and close send screen before clear transaction state
	 *
	 * @param if - Transaction id
	 */
	onCancel = id => {
		Engine.context.TransactionController.cancelTransaction(id);
		this.props.navigation.pop();
		this.unmountHandled = true;
		this.state.mode === REVIEW && this.trackOnCancel();
	};

	/**
	 * Confirms transaction. In case of selectedAsset handles a token transfer transaction,
	 * if not, and Ether transaction.
	 * If success, transaction state is cleared, if not transaction is reset alert about the error
	 * and returns to edit transaction
	 */
	onConfirm = async () => {
		const { TransactionController, AddressBookController } = Engine.context;
		this.setState({ transactionConfirmed: true });
		const {
			transaction: { selectedAsset, assetType },
			network,
			addressBook
		} = this.props;
		let { transaction } = this.props;
		try {
			if (assetType === 'ETH') {
				transaction = this.prepareTransaction(transaction);
			} else {
				transaction = this.prepareAssetTransaction(transaction, selectedAsset);
			}
			const { result, transactionMeta } = await TransactionController.addTransaction(
				transaction,
				TransactionTypes.MMM,
				WalletDevice.MM_MOBILE
			);

			await TransactionController.approveTransaction(transactionMeta.id);

			// Add to the AddressBook if it's an unkonwn address
			let checksummedAddress = null;

			if (assetType === 'ETH') {
				checksummedAddress = toChecksumAddress(transactionMeta.transaction.to);
			} else if (assetType === 'ERC20') {
				try {
					const [addressTo] = decodeTransferData('transfer', transactionMeta.transaction.data);
					if (addressTo) {
						checksummedAddress = toChecksumAddress(addressTo);
					}
				} catch (e) {
					Logger.log('Error decoding transfer data', transactionMeta.data);
				}
			} else if (assetType === 'ERC721') {
				try {
					const data = decodeTransferData('transferFrom', transactionMeta.transaction.data);
					const addressTo = data[1];
					if (addressTo) {
						checksummedAddress = toChecksumAddress(addressTo);
					}
				} catch (e) {
					Logger.log('Error decoding transfer data', transactionMeta.data);
				}
			}
			const existingContact = addressBook[network] && addressBook[network][checksummedAddress];
			if (!existingContact) {
				AddressBookController.set(checksummedAddress, '', network);
			}
			await new Promise(resolve => {
				resolve(result);
			});
			if (transactionMeta.error) {
				throw transactionMeta.error;
			}
			this.setState({ transactionConfirmed: false, transactionSubmitted: true });
			this.props.navigation.pop();
			InteractionManager.runAfterInteractions(() => {
				NotificationManager.watchSubmittedTransaction({
					...transactionMeta,
					assetType: transaction.assetType
				});
				this.removeCollectible();
			});
		} catch (error) {
			Alert.alert(strings('transactions.transaction_error'), error && error.message, [
				{ text: strings('navigation.ok') }
			]);
			Logger.error(error, 'error while trying to send transaction (Send)');
			this.setState({ transactionConfirmed: false });
			await this.reset();
		}
		InteractionManager.runAfterInteractions(() => {
			this.trackOnConfirm();
		});
	};

	/**
	 * Call Analytics to track confirm started event for send screen
	 */
	trackConfirmScreen = () => {
		Analytics.trackEventWithParameters(ANALYTICS_EVENT_OPTS.TRANSACTIONS_CONFIRM_STARTED, this.getTrackingParams());
	};

	/**
	 * Call Analytics to track confirm started event for send screen
	 */
	trackEditScreen = async () => {
		const { transaction } = this.props;
		const actionKey = await getTransactionReviewActionKey(transaction);
		Analytics.trackEventWithParameters(ANALYTICS_EVENT_OPTS.TRANSACTIONS_EDIT_TRANSACTION, {
			...this.getTrackingParams(),
			actionKey
		});
	};

	/**
	 * Call Analytics to track cancel pressed
	 */
	trackOnCancel = () => {
		Analytics.trackEventWithParameters(
			ANALYTICS_EVENT_OPTS.TRANSACTIONS_CANCEL_TRANSACTION,
			this.getTrackingParams()
		);
	};

	/**
	 * Call Analytics to track confirm pressed
	 */
	trackOnConfirm = () => {
		Analytics.trackEventWithParameters(
			ANALYTICS_EVENT_OPTS.TRANSACTIONS_COMPLETED_TRANSACTION,
			this.getTrackingParams()
		);
	};

	/**
	 * Returns corresponding tracking params to send
	 *
	 * @return {object} - Object containing view, network, activeCurrency and assetType
	 */
	getTrackingParams = () => {
		const {
			networkType,
			transaction: { selectedAsset, assetType }
		} = this.props;
		return {
			view: SEND,
			network: networkType,
			activeCurrency: (selectedAsset && (selectedAsset.symbol || selectedAsset.contractName)) || 'ETH',
			assetType
		};
	};

	/**
	 * Change transaction mode
	 * If changed to 'review' sends an Analytics track event
	 *
	 * @param mode - Transaction mode, review or edit
	 */
	onModeChange = mode => {
		const { navigation } = this.props;
		navigation && navigation.setParams({ mode });
		this.mounted && this.setState({ mode });
		InteractionManager.runAfterInteractions(() => {
			mode === REVIEW && this.trackConfirmScreen();
			mode === EDIT && this.trackEditScreen();
		});
	};

	changeToReviewMode = () => this.onModeChange(REVIEW);

	renderLoader() {
		return (
			<View style={styles.loader}>
				<ActivityIndicator size="small" />
			</View>
		);
	}

	renderModeComponent() {
		if (this.state.mode === EDIT) {
			return (
				<EditAmount
					transaction={this.props.transaction}
					navigation={this.props.navigation}
					onConfirm={this.changeToReviewMode}
				/>
			);
		} else if (this.state.mode === REVIEW) {
			return <ConfirmSend transaction={this.props.transaction} navigation={this.props.navigation} />;
		}
	}

	render = () => (
		<SafeAreaView style={styles.wrapper}>
			{this.state.ready ? this.renderModeComponent() : this.renderLoader()}
		</SafeAreaView>
	);
}

const mapStateToProps = state => ({
	addressBook: state.engine.backgroundState.AddressBookController.addressBook,
	accounts: state.engine.backgroundState.AccountTrackerController.accounts,
	frequentRpcList: state.engine.backgroundState.PreferencesController.frequentRpcList,
	contractBalances: state.engine.backgroundState.TokenBalancesController.contractBalances,
	transaction: state.transaction,
	networkType: state.engine.backgroundState.NetworkController.provider.type,
	tokens: state.engine.backgroundState.AssetsController.tokens,
	network: state.engine.backgroundState.NetworkController.network,
	identities: state.engine.backgroundState.PreferencesController.identities,
	selectedAddress: state.engine.backgroundState.PreferencesController.selectedAddress,
	dappTransactionModalVisible: state.modals.dappTransactionModalVisible,
	tokenList: getTokenList(state)
});

const mapDispatchToProps = dispatch => ({
	resetTransaction: () => dispatch(resetTransaction()),
	setTransactionObject: transaction => dispatch(setTransactionObject(transaction)),
	showAlert: config => dispatch(showAlert(config)),
	toggleDappTransactionModal: () => dispatch(toggleDappTransactionModal())
});

export default connect(
	mapStateToProps,
	mapDispatchToProps
)(Send);<|MERGE_RESOLUTION|>--- conflicted
+++ resolved
@@ -116,15 +116,13 @@
 		 */
 		frequentRpcList: PropTypes.array,
 		/**
-<<<<<<< HEAD
 		 * List of tokens from TokenListController
 		 */
-		tokenList: PropTypes.object
-=======
+		tokenList: PropTypes.object,
+		/**
 		 * Object that represents the current route info like params passed to it
 		 */
 		route: PropTypes.object
->>>>>>> c63ce69f
 	};
 
 	state = {
