--- conflicted
+++ resolved
@@ -50,11 +50,8 @@
   selectNetwork,
   selectProviderType,
 } from '../../../selectors/networkController';
-<<<<<<< HEAD
 import { selectTokenList } from '../../../selectors/tokenListController';
-=======
 import { selectTokens } from '../../../selectors/tokensController';
->>>>>>> aac2b239
 import { ethErrors } from 'eth-rpc-errors';
 
 const REVIEW = 'review';
