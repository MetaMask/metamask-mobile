import React, { PureComponent } from 'react';
import { StyleSheet, Dimensions, Animated, View, AppState } from 'react-native';
import PropTypes from 'prop-types';
import { connect } from 'react-redux';
import LottieView from 'lottie-react-native';
import Engine from '../../../core/Engine';
import SecureKeychain from '../../../core/SecureKeychain';
import { baseStyles } from '../../../styles/common';
import Logger from '../../../util/Logger';
<<<<<<< HEAD
import { NavigationActions } from '@react-navigation/compat';
=======
>>>>>>> 8b0900b7
import { trackErrorAsAnalytics } from '../../../util/analyticsV2';

const LOGO_SIZE = 175;
const styles = StyleSheet.create({
	metamaskName: {
		marginTop: 10,
		height: 25,
		width: 170,
		alignSelf: 'center',
		alignItems: 'center',
		justifyContent: 'center'
	},
	logoWrapper: {
		marginTop: Dimensions.get('window').height / 2 - LOGO_SIZE / 2,
		height: LOGO_SIZE
	},
	foxAndName: {
		alignSelf: 'center',
		alignItems: 'center',
		justifyContent: 'center'
	},
	animation: {
		width: 110,
		height: 110,
		alignSelf: 'center',
		alignItems: 'center',
		justifyContent: 'center'
	},
	fox: {
		width: 110,
		height: 110,
		alignSelf: 'center',
		alignItems: 'center',
		justifyContent: 'center'
	}
});
/**
 * Main view component for the Lock screen
 */
class LockScreen extends PureComponent {
	static propTypes = {
		/**
		 * The navigator object
		 */
		navigation: PropTypes.object,
		/**
		 * Boolean flag that determines if password has been set
		 */
		passwordSet: PropTypes.bool
	};

	state = {
		ready: false
	};

	appState = 'active';
	locked = true;
	timedOut = false;
	firstAnimation = React.createRef();
	secondAnimation = React.createRef();
	animationName = React.createRef();
	opacity = new Animated.Value(1);
	unlockAttempts = 0;

	componentDidMount() {
		// Check if is the app is launching or it went to background mode
		this.appState = 'background';
		AppState.addEventListener('change', this.handleAppStateChange);
		this.mounted = true;
	}

	handleAppStateChange = async nextAppState => {
		// Try to unlock when coming from the background
		if (this.locked && this.appState !== 'active' && nextAppState === 'active') {
			this.firstAnimation.play();
			this.appState = nextAppState;
			// Avoid trying to unlock with the app in background
			this.unlockKeychain();
		}
	};

	componentWillUnmount() {
		this.mounted = false;
		AppState.removeEventListener('change', this.handleAppStateChange);
	}

	async unlockKeychain() {
		this.unlockAttempts++;
		let credentials = null;
		try {
			// Retreive the credentials
			Logger.log('Lockscreen::unlockKeychain - getting credentials');
			credentials = await SecureKeychain.getGenericPassword();
			if (credentials) {
				Logger.log('Lockscreen::unlockKeychain - got credentials', !!credentials.password);

				// Restore vault with existing credentials
				const { KeyringController } = Engine.context;
				Logger.log('Lockscreen::unlockKeychain - submitting password');

				await KeyringController.submitPassword(credentials.password);
				Logger.log('Lockscreen::unlockKeychain - keyring unlocked');

				this.locked = false;
				await this.setState({ ready: true });
				Logger.log('Lockscreen::unlockKeychain - state: ready');
				this.secondAnimation && this.secondAnimation.play();
				this.animationName && this.animationName.play();
				Logger.log('Lockscreen::unlockKeychain - playing animations');
			} else if (this.props.passwordSet) {
				this.props.navigation.navigate('Login');
			} else {
<<<<<<< HEAD
				this.props.navigation.navigate(
					'OnboardingRootNav',
					{},
					NavigationActions.navigate({ name: 'Onboarding' })
				);
=======
				this.props.navigation.navigate('Onboarding');
>>>>>>> 8b0900b7
			}
		} catch (error) {
			if (this.unlockAttempts <= 3) {
				this.unlockKeychain();
			} else {
				trackErrorAsAnalytics(
					'Lockscreen: Max Attempts Reached',
					error?.message,
					`Unlock attempts: ${this.unlockAttempts}`
				);
				this.props.navigation.navigate('Login');
			}
		}
	}

	onAnimationFinished = () => {
		setTimeout(() => {
			Animated.timing(this.opacity, {
				toValue: 0,
				duration: 300,
				useNativeDriver: true,
				isInteraction: false
			}).start(() => {
				this.props.navigation.goBack();
			});
		}, 100);
	};

	renderAnimations() {
		if (!this.state.ready) {
			return (
				<LottieView
					// eslint-disable-next-line react/jsx-no-bind
					ref={animation => {
						this.firstAnimation = animation;
					}}
					style={styles.animation}
					source={require('../../../animations/bounce.json')}
				/>
			);
		}

		return (
			<View style={styles.foxAndName}>
				<LottieView
					// eslint-disable-next-line react/jsx-no-bind
					ref={animation => {
						this.secondAnimation = animation;
					}}
					style={styles.animation}
					loop={false}
					source={require('../../../animations/fox-in.json')}
					onAnimationFinish={this.onAnimationFinished}
				/>
				<LottieView
					// eslint-disable-next-line react/jsx-no-bind
					ref={animation => {
						this.animationName = animation;
					}}
					style={styles.metamaskName}
					loop={false}
					source={require('../../../animations/wordmark.json')}
				/>
			</View>
		);
	}

	render() {
		return (
			<View style={baseStyles.flexGrow}>
				<Animated.View style={[styles.logoWrapper, { opacity: this.opacity }]}>
					<View style={styles.fox}>{this.renderAnimations()}</View>
				</Animated.View>
			</View>
		);
	}
}

const mapStateToProps = state => ({
	passwordSet: state.user.passwordSet
});

export default connect(
	mapStateToProps,
	null
)(LockScreen);<|MERGE_RESOLUTION|>--- conflicted
+++ resolved
@@ -7,10 +7,6 @@
 import SecureKeychain from '../../../core/SecureKeychain';
 import { baseStyles } from '../../../styles/common';
 import Logger from '../../../util/Logger';
-<<<<<<< HEAD
-import { NavigationActions } from '@react-navigation/compat';
-=======
->>>>>>> 8b0900b7
 import { trackErrorAsAnalytics } from '../../../util/analyticsV2';
 
 const LOGO_SIZE = 175;
@@ -123,15 +119,7 @@
 			} else if (this.props.passwordSet) {
 				this.props.navigation.navigate('Login');
 			} else {
-<<<<<<< HEAD
-				this.props.navigation.navigate(
-					'OnboardingRootNav',
-					{},
-					NavigationActions.navigate({ name: 'Onboarding' })
-				);
-=======
-				this.props.navigation.navigate('Onboarding');
->>>>>>> 8b0900b7
+				this.props.navigation.navigate('OnboardingRootNav', { screen: 'Onboarding' });
 			}
 		} catch (error) {
 			if (this.unlockAttempts <= 3) {
