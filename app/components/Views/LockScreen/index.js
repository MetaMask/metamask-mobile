--- conflicted
+++ resolved
@@ -121,15 +121,9 @@
     AppState.removeEventListener('change', this.handleAppStateChange);
   }
 
-<<<<<<< HEAD
   logOut = async () => {
     await Authentication.logout();
     this.props.navigation.navigate('Login');
-=======
-  logOut = () => {
-    this.props.navigation.navigate(Routes.ONBOARDING.LOGIN);
-    this.props.logOut();
->>>>>>> 79a5293d
   };
 
   async unlockKeychain() {
