--- conflicted
+++ resolved
@@ -33,15 +33,9 @@
      */
     collectibles: PropTypes.array,
     /**
-<<<<<<< HEAD
-		/* navigation object required to access the props
-		/* passed by the parent component
-		*/
-=======
     /* navigation object required to access the props
     /* passed by the parent component
     */
->>>>>>> 161c5a35
     navigation: PropTypes.object,
     /**
      * Called to toggle collectible contract information modal
