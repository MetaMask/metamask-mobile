--- conflicted
+++ resolved
@@ -43,26 +43,6 @@
               "width": 718,
             }
           }
-<<<<<<< HEAD
-        />
-      </View>
-      <Text
-        accessibilityRole="text"
-        style={
-          {
-            "color": "#686e7d",
-            "fontFamily": "CentraNo1-Book",
-            "fontSize": 16,
-            "fontWeight": "400",
-            "letterSpacing": 0,
-            "lineHeight": 24,
-            "marginBottom": 16,
-          }
-        }
-      >
-        Backup and sync lets us store encrypted data for your custom settings and features. This keeps your MetaMask experience the same across devices and restores settings and features if you ever need to reinstall MetaMask. This doesn’t back up your Secret Recovery Phrase.
-         
-=======
         >
           <Image
             source={1}
@@ -75,7 +55,6 @@
             }
           />
         </View>
->>>>>>> b6e9c40b
         <Text
           accessibilityRole="text"
           style={
