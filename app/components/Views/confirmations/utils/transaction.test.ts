import { Interface } from '@ethersproject/abi';
import { TransactionType } from '@metamask/transaction-controller';
import {
  addMMOriginatedTransaction,
<<<<<<< HEAD
=======
  get4ByteCode,
>>>>>>> 05d3e30f
  parseStandardTokenTransactionData,
} from './transaction';
import {
  abiERC721,
  abiERC20,
  abiERC1155,
  abiFiatTokenV2,
} from '@metamask/metamask-eth-abis';

import {
  buildPermit2ApproveTransactionData,
  upgradeAccountConfirmation,
} from '../../../../util/test/confirm-data-helpers';
import Engine from '../../../../core/Engine';
import ppomUtil from '../../../../lib/ppom/ppom-util';

jest.mock('../../../../core/Engine', () => ({
  context: {
    TransactionController: {
      addTransaction: jest
        .fn()
        .mockResolvedValue({ transactionMeta: { id: '123' } }),
    },
  },
}));

describe('parseStandardTokenTransactionData', () => {
  const erc20Interface = new Interface(abiERC20);
  const erc721Interface = new Interface(abiERC721);
  const erc1155Interface = new Interface(abiERC1155);
  const usdcInterface = new Interface(abiFiatTokenV2);

  it('returns undefined for undefined input', () => {
    expect(parseStandardTokenTransactionData(undefined)).toBeUndefined();
  });

  it('returns undefined for empty string input', () => {
    expect(parseStandardTokenTransactionData('')).toBeUndefined();
  });

  it('parses ERC20 transfer data correctly', () => {
    // Create ERC20 transfer data
    const recipient = '0x1234567890123456789012345678901234567890';
    const amount = '1000000000000000000'; // 1 token with 18 decimals
    const transferData = erc20Interface.encodeFunctionData('transfer', [
      recipient,
      amount,
    ]);

    const result = parseStandardTokenTransactionData(transferData);

    expect(result).toBeDefined();
    expect(result?.name).toBe('transfer');
    expect(result?.args[0].toLowerCase()).toBe(recipient.toLowerCase());
    expect(result?.args[1].toString()).toBe(amount);
  });

  it('parses ERC721 transferFrom data correctly', () => {
    const from = '0x1234567890123456789012345678901234567890';
    const to = '0x2234567890123456789012345678901234567890';
    const tokenId = '123';
    const transferData = erc721Interface.encodeFunctionData('transferFrom', [
      from,
      to,
      tokenId,
    ]);

    const result = parseStandardTokenTransactionData(transferData);

    expect(result).toBeDefined();
    expect(result?.name).toBe('transferFrom');
    expect(result?.args[0].toLowerCase()).toBe(from.toLowerCase());
    expect(result?.args[1].toLowerCase()).toBe(to.toLowerCase());
    expect(result?.args[2].toString()).toBe(tokenId);
  });

  it('parses ERC1155 safeTransferFrom data correctly', () => {
    const from = '0x1234567890123456789012345678901234567890';
    const to = '0x2234567890123456789012345678901234567890';
    const tokenId = '123';
    const amount = '1';
    const data = '0x';
    const transferData = erc1155Interface.encodeFunctionData(
      'safeTransferFrom',
      [from, to, tokenId, amount, data],
    );

    const result = parseStandardTokenTransactionData(transferData);

    expect(result).toBeDefined();
    expect(result?.name).toBe('safeTransferFrom');
    expect(result?.args[0].toLowerCase()).toBe(from.toLowerCase());
    expect(result?.args[1].toLowerCase()).toBe(to.toLowerCase());
    expect(result?.args[2].toString()).toBe(tokenId);
    expect(result?.args[3].toString()).toBe(amount);
  });

  it('parses USDC transfer data correctly', () => {
    const recipient = '0x1234567890123456789012345678901234567890';
    const amount = '1000000'; // 1 USDC (6 decimals)
    const transferData = usdcInterface.encodeFunctionData('transfer', [
      recipient,
      amount,
    ]);

    const result = parseStandardTokenTransactionData(transferData);

    expect(result).toBeDefined();
    expect(result?.name).toBe('transfer');
    expect(result?.args[0].toLowerCase()).toBe(recipient.toLowerCase());
    expect(result?.args[1].toString()).toBe(amount);
  });

  it('parses permit 2 approval data correctly', () => {
    const SPENDER_MOCK = '0x0c54FcCd2e384b4BB6f2E405Bf5Cbc15a017AaFb';
    const TOKEN_ADDRESS_MOCK = '0x1234567890abcdef1234567890abcdef12345678';
    const AMOUNT_MOCK = 123;
    const EXPIRATION_MOCK = 456;
    const permit2Data = buildPermit2ApproveTransactionData(
      SPENDER_MOCK,
      TOKEN_ADDRESS_MOCK,
      AMOUNT_MOCK,
      EXPIRATION_MOCK,
    );
    const result = parseStandardTokenTransactionData(permit2Data);

    expect(result).toBeDefined();
    expect(result?.name).toBe('approve');
    expect(result?.signature).toBe('approve(address,address,uint160,uint48)');
  });
  it('returns undefined for invalid transaction data', () => {
    const invalidData = '0xinvaliddata';
    expect(parseStandardTokenTransactionData(invalidData)).toBeUndefined();
  });

  describe('addTransaction', () => {
    it('call required methods to save and validate transaction', async () => {
      const mockValidateRequest = jest
        .spyOn(ppomUtil, 'validateRequest')
        .mockImplementation(() => Promise.resolve());
      const transactionMeta = await addMMOriginatedTransaction(
        upgradeAccountConfirmation.txParams,
        {
          networkClientId: 'sepolia',
          type: TransactionType.batch,
        },
      );
      expect(transactionMeta.id).toBe('123');
      expect(
        Engine.context.TransactionController.addTransaction,
      ).toHaveBeenCalledTimes(1);
      expect(mockValidateRequest).toHaveBeenCalledTimes(1);
    });
  });
<<<<<<< HEAD
=======
});

describe('get4ByteCode', () => {
  it('returns the 4 byte code for a given transaction data', () => {
    const transactionData = '0x1234567811111111111111111111111111111111';
    const result = get4ByteCode(transactionData);
    expect(result).toBe('0x12345678');
  });
>>>>>>> 05d3e30f
});<|MERGE_RESOLUTION|>--- conflicted
+++ resolved
@@ -2,10 +2,7 @@
 import { TransactionType } from '@metamask/transaction-controller';
 import {
   addMMOriginatedTransaction,
-<<<<<<< HEAD
-=======
   get4ByteCode,
->>>>>>> 05d3e30f
   parseStandardTokenTransactionData,
 } from './transaction';
 import {
@@ -160,8 +157,6 @@
       expect(mockValidateRequest).toHaveBeenCalledTimes(1);
     });
   });
-<<<<<<< HEAD
-=======
 });
 
 describe('get4ByteCode', () => {
@@ -170,5 +165,4 @@
     const result = get4ByteCode(transactionData);
     expect(result).toBe('0x12345678');
   });
->>>>>>> 05d3e30f
 });