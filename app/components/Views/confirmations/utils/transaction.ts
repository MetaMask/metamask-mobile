import { Interface } from '@ethersproject/abi';
import {
  abiERC721,
  abiERC20,
  abiERC1155,
  abiFiatTokenV2,
} from '@metamask/metamask-eth-abis';
import {
  TransactionMeta,
  TransactionParams,
  TransactionType,
} from '@metamask/transaction-controller';
import { ORIGIN_METAMASK } from '@metamask/controller-utils';

import ppomUtil from '../../../../lib/ppom/ppom-util';
import { addTransaction } from '../../../../util/transaction-controller';

const erc20Interface = new Interface(abiERC20);
const erc721Interface = new Interface(abiERC721);
const erc1155Interface = new Interface(abiERC1155);
const USDCInterface = new Interface(abiFiatTokenV2);

const ABI_PERMIT_2_APPROVE = {
  inputs: [
    { internalType: 'address', name: 'token', type: 'address' },
    { internalType: 'address', name: 'spender', type: 'address' },
    { internalType: 'uint160', name: 'amount', type: 'uint160' },
    { internalType: 'uint48', name: 'expiration', type: 'uint48' },
  ],
  name: 'approve',
  outputs: [],
  stateMutability: 'nonpayable',
  type: 'function',
};
const permit2Interface = new Interface([ABI_PERMIT_2_APPROVE]);

export function parseStandardTokenTransactionData(data?: string) {
  if (!data) {
    return undefined;
  }

  try {
    return erc20Interface.parseTransaction({ data });
  } catch {
    // ignore and next try to parse with erc721 ABI
  }

  try {
    return erc721Interface.parseTransaction({ data });
  } catch {
    // ignore and next try to parse with erc1155 ABI
  }

  try {
    return erc1155Interface.parseTransaction({ data });
  } catch {
    // ignore and return undefined
  }

  try {
    return USDCInterface.parseTransaction({ data });
  } catch {
    // ignore and return undefined
  }

  try {
    return permit2Interface.parseTransaction({ data });
  } catch {
    // ignore and return undefined
  }

  return undefined;
}

export async function addMMOriginatedTransaction(
  txParams: TransactionParams,
  options: {
    networkClientId: string;
    type?: TransactionType;
  },
): Promise<TransactionMeta> {
  const { transactionMeta } = await addTransaction(txParams, {
    ...options,
    origin: ORIGIN_METAMASK,
  });

  const id = transactionMeta.id;
  const reqObject = {
    id,
    jsonrpc: '2.0',
    method: 'eth_sendTransaction',
    origin: ORIGIN_METAMASK,
    params: [txParams],
  };

  ppomUtil.validateRequest(reqObject, { transactionMeta });

  return transactionMeta;
<<<<<<< HEAD
}

export function get4ByteCode(data: string) {
  return data.slice(0, 10).toLowerCase();
=======
>>>>>>> bc83b72c
}<|MERGE_RESOLUTION|>--- conflicted
+++ resolved
@@ -96,11 +96,8 @@
   ppomUtil.validateRequest(reqObject, { transactionMeta });
 
   return transactionMeta;
-<<<<<<< HEAD
 }
 
 export function get4ByteCode(data: string) {
   return data.slice(0, 10).toLowerCase();
-=======
->>>>>>> bc83b72c
 }