--- conflicted
+++ resolved
@@ -822,11 +822,7 @@
     tokenList: selectTokenList(state),
     shouldUseSmartTransaction: selectShouldUseSmartTransaction(
       state,
-<<<<<<< HEAD
-      state.transaction?.chainId, // TODO: Verify if this is correct.
-=======
       state.transaction?.chainId,
->>>>>>> 6c1aeccd
     ),
   };
 };
