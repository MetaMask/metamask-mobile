--- conflicted
+++ resolved
@@ -174,11 +174,7 @@
           {
             "alignItems": "center",
             "alignSelf": "flex-start",
-<<<<<<< HEAD
-            "backgroundColor": "#4459ff",
-=======
             "backgroundColor": "#121314",
->>>>>>> 05d3e30f
             "borderRadius": 12,
             "flex": 1,
             "flexDirection": "row",
@@ -384,11 +380,7 @@
           {
             "alignItems": "center",
             "alignSelf": "flex-start",
-<<<<<<< HEAD
-            "backgroundColor": "#4459ff",
-=======
             "backgroundColor": "#121314",
->>>>>>> 05d3e30f
             "borderRadius": 12,
             "flex": 1,
             "flexDirection": "row",
