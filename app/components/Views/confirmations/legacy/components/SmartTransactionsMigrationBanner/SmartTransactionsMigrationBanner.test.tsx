import React from 'react';
import { render, fireEvent } from '@testing-library/react-native';
import { Provider } from 'react-redux';
import configureMockStore from 'redux-mock-store';
import SmartTransactionsMigrationBanner from './SmartTransactionsMigrationBanner';
import Engine from '../../../../../../core/Engine';
import { Linking } from 'react-native';
import AppConstants from '../../../../../../core/AppConstants';

jest.mock('react-native/Libraries/Linking/Linking', () => ({
  openURL: jest.fn(() => Promise.resolve()),
}));

jest.mock('../../../../../../core/Engine', () => ({
 context: {
   PreferencesController: {
     setFeatureFlag: jest.fn(),
   },
 },
}));

jest.mock('../../../../../../../locales/i18n', () => ({
 strings: jest.fn((key) => key),
}));

// Mock the selectors
jest.mock('../../../../../../selectors/preferencesController', () => ({
 selectSmartTransactionsMigrationApplied: jest.fn(() => true),
 selectSmartTransactionsBannerDismissed: jest.fn(() => false),
}));

jest.mock('../../../../../../selectors/smartTransactionsController', () => ({
 selectShouldUseSmartTransaction: jest.fn(() => true),
}));

describe('SmartTransactionsMigrationBanner', () => {
 const mockStore = configureMockStore();
 const mockSetFeatureFlag = jest.mocked(Engine.context.PreferencesController.setFeatureFlag);
 const mockedPreferences = jest.requireMock('../../../../../../selectors/preferencesController');
 const mockedSmartTransactions = jest.requireMock('../../../../../../selectors/smartTransactionsController');
 const mockOpenURL = jest.mocked(Linking.openURL);

 beforeEach(() => {
   jest.clearAllMocks();
   // Reset only the selectors we're actually using
   mockedPreferences.selectSmartTransactionsMigrationApplied.mockReturnValue(true);
   mockedPreferences.selectSmartTransactionsBannerDismissed.mockReturnValue(false);
   mockedSmartTransactions.selectShouldUseSmartTransaction.mockReturnValue(true);
 });

 describe('banner visibility', () => {
   it('renders nothing when banner is dismissed', () => {
     mockedPreferences.selectSmartTransactionsBannerDismissed.mockReturnValue(true);

     const store = mockStore({});
     const { queryByTestId } = render(
       <Provider store={store}>
         <SmartTransactionsMigrationBanner />
       </Provider>
     );
     expect(queryByTestId('smart-transactions-migration-banner')).toBeNull();
   });

   it('renders nothing when smart transactions are not enabled', () => {
     mockedSmartTransactions.selectShouldUseSmartTransaction.mockReturnValue(false);
     const store = mockStore({});
     const { queryByTestId } = render(
       <Provider store={store}>
         <SmartTransactionsMigrationBanner />
       </Provider>
     );
     expect(queryByTestId('smart-transactions-migration-banner')).toBeNull();
   });

   it('renders nothing when migration is not applied', () => {
     mockedPreferences.selectSmartTransactionsMigrationApplied.mockReturnValue(false);
     const store = mockStore({});
     const { queryByTestId } = render(
       <Provider store={store}>
         <SmartTransactionsMigrationBanner />
       </Provider>
     );
     expect(queryByTestId('smart-transactions-migration-banner')).toBeNull();
   });

   it('renders banner when all conditions are met', () => {
     const store = mockStore({});

     const { getByTestId, getByText } = render(
       <Provider store={store}>
         <SmartTransactionsMigrationBanner />
       </Provider>
     );

     expect(getByTestId('smart-transactions-migration-banner')).toBeDefined();
     expect(getByText('smart_transactions_migration.title')).toBeDefined();
     expect(getByText('smart_transactions_migration.link')).toBeDefined();
   });
 });

 describe('banner interactions', () => {
   it('calls setFeatureFlag when close button is pressed', () => {
     const store = mockStore({});

     const { getByTestId } = render(
       <Provider store={store}>
         <SmartTransactionsMigrationBanner />
       </Provider>
     );

     fireEvent.press(getByTestId('banner-close-button-icon'));
     expect(mockSetFeatureFlag).toHaveBeenCalledWith(
       'smartTransactionsBannerDismissed',
       true,
     );
   });

   it('opens URL and dismisses banner when learn more link is pressed', () => {
     const store = mockStore({});
<<<<<<< HEAD
     
=======

>>>>>>> c3b2efdc
     const { getByText } = render(
       <Provider store={store}>
         <SmartTransactionsMigrationBanner />
       </Provider>
     );

     fireEvent.press(getByText('smart_transactions_migration.link'));
<<<<<<< HEAD
     
=======

>>>>>>> c3b2efdc
     expect(mockOpenURL).toHaveBeenCalledTimes(1);
     expect(mockOpenURL).toHaveBeenCalledWith(AppConstants.URLS.SMART_TXS);
     expect(mockSetFeatureFlag).toHaveBeenCalledWith(
       'smartTransactionsBannerDismissed',
       true,
     );
   });
 });

 describe('banner styling', () => {
  it('accepts and applies custom styles', () => {
    const store = mockStore({});
    const customStyle = { marginTop: 20 };

    const { getByTestId } = render(
      <Provider store={store}>
        <SmartTransactionsMigrationBanner style={customStyle} />
      </Provider>
    );

    const banner = getByTestId('smart-transactions-migration-banner');
    const style = banner.props.style;

    // Check if either marginVertical is set, or both marginTop/marginBottom are set
    const hasCorrectMargins =
      (style.marginVertical !== undefined) ||
      (style.marginTop === 20 && style.marginBottom === 16);

    expect(hasCorrectMargins).toBe(true);
  });
 });
});<|MERGE_RESOLUTION|>--- conflicted
+++ resolved
@@ -117,11 +117,7 @@
 
    it('opens URL and dismisses banner when learn more link is pressed', () => {
      const store = mockStore({});
-<<<<<<< HEAD
-     
-=======
 
->>>>>>> c3b2efdc
      const { getByText } = render(
        <Provider store={store}>
          <SmartTransactionsMigrationBanner />
@@ -129,11 +125,7 @@
      );
 
      fireEvent.press(getByText('smart_transactions_migration.link'));
-<<<<<<< HEAD
-     
-=======
 
->>>>>>> c3b2efdc
      expect(mockOpenURL).toHaveBeenCalledTimes(1);
      expect(mockOpenURL).toHaveBeenCalledWith(AppConstants.URLS.SMART_TXS);
      expect(mockSetFeatureFlag).toHaveBeenCalledWith(
