import React, { useCallback, useMemo } from 'react';
import { useSelector } from 'react-redux';
import { Linking } from 'react-native';
import BannerAlert from '../../../../../../component-library/components/Banners/Banner/variants/BannerAlert/BannerAlert';
import { BannerAlertSeverity } from '../../../../../../component-library/components/Banners/Banner/variants/BannerAlert/BannerAlert.types';
import { strings } from '../../../../../../../locales/i18n';
import AppConstants from '../../../../../../core/AppConstants';
import Text from '../../../../../../component-library/components/Texts/Text';
import { useStyles } from '../../../../../../component-library/hooks/useStyles';
import styleSheet from './SmartTransactionsMigrationBanner.styles';
import { SmartTransactionsMigrationBannerProps } from './SmartTransactionsMigrationBanner.types';
import {
  selectShouldUseSmartTransaction,
} from '../../../../../../selectors/smartTransactionsController';
import { selectEvmChainId } from '../../../../../../selectors/networkController';
import Engine from '../../../../../../core/Engine';
import Logger from '../../../../../../util/Logger';
import {
  selectSmartTransactionsMigrationApplied,
  selectSmartTransactionsBannerDismissed,
} from '../../../../../../selectors/preferencesController';

const SmartTransactionsMigrationBanner = ({
  style,
}: SmartTransactionsMigrationBannerProps) => {
  const { styles } = useStyles(styleSheet, { style });
  const isMigrationApplied = useSelector(selectSmartTransactionsMigrationApplied);
  const isBannerDismissed = useSelector(selectSmartTransactionsBannerDismissed);
  const chainId = useSelector(selectEvmChainId);

<<<<<<< HEAD
  const shouldUseSmartTransaction = useSelector((state) => 
=======
  const shouldUseSmartTransaction = useSelector((state) =>
>>>>>>> c3b2efdc
    selectShouldUseSmartTransaction(state, chainId)
  );

  const dismissBanner = useCallback(async () => {
    try {
      const { PreferencesController } = Engine.context;
      PreferencesController.setFeatureFlag('smartTransactionsBannerDismissed', true);
    } catch (error) {
      Logger.error(error as Error, 'Failed to dismiss banner:');
    }
  }, []);

  const shouldShowBanner = useMemo(
    () =>
      isMigrationApplied &&
      !isBannerDismissed &&
      shouldUseSmartTransaction,
    [
      isMigrationApplied,
      isBannerDismissed,
      shouldUseSmartTransaction,
    ]
  );

  if (!shouldShowBanner) {
    return null;
  }

  const handleLearnMore = () => {
    Linking.openURL(AppConstants.URLS.SMART_TXS);
    dismissBanner();
  };

  return (
    <BannerAlert
      severity={BannerAlertSeverity.Info}
      title={strings('smart_transactions_migration.title')}
      description={
        <Text style={styles.textContainer}>
          <Text onPress={handleLearnMore} style={styles.link}>
            {strings('smart_transactions_migration.link')}
          </Text>
          <Text style={styles.description}>
            {' '}{strings('smart_transactions_migration.description')}
          </Text>
        </Text>
      }
      onClose={dismissBanner}
      style={styles.banner}
      testID="smart-transactions-migration-banner"
    />
  );
};

export default SmartTransactionsMigrationBanner;<|MERGE_RESOLUTION|>--- conflicted
+++ resolved
@@ -28,11 +28,7 @@
   const isBannerDismissed = useSelector(selectSmartTransactionsBannerDismissed);
   const chainId = useSelector(selectEvmChainId);
 
-<<<<<<< HEAD
-  const shouldUseSmartTransaction = useSelector((state) => 
-=======
   const shouldUseSmartTransaction = useSelector((state) =>
->>>>>>> c3b2efdc
     selectShouldUseSmartTransaction(state, chainId)
   );
 
