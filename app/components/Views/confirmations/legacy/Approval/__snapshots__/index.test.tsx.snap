// Jest Snapshot v1, https://goo.gl/fbAQLP

exports[`Approval render matches snapshot 1`] = `
<View
  style={
    {
      "flex": 1,
    }
  }
>
  <RNCSafeAreaProvider
    onInsetsChange={[Function]}
    style={
      [
        {
          "flex": 1,
        },
        undefined,
      ]
    }
  >
    <View
      collapsable={false}
      pointerEvents="box-none"
      style={
        {
          "zIndex": 1,
        }
      }
    >
      <View
        accessibilityElementsHidden={false}
        importantForAccessibility="auto"
        onLayout={[Function]}
        pointerEvents="box-none"
        style={null}
      >
        <View
          collapsable={false}
          pointerEvents="box-none"
          style={
            {
              "bottom": 0,
              "left": 0,
              "opacity": 1,
              "position": "absolute",
              "right": 0,
              "top": 0,
              "zIndex": 0,
            }
          }
        >
          <View
            collapsable={false}
            style={
              {
                "backgroundColor": "rgb(255, 255, 255)",
                "borderBottomColor": "rgb(216, 216, 216)",
                "flex": 1,
                "shadowColor": "rgb(216, 216, 216)",
                "shadowOffset": {
                  "height": 0.5,
                  "width": 0,
                },
                "shadowOpacity": 0.85,
                "shadowRadius": 0,
              }
            }
          />
        </View>
        <View
          collapsable={false}
          pointerEvents="box-none"
          style={
            {
              "height": 64,
              "maxHeight": undefined,
              "minHeight": undefined,
              "opacity": undefined,
              "transform": undefined,
            }
          }
        >
          <View
            pointerEvents="none"
            style={
              {
                "height": 20,
              }
            }
          />
          <View
            pointerEvents="box-none"
            style={
              {
                "alignItems": "center",
                "flex": 1,
                "flexDirection": "row",
                "justifyContent": "center",
              }
            }
          >
            <View
              collapsable={false}
              pointerEvents="box-none"
              style={
                {
                  "marginHorizontal": 16,
                  "opacity": 1,
                }
              }
            >
              <Text
                accessibilityRole="header"
                aria-level="1"
                collapsable={false}
                numberOfLines={1}
                onLayout={[Function]}
                style={
                  {
                    "color": "rgb(28, 28, 30)",
                    "fontSize": 17,
                    "fontWeight": "600",
                  }
                }
              >
                Approval
              </Text>
            </View>
          </View>
        </View>
      </View>
    </View>
    <RNSScreenContainer
      onLayout={[Function]}
      style={
        {
          "flex": 1,
        }
      }
    >
      <RNSScreen
        activityState={2}
        collapsable={false}
        gestureResponseDistance={
          {
            "bottom": -1,
            "end": -1,
            "start": -1,
            "top": -1,
          }
        }
        onGestureCancel={[Function]}
        pointerEvents="box-none"
        sheetAllowedDetents="large"
        sheetCornerRadius={-1}
        sheetExpandsWhenScrolledToEdge={true}
        sheetGrabberVisible={false}
        sheetLargestUndimmedDetent="all"
        style={
          {
            "bottom": 0,
            "left": 0,
            "position": "absolute",
            "right": 0,
            "top": 0,
            "zIndex": undefined,
          }
        }
      >
        <View
          collapsable={false}
          style={
            {
              "opacity": 1,
            }
          }
        />
        <View
          accessibilityElementsHidden={false}
          closing={false}
          gestureVelocityImpact={0.3}
          importantForAccessibility="auto"
          onClose={[Function]}
          onGestureBegin={[Function]}
          onGestureCanceled={[Function]}
          onGestureEnd={[Function]}
          onOpen={[Function]}
          onTransition={[Function]}
          pointerEvents="box-none"
          style={
            [
              {
                "overflow": undefined,
              },
              {
                "bottom": 0,
                "left": 0,
                "position": "absolute",
                "right": 0,
                "top": 0,
              },
            ]
          }
          transitionSpec={
            {
              "close": {
                "animation": "spring",
                "config": {
                  "damping": 500,
                  "mass": 3,
                  "overshootClamping": true,
                  "restDisplacementThreshold": 10,
                  "restSpeedThreshold": 10,
                  "stiffness": 1000,
                },
              },
              "open": {
                "animation": "spring",
                "config": {
                  "damping": 500,
                  "mass": 3,
                  "overshootClamping": true,
                  "restDisplacementThreshold": 10,
                  "restSpeedThreshold": 10,
                  "stiffness": 1000,
                },
              },
            }
          }
        >
          <View
            collapsable={false}
            needsOffscreenAlphaCompositing={false}
            pointerEvents="box-none"
            style={
              {
                "flex": 1,
              }
            }
          >
            <View
              collapsable={false}
              enabled={false}
              handlerTag={-1}
              handlerType="PanGestureHandler"
              onGestureHandlerEvent={[Function]}
              onGestureHandlerStateChange={[Function]}
              style={
                {
                  "flex": 1,
                  "transform": [
                    {
                      "translateX": 0,
                    },
                    {
                      "translateX": 0,
                    },
                  ],
                }
              }
            >
              <View
                collapsable={false}
                pointerEvents="none"
                style={
                  {
                    "backgroundColor": "rgb(242, 242, 242)",
                    "bottom": 0,
                    "left": 0,
                    "position": "absolute",
                    "shadowColor": "#000",
                    "shadowOffset": {
                      "height": 1,
                      "width": -1,
                    },
                    "shadowOpacity": 0.3,
                    "shadowRadius": 5,
                    "top": 0,
                    "width": 3,
                  }
                }
              />
              <View
                style={
                  [
                    {
                      "flex": 1,
                      "overflow": "hidden",
                    },
                    [
                      {
                        "backgroundColor": "rgb(242, 242, 242)",
                      },
                      undefined,
                    ],
                  ]
                }
              >
                <View
                  style={
                    {
                      "flex": 1,
                      "flexDirection": "column-reverse",
                    }
                  }
                >
                  <View
                    style={
                      {
                        "flex": 1,
                      }
                    }
                  >
                    <View>
                      <Modal
                        animationType="none"
                        deviceHeight={null}
                        deviceWidth={null}
                        hardwareAccelerated={false}
                        hideModalContentWhileAnimating={false}
                        onBackdropPress={[Function]}
                        onModalHide={[Function]}
                        onModalWillHide={[Function]}
                        onModalWillShow={[Function]}
                        onRequestClose={[Function]}
                        onSwipeComplete={[Function]}
                        panResponderThreshold={4}
                        scrollHorizontal={false}
                        scrollOffset={0}
                        scrollOffsetMax={0}
                        scrollTo={null}
                        statusBarTranslucent={false}
                        supportedOrientations={
                          [
                            "portrait",
                            "landscape",
                          ]
                        }
                        swipeDirection="down"
                        swipeThreshold={100}
                        transparent={true}
                        visible={true}
                      >
                        <View
                          accessibilityState={
                            {
                              "busy": undefined,
                              "checked": undefined,
                              "disabled": undefined,
                              "expanded": undefined,
                              "selected": undefined,
                            }
                          }
                          accessible={true}
                          collapsable={false}
                          focusable={true}
                          onClick={[Function]}
                          onResponderGrant={[Function]}
                          onResponderMove={[Function]}
                          onResponderRelease={[Function]}
                          onResponderTerminate={[Function]}
                          onResponderTerminationRequest={[Function]}
                          onStartShouldSetResponder={[Function]}
                          style={
                            {
                              "backgroundColor": "#00000066",
                              "bottom": 0,
                              "height": 1334,
                              "left": 0,
                              "opacity": 0,
                              "position": "absolute",
                              "right": 0,
                              "top": 0,
                              "width": 750,
                            }
                          }
                        />
                        <View
                          collapsable={false}
                          deviceHeight={null}
                          deviceWidth={null}
                          hideModalContentWhileAnimating={false}
                          onBackdropPress={[Function]}
                          onModalHide={[Function]}
                          onModalWillHide={[Function]}
                          onModalWillShow={[Function]}
                          onMoveShouldSetResponder={[Function]}
                          onMoveShouldSetResponderCapture={[Function]}
                          onResponderEnd={[Function]}
                          onResponderGrant={[Function]}
                          onResponderMove={[Function]}
                          onResponderReject={[Function]}
                          onResponderRelease={[Function]}
                          onResponderStart={[Function]}
                          onResponderTerminate={[Function]}
                          onResponderTerminationRequest={[Function]}
                          onStartShouldSetResponder={[Function]}
                          onStartShouldSetResponderCapture={[Function]}
                          onSwipeComplete={[Function]}
                          panResponderThreshold={4}
                          pointerEvents="box-none"
                          scrollHorizontal={false}
                          scrollOffset={0}
                          scrollOffsetMax={0}
                          scrollTo={null}
                          statusBarTranslucent={false}
                          style={
                            {
                              "flex": 1,
                              "justifyContent": "flex-end",
                              "left": 0,
                              "margin": 0,
                              "top": 0,
                              "transform": [
                                {
                                  "translateY": 1334,
                                },
                              ],
                            }
                          }
                          supportedOrientations={
                            [
                              "portrait",
                              "landscape",
                            ]
                          }
                          swipeDirection="down"
                          swipeThreshold={100}
                        >
                          <RCTScrollView
                            automaticallyAdjustContentInsets={false}
                            contentContainerStyle={
                              {
                                "flex": 1,
                                "justifyContent": "flex-end",
                              }
                            }
                            contentInset={
                              {
                                "bottom": 0,
                              }
                            }
                            enableAutomaticScroll={true}
                            enableOnAndroid={false}
                            enableResetScrollToCoords={true}
                            extraHeight={75}
                            extraScrollHeight={0}
                            getScrollResponder={[Function]}
                            handleOnScroll={[Function]}
                            keyboardDismissMode="interactive"
                            keyboardOpeningTime={250}
                            keyboardSpace={0}
                            onScroll={[Function]}
                            resetKeyboardSpace={[Function]}
                            scrollEventThrottle={1}
                            scrollForExtraHeightOnAndroid={[Function]}
                            scrollIntoView={[Function]}
                            scrollToEnd={[Function]}
                            scrollToFocusedInput={[Function]}
                            scrollToPosition={[Function]}
                            showsVerticalScrollIndicator={true}
                            update={[Function]}
                            viewIsInsideTabBar={false}
                          >
                            <View>
                              <View
                                collapsable={false}
                                onLayout={[Function]}
                                style={
                                  {
                                    "backgroundColor": "#ffffff",
                                    "borderTopLeftRadius": 20,
                                    "borderTopRightRadius": 20,
                                    "minHeight": 200,
                                    "paddingBottom": 24,
                                    "transform": [
                                      {
                                        "translateY": 0,
                                      },
                                    ],
                                  }
                                }
                              >
                                <View
                                  collapsable={false}
                                  style={
                                    {
                                      "paddingTop": 24,
                                      "transform": [
                                        {
                                          "translateX": 0,
                                        },
                                      ],
                                    }
                                  }
                                >
                                  <View
                                    collapsable={false}
                                    style={
                                      {
                                        "transform": [
                                          {
                                            "translateX": 0,
                                          },
                                        ],
                                      }
                                    }
                                  >
                                    <View
                                      style={
                                        {
                                          "height": 670,
                                        }
                                      }
                                    >
                                      <View
                                        style={
                                          {
                                            "flex": 1,
                                          }
                                        }
                                      >
                                        <RCTScrollView
                                          automaticallyAdjustContentInsets={false}
                                          contentInset={
                                            {
                                              "bottom": 0,
                                            }
                                          }
                                          enableAutomaticScroll={true}
                                          enableOnAndroid={false}
                                          enableResetScrollToCoords={true}
                                          extraHeight={75}
                                          extraScrollHeight={0}
                                          getScrollResponder={[Function]}
                                          handleOnScroll={[Function]}
                                          keyboardDismissMode="interactive"
                                          keyboardOpeningTime={250}
                                          keyboardShouldPersistTaps="never"
                                          keyboardSpace={0}
                                          onScroll={[Function]}
                                          resetKeyboardSpace={[Function]}
                                          resetScrollToCoords={
                                            {
                                              "x": 0,
                                              "y": 0,
                                            }
                                          }
                                          scrollEventThrottle={1}
                                          scrollForExtraHeightOnAndroid={[Function]}
                                          scrollIntoView={[Function]}
                                          scrollToEnd={[Function]}
                                          scrollToFocusedInput={[Function]}
                                          scrollToPosition={[Function]}
                                          showsVerticalScrollIndicator={true}
                                          style={
                                            [
                                              {
                                                "flex": 1,
                                              },
                                              undefined,
                                            ]
                                          }
                                          update={[Function]}
                                          viewIsInsideTabBar={false}
                                        >
                                          <View>
                                            <View
                                              accessibilityState={
                                                {
                                                  "busy": undefined,
                                                  "checked": undefined,
                                                  "disabled": undefined,
                                                  "expanded": undefined,
                                                  "selected": undefined,
                                                }
                                              }
                                              accessible={true}
                                              focusable={true}
                                              onClick={[Function]}
                                              onResponderGrant={[Function]}
                                              onResponderMove={[Function]}
                                              onResponderRelease={[Function]}
                                              onResponderTerminate={[Function]}
                                              onResponderTerminationRequest={[Function]}
                                              onStartShouldSetResponder={[Function]}
                                              style={
                                                {
                                                  "height": 590,
                                                }
                                              }
                                            >
                                              <RCTScrollView
                                                nestedScrollEnabled={true}
                                              >
                                                <View>
                                                  <View
                                                    onStartShouldSetResponder={[Function]}
                                                    style={
                                                      {
                                                        "flex": 1,
                                                      }
                                                    }
                                                  >
                                                    <View
                                                      style={
                                                        {
                                                          "marginBottom": 8,
                                                          "marginHorizontal": 16,
                                                        }
                                                      }
                                                    />
                                                    <View>
                                                      <View
                                                        style={
                                                          {
                                                            "alignItems": "center",
                                                            "backgroundColor": "#ffffff",
                                                            "padding": 24,
                                                            "paddingBottom": 16,
                                                            "paddingTop": 12,
                                                          }
                                                        }
                                                      >
                                                        <Text
                                                          numberOfLines={1}
                                                          style={
                                                            {
                                                              "alignItems": "center",
                                                              "borderColor": "#b7bbc8",
                                                              "borderRadius": 12,
                                                              "borderWidth": 1,
                                                              "color": "#121314",
                                                              "fontFamily": "CentraNo1-Book",
                                                              "fontSize": 10,
                                                              "fontWeight": "400",
                                                              "paddingHorizontal": 8,
                                                              "paddingVertical": 4,
                                                              "textAlign": "center",
                                                            }
                                                          }
                                                        >
                                                          Confirm
                                                        </Text>
                                                        <Text
                                                          style={
                                                            {
                                                              "color": "#121314",
                                                              "fontFamily": "CentraNo1-Book",
                                                              "fontSize": 44,
                                                              "fontWeight": "400",
                                                              "paddingBottom": 4,
                                                              "paddingTop": 16,
                                                              "textAlign": "center",
                                                              "textTransform": "uppercase",
                                                            }
                                                          }
                                                        />
                                                      </View>
                                                    </View>
                                                    <View
                                                      style={
                                                        {
                                                          "paddingBottom": 12,
                                                        }
                                                      }
                                                    >
                                                      <View
                                                        style={
                                                          [
                                                            {
                                                              "borderColor": "#b7bbc866",
                                                              "borderRadius": 8,
                                                              "borderWidth": 1,
                                                              "padding": 16,
                                                            },
                                                            {
                                                              "marginHorizontal": 24,
                                                              "paddingBottom": 10,
                                                              "paddingTop": 10,
                                                            },
                                                          ]
                                                        }
                                                      >
                                                        <View
                                                          style={
                                                            [
                                                              {
                                                                "flexDirection": "row",
                                                                "justifyContent": "space-between",
                                                                "marginVertical": 3,
                                                              },
                                                              undefined,
                                                              undefined,
                                                              undefined,
                                                            ]
                                                          }
                                                        >
                                                          <View
                                                            style={
                                                              {
                                                                "alignItems": "center",
                                                                "flex": 1,
                                                                "flexDirection": "row",
                                                                "marginBottom": 2,
                                                              }
                                                            }
                                                          >
                                                            <View
                                                              style={
                                                                {
                                                                  "alignItems": "center",
                                                                  "flex": 1,
                                                                  "flexDirection": "row",
                                                                  "marginBottom": 2,
                                                                }
                                                              }
                                                            >
                                                              <Text
                                                                style={
                                                                  [
                                                                    {
                                                                      "color": "#121314",
                                                                      "fontFamily": "CentraNo1-Book",
                                                                      "fontSize": 30,
                                                                      "fontWeight": "400",
                                                                      "marginVertical": 2,
                                                                    },
                                                                    undefined,
                                                                    undefined,
                                                                    {
                                                                      "fontFamily": "CentraNo1-Bold",
                                                                      "fontWeight": "600",
                                                                    },
                                                                    undefined,
                                                                    undefined,
                                                                    undefined,
                                                                    undefined,
                                                                    undefined,
                                                                    false,
                                                                    undefined,
                                                                    {
                                                                      "color": "#121314",
                                                                    },
                                                                    undefined,
                                                                    undefined,
                                                                    undefined,
                                                                    undefined,
                                                                    undefined,
                                                                    undefined,
                                                                    undefined,
                                                                    undefined,
                                                                    undefined,
                                                                    undefined,
                                                                    undefined,
                                                                    {
                                                                      "marginVertical": 0,
                                                                    },
                                                                    undefined,
                                                                  ]
                                                                }
                                                              >
<<<<<<< HEAD
                                                                <Text
                                                                  allowFontScaling={false}
                                                                  selectable={false}
=======
                                                                Estimated gas fee
                                                                <TouchableOpacity
                                                                  hitSlop={
                                                                    {
                                                                      "bottom": 10,
                                                                      "left": 10,
                                                                      "right": 10,
                                                                      "top": 10,
                                                                    }
                                                                  }
                                                                  onPress={[Function]}
>>>>>>> 961a5281
                                                                  style={
                                                                    {
                                                                      "paddingLeft": 2,
                                                                    }
                                                                  }
                                                                >
<<<<<<< HEAD
                                                                  󰋼
                                                                </Text>
                                                              </TouchableOpacity>
                                                            </Text>
                                                          </View>
                                                          <View
                                                            style={
                                                              [
                                                                {
                                                                  "flex": 1,
                                                                  "flexDirection": "row",
                                                                  "justifyContent": "flex-end",
                                                                },
                                                              ]
                                                            }
                                                          >
=======
                                                                  <Text
                                                                    allowFontScaling={false}
                                                                    selectable={false}
                                                                    style={
                                                                      [
                                                                        {
                                                                          "color": undefined,
                                                                          "fontSize": 13,
                                                                        },
                                                                        {
                                                                          "color": "#9ca1af",
                                                                        },
                                                                        {
                                                                          "fontFamily": "Material Design Icons",
                                                                          "fontStyle": "normal",
                                                                          "fontWeight": "normal",
                                                                        },
                                                                        {},
                                                                      ]
                                                                    }
                                                                  >
                                                                    󰋼
                                                                  </Text>
                                                                </TouchableOpacity>
                                                              </Text>
                                                            </View>
>>>>>>> 961a5281
                                                            <View
                                                              style={
                                                                [
                                                                  {
                                                                    "flex": 1,
                                                                    "flexDirection": "row",
                                                                    "justifyContent": "flex-end",
                                                                  },
                                                                ]
                                                              }
                                                            >
                                                              <View
                                                                onLayout={[Function]}
                                                              >
                                                                <View
                                                                  style={
                                                                    {
                                                                      "position": "relative",
                                                                    }
                                                                  }
                                                                >
                                                                  <View
                                                                    style={
                                                                      [
                                                                        {
                                                                          "borderRadius": 4,
                                                                          "height": 10,
                                                                          "width": 80,
                                                                        },
                                                                        {
                                                                          "backgroundColor": "#E1E9EE",
                                                                          "overflow": "hidden",
                                                                        },
                                                                      ]
                                                                    }
                                                                  />
                                                                </View>
                                                              </View>
                                                            </View>
                                                          </View>
                                                        </View>
                                                        <View
                                                          style={
                                                            [
                                                              {
                                                                "flexDirection": "row",
                                                                "justifyContent": "space-between",
                                                                "marginVertical": 3,
                                                              },
                                                              undefined,
                                                              undefined,
                                                              undefined,
                                                            ]
                                                          }
                                                        >
                                                          <View
                                                            style={
                                                              {
                                                                "alignItems": "center",
                                                                "flex": 1,
                                                                "flexDirection": "row",
                                                                "marginBottom": 2,
                                                              }
                                                            }
                                                          >
                                                            <View
                                                              style={
                                                                [
                                                                  false,
                                                                ]
                                                              }
                                                            >
                                                              <View
                                                                onLayout={[Function]}
                                                              >
                                                                <View
                                                                  style={
                                                                    {
                                                                      "position": "relative",
                                                                    }
                                                                  }
                                                                >
                                                                  <View
                                                                    style={
                                                                      [
                                                                        {
                                                                          "borderRadius": 4,
                                                                          "height": 10,
                                                                          "width": 120,
                                                                        },
                                                                        {
                                                                          "backgroundColor": "#E1E9EE",
                                                                          "overflow": "hidden",
                                                                        },
                                                                      ]
                                                                    }
                                                                  />
                                                                </View>
                                                              </View>
                                                            </View>
                                                            <View
                                                              style={
                                                                [
                                                                  {
                                                                    "flex": 1,
                                                                    "flexDirection": "row",
                                                                    "justifyContent": "flex-end",
                                                                  },
                                                                ]
                                                              }
                                                            >
                                                              <View
                                                                onLayout={[Function]}
                                                              >
                                                                <View
                                                                  style={
                                                                    {
                                                                      "position": "relative",
                                                                    }
                                                                  }
                                                                >
                                                                  <View
                                                                    style={
                                                                      [
                                                                        {
                                                                          "borderRadius": 4,
                                                                          "height": 10,
                                                                          "width": 120,
                                                                        },
                                                                        {
                                                                          "backgroundColor": "#E1E9EE",
                                                                          "overflow": "hidden",
                                                                        },
                                                                      ]
                                                                    }
                                                                  />
                                                                </View>
                                                              </View>
                                                            </View>
                                                          </View>
                                                        </View>
                                                        <View />
                                                        <View />
                                                        <View />
                                                      </View>
<<<<<<< HEAD
                                                    </View>
                                                    <View
                                                      style={
                                                        {
                                                          "alignItems": "center",
                                                          "backgroundColor": "#ca35421a",
                                                          "borderColor": "#ca3542",
                                                          "borderRadius": 8,
                                                          "borderWidth": 1,
                                                          "justifyContent": "center",
                                                          "marginHorizontal": 24,
                                                          "marginTop": 12,
                                                          "paddingHorizontal": 10,
                                                          "paddingVertical": 6,
                                                        }
                                                      }
                                                    >
                                                      <Text
=======
                                                      <View
>>>>>>> 961a5281
                                                        style={
                                                          {
                                                            "alignItems": "center",
                                                            "backgroundColor": "#ca35421a",
                                                            "borderColor": "#ca3542",
                                                            "borderRadius": 8,
                                                            "borderWidth": 1,
                                                            "justifyContent": "center",
                                                            "marginHorizontal": 24,
                                                            "marginTop": 12,
                                                            "paddingHorizontal": 10,
                                                            "paddingVertical": 6,
                                                          }
                                                        }
                                                      >
                                                        <Text
                                                          style={
                                                            {
                                                              "color": "#121314",
                                                              "fontFamily": "CentraNo1-Book",
                                                              "fontSize": 12,
                                                              "fontWeight": "400",
                                                              "lineHeight": 16,
                                                              "textAlign": "center",
                                                            }
                                                          }
                                                        />
                                                      </View>
                                                      <View
                                                        style={
                                                          {
                                                            "flex": 1,
                                                            "marginTop": 16,
                                                          }
                                                        }
                                                      >
                                                        <TouchableOpacity
                                                          onPress={[Function]}
                                                          style={
                                                            {
                                                              "alignSelf": "center",
                                                            }
                                                          }
                                                        >
                                                          <Text
                                                            style={
                                                              {
                                                                "alignSelf": "center",
                                                                "color": "#4459ff",
                                                                "fontFamily": "CentraNo1-Bold",
                                                                "fontSize": 12,
                                                                "fontWeight": "600",
                                                                "textAlign": "center",
                                                              }
                                                            }
                                                          >
                                                            View Data
                                                          </Text>
                                                        </TouchableOpacity>
                                                      </View>
                                                    </View>
                                                  </View>
                                                </View>
                                              </RCTScrollView>
                                            </View>
                                            <View
                                              style={
                                                {
                                                  "flex": 0,
                                                  "flexDirection": "row",
                                                  "paddingHorizontal": 24,
                                                  "paddingVertical": 16,
                                                }
                                              }
                                            >
                                              <TouchableOpacity
                                                accessibilityRole="button"
                                                accessible={true}
                                                activeOpacity={0.2}
                                                disabled={false}
                                                onPress={[Function]}
                                                style={
                                                  [
                                                    [
                                                      {
                                                        "borderRadius": 12,
                                                        "justifyContent": "center",
                                                        "padding": 15,
                                                      },
                                                      {
                                                        "backgroundColor": "#ffffff",
                                                        "borderColor": "#686e7d",
                                                        "borderWidth": 1,
                                                      },
                                                      [
                                                        {
                                                          "flex": 1,
                                                        },
                                                        {
                                                          "marginRight": 8,
                                                        },
                                                      ],
                                                    ],
                                                    null,
                                                  ]
                                                }
                                                testID=""
                                              >
                                                <Text
                                                  style={
                                                    [
                                                      {
                                                        "color": "#007aff",
                                                        "fontSize": 17,
                                                        "fontWeight": "500",
                                                        "textAlign": "center",
                                                      },
                                                      null,
                                                      [
                                                        {
                                                          "fontFamily": "CentraNo1-Bold",
                                                          "fontSize": 14,
                                                          "fontWeight": "600",
                                                          "textAlign": "center",
                                                        },
                                                        {
                                                          "color": "#686e7d",
                                                        },
                                                        undefined,
                                                      ],
                                                      null,
                                                    ]
                                                  }
                                                >
                                                  Reject
                                                </Text>
                                              </TouchableOpacity>
                                              <TouchableOpacity
                                                accessibilityRole="button"
                                                accessible={true}
                                                activeOpacity={1}
                                                disabled={true}
                                                style={
                                                  [
                                                    [
                                                      {
                                                        "borderRadius": 12,
                                                        "justifyContent": "center",
                                                        "padding": 15,
                                                      },
                                                      {
                                                        "backgroundColor": "#4459ff",
                                                        "minHeight": 50,
                                                      },
                                                      [
                                                        {
                                                          "flex": 1,
                                                        },
                                                        {
                                                          "marginLeft": 8,
                                                        },
                                                        {},
                                                        {},
                                                      ],
                                                    ],
                                                    {
                                                      "opacity": 0.6,
                                                    },
                                                  ]
                                                }
                                                testID=""
                                              >
                                                <Text
                                                  style={
                                                    [
                                                      {
                                                        "color": "#007aff",
                                                        "fontSize": 17,
                                                        "fontWeight": "500",
                                                        "textAlign": "center",
                                                      },
                                                      {
                                                        "color": "#dcdcdc",
                                                      },
                                                      [
                                                        {
                                                          "fontFamily": "CentraNo1-Bold",
                                                          "fontSize": 14,
                                                          "fontWeight": "600",
                                                          "textAlign": "center",
                                                        },
                                                        {
                                                          "color": "#ffffff",
                                                        },
                                                        undefined,
                                                      ],
                                                      {
                                                        "opacity": 0.6,
                                                      },
                                                    ]
                                                  }
                                                >
                                                  Confirm
                                                </Text>
                                              </TouchableOpacity>
                                            </View>
                                          </View>
                                        </RCTScrollView>
                                      </View>
                                    </View>
                                  </View>
                                  <View
                                    collapsable={false}
                                    style={
                                      {
                                        "height": 0,
                                        "opacity": 0,
                                        "position": "absolute",
                                        "transform": [
                                          {
                                            "translateX": 750,
                                          },
                                        ],
                                        "width": "100%",
                                      }
                                    }
                                  >
                                    <View
                                      style={
                                        [
                                          {
                                            "paddingBottom": 48,
                                            "paddingHorizontal": 24,
                                            "paddingTop": 24,
                                          },
                                          {
                                            "height": 400,
                                          },
                                        ]
                                      }
                                    >
                                      <View
                                        style={
                                          {
                                            "alignItems": "center",
                                            "flexDirection": "row",
                                            "justifyContent": "space-between",
                                            "marginBottom": 28,
                                            "width": "100%",
                                          }
                                        }
                                      >
                                        <TouchableOpacity
                                          onPress={[Function]}
                                        >
                                          <Text
                                            allowFontScaling={false}
                                            selectable={false}
                                            style={
                                              [
                                                {
                                                  "color": "#121314",
                                                  "fontSize": 24,
                                                },
                                                undefined,
                                                {
                                                  "fontFamily": "Ionicons",
                                                  "fontStyle": "normal",
                                                  "fontWeight": "normal",
                                                },
                                                {},
                                              ]
                                            }
                                          >
                                            
                                          </Text>
                                        </TouchableOpacity>
                                        <Text
                                          style={
                                            {
                                              "alignSelf": "center",
                                              "color": "#121314",
                                              "fontFamily": "CentraNo1-Bold",
                                              "fontSize": 14,
                                              "fontWeight": "600",
                                            }
                                          }
                                        >
                                          Data
                                        </Text>
                                        <Text
                                          allowFontScaling={false}
                                          selectable={false}
                                          style={
                                            [
                                              {
                                                "color": "#ffffff",
                                                "fontSize": 24,
                                              },
                                              undefined,
                                              {
                                                "fontFamily": "Ionicons",
                                                "fontStyle": "normal",
                                                "fontWeight": "normal",
                                              },
                                              {},
                                            ]
                                          }
                                        >
                                          
                                        </Text>
                                      </View>
                                      <Text
                                        style={
                                          {
                                            "color": "#121314",
                                            "fontFamily": "CentraNo1-Book",
                                            "fontSize": 14,
                                            "fontWeight": "400",
                                            "marginBottom": 28,
                                            "textAlign": "center",
                                          }
                                        }
                                      >
<<<<<<< HEAD
                                        Data
                                      </Text>
                                      <Text
                                        allowFontScaling={false}
                                        selectable={false}
                                        style={
                                          [
                                            {
                                              "color": "#ffffff",
                                              "fontSize": 24,
                                            },
                                            undefined,
                                            {
                                              "fontFamily": "Ionicons",
                                              "fontStyle": "normal",
                                              "fontWeight": "normal",
                                            },
                                            {},
                                          ]
                                        }
                                      >
                                        
                                      </Text>
                                    </View>
                                    <Text
                                      style={
                                        {
                                          "color": "#121314",
                                          "fontFamily": "CentraNo1-Book",
                                          "fontSize": 14,
                                          "fontWeight": "400",
                                          "marginBottom": 28,
                                          "textAlign": "center",
                                        }
                                      }
                                    >
                                      Data associated with this transaction
                                    </Text>
                                    <View
                                      style={
                                        {
                                          "borderColor": "#b7bbc8",
                                          "borderRadius": 8,
                                          "borderWidth": 1,
                                          "flex": 1,
                                          "padding": 12,
                                        }
                                      }
                                    >
                                      <Text
                                        style={
                                          [
                                            {
                                              "color": "#121314",
                                              "fontFamily": "CentraNo1-Book",
                                              "fontSize": 14,
                                              "fontWeight": "400",
                                            },
                                            {
                                              "fontFamily": "CentraNo1-Bold",
                                              "fontWeight": "600",
                                            },
                                          ]
                                        }
                                      >
                                        Hex data
                                        :
                                         
=======
                                        Data associated with this transaction
>>>>>>> 961a5281
                                      </Text>
                                      <View
                                        style={
                                          {
                                            "borderColor": "#b7bbc8",
                                            "borderRadius": 8,
                                            "borderWidth": 1,
                                            "flex": 1,
                                            "padding": 12,
                                          }
                                        }
                                      >
                                        <Text
                                          style={
                                            [
                                              {
                                                "color": "#121314",
                                                "fontFamily": "CentraNo1-Book",
                                                "fontSize": 14,
                                                "fontWeight": "400",
                                              },
                                              {
                                                "fontFamily": "CentraNo1-Bold",
                                                "fontWeight": "600",
                                              },
                                            ]
                                          }
                                        >
                                          Hex data
                                          :
                                           
                                        </Text>
                                        <View
                                          style={
                                            {
                                              "flex": 1,
                                            }
                                          }
                                        >
                                          <RCTScrollView
                                            automaticallyAdjustContentInsets={false}
                                            contentInset={
                                              {
                                                "bottom": 0,
                                              }
                                            }
                                            enableAutomaticScroll={true}
                                            enableOnAndroid={false}
                                            enableResetScrollToCoords={true}
                                            extraHeight={75}
                                            extraScrollHeight={0}
                                            getScrollResponder={[Function]}
                                            handleOnScroll={[Function]}
                                            keyboardDismissMode="interactive"
                                            keyboardOpeningTime={250}
                                            keyboardSpace={0}
                                            onScroll={[Function]}
                                            resetKeyboardSpace={[Function]}
                                            scrollEventThrottle={1}
                                            scrollForExtraHeightOnAndroid={[Function]}
                                            scrollIntoView={[Function]}
                                            scrollToEnd={[Function]}
                                            scrollToFocusedInput={[Function]}
                                            scrollToPosition={[Function]}
                                            showsVerticalScrollIndicator={true}
                                            style={
                                              {
                                                "flex": 1,
                                              }
                                            }
                                            update={[Function]}
                                            viewIsInsideTabBar={false}
                                          >
                                            <View>
                                              <TouchableOpacity
                                                activeOpacity={0.8}
                                                onPress={[Function]}
                                                style={
                                                  {
                                                    "flex": 1,
                                                  }
                                                }
                                              >
                                                <Text
                                                  style={
                                                    {
                                                      "backgroundColor": "#ffffff",
                                                      "color": "#121314",
                                                      "fontFamily": "CentraNo1-Book",
                                                      "fontSize": 14,
                                                      "fontWeight": "400",
                                                      "paddingTop": 0,
                                                    }
                                                  }
                                                >
                                                  0x1
                                                </Text>
                                              </TouchableOpacity>
                                            </View>
                                          </RCTScrollView>
                                        </View>
                                      </View>
                                      <View />
                                    </View>
                                  </View>
                                </View>
                              </View>
                            </View>
                          </RCTScrollView>
                        </View>
                      </Modal>
                    </View>
                  </View>
                </View>
              </View>
            </View>
          </View>
        </View>
      </RNSScreen>
    </RNSScreenContainer>
  </RNCSafeAreaProvider>
</View>
`;<|MERGE_RESOLUTION|>--- conflicted
+++ resolved
@@ -761,11 +761,6 @@
                                                                   ]
                                                                 }
                                                               >
-<<<<<<< HEAD
-                                                                <Text
-                                                                  allowFontScaling={false}
-                                                                  selectable={false}
-=======
                                                                 Estimated gas fee
                                                                 <TouchableOpacity
                                                                   hitSlop={
@@ -777,31 +772,12 @@
                                                                     }
                                                                   }
                                                                   onPress={[Function]}
->>>>>>> 961a5281
                                                                   style={
                                                                     {
                                                                       "paddingLeft": 2,
                                                                     }
                                                                   }
                                                                 >
-<<<<<<< HEAD
-                                                                  󰋼
-                                                                </Text>
-                                                              </TouchableOpacity>
-                                                            </Text>
-                                                          </View>
-                                                          <View
-                                                            style={
-                                                              [
-                                                                {
-                                                                  "flex": 1,
-                                                                  "flexDirection": "row",
-                                                                  "justifyContent": "flex-end",
-                                                                },
-                                                              ]
-                                                            }
-                                                          >
-=======
                                                                   <Text
                                                                     allowFontScaling={false}
                                                                     selectable={false}
@@ -828,7 +804,6 @@
                                                                 </TouchableOpacity>
                                                               </Text>
                                                             </View>
->>>>>>> 961a5281
                                                             <View
                                                               style={
                                                                 [
@@ -974,28 +949,7 @@
                                                         <View />
                                                         <View />
                                                       </View>
-<<<<<<< HEAD
-                                                    </View>
-                                                    <View
-                                                      style={
-                                                        {
-                                                          "alignItems": "center",
-                                                          "backgroundColor": "#ca35421a",
-                                                          "borderColor": "#ca3542",
-                                                          "borderRadius": 8,
-                                                          "borderWidth": 1,
-                                                          "justifyContent": "center",
-                                                          "marginHorizontal": 24,
-                                                          "marginTop": 12,
-                                                          "paddingHorizontal": 10,
-                                                          "paddingVertical": 6,
-                                                        }
-                                                      }
-                                                    >
-                                                      <Text
-=======
                                                       <View
->>>>>>> 961a5281
                                                         style={
                                                           {
                                                             "alignItems": "center",
@@ -1320,78 +1274,7 @@
                                           }
                                         }
                                       >
-<<<<<<< HEAD
-                                        Data
-                                      </Text>
-                                      <Text
-                                        allowFontScaling={false}
-                                        selectable={false}
-                                        style={
-                                          [
-                                            {
-                                              "color": "#ffffff",
-                                              "fontSize": 24,
-                                            },
-                                            undefined,
-                                            {
-                                              "fontFamily": "Ionicons",
-                                              "fontStyle": "normal",
-                                              "fontWeight": "normal",
-                                            },
-                                            {},
-                                          ]
-                                        }
-                                      >
-                                        
-                                      </Text>
-                                    </View>
-                                    <Text
-                                      style={
-                                        {
-                                          "color": "#121314",
-                                          "fontFamily": "CentraNo1-Book",
-                                          "fontSize": 14,
-                                          "fontWeight": "400",
-                                          "marginBottom": 28,
-                                          "textAlign": "center",
-                                        }
-                                      }
-                                    >
-                                      Data associated with this transaction
-                                    </Text>
-                                    <View
-                                      style={
-                                        {
-                                          "borderColor": "#b7bbc8",
-                                          "borderRadius": 8,
-                                          "borderWidth": 1,
-                                          "flex": 1,
-                                          "padding": 12,
-                                        }
-                                      }
-                                    >
-                                      <Text
-                                        style={
-                                          [
-                                            {
-                                              "color": "#121314",
-                                              "fontFamily": "CentraNo1-Book",
-                                              "fontSize": 14,
-                                              "fontWeight": "400",
-                                            },
-                                            {
-                                              "fontFamily": "CentraNo1-Bold",
-                                              "fontWeight": "600",
-                                            },
-                                          ]
-                                        }
-                                      >
-                                        Hex data
-                                        :
-                                         
-=======
                                         Data associated with this transaction
->>>>>>> 961a5281
                                       </Text>
                                       <View
                                         style={
