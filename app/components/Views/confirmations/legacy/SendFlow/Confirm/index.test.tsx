import React from 'react';
import { ConnectedComponent } from 'react-redux';
import { waitFor, fireEvent } from '@testing-library/react-native';
import { merge } from 'lodash';
import { Alert } from 'react-native';
import Confirm from '.';
import {
  DeepPartial,
  renderScreen,
} from '../../../../../../util/test/renderWithProvider';
import Routes from '../../../../../../constants/navigation/Routes';
import { backgroundState } from '../../../../../../util/test/initial-root-state';
import { TESTID_ACCORDION_CONTENT } from '../../../../../../component-library/components/Accordions/Accordion/Accordion.constants';
import { FALSE_POSITIVE_REPOST_LINE_TEST_ID } from '../../components/BlockaidBanner/BlockaidBanner.constants';
import { createMockAccountsControllerState } from '../../../../../../util/test/accountsControllerTestUtils';
import { RootState } from '../../../../../../reducers';
import { RpcEndpointType } from '@metamask/network-controller';
import { ConfirmViewSelectorsIDs } from '../../../../../../../e2e/selectors/SendFlow/ConfirmView.selectors';
import { updateConfirmationMetric } from '../../../../../../core/redux/slices/confirmationMetrics';
import Engine from '../../../../../../core/Engine';
import { flushPromises } from '../../../../../../util/test/utils';

const MOCK_ADDRESS = '0x15249D1a506AFC731Ee941d0D40Cf33FacD34E58';

const MOCK_ACCOUNTS_CONTROLLER_STATE = createMockAccountsControllerState([
  MOCK_ADDRESS,
]);

const mockInitialState: DeepPartial<RootState> = {
  engine: {
    backgroundState: {
      ...backgroundState,
      NetworkController: {
        selectedNetworkClientId: 'mainnet',
        networksMetadata: {},
        networkConfigurationsByChainId: {
          '0x1': {
            chainId: '0x1',
            rpcEndpoints: [
              {
                networkClientId: 'mainnet',
                url: 'http://localhost/v3/',
                type: RpcEndpointType.Custom,
                name: 'Ethereum Network default RPC',
              },
            ],
            defaultRpcEndpointIndex: 0,
            blockExplorerUrls: ['https://etherscan.io'],
            defaultBlockExplorerUrlIndex: 0,
            name: 'Ethereum Main Network',
            nativeCurrency: 'ETH',
          },
        },
      },
      AccountTrackerController: {
        accountsByChainId: {
          '0x1': {
            '0xe64dD0AB5ad7e8C5F2bf6Ce75C34e187af8b920A': { balance: '0' },
          },
        },
      },
      CurrencyRateController: {
        currentCurrency: 'USD',
        currencyRates: {
          ETH: {
            conversionRate: 1,
          },
        },
      },
      PreferencesController: {
        securityAlertsEnabled: true,
      },
      KeyringController: {
<<<<<<< HEAD
        keyrings: [{ accounts: ['0x'], type: 'HD Key Tree' }],
        keyringsMetadata: [{ id: '01JNG71B7GTWH0J1TSJY9891S0', name: '' }],
=======
        keyrings: [
          {
            accounts: ['0x'],
            type: 'HD Key Tree',
            metadata: { id: '01JNG71B7GTWH0J1TSJY9891S0', name: '' },
          },
        ],
>>>>>>> bd91ac84
      },
      AccountsController: MOCK_ACCOUNTS_CONTROLLER_STATE,
    },
  },
  settings: {
    showHexData: true,
  },
  transaction: {
    securityAlertResponses: {
      1: {
        result_type: 'Malicious',
        reason: 'blur_farming',
        providerRequestsCount: {},
        chainId: '0x1',
      },
    },
    selectedAsset: {},
    chainId: '0x1',
    transaction: {
      from: '0x15249D1a506AFC731Ee941d0D40Cf33FacD34E58',
      to: '0xe64dD0AB5ad7e8C5F2bf6Ce75C34e187af8b920A',
      value: '0x2',
    },
  },
  fiatOrders: {
    networks: [
      {
        active: true,
        chainId: '0x1',
        chainName: 'Ethereum Mainnet',
        nativeTokenSupported: true,
      },
    ],
  },
};

jest.mock('react-redux', () => ({
  ...jest.requireActual('react-redux'),
  useSelector: jest
    .fn()
    .mockImplementation((callback) => callback(mockInitialState)),
}));

jest.mock('../../../../../../core/GasPolling/GasPolling', () => ({
  ...jest.requireActual('../../../../../../core/GasPolling/GasPolling'),
  startGasPolling: jest.fn(),
  stopGasPolling: jest.fn(),
}));

jest.mock('../../../../../../util/ENSUtils', () => ({
  ...jest.requireActual('../../../../../../util/ENSUtils'),
  doENSReverseLookup: jest.fn(),
}));

jest.mock('../../../../../../lib/ppom/ppom-util', () => ({
  ...jest.requireActual('../../../../../../lib/ppom/ppom-util'),
  validateRequest: jest.fn(),
}));

jest.mock('../../../../../../core/Engine', () => {
  const { MOCK_ACCOUNTS_CONTROLLER_STATE: mockAccountsControllerState } =
    jest.requireActual(
      '../../../../../../util/test/accountsControllerTestUtils',
    );
  return {
    rejectPendingApproval: jest.fn(),
    context: {
      TokensController: {
        addToken: jest.fn(),
        ignoreTokens: jest.fn(),
      },
      KeyringController: {
        state: {
          keyrings: [
            {
              accounts: ['0x15249D1a506AFC731Ee941d0D40Cf33FacD34E58'],
              metadata: { id: '01JNG71B7GTWH0J1TSJY9891S0', name: '' },
            },
          ],
          keyringsMetadata: [{ id: '01JNG71B7GTWH0J1TSJY9891S0', name: '' }],
        },
      },
      TransactionController: {
        addTransaction: jest.fn().mockResolvedValue({
          result: {},
          transactionMeta: {
            id: 1,
          },
        }),
        updateSecurityAlertResponse: jest.fn(),
      },
      PreferencesController: {
        state: {
          securityAlertsEnabled: true,
        },
      },
      AccountsController: {
        ...mockAccountsControllerState,
        state: mockAccountsControllerState,
      },
    },
  };
});

jest.mock('../../../../../../util/custom-gas', () => ({
  ...jest.requireActual('../../../../../../util/custom-gas'),
  getGasLimit: jest.fn(),
}));
jest.mock('../../../../../../util/transactions', () => ({
  ...jest.requireActual('../../../../../../util/transactions'),
  decodeTransferData: jest.fn().mockImplementation(() => ['0x2']),
}));

jest.mock('../../../../../../core/redux/slices/confirmationMetrics', () => ({
  ...jest.requireActual(
    '../../../../../../core/redux/slices/confirmationMetrics',
  ),
  updateConfirmationMetric: jest.fn(),
  selectConfirmationMetrics: jest.fn().mockReturnValue({}),
}));

jest.mock('../../../../../../reducers/swaps', () => ({
  swapsStateSelector: () => ({
    featureFlags: {
      smart_transactions: {
        mobile_active: false,
      },
    },
  }),
  swapsSmartTxFlagEnabled: () => false,
}));

jest.mock('../../../../../../selectors/preferencesController', () => ({
  selectSmartTransactionsBannerDismissed: () => false,
  selectSmartTransactionsMigrationApplied: () => false,
  selectSmartTransactionsOptInStatus: () => false,
  selectUseTransactionSimulations: () => false,
  selectIsTokenNetworkFilterEqualCurrentNetwork: () => true,
}));

function render(
  // TODO: Replace "any" with type
  // eslint-disable-next-line @typescript-eslint/no-explicit-any
  Component: React.ComponentType | ConnectedComponent<any, any>,
  modifiedState?: DeepPartial<RootState>,
) {
  return renderScreen(
    Component,
    {
      name: Routes.SEND_FLOW.CONFIRM,
    },
    {
      state: modifiedState ?? mockInitialState,
    },
  );
}

describe('Confirm', () => {
  const mockUpdateConfirmationMetric = jest.mocked(updateConfirmationMetric);

  it('should render correctly', async () => {
    const wrapper = render(Confirm);
    await waitFor(() => {
      expect(wrapper).toMatchSnapshot();
    });
  });

  it('displays blockaid banner', async () => {
    const { queryByText, queryByTestId } = render(Confirm);

    await waitFor(async () => {
      expect(
        await queryByText(
          'If you approve this request, someone can steal your assets listed on Blur.',
        ),
      ).toBeDefined();

      expect(await queryByTestId(TESTID_ACCORDION_CONTENT)).toBeDefined();
      expect(
        await queryByTestId(FALSE_POSITIVE_REPOST_LINE_TEST_ID),
      ).toBeDefined();
      expect(await queryByText('Something doesn’t look right?')).toBeDefined();
    });
  });

  it('updates transaction metrics with insufficient_funds_for_gas when there is insufficient balance', async () => {
    const zeroBalanceState = merge({}, mockInitialState, {
      engine: {
        backgroundState: {
          AccountTrackerController: {
            accountsByChainId: {
              '0x1': {
                '0x15249D1a506AFC731Ee941d0D40Cf33FacD34E58': { balance: '0' },
              },
            },
          },
        },
      },
    });

    const { getByTestId } = render(Confirm, zeroBalanceState);

    const sendButton = getByTestId(ConfirmViewSelectorsIDs.SEND_BUTTON);
    fireEvent.press(sendButton);

    await waitFor(() => {
      expect(mockUpdateConfirmationMetric).toHaveBeenCalledWith(
        expect.objectContaining({
          params: {
            properties: {
              alert_triggered: ['insufficient_funds_for_gas'],
            },
          },
        }),
      );
    });
  });

  it('should show error if transaction is not added', async () => {
    jest.spyOn(Alert, 'alert');

    Engine.context.TransactionController.addTransaction = jest
      .fn()
      .mockRejectedValue(new Error('Transaction not added'));

    render(Confirm);

    await flushPromises();

    await waitFor(() => {
      expect(Alert.alert).toHaveBeenCalledWith(
        'Transaction error',
        'Transaction not added',
        expect.any(Array),
      );
    });
  });

  it('should call addToken', async () => {
    const testState = merge({}, mockInitialState, {
      transaction: {
        securityAlertResponses: {
          1: {
            result_type: 'Malicious',
            reason: 'blur_farming',
            providerRequestsCount: {},
            chainId: '0x1',
          },
        },
        selectedAsset: {
          address: '0x15249D1a506AFC731Ee941d0D40Cf33FacD34E58',
          symbol: 'USDC',
          decimals: 6,
          image: 'https://example.com/usdc.png',
          name: 'USD Coin',
        },
        chainId: '0x1',
        transaction: {
          from: '0x15249D1a506AFC731Ee941d0D40Cf33FacD34E58',
          to: '0xe64dD0AB5ad7e8C5F2bf6Ce75C34e187af8b920A',
          value: '0x2',
        },
      },
    });
    render(Confirm, testState);

    expect(Engine.context.TokensController.addToken).toHaveBeenCalled();
  });
});<|MERGE_RESOLUTION|>--- conflicted
+++ resolved
@@ -71,10 +71,6 @@
         securityAlertsEnabled: true,
       },
       KeyringController: {
-<<<<<<< HEAD
-        keyrings: [{ accounts: ['0x'], type: 'HD Key Tree' }],
-        keyringsMetadata: [{ id: '01JNG71B7GTWH0J1TSJY9891S0', name: '' }],
-=======
         keyrings: [
           {
             accounts: ['0x'],
@@ -82,7 +78,6 @@
             metadata: { id: '01JNG71B7GTWH0J1TSJY9891S0', name: '' },
           },
         ],
->>>>>>> bd91ac84
       },
       AccountsController: MOCK_ACCOUNTS_CONTROLLER_STATE,
     },
@@ -162,7 +157,6 @@
               metadata: { id: '01JNG71B7GTWH0J1TSJY9891S0', name: '' },
             },
           ],
-          keyringsMetadata: [{ id: '01JNG71B7GTWH0J1TSJY9891S0', name: '' }],
         },
       },
       TransactionController: {
