--- conflicted
+++ resolved
@@ -961,35 +961,6 @@
                         </View>
                       </View>
                     </View>
-<<<<<<< HEAD
-                  </View>
-                  <View>
-                    <TouchableOpacity
-                      accessibilityRole="button"
-                      accessible={true}
-                      activeOpacity={0.2}
-                      disabled={false}
-                      onPress={[Function]}
-                      style={
-                        [
-                          [
-                            {
-                              "borderRadius": 12,
-                              "justifyContent": "center",
-                              "padding": 15,
-                            },
-                            {
-                              "backgroundColor": "#4459ff",
-                              "minHeight": 50,
-                            },
-                            undefined,
-                          ],
-                          null,
-                        ]
-                      }
-                    >
-                      <Text
-=======
                     <View>
                       <TouchableOpacity
                         accessibilityRole="button"
@@ -997,7 +968,6 @@
                         activeOpacity={0.2}
                         disabled={false}
                         onPress={[Function]}
->>>>>>> 05d3e30f
                         style={
                           [
                             [
