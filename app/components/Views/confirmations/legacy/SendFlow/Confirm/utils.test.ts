--- conflicted
+++ resolved
@@ -80,22 +80,6 @@
       setTransactionValue: mockSetTransactionValue,
     });
 
-<<<<<<< HEAD
-    // Calculate expected max transaction value
-    const accountBalanceBN = new BN('2386f26fc10000', 16); // 0.1 ether in wei
-    const transactionFeeMax = toWei('0.01', 'ether');
-    const expectedMaxTransactionValueBN = accountBalanceBN.sub(
-      new BN(transactionFeeMax.toString()),
-    );
-    const expectedMaxTransactionValueHex = `0x${expectedMaxTransactionValueBN.toString(
-      16,
-    )}`;
-
-    // Check if setTransactionValue was called with the correct value
-    expect(setTransactionValue).toHaveBeenCalledWith(
-      expectedMaxTransactionValueHex,
-    );
-=======
     expect(mockSetTransactionValue).not.toHaveBeenCalled();
     expect(updateEditableParams).not.toHaveBeenCalled();
   });
@@ -120,6 +104,5 @@
 
     expect(mockSetTransactionValue).toHaveBeenCalledWith(expectedHexValue);
     expect(updateEditableParams).not.toHaveBeenCalled();
->>>>>>> 0ee73606
   });
 });