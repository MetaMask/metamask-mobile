import React, { PureComponent } from 'react';
import { baseStyles } from '../../../../../../styles/common';
import {
  InteractionManager,
  View,
  Alert,
  ScrollView,
  TouchableOpacity,
  ActivityIndicator,
} from 'react-native';
import { connect } from 'react-redux';
import { getSendFlowTitle } from '../../../../../UI/Navbar';
import PropTypes from 'prop-types';
import Eth from '@metamask/ethjs-query';
import { isEmpty } from 'lodash';
import {
  renderFromWei,
  renderFromTokenMinimalUnit,
  weiToFiat,
  balanceToFiat,
  isDecimal,
  hexToBN,
  toHexadecimal,
} from '../../../../../../util/number';
import {
  getTicker,
  decodeTransferData,
  getNormalizedTxState,
} from '../../../../../../util/transactions';
import StyledButton from '../../../../../UI/StyledButton';
import { WalletDevice } from '@metamask/transaction-controller';
import { ChainId } from '@metamask/controller-utils';
import { GAS_ESTIMATE_TYPES } from '@metamask/gas-fee-controller';
import {
  prepareTransaction,
  resetTransaction,
  setNonce,
  setProposedNonce,
  setTransactionId,
  setTransactionValue,
} from '../../../../../../actions/transaction';
import { getGasLimit } from '../../../../../../util/custom-gas';
import Engine from '../../../../../../core/Engine';
import Logger from '../../../../../../util/Logger';
import { WALLET_CONNECT_ORIGIN } from '../../../../../../util/walletconnect';
import CustomNonceModal from '../components/CustomNonceModal';
import NotificationManager from '../../../../../../core/NotificationManager';
import { strings } from '../../../../../../../locales/i18n';
import CollectibleMedia from '../../../../../UI/CollectibleMedia';
import Modal from 'react-native-modal';
import IonicIcon from 'react-native-vector-icons/Ionicons';
import TransactionTypes from '../../../../../../core/TransactionTypes';
import { MetaMetricsEvents } from '../../../../../../core/Analytics';
import { shallowEqual, renderShortText } from '../../../../../../util/general';
import {
  isTestNet,
  isMainnetByChainId,
  isMultiLayerFeeNetwork,
  TESTNET_FAUCETS,
  isTestNetworkWithFaucet,
  getDecimalChainId,
} from '../../../../../../util/networks';
import { fetchEstimatedMultiLayerL1Fee } from '../../../../../../util/networks/engineNetworkUtils';
import Text from '../../../../../Base/Text';
import { removeFavoriteCollectible } from '../../../../../../actions/collectibles';
import { SafeAreaView } from 'react-native-safe-area-context';
import AccountFromToInfoCard from '../../../../../UI/AccountFromToInfoCard';
import TransactionReview from '../../components/TransactionReview/TransactionReviewEIP1559Update';
import CustomNonce from '../../components/CustomNonce';
import AppConstants from '../../../../../../core/AppConstants';
import {
  getAddressAccountType,
  isQRHardwareAccount,
  isHardwareAccount,
} from '../../../../../../util/address';
import { KEYSTONE_TX_CANCELED } from '../../../../../../constants/error';
import { ThemeContext, mockTheme } from '../../../../../../util/theme';
import Routes from '../../../../../../constants/navigation/Routes';
import WarningMessage from '../WarningMessage';
import { showAlert } from '../../../../../../actions/alert';
import ClipboardManager from '../../../../../../core/ClipboardManager';
import GlobalAlert from '../../../../../UI/GlobalAlert';
import createStyles from './styles';
import {
  startGasPolling,
  stopGasPolling,
} from '../../../../../../core/GasPolling/GasPolling';
import {
  selectConversionRateByChainId,
  selectCurrentCurrency,
} from '../../../../../../selectors/currencyRateController';

import { selectAccounts } from '../../../../../../selectors/accountTrackerController';
import { selectContractBalances } from '../../../../../../selectors/tokenBalancesController';
import { isNetworkRampNativeTokenSupported } from '../../../../../UI/Ramp/Aggregator/utils';
import { getRampNetworks } from '../../../../../../reducers/fiatOrders';
import { ConfirmViewSelectorsIDs } from '../../../../../../../e2e/selectors/SendFlow/ConfirmView.selectors';
import ExtendedKeyringTypes from '../../../../../../constants/keyringTypes';
import { getDeviceId } from '../../../../../../core/Ledger/Ledger';
import { getBlockaidTransactionMetricsParams } from '../../../../../../util/blockaid';
import ppomUtil from '../../../../../../lib/ppom/ppom-util';
import TransactionBlockaidBanner from '../../components/TransactionBlockaidBanner/TransactionBlockaidBanner';
import { createLedgerTransactionModalNavDetails } from '../../../../../../components/UI/LedgerModals/LedgerTransactionModal';
import CustomGasModal from './components/CustomGasModal';
import { ResultType } from '../../components/BlockaidBanner/BlockaidBanner.types';
import { withMetricsAwareness } from '../../../../../../components/hooks/useMetrics';
import {
  selectCurrentTransactionMetadata,
  selectCurrentTransactionSecurityAlertResponse,
  selectGasFeeEstimates,
} from '../../../../../../selectors/confirmTransaction';
import { selectGasFeeControllerEstimateType } from '../../../../../../selectors/gasFeeController';
import { createBuyNavigationDetails } from '../../../../../UI/Ramp/Aggregator/routes/utils';
import {
  getNetworkNonce,
  updateTransaction,
} from '../../../../../../util/transaction-controller';
import { selectShouldUseSmartTransaction } from '../../../../../../selectors/smartTransactionsController';
import { STX_NO_HASH_ERROR } from '../../../../../../util/smart-transactions/smart-publish-hook';
import { getSmartTransactionMetricsProperties } from '../../../../../../util/smart-transactions';
import { TransactionConfirmViewSelectorsIDs } from '../../../../../../../e2e/selectors/SendFlow/TransactionConfirmView.selectors.js';
import {
  selectConfirmationMetrics,
  updateConfirmationMetric,
} from '../../../../../../core/redux/slices/confirmationMetrics';
import {
  validateSufficientTokenBalance,
  validateSufficientBalance,
} from './validation';
import { buildTransactionParams } from '../../../../../../util/confirmation/transactions';
import {
  selectEvmChainId,
  selectNativeCurrencyByChainId,
  // Pending updated multichain UX to specify the send chain.
  // eslint-disable-next-line no-restricted-syntax
  selectNetworkClientId,
  selectProviderTypeByChainId,
} from '../../../../../../selectors/networkController';
import { selectContractExchangeRatesByChainId } from '../../../../../../selectors/tokenRatesController';
import { updateTransactionToMaxValue } from './utils';
import SmartTransactionsMigrationBanner from '../../components/SmartTransactionsMigrationBanner/SmartTransactionsMigrationBanner';
import { isNativeToken } from '../../../utils/generic';
import { setTransactionSendFlowContextualChainId } from '../../../../../../actions/transaction';
import { selectNetworkConfigurationByChainId } from '../../../../../../selectors/networkController';
import { selectAllTokens } from '../../../../../../selectors/tokensController';
import { selectAccountsByChainId } from '../../../../../../selectors/accountTrackerController';
import { selectAllTokenBalances } from '../../../../../../selectors/tokenBalancesController';
import { selectSendFlowContextualChainId } from '../../../../../../selectors/transaction';

const EDIT = 'edit';
const EDIT_NONCE = 'edit_nonce';
const REVIEW = 'review';
const POLLING_INTERVAL_ESTIMATED_L1_FEE = 30000;

let intervalIdForEstimatedL1Fee;

/**
 * View that wraps the wraps the "Send" screen
 */
class Confirm extends PureComponent {
  static propTypes = {
    /**
     * Object that represents the navigator
     */
    navigation: PropTypes.object,
    /**
     * Object that contains navigation props
     */
    route: PropTypes.object,
    /**
     * Map of accounts to information objects including balances
     */
    accounts: PropTypes.object,
    /**
     * Object containing token balances in the format address => balance
     */
    contractBalances: PropTypes.object,
    /**
     * Current provider ticker
     */
    ticker: PropTypes.string,
    /**
     * Current transaction state
     */
    transactionState: PropTypes.object,
    /**
     * Normalized transaction state
     */
    transaction: PropTypes.object.isRequired,
    /**
     * ETH to current currency conversion rate
     */
    conversionRate: PropTypes.number,
    /**
     * Currency code of the currently-active currency
     */
    currentCurrency: PropTypes.string,
    /**
     * Object containing token exchange rates in the format address => exchangeRate
     */
    contractExchangeRates: PropTypes.object,
    /**
     * Set transaction object to be sent
     */
    prepareTransaction: PropTypes.func,
    /**
     * Chain Id
     */
    chainId: PropTypes.string,
    /**
     * ID of the associated network client
     */
    networkClientId: PropTypes.string,
    /**
     * ID of the global network client
     */
    globalNetworkClientId: PropTypes.string,
    /**
     * Indicates whether hex data should be shown in transaction editor
     */
    showHexData: PropTypes.bool,
    /**
     * Indicates whether custom nonce should be shown in transaction editor
     */
    showCustomNonce: PropTypes.bool,
    /**
     * Network provider type as mainnet
     */
    providerType: PropTypes.string,
    /**
     * Selected asset from current transaction state
     */
    selectedAsset: PropTypes.object,
    /**
     * Resets transaction state
     */
    resetTransaction: PropTypes.func,
    /**
     * ETH or fiat, depending on user setting
     */
    primaryCurrency: PropTypes.string,
    /**
     * Set transaction nonce
     */
    setNonce: PropTypes.func,
    /**
     * Set proposed nonce (from network)
     */
    setProposedNonce: PropTypes.func,
    /**
     * Gas fee estimates returned by the gas fee controller
     */
    gasFeeEstimates: PropTypes.object,
    /**
     * Estimate type returned by the gas fee controller, can be market-fee, legacy or eth_gasPrice
     */
    gasEstimateType: PropTypes.string,
    /**
     * Indicates whether the current transaction is a deep link transaction
     */
    isPaymentRequest: PropTypes.bool,
    /**
     * Triggers global alert
     */
    showAlert: PropTypes.func,
    /**
     * Boolean that indicates if the network supports buy
     */
    isNativeTokenBuySupported: PropTypes.bool,
    /**
     * Metrics injected by withMetricsAwareness HOC
     */
    metrics: PropTypes.object,
    /**
     * Set transaction ID
     */
    setTransactionId: PropTypes.func,
    /**
     * Boolean that indicates if smart transaction should be used
     */
    shouldUseSmartTransaction: PropTypes.bool,
    /**
     * Transaction metadata from the transaction controller
     */
    transactionMetadata: PropTypes.object,
    /**
     * Update transaction metrics
     */
    updateTransactionMetrics: PropTypes.func,
    /**
     * Object containing blockaid validation response for confirmation
     */
    securityAlertResponse: PropTypes.object,
    /**
     * Boolean that indicates if the max value mode is enabled
     */
    maxValueMode: PropTypes.bool,
    /**
     * Function that sets the transaction value
     */
    setTransactionValue: PropTypes.func,
    /**
     * ID of the send flow contextual chain
     */
    sendFlowContextualChainId: PropTypes.string,
  };

  state = {
    gasEstimationReady: false,
    fromSelectedAddress: this.props.transactionState.transaction.from,
    hexDataModalVisible: false,
    warningGasPriceHigh: undefined,
    ready: false,
    transactionValue: undefined,
    transactionValueFiat: undefined,
    errorMessage: undefined,
    mode: REVIEW,
    gasSelected: AppConstants.GAS_OPTIONS.MEDIUM,
    stopUpdateGas: false,
    advancedGasInserted: false,
    EIP1559GasTransaction: {},
    EIP1559GasObject: {},
    legacyGasObject: {},
    legacyGasTransaction: {},
    multiLayerL1FeeTotal: '0x0',
    result: {},
    transactionMeta: {},
    isChangeInSimulationModalShown: false,
    hasHandledFirstGasUpdate: false,
  };

  originIsWalletConnect = this.props.transaction.origin?.startsWith(
    WALLET_CONNECT_ORIGIN,
  );

  originIsMMSDKRemoteConn = this.props.transaction.origin?.startsWith(
    AppConstants.MM_SDK.SDK_REMOTE_ORIGIN,
  );

  setNetworkNonce = async () => {
    const { globalNetworkClientId, setNonce, setProposedNonce, transaction } =
      this.props;
    const proposedNonce = await getNetworkNonce(
      transaction,
      globalNetworkClientId,
    );
    setNonce(proposedNonce);
    setProposedNonce(proposedNonce);
  };

  getAnalyticsParams = (transactionMeta) => {
    const {
      selectedAsset,
      gasEstimateType,
      chainId,
      shouldUseSmartTransaction,
    } = this.props;
    const { gasSelected, fromSelectedAddress } = this.state;

    // Define baseParams with safe fallback values
    const baseParams = {
      active_currency: {
        value: selectedAsset?.symbol || 'N/A',
        anonymous: true,
      },
      account_type: fromSelectedAddress
        ? getAddressAccountType(fromSelectedAddress)
        : 'unknown',
      chain_id: chainId ? getDecimalChainId(chainId) : 'unknown',
      gas_estimate_type: gasEstimateType || 'unknown',
      gas_mode: gasSelected ? 'Basic' : 'Advanced',
      speed_set: gasSelected || undefined,
      request_source: this.originIsMMSDKRemoteConn
        ? AppConstants.REQUEST_SOURCES.SDK_REMOTE_CONN
        : this.originIsWalletConnect
        ? AppConstants.REQUEST_SOURCES.WC
        : AppConstants.REQUEST_SOURCES.IN_APP_BROWSER,
      is_smart_transaction: shouldUseSmartTransaction || false,
    };

    try {
      const { SmartTransactionsController } = Engine.context;

      const smartTransactionMetricsProperties =
        getSmartTransactionMetricsProperties(
          SmartTransactionsController,
          transactionMeta,
        );

      // Merge baseParams with the additional smart transaction properties
      return {
        ...baseParams,
        ...smartTransactionMetricsProperties,
      };
    } catch (error) {
      // Log the error and return the baseParams
      Logger.error(error, 'Error in getAnalyticsParams:');
      return baseParams;
    }
  };

  updateNavBar = () => {
    const { navigation, route, resetTransaction, transaction } = this.props;
    const colors = this.context.colors || mockTheme.colors;
    navigation.setOptions(
      getSendFlowTitle(
        'send.confirm',
        navigation,
        route,
        colors,
        resetTransaction,
        transaction,
      ),
    );
  };

  componentWillUnmount = async () => {
    const {
      contractBalances,
      transactionState: { selectedAsset },
    } = this.props;

    const { transactionMeta } = this.state;
    const { TokensController } = Engine.context;
    await stopGasPolling(this.state.pollToken);
    clearInterval(intervalIdForEstimatedL1Fee);

    Engine.rejectPendingApproval(transactionMeta.id, undefined, {
      ignoreMissing: true,
      logErrors: false,
    });

    /**
     * Remove token that was added to the account temporarily
     * Ref.: https://github.com/MetaMask/metamask-mobile/pull/3989#issuecomment-1367558394
     */
    if (
      isNativeToken(selectedAsset) ||
      selectedAsset.tokenId ||
      !selectedAsset.address
    ) {
      return;
    }

    const weiBalance = hexToBN(contractBalances[selectedAsset.address]);
    if (weiBalance?.isZero()) {
      await TokensController.ignoreTokens(
        [selectedAsset.address],
        this.props.networkClientId,
      );
    }
  };

  fetchEstimatedL1Fee = async () => {
    const { transaction, chainId } = this.props;
    if (!transaction?.transaction) {
      return;
    }
    try {
      const eth = new Eth(
        Engine.context.NetworkController.getProviderAndBlockTracker().provider,
      );
      const result = await fetchEstimatedMultiLayerL1Fee(eth, {
        txParams: transaction.transaction,
        chainId,
      });
      this.setState({
        multiLayerL1FeeTotal: result,
      });
    } catch (e) {
      Logger.error(e, 'fetchEstimatedMultiLayerL1Fee call failed');
      this.setState({
        multiLayerL1FeeTotal: '0x0',
      });
    }
  };

  componentDidMount = async () => {
    const {
      chainId,
      globalNetworkClientId,
      showCustomNonce,
      navigation,
      providerType,
      isPaymentRequest,
      setTransactionId,
    } = this.props;

    const {
      from,
      transactionTo: to,
      transactionValue: value,
      data,
    } = this.props.transaction;

    this.updateNavBar();
    this.getGasLimit();

    const pollToken = await startGasPolling(this.state.pollToken);
    this.setState({
      pollToken,
    });
    // For analytics
    this.props.metrics.trackEvent(
      this.props.metrics
        .createEventBuilder(MetaMetricsEvents.SEND_TRANSACTION_STARTED)
        .addProperties(this.getAnalyticsParams())
        .build(),
    );

    showCustomNonce && (await this.setNetworkNonce());
    navigation.setParams({ providerType, isPaymentRequest });
    this.parseTransactionDataHeader();
    if (isMultiLayerFeeNetwork(chainId)) {
      this.fetchEstimatedL1Fee();
      intervalIdForEstimatedL1Fee = setInterval(
        this.fetchEstimatedL1Fee,
        POLLING_INTERVAL_ESTIMATED_L1_FEE,
      );
    }
    // add transaction
    const { TransactionController, NetworkController } = Engine.context;
    const transactionParams = this.prepareTransactionToSend();
    const contextualNetworkClientId =
      NetworkController.findNetworkClientIdByChainId(chainId);

    let result, transactionMeta;
    try {
      ({ result, transactionMeta } = await TransactionController.addTransaction(
        transactionParams,
        {
          deviceConfirmedOn: WalletDevice.MM_MOBILE,
          networkClientId: contextualNetworkClientId ?? globalNetworkClientId,
          origin: TransactionTypes.MMM,
        },
      ));
    } catch (error) {
      Logger.error(error, 'error while adding transaction (Confirm)');
      navigation.navigate(Routes.WALLET_VIEW);
      Alert.alert(
        strings('transactions.transaction_error'),
        error && error.message,
        [{ text: 'OK' }],
      );
      return;
    }

    setTransactionId(transactionMeta.id);

    this.setState({ result, transactionMeta });

    // start validate ppom
    const id = transactionMeta.id;
    const reqObject = {
      id,
      jsonrpc: '2.0',
      method: 'eth_sendTransaction',
      origin: isPaymentRequest
        ? AppConstants.DEEPLINKS.ORIGIN_DEEPLINK
        : TransactionTypes.MM,
      params: [
        {
          from,
          to,
          value,
          data,
        },
      ],
    };

    ppomUtil.validateRequest(reqObject, {
      transactionMeta,
    });
  };

  componentDidUpdate = (prevProps, prevState) => {
    const {
      accounts,
      transactionState: {
        transactionTo,
        transaction: { value, gas, from },
      },
      contractBalances,
      selectedAsset,
      maxValueMode,
      gasFeeEstimates,
    } = this.props;

    const { transactionMeta } = this.state;
    const { id: transactionId } = transactionMeta;

    this.updateNavBar();

    const transaction = this.prepareTransactionToSend();
    const { EIP1559GasTransaction, legacyGasTransaction } = this.state;

    let error;

    if (this.state?.closeModal) this.toggleConfirmationModal(REVIEW);

    const { errorMessage, fromSelectedAddress } = this.state;
    const valueChanged = prevProps.transactionState.transaction.value !== value;
    const fromAddressChanged =
      prevState.fromSelectedAddress !== fromSelectedAddress;
    const previousContractBalance =
      prevProps.contractBalances[selectedAsset.address];
    const newContractBalance = contractBalances[selectedAsset.address];
    const contractBalanceChanged =
      previousContractBalance !== newContractBalance;
    const recipientIsDefined = transactionTo !== undefined;
    const haveEIP1559TotalMaxHexChanged =
      EIP1559GasTransaction.totalMaxHex !==
      prevState.EIP1559GasTransaction.totalMaxHex;
    const isEIP1559Transaction =
      this.props.gasEstimateType === GAS_ESTIMATE_TYPES.FEE_MARKET;
    const haveGasFeeMaxNativeChanged = isEIP1559Transaction
      ? EIP1559GasTransaction.gasFeeMaxHex !==
        prevState.EIP1559GasTransaction.gasFeeMaxHex
      : legacyGasTransaction.gasFeeMaxHex !==
        prevState.legacyGasTransaction.gasFeeMaxHex;

    const haveGasPropertiesChanged =
      (this.props.gasFeeEstimates &&
        gas &&
        (!prevProps.gasFeeEstimates ||
          !shallowEqual(
            prevProps.gasFeeEstimates,
            this.props.gasFeeEstimates,
          ) ||
          gas !== prevProps?.transactionState?.transaction?.gas)) ||
      haveEIP1559TotalMaxHexChanged;

    if (
      recipientIsDefined &&
      (valueChanged || fromAddressChanged || contractBalanceChanged)
    ) {
      this.parseTransactionDataHeader();
    }
    if (!prevState.errorMessage && errorMessage) {
      this.scrollView.scrollToEnd({ animated: true });
    }

    if (
      transactionId &&
      maxValueMode &&
      selectedAsset.isETH &&
      !isEmpty(gasFeeEstimates) &&
      (haveGasFeeMaxNativeChanged ||
        (this.state.hasHandledFirstGasUpdate && !prevState.transactionMeta?.id))
    ) {
      updateTransactionToMaxValue({
        transactionId,
        isEIP1559Transaction,
        EIP1559GasTransaction,
        legacyGasTransaction,
        accountBalance: accounts[from].balance,
        setTransactionValue: this.props.setTransactionValue,
      });

      return;
    }

    if (haveGasPropertiesChanged) {
      const gasEstimateTypeChanged =
        prevProps.gasEstimateType !== this.props.gasEstimateType;
      const gasSelected = gasEstimateTypeChanged
        ? AppConstants.GAS_OPTIONS.MEDIUM
        : this.state.gasSelected;

      if (
        (!this.state.stopUpdateGas && !this.state.advancedGasInserted) ||
        gasEstimateTypeChanged
      ) {
        if (this.props.gasEstimateType === GAS_ESTIMATE_TYPES.FEE_MARKET) {
          error = this.validateAmount({
            transaction,
          });
          this.setError(error);
          // eslint-disable-next-line react/no-did-update-set-state
          this.setState(
            {
              gasEstimationReady: true,
              animateOnChange: true,
              gasSelected,
            },
            () => {
              this.setState({ animateOnChange: false });
            },
          );
        } else if (this.props.gasEstimateType !== GAS_ESTIMATE_TYPES.NONE) {
          this.setError(this.state.legacyGasTransaction.error);
          // eslint-disable-next-line react/no-did-update-set-state
          this.setState(
            {
              gasEstimationReady: true,
              animateOnChange: true,
              gasSelected,
            },
            () => {
              this.setState({ animateOnChange: false });
            },
          );
        } else {
          error = this.validateAmount({
            transaction,
          });
          this.setError(error);
        }
        this.parseTransactionDataHeader();
      }
    }

    // Track if this is the first gas update
    if (haveGasFeeMaxNativeChanged && !this.state.hasHandledFirstGasUpdate) {
      this.setState({ hasHandledFirstGasUpdate: true });
    }
  };

  setScrollViewRef = (ref) => {
    this.scrollView = ref;
  };

  toggleConfirmationModal = (MODE) => {
    this.onModeChange(MODE);
    this.setState({ closeModal: false });
  };

  onModeChange = (mode) => {
    this.setState({ mode });
    if (mode === EDIT) {
      this.props.metrics.trackEvent(
        this.props.metrics
          .createEventBuilder(
            MetaMetricsEvents.SEND_FLOW_ADJUSTS_TRANSACTION_FEE,
          )
          .build(),
      );
    }
  };

  getGasLimit = async () => {
    const {
      prepareTransaction,
      transactionState: { transaction },
    } = this.props;
    const { networkClientId } = this.props;
    const { rpcEndpoints, defaultRpcEndpointIndex } =
      this.props.sendFlowContextualNetworkConfiguration;
    const { networkClientId: sendFlowContextualNetworkClientId } =
      rpcEndpoints[defaultRpcEndpointIndex];
    const effectiveNetworkClientId =
      sendFlowContextualNetworkClientId || globalNetworkClientId;

    const estimation = await getGasLimit(
      transaction,
      true,
      effectiveNetworkClientId,
    );
    prepareTransaction({ ...transaction, ...estimation });
  };

  parseTransactionDataHeader = async () => {
    const {
      contractBalances,
      contractExchangeRates,
      conversionRate,
      currentCurrency,
      transactionState: {
        selectedAsset,
        transaction: { value, data },
      },
      ticker,
    } = this.props;

    let transactionValue, transactionValueFiat;
    const valueBN = hexToBN(value);
    const symbol = ticker ?? selectedAsset?.symbol;
    const parsedTicker = getTicker(symbol);

    if (isNativeToken(selectedAsset)) {
      transactionValue = `${renderFromWei(value)} ${parsedTicker}`;
      transactionValueFiat = weiToFiat(
        valueBN,
        conversionRate,
        currentCurrency,
      );
    } else if (selectedAsset.tokenId) {
      transactionValueFiat = weiToFiat(
        valueBN,
        conversionRate,
        currentCurrency,
      );
    } else {
      const {
        address,
        symbol = 'ERC20',
        decimals,
        image,
        name,
      } = selectedAsset;
      const { TokensController } = Engine.context;

      if (!contractBalances[address]) {
        await TokensController.addToken({
          address,
          symbol,
          decimals,
          image,
          name,
          networkClientId: this.props.networkClientId,
        });
      }

      const [, , rawAmount] = decodeTransferData('transfer', data);
      const rawAmountString = parseInt(rawAmount, 16).toLocaleString(
        'fullwide',
        { useGrouping: false },
      );
      const transferValue = renderFromTokenMinimalUnit(
        rawAmountString,
        decimals,
      );
      transactionValue = `${transferValue} ${symbol}`;
      const exchangeRate = contractExchangeRates
        ? contractExchangeRates[address]?.price
        : undefined;
      transactionValueFiat =
        balanceToFiat(
          transferValue,
          conversionRate,
          exchangeRate,
          currentCurrency,
        ) || `0 ${currentCurrency}`;
    }
    this.setState({
      transactionValue,
      transactionValueFiat,
    });
  };

  prepareTransactionToSend = () => {
    const {
      gasEstimateType,
      showCustomNonce,
      transaction: rawTransaction,
    } = this.props;

    const {
      fromSelectedAddress: from,
      legacyGasTransaction: gasDataLegacy,
      EIP1559GasTransaction: gasDataEIP1559,
    } = this.state;

    const transaction = {
      ...rawTransaction,
      from,
    };

    return buildTransactionParams({
      gasDataEIP1559,
      gasDataLegacy,
      gasEstimateType,
      showCustomNonce,
      transaction,
    });
  };

  /**
   * Removes collectible in case an ERC721 asset is being sent, when not in mainnet
   */
  checkRemoveCollectible = () => {
    const {
      transactionState: { selectedAsset, assetType },
      chainId,
    } = this.props;
    const { fromSelectedAddress } = this.state;
    if (assetType === 'ERC721' && chainId !== ChainId.mainnet) {
      const { NftController } = Engine.context;
      removeFavoriteCollectible(fromSelectedAddress, chainId, selectedAsset);
      NftController.removeNft(selectedAsset.address, selectedAsset.tokenId);
    }
  };

  /**
   * Validates transaction balances
   * @returns - Whether there is an error with the amount
   */
  validateAmount = ({ transaction }) => {
    const {
      selectedAsset,
      ticker,
      transactionState: {
        transaction: { value },
      },
      updateConfirmationMetric,
      allTokenBalances,
      accountsByChainId,
      sendFlowContextualChainId,
    } = this.props;
    const account =
      accountsByChainId?.[sendFlowContextualChainId]?.[transaction?.from];
    const { EIP1559GasTransaction, legacyGasTransaction, transactionMeta } =
      this.state;
    const { id: transactionId } = transactionMeta;
    const isEIP1559Transaction =
      this.props.gasEstimateType === GAS_ESTIMATE_TYPES.FEE_MARKET;
    const { gasFeeMaxHex } = isEIP1559Transaction
      ? EIP1559GasTransaction
      : legacyGasTransaction;

    const transactionFeeMax = hexToBN(gasFeeMaxHex);
    const transactionValueHex = hexToBN(value);

    const totalTransactionValue = transactionValueHex.add(transactionFeeMax);
    const tokenBalances =
      allTokenBalances?.[transaction?.from.toLowerCase()]?.[
        sendFlowContextualChainId
      ];
    const selectedAddress = transaction?.from;
    const weiBalance = hexToBN(account?.balance);

    if (!isDecimal(value)) {
      return strings('transaction.invalid_amount');
    }

    const insufficientBalanceMessage = validateSufficientBalance(
      weiBalance,
      totalTransactionValue,
      ticker,
    );

    if (insufficientBalanceMessage) {
      updateConfirmationMetric({
        id: transactionId,
        params: {
          properties: {
            alert_triggered: ['insufficient_funds_for_gas'],
          },
        },
      });
    }

    if (isNativeToken(selectedAsset) || selectedAsset.tokenId) {
      return insufficientBalanceMessage;
    }

    const insufficientTokenBalanceMessage = validateSufficientTokenBalance(
      transaction,
      tokenBalances,
      selectedAsset,
    );

    return insufficientBalanceMessage || insufficientTokenBalanceMessage;
  };

  setError = (errorMessage) => {
    this.setState({ errorMessage }, () => {
      if (errorMessage) {
        this.scrollView.scrollToEnd({ animated: true });
      }
    });
  };

  onLedgerConfirmation = async (
    approve,
    result,
    transactionMeta,
    assetType,
    gaParams,
  ) => {
    const { TransactionController } = Engine.context;
    const { navigation } = this.props;
    // Manual cancel from UI or rejected from ledger device.
    try {
      if (approve) {
        await new Promise((resolve) => resolve(result));

        if (transactionMeta.error) {
          throw transactionMeta.error;
        }

        InteractionManager.runAfterInteractions(() => {
          NotificationManager.watchSubmittedTransaction({
            ...transactionMeta,
            assetType,
          });
          this.checkRemoveCollectible();
          this.props.metrics.trackEvent(
            this.props.metrics
              .createEventBuilder(MetaMetricsEvents.SEND_TRANSACTION_COMPLETED)
              .addProperties(gaParams)
              .build(),
          );
          stopGasPolling();
          resetTransaction();
        });
      }
    } finally {
      // Error handling derived to LedgerConfirmationModal component
      navigation && navigation.dangerouslyGetParent()?.popToTop();
    }
  };

  onNext = async () => {
    const { KeyringController, ApprovalController } = Engine.context;
    const {
      transactionState: { assetType },
      navigation,
      resetTransaction,
      shouldUseSmartTransaction,
      transactionMetadata,
    } = this.props;

    const transactionSimulationData = transactionMetadata?.simulationData;
    const { isUpdatedAfterSecurityCheck } = transactionSimulationData ?? {};

    const { transactionConfirmed, isChangeInSimulationModalShown } = this.state;
    if (transactionConfirmed) return;

    if (isUpdatedAfterSecurityCheck && !isChangeInSimulationModalShown) {
      navigation.navigate(Routes.MODAL.ROOT_MODAL_FLOW, {
        screen: Routes.SHEET.CHANGE_IN_SIMULATION_MODAL,
        params: {
          onProceed: () => {
            this.setState({ isChangeInSimulationModalShown: true });
          },
          onReject: () => {
            this.setState({ isChangeInSimulationModalShown: true });
            resetTransaction();
            navigation?.dangerouslyGetParent()?.pop();
          },
        },
      });
      return;
    }

    this.setState({ transactionConfirmed: true, stopUpdateGas: true });
    try {
      const transaction = this.prepareTransactionToSend();

      const error = this.validateAmount({
        transaction,
      });
      this.setError(error);
      if (error) {
        this.setState({ transactionConfirmed: false, stopUpdateGas: true });
        return;
      }

      const { result, transactionMeta } = this.state;

      await this.persistTransactionParameters(transaction);

      const isLedgerAccount = isHardwareAccount(transaction.from, [
        ExtendedKeyringTypes.ledger,
      ]);

      if (isLedgerAccount) {
        const deviceId = await getDeviceId();
        this.setState({ transactionConfirmed: false });
        // Approve transaction for ledger is called in the Confirmation Flow (modals) after user prompt
        this.props.navigation.navigate(
          ...createLedgerTransactionModalNavDetails({
            transactionId: transactionMeta.id,
            deviceId,
            onConfirmationComplete: async (approve) =>
              await this.onLedgerConfirmation(
                approve,
                result,
                transactionMeta,
                assetType,
                {
                  ...this.getAnalyticsParams(),
                  ...getBlockaidTransactionMetricsParams(transaction),
                  ...this.getTransactionMetrics(),
                },
              ),
            type: 'signTransaction',
          }),
        );
        return;
      }

      await KeyringController.resetQRKeyringState();

      if (shouldUseSmartTransaction) {
        await ApprovalController.accept(transactionMeta.id, undefined, {
          waitForResult: false,
        });
        navigation.navigate(Routes.TRANSACTIONS_VIEW);
      } else {
        await ApprovalController.accept(transactionMeta.id, undefined, {
          waitForResult: true,
        });
      }

      await new Promise((resolve) => resolve(result));

      if (transactionMeta.error) {
        throw transactionMeta.error;
      }

      InteractionManager.runAfterInteractions(() => {
        NotificationManager.watchSubmittedTransaction({
          ...transactionMeta,
          assetType,
        });
        this.checkRemoveCollectible();
        this.props.metrics.trackEvent(
          this.props.metrics
            .createEventBuilder(MetaMetricsEvents.SEND_TRANSACTION_COMPLETED)
            .addProperties({
              ...this.getAnalyticsParams(transactionMeta),
              ...getBlockaidTransactionMetricsParams(transaction),
              ...this.getTransactionMetrics(),
            })
            .build(),
        );
        stopGasPolling();
        resetTransaction();

        if (!shouldUseSmartTransaction) {
          navigation.navigate(Routes.TRANSACTIONS_VIEW);
        }
      });
    } catch (error) {
      if (
        !error?.message.startsWith(KEYSTONE_TX_CANCELED) &&
        !error?.message.startsWith(STX_NO_HASH_ERROR)
      ) {
        Alert.alert(
          strings('transactions.transaction_error'),
          error && error.message,
          [{ text: 'OK' }],
        );
        Logger.error(error, 'error while trying to send transaction (Confirm)');
      } else {
        this.props.metrics.trackEvent(
          this.props.metrics
            .createEventBuilder(
              MetaMetricsEvents.QR_HARDWARE_TRANSACTION_CANCELED,
            )
            .build(),
        );
      }
      resetTransaction();
      navigation.navigate(Routes.WALLET_VIEW);
    }
    this.setState({ transactionConfirmed: false });
  };

  getBalanceError = (balance) => {
    const {
      transactionState: {
        transaction: { value = '0x0', gas = '0x0', gasPrice = '0x0' },
      },
    } = this.props;

    const gasBN = hexToBN(gas);
    const weiTransactionFee = gasBN.mul(hexToBN(gasPrice));
    const valueBN = hexToBN(value);
    const transactionTotalAmountBN = weiTransactionFee.add(valueBN);

    const balanceIsInsufficient = hexToBN(balance).lt(transactionTotalAmountBN);

    return balanceIsInsufficient ? strings('transaction.insufficient') : null;
  };

  onSelectAccount = async (accountAddress) => {
    const { accounts } = this.props;
    // If new account doesn't have the asset
    this.setState({
      fromSelectedAddress: accountAddress,
      balanceIsZero: hexToBN(accounts[accountAddress].balance).isZero(),
    });
    this.parseTransactionDataHeader();
  };

  openAccountSelector = () => {
    const { navigation } = this.props;
    navigation.navigate(Routes.MODAL.ROOT_MODAL_FLOW, {
      screen: Routes.SHEET.ACCOUNT_SELECTOR,
      params: {
        isSelectOnly: true,
        onSelectAccount: this.onSelectAccount,
        checkBalanceError: this.getBalanceError,
        isEvmOnly: true,
      },
    });
  };

  toggleHexDataModal = () => {
    const { hexDataModalVisible } = this.state;
    this.setState({ hexDataModalVisible: !hexDataModalVisible });
  };

  updateTransactionStateWithUpdatedNonce = (nonceValue) => {
    this.props.setNonce(nonceValue);
  };

  renderCustomNonceModal = () => {
    const { proposedNonce, nonce } = this.props.transaction;
    return (
      <CustomNonceModal
        proposedNonce={proposedNonce}
        nonceValue={nonce}
        close={() => this.toggleConfirmationModal(REVIEW)}
        save={this.updateTransactionStateWithUpdatedNonce}
      />
    );
  };

  handleCopyHex = () => {
    const { data } = this.props.transactionState.transaction;
    ClipboardManager.setString(data);
    this.props.showAlert({
      isVisible: true,
      autodismiss: 1500,
      content: 'clipboard-alert',
      data: { msg: strings('transaction.hex_data_copied') },
    });
  };

  renderHexDataModal = () => {
    const { hexDataModalVisible } = this.state;
    const { data } = this.props.transactionState.transaction;
    const colors = this.context.colors || mockTheme.colors;
    const styles = createStyles(colors);
    return (
      <Modal
        isVisible={hexDataModalVisible}
        onBackdropPress={this.toggleHexDataModal}
        onBackButtonPress={this.toggleHexDataModal}
        onSwipeComplete={this.toggleHexDataModal}
        swipeDirection={'down'}
        propagateSwipe
        backdropColor={colors.overlay.default}
        backdropOpacity={1}
      >
        <View style={styles.hexDataWrapper}>
          <TouchableOpacity
            style={styles.hexDataClose}
            onPress={this.toggleHexDataModal}
          >
            <IonicIcon
              name={'close'}
              size={28}
              color={colors.text.default}
            />
          </TouchableOpacity>
          <View style={styles.qrCode}>
            <Text style={styles.addressTitle}>
              {strings('transaction.hex_data')}
            </Text>
            <TouchableOpacity
              disabled={!data}
              activeOpacity={0.8}
              onPress={this.handleCopyHex}
            >
              <Text style={styles.hexDataText}>
                {data || strings('unit.empty_data')}
              </Text>
            </TouchableOpacity>
          </View>
          <GlobalAlert />
        </View>
      </Modal>
    );
  };

  buyEth = () => {
    const { navigation } = this.props;
    try {
      navigation.navigate(...createBuyNavigationDetails());
    } catch (error) {
      Logger.error(error, 'Navigation: Error when navigating to buy ETH.');
    }

    this.props.metrics.trackEvent(
      this.props.metrics
        .createEventBuilder(MetaMetricsEvents.RECEIVE_OPTIONS_PAYMENT_REQUEST)
        .build(),
    );
  };

  goToFaucet = () => {
    const { chainId } = this.props;
    InteractionManager.runAfterInteractions(() => {
      this.props.navigation.navigate(Routes.BROWSER.VIEW, {
        newTabUrl: TESTNET_FAUCETS[chainId],
        timestamp: Date.now(),
      });
    });
  };

  onUpdatingValuesStart = () => {
    this.setState({ isAnimating: true });
  };
  onUpdatingValuesEnd = () => {
    this.setState({ isAnimating: false });
  };

  updateTransactionState = (gas) => {
    this.setState({
      EIP1559GasTransaction: gas,
      legacyGasTransaction: gas,
    });
  };

  onGasChanged = (gasValue) => {
    this.setState({ gasSelected: gasValue });
  };

  onGasCanceled = (gasValue) => {
    this.setState({
      stopUpdateGas: false,
      gasSelectedTemp: gasValue,
      closeModal: true,
    });
  };

  updateGasState = ({ gasTxn, gasObj, gasSelect, txnType }) => {
    this.setState({
      gasSelectedTemp: gasSelect,
      gasSelected: gasSelect,
      closeModal: true,
      ...(txnType
        ? {
            legacyGasTransaction: gasTxn,
            legacyGasObject: gasObj,
            advancedGasInserted: !gasSelect,
            stopUpdateGas: false,
          }
        : {
            EIP1559GasTransaction: gasTxn,
            EIP1559GasObject: gasObj,
          }),
    });
  };

  onContactUsClicked = () => {
    const { transaction } = this.props;
    const analyticsParams = {
      ...this.getAnalyticsParams(),
      ...getBlockaidTransactionMetricsParams(transaction),
      external_link_clicked: 'security_alert_support_link',
    };
    this.props.metrics.trackEvent(
      this.props.metrics
        .createEventBuilder(MetaMetricsEvents.CONTRACT_ADDRESS_COPIED)
        .addProperties(analyticsParams)
        .build(),
    );
  };

  getConfirmButtonStyles() {
    const { securityAlertResponse } = this.props;
    const colors = this.context.colors || mockTheme.colors;
    const styles = createStyles(colors);

    let confirmButtonStyle = {};
    if (securityAlertResponse) {
      if (securityAlertResponse?.result_type === ResultType.Malicious) {
        confirmButtonStyle = styles.confirmButtonError;
      } else if (securityAlertResponse?.result_type === ResultType.Warning) {
        confirmButtonStyle = styles.confirmButtonWarning;
      }
    }
    return confirmButtonStyle;
  }

  async persistTransactionParameters(transactionParams) {
    const { TransactionController } = Engine.context;
    const { transactionMeta } = this.state;
    const { id: transactionId } = transactionMeta;

    const controllerTransactionMeta =
      TransactionController.state.transactions.find(
        (tx) => tx.id === transactionId,
      );

    const updatedTx = {
      ...controllerTransactionMeta,
      txParams: {
        ...transactionParams,
        chainId: controllerTransactionMeta.chainId,
      },
    };
    await updateTransaction(updatedTx);
  }

  getTransactionMetrics = () => {
    const { transactionMeta } = this.state;
    const { confirmationMetricsById } = this.props;
    const { id: transactionId } = transactionMeta;

    return confirmationMetricsById[transactionId]?.properties || {};
  };

  render = () => {
    const { selectedAsset, paymentRequest } = this.props.transactionState;
    const {
      showHexData,
      showCustomNonce,
      primaryCurrency,
      chainId,
      gasEstimateType,
      isNativeTokenBuySupported,
      shouldUseSmartTransaction,
    } = this.props;
    const { nonce } = this.props.transaction;
    const {
      gasEstimationReady,
      fromSelectedAddress,
      transactionValue = '',
      transactionValueFiat = '',
      errorMessage,
      transactionConfirmed,
      warningGasPriceHigh,
      mode,
      isAnimating,
      animateOnChange,
      multiLayerL1FeeTotal,
      gasSelected,
      EIP1559GasObject,
      EIP1559GasTransaction,
      legacyGasObject,
      transactionMeta,
    } = this.state;
    const colors = this.context.colors || mockTheme.colors;
    const styles = createStyles(colors);
    const showFeeMarket =
      !gasEstimateType ||
      gasEstimateType === GAS_ESTIMATE_TYPES.FEE_MARKET ||
      gasEstimateType === GAS_ESTIMATE_TYPES.NONE;
    const isQRHardwareWalletDevice = isQRHardwareAccount(fromSelectedAddress);
    const isLedgerAccount = isHardwareAccount(fromSelectedAddress, [
      ExtendedKeyringTypes.ledger,
    ]);

    const isTestNetwork = isTestNet(chainId);

    const errorPress = isTestNetwork ? this.goToFaucet : this.buyEth;
    const errorLinkText = isTestNetwork
      ? strings('transaction.go_to_faucet')
      : strings('transaction.token_marketplace');

    return (
      <SafeAreaView
        edges={['bottom']}
        style={styles.wrapper}
        testID={ConfirmViewSelectorsIDs.CONTAINER}
      >
        <AccountFromToInfoCard
          transactionState={this.props.transactionState}
          onPressFromAddressIcon={
            !paymentRequest ? null : this.openAccountSelector
          }
          layout="vertical"
        />
        <ScrollView style={baseStyles.flexGrow} ref={this.setScrollViewRef}>
          {this.state.transactionMeta?.id && (
            <>
              <TransactionBlockaidBanner
                transactionId={this.state.transactionMeta.id}
                style={styles.blockaidBanner}
                onContactUsClicked={this.onContactUsClicked}
              />
              <SmartTransactionsMigrationBanner
                style={styles.smartTransactionsMigrationBanner}
              />
            </>
          )}
          {!selectedAsset.tokenId ? (
            <View style={styles.amountWrapper}>
              <Text style={styles.textAmountLabel}>
                {strings('transaction.amount')}
              </Text>
              <Text
                style={styles.textAmount}
                testID={TransactionConfirmViewSelectorsIDs.CONFIRM_TXN_AMOUNT}
              >
                {transactionValue}
              </Text>
              {isMainnetByChainId(chainId) && (
                <Text style={styles.textAmountLabel}>
                  {transactionValueFiat}
                </Text>
              )}
            </View>
          ) : (
            <View style={styles.amountWrapper}>
              <Text style={styles.textAmountLabel}>
                {strings('transaction.asset')}
              </Text>
              <View style={styles.CollectibleMediaWrapper}>
                <CollectibleMedia
                  small
                  iconStyle={styles.CollectibleMedia}
                  containerStyle={styles.CollectibleMedia}
                  collectible={selectedAsset}
                />
              </View>
              <View>
                <Text style={styles.collectibleName}>{selectedAsset.name}</Text>
                <Text style={styles.collectibleTokenId}>{`#${renderShortText(
                  selectedAsset.tokenId,
                  10,
                )}`}</Text>
              </View>
            </View>
          )}
          <TransactionReview
            gasSelected={this.state.gasSelected}
            primaryCurrency={primaryCurrency}
            onEdit={() => this.toggleConfirmationModal(EDIT)}
            onUpdatingValuesStart={this.onUpdatingValuesStart}
            onUpdatingValuesEnd={this.onUpdatingValuesEnd}
            animateOnChange={animateOnChange}
            isAnimating={isAnimating}
            gasEstimationReady={gasEstimationReady}
            chainId={chainId}
            gasObject={EIP1559GasObject}
            gasObjectLegacy={legacyGasObject}
            updateTransactionState={this.updateTransactionState}
            legacy={!showFeeMarket}
            onlyGas={false}
            multiLayerL1FeeTotal={multiLayerL1FeeTotal}
          />
          {mode === EDIT && (
            <CustomGasModal
              gasSelected={gasSelected}
              animateOnChange={animateOnChange}
              isAnimating={isAnimating}
              legacyGasData={legacyGasObject}
              EIP1559GasData={EIP1559GasObject}
              EIP1559GasTxn={EIP1559GasTransaction}
              onlyGas={false}
              validateAmount={this.validateAmount}
              onGasChanged={this.onGasChanged}
              legacy={!showFeeMarket}
              onGasCanceled={this.onGasCanceled}
              updateGasState={this.updateGasState}
            />
          )}
          {showCustomNonce && !shouldUseSmartTransaction && (
            <CustomNonce
              nonce={nonce}
              onNonceEdit={() => this.toggleConfirmationModal(EDIT_NONCE)}
            />
          )}

          {errorMessage && (
            <View style={styles.errorWrapper}>
              {isTestNetworkWithFaucet(chainId) || isNativeTokenBuySupported ? (
                <TouchableOpacity onPress={errorPress}>
                  <Text style={styles.error}>{errorMessage}</Text>
                  <Text style={[styles.error, styles.underline]}>
                    {errorLinkText}
                  </Text>
                </TouchableOpacity>
              ) : (
                <Text style={styles.error}>{errorMessage}</Text>
              )}
            </View>
          )}
          {!!warningGasPriceHigh && (
            <View style={styles.errorWrapper}>
              <Text style={styles.error}>{warningGasPriceHigh}</Text>
            </View>
          )}

          {this.state.gasSelected === AppConstants.GAS_OPTIONS.LOW && (
            <WarningMessage
              style={styles.actionsWrapper}
              warningMessage={strings('edit_gas_fee_eip1559.low_fee_warning')}
            />
          )}

          <View style={styles.actionsWrapper}>
            {showHexData && (
              <TouchableOpacity
                style={styles.actionTouchable}
                onPress={this.toggleHexDataModal}
              >
                <Text style={styles.actionText}>
                  {strings('transaction.hex_data')}
                </Text>
              </TouchableOpacity>
            )}
          </View>
        </ScrollView>
        <View style={styles.buttonNextWrapper}>
          <StyledButton
            type={'confirm'}
            disabled={
              isEmpty(transactionMeta) ||
              transactionConfirmed ||
              !gasEstimationReady ||
              Boolean(errorMessage) ||
              isAnimating
            }
            containerStyle={[styles.buttonNext, this.getConfirmButtonStyles()]}
            onPress={this.onNext}
            testID={ConfirmViewSelectorsIDs.SEND_BUTTON}
          >
            {transactionConfirmed ? (
              <ActivityIndicator size="small" color={colors.primary.inverse} />
            ) : isQRHardwareWalletDevice ? (
              strings('transaction.confirm_with_qr_hardware')
            ) : isLedgerAccount ? (
              strings('transaction.confirm_with_ledger_hardware')
            ) : (
              strings('transaction.send')
            )}
          </StyledButton>
        </View>
        {mode === EDIT_NONCE && this.renderCustomNonceModal()}
        {this.renderHexDataModal()}
      </SafeAreaView>
    );
  };
}

Confirm.contextType = ThemeContext;

const mapStateToProps = (state) => {
  const transaction = getNormalizedTxState(state);
<<<<<<< HEAD
  const chainId = selectSendFlowContextualChainId(state);
=======
  const chainId = transaction?.chainId || selectEvmChainId(state);

>>>>>>> a5771014
  const networkClientId =
    transaction?.networkClientId || selectNetworkClientId(state);

  const sendFlowContextualChainId = selectSendFlowContextualChainId(state);

  const transactionState = {
    ...state.transaction,
    chainId: sendFlowContextualChainId || chainId,
  };
  return {
    accounts: selectAccounts(state),
    accountsByChainId: selectAccountsByChainId(state),
    contractExchangeRates: selectContractExchangeRatesByChainId(
      state,
      sendFlowContextualChainId,
    ),
    contractBalances: selectContractBalances(state),
    allTokenBalances: selectAllTokenBalances(state),
    conversionRate: selectConversionRateByChainId(state, chainId),
    currentCurrency: selectCurrentCurrency(state),
    providerType: selectProviderTypeByChainId(state, chainId),
    showHexData: state.settings.showHexData,
    showCustomNonce: state.settings.showCustomNonce,
    chainId,
    networkClientId,
    globalNetworkClientId: selectNetworkClientId(state),
    ticker: selectNativeCurrencyByChainId(state, chainId),
    transaction,
    selectedAsset: state.transaction.selectedAsset,
    transactionState,
    primaryCurrency: state.settings.primaryCurrency,
    gasFeeEstimates: selectGasFeeEstimates(state),
    gasEstimateType: selectGasFeeControllerEstimateType(state),
    isPaymentRequest: state.transaction.paymentRequest,
    isNativeTokenBuySupported: isNetworkRampNativeTokenSupported(
      chainId,
      getRampNetworks(state),
    ),
<<<<<<< HEAD
    // TODO: confirm if the line below should be used or     shouldUseSmartTransaction: selectShouldUseSmartTransaction(state, chainId),
    shouldUseSmartTransaction: selectShouldUseSmartTransaction(state),
=======
    shouldUseSmartTransaction: selectShouldUseSmartTransaction(state, chainId),
>>>>>>> a5771014
    confirmationMetricsById: selectConfirmationMetrics(state),
    transactionMetadata: selectCurrentTransactionMetadata(state),
    securityAlertResponse: selectCurrentTransactionSecurityAlertResponse(state),
    sendFlowContextualChainId: sendFlowContextualChainId,
    sendFlowContextualNetworkConfiguration: selectNetworkConfigurationByChainId(
      state,
      toHexadecimal(sendFlowContextualChainId),
    ),
    allTokens: selectAllTokens(state),
  };
};

const mapDispatchToProps = (dispatch) => ({
  prepareTransaction: (transaction) =>
    dispatch(prepareTransaction(transaction)),
  resetTransaction: () => {
    dispatch(setTransactionSendFlowContextualChainId(null));
    dispatch(resetTransaction());
  },
  setTransactionId: (transactionId) =>
    dispatch(setTransactionId(transactionId)),
  setNonce: (nonce) => dispatch(setNonce(nonce)),
  setProposedNonce: (nonce) => dispatch(setProposedNonce(nonce)),
  removeFavoriteCollectible: (selectedAddress, chainId, collectible) =>
    dispatch(removeFavoriteCollectible(selectedAddress, chainId, collectible)),
  showAlert: (config) => dispatch(showAlert(config)),
  updateConfirmationMetric: ({ id, params }) =>
    dispatch(updateConfirmationMetric({ id, params })),
  setTransactionValue: (value) => dispatch(setTransactionValue(value)),
});

export default connect(
  mapStateToProps,
  mapDispatchToProps,
)(withMetricsAwareness(Confirm));<|MERGE_RESOLUTION|>--- conflicted
+++ resolved
@@ -287,6 +287,10 @@
      * Update transaction metrics
      */
     updateTransactionMetrics: PropTypes.func,
+    /**
+     * Indicates whether the transaction simulations feature is enabled
+     */
+    useTransactionSimulations: PropTypes.bool,
     /**
      * Object containing blockaid validation response for confirmation
      */
@@ -1626,12 +1630,7 @@
 
 const mapStateToProps = (state) => {
   const transaction = getNormalizedTxState(state);
-<<<<<<< HEAD
   const chainId = selectSendFlowContextualChainId(state);
-=======
-  const chainId = transaction?.chainId || selectEvmChainId(state);
-
->>>>>>> a5771014
   const networkClientId =
     transaction?.networkClientId || selectNetworkClientId(state);
 
@@ -1670,12 +1669,7 @@
       chainId,
       getRampNetworks(state),
     ),
-<<<<<<< HEAD
-    // TODO: confirm if the line below should be used or     shouldUseSmartTransaction: selectShouldUseSmartTransaction(state, chainId),
-    shouldUseSmartTransaction: selectShouldUseSmartTransaction(state),
-=======
     shouldUseSmartTransaction: selectShouldUseSmartTransaction(state, chainId),
->>>>>>> a5771014
     confirmationMetricsById: selectConfirmationMetrics(state),
     transactionMetadata: selectCurrentTransactionMetadata(state),
     securityAlertResponse: selectCurrentTransactionSecurityAlertResponse(state),
