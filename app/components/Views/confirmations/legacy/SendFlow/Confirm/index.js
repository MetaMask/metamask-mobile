--- conflicted
+++ resolved
@@ -940,10 +940,6 @@
     assetType,
     gaParams,
   ) => {
-<<<<<<< HEAD
-
-=======
->>>>>>> f9961514
     const { navigation } = this.props;
     // Manual cancel from UI or rejected from ledger device.
     try {
