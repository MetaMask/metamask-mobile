--- conflicted
+++ resolved
@@ -936,10 +936,6 @@
     assetType,
     gaParams,
   ) => {
-<<<<<<< HEAD
-
-=======
->>>>>>> 0ee73606
     const { navigation } = this.props;
     // Manual cancel from UI or rejected from ledger device.
     try {
