import React, { Fragment, PureComponent } from 'react';
import { View, ScrollView, Alert, Platform, BackHandler } from 'react-native';
import PropTypes from 'prop-types';
import { connect } from 'react-redux';
import { SafeAreaView } from 'react-native-safe-area-context';
import Icon from 'react-native-vector-icons/FontAwesome';
import AddressList from '../AddressList';
import Text from '../../../../../Base/Text';
import WarningMessage from '../WarningMessage';
import { getSendFlowTitle } from '../../../../../UI/Navbar';
import StyledButton from '../../../../../UI/StyledButton';
import { MetaMetricsEvents } from '../../../../../../core/Analytics';
import { getDecimalChainId } from '../../../../../../util/networks';
import { handleNetworkSwitch } from '../../../../../../util/networks/handleNetworkSwitch';
import {
  isENS,
  isValidHexAddress,
  safeToChecksumAddress,
  validateAddressOrENS,
} from '../../../../../../util/address';
import { getEther, getTicker } from '../../../../../../util/transactions';
import {
  getConfusablesExplanations,
  hasZeroWidthPoints,
} from '../../../../../../util/confusables';
import { mockTheme, ThemeContext } from '../../../../../../util/theme';
import { showAlert } from '../../../../../../actions/alert';
import {
  newAssetTransaction,
  resetTransaction,
  setRecipient,
  setSelectedAsset,
} from '../../../../../../actions/transaction';
import ErrorMessage from '../ErrorMessage';
import { strings } from '../../../../../../../locales/i18n';
import Routes from '../../../../../../constants/navigation/Routes';
import {
  CONTACT_ALREADY_SAVED,
  NetworkSwitchErrorType,
  SYMBOL_ERROR,
} from '../../../../../../constants/error';
import createStyles from './styles';
import generateTestId from '../../../../../../../wdio/utils/generateTestId';
import {
  // Pending updated multichain UX to specify the send chain.
  // eslint-disable-next-line no-restricted-syntax
  selectEvmChainId,
  selectNativeCurrencyByChainId,
  selectProviderTypeByChainId,
} from '../../../../../../selectors/networkController';
import {
  selectInternalAccounts,
  selectSelectedInternalAccountFormattedAddress,
} from '../../../../../../selectors/accountsController';
import AddToAddressBookWrapper from '../../../../../UI/AddToAddressBookWrapper';
import { isNetworkRampNativeTokenSupported } from '../../../../../UI/Ramp/utils';
import { createBuyNavigationDetails } from '../../../../../UI/Ramp/routes/utils';
import { getRampNetworks } from '../../../../../../reducers/fiatOrders';
import SendFlowAddressFrom from '../AddressFrom';
import SendFlowAddressTo from '../AddressTo';
import { includes } from 'lodash';
import { SendViewSelectorsIDs } from '../../../../../../../e2e/selectors/SendFlow/SendView.selectors';
import { withMetricsAwareness } from '../../../../../../components/hooks/useMetrics';
import { toLowerCaseEquals } from '../../../../../../util/general';
import { selectAddressBook } from '../../../../../../selectors/addressBookController';

const dummy = () => true;

/**
 * View that wraps the wraps the "Send" screen
 */
class SendFlow extends PureComponent {
  static propTypes = {
    /**
     * Map representing the address book
     */
    addressBook: PropTypes.object,
    /**
     * Network provider chain id
     */
    globalChainId: PropTypes.string,
    /**
     * Object that represents the navigator
     */
    navigation: PropTypes.object,
    /**
     * Start transaction with asset
     */
    newAssetTransaction: PropTypes.func.isRequired,
    /**
     * Selected address as string
     */
    selectedAddress: PropTypes.string,
    /**
     * List of accounts from the AccountsController
     */
    internalAccounts: PropTypes.array,
    /**
     * Current provider ticker
     */
    ticker: PropTypes.string,
    /**
     * Action that sets transaction to and ensRecipient in case is available
     */
    setRecipient: PropTypes.func,
    /**
     * Set selected in transaction state
     */
    setSelectedAsset: PropTypes.func,
    /**
     * Show alert
     */
    showAlert: PropTypes.func,
    /**
     * Network provider type as mainnet
     */
    providerType: PropTypes.string,
    /**
     * Object that represents the current route info like params passed to it
     */
    route: PropTypes.object,
    /**
     * Indicates whether the current transaction is a deep link transaction
     */
    isPaymentRequest: PropTypes.bool,
    /**
     * Boolean that indicates if the network supports buy
     */
    isNativeTokenBuySupported: PropTypes.bool,
    updateParentState: PropTypes.func,
    /**
     * Resets transaction state
     */
    resetTransaction: PropTypes.func,
    /**
     * Boolean to show warning if send to address is on multiple networks
     */
    showAmbiguousAcountWarning: PropTypes.bool,
    /**
     * Object of addresses associated with multiple chains {'id': [address: string]}
     */
    ambiguousAddressEntries: PropTypes.object,
    /**
     * Metrics injected by withMetricsAwareness HOC
     */
    metrics: PropTypes.object,
  };

  addressToInputRef = React.createRef();

  state = {
    addressError: undefined,
    balanceIsZero: false,
    fromSelectedAddress: this.props.selectedAddress,
    toAccount: undefined,
    toSelectedAddressName: undefined,
    toSelectedAddressReady: false,
    toEnsName: undefined,
    toEnsAddressResolved: undefined,
    confusableCollection: [],
    inputWidth: { width: '99%' },
    showAmbiguousAcountWarning: false,
  };

  updateNavBar = () => {
    const { navigation, route, resetTransaction } = this.props;
    const colors = this.context.colors || mockTheme.colors;
    navigation.setOptions(
      getSendFlowTitle(
        'send.send_to',
        navigation,
        route,
        colors,
        resetTransaction,
      ),
    );
  };

  componentDidMount = async () => {
    const {
      addressBook,
      ticker,
      globalChainId,
      navigation,
      providerType,
      route,
      isPaymentRequest,
    } = this.props;
    this.updateNavBar();
    // For analytics
    navigation.setParams({ providerType, isPaymentRequest });
    const networkAddressBook = addressBook[globalChainId] || {};
    if (!Object.keys(networkAddressBook).length) {
      setTimeout(() => {
        this.addressToInputRef &&
          this.addressToInputRef.current &&
          this.addressToInputRef.current.focus();
      }, 500);
    }
    //Fills in to address and sets the transaction if coming from QR code scan
    const targetAddress = route.params?.txMeta?.target_address;
    if (targetAddress) {
      this.props.newAssetTransaction(getEther(ticker));
      this.onToSelectedAddressChange(targetAddress);
    }

    // Disabling back press for not be able to exit the send flow without reseting the transaction object
    this.hardwareBackPress = () => true;
    BackHandler.addEventListener('hardwareBackPress', this.hardwareBackPress);
  };

  componentDidUpdate = () => {
    this.updateNavBar();
  };

  componentWillUnmount() {
    BackHandler.removeEventListener(
      'hardwareBackPress',
      this.hardwareBackPress,
    );
  }

  isAddressSaved = () => {
    const { toAccount } = this.state;
    const { addressBook, globalChainId, internalAccounts } = this.props;
    const networkAddressBook = addressBook[globalChainId] || {};
    const checksummedAddress = this.safeChecksumAddress(toAccount);
    return !!(
      networkAddressBook[checksummedAddress] ||
      internalAccounts.find((account) =>
        toLowerCaseEquals(account.address, checksummedAddress),
      )
    );
  };

  validateToAddress = () => {
    const { toAccount, toEnsAddressResolved } = this.state;
    let addressError;
    if (isENS(toAccount)) {
      if (!toEnsAddressResolved) {
        addressError = strings('transaction.could_not_resolve_ens');
      }
    } else if (!isValidHexAddress(toAccount, { mixedCaseUseChecksum: true })) {
      addressError = strings('transaction.invalid_address');
    }
    this.setState({ addressError });
    return addressError;
  };

  handleNetworkSwitch = (globalChainId) => {
    try {
      const { showAlert } = this.props;
      const networkName = handleNetworkSwitch(globalChainId);

      if (!networkName) return;

      showAlert({
        isVisible: true,
        autodismiss: 5000,
        content: 'clipboard-alert',
        data: {
          msg: strings('send.warn_network_change') + networkName,
        },
      });
    } catch (e) {
      let alertMessage;
      switch (e.message) {
        case NetworkSwitchErrorType.missingNetworkId:
          alertMessage = strings('send.network_missing_id');
          break;
        default:
          alertMessage = strings('send.network_not_found_description', {
            chain_id: getDecimalChainId(globalChainId),
          });
      }
      Alert.alert(strings('send.network_not_found_title'), alertMessage);
    }
  };

  onTransactionDirectionSet = async () => {
    const { setRecipient, navigation, providerType } = this.props;
    const {
      fromSelectedAddress,
      toAccount,
      toEnsName,
      toSelectedAddressName,
      toEnsAddressResolved,
    } = this.state;
    if (!this.isAddressSaved()) {
      const addressError = this.validateToAddress();
      if (addressError) return;
    }

    const toAddress = toEnsAddressResolved || toAccount;
    setRecipient(
      fromSelectedAddress,
      toAddress,
      toEnsName,
      toSelectedAddressName,
    );
    this.props.metrics.trackEvent(
      this.props.metrics
        .createEventBuilder(MetaMetricsEvents.SEND_FLOW_ADDS_RECIPIENT)
        .addProperties({
          network: providerType,
        })
        .build(),
    );

    navigation.navigate('Amount');
  };

  onToInputFocus = () => {
    const { toInputHighlighted } = this.state;
    this.setState({ toInputHighlighted: !toInputHighlighted });
  };

  goToBuy = () => {
    this.props.navigation.navigate(...createBuyNavigationDetails());

    this.props.metrics.trackEvent(
      this.props.metrics
        .createEventBuilder(MetaMetricsEvents.BUY_BUTTON_CLICKED)
        .addProperties({
          button_location: 'Send Flow warning',
          button_copy: 'Buy Native Token',
          chain_id_destination: this.props.globalChainId,
        })
        .build(),
    );
  };

  renderBuyEth = () => {
    const colors = this.context.colors || mockTheme.colors;
    const styles = createStyles(colors);

    if (!this.props.isNativeTokenBuySupported) {
      return null;
    }

    return (
      <>
        <Text> </Text>
        <Text reset bold link underline onPress={this.goToBuy}>
          {strings('fiat_on_ramp_aggregator.token_marketplace')}.
        </Text>
        <Text reset>
          {'\n'}
          {strings('transaction.you_can_also_send_funds')}
        </Text>
      </>
    );
  };

  renderAddressError = (addressError) =>
    addressError === SYMBOL_ERROR ? (
      <Fragment>
        <Text>{strings('transaction.tokenContractAddressWarning_1')}</Text>
        <Text bold>{strings('transaction.tokenContractAddressWarning_2')}</Text>
        <Text>{strings('transaction.tokenContractAddressWarning_3')}</Text>
      </Fragment>
    ) : (
      addressError
    );

  updateParentState = (state) => {
    this.setState({ ...state });
  };

  fromAccountBalanceState = (value) => {
    this.setState({ balanceIsZero: value });
  };

  setFromAddress = (address) => {
    this.setState({ fromSelectedAddress: address });
  };

  getAddressNameFromBookOrInternalAccounts = (toAccount) => {
    const { addressBook, internalAccounts, globalChainId } = this.props;
    if (!toAccount) return;

    const networkAddressBook = addressBook[globalChainId] || {};

    const checksummedAddress = this.safeChecksumAddress(toAccount);
    const matchingAccount = internalAccounts.find((account) =>
      toLowerCaseEquals(account.address, checksummedAddress),
    );

    return networkAddressBook[checksummedAddress]
      ? networkAddressBook[checksummedAddress].name
      : matchingAccount
      ? matchingAccount.metadata.name
      : null;
  };

  validateAddressOrENSFromInput = async (toAccount) => {
    const { addressBook, internalAccounts, globalChainId } = this.props;
    const {
      addressError,
      toEnsName,
      addressReady,
      toEnsAddress,
      addToAddressToAddressBook,
      toAddressName,
      errorContinue,
      isOnlyWarning,
      confusableCollection,
    } = await validateAddressOrENS(
      toAccount,
      addressBook,
      internalAccounts,
      globalChainId,
    );

    this.setState({
      addressError,
      toEnsName,
      toSelectedAddressReady: addressReady,
      toEnsAddressResolved: toEnsAddress,
      addToAddressToAddressBook,
      toSelectedAddressName: toAddressName,
      errorContinue,
      isOnlyWarning,
      confusableCollection,
    });
  };

  onToSelectedAddressChange = (toAccount) => {
    const currentChain =
      this.props.ambiguousAddressEntries &&
      this.props.ambiguousAddressEntries[this.props.globalChainId];
    const isAmbiguousAddress = includes(currentChain, toAccount);
    if (isAmbiguousAddress) {
      this.setState({ showAmbiguousAcountWarning: isAmbiguousAddress });
      this.props.metrics.trackEvent(
        this.props.metrics
          .createEventBuilder(
            MetaMetricsEvents.SEND_FLOW_SELECT_DUPLICATE_ADDRESS,
          )
          .addProperties({
            chain_id: getDecimalChainId(this.props.globalChainId),
          })
          .build(),
      );
    }
    const addressName =
      this.getAddressNameFromBookOrInternalAccounts(toAccount);

    /**
     * If the address is from addressBook or identities
     * then validation is not necessary since it was already validated
     */
    if (addressName) {
      this.setState({
        toAccount,
        toSelectedAddressReady: true,
        isFromAddressBook: true,
        toSelectedAddressName: addressName,
      });
    } else {
      this.validateAddressOrENSFromInput(toAccount);
      /**
       * Because validateAddressOrENSFromInput is an asynchronous function
       * we are setting the state here synchronously, so it does not block the UI
       * */
      this.setState({
        toAccount,
        isFromAddressBook: false,
      });
    }
  };

  onIconPress = () => {
    const { navigation } = this.props;
    navigation.navigate(Routes.MODAL.ROOT_MODAL_FLOW, {
      screen: Routes.SHEET.AMBIGUOUS_ADDRESS,
    });
  };

  onAmbiguousAcountWarningDismiss = () => {
    this.setState({ showAmbiguousAcountWarning: false });
  };

  safeChecksumAddress = (address) => {
    try {
<<<<<<< HEAD
      return toChecksumAddress(address);
=======
      return safeToChecksumAddress(address);
>>>>>>> ceb964bb
    } catch (error) {
      return address;
    }
  };

  render = () => {
    const { ticker, addressBook, globalChainId } = this.props;
    const {
      toAccount,
      toSelectedAddressReady,
      toSelectedAddressName,
      addressError,
      balanceIsZero,
      inputWidth,
      errorContinue,
      isOnlyWarning,
      confusableCollection,
      toEnsAddressResolved,
    } = this.state;

    const colors = this.context.colors || mockTheme.colors;
    const styles = createStyles(colors);

    const checksummedAddress = this.safeChecksumAddress(toAccount);
    const existingAddressName = this.getAddressNameFromBookOrInternalAccounts(
      toEnsAddressResolved || toAccount,
    );
    const existingContact =
      checksummedAddress &&
      addressBook[globalChainId] &&
      addressBook[globalChainId][checksummedAddress];
    const displayConfusableWarning =
      !existingContact && confusableCollection && !!confusableCollection.length;
    const displayAsWarning =
      confusableCollection &&
      confusableCollection.length &&
      !confusableCollection.some(hasZeroWidthPoints);
    const explanations =
      displayConfusableWarning &&
      getConfusablesExplanations(confusableCollection);

    return (
      <SafeAreaView
        edges={['bottom']}
        style={styles.wrapper}
        {...generateTestId(Platform, SendViewSelectorsIDs.CONTAINER_ID)}
      >
        <View style={styles.imputWrapper}>
          <SendFlowAddressFrom
            chainId={globalChainId}
            fromAccountBalanceState={this.fromAccountBalanceState}
            setFromAddress={this.setFromAddress}
          />
          <SendFlowAddressTo
            inputRef={this.addressToInputRef}
            addressToReady={toSelectedAddressReady}
            toSelectedAddress={toEnsAddressResolved || toAccount}
            updateParentState={this.updateParentState}
            toSelectedAddressName={toSelectedAddressName}
            onSubmit={this.onTransactionDirectionSet}
            inputWidth={inputWidth}
            confusableCollectionArray={
              (!existingContact && confusableCollection) || []
            }
            isFromAddressBook={existingAddressName?.length > 0}
            onToSelectedAddressChange={this.onToSelectedAddressChange}
            highlighted={false}
          />
        </View>

        {!toSelectedAddressReady && !!toAccount && (
          <View style={styles.warningContainer}>
            <WarningMessage
              warningMessage={
                toAccount.substring(0, 2) === '0x'
                  ? strings('transaction.address_invalid')
                  : strings('transaction.ens_not_found')
              }
            />
          </View>
        )}

        {!toSelectedAddressReady ? (
          <AddressList
            chainId={globalChainId}
            inputSearch={toAccount}
            onIconPress={this.onIconPress}
            onAccountPress={this.onToSelectedAddressChange}
            onAccountLongPress={dummy}
          />
        ) : (
          <View style={styles.nextActionWrapper}>
            <ScrollView>
              {addressError && addressError !== CONTACT_ALREADY_SAVED && (
                <View
                  style={styles.addressErrorWrapper}
                  testID={SendViewSelectorsIDs.ADDRESS_ERROR}
                >
                  <ErrorMessage
                    errorMessage={this.renderAddressError(addressError)}
                    errorContinue={!!errorContinue}
                    onContinue={this.onTransactionDirectionSet}
                    isOnlyWarning={!!isOnlyWarning}
                  />
                </View>
              )}
              {displayConfusableWarning && (
                <View
                  style={[
                    styles.confusabeError,
                    displayAsWarning && styles.confusabeWarning,
                  ]}
                >
                  <View style={styles.warningIcon}>
                    <Icon
                      size={16}
                      color={
                        displayAsWarning
                          ? colors.warning.default
                          : colors.error.default
                      }
                      name="exclamation-triangle"
                    />
                  </View>
                  <View>
                    <Text style={styles.confusableTitle}>
                      {strings('transaction.confusable_title')}
                    </Text>
                    <Text style={styles.confusableMsg}>
                      {strings('transaction.confusable_msg')}{' '}
                      {explanations.join(', ')}.
                    </Text>
                  </View>
                </View>
              )}
              <AddToAddressBookWrapper
                setToAddressName={(toSelectedAddressName) =>
                  this.setState({ toSelectedAddressName })
                }
                address={toEnsAddressResolved || toAccount}
                defaultNull
              >
                <Text
                  style={styles.myAccountsText}
                  testID={SendViewSelectorsIDs.ADD_ADDRESS_BUTTON}
                >
                  {strings('address_book.add_this_address')}
                </Text>
              </AddToAddressBookWrapper>
              {balanceIsZero && (
                <View style={styles.warningContainer}>
                  <WarningMessage
                    warningMessage={
                      <>
                        {strings('transaction.not_enough_for_gas', {
                          ticker: getTicker(ticker),
                        })}

                        {this.renderBuyEth()}
                      </>
                    }
                  />
                </View>
              )}
              {this.state.showAmbiguousAcountWarning && (
                <View style={styles.warningContainer}>
                  <WarningMessage
                    onDismiss={this.onAmbiguousAcountWarningDismiss}
                    warningMessage={<>{strings('duplicate_address.body')}</>}
                  />
                </View>
              )}
            </ScrollView>
          </View>
        )}

        {!errorContinue && (
          <View
            style={styles.footerContainer}
            testID={SendViewSelectorsIDs.NO_ETH_MESSAGE}
          >
            {!errorContinue && (
              <View style={styles.buttonNextWrapper}>
                <StyledButton
                  type={'confirm'}
                  containerStyle={styles.buttonNext}
                  onPress={this.onTransactionDirectionSet}
                  testID={SendViewSelectorsIDs.ADDRESS_BOOK_NEXT_BUTTON}
                  //To selectedAddressReady needs to be calculated on this component, needing a bigger refactor
                  //Will be here just to ensure that we don't break existing conditions
                  disabled={
                    !(
                      (isValidHexAddress(toEnsAddressResolved) ||
                        isValidHexAddress(toAccount)) &&
                      toSelectedAddressReady
                    )
                  }
                >
                  {strings('address_book.next')}
                </StyledButton>
              </View>
            )}
          </View>
        )}
      </SafeAreaView>
    );
  };
}

SendFlow.contextType = ThemeContext;

const mapStateToProps = (state) => {
  const globalChainId = selectEvmChainId(state);

  return {
    addressBook: selectAddressBook(state),
    globalChainId,
    selectedAddress: selectSelectedInternalAccountFormattedAddress(state),
    selectedAsset: state.transaction.selectedAsset,
    internalAccounts: selectInternalAccounts(state),
    ticker: selectNativeCurrencyByChainId(state, globalChainId),
    providerType: selectProviderTypeByChainId(state, globalChainId),
    isPaymentRequest: state.transaction.paymentRequest,
    isNativeTokenBuySupported: isNetworkRampNativeTokenSupported(
      globalChainId,
      getRampNetworks(state),
    ),
    ambiguousAddressEntries: state.user.ambiguousAddressEntries,
  };
};

const mapDispatchToProps = (dispatch) => ({
  setRecipient: (
    from,
    to,
    ensRecipient,
    transactionToName,
    transactionFromName,
  ) =>
    dispatch(
      setRecipient(
        from,
        to,
        ensRecipient,
        transactionToName,
        transactionFromName,
      ),
    ),
  newAssetTransaction: (selectedAsset) =>
    dispatch(newAssetTransaction(selectedAsset)),
  setSelectedAsset: (selectedAsset) =>
    dispatch(setSelectedAsset(selectedAsset)),
  showAlert: (config) => dispatch(showAlert(config)),
  resetTransaction: () => dispatch(resetTransaction()),
});

export default connect(
  mapStateToProps,
  mapDispatchToProps,
)(withMetricsAwareness(SendFlow));<|MERGE_RESOLUTION|>--- conflicted
+++ resolved
@@ -483,11 +483,7 @@
 
   safeChecksumAddress = (address) => {
     try {
-<<<<<<< HEAD
-      return toChecksumAddress(address);
-=======
       return safeToChecksumAddress(address);
->>>>>>> ceb964bb
     } catch (error) {
       return address;
     }
