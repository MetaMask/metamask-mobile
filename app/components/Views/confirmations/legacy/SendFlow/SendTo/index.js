import React, { Fragment, PureComponent } from 'react';
import { View, ScrollView, Alert, Platform, BackHandler } from 'react-native';
import PropTypes from 'prop-types';
import { connect } from 'react-redux';
import { toChecksumAddress } from 'ethereumjs-util';
import { SafeAreaView } from 'react-native-safe-area-context';
import Icon from 'react-native-vector-icons/FontAwesome';
import AddressList from '../AddressList';
import Text from '../../../../../Base/Text';
import WarningMessage from '../WarningMessage';
import { getSendFlowTitle } from '../../../../../UI/Navbar';
import StyledButton from '../../../../../UI/StyledButton';
import { MetaMetricsEvents } from '../../../../../../core/Analytics';
import {
  getDecimalChainId,
  isRemoveGlobalNetworkSelectorEnabled,
} from '../../../../../../util/networks';
import { handleNetworkSwitch } from '../../../../../../util/networks/handleNetworkSwitch';
import {
  isENS,
  isValidHexAddress,
  validateAddressOrENS,
  areAddressesEqual,
} from '../../../../../../util/address';
import { getEther, getTicker } from '../../../../../../util/transactions';
import {
  getConfusablesExplanations,
  hasZeroWidthPoints,
} from '../../../../../../util/confusables';
import { mockTheme, ThemeContext } from '../../../../../../util/theme';
import { showAlert } from '../../../../../../actions/alert';
import {
  newAssetTransaction,
  resetTransaction,
  setRecipient,
  setSelectedAsset,
} from '../../../../../../actions/transaction';
import ErrorMessage from '../ErrorMessage';
import { strings } from '../../../../../../../locales/i18n';
import Routes from '../../../../../../constants/navigation/Routes';
import {
  CONTACT_ALREADY_SAVED,
  NetworkSwitchErrorType,
  SYMBOL_ERROR,
} from '../../../../../../constants/error';
import createStyles from './styles';
import generateTestId from '../../../../../../../wdio/utils/generateTestId';
import {
  // Pending updated multichain UX to specify the send chain.
  // eslint-disable-next-line no-restricted-syntax
  selectEvmChainId,
  selectNativeCurrencyByChainId,
  selectProviderTypeByChainId,
} from '../../../../../../selectors/networkController';
import {
  selectInternalAccounts,
  selectSelectedInternalAccountFormattedAddress,
} from '../../../../../../selectors/accountsController';
import AddToAddressBookWrapper from '../../../../../UI/AddToAddressBookWrapper';
import { isNetworkRampNativeTokenSupported } from '../../../../../UI/Ramp/Aggregator/utils';
import { createBuyNavigationDetails } from '../../../../../UI/Ramp/Aggregator/routes/utils';
import { getRampNetworks } from '../../../../../../reducers/fiatOrders';
import SendFlowAddressFrom from '../AddressFrom';
import SendFlowAddressTo from '../AddressTo';
import { includes } from 'lodash';
import { SendViewSelectorsIDs } from '../../../../../../../e2e/selectors/SendFlow/SendView.selectors';
import { withMetricsAwareness } from '../../../../../../components/hooks/useMetrics';
import { selectAddressBook } from '../../../../../../selectors/addressBookController';

const dummy = () => true;

/**
 * View that wraps the wraps the "Send" screen
 */
class SendFlow extends PureComponent {
  static propTypes = {
    /**
     * Map representing the address book
     */
    addressBook: PropTypes.object,
    /**
     * Network provider chain id
     */
    globalChainId: PropTypes.string,
    /**
     * Object that represents the navigator
     */
    navigation: PropTypes.object,
    /**
     * Start transaction with asset
     */
    newAssetTransaction: PropTypes.func.isRequired,
    /**
     * Selected address as string
     */
    selectedAddress: PropTypes.string,
    /**
     * List of accounts from the AccountsController
     */
    internalAccounts: PropTypes.array,
    /**
     * Current provider ticker
     */
    ticker: PropTypes.string,
    /**
     * Action that sets transaction to and ensRecipient in case is available
     */
    setRecipient: PropTypes.func,
    /**
     * Set selected in transaction state
     */
    setSelectedAsset: PropTypes.func,
    /**
     * Show alert
     */
    showAlert: PropTypes.func,
    /**
     * Network provider type as mainnet
     */
    providerType: PropTypes.string,
    /**
     * Object that represents the current route info like params passed to it
     */
    route: PropTypes.object,
    /**
     * Indicates whether the current transaction is a deep link transaction
     */
    isPaymentRequest: PropTypes.bool,
    /**
     * Boolean that indicates if the network supports buy
     */
    isNativeTokenBuySupported: PropTypes.bool,
    updateParentState: PropTypes.func,
    /**
     * Resets transaction state
     */
    resetTransaction: PropTypes.func,
    /**
     * Boolean to show warning if send to address is on multiple networks
     */
    showAmbiguousAcountWarning: PropTypes.bool,
    /**
     * Object of addresses associated with multiple chains {'id': [address: string]}
     */
    ambiguousAddressEntries: PropTypes.object,
    /**
     * Metrics injected by withMetricsAwareness HOC
     */
    metrics: PropTypes.object,
  };

  addressToInputRef = React.createRef();

  state = {
    addressError: undefined,
    balanceIsZero: false,
    fromSelectedAddress: this.props.selectedAddress,
    toAccount: undefined,
    toSelectedAddressName: undefined,
    toSelectedAddressReady: false,
    toEnsName: undefined,
    toEnsAddressResolved: undefined,
    confusableCollection: [],
    inputWidth: { width: '99%' },
    showAmbiguousAcountWarning: false,
  };

  updateNavBar = () => {
    const { navigation, route, resetTransaction } = this.props;
    const colors = this.context.colors || mockTheme.colors;
    navigation.setOptions(
      getSendFlowTitle(
        'send.send_to',
        navigation,
        route,
        colors,
        resetTransaction,
      ),
    );
  };

  componentDidMount = async () => {
    const {
      addressBook,
      ticker,
      globalChainId,
      navigation,
      providerType,
      route,
      isPaymentRequest,
    } = this.props;
    this.updateNavBar();
    // For analytics
    navigation.setParams({ providerType, isPaymentRequest });
    const networkAddressBook = addressBook[globalChainId] || {};
    if (!Object.keys(networkAddressBook).length) {
      setTimeout(() => {
        this.addressToInputRef &&
          this.addressToInputRef.current &&
          this.addressToInputRef.current.focus();
      }, 500);
    }
    //Fills in to address and sets the transaction if coming from QR code scan
    const targetAddress = route.params?.txMeta?.target_address;
    if (targetAddress) {
      this.props.newAssetTransaction(getEther(ticker));
      this.onToSelectedAddressChange(targetAddress);
    }

    // Disabling back press for not be able to exit the send flow without reseting the transaction object
    this.hardwareBackPress = () => true;
    BackHandler.addEventListener('hardwareBackPress', this.hardwareBackPress);
  };

  componentDidUpdate = () => {
    this.updateNavBar();
  };

  componentWillUnmount() {
    BackHandler.removeEventListener(
      'hardwareBackPress',
      this.hardwareBackPress,
    );
  }

  isAddressSaved = () => {
    const { toAccount } = this.state;
    const { addressBook, globalChainId, internalAccounts } = this.props;
    const networkAddressBook = addressBook[globalChainId] || {};
    const checksummedAddress = this.safeChecksumAddress(toAccount);
    return !!(
      networkAddressBook[checksummedAddress] ||
      internalAccounts.find((account) =>
        areAddressesEqual(account.address, checksummedAddress),
      )
    );
  };

  validateToAddress = () => {
    const { toAccount, toEnsAddressResolved } = this.state;
    let addressError;
    if (isENS(toAccount)) {
      if (!toEnsAddressResolved) {
        addressError = strings('transaction.could_not_resolve_ens');
      }
    } else if (!isValidHexAddress(toAccount, { mixedCaseUseChecksum: true })) {
      addressError = strings('transaction.invalid_address');
    }
    this.setState({ addressError });
    return addressError;
  };

  handleNetworkSwitch = (globalChainId) => {
    try {
      const { showAlert } = this.props;
      const networkName = handleNetworkSwitch(globalChainId);

      if (!networkName) return;

      showAlert({
        isVisible: true,
        autodismiss: 5000,
        content: 'clipboard-alert',
        data: {
          msg: strings('send.warn_network_change') + networkName,
        },
      });
    } catch (e) {
      let alertMessage;
      switch (e.message) {
        case NetworkSwitchErrorType.missingNetworkId:
          alertMessage = strings('send.network_missing_id');
          break;
        default:
          alertMessage = strings('send.network_not_found_description', {
            chain_id: getDecimalChainId(globalChainId),
          });
      }
      Alert.alert(strings('send.network_not_found_title'), alertMessage);
    }
  };

  onTransactionDirectionSet = async () => {
<<<<<<< HEAD
    const { setRecipient, navigation, providerType, selectedAddress } = this.props;
=======
    const { setRecipient, navigation, providerType, selectedAddress } =
      this.props;
>>>>>>> 05d3e30f
    const {
      toAccount,
      toEnsName,
      toSelectedAddressName,
      toEnsAddressResolved,
    } = this.state;
    if (!this.isAddressSaved()) {
      const addressError = this.validateToAddress();
      if (addressError) return;
    }

    const toAddress = toEnsAddressResolved || toAccount;
<<<<<<< HEAD
    setRecipient(
      selectedAddress,
      toAddress,
      toEnsName,
      toSelectedAddressName,
    );
=======
    setRecipient(selectedAddress, toAddress, toEnsName, toSelectedAddressName);
>>>>>>> 05d3e30f
    this.props.metrics.trackEvent(
      this.props.metrics
        .createEventBuilder(MetaMetricsEvents.SEND_FLOW_ADDS_RECIPIENT)
        .addProperties({
          network: providerType,
        })
        .build(),
    );

    navigation.navigate('Amount');
  };

  onToInputFocus = () => {
    const { toInputHighlighted } = this.state;
    this.setState({ toInputHighlighted: !toInputHighlighted });
  };

  goToBuy = () => {
    this.props.navigation.navigate(...createBuyNavigationDetails());

    this.props.metrics.trackEvent(
      this.props.metrics
        .createEventBuilder(MetaMetricsEvents.BUY_BUTTON_CLICKED)
        .addProperties({
          button_location: 'Send Flow warning',
          button_copy: 'Buy Native Token',
          chain_id_destination: this.props.globalChainId,
        })
        .build(),
    );
  };

  renderBuyEth = () => {
    const colors = this.context.colors || mockTheme.colors;
    const styles = createStyles(colors);

    if (!this.props.isNativeTokenBuySupported) {
      return null;
    }

    return (
      <>
        <Text> </Text>
        <Text reset bold link underline onPress={this.goToBuy}>
          {strings('fiat_on_ramp_aggregator.token_marketplace')}.
        </Text>
        <Text reset>
          {'\n'}
          {strings('transaction.you_can_also_send_funds')}
        </Text>
      </>
    );
  };

  renderAddressError = (addressError) =>
    addressError === SYMBOL_ERROR ? (
      <Fragment>
        <Text>{strings('transaction.tokenContractAddressWarning_1')}</Text>
        <Text bold>{strings('transaction.tokenContractAddressWarning_2')}</Text>
        <Text>{strings('transaction.tokenContractAddressWarning_3')}</Text>
      </Fragment>
    ) : (
      addressError
    );

  updateParentState = (state) => {
    this.setState({ ...state });
  };

  fromAccountBalanceState = (value) => {
    this.setState({ balanceIsZero: value });
  };

  setFromAddress = (address) => {
    this.setState({ fromSelectedAddress: address });
  };

  getAddressNameFromBookOrInternalAccounts = (toAccount) => {
    const { addressBook, internalAccounts, globalChainId } = this.props;
    if (!toAccount) return;

    let filteredAddressBook = addressBook[globalChainId] || {};
    if (isRemoveGlobalNetworkSelectorEnabled()) {
      filteredAddressBook = Object.values(addressBook).reduce(
        (acc, networkAddressBook) => ({
          ...acc,
          ...networkAddressBook,
        }),
        {},
      );
    }

    const checksummedAddress = this.safeChecksumAddress(toAccount);
    const matchingAccount = internalAccounts.find((account) =>
      areAddressesEqual(account.address, checksummedAddress),
    );

    return filteredAddressBook[checksummedAddress]
      ? filteredAddressBook[checksummedAddress].name
      : matchingAccount
      ? matchingAccount.metadata.name
      : null;
  };

  validateAddressOrENSFromInput = async (toAccount) => {
    const { addressBook, internalAccounts, globalChainId } = this.props;
    const {
      addressError,
      toEnsName,
      addressReady,
      toEnsAddress,
      addToAddressToAddressBook,
      toAddressName,
      errorContinue,
      isOnlyWarning,
      confusableCollection,
    } = await validateAddressOrENS(
      toAccount,
      addressBook,
      internalAccounts,
      globalChainId,
    );

    this.setState({
      addressError,
      toEnsName,
      toSelectedAddressReady: addressReady,
      toEnsAddressResolved: toEnsAddress,
      addToAddressToAddressBook,
      toSelectedAddressName: toAddressName,
      errorContinue,
      isOnlyWarning,
      confusableCollection,
    });
  };

  onToSelectedAddressChange = (toAccount) => {
    const currentChain =
      this.props.ambiguousAddressEntries &&
      this.props.ambiguousAddressEntries[this.props.globalChainId];
    const isAmbiguousAddress = includes(currentChain, toAccount);
    if (isAmbiguousAddress) {
      this.setState({ showAmbiguousAcountWarning: isAmbiguousAddress });
      this.props.metrics.trackEvent(
        this.props.metrics
          .createEventBuilder(
            MetaMetricsEvents.SEND_FLOW_SELECT_DUPLICATE_ADDRESS,
          )
          .addProperties({
            chain_id: getDecimalChainId(this.props.globalChainId),
          })
          .build(),
      );
    }
    const addressName =
      this.getAddressNameFromBookOrInternalAccounts(toAccount);

    /**
     * If the address is from addressBook or identities
     * then validation is not necessary since it was already validated
     */
    if (addressName) {
      this.setState({
        toAccount,
        toSelectedAddressReady: true,
        isFromAddressBook: true,
        toSelectedAddressName: addressName,
      });
    } else {
      this.validateAddressOrENSFromInput(toAccount);
      /**
       * Because validateAddressOrENSFromInput is an asynchronous function
       * we are setting the state here synchronously, so it does not block the UI
       * */
      this.setState({
        toAccount,
        isFromAddressBook: false,
      });
    }
  };

  onIconPress = () => {
    const { navigation } = this.props;
    navigation.navigate(Routes.MODAL.ROOT_MODAL_FLOW, {
      screen: Routes.SHEET.AMBIGUOUS_ADDRESS,
    });
  };

  onAmbiguousAcountWarningDismiss = () => {
    this.setState({ showAmbiguousAcountWarning: false });
  };

  safeChecksumAddress = (address) => {
    try {
      return toChecksumAddress(address);
    } catch (error) {
      return address;
    }
  };

  render = () => {
    const { ticker, addressBook, globalChainId } = this.props;
    const {
      toAccount,
      toSelectedAddressReady,
      toSelectedAddressName,
      addressError,
      balanceIsZero,
      inputWidth,
      errorContinue,
      isOnlyWarning,
      confusableCollection,
      toEnsAddressResolved,
    } = this.state;

    const colors = this.context.colors || mockTheme.colors;
    const styles = createStyles(colors);

    const checksummedAddress = this.safeChecksumAddress(toAccount);
    const existingAddressName = this.getAddressNameFromBookOrInternalAccounts(
      toEnsAddressResolved || toAccount,
    );
    const existingContact =
      checksummedAddress &&
      addressBook[globalChainId] &&
      addressBook[globalChainId][checksummedAddress];
    const displayConfusableWarning =
      !existingContact && confusableCollection && !!confusableCollection.length;
    const displayAsWarning =
      confusableCollection &&
      confusableCollection.length &&
      !confusableCollection.some(hasZeroWidthPoints);
    const explanations =
      displayConfusableWarning &&
      getConfusablesExplanations(confusableCollection);

    return (
      <SafeAreaView
        edges={['bottom']}
        style={styles.wrapper}
        {...generateTestId(Platform, SendViewSelectorsIDs.CONTAINER_ID)}
      >
        <View style={styles.imputWrapper}>
          <SendFlowAddressFrom
            chainId={globalChainId}
            fromAccountBalanceState={this.fromAccountBalanceState}
            setFromAddress={this.setFromAddress}
          />
          <SendFlowAddressTo
            inputRef={this.addressToInputRef}
            addressToReady={toSelectedAddressReady}
            toSelectedAddress={toEnsAddressResolved || toAccount}
            updateParentState={this.updateParentState}
            toSelectedAddressName={toSelectedAddressName}
            onSubmit={this.onTransactionDirectionSet}
            inputWidth={inputWidth}
            confusableCollectionArray={
              (!existingContact && confusableCollection) || []
            }
            isFromAddressBook={existingAddressName?.length > 0}
            onToSelectedAddressChange={this.onToSelectedAddressChange}
            highlighted={false}
          />
        </View>

        {!toSelectedAddressReady && !!toAccount && (
          <View style={styles.warningContainer}>
            <WarningMessage
              warningMessage={
                toAccount.substring(0, 2) === '0x'
                  ? strings('transaction.address_invalid')
                  : strings('transaction.ens_not_found')
              }
            />
          </View>
        )}

        {!toSelectedAddressReady ? (
          <AddressList
            chainId={globalChainId}
            inputSearch={toAccount}
            onIconPress={this.onIconPress}
            onAccountPress={this.onToSelectedAddressChange}
            onAccountLongPress={dummy}
          />
        ) : (
          <View style={styles.nextActionWrapper}>
            <ScrollView>
              {addressError && addressError !== CONTACT_ALREADY_SAVED && (
                <View
                  style={styles.addressErrorWrapper}
                  testID={SendViewSelectorsIDs.ADDRESS_ERROR}
                >
                  <ErrorMessage
                    errorMessage={this.renderAddressError(addressError)}
                    errorContinue={!!errorContinue}
                    onContinue={this.onTransactionDirectionSet}
                    isOnlyWarning={!!isOnlyWarning}
                  />
                </View>
              )}
              {displayConfusableWarning && (
                <View
                  style={[
                    styles.confusabeError,
                    displayAsWarning && styles.confusabeWarning,
                  ]}
                >
                  <View style={styles.warningIcon}>
                    <Icon
                      size={16}
                      color={
                        displayAsWarning
                          ? colors.warning.default
                          : colors.error.default
                      }
                      name="exclamation-triangle"
                    />
                  </View>
                  <View>
                    <Text style={styles.confusableTitle}>
                      {strings('transaction.confusable_title')}
                    </Text>
                    <Text style={styles.confusableMsg}>
                      {strings('transaction.confusable_msg')}{' '}
                      {explanations.join(', ')}.
                    </Text>
                  </View>
                </View>
              )}
              <AddToAddressBookWrapper
                setToAddressName={(toSelectedAddressName) =>
                  this.setState({ toSelectedAddressName })
                }
                address={toEnsAddressResolved || toAccount}
                defaultNull
              >
                <Text
                  style={styles.myAccountsText}
                  testID={SendViewSelectorsIDs.ADD_ADDRESS_BUTTON}
                >
                  {strings('address_book.add_this_address')}
                </Text>
              </AddToAddressBookWrapper>
              {balanceIsZero && (
                <View style={styles.warningContainer}>
                  <WarningMessage
                    warningMessage={
                      <>
                        {strings('transaction.not_enough_for_gas', {
                          ticker: getTicker(ticker),
                        })}

                        {this.renderBuyEth()}
                      </>
                    }
                  />
                </View>
              )}
              {this.state.showAmbiguousAcountWarning && (
                <View style={styles.warningContainer}>
                  <WarningMessage
                    onDismiss={this.onAmbiguousAcountWarningDismiss}
                    warningMessage={<>{strings('duplicate_address.body')}</>}
                  />
                </View>
              )}
            </ScrollView>
          </View>
        )}

        {!errorContinue && (
          <View
            style={styles.footerContainer}
            testID={SendViewSelectorsIDs.NO_ETH_MESSAGE}
          >
            {!errorContinue && (
              <View style={styles.buttonNextWrapper}>
                <StyledButton
                  type={'confirm'}
                  containerStyle={styles.buttonNext}
                  onPress={this.onTransactionDirectionSet}
                  testID={SendViewSelectorsIDs.ADDRESS_BOOK_NEXT_BUTTON}
                  //To selectedAddressReady needs to be calculated on this component, needing a bigger refactor
                  //Will be here just to ensure that we don't break existing conditions
                  disabled={
                    !(
                      (isValidHexAddress(toEnsAddressResolved) ||
                        isValidHexAddress(toAccount)) &&
                      toSelectedAddressReady
                    )
                  }
                >
                  {strings('address_book.next')}
                </StyledButton>
              </View>
            )}
          </View>
        )}
      </SafeAreaView>
    );
  };
}

SendFlow.contextType = ThemeContext;

const mapStateToProps = (state) => {
  const globalChainId = selectEvmChainId(state);

  return {
    addressBook: selectAddressBook(state),
    globalChainId,
    selectedAddress: selectSelectedInternalAccountFormattedAddress(state),
    selectedAsset: state.transaction.selectedAsset,
    internalAccounts: selectInternalAccounts(state),
    ticker: selectNativeCurrencyByChainId(state, globalChainId),
    providerType: selectProviderTypeByChainId(state, globalChainId),
    isPaymentRequest: state.transaction.paymentRequest,
    isNativeTokenBuySupported: isNetworkRampNativeTokenSupported(
      globalChainId,
      getRampNetworks(state),
    ),
    ambiguousAddressEntries: state.user.ambiguousAddressEntries,
  };
};

const mapDispatchToProps = (dispatch) => ({
  setRecipient: (
    from,
    to,
    ensRecipient,
    transactionToName,
    transactionFromName,
  ) =>
    dispatch(
      setRecipient(
        from,
        to,
        ensRecipient,
        transactionToName,
        transactionFromName,
      ),
    ),
  newAssetTransaction: (selectedAsset) =>
    dispatch(newAssetTransaction(selectedAsset)),
  setSelectedAsset: (selectedAsset) =>
    dispatch(setSelectedAsset(selectedAsset)),
  showAlert: (config) => dispatch(showAlert(config)),
  resetTransaction: () => dispatch(resetTransaction()),
});

export default connect(
  mapStateToProps,
  mapDispatchToProps,
)(withMetricsAwareness(SendFlow));<|MERGE_RESOLUTION|>--- conflicted
+++ resolved
@@ -281,12 +281,8 @@
   };
 
   onTransactionDirectionSet = async () => {
-<<<<<<< HEAD
-    const { setRecipient, navigation, providerType, selectedAddress } = this.props;
-=======
     const { setRecipient, navigation, providerType, selectedAddress } =
       this.props;
->>>>>>> 05d3e30f
     const {
       toAccount,
       toEnsName,
@@ -299,16 +295,7 @@
     }
 
     const toAddress = toEnsAddressResolved || toAccount;
-<<<<<<< HEAD
-    setRecipient(
-      selectedAddress,
-      toAddress,
-      toEnsName,
-      toSelectedAddressName,
-    );
-=======
     setRecipient(selectedAddress, toAddress, toEnsName, toSelectedAddressName);
->>>>>>> 05d3e30f
     this.props.metrics.trackEvent(
       this.props.metrics
         .createEventBuilder(MetaMetricsEvents.SEND_FLOW_ADDS_RECIPIENT)
