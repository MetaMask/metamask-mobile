--- conflicted
+++ resolved
@@ -1280,902 +1280,4 @@
       },
     );
   });
-<<<<<<< HEAD
-
-  // Tests for isRemoveGlobalNetworkSelectorEnabled feature
-  describe('isRemoveGlobalNetworkSelectorEnabled', () => {
-    afterEach(() => {
-      mockIsRemoveGlobalNetworkSelectorEnabled.mockReset();
-    });
-
-    describe('contextual network selector enabled', () => {
-      beforeEach(() => {
-        mockIsRemoveGlobalNetworkSelectorEnabled.mockReturnValue(true);
-      });
-
-      it('uses contextual chain data for tokens when flag is enabled', () => {
-        const contextualChainId = '0xa86a';
-        const contextualTokens = [
-          {
-            address: '0x123',
-            symbol: 'AVAX',
-            decimals: 18,
-            name: 'Avalanche',
-          },
-        ];
-
-        const stateWithContextualData = {
-          ...initialState,
-          engine: {
-            ...initialState.engine,
-            backgroundState: {
-              ...initialState.engine.backgroundState,
-              TokensController: {
-                allTokens: {
-                  [contextualChainId]: {
-                    [CURRENT_ACCOUNT.toLowerCase()]: contextualTokens,
-                  },
-                },
-              },
-              NetworkController: {
-                ...initialState.engine.backgroundState.NetworkController,
-                networkConfigurationsByChainId: {
-                  [contextualChainId]: {
-                    blockExplorerUrls: ['https://snowtrace.io'],
-                    chainId: contextualChainId,
-                    name: 'Avalanche',
-                    nativeCurrency: 'AVAX',
-                    defaultRpcEndpointIndex: 0,
-                    rpcEndpoints: [
-                      {
-                        networkClientId: 'avalanche-mainnet',
-                        type: 'Custom',
-                        url: 'https://api.avax.network/ext/bc/C/rpc',
-                      },
-                    ],
-                  },
-                },
-              },
-            },
-          },
-          networkOnboarded: {
-            ...initialState.networkOnboarded,
-            sendFlowChainId: contextualChainId,
-          },
-        };
-
-        renderComponent(stateWithContextualData);
-
-        // Should show contextual network picker
-        expect(mockIsRemoveGlobalNetworkSelectorEnabled).toHaveBeenCalled();
-      });
-
-      it('uses contextual account balances when flag is enabled', () => {
-        const contextualChainId = '0xa86a';
-        const contextualBalance = '0x1BC16D674EC80000'; // 2 ETH
-
-        const stateWithContextualBalance = {
-          ...initialState,
-          engine: {
-            ...initialState.engine,
-            backgroundState: {
-              ...initialState.engine.backgroundState,
-              AccountTrackerController: {
-                ...initialState.engine.backgroundState.AccountTrackerController,
-                accountsByChainId: {
-                  '0xaa36a7': {
-                    [CURRENT_ACCOUNT]: {
-                      balance: '0x0',
-                    },
-                  },
-                  [contextualChainId]: {
-                    [CURRENT_ACCOUNT]: {
-                      balance: contextualBalance,
-                    },
-                  },
-                },
-              },
-              NetworkController: {
-                ...initialState.engine.backgroundState.NetworkController,
-                networkConfigurationsByChainId: {
-                  '0xaa36a7': {
-                    blockExplorerUrls: ['https://etherscan.com'],
-                    chainId: '0xaa36a7',
-                    defaultRpcEndpointIndex: 0,
-                    name: 'Sepolia',
-                    nativeCurrency: 'ETH',
-                    rpcEndpoints: [
-                      {
-                        networkClientId: 'sepolia',
-                        type: 'Custom',
-                        url: 'http://localhost/v3/',
-                      },
-                    ],
-                  },
-                  [contextualChainId]: {
-                    blockExplorerUrls: ['https://snowtrace.io'],
-                    chainId: contextualChainId,
-                    name: 'Avalanche',
-                    nativeCurrency: 'AVAX',
-                    defaultRpcEndpointIndex: 0,
-                    rpcEndpoints: [
-                      {
-                        networkClientId: 'avalanche-mainnet',
-                        type: 'Custom',
-                        url: 'https://api.avax.network/ext/bc/C/rpc',
-                      },
-                    ],
-                  },
-                },
-              },
-            },
-          },
-          networkOnboarded: {
-            ...initialState.networkOnboarded,
-            sendFlowChainId: contextualChainId,
-          },
-          transaction: {
-            ...initialState.transaction,
-            selectedAsset: {
-              address: '',
-              isETH: false,
-              isNative: true,
-              symbol: 'AVAX',
-            },
-            transaction: {
-              from: CURRENT_ACCOUNT,
-              to: RECEIVER_ACCOUNT,
-              value: '0x0',
-              data: '0x',
-            },
-            transactionTo: RECEIVER_ACCOUNT,
-          },
-        };
-
-        const { getByText } = renderComponent(stateWithContextualBalance);
-
-        const balanceText = getByText(/Balance:/);
-        expect(balanceText.props.children).toBe('Balance: 2 AVAX');
-      });
-
-      it('uses contextual token balances when flag is enabled', () => {
-        const contextualChainId = '0xaa36a7'; // Use same format as global state
-        const tokenAddress = '0x514910771AF9Ca656af840dff83E8264EcF986CA';
-        const contextualTokenBalance = '0x1BC16D674EC80000'; // 2 LINK tokens
-
-        const stateWithContextualTokenBalance = {
-          ...initialState,
-          engine: {
-            ...initialState.engine,
-            backgroundState: {
-              ...initialState.engine.backgroundState,
-              AccountsController: {
-                ...initialState.engine.backgroundState.AccountsController,
-                internalAccounts: {
-                  selectedAccount: CURRENT_ACCOUNT,
-                  accounts: {
-                    [CURRENT_ACCOUNT]: {
-                      address: CURRENT_ACCOUNT,
-                    },
-                  },
-                },
-              },
-              TokenBalancesController: {
-                tokenBalances: {
-                  [CURRENT_ACCOUNT.toLowerCase()]: {
-                    [contextualChainId]: {
-                      [tokenAddress]: contextualTokenBalance,
-                    },
-                  },
-                },
-              },
-              TokensController: {
-                allTokens: {
-                  [contextualChainId]: {
-                    [CURRENT_ACCOUNT.toLowerCase()]: [
-                      {
-                        address: tokenAddress,
-                        symbol: 'LINK',
-                        decimals: 18,
-                      },
-                    ],
-                  },
-                },
-              },
-            },
-          },
-          networkOnboarded: {
-            ...initialState.networkOnboarded,
-            sendFlowChainId: contextualChainId,
-          },
-          transaction: {
-            ...initialState.transaction,
-            selectedAsset: {
-              address: tokenAddress,
-              symbol: 'LINK',
-              decimals: 18,
-              isETH: false,
-            },
-            transaction: {
-              from: CURRENT_ACCOUNT,
-              to: RECEIVER_ACCOUNT,
-              value: '0x0',
-              data: '0x',
-            },
-            transactionTo: RECEIVER_ACCOUNT,
-          },
-        };
-
-        mockIsRemoveGlobalNetworkSelectorEnabled.mockReturnValue(true);
-
-        const { getByText } = renderComponent(stateWithContextualTokenBalance);
-
-        const balanceText = getByText(/Balance:/);
-        expect(balanceText.props.children).toBe(`Balance: 2 LINK`);
-      });
-
-      it('uses contextual exchange rates when flag is enabled', () => {
-        const contextualChainId = '0xaa36a7';
-        const tokenAddress = '0x514910771AF9Ca656af840dff83E8264EcF986CA';
-
-        const stateWithContextualExchangeRate = {
-          ...initialState,
-          engine: {
-            ...initialState.engine,
-            backgroundState: {
-              ...initialState.engine.backgroundState,
-              TokenRatesController: {
-                marketData: {
-                  [contextualChainId]: {
-                    [tokenAddress]: { price: 10.5 },
-                  },
-                },
-              },
-              CurrencyRateController: {
-                currentCurrency: 'usd',
-                currencyRates: {
-                  ETH: {
-                    conversionRate: 1,
-                  },
-                },
-              },
-              AccountsController: {
-                ...initialState.engine.backgroundState.AccountsController,
-                internalAccounts: {
-                  selectedAccount: CURRENT_ACCOUNT,
-                  accounts: {
-                    [CURRENT_ACCOUNT]: {
-                      address: CURRENT_ACCOUNT,
-                    },
-                  },
-                },
-              },
-            },
-          },
-          networkOnboarded: {
-            ...initialState.networkOnboarded,
-            sendFlowChainId: contextualChainId,
-          },
-          transaction: {
-            ...initialState.transaction,
-            selectedAsset: {
-              address: tokenAddress,
-              symbol: 'LINK',
-              decimals: 18,
-              isETH: false,
-            },
-            transaction: {
-              from: CURRENT_ACCOUNT,
-              to: RECEIVER_ACCOUNT,
-              value: '0x0',
-              data: '0x',
-            },
-            transactionTo: RECEIVER_ACCOUNT,
-          },
-        };
-
-        mockIsRemoveGlobalNetworkSelectorEnabled.mockReturnValue(true);
-
-        const { getByTestId } = renderComponent(
-          stateWithContextualExchangeRate,
-        );
-
-        // Set input value to trigger conversion calculation
-        const amountInput = getByTestId(AmountViewSelectorsIDs.AMOUNT_INPUT);
-        fireEvent.changeText(amountInput, '1');
-
-        const amountConversionValue = getByTestId(
-          AmountViewSelectorsIDs.TRANSACTION_AMOUNT_CONVERSION_VALUE,
-        );
-        expect(amountConversionValue.props.children).toBe('$10.50'); // 1 LINK * 10.5
-      });
-
-      it('shows ContextualNetworkPicker when flag is enabled', () => {
-        const contextualChainId = '0xa86a';
-
-        const stateWithContextualNetwork = {
-          ...initialState,
-          engine: {
-            ...initialState.engine,
-            backgroundState: {
-              ...initialState.engine.backgroundState,
-              NetworkController: {
-                ...initialState.engine.backgroundState.NetworkController,
-                networkConfigurationsByChainId: {
-                  [contextualChainId]: {
-                    chainId: contextualChainId,
-                    name: 'Avalanche',
-                    nativeCurrency: 'AVAX',
-                    defaultRpcEndpointIndex: 0,
-                    rpcEndpoints: [
-                      {
-                        networkClientId: 'avalanche-mainnet',
-                        type: 'Custom',
-                        url: 'https://api.avax.network/ext/bc/C/rpc',
-                      },
-                    ],
-                  },
-                },
-              },
-            },
-          },
-          networkOnboarded: {
-            ...initialState.networkOnboarded,
-            sendFlowChainId: contextualChainId,
-          },
-          transaction: {
-            ...initialState.transaction,
-            transaction: {
-              from: CURRENT_ACCOUNT,
-              to: RECEIVER_ACCOUNT,
-              value: '0x0',
-              data: '0x',
-            },
-            transactionTo: RECEIVER_ACCOUNT,
-          },
-        };
-
-        const { toJSON } = renderComponent(stateWithContextualNetwork);
-
-        // Should render ContextualNetworkPicker component
-        expect(mockIsRemoveGlobalNetworkSelectorEnabled).toHaveBeenCalled();
-        expect(toJSON()).toMatchSnapshot();
-      });
-
-      it('uses contextual ticker for native asset display when flag is enabled', () => {
-        const contextualChainId = '0xa86a';
-        const contextualTicker = 'AVAX';
-
-        const stateWithContextualTicker = {
-          ...initialState,
-          engine: {
-            ...initialState.engine,
-            backgroundState: {
-              ...initialState.engine.backgroundState,
-              NetworkController: {
-                networkConfigurationsByChainId: {
-                  [contextualChainId]: {
-                    chainId: contextualChainId,
-                    name: 'Avalanche',
-                    nativeCurrency: contextualTicker,
-                    defaultRpcEndpointIndex: 0,
-                    rpcEndpoints: [
-                      {
-                        networkClientId: 'avalanche-mainnet',
-                        type: 'Custom',
-                        url: 'https://api.avax.network/ext/bc/C/rpc',
-                      },
-                    ],
-                  },
-                },
-              },
-            },
-          },
-          networkOnboarded: {
-            ...initialState.networkOnboarded,
-            sendFlowChainId: contextualChainId,
-          },
-          transaction: {
-            selectedAsset: {
-              address: '',
-              isETH: false,
-              isNative: true,
-              symbol: contextualTicker,
-            },
-            transaction: {
-              from: CURRENT_ACCOUNT,
-              to: RECEIVER_ACCOUNT,
-              value: '0x0',
-              data: '0x',
-            },
-            transactionTo: RECEIVER_ACCOUNT,
-          },
-        };
-
-        const { getByText } = renderComponent(stateWithContextualTicker);
-
-        const balanceText = getByText(/Balance:/);
-        expect(balanceText.props.children).toBe(
-          `Balance: 0 ${contextualTicker}`,
-        );
-      });
-
-      it('validates amount against contextual balance when flag is enabled', async () => {
-        const contextualChainId = '0xa86a';
-        const lowBalance = '0x0'; // 0 ETH
-
-        const stateWithLowContextualBalance = {
-          ...initialState,
-          engine: {
-            ...initialState.engine,
-            backgroundState: {
-              ...initialState.engine.backgroundState,
-              AccountTrackerController: {
-                accountsByChainId: {
-                  [contextualChainId]: {
-                    [CURRENT_ACCOUNT]: {
-                      balance: lowBalance,
-                    },
-                  },
-                },
-              },
-              NetworkController: {
-                networkConfigurationsByChainId: {
-                  [contextualChainId]: {
-                    chainId: contextualChainId,
-                    name: 'Avalanche',
-                    nativeCurrency: 'AVAX',
-                    defaultRpcEndpointIndex: 0,
-                    rpcEndpoints: [
-                      {
-                        networkClientId: 'avalanche-mainnet',
-                        type: 'Custom',
-                        url: 'https://api.avax.network/ext/bc/C/rpc',
-                      },
-                    ],
-                  },
-                },
-              },
-            },
-          },
-          networkOnboarded: {
-            ...initialState.networkOnboarded,
-            sendFlowChainId: contextualChainId,
-          },
-          transaction: {
-            selectedAsset: {
-              address: '',
-              isETH: true,
-              symbol: 'ETH',
-            },
-            transaction: {
-              from: CURRENT_ACCOUNT,
-              to: RECEIVER_ACCOUNT,
-              value: '0x0',
-              data: '0x',
-            },
-            transactionTo: RECEIVER_ACCOUNT,
-          },
-        };
-
-        const { getByTestId, queryByText } = renderComponent(
-          stateWithLowContextualBalance,
-        );
-
-        const nextButton = getByTestId(AmountViewSelectorsIDs.NEXT_BUTTON);
-        await waitFor(() => expect(nextButton.props.disabled).toBe(false));
-
-        const textInput = getByTestId(
-          AmountViewSelectorsIDs.TRANSACTION_AMOUNT_INPUT,
-        );
-        fireEvent.changeText(textInput, '1');
-
-        await act(() => fireEvent.press(nextButton));
-
-        expect(queryByText('Insufficient funds')).not.toBeNull();
-      });
-
-      it('uses contextual network for transaction submission when flag is enabled', async () => {
-        mockSelectConfirmationRedesignFlags.mockReturnValue({
-          transfer: true,
-        } as ReturnType<typeof selectConfirmationRedesignFlags>);
-
-        const contextualChainId = '0xa86a';
-        const contextualNetworkClientId = 'avalanche-mainnet';
-
-        const stateWithContextualNetwork = {
-          ...initialState,
-          engine: {
-            ...initialState.engine,
-            backgroundState: {
-              ...initialState.engine.backgroundState,
-              AccountTrackerController: {
-                accountsByChainId: {
-                  [contextualChainId]: {
-                    [CURRENT_ACCOUNT]: {
-                      balance: '0x1BC16D674EC80000', // 2 ETH
-                    },
-                  },
-                },
-              },
-              NetworkController: {
-                networkConfigurationsByChainId: {
-                  [contextualChainId]: {
-                    chainId: contextualChainId,
-                    name: 'Avalanche',
-                    defaultRpcEndpointIndex: 0,
-                    rpcEndpoints: [
-                      {
-                        networkClientId: contextualNetworkClientId,
-                        type: 'Custom',
-                        url: 'https://api.avax.network/ext/bc/C/rpc',
-                      },
-                    ],
-                  },
-                },
-              },
-            },
-          },
-          networkOnboarded: {
-            ...initialState.networkOnboarded,
-            sendFlowChainId: contextualChainId,
-          },
-          transaction: {
-            selectedAsset: {
-              address: '',
-              isETH: true,
-              symbol: 'AVAX',
-            },
-            transaction: {
-              from: CURRENT_ACCOUNT,
-              to: RECEIVER_ACCOUNT,
-              value: '0xde0b6b3a7640000',
-              data: '0x',
-            },
-            transactionTo: RECEIVER_ACCOUNT,
-          },
-        };
-
-        const { getByTestId } = renderComponent(stateWithContextualNetwork);
-
-        const nextButton = getByTestId(AmountViewSelectorsIDs.NEXT_BUTTON);
-        await waitFor(() => expect(nextButton.props.disabled).toBe(false));
-
-        const textInput = getByTestId(
-          AmountViewSelectorsIDs.TRANSACTION_AMOUNT_INPUT,
-        );
-        fireEvent.changeText(textInput, '1');
-
-        await act(() => fireEvent.press(nextButton));
-
-        expect(addTransaction).toHaveBeenCalledWith(
-          expect.objectContaining({
-            from: CURRENT_ACCOUNT,
-            to: RECEIVER_ACCOUNT,
-          }),
-          {
-            origin: 'metamask',
-            networkClientId: contextualNetworkClientId,
-            type: TransactionType.simpleSend,
-          },
-        );
-      });
-    });
-
-    describe('contextual network selector disabled (legacy behavior)', () => {
-      beforeEach(() => {
-        mockIsRemoveGlobalNetworkSelectorEnabled.mockReturnValue(false);
-      });
-
-      it('uses global chain data for tokens when flag is disabled', () => {
-        const globalTokens = [
-          {
-            address: '0x514910771AF9Ca656af840dff83E8264EcF986CA',
-            symbol: 'LINK',
-            decimals: 18,
-          },
-        ];
-
-        const stateWithGlobalData = {
-          ...initialState,
-          engine: {
-            ...initialState.engine,
-            backgroundState: {
-              ...initialState.engine.backgroundState,
-              TokensController: {
-                allTokens: {
-                  '0xaa36a7': {
-                    [CURRENT_ACCOUNT.toLowerCase()]: globalTokens,
-                  },
-                },
-              },
-            },
-          },
-          transaction: {
-            ...initialState.transaction,
-            transaction: {
-              from: CURRENT_ACCOUNT,
-              to: RECEIVER_ACCOUNT,
-              value: '0x0',
-              data: '0x',
-            },
-            transactionTo: RECEIVER_ACCOUNT,
-          },
-        };
-
-        const { queryByTestId } = renderComponent(stateWithGlobalData);
-
-        // Should not show contextual network picker
-        expect(mockIsRemoveGlobalNetworkSelectorEnabled).toHaveBeenCalled();
-        // ContextualNetworkPicker should not be rendered
-        expect(queryByTestId('contextual-network-picker')).toBeNull();
-      });
-
-      it('uses global account balances when flag is disabled', () => {
-        const globalBalance = '0x1BC16D674EC80000'; // 2 ETH
-
-        const stateWithGlobalBalance = {
-          ...initialState,
-          engine: {
-            ...initialState.engine,
-            backgroundState: {
-              ...initialState.engine.backgroundState,
-              AccountTrackerController: {
-                accountsByChainId: {
-                  '0xaa36a7': {
-                    [CURRENT_ACCOUNT]: {
-                      balance: globalBalance,
-                    },
-                  },
-                },
-              },
-            },
-          },
-          transaction: {
-            selectedAsset: {
-              address: '',
-              isETH: true,
-              symbol: 'ETH',
-            },
-            transaction: {
-              from: CURRENT_ACCOUNT,
-              to: RECEIVER_ACCOUNT,
-              value: '0x0',
-              data: '0x',
-            },
-            transactionTo: RECEIVER_ACCOUNT,
-          },
-        };
-
-        const { getByText } = renderComponent(stateWithGlobalBalance);
-
-        const balanceText = getByText(/Balance:/);
-        expect(balanceText.props.children).toBe('Balance: 2 ETH');
-      });
-
-      it('uses global exchange rates when flag is disabled', () => {
-        const tokenAddress = '0x514910771AF9Ca656af840dff83E8264EcF986CA';
-
-        const stateWithGlobalRates = {
-          ...initialState,
-          engine: {
-            ...initialState.engine,
-            backgroundState: {
-              ...initialState.engine.backgroundState,
-              TokenRatesController: {
-                marketData: {
-                  '0xaa36a7': {
-                    [tokenAddress]: { price: 15.0 }, // Global rate
-                  },
-                },
-              },
-              CurrencyRateController: {
-                currentCurrency: 'usd',
-                currencyRates: {
-                  ETH: {
-                    conversionRate: 2000,
-                  },
-                },
-              },
-            },
-          },
-          transaction: {
-            selectedAsset: {
-              address: tokenAddress,
-              symbol: 'LINK',
-              decimals: 18,
-            },
-            transaction: {
-              from: CURRENT_ACCOUNT,
-              to: RECEIVER_ACCOUNT,
-              value: '0x0',
-              data: '0x',
-            },
-            transactionTo: RECEIVER_ACCOUNT,
-          },
-        };
-
-        const { getByTestId } = renderComponent(stateWithGlobalRates);
-
-        const textInput = getByTestId(
-          AmountViewSelectorsIDs.TRANSACTION_AMOUNT_INPUT,
-        );
-        fireEvent.changeText(textInput, '1');
-
-        const amountConversionValue = getByTestId(
-          AmountViewSelectorsIDs.TRANSACTION_AMOUNT_CONVERSION_VALUE,
-        );
-        expect(amountConversionValue.props.children).toBe('$30000.00'); // 1 LINK * 15.0 * 2000
-      });
-
-      it('uses global network client ID for transaction submission when flag is disabled', async () => {
-        mockSelectConfirmationRedesignFlags.mockReturnValue({
-          transfer: true,
-        } as ReturnType<typeof selectConfirmationRedesignFlags>);
-
-        const globalNetworkClientId = 'sepolia';
-
-        const stateWithGlobalNetwork = {
-          ...initialState,
-          engine: {
-            ...initialState.engine,
-            backgroundState: {
-              ...initialState.engine.backgroundState,
-              AccountTrackerController: {
-                accountsByChainId: {
-                  '0xaa36a7': {
-                    [CURRENT_ACCOUNT]: {
-                      balance: '0x1BC16D674EC80000', // 2 ETH
-                    },
-                  },
-                },
-              },
-            },
-          },
-          transaction: {
-            selectedAsset: {
-              address: '',
-              isETH: true,
-              symbol: 'ETH',
-            },
-            transaction: {
-              from: CURRENT_ACCOUNT,
-              to: RECEIVER_ACCOUNT,
-              value: '0xde0b6b3a7640000',
-              data: '0x',
-            },
-            transactionTo: RECEIVER_ACCOUNT,
-          },
-        };
-
-        const { getByTestId } = renderComponent(stateWithGlobalNetwork);
-
-        const nextButton = getByTestId(AmountViewSelectorsIDs.NEXT_BUTTON);
-        await waitFor(() => expect(nextButton.props.disabled).toBe(false));
-
-        const textInput = getByTestId(
-          AmountViewSelectorsIDs.TRANSACTION_AMOUNT_INPUT,
-        );
-        fireEvent.changeText(textInput, '1');
-
-        await act(() => fireEvent.press(nextButton));
-
-        expect(addTransaction).toHaveBeenCalledWith(
-          expect.objectContaining({
-            from: CURRENT_ACCOUNT,
-            to: RECEIVER_ACCOUNT,
-          }),
-          {
-            origin: 'metamask',
-            networkClientId: globalNetworkClientId,
-            type: TransactionType.simpleSend,
-          },
-        );
-      });
-    });
-
-    describe('max value calculation with contextual data', () => {
-      beforeEach(() => {
-        mockIsRemoveGlobalNetworkSelectorEnabled.mockReturnValue(true);
-      });
-
-      it('calculates max value using contextual native balance when flag is enabled', async () => {
-        const contextualChainId = '0xa86a';
-        const contextualBalance = '0x4563918244F40000'; // 5 ETH
-
-        const stateWithContextualBalance = {
-          ...initialState,
-          engine: {
-            ...initialState.engine,
-            backgroundState: {
-              ...initialState.engine.backgroundState,
-              AccountTrackerController: {
-                accountsByChainId: {
-                  [contextualChainId]: {
-                    [CURRENT_ACCOUNT]: {
-                      balance: contextualBalance,
-                    },
-                  },
-                },
-              },
-              CurrencyRateController: {
-                currentCurrency: 'usd',
-                currencyRates: {
-                  AVAX: {
-                    conversionRate: 50,
-                  },
-                },
-              },
-              NetworkController: {
-                networkConfigurationsByChainId: {
-                  [contextualChainId]: {
-                    chainId: contextualChainId,
-                    name: 'Avalanche',
-                    nativeCurrency: 'AVAX',
-                    defaultRpcEndpointIndex: 0,
-                    rpcEndpoints: [
-                      {
-                        networkClientId: 'avalanche-mainnet',
-                        type: 'Custom',
-                        url: 'https://api.avax.network/ext/bc/C/rpc',
-                      },
-                    ],
-                  },
-                },
-              },
-            },
-          },
-          networkOnboarded: {
-            ...initialState.networkOnboarded,
-            sendFlowChainId: contextualChainId,
-          },
-          settings: {
-            primaryCurrency: 'Fiat',
-          },
-          transaction: {
-            selectedAsset: {
-              address: '',
-              isETH: false,
-              isNative: true,
-              symbol: 'AVAX',
-            },
-            transaction: {
-              from: CURRENT_ACCOUNT,
-              to: RECEIVER_ACCOUNT,
-              value: '0x0',
-              data: '0x',
-            },
-            transactionTo: RECEIVER_ACCOUNT,
-          },
-        };
-
-        const { getByText, getByTestId } = renderComponent(
-          stateWithContextualBalance,
-        );
-
-        const nextButton = getByTestId(AmountViewSelectorsIDs.NEXT_BUTTON);
-        await waitFor(() => expect(nextButton.props.disabled).toBe(false));
-
-        const useMaxButton = getByText(/Use max/);
-        await act(async () => {
-          fireEvent.press(useMaxButton);
-        });
-
-        const amountInput = getByTestId(
-          AmountViewSelectorsIDs.TRANSACTION_AMOUNT_INPUT,
-        );
-
-        // Should use contextual balance for max calculation
-        expect(amountInput.props.value).toBeDefined();
-        expect(typeof amountInput.props.value).toBe('string');
-        // Value should be less than 250 (5 * 50) due to gas estimation
-        expect(parseFloat(amountInput.props.value || '0')).toBeLessThanOrEqual(
-          250,
-        );
-        expect(parseFloat(amountInput.props.value || '0')).toBeGreaterThan(0);
-      });
-    });
-  });
-=======
->>>>>>> 07989899
 });