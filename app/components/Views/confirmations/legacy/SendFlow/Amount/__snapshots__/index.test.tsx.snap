--- conflicted
+++ resolved
@@ -690,10 +690,7 @@
                           </TouchableOpacity>
                         </View>
                       </View>
-<<<<<<< HEAD
-=======
                       <View />
->>>>>>> 961a5281
                     </RNCSafeAreaView>
                   </View>
                 </View>
@@ -1397,10 +1394,7 @@
                           </TouchableOpacity>
                         </View>
                       </View>
-<<<<<<< HEAD
-=======
                       <View />
->>>>>>> 961a5281
                     </RNCSafeAreaView>
                   </View>
                 </View>
@@ -2121,10 +2115,7 @@
                           </TouchableOpacity>
                         </View>
                       </View>
-<<<<<<< HEAD
-=======
                       <View />
->>>>>>> 961a5281
                     </RNCSafeAreaView>
                   </View>
                 </View>
@@ -2845,10 +2836,7 @@
                           </TouchableOpacity>
                         </View>
                       </View>
-<<<<<<< HEAD
-=======
                       <View />
->>>>>>> 961a5281
                     </RNCSafeAreaView>
                   </View>
                 </View>
@@ -3551,10 +3539,7 @@
                           </TouchableOpacity>
                         </View>
                       </View>
-<<<<<<< HEAD
-=======
                       <View />
->>>>>>> 961a5281
                     </RNCSafeAreaView>
                   </View>
                 </View>
@@ -4257,10 +4242,7 @@
                           </TouchableOpacity>
                         </View>
                       </View>
-<<<<<<< HEAD
-=======
                       <View />
->>>>>>> 961a5281
                     </RNCSafeAreaView>
                   </View>
                 </View>
@@ -4928,10 +4910,7 @@
                           </TouchableOpacity>
                         </View>
                       </View>
-<<<<<<< HEAD
-=======
                       <View />
->>>>>>> 961a5281
                     </RNCSafeAreaView>
                   </View>
                 </View>
@@ -5630,10 +5609,7 @@
                           </TouchableOpacity>
                         </View>
                       </View>
-<<<<<<< HEAD
-=======
                       <View />
->>>>>>> 961a5281
                     </RNCSafeAreaView>
                   </View>
                 </View>
@@ -6332,10 +6308,7 @@
                           </TouchableOpacity>
                         </View>
                       </View>
-<<<<<<< HEAD
-=======
                       <View />
->>>>>>> 961a5281
                     </RNCSafeAreaView>
                   </View>
                 </View>
@@ -7033,10 +7006,7 @@
                           </TouchableOpacity>
                         </View>
                       </View>
-<<<<<<< HEAD
-=======
                       <View />
->>>>>>> 961a5281
                     </RNCSafeAreaView>
                   </View>
                 </View>
@@ -7734,10 +7704,7 @@
                           </TouchableOpacity>
                         </View>
                       </View>
-<<<<<<< HEAD
-=======
                       <View />
->>>>>>> 961a5281
                     </RNCSafeAreaView>
                   </View>
                 </View>
@@ -8477,10 +8444,7 @@
                           </TouchableOpacity>
                         </View>
                       </View>
-<<<<<<< HEAD
-=======
                       <View />
->>>>>>> 961a5281
                     </RNCSafeAreaView>
                   </View>
                 </View>
