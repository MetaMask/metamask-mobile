--- conflicted
+++ resolved
@@ -730,18 +730,6 @@
             : BNToHex(transaction.value),
       };
 
-<<<<<<< HEAD
-      const { rpcEndpoints, defaultRpcEndpointIndex } =
-        contextualNetworkConfiguration;
-      const { networkClientId: sendFlowContextualNetworkClientId } =
-        rpcEndpoints[defaultRpcEndpointIndex];
-
-      const effectiveNetworkClientId =
-        sendFlowContextualNetworkClientId || globalNetworkClientId;
-      const currentNetworkClientId = isRemoveGlobalNetworkSelectorEnabled()
-        ? effectiveNetworkClientId
-        : globalNetworkClientId;
-
       let transactionType;
       if (isNativeToken(selectedAsset)) {
         transactionType = TransactionType.simpleSend;
@@ -751,13 +739,8 @@
 
       await addTransaction(transactionParams, {
         origin: MMM_ORIGIN,
-        networkClientId: currentNetworkClientId,
+        networkClientId: globalNetworkClientId,
         type: transactionType,
-=======
-      await addTransaction(transactionParams, {
-        origin: MMM_ORIGIN,
-        networkClientId: globalNetworkClientId,
->>>>>>> 07989899
       });
       this.setState({ isRedesignedTransferTransactionLoading: false });
       navigation.navigate('SendFlowView', {
