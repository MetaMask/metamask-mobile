import React, { PureComponent } from 'react';
import { fontStyles } from '../../../../../../styles/common';
import {
  StyleSheet,
  Text,
  View,
  TouchableOpacity,
  TextInput,
  KeyboardAvoidingView,
  FlatList,
  InteractionManager,
  ScrollView,
} from 'react-native';
import { connect } from 'react-redux';
import {
  setSelectedAsset,
  prepareTransaction,
  setTransactionObject,
  resetTransaction,
  setMaxValueMode,
  setTransactionSendFlowContextualChainId,
} from '../../../../../../actions/transaction';
import { getSendFlowTitle } from '../../../../../UI/Navbar';
import StyledButton from '../../../../../UI/StyledButton';
import PropTypes from 'prop-types';
import Ionicons from 'react-native-vector-icons/Ionicons';
import MaterialCommunityIcons from 'react-native-vector-icons/MaterialCommunityIcons';
import Modal from 'react-native-modal';
import TokenImage from '../../../../../UI/TokenImage';
import {
  renderFromTokenMinimalUnit,
  balanceToFiat,
  renderFromWei,
  weiToFiat,
  fromWei,
  toWei,
  isDecimal,
  toTokenMinimalUnit,
  fiatNumberToWei,
  fiatNumberToTokenMinimalUnit,
  weiToFiatNumber,
  balanceToFiatNumber,
  getCurrencySymbol,
  handleWeiNumber,
  fromTokenMinimalUnitString,
  toHexadecimal,
  hexToBN,
  formatValueToMatchTokenDecimals,
} from '../../../../../../util/number';
import {
  getTicker,
  generateTransferData,
  getEther,
  calculateEIP1559GasFeeHexes,
} from '../../../../../../util/transactions';
import { GAS_ESTIMATE_TYPES } from '@metamask/gas-fee-controller';
import { BNToHex } from '@metamask/controller-utils';
import ErrorMessage from '../ErrorMessage';
import { getGasLimit } from '../../../../../../util/custom-gas';
import Engine from '../../../../../../core/Engine';
import CollectibleMedia from '../../../../../UI/CollectibleMedia';
import collectiblesTransferInformation from '../../../../../../util/collectibles-transfer';
import { strings } from '../../../../../../../locales/i18n';
import Device from '../../../../../../util/device';
import { MetaMetricsEvents } from '../../../../../../core/Analytics';
import dismissKeyboard from 'react-native/Libraries/Utilities/dismissKeyboard';
import NetworkMainAssetLogo from '../../../../../UI/NetworkMainAssetLogo';
import { renderShortText } from '../../../../../../util/general';
import { SafeAreaView } from 'react-native-safe-area-context';
import { decGWEIToHexWEI } from '../../../../../../util/conversions';
import AppConstants from '../../../../../../core/AppConstants';
import {
  collectibleContractsSelector,
  collectiblesSelector,
} from '../../../../../../reducers/collectibles';
import { gte } from '../../../../../../util/lodash';
import { ThemeContext, mockTheme } from '../../../../../../util/theme';
import Alert, { AlertType } from '../../../../../Base/Alert';

import {
  selectConversionRateByChainId,
  selectCurrentCurrency,
} from '../../../../../../selectors/currencyRateController';
import { selectTokens } from '../../../../../../selectors/tokensController';
import { selectAccounts } from '../../../../../../selectors/accountTrackerController';
import { selectContractBalances } from '../../../../../../selectors/tokenBalancesController';
import { selectSelectedInternalAccountFormattedAddress } from '../../../../../../selectors/accountsController';
import Routes from '../../../../../../constants/navigation/Routes';
import { getRampNetworks } from '../../../../../../reducers/fiatOrders';
import { swapsLivenessSelector } from '../../../../../../reducers/swaps';
import { isSwapsAllowed } from '../../../../../UI/Swaps/utils';
import { swapsUtils } from '@metamask/swaps-controller';
import { regex } from '../../../../../../util/regex';
import { AmountViewSelectorsIDs } from '../../../../../../../e2e/selectors/SendFlow/AmountView.selectors';
import { isNetworkRampNativeTokenSupported } from '../../../../../UI/Ramp/Aggregator/utils';
import { addTransaction } from '../../../../../../util/transaction-controller';
import { withMetricsAwareness } from '../../../../../../components/hooks/useMetrics';
import { selectGasFeeEstimates } from '../../../../../../selectors/confirmTransaction';
import { selectGasFeeControllerEstimateType } from '../../../../../../selectors/gasFeeController';
import { createBuyNavigationDetails } from '../../../../../UI/Ramp/Aggregator/routes/utils';
import {
  // Pending updated multichain UX to specify the send chain.
  /* eslint-disable no-restricted-syntax */
  selectEvmChainId,
  selectNetworkClientId,
  /* eslint-enable no-restricted-syntax */
  selectNativeCurrencyByChainId,
  selectProviderTypeByChainId,
} from '../../../../../../selectors/networkController';
import { selectContractExchangeRatesByChainId } from '../../../../../../selectors/tokenRatesController';
import { isNativeToken } from '../../../utils/generic';
import { selectConfirmationRedesignFlags } from '../../../../../../selectors/featureFlagController/confirmations';
import { MMM_ORIGIN } from '../../../constants/confirmations';
<<<<<<< HEAD
import { selectSendFlowContextualChainId } from '../../../../../../selectors/transaction';
import { selectNetworkConfigurationByChainId } from '../../../../../../selectors/networkController';
import { selectAllTokens } from '../../../../../../selectors/tokensController';
import { selectAccountsByChainId } from '../../../../../../selectors/accountTrackerController';
import { selectAllTokenBalances } from '../../../../../../selectors/tokenBalancesController';
import { BigNumber } from 'bignumber.js';
=======
import { isHardwareAccount } from '../../../../../../util/address';
>>>>>>> 0c260cc7

const KEYBOARD_OFFSET = Device.isSmallDevice() ? 80 : 120;

const createStyles = (colors) =>
  StyleSheet.create({
    wrapper: {
      flex: 1,
      backgroundColor: colors.background.default,
    },
    scrollWrapper: {
      marginBottom: 60,
    },
    buttonNextWrapper: {
      flex: 1,
      flexDirection: 'row',
      alignItems: 'flex-end',
    },
    buttonNext: {
      flex: 1,
      marginHorizontal: 24,
    },
    inputWrapper: {
      flex: 1,
      marginTop: 30,
      marginHorizontal: 24,
    },
    actionsWrapper: {
      flexDirection: 'row',
    },
    action: {
      flex: 1,
      alignItems: 'center',
    },
    actionBorder: {
      flex: 0.8,
    },
    actionDropdown: {
      ...fontStyles.normal,
      backgroundColor: colors.primary.default,
      paddingHorizontal: 16,
      paddingVertical: 2,
      borderRadius: 100,
      flexDirection: 'row',
      alignItems: 'center',
    },
    textDropdown: {
      ...fontStyles.normal,
      fontSize: 14,
      color: colors.primary.inverse,
      paddingVertical: 2,
    },
    iconDropdown: {
      paddingLeft: 10,
    },
    maxText: {
      ...fontStyles.normal,
      fontSize: 12,
      color: colors.primary.default,
      alignSelf: 'flex-end',
      textTransform: 'uppercase',
    },
    maxTextDisabled: {
      ...fontStyles.normal,
      fontSize: 12,
      color: colors.text.alternative,
      alignSelf: 'flex-end',
      textTransform: 'uppercase',
    },
    actionMax: {
      flexDirection: 'row',
      alignItems: 'center',
      justifyContent: 'flex-end',
    },
    actionMaxTouchable: {},
    inputContainerWrapper: {
      marginVertical: 16,
      alignItems: 'center',
    },
    inputContainer: {
      flexDirection: 'row',
    },
    inputCurrencyText: {
      ...fontStyles.light,
      color: colors.text.default,
      fontSize: 44,
      marginRight: 8,
      paddingVertical: Device.isIos() ? 0 : 8,
      justifyContent: 'center',
      alignItems: 'center',
      textTransform: 'uppercase',
    },
    textInput: {
      ...fontStyles.light,
      fontSize: 44,
      textAlign: 'center',
      color: colors.text.default,
    },
    switch: {
      flex: 1,
      marginTop: Device.isIos() ? 0 : 2,
    },
    actionSwitch: {
      paddingHorizontal: 8,
      paddingVertical: 2,
      borderRadius: 8,
      flexDirection: 'row',
      borderColor: colors.text.alternative,
      borderWidth: 1,
      right: -2,
    },
    textSwitch: {
      ...fontStyles.normal,
      fontSize: 14,
      color: colors.text.alternative,
      textTransform: 'uppercase',
    },
    switchWrapper: {
      flexDirection: 'row',
      alignItems: 'center',
    },
    bottomModal: {
      justifyContent: 'flex-end',
      margin: 0,
    },
    tokenImage: {
      width: 36,
      height: 36,
      overflow: 'hidden',
    },
    assetElementWrapper: {
      height: 70,
      borderBottomWidth: StyleSheet.hairlineWidth,
      borderColor: colors.border.muted,
      flexDirection: 'row',
      alignItems: 'center',
      paddingHorizontal: 24,
    },
    assetElement: {
      flexDirection: 'row',
      flex: 1,
    },
    assetsModalWrapper: {
      backgroundColor: colors.background.default,
      borderTopLeftRadius: 10,
      borderTopRightRadius: 10,
      height: 450,
    },
    titleWrapper: {
      width: '100%',
      height: 33,
      alignItems: 'center',
      justifyContent: 'center',
      borderBottomWidth: StyleSheet.hairlineWidth,
      borderColor: colors.border.muted,
    },
    dragger: {
      width: 48,
      height: 5,
      borderRadius: 4,
      backgroundColor: colors.border.default,
    },
    textAssetTitle: {
      ...fontStyles.normal,
      fontSize: 18,
      color: colors.text.default,
    },
    assetInformationWrapper: {
      flex: 1,
      flexDirection: 'row',
      alignItems: 'center',
      justifyContent: 'space-between',
      marginLeft: 16,
    },
    assetBalanceWrapper: {
      flexDirection: 'column',
    },
    textAssetBalance: {
      ...fontStyles.normal,
      fontSize: 18,
      textAlign: 'right',
      color: colors.text.default,
    },
    textAssetFiat: {
      ...fontStyles.normal,
      fontSize: 12,
      color: colors.text.alternative,
      textAlign: 'right',
      textTransform: 'uppercase',
    },
    errorMessageWrapper: {
      marginVertical: 16,
    },
    errorBuyWrapper: {
      marginHorizontal: 24,
      marginTop: 12,
      paddingHorizontal: 10,
      paddingVertical: 6,
      backgroundColor: colors.error.muted,
      borderColor: colors.error.default,
      borderRadius: 8,
      borderWidth: 1,
      justifyContent: 'center',
      alignItems: 'center',
    },
    CollectibleMedia: {
      width: 120,
      height: 120,
    },
    collectibleName: {
      ...fontStyles.normal,
      fontSize: 32,
      color: colors.text.alternative,
      textAlign: 'center',
    },
    collectibleId: {
      ...fontStyles.normal,
      fontSize: 14,
      color: colors.text.alternative,
      marginTop: 8,
      textAlign: 'center',
    },
    collectibleInputWrapper: {
      margin: 24,
    },
    collectibleInputImageWrapper: {
      flexDirection: 'column',
      alignItems: 'center',
    },
    collectibleInputInformationWrapper: {
      marginTop: 12,
    },
    nextActionWrapper: {
      flex: 1,
      marginBottom: 16,
    },
    balanceWrapper: {
      marginVertical: 16,
    },
    balanceText: {
      ...fontStyles.normal,
      alignSelf: 'center',
      fontSize: 12,
      lineHeight: 16,
      color: colors.text.default,
    },
    warningTextContainer: {
      lineHeight: 20,
      paddingLeft: 10,
      paddingRight: 10,
    },
    warningText: {
      lineHeight: 20,
      color: colors.text.default,
    },
    warningContainer: {
      marginTop: 20,
      marginHorizontal: 20,
    },
    swapOrBuyButton: { width: '100%', marginTop: 16 },
    error: {
      color: colors.text.default,
      fontSize: 12,
      lineHeight: 16,
      ...fontStyles.normal,
      textAlign: 'center',
    },
    underline: {
      textDecorationLine: 'underline',
      ...fontStyles.bold,
    },
  });

/**
 * View that wraps the wraps the "Send" screen
 */
class Amount extends PureComponent {
  static propTypes = {
    /**
     * Map of accounts to information objects including balances
     */
    accounts: PropTypes.object,
    /**
     * Array of collectible objects
     */
    collectibles: PropTypes.array,
    /**
     * An array that represents the user collectible contracts
     */
    collectibleContracts: PropTypes.array,
    /**
     * Object containing token balances in the format address => balance
     */
    contractBalances: PropTypes.object,
    /**
     * ETH to current currency conversion rate
     */
    conversionRate: PropTypes.number,
    /**
     * Currency code of the currently-active currency
     */
    currentCurrency: PropTypes.string,
    /**
     * Object containing token exchange rates in the format address => exchangeRate
     */
    contractExchangeRates: PropTypes.object,
    /**
     * Object that represents the navigator
     */
    navigation: PropTypes.object,
    /**
     * Object that contains navigation props
     */
    route: PropTypes.object,
    /**
     * A string that represents the selected address
     */
    selectedAddress: PropTypes.string,
    /**
     * An array that represents the user tokens
     */
    tokens: PropTypes.array,
    /**
     * Current provider ticker
     */
    ticker: PropTypes.string,
    /**
     * Set selected in transaction state
     */
    setSelectedAsset: PropTypes.func,
    /**
     * Set transaction object to be sent
     */
    prepareTransaction: PropTypes.func,
    /**
     * Primary currency, either ETH or Fiat
     */
    primaryCurrency: PropTypes.string,
    /**
     * Selected asset from current transaction state
     */
    selectedAsset: PropTypes.object,
    /**
     * Current transaction state
     */
    transactionState: PropTypes.object,
    /**
     * Network provider type as mainnet
     */
    providerType: PropTypes.string,
    /**
     * function to call when the 'Next' button is clicked
     */
    onConfirm: PropTypes.func,
    /**
     * Indicates whether the current transaction is a deep link transaction
     */
    isPaymentRequest: PropTypes.bool,
    /**
     * Resets transaction state
     */
    resetTransaction: PropTypes.func,
    /**
     * Boolean that indicates if the network supports buy
     */
    isNetworkBuyNativeTokenSupported: PropTypes.bool,
    /**
     * Boolean that indicates if the swap is live
     */
    swapsIsLive: PropTypes.bool,
    /**
     * String that indicates the current chain id
     */
    globalChainId: PropTypes.string,
    /**
     * Metrics injected by withMetricsAwareness HOC
     */
    metrics: PropTypes.object,
    /**
     * Gas fee estimates for the transaction.
     */
    gasFeeEstimates: PropTypes.object,
    /**
     * Type of gas fee estimate provided by the gas fee controller.
     */
    gasEstimateType: PropTypes.string,
    /**
     * Function that sets the max value mode
     */
    setMaxValueMode: PropTypes.func,
    /**
     * Network client id
     */
    globalNetworkClientId: PropTypes.string,
    /**
     * Boolean that indicates if the redesigned transfer confirmation is enabled
     */
<<<<<<< HEAD
    isRedesignedTransferConfirmationEnabled: PropTypes.bool,
    /**
     * Send flow contextual chain id
     */
    sendFlowContextualChainId: PropTypes.string,
    /**
     * All tokens
     */
    allTokens: PropTypes.object,
    /**
     * All token balances
     */
    allTokenBalances: PropTypes.object,
    /**
     * Accounts by chain id
     */
    accountsByChainId: PropTypes.object,
=======
    isRedesignedTransferConfirmationEnabledForTransfer: PropTypes.bool,
>>>>>>> 0c260cc7
  };

  state = {
    amountError: undefined,
    inputValue: undefined,
    inputValueConversion: undefined,
    renderableInputValueConversion: undefined,
    assetsModalVisible: false,
    internalPrimaryCurrencyIsCrypto: this.props.primaryCurrency === 'ETH',
    estimatedTotalGas: undefined,
    hasExchangeRate: false,
    isRedesignedTransferTransactionLoading: false,
  };

  amountInput = React.createRef();
  tokens = [];
  collectibles = [];

  updateNavBar = () => {
    const { navigation, route, resetTransaction } = this.props;
    const colors = this.context.colors || mockTheme.colors;
    // Check initial value before setting

    navigation.setOptions(
      getSendFlowTitle(
        'send.amount',
        navigation,
        route,
        colors,
        resetTransaction,
        null,
        true,
        true,
        this.props.sendFlowContextualNetworkConfiguration?.name || '',
      ),
    );
  };

  UNSAFE_componentWillMount = async () => {
     await Engine.context.TokenDetectionController.detectTokens({
      chainIds: [this.props.sendFlowContextualChainId],
    });
    await Engine.context.TokenListController.fetchTokenList(this.props.sendFlowContextualChainId);
    await Engine.context.TokenBalancesController.updateBalancesByChainId({
      chainId: this.props.sendFlowContextualChainId,
    });
    // await Engine.context.AccountTrackerController.updateAccountsByChainId({
    //   chainId: this.props.sendFlowContextualChainId,
    // });
  };

  componentDidMount = async () => {
    // console.log(">>> Amount componentDidMount");
    const {
      ticker,
      transactionState: { readableValue },
      navigation,
      providerType,
      selectedAsset,
      isPaymentRequest,
      gasEstimateType,
      gasFeeEstimates,
      conversionRate,
    } = this.props;
    // For analytics

    // console.log(">>> Amount componentDidMount sendFlowContextualChainId", this.props.sendFlowContextualChainId);
    this.updateNavBar();
    navigation.setParams({ providerType, isPaymentRequest });

    // await Engine.context.TokenDetectionController.detectTokens({
    //   chainIds: [this.props.sendFlowContextualChainId],
    // });
    // await Engine.context.TokenListController.fetchTokenList(this.props.sendFlowContextualChainId);
    // await Engine.context.TokenBalancesController.updateBalancesByChainId({
    //   chainId: this.props.sendFlowContextualChainId,
    // });
    // await Engine.context.AccountTrackerController.updateAccountsByChainId({
    //   chainId: this.props.sendFlowContextualChainId,
    // });

    // console.log(">>> Amount allTokens", this.props.allTokens);
    const allTokensFilteredByChainId =
      this.props.allTokens?.[this.props.sendFlowContextualChainId]?.[
        this.props.selectedAddress?.toLowerCase()
      ];

    this.tokens = [getEther(ticker), ...allTokensFilteredByChainId];
    this.collectibles = this.processCollectibles();
    // Wait until navigation finishes to focus
    InteractionManager.runAfterInteractions(() =>
      this.amountInput?.current?.focus?.(),
    );
    this.onInputChange(readableValue);
    !selectedAsset.tokenId && this.handleSelectedAssetBalance(selectedAsset);

    const [gas] = await Promise.all([this.estimateGasLimit()]);

    if (gasEstimateType === GAS_ESTIMATE_TYPES.FEE_MARKET) {
      const mediumGasFeeEstimates =
        gasFeeEstimates[AppConstants.GAS_OPTIONS.MEDIUM];
      const estimatedBaseFeeHex = decGWEIToHexWEI(
        gasFeeEstimates.estimatedBaseFee,
      );
      const suggestedMaxPriorityFeePerGasHex = decGWEIToHexWEI(
        mediumGasFeeEstimates.suggestedMaxPriorityFeePerGas,
      );
      const suggestedMaxFeePerGasHex = decGWEIToHexWEI(
        mediumGasFeeEstimates.suggestedMaxFeePerGas,
      );
      const gasLimitHex = BNToHex(gas);
      const gasHexes = calculateEIP1559GasFeeHexes({
        gasLimitHex,
        estimatedBaseFeeHex,
        suggestedMaxFeePerGasHex,
        suggestedMaxPriorityFeePerGasHex,
      });
      this.setState({
        estimatedTotalGas: hexToBN(gasHexes.gasFeeMaxHex),
      });
    } else if (gasEstimateType === GAS_ESTIMATE_TYPES.LEGACY) {
      const gasPrice = hexToBN(
        decGWEIToHexWEI(gasFeeEstimates[AppConstants.GAS_OPTIONS.MEDIUM]),
      );
      this.setState({ estimatedTotalGas: gas.mul(gasPrice) });
    } else {
      const gasPrice = hexToBN(decGWEIToHexWEI(gasFeeEstimates.gasPrice));
      this.setState({ estimatedTotalGas: gas.mul(gasPrice) });
    }

    const hasExchangeRate = this.hasExchangeRate();
    let internalPrimaryCurrencyIsCrypto =
      this.state.internalPrimaryCurrencyIsCrypto;

    // Default to crypto if exchange rate is not available while on Fiat primary currency
    if (this.props.primaryCurrency === 'Fiat' && !hasExchangeRate) {
      internalPrimaryCurrencyIsCrypto = true;
    }

    this.setState({
      inputValue: readableValue,
      internalPrimaryCurrencyIsCrypto,
      hasExchangeRate,
    });
  };

  componentDidUpdate = () => {
    this.updateNavBar();
  };

  hasExchangeRate = () => {
    const { selectedAsset, conversionRate, contractExchangeRates } = this.props;

    if (isNativeToken(selectedAsset)) {
      return !!conversionRate;
    }
    const exchangeRate =
      contractExchangeRates?.[selectedAsset.address]?.price ?? null;
    return !!exchangeRate;
  };

  /**
   * Method to validate collectible ownership.
   *
   * @returns Promise that resolves ownershio as a boolean.
   */
  validateCollectibleOwnership = async () => {
    const { NftController } = Engine.context;
    const {
      transactionState: {
        selectedAsset: { address, tokenId },
      },
      selectedAddress,
    } = this.props;
    try {
      return await NftController.isNftOwner(selectedAddress, address, tokenId);
    } catch (e) {
      return false;
    }
  };

  onNext = async () => {
    const {
      navigation,
      selectedAsset,
      setSelectedAsset,
      transactionState: { transaction },
      providerType,
      onConfirm,
      globalNetworkClientId,
      isRedesignedTransferConfirmationEnabledForTransfer,
    } = this.props;
    const {
      inputValue,
      inputValueConversion,
      internalPrimaryCurrencyIsCrypto,
      maxFiatInput,
    } = this.state;

    let value;
    if (internalPrimaryCurrencyIsCrypto) {
      value = inputValue;
    } else {
      value = inputValueConversion;
      if (maxFiatInput) {
        value = `${renderFromWei(
          fiatNumberToWei(
            handleWeiNumber(maxFiatInput),
            this.props.conversionRate,
          ),
          18,
        )}`;
      }
    }
    if (value && value.includes(',')) {
      value = inputValue.replace(',', '.');
    }

    value = formatValueToMatchTokenDecimals(value, selectedAsset.decimals);
    if (
      !selectedAsset.tokenId &&
      this.validateAmount(value, internalPrimaryCurrencyIsCrypto)
    ) {
      return;
    } else if (selectedAsset.tokenId) {
      const isOwner = await this.validateCollectibleOwnership();
      if (!isOwner) {
        this.setState({
          amountError: strings('transaction.invalid_collectible_ownership'),
        });
        dismissKeyboard();
        return;
      }
    }

    await this.prepareTransaction(value);

    this.props.metrics.trackEvent(
      this.props.metrics
        .createEventBuilder(MetaMetricsEvents.SEND_FLOW_ADDS_AMOUNT)
        .addProperties({ network: providerType })
        .build(),
    );

    const shouldUseRedesignedTransferConfirmation = 
      isRedesignedTransferConfirmationEnabledForTransfer && !isHardwareAccount(transaction.from);

    setSelectedAsset(selectedAsset);
    if (onConfirm) {
      onConfirm();
    } else if (shouldUseRedesignedTransferConfirmation) {
        this.setState({ isRedesignedTransferTransactionLoading: true });

        const transactionParams = {
          data: transaction.data,
          from: transaction.from,
          to: transaction.to,
          value:
            typeof transaction.value === 'string'
              ? transaction.value
              : BNToHex(transaction.value),
        };

        const { globalNetworkClientId } = this.props;

        const { rpcEndpoints, defaultRpcEndpointIndex } =
          this.props.sendFlowContextualNetworkConfiguration;
        const { networkClientId: sendFlowContextualNetworkClientId } =
          rpcEndpoints[defaultRpcEndpointIndex];
        const effectiveNetworkClientId =
          sendFlowContextualNetworkClientId || globalNetworkClientId;

        // console.log('>>> Amount addTransaction effectiveNetworkClientId', effectiveNetworkClientId);
        await addTransaction(transactionParams, {
          origin: MMM_ORIGIN,
          networkClientId: effectiveNetworkClientId,
        });
        this.setState({ isRedesignedTransferTransactionLoading: false });
        navigation.navigate('SendFlowView', {
          screen: Routes.FULL_SCREEN_CONFIRMATIONS.REDESIGNED_CONFIRMATIONS,
        });
      } else {
        navigation.navigate(Routes.SEND_FLOW.CONFIRM);
      }
  };

  getCollectibleTranferTransactionProperties() {
    const {
      selectedAsset,
      transactionState: { transaction, transactionTo },
    } = this.props;

    const collectibleTransferTransactionProperties = {};

    const collectibleTransferInformation =
      collectiblesTransferInformation[selectedAsset.address.toLowerCase()];
    if (
      !collectibleTransferInformation ||
      (collectibleTransferInformation.tradable &&
        collectibleTransferInformation.method === 'transferFrom')
    ) {
      collectibleTransferTransactionProperties.data = generateTransferData(
        'transferFrom',
        {
          fromAddress: transaction.from,
          toAddress: transactionTo,
          tokenId: toHexadecimal(selectedAsset.tokenId),
        },
      );
    } else if (
      collectibleTransferInformation.tradable &&
      collectibleTransferInformation.method === 'transfer'
    ) {
      collectibleTransferTransactionProperties.data = generateTransferData(
        'transfer',
        {
          toAddress: transactionTo,
          amount: selectedAsset.tokenId.toString(16),
        },
      );
    }
    collectibleTransferTransactionProperties.to = selectedAsset.address;
    collectibleTransferTransactionProperties.value = '0x0';

    return collectibleTransferTransactionProperties;
  }

  prepareTransaction = async (value) => {
    const {
      prepareTransaction,
      selectedAsset,
      transactionState: { transaction, transactionTo },
    } = this.props;

    if (isNativeToken(selectedAsset)) {
      transaction.data = '0x';
      transaction.to = transactionTo;
      transaction.value = BNToHex(toWei(value));
    } else if (selectedAsset.tokenId) {
      const collectibleTransferTransactionProperties =
        this.getCollectibleTranferTransactionProperties();
      transaction.data = collectibleTransferTransactionProperties.data;
      transaction.to = collectibleTransferTransactionProperties.to;
      transaction.value = collectibleTransferTransactionProperties.value;
    } else {
      const tokenAmount = toTokenMinimalUnit(value, selectedAsset.decimals);
      transaction.data = generateTransferData('transfer', {
        toAddress: transactionTo,
        amount: BNToHex(tokenAmount),
      });
      transaction.to = selectedAsset.address;
      transaction.value = '0x0';
    }
    prepareTransaction(transaction);
  };

  /**
   * Validates crypto value only
   *
   * @param {string} - Crypto value
   * @returns - Whether there is an error with the amount
   */
  validateAmount = (inputValue, internalPrimaryCurrencyIsCrypto) => {
    const {
      selectedAddress,
      selectedAsset,
      contractBalances,
      allTokenBalances,
      accountsByChainId,
      sendFlowContextualChainId,
    } = this.props;
    const { estimatedTotalGas, inputValueConversion } = this.state;
    let value = inputValue;

    if (!internalPrimaryCurrencyIsCrypto) {
      value = inputValueConversion;
    }
    const account =
      accountsByChainId?.[sendFlowContextualChainId]?.[selectedAddress];
    const tokenBalances =
      allTokenBalances?.[selectedAddress.toLowerCase()]?.[
        sendFlowContextualChainId
      ]?.[selectedAsset.address];
    let weiBalance, weiInput, amountError;
    if (isDecimal(value)) {
      // toWei can throw error if input is not a number: Error: while converting number to string, invalid number value
      let weiValue = 0;
      try {
        weiValue = toWei(value);
      } catch (error) {
        amountError = strings('transaction.invalid_amount');
      }

      if (!amountError && Number(value) < 0) {
        amountError = strings('transaction.invalid_amount');
      }

      if (!amountError) {
        if (isNativeToken(selectedAsset)) {
          weiBalance = hexToBN(account?.balance);
          weiInput = weiValue.add(estimatedTotalGas);
        } else {
          weiBalance = hexToBN(tokenBalances);
          weiInput = toTokenMinimalUnit(value, selectedAsset.decimals);
        }
        // TODO: weiBalance is not always guaranteed to be type BN. Need to consolidate type.
        amountError = gte(weiBalance, weiInput)
          ? undefined
          : strings('transaction.insufficient');
      }
    } else {
      amountError = strings('transaction.invalid_amount');
    }
    if (amountError) {
      this.setState({ amountError });
      dismissKeyboard();
    }
    return !!amountError;
  };

  /**
   * Estimate transaction gas with information available
   */
  estimateGasLimit = async () => {
    const {
      transaction: { from },
      transactionTo,
    } = this.props.transactionState;
    const { globalNetworkClientId } = this.props;

    const { rpcEndpoints, defaultRpcEndpointIndex } =
      this.props.sendFlowContextualNetworkConfiguration;
    const { networkClientId: sendFlowContextualNetworkClientId } =
      rpcEndpoints[defaultRpcEndpointIndex];
    const effectiveNetworkClientId =
      sendFlowContextualNetworkClientId || globalNetworkClientId;

    const { gas } = await getGasLimit(
      {
        from,
        to: transactionTo,
      },
      false,
      effectiveNetworkClientId,
    );

    return gas;
  };

  useMax = () => {
    const {
      accounts,
      selectedAddress,
      contractBalances,
      selectedAsset,
      conversionRate,
      contractExchangeRates,
    } = this.props;
    const { internalPrimaryCurrencyIsCrypto, estimatedTotalGas } = this.state;
    const tokenBalance = contractBalances[selectedAsset.address] || '0x0';
    let input;
    if (isNativeToken(selectedAsset)) {
      const balanceBN = hexToBN(accounts[selectedAddress].balance);
      const realMaxValue = balanceBN.sub(estimatedTotalGas);
      const maxValue =
        balanceBN.isZero() || realMaxValue.isNeg()
          ? hexToBN('0x0')
          : realMaxValue;
      if (internalPrimaryCurrencyIsCrypto) {
        input = fromWei(maxValue);
      } else {
        input = `${weiToFiatNumber(maxValue, conversionRate)}`;
        this.setState({
          maxFiatInput: `${weiToFiatNumber(maxValue, conversionRate, 12)}`,
        });
      }
    } else {
      const exchangeRate = contractExchangeRates
        ? contractExchangeRates[selectedAsset.address]?.price
        : undefined;
      if (internalPrimaryCurrencyIsCrypto || !exchangeRate) {
        input = fromTokenMinimalUnitString(
          tokenBalance,
          selectedAsset.decimals,
        );
      } else {
        input = `${balanceToFiatNumber(
          fromTokenMinimalUnitString(tokenBalance, selectedAsset.decimals),
          conversionRate,
          exchangeRate,
        )}`;
      }
    }
    this.onInputChange(input, undefined, true);
  };

  onInputChange = (inputValue, selectedAsset, useMax) => {
    const {
      contractExchangeRates,
      conversionRate,
      currentCurrency,
      ticker,
      setMaxValueMode,
    } = this.props;
    const { internalPrimaryCurrencyIsCrypto } = this.state;

    setMaxValueMode(useMax ?? false);

    let inputValueConversion,
      renderableInputValueConversion,
      hasExchangeRate,
      comma;
    // Remove spaces from input
    inputValue = inputValue && inputValue.replace(regex.whiteSpaces, '');
    // Handle semicolon for other languages
    if (inputValue && inputValue.includes(',')) {
      comma = true;
      inputValue = inputValue.replace(',', '.');
    }
    const processedTicker = getTicker(ticker);
    const processedInputValue = isDecimal(inputValue)
      ? handleWeiNumber(inputValue)
      : '0';
    selectedAsset = selectedAsset || this.props.selectedAsset;
    if (isNativeToken(selectedAsset)) {
      // toWei can throw error if input is not a number: Error: while converting number to string, invalid number value
      let weiValue = 0;

      try {
        weiValue = toWei(processedInputValue);
      } catch (error) {
        // Do nothing
      }

      hasExchangeRate = !!conversionRate;
      if (internalPrimaryCurrencyIsCrypto) {
        inputValueConversion = `${weiToFiatNumber(weiValue, conversionRate)}`;
        renderableInputValueConversion = `${weiToFiat(
          weiValue,
          conversionRate,
          currentCurrency,
        )}`;
      } else {
        inputValueConversion = `${renderFromWei(
          fiatNumberToWei(processedInputValue, conversionRate),
        )}`;
        renderableInputValueConversion = `${inputValueConversion} ${processedTicker}`;
      }
    } else {
      const exchangeRate = contractExchangeRates
        ? contractExchangeRates[selectedAsset.address]?.price
        : null;
      hasExchangeRate = !!exchangeRate;
      if (internalPrimaryCurrencyIsCrypto) {
        inputValueConversion = `${balanceToFiatNumber(
          processedInputValue,
          conversionRate,
          exchangeRate,
        )}`;
        renderableInputValueConversion = `${balanceToFiat(
          processedInputValue,
          conversionRate,
          exchangeRate,
          currentCurrency,
        )}`;
      } else {
        inputValueConversion = `${renderFromTokenMinimalUnit(
          fiatNumberToTokenMinimalUnit(
            processedInputValue,
            conversionRate,
            exchangeRate,
            selectedAsset.decimals,
          ),
          selectedAsset.decimals,
        )}`;
        renderableInputValueConversion = `${inputValueConversion} ${selectedAsset.symbol}`;
      }
    }
    if (comma) inputValue = inputValue && inputValue.replace('.', ',');
    inputValueConversion =
      inputValueConversion === '0' ? undefined : inputValueConversion;
    this.setState({
      inputValue,
      inputValueConversion,
      renderableInputValueConversion,
      amountError: undefined,
      hasExchangeRate,
      maxFiatInput: !useMax && undefined,
    });
  };

  toggleAssetsModal = () => {
    const { assetsModalVisible } = this.state;
    this.setState({ assetsModalVisible: !assetsModalVisible });
  };

  handleSelectedAssetBalance = (selectedAsset, renderableBalance) => {
    const {
      accountsByChainId,
      selectedAddress,
      contractBalances,
      sendFlowContextualChainId,
      allTokenBalances,
    } = this.props;
    const account =
      accountsByChainId?.[sendFlowContextualChainId]?.[selectedAddress];

    let currentBalance;

    if (renderableBalance) {
      currentBalance = `${renderableBalance} ${selectedAsset.symbol}`;
    } else if (isNativeToken(selectedAsset)) {
      currentBalance = `${renderFromWei(account?.balance)} ${
        selectedAsset.symbol
      }`;
    } else {
      const tokenBalances =
        this.props.allTokenBalances?.[selectedAddress.toLowerCase()]?.[
          sendFlowContextualChainId
        ]?.[selectedAsset.address];
      const tokenBalance = renderFromTokenMinimalUnit(
        tokenBalances,
        selectedAsset.decimals,
      );
      currentBalance = `${tokenBalance} ${selectedAsset.symbol}`;
    }
    this.setState({ currentBalance });
  };

  pickSelectedAsset = (selectedAsset) => {
    this.toggleAssetsModal();
    this.props.setSelectedAsset(selectedAsset);
    if (!selectedAsset.tokenId) {
      this.onInputChange(undefined, selectedAsset);
      this.handleSelectedAssetBalance(selectedAsset);
      // Wait for input to mount first
      setTimeout(
        () =>
          this.amountInput &&
          this.amountInput.current &&
          this.amountInput.current.focus(),
        500,
      );
    }
  };

  assetKeyExtractor = (asset) => {
    if (asset.tokenId) {
      return asset.address + asset.tokenId;
    }
    return asset.address;
  };

  renderToken = (token, index) => {
    const {
      selectedAddress,
      conversionRate,
      currentCurrency,
      contractBalances,
      contractExchangeRates,
      accountsByChainId,
      sendFlowContextualChainId,
      ticker,
    } = this.props;

    const accounts =
      accountsByChainId?.[this.props.sendFlowContextualChainId]?.[
        selectedAddress
      ];
    let balance, balanceFiat;
    const { address, decimals, symbol } = token;
    const colors = this.context.colors || mockTheme.colors;
    const styles = createStyles(colors);

    if (isNativeToken(token)) {
      balance = renderFromWei(accounts.balance);
      balanceFiat = weiToFiat(
        hexToBN(accounts.balance),
        conversionRate,
        currentCurrency,
      );
    } else {
      const tokenBalances =
        this.props.allTokenBalances?.[selectedAddress.toLowerCase()]?.[
          sendFlowContextualChainId
        ]?.[address];
      balance = renderFromTokenMinimalUnit(tokenBalances, decimals);
      const exchangeRate = contractExchangeRates
        ? contractExchangeRates[address]?.price
        : undefined;
      balanceFiat = balanceToFiat(
        balance,
        conversionRate,
        exchangeRate,
        currentCurrency,
      );
    }

    return (
      <TouchableOpacity
        key={index}
        style={styles.assetElementWrapper}
        // eslint-disable-next-line react/jsx-no-bind
        onPress={() => this.pickSelectedAsset(token)}
      >
        <View style={styles.assetElement}>
          {isNativeToken(token) ? (
            // TODO: add badge wraper with network image for native token
            <NetworkMainAssetLogo
              big
              ticker={ticker}
              chainId={sendFlowContextualChainId}
            />
          ) : (
            // TODO: add badge wraper with network image and erc20 token
            <TokenImage
              asset={token}
              iconStyle={styles.tokenImage}
              containerStyle={styles.tokenImage}
            />
          )}
          <View style={styles.assetInformationWrapper}>
            <Text style={styles.textAssetTitle}>{symbol}</Text>
            <View style={styles.assetBalanceWrapper}>
              <Text style={styles.textAssetBalance}>{balance}</Text>
              {!!balanceFiat && (
                <Text style={styles.textAssetFiat}>{balanceFiat}</Text>
              )}
            </View>
          </View>
        </View>
      </TouchableOpacity>
    );
  };

  renderCollectible = (collectible, index) => {
    const { name } = collectible;
    const colors = this.context.colors || mockTheme.colors;
    const styles = createStyles(colors);

    return (
      <TouchableOpacity
        key={index}
        style={styles.assetElementWrapper}
        // eslint-disable-next-line react/jsx-no-bind
        onPress={() => this.pickSelectedAsset(collectible)}
      >
        <View style={styles.assetElement}>
          <CollectibleMedia
            small
            collectible={collectible}
            iconStyle={styles.tokenImage}
            containerStyle={styles.tokenImage}
          />
          <View style={styles.assetInformationWrapper}>
            <Text style={styles.textAssetTitle}>{name}</Text>
          </View>
        </View>
      </TouchableOpacity>
    );
  };

  renderAsset = (props) => {
    const { item: asset, index } = props;
    if (!asset.tokenId) {
      return this.renderToken(asset, index);
    }
    return this.renderCollectible(asset, index);
  };

  processCollectibles = () => {
    const { collectibleContracts } = this.props;
    const collectibles = [];
    const sortedCollectibles = [...this.props.collectibles].sort((a, b) => {
      if (a.address < b.address) return -1;
      if (a.address > b.address) return 1;
      return 0;
    });
    sortedCollectibles.forEach((collectible) => {
      const address = collectible.address.toLowerCase();
      const isTradable =
        !collectiblesTransferInformation[address] ||
        collectiblesTransferInformation[address].tradable;
      if (!isTradable) return;
      const collectibleContract = collectibleContracts.find(
        (contract) => contract.address.toLowerCase() === address,
      );
      if (!collectible.name) collectible.name = collectibleContract.name;
      if (!collectible.image) collectible.image = collectibleContract.logo;
      collectibles.push(collectible);
    });
    return collectibles;
  };

  renderAssetsModal = () => {
    const { assetsModalVisible } = this.state;
    const tradableCollectibles = this.collectibles.filter(
      ({ standard }) => standard === 'ERC721',
    );
    const colors = this.context.colors || mockTheme.colors;
    const styles = createStyles(colors);

    return (
      <Modal
        isVisible={assetsModalVisible}
        style={styles.bottomModal}
        onBackdropPress={this.toggleAssetsModal}
        onBackButtonPress={this.toggleAssetsModal}
        onSwipeComplete={this.toggleAssetsModal}
        swipeDirection={'down'}
        propagateSwipe
        backdropColor={colors.overlay.default}
        backdropOpacity={1}
      >
        <SafeAreaView style={styles.assetsModalWrapper}>
          <View style={styles.titleWrapper}>
            <View style={styles.dragger} />
          </View>
          <FlatList
            data={[...this.tokens, ...tradableCollectibles]}
            keyExtractor={this.assetKeyExtractor}
            renderItem={this.renderAsset}
          />
        </SafeAreaView>
      </Modal>
    );
  };

  switchCurrency = async () => {
    const { internalPrimaryCurrencyIsCrypto, inputValueConversion } =
      this.state;
    this.setState(
      {
        internalPrimaryCurrencyIsCrypto: !internalPrimaryCurrencyIsCrypto,
      },
      () => {
        this.onInputChange(inputValueConversion);
      },
    );
  };

  renderTokenInput = () => {
    const {
      inputValue,
      renderableInputValueConversion,
      amountError,
      hasExchangeRate,
      internalPrimaryCurrencyIsCrypto,
      currentBalance,
    } = this.state;
    const {
      currentCurrency,
      selectedAsset,
      navigation,
      isNetworkBuyNativeTokenSupported,
      swapsIsLive,
      globalChainId,
      ticker,
    } = this.props;
    const colors = this.context.colors || mockTheme.colors;
    const themeAppearance = this.context.themeAppearance || 'light';
    const styles = createStyles(colors);
    const navigateToSwap = () => {
      navigation.replace('Swaps', {
        screen: 'SwapsAmountView',
        params: {
          sourceToken: swapsUtils.NATIVE_SWAPS_TOKEN_ADDRESS,
          destinationToken: selectedAsset.address,
          sourcePage: 'SendFlow',
        },
      });
    };

    const isSwappable =
      !isNativeToken(selectedAsset) &&
      AppConstants.SWAPS.ACTIVE &&
      swapsIsLive &&
      isSwapsAllowed(globalChainId) &&
      amountError === strings('transaction.insufficient');

    const navigateToBuyOrSwaps = () => {
      if (isSwappable) {
        this.props.metrics.trackEvent(
          this.props.metrics
            .createEventBuilder(MetaMetricsEvents.LINK_CLICKED)
            .addProperties({
              location: 'insufficient_funds_warning',
              text: 'swap_tokens',
            })
            .build(),
        );
        navigateToSwap();
      } else if (
        isNetworkBuyNativeTokenSupported &&
        isNativeToken(selectedAsset)
      ) {
        this.props.metrics.trackEvent(
          this.props.metrics
            .createEventBuilder(MetaMetricsEvents.LINK_CLICKED)
            .addProperties({
              location: 'insufficient_funds_warning',
              text: 'buy_more',
            })
            .build(),
        );
        navigation.navigate(...createBuyNavigationDetails());
      }
    };

    return (
      <View>
        <View style={styles.inputContainerWrapper}>
          <View style={styles.inputContainer}>
            {!internalPrimaryCurrencyIsCrypto && !!inputValue && (
              <Text style={styles.inputCurrencyText}>{`${getCurrencySymbol(
                currentCurrency,
              )} `}</Text>
            )}
            <TextInput
              ref={this.amountInput}
              style={styles.textInput}
              value={inputValue}
              onChangeText={this.onInputChange}
              keyboardType={'numeric'}
              placeholder={'0'}
              placeholderTextColor={colors.text.muted}
              keyboardAppearance={themeAppearance}
              testID={AmountViewSelectorsIDs.AMOUNT_INPUT}
            />
          </View>
        </View>
        {hasExchangeRate && (
          <View style={styles.actionsWrapper}>
            <View style={styles.action}>
              <TouchableOpacity
                style={styles.actionSwitch}
                onPress={this.switchCurrency}
                testID={AmountViewSelectorsIDs.CURRENCY_SWITCH}
              >
                <Text
                  style={styles.textSwitch}
                  numberOfLines={1}
                  testID={
                    AmountViewSelectorsIDs.TRANSACTION_AMOUNT_CONVERSION_VALUE
                  }
                >
                  {renderableInputValueConversion}
                </Text>
                <View styles={styles.switchWrapper}>
                  <MaterialCommunityIcons
                    name="swap-vertical"
                    size={16}
                    color={colors.primary.default}
                    style={styles.switch}
                  />
                </View>
              </TouchableOpacity>
            </View>
          </View>
        )}
        <View style={styles.balanceWrapper}>
          <Text style={styles.balanceText}>{`${strings(
            'transaction.balance',
          )}: ${currentBalance}`}</Text>
        </View>
        {amountError && (
          <View
            style={styles.errorMessageWrapper}
            testID={AmountViewSelectorsIDs.AMOUNT_ERROR}
          >
            <TouchableOpacity
              onPress={navigateToBuyOrSwaps}
              style={styles.errorBuyWrapper}
            >
              {isNetworkBuyNativeTokenSupported &&
              isNativeToken(selectedAsset) ? (
                <Text style={[styles.error]}>
                  {strings('transaction.more_to_continue', {
                    ticker: getTicker(ticker),
                  })}
                  {'\n'}
                  <Text style={[styles.error, styles.underline]}>
                    {strings('transaction.token_Marketplace')}
                  </Text>
                  {'\n'}
                  {strings('transaction.you_can_also_send_funds')}
                </Text>
              ) : (
                <Text style={styles.error}>{amountError}</Text>
              )}

              {isSwappable && (
                <Text style={[styles.error, styles.underline]}>
                  {strings('transaction.swap_tokens')}
                </Text>
              )}
            </TouchableOpacity>
          </View>
        )}
      </View>
    );
  };

  renderCollectibleInput = () => {
    const { amountError } = this.state;
    const { selectedAsset } = this.props;
    const colors = this.context.colors || mockTheme.colors;
    const styles = createStyles(colors);

    return (
      <View style={styles.collectibleInputWrapper}>
        <View style={styles.collectibleInputImageWrapper}>
          <CollectibleMedia
            small
            containerStyle={styles.CollectibleMedia}
            iconStyle={styles.CollectibleMedia}
            collectible={selectedAsset}
          />
        </View>
        <View style={styles.collectibleInputInformationWrapper}>
          <Text style={styles.collectibleName}>{selectedAsset.name}</Text>
          <Text style={styles.collectibleId}>{`#${renderShortText(
            selectedAsset.tokenId,
            10,
          )}`}</Text>
        </View>
        {amountError && (
          <View
            style={styles.errorMessageWrapper}
            testID={AmountViewSelectorsIDs.AMOUNT_ERROR}
          >
            <ErrorMessage errorMessage={amountError} />
          </View>
        )}
      </View>
    );
  };

  render = () => {
    const {
      estimatedTotalGas,
      hasExchangeRate,
      isRedesignedTransferTransactionLoading,
    } = this.state;
    const {
      selectedAsset,
      transactionState: { isPaymentRequest },
    } = this.props;
    const colors = this.context.colors || mockTheme.colors;
    const styles = createStyles(colors);

    const isEstimateedTotalGasValid = estimatedTotalGas
      ? BigNumber(estimatedTotalGas).gt(0)
      : false;

    return (
      <SafeAreaView
        edges={['bottom']}
        style={styles.wrapper}
        testID={AmountViewSelectorsIDs.CONTAINER}
      >
        <ScrollView style={styles.scrollWrapper}>
          {!hasExchangeRate && !selectedAsset.tokenId ? (
            <Alert
              small
              type={AlertType.Warning}
              renderIcon={() => (
                <MaterialCommunityIcons
                  name="information"
                  size={20}
                  color={colors.warning.default}
                />
              )}
              style={styles.warningContainer}
            >
              {() => (
                <View style={styles.warningTextContainer}>
                  <Text
                    red
                    style={styles.warningText}
                    testID={AmountViewSelectorsIDs.FIAT_CONVERSION_WARNING_TEXT}
                  >
                    {strings('transaction.fiat_conversion_not_available')}
                  </Text>
                </View>
              )}
            </Alert>
          ) : null}
          <View style={styles.inputWrapper}>
            <View style={styles.actionsWrapper}>
              <View style={styles.actionBorder} />
              <View style={styles.action}>
                <TouchableOpacity
                  style={styles.actionDropdown}
                  disabled={isPaymentRequest}
                  onPress={this.toggleAssetsModal}
                >
                  <Text style={styles.textDropdown}>
                    {selectedAsset.symbol || strings('wallet.collectible')}
                  </Text>
                  <View styles={styles.arrow}>
                    <Ionicons
                      name="arrow-down"
                      size={16}
                      color={colors.primary.inverse}
                      style={styles.iconDropdown}
                    />
                  </View>
                </TouchableOpacity>
              </View>
              <View style={[styles.actionBorder, styles.actionMax]}>
                {!selectedAsset.tokenId && (
                  <TouchableOpacity
                    testID={AmountViewSelectorsIDs.MAX_BUTTON}
                    style={styles.actionMaxTouchable}
                    disabled={!isEstimateedTotalGasValid}
                    onPress={this.useMax}
                  >
                    <Text
                      style={
                        isEstimateedTotalGasValid
                          ? styles.maxText
                          : styles.maxTextDisabled
                      }
                    >
                      {strings('transaction.use_max')}
                    </Text>
                  </TouchableOpacity>
                )}
              </View>
            </View>
            {selectedAsset.tokenId
              ? this.renderCollectibleInput()
              : this.renderTokenInput()}
          </View>
        </ScrollView>

        <KeyboardAvoidingView
          style={styles.nextActionWrapper}
          behavior={'padding'}
          keyboardVerticalOffset={KEYBOARD_OFFSET}
          enabled={Device.isIos()}
        >
          <View style={styles.buttonNextWrapper}>
            <StyledButton
              type={'confirm'}
              containerStyle={styles.buttonNext}
              disabled={
                !estimatedTotalGas || isRedesignedTransferTransactionLoading
              }
              onPress={this.onNext}
              testID={AmountViewSelectorsIDs.NEXT_BUTTON}
            >
              {strings('transaction.next')}
            </StyledButton>
          </View>
        </KeyboardAvoidingView>
        {this.renderAssetsModal()}
      </SafeAreaView>
    );
  };
}

Amount.contextType = ThemeContext;

const mapStateToProps = (state, ownProps) => {
  const transaction = ownProps.transaction || state.transaction;
  const globalChainId = selectEvmChainId(state);
  const globalNetworkClientId = selectNetworkClientId(state);
  const sendFlowContextualChainId = selectSendFlowContextualChainId(state);
  // console.log('>>> Amount sendFlowContextualChainId', sendFlowContextualChainId);
  const sendFlowContextualNetworkConfiguration =
    selectNetworkConfigurationByChainId(
      state,
      toHexadecimal(selectSendFlowContextualChainId(state)),
    );
  // console.log('>>> Amount sendFlowContextualNetworkConfiguration', sendFlowContextualNetworkConfiguration);
  // TODO: double check all mapped state is used in the component
  return {
    accounts: selectAccounts(state),
    accountsByChainId: selectAccountsByChainId(state),
    contractExchangeRates: selectContractExchangeRatesByChainId(
      state,
      sendFlowContextualChainId,
    ),
    contractBalances: selectContractBalances(state),
    allTokenBalances: selectAllTokenBalances(state),
    collectibles: collectiblesSelector(state),
    collectibleContracts: collectibleContractsSelector(state),
    conversionRate: selectConversionRateByChainId(
      state,
      sendFlowContextualChainId,
    ),

    currentCurrency: selectCurrentCurrency(state),
    gasEstimateType: selectGasFeeControllerEstimateType(state),
    gasFeeEstimates: selectGasFeeEstimates(state),
    providerType: selectProviderTypeByChainId(state, sendFlowContextualChainId),
    primaryCurrency: state.settings.primaryCurrency,
    selectedAddress: selectSelectedInternalAccountFormattedAddress(state),
    ticker: selectNativeCurrencyByChainId(state, sendFlowContextualChainId),
    tokens: selectTokens(state),
    allTokens: selectAllTokens(state),
    transactionState: transaction,
    selectedAsset: state.transaction.selectedAsset,
    isPaymentRequest: state.transaction.paymentRequest,
    isNetworkBuyNativeTokenSupported: isNetworkRampNativeTokenSupported(
      globalChainId,
      getRampNetworks(state),
    ),
    isRedesignedTransferConfirmationEnabledForTransfer:
      selectConfirmationRedesignFlags(state).transfer,
    swapsIsLive: swapsLivenessSelector(state),
    globalChainId,
    globalNetworkClientId,
    sendFlowContextualChainId: selectSendFlowContextualChainId(state),
    sendFlowContextualNetworkConfiguration,
  };
};

const mapDispatchToProps = (dispatch) => ({
  prepareTransaction: (transaction) =>
    dispatch(prepareTransaction(transaction)),
  setSelectedAsset: (selectedAsset) =>
    dispatch(setSelectedAsset(selectedAsset)),
  resetTransaction: () => {
    dispatch(setTransactionSendFlowContextualChainId(null));
    dispatch(resetTransaction());
  },
  setMaxValueMode: (maxValueMode) => dispatch(setMaxValueMode(maxValueMode)),
});

export default connect(
  mapStateToProps,
  mapDispatchToProps,
)(withMetricsAwareness(Amount));<|MERGE_RESOLUTION|>--- conflicted
+++ resolved
@@ -111,16 +111,13 @@
 import { isNativeToken } from '../../../utils/generic';
 import { selectConfirmationRedesignFlags } from '../../../../../../selectors/featureFlagController/confirmations';
 import { MMM_ORIGIN } from '../../../constants/confirmations';
-<<<<<<< HEAD
 import { selectSendFlowContextualChainId } from '../../../../../../selectors/transaction';
 import { selectNetworkConfigurationByChainId } from '../../../../../../selectors/networkController';
 import { selectAllTokens } from '../../../../../../selectors/tokensController';
 import { selectAccountsByChainId } from '../../../../../../selectors/accountTrackerController';
 import { selectAllTokenBalances } from '../../../../../../selectors/tokenBalancesController';
 import { BigNumber } from 'bignumber.js';
-=======
 import { isHardwareAccount } from '../../../../../../util/address';
->>>>>>> 0c260cc7
 
 const KEYBOARD_OFFSET = Device.isSmallDevice() ? 80 : 120;
 
@@ -517,7 +514,6 @@
     /**
      * Boolean that indicates if the redesigned transfer confirmation is enabled
      */
-<<<<<<< HEAD
     isRedesignedTransferConfirmationEnabled: PropTypes.bool,
     /**
      * Send flow contextual chain id
@@ -535,9 +531,6 @@
      * Accounts by chain id
      */
     accountsByChainId: PropTypes.object,
-=======
-    isRedesignedTransferConfirmationEnabledForTransfer: PropTypes.bool,
->>>>>>> 0c260cc7
   };
 
   state = {
