--- conflicted
+++ resolved
@@ -109,16 +109,13 @@
 } from '../../../../../../selectors/networkController';
 import { selectContractExchangeRatesByChainId } from '../../../../../../selectors/tokenRatesController';
 import { isNativeToken } from '../../../utils/generic';
-<<<<<<< HEAD
+import { selectConfirmationRedesignFlags } from '../../../../../../selectors/featureFlagController/confirmations';
+import { MMM_ORIGIN } from '../../../constants/confirmations';
 import { selectSendFlowContextualChainId } from '../../../../../../selectors/transaction';
 import { selectNetworkConfigurationByChainId } from '../../../../../../selectors/networkController';
 import { selectAllTokens } from '../../../../../../selectors/tokensController';
 import { selectAccountsByChainId } from '../../../../../../selectors/accountTrackerController';
 import { selectAllTokenBalances } from '../../../../../../selectors/tokenBalancesController';
-=======
-import { selectConfirmationRedesignFlags } from '../../../../../../selectors/featureFlagController/confirmations';
-import { MMM_ORIGIN } from '../../../constants/confirmations';
->>>>>>> a5771014
 
 const KEYBOARD_OFFSET = Device.isSmallDevice() ? 80 : 120;
 
@@ -513,7 +510,10 @@
      */
     globalNetworkClientId: PropTypes.string,
     /**
-<<<<<<< HEAD
+     * Boolean that indicates if the redesigned transfer confirmation is enabled
+     */
+    isRedesignedTransferConfirmationEnabled: PropTypes.bool,
+    /**
      * Send flow contextual chain id
      */
     sendFlowContextualChainId: PropTypes.string,
@@ -529,11 +529,6 @@
      * Accounts by chain id
      */
     accountsByChainId: PropTypes.object,
-=======
-     * Boolean that indicates if the redesigned transfer confirmation is enabled
-     */
-    isRedesignedTransferConfirmationEnabled: PropTypes.bool,
->>>>>>> a5771014
   };
 
   state = {
