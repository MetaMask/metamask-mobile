--- conflicted
+++ resolved
@@ -122,14 +122,11 @@
 import { isNativeToken } from '../../../utils/generic';
 import { selectConfirmationRedesignFlags } from '../../../../../../selectors/featureFlagController/confirmations';
 import { MMM_ORIGIN } from '../../../constants/confirmations';
-<<<<<<< HEAD
-=======
 import { selectSendFlowContextualChainId } from '../../../../../../selectors/sendFlow';
 import { isRemoveGlobalNetworkSelectorEnabled } from '../../../../../../util/networks';
 import { setTransactionSendFlowContextualChainId } from '../../../../../../actions/sendFlow';
 import { selectNetworkImageSourceByChainId } from '../../../../../../selectors/networkInfos';
 import ContextualNetworkPicker from '../../../../../UI/ContextualNetworkPicker/ContextualNetworkPicker';
->>>>>>> fb787954
 
 const KEYBOARD_OFFSET = Device.isSmallDevice() ? 80 : 120;
 
@@ -823,16 +820,6 @@
             : BNToHex(transaction.value),
       };
 
-<<<<<<< HEAD
-      const transactionType = isNativeToken(selectedAsset)
-        ? TransactionType.simpleSend
-        : TransactionType.tokenMethodTransfer;
-
-      await addTransaction(transactionParams, {
-        origin: MMM_ORIGIN,
-        networkClientId: globalNetworkClientId,
-        type: transactionType,
-=======
       const { rpcEndpoints, defaultRpcEndpointIndex } =
         contextualNetworkConfiguration;
       const { networkClientId: sendFlowContextualNetworkClientId } =
@@ -844,10 +831,14 @@
         ? effectiveNetworkClientId
         : globalNetworkClientId;
 
+      const transactionType = isNativeToken(selectedAsset)
+        ? TransactionType.simpleSend
+        : TransactionType.tokenMethodTransfer;
+
       await addTransaction(transactionParams, {
         origin: MMM_ORIGIN,
         networkClientId: currentNetworkClientId,
->>>>>>> fb787954
+        type: transactionType,
       });
       this.setState({ isRedesignedTransferTransactionLoading: false });
       navigation.navigate('SendFlowView', {
