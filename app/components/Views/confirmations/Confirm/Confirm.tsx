import React from 'react';
<<<<<<< HEAD
import { ScrollView } from 'react-native';
=======
import { ScrollView, StyleSheet, View } from 'react-native';
import { SafeAreaView } from 'react-native-safe-area-context';
import { TransactionType } from '@metamask/transaction-controller';
>>>>>>> bb4de90e

import BottomSheet from '../../../../component-library/components/BottomSheets/BottomSheet';
import { useStyles } from '../../../../component-library/hooks';
<<<<<<< HEAD
import AccountNetworkInfo from '../components/Confirm/AccountNetworkInfo';
=======
import BottomModal from '../components/UI/BottomModal';
>>>>>>> bb4de90e
import Footer from '../components/Confirm/Footer';
import Info from '../components/Confirm/Info';
import { QRHardwareContextProvider } from '../context/QRHardwareContext/QRHardwareContext';
import SignatureBlockaidBanner from '../components/Confirm/SignatureBlockaidBanner';
import Title from '../components/Confirm/Title';
import useApprovalRequest from '../hooks/useApprovalRequest';
import { useConfirmationRedesignEnabled } from '../hooks/useConfirmationRedesignEnabled';
import { useTransactionMetadataRequest } from '../hooks/useTransactionMetadataRequest';
import styleSheet from './Confirm.styles';

// todo: if possible derive way to dynamically check if confirmation should be rendered flat
const FLAT_TRANSACTION_CONFIRMATIONS: TransactionType[] = [
  TransactionType.stakingDeposit,
];

const ConfirmWrapped = ({
  styles,
}: {
  styles: StyleSheet.NamedStyles<Record<string, unknown>>;
}) => (
  <QRHardwareContextProvider>
    <Title />
    <View style={styles.scrollWrapper}>
      <ScrollView
        style={styles.scrollable}
        contentContainerStyle={styles.scrollableSection}
      >
        <SignatureBlockaidBanner />
        <Info />
      </ScrollView>
    </View>
    <Footer />
  </QRHardwareContextProvider>
);

const Confirm = () => {
  const { approvalRequest } = useApprovalRequest();
  const transactionMetadata = useTransactionMetadataRequest();
  const { isRedesignedEnabled } = useConfirmationRedesignEnabled();

  const isFlatConfirmation = FLAT_TRANSACTION_CONFIRMATIONS.includes(
    transactionMetadata?.type as TransactionType,
  );

  const { styles } = useStyles(styleSheet, { isFlatConfirmation });

  if (!isRedesignedEnabled) {
    return null;
  }

  if (isFlatConfirmation) {
    return (
      <SafeAreaView
        style={styles.flatContainer}
        testID="flat-confirmation-container"
      >
        <ConfirmWrapped styles={styles} />
      </SafeAreaView>
    );
  }

  return (
<<<<<<< HEAD
    <BottomSheet
      isInteractable={false}
      isBackgroundAlternative
      testID={approvalRequest?.type}
      >
        <Title />
        <ScrollView style={styles.scrollView}>
          {/* TODO: component SignatureBlockaidBanner to be removed once we implement alert system in mobile */}
          <SignatureBlockaidBanner />
          <AccountNetworkInfo />
          <Info />
        </ScrollView>
        <Footer />
    </BottomSheet>
=======
    <BottomModal
      canCloseOnBackdropClick={false}
      testID="modal-confirmation-container"
    >
      <View style={styles.modalContainer} testID={approvalRequest?.type}>
        <ConfirmWrapped styles={styles} />
      </View>
    </BottomModal>
>>>>>>> bb4de90e
  );
};

export default Confirm;<|MERGE_RESOLUTION|>--- conflicted
+++ resolved
@@ -1,20 +1,12 @@
 import React from 'react';
-<<<<<<< HEAD
-import { ScrollView } from 'react-native';
-=======
 import { ScrollView, StyleSheet, View } from 'react-native';
 import { SafeAreaView } from 'react-native-safe-area-context';
 import { TransactionType } from '@metamask/transaction-controller';
->>>>>>> bb4de90e
 
 import BottomSheet from '../../../../component-library/components/BottomSheets/BottomSheet';
 import { useStyles } from '../../../../component-library/hooks';
-<<<<<<< HEAD
 import AccountNetworkInfo from '../components/Confirm/AccountNetworkInfo';
-=======
-import BottomModal from '../components/UI/BottomModal';
->>>>>>> bb4de90e
-import Footer from '../components/Confirm/Footer';
+import { Footer } from '../components/Confirm/Footer';
 import Info from '../components/Confirm/Info';
 import { QRHardwareContextProvider } from '../context/QRHardwareContext/QRHardwareContext';
 import SignatureBlockaidBanner from '../components/Confirm/SignatureBlockaidBanner';
@@ -36,15 +28,12 @@
 }) => (
   <QRHardwareContextProvider>
     <Title />
-    <View style={styles.scrollWrapper}>
-      <ScrollView
-        style={styles.scrollable}
-        contentContainerStyle={styles.scrollableSection}
-      >
-        <SignatureBlockaidBanner />
-        <Info />
-      </ScrollView>
-    </View>
+    <ScrollView style={styles.scrollView}>
+      {/* TODO: component SignatureBlockaidBanner to be removed once we implement alert system in mobile */}
+      <SignatureBlockaidBanner />
+      <AccountNetworkInfo />
+      <Info />
+    </ScrollView>
     <Footer />
   </QRHardwareContextProvider>
 );
@@ -76,31 +65,15 @@
   }
 
   return (
-<<<<<<< HEAD
     <BottomSheet
       isInteractable={false}
       isBackgroundAlternative
-      testID={approvalRequest?.type}
-      >
-        <Title />
-        <ScrollView style={styles.scrollView}>
-          {/* TODO: component SignatureBlockaidBanner to be removed once we implement alert system in mobile */}
-          <SignatureBlockaidBanner />
-          <AccountNetworkInfo />
-          <Info />
-        </ScrollView>
-        <Footer />
-    </BottomSheet>
-=======
-    <BottomModal
-      canCloseOnBackdropClick={false}
       testID="modal-confirmation-container"
     >
       <View style={styles.modalContainer} testID={approvalRequest?.type}>
         <ConfirmWrapped styles={styles} />
       </View>
-    </BottomModal>
->>>>>>> bb4de90e
+    </BottomSheet>
   );
 };
 
