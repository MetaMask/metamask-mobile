import React from 'react';
import {
  ScrollView,
  StyleSheet,
  TouchableWithoutFeedback,
  View,
} from 'react-native';
<<<<<<< HEAD

import BottomSheet from '../../../../component-library/components/BottomSheets/BottomSheet';
import { useStyles } from '../../../../component-library/hooks';
=======
import BottomSheet from '../../../../component-library/components/BottomSheets/BottomSheet';
import { useStyles } from '../../../../component-library/hooks';
import { UnstakeConfirmationViewProps } from '../../../UI/Stake/Views/UnstakeConfirmationView/UnstakeConfirmationView.types';
>>>>>>> 29f19cb2
import { Footer } from '../components/Confirm/Footer';
import Info from '../components/Confirm/Info';
import { LedgerContextProvider } from '../context/LedgerContext';
import { QRHardwareContextProvider } from '../context/QRHardwareContext/QRHardwareContext';
import Title from '../components/Confirm/Title';
<<<<<<< HEAD
import { useConfirmationRedesignEnabled } from '../hooks/useConfirmationRedesignEnabled';
import { useFlatConfirmation } from '../hooks/useFlatConfirmation';
import useApprovalRequest from '../hooks/useApprovalRequest';
import { useConfirmActions } from '../hooks/useConfirmActions';
import styleSheet from './Confirm.styles';
=======
import useApprovalRequest from '../hooks/useApprovalRequest';
import { useConfirmActions } from '../hooks/useConfirmActions';
import { useConfirmationRedesignEnabled } from '../hooks/useConfirmationRedesignEnabled';
import { useFlatConfirmation } from '../hooks/useFlatConfirmation';
import styleSheet from './Confirm.styles';
import { AlertsContextProvider } from '../AlertSystem/context';
import useConfirmationAlerts from '../hooks/useConfirmationAlerts';
import { Alert } from '../types/alerts';
import GeneralAlertBanner from '../AlertSystem/GeneralAlertBanner';
import MultipleAlertModal from '../AlertSystem/MultipleAlertModal';
>>>>>>> 29f19cb2

const ConfirmWrapped = ({
  styles,
  route,
  alerts,
}: {
  styles: StyleSheet.NamedStyles<Record<string, unknown>>;
  route?: UnstakeConfirmationViewProps['route'];
  alerts: Alert[];
}) => (
<<<<<<< HEAD
  <QRHardwareContextProvider>
    <LedgerContextProvider>
      <Title />
      <ScrollView style={styles.scrollView}>
        <TouchableWithoutFeedback>
          <>
            <SignatureBlockaidBanner />
            <Info />
          </>
        </TouchableWithoutFeedback>
      </ScrollView>
      <Footer />
    </LedgerContextProvider>
  </QRHardwareContextProvider>
);

export const Confirm = () => {
=======
  <AlertsContextProvider alerts={alerts}>
    <QRHardwareContextProvider>
      <LedgerContextProvider>
        <Title />
        <ScrollView style={styles.scrollView}>
          <TouchableWithoutFeedback>
            <>
              <GeneralAlertBanner />
              <Info route={route} />
            </>
          </TouchableWithoutFeedback>
        </ScrollView>
        <Footer />
      </LedgerContextProvider>
      <MultipleAlertModal />
    </QRHardwareContextProvider>
  </AlertsContextProvider>
);

interface ConfirmProps {
  route?: UnstakeConfirmationViewProps['route'];
}

export const Confirm = ({ route }: ConfirmProps) => {
>>>>>>> 29f19cb2
  const { approvalRequest } = useApprovalRequest();
  const { isFlatConfirmation } = useFlatConfirmation();
  const { isRedesignedEnabled } = useConfirmationRedesignEnabled();
  const { onReject } = useConfirmActions();
<<<<<<< HEAD
=======
  const alerts = useConfirmationAlerts();
>>>>>>> 29f19cb2

  const { styles } = useStyles(styleSheet, {});

  if (!isRedesignedEnabled) {
    return null;
  }

  if (isFlatConfirmation) {
    return (
      <View style={styles.flatContainer} testID="flat-confirmation-container">
<<<<<<< HEAD
        <ConfirmWrapped styles={styles} />
=======
        <ConfirmWrapped styles={styles} route={route} alerts={alerts} />
>>>>>>> 29f19cb2
      </View>
    );
  }

  return (
    <BottomSheet
      onClose={onReject}
<<<<<<< HEAD
=======
      shouldNavigateBack={false}
>>>>>>> 29f19cb2
      style={styles.bottomSheetDialogSheet}
      testID="modal-confirmation-container"
    >
      <View testID={approvalRequest?.type} style={styles.confirmContainer}>
<<<<<<< HEAD
        <ConfirmWrapped styles={styles} />
=======
        <ConfirmWrapped styles={styles} route={route} alerts={alerts} />
>>>>>>> 29f19cb2
      </View>
    </BottomSheet>
  );
};<|MERGE_RESOLUTION|>--- conflicted
+++ resolved
@@ -5,27 +5,14 @@
   TouchableWithoutFeedback,
   View,
 } from 'react-native';
-<<<<<<< HEAD
-
-import BottomSheet from '../../../../component-library/components/BottomSheets/BottomSheet';
-import { useStyles } from '../../../../component-library/hooks';
-=======
 import BottomSheet from '../../../../component-library/components/BottomSheets/BottomSheet';
 import { useStyles } from '../../../../component-library/hooks';
 import { UnstakeConfirmationViewProps } from '../../../UI/Stake/Views/UnstakeConfirmationView/UnstakeConfirmationView.types';
->>>>>>> 29f19cb2
 import { Footer } from '../components/Confirm/Footer';
 import Info from '../components/Confirm/Info';
 import { LedgerContextProvider } from '../context/LedgerContext';
 import { QRHardwareContextProvider } from '../context/QRHardwareContext/QRHardwareContext';
 import Title from '../components/Confirm/Title';
-<<<<<<< HEAD
-import { useConfirmationRedesignEnabled } from '../hooks/useConfirmationRedesignEnabled';
-import { useFlatConfirmation } from '../hooks/useFlatConfirmation';
-import useApprovalRequest from '../hooks/useApprovalRequest';
-import { useConfirmActions } from '../hooks/useConfirmActions';
-import styleSheet from './Confirm.styles';
-=======
 import useApprovalRequest from '../hooks/useApprovalRequest';
 import { useConfirmActions } from '../hooks/useConfirmActions';
 import { useConfirmationRedesignEnabled } from '../hooks/useConfirmationRedesignEnabled';
@@ -36,7 +23,6 @@
 import { Alert } from '../types/alerts';
 import GeneralAlertBanner from '../AlertSystem/GeneralAlertBanner';
 import MultipleAlertModal from '../AlertSystem/MultipleAlertModal';
->>>>>>> 29f19cb2
 
 const ConfirmWrapped = ({
   styles,
@@ -47,25 +33,6 @@
   route?: UnstakeConfirmationViewProps['route'];
   alerts: Alert[];
 }) => (
-<<<<<<< HEAD
-  <QRHardwareContextProvider>
-    <LedgerContextProvider>
-      <Title />
-      <ScrollView style={styles.scrollView}>
-        <TouchableWithoutFeedback>
-          <>
-            <SignatureBlockaidBanner />
-            <Info />
-          </>
-        </TouchableWithoutFeedback>
-      </ScrollView>
-      <Footer />
-    </LedgerContextProvider>
-  </QRHardwareContextProvider>
-);
-
-export const Confirm = () => {
-=======
   <AlertsContextProvider alerts={alerts}>
     <QRHardwareContextProvider>
       <LedgerContextProvider>
@@ -90,15 +57,11 @@
 }
 
 export const Confirm = ({ route }: ConfirmProps) => {
->>>>>>> 29f19cb2
   const { approvalRequest } = useApprovalRequest();
   const { isFlatConfirmation } = useFlatConfirmation();
   const { isRedesignedEnabled } = useConfirmationRedesignEnabled();
   const { onReject } = useConfirmActions();
-<<<<<<< HEAD
-=======
   const alerts = useConfirmationAlerts();
->>>>>>> 29f19cb2
 
   const { styles } = useStyles(styleSheet, {});
 
@@ -109,11 +72,7 @@
   if (isFlatConfirmation) {
     return (
       <View style={styles.flatContainer} testID="flat-confirmation-container">
-<<<<<<< HEAD
-        <ConfirmWrapped styles={styles} />
-=======
         <ConfirmWrapped styles={styles} route={route} alerts={alerts} />
->>>>>>> 29f19cb2
       </View>
     );
   }
@@ -121,19 +80,12 @@
   return (
     <BottomSheet
       onClose={onReject}
-<<<<<<< HEAD
-=======
       shouldNavigateBack={false}
->>>>>>> 29f19cb2
       style={styles.bottomSheetDialogSheet}
       testID="modal-confirmation-container"
     >
       <View testID={approvalRequest?.type} style={styles.confirmContainer}>
-<<<<<<< HEAD
-        <ConfirmWrapped styles={styles} />
-=======
         <ConfirmWrapped styles={styles} route={route} alerts={alerts} />
->>>>>>> 29f19cb2
       </View>
     </BottomSheet>
   );
