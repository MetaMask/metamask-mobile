--- conflicted
+++ resolved
@@ -20,15 +20,6 @@
   TransactionType.stakingDeposit,
 ];
 
-<<<<<<< HEAD
-const ConfirmWrapped = () => (
-  <>
-    <ScrollView>
-      <Title />
-      <SignatureBlockaidBanner />
-      <Info />
-    </ScrollView>
-=======
 const ConfirmWrapped = ({
   styles,
 }: {
@@ -42,11 +33,9 @@
         contentContainerStyle={styles.scrollableSection}
       >
         <SignatureBlockaidBanner />
-        <AccountNetworkInfo />
         <Info />
       </ScrollView>
     </View>
->>>>>>> 6f342b8b
     <Footer />
   </QRHardwareContextProvider>
 );
@@ -68,33 +57,22 @@
 
   if (isFlatConfirmation) {
     return (
-<<<<<<< HEAD
       <SafeAreaView
-        style={styles.mainContainer}
+        style={styles.flatContainer}
         testID="flat-confirmation-container"
       >
-        <ConfirmWrapped />
-=======
-      <SafeAreaView style={styles.flatContainer}>
         <ConfirmWrapped styles={styles} />
->>>>>>> 6f342b8b
       </SafeAreaView>
     );
   }
 
   return (
-<<<<<<< HEAD
     <BottomModal
       canCloseOnBackdropClick={false}
       testID="modal-confirmation-container"
     >
-      <View style={styles.container} testID={approvalRequest?.type}>
-        <ConfirmWrapped />
-=======
-    <BottomModal canCloseOnBackdropClick={false}>
       <View style={styles.modalContainer} testID={approvalRequest?.type}>
         <ConfirmWrapped styles={styles} />
->>>>>>> 6f342b8b
       </View>
     </BottomModal>
   );
