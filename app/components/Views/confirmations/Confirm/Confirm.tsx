import React from 'react';
import {
  ScrollView,
  StyleSheet,
  TouchableWithoutFeedback,
  View,
} from 'react-native';

import BottomSheet from '../../../../component-library/components/BottomSheets/BottomSheet';
import { useStyles } from '../../../../component-library/hooks';
import { Footer } from '../components/Confirm/Footer';
import Info from '../components/Confirm/Info';
import { LedgerContextProvider } from '../context/LedgerContext';
import { QRHardwareContextProvider } from '../context/QRHardwareContext/QRHardwareContext';
import Title from '../components/Confirm/Title';
import { useConfirmationRedesignEnabled } from '../hooks/useConfirmationRedesignEnabled';
import { useFlatConfirmation } from '../hooks/useFlatConfirmation';
import useApprovalRequest from '../hooks/useApprovalRequest';
import { useConfirmActions } from '../hooks/useConfirmActions';
import styleSheet from './Confirm.styles';
import { AlertsContextProvider } from '../AlertSystem/context';
import useConfirmationAlerts from '../hooks/useConfirmationAlerts';
import { Alert } from '../types/alerts';
import GeneralAlertBanner from '../AlertSystem/GeneralAlertBanner';
import MultipleAlertModal from '../AlertSystem/MultipleAlertModal';

const ConfirmWrapped = ({
  styles,
  alerts,
}: {
  styles: StyleSheet.NamedStyles<Record<string, unknown>>;
  alerts: Alert[];
}) => (
  <AlertsContextProvider alerts={alerts}>
  <QRHardwareContextProvider>
    <LedgerContextProvider>
      <Title />
      <ScrollView style={styles.scrollView}>
        <TouchableWithoutFeedback>
<<<<<<< HEAD
          <View style={styles.scrollableSection}>
            <GeneralAlertBanner />
=======
          <>
            <SignatureBlockaidBanner />
>>>>>>> 0c0814ab
            <Info />
          </>
        </TouchableWithoutFeedback>
      </ScrollView>
      <Footer />
    </LedgerContextProvider>
    <MultipleAlertModal />
  </QRHardwareContextProvider>
  </AlertsContextProvider>
);

export const Confirm = () => {
  const { approvalRequest } = useApprovalRequest();
  const { isFlatConfirmation } = useFlatConfirmation();
  const { isRedesignedEnabled } = useConfirmationRedesignEnabled();
  const { onReject } = useConfirmActions();
  const alerts = useConfirmationAlerts();

  const { styles } = useStyles(styleSheet, {});

  if (!isRedesignedEnabled) {
    return null;
  }

  if (isFlatConfirmation) {
    return (
      <View style={styles.flatContainer} testID="flat-confirmation-container">
        <ConfirmWrapped styles={styles} alerts={alerts} />
      </View>
    );
  }

  return (
<<<<<<< HEAD
    <BottomModal onClose={onReject} testID="modal-confirmation-container">
      <View style={styles.modalContainer} testID={approvalRequest?.type}>
        <ConfirmWrapped styles={styles} alerts={alerts} />
=======
    <BottomSheet
      isInteractable={false}
      onClose={onReject}
      style={styles.bottomSheetDialogSheet}
      testID="modal-confirmation-container"
    >
      <View testID={approvalRequest?.type}>
        <ConfirmWrapped styles={styles} />
>>>>>>> 0c0814ab
      </View>
    </BottomSheet>
  );
};<|MERGE_RESOLUTION|>--- conflicted
+++ resolved
@@ -8,7 +8,7 @@
 
 import BottomSheet from '../../../../component-library/components/BottomSheets/BottomSheet';
 import { useStyles } from '../../../../component-library/hooks';
-import { Footer } from '../components/Confirm/Footer';
+import Footer from '../components/Confirm/Footer';
 import Info from '../components/Confirm/Info';
 import { LedgerContextProvider } from '../context/LedgerContext';
 import { QRHardwareContextProvider } from '../context/QRHardwareContext/QRHardwareContext';
@@ -37,13 +37,8 @@
       <Title />
       <ScrollView style={styles.scrollView}>
         <TouchableWithoutFeedback>
-<<<<<<< HEAD
-          <View style={styles.scrollableSection}>
+          <>
             <GeneralAlertBanner />
-=======
-          <>
-            <SignatureBlockaidBanner />
->>>>>>> 0c0814ab
             <Info />
           </>
         </TouchableWithoutFeedback>
@@ -77,11 +72,6 @@
   }
 
   return (
-<<<<<<< HEAD
-    <BottomModal onClose={onReject} testID="modal-confirmation-container">
-      <View style={styles.modalContainer} testID={approvalRequest?.type}>
-        <ConfirmWrapped styles={styles} alerts={alerts} />
-=======
     <BottomSheet
       isInteractable={false}
       onClose={onReject}
@@ -89,8 +79,7 @@
       testID="modal-confirmation-container"
     >
       <View testID={approvalRequest?.type}>
-        <ConfirmWrapped styles={styles} />
->>>>>>> 0c0814ab
+        <ConfirmWrapped styles={styles} alerts={alerts} />
       </View>
     </BottomSheet>
   );
