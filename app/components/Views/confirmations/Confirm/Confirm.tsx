import React from 'react';
import { View } from 'react-native';

import { useStyles } from '../../../../component-library/hooks';
import BottomModal from '../components/UI/BottomModal';
import Footer from '../components/Confirm/Footer';
import Info from '../components/Confirm/Info';
import { ScrollContextProvider } from '../context/ScrollContext';
import SignatureBlockaidBanner from '../components/Confirm/SignatureBlockaidBanner';
import Title from '../components/Confirm/Title';
import { QRHardwareContextProvider } from '../context/QRHardwareContext/QRHardwareContext';
import useApprovalRequest from '../hooks/useApprovalRequest';
import { useConfirmActions } from '../hooks/useConfirmActions';
import { useConfirmationRedesignEnabled } from '../hooks/useConfirmationRedesignEnabled';
import { useFlatConfirmation } from '../hooks/useFlatConfirmation';
import { useStandaloneConfirmation } from '../hooks/useStandaloneConfirmation';
import styleSheet from './Confirm.styles';

const ConfirmWrapped = () => (
  <QRHardwareContextProvider>
    <Title />
    <ScrollContextProvider
      scrollableSection={
        <>
          <SignatureBlockaidBanner />
          <Info />
        </>
      }
      staticFooter={<Footer />}
    ></ScrollContextProvider>
  </QRHardwareContextProvider>
);

export const Confirm = () => {
  const { approvalRequest } = useApprovalRequest();
  const { isFlatConfirmation } = useFlatConfirmation();
  const { isRedesignedEnabled } = useConfirmationRedesignEnabled();
<<<<<<< HEAD
  const { isStandaloneConfirmation } = useStandaloneConfirmation();
=======
  const { onReject } = useConfirmActions();
>>>>>>> 7f9d45fa

  const { styles } = useStyles(styleSheet, {});

  if (!isRedesignedEnabled) {
    return null;
  }

  if (isStandaloneConfirmation) {
    return (
      <View style={styles.standaloneContainer}>
        <ConfirmWrapped />
      </View>
    );
  }

  if (isFlatConfirmation) {
    return (
      <View style={styles.flatContainer} testID="flat-confirmation-container">
        <ConfirmWrapped />
      </View>
    );
  }

  return (
    <BottomModal onClose={onReject} testID="modal-confirmation-container">
      <View style={styles.modalContainer} testID={approvalRequest?.type}>
        <ConfirmWrapped />
      </View>
    </BottomModal>
  );
};<|MERGE_RESOLUTION|>--- conflicted
+++ resolved
@@ -35,11 +35,8 @@
   const { approvalRequest } = useApprovalRequest();
   const { isFlatConfirmation } = useFlatConfirmation();
   const { isRedesignedEnabled } = useConfirmationRedesignEnabled();
-<<<<<<< HEAD
   const { isStandaloneConfirmation } = useStandaloneConfirmation();
-=======
   const { onReject } = useConfirmActions();
->>>>>>> 7f9d45fa
 
   const { styles } = useStyles(styleSheet, {});
 
