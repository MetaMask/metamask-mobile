--- conflicted
+++ resolved
@@ -20,13 +20,7 @@
 import styleSheet from './Confirm.styles';
 import { AlertsContextProvider } from '../AlertSystem/context';
 import useConfirmationAlerts from '../hooks/useConfirmationAlerts';
-<<<<<<< HEAD
 import GeneralAlertBanner from '../AlertSystem/GeneralAlertBanner';
-=======
-import { Alert } from '../types/alerts';
-import GeneralAlertBanner from '../AlertSystem/GeneralAlertBanner';
-import MultipleAlertModal from '../AlertSystem/MultipleAlertModal';
->>>>>>> 0c99a880
 
 const ConfirmWrapped = ({
   styles,
@@ -35,7 +29,6 @@
 }: {
   styles: StyleSheet.NamedStyles<Record<string, unknown>>;
   route?: UnstakeConfirmationViewProps['route'];
-<<<<<<< HEAD
 }) => {
   const alerts = useConfirmationAlerts();
 
@@ -58,28 +51,6 @@
     </AlertsContextProvider>
   );
 };
-=======
-  alerts: Alert[];
-}) => (
-  <AlertsContextProvider alerts={alerts}>
-  <QRHardwareContextProvider>
-    <LedgerContextProvider>
-      <Title />
-      <ScrollView style={styles.scrollView}>
-        <TouchableWithoutFeedback>
-          <>
-            <GeneralAlertBanner />
-            <Info route={route} />
-          </>
-        </TouchableWithoutFeedback>
-      </ScrollView>
-      <Footer />
-    </LedgerContextProvider>
-    <MultipleAlertModal />
-  </QRHardwareContextProvider>
-  </AlertsContextProvider>
-);
->>>>>>> 0c99a880
 
 interface ConfirmProps {
   route?: UnstakeConfirmationViewProps['route'];
