import React from 'react';
import {
  ScrollView,
  StyleSheet,
  TouchableWithoutFeedback,
  View,
} from 'react-native';

import BottomSheet from '../../../../component-library/components/BottomSheets/BottomSheet';
import { useStyles } from '../../../../component-library/hooks';
import { Footer } from '../components/Confirm/Footer';
import Info from '../components/Confirm/Info';
import { LedgerContextProvider } from '../context/LedgerContext';
import { QRHardwareContextProvider } from '../context/QRHardwareContext/QRHardwareContext';
import SignatureBlockaidBanner from '../components/Confirm/SignatureBlockaidBanner';
import Title from '../components/Confirm/Title';
import { useConfirmationRedesignEnabled } from '../hooks/useConfirmationRedesignEnabled';
import { useFlatConfirmation } from '../hooks/useFlatConfirmation';
import styleSheet from './Confirm.styles';

const ConfirmWrapped = ({
  styles,
}: {
  styles: StyleSheet.NamedStyles<Record<string, unknown>>;
}) => (
  <QRHardwareContextProvider>
    <LedgerContextProvider>
      <Title />
      <ScrollView style={styles.scrollable}>
        <TouchableWithoutFeedback>
          <View style={styles.scrollableSection}>
            <SignatureBlockaidBanner />
            <Info />
          </View>
        </TouchableWithoutFeedback>
      </ScrollView>
      <Footer />
    </LedgerContextProvider>
  </QRHardwareContextProvider>
);

export const Confirm = () => {
  const { isFlatConfirmation } = useFlatConfirmation();
  const { isRedesignedEnabled } = useConfirmationRedesignEnabled();

  const { styles } = useStyles(styleSheet, {});

  if (!isRedesignedEnabled) {
    return null;
  }

  if (isFlatConfirmation) {
    return (
      <View style={styles.flatContainer} testID="flat-confirmation-container">
        <ConfirmWrapped styles={styles} />
      </View>
    );
  }

  return (
<<<<<<< HEAD
    <BottomSheet
      isInteractable={false}
      style={styles.bottomSheetDialogSheet}
      testID="modal-confirmation-container"
    >
      <ConfirmWrapped />
    </BottomSheet>
=======
    <BottomModal onClose={onReject} testID="modal-confirmation-container">
      <View style={styles.modalContainer} testID={approvalRequest?.type}>
        <ConfirmWrapped styles={styles} />
      </View>
    </BottomModal>
>>>>>>> 31b0cdc7
  );
};<|MERGE_RESOLUTION|>--- conflicted
+++ resolved
@@ -16,18 +16,21 @@
 import Title from '../components/Confirm/Title';
 import { useConfirmationRedesignEnabled } from '../hooks/useConfirmationRedesignEnabled';
 import { useFlatConfirmation } from '../hooks/useFlatConfirmation';
+import useApprovalRequest from '../hooks/useApprovalRequest';
 import styleSheet from './Confirm.styles';
 
 const ConfirmWrapped = ({
   styles,
+  testID,
 }: {
   styles: StyleSheet.NamedStyles<Record<string, unknown>>;
+  testID?: string;
 }) => (
   <QRHardwareContextProvider>
     <LedgerContextProvider>
       <Title />
       <ScrollView style={styles.scrollable}>
-        <TouchableWithoutFeedback>
+        <TouchableWithoutFeedback testID={testID}>
           <View style={styles.scrollableSection}>
             <SignatureBlockaidBanner />
             <Info />
@@ -40,6 +43,7 @@
 );
 
 export const Confirm = () => {
+  const { approvalRequest } = useApprovalRequest();
   const { isFlatConfirmation } = useFlatConfirmation();
   const { isRedesignedEnabled } = useConfirmationRedesignEnabled();
 
@@ -58,20 +62,12 @@
   }
 
   return (
-<<<<<<< HEAD
     <BottomSheet
       isInteractable={false}
       style={styles.bottomSheetDialogSheet}
       testID="modal-confirmation-container"
     >
-      <ConfirmWrapped />
+      <ConfirmWrapped testID={approvalRequest?.type} styles={styles} />
     </BottomSheet>
-=======
-    <BottomModal onClose={onReject} testID="modal-confirmation-container">
-      <View style={styles.modalContainer} testID={approvalRequest?.type}>
-        <ConfirmWrapped styles={styles} />
-      </View>
-    </BottomModal>
->>>>>>> 31b0cdc7
   );
 };