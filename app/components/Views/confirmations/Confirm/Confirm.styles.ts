import { StyleSheet } from 'react-native';

<<<<<<< HEAD
const styleSheet = () => StyleSheet.create({
    scrollView: {
      paddingHorizontal: 16,
=======
import Device from '../../../../util/device';
import { Theme } from '../../../../util/theme/models';

const styleSheet = (params: {
  theme: Theme;
  vars: { isFlatConfirmation: boolean };
}) => {
  const {
    theme,
    vars: { isFlatConfirmation },
  } = params;

  return StyleSheet.create({
    flatContainer: {
      position: 'absolute',
      top: 0,
      left: 0,
      right: 0,
      bottom: 0,
      zIndex: 9999,
      backgroundColor: theme.colors.background.alternative,
      justifyContent: 'space-between',
      paddingHorizontal: 16,
    },
    modalContainer: {
      backgroundColor: theme.colors.background.alternative,
      paddingHorizontal: 16,
      paddingVertical: 24,
      borderTopLeftRadius: 20,
      borderTopRightRadius: 20,
      paddingBottom: Device.isIphoneX() ? 20 : 0,
      maxHeight: '90%',
    },
    scrollableSection: {
      padding: 4,
    },
    scrollable: {
      minHeight: '100%',
    },
    scrollWrapper: {
      minHeight: isFlatConfirmation ? '80%' : '75%',
      maxHeight: isFlatConfirmation ? '80%' : '75%',
      margin: 0,
>>>>>>> bb4de90e
    },
  });

export default styleSheet;<|MERGE_RESOLUTION|>--- conflicted
+++ resolved
@@ -1,16 +1,10 @@
 import { StyleSheet } from 'react-native';
-
-<<<<<<< HEAD
-const styleSheet = () => StyleSheet.create({
-    scrollView: {
-      paddingHorizontal: 16,
-=======
 import Device from '../../../../util/device';
 import { Theme } from '../../../../util/theme/models';
 
 const styleSheet = (params: {
+  vars: { isFlatConfirmation: boolean };
   theme: Theme;
-  vars: { isFlatConfirmation: boolean };
 }) => {
   const {
     theme,
@@ -38,18 +32,11 @@
       paddingBottom: Device.isIphoneX() ? 20 : 0,
       maxHeight: '90%',
     },
-    scrollableSection: {
-      padding: 4,
-    },
-    scrollable: {
-      minHeight: '100%',
-    },
-    scrollWrapper: {
-      minHeight: isFlatConfirmation ? '80%' : '75%',
-      maxHeight: isFlatConfirmation ? '80%' : '75%',
-      margin: 0,
->>>>>>> bb4de90e
+    scrollView: {
+      paddingHorizontal: 16,
+      height: isFlatConfirmation ? '80%' :   '75%',
     },
   });
+};
 
 export default styleSheet;