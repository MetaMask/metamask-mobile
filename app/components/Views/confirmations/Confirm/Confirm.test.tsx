import React from 'react';

import renderWithProvider from '../../../../util/test/renderWithProvider';
import {
  personalSignatureConfirmationState,
  securityAlertResponse,
  typedSignV1ConfirmationState,
  stakingDepositConfirmationState,
} from '../../../../util/test/confirm-data-helpers';
// eslint-disable-next-line import/no-namespace
import * as ConfirmationRedesignEnabled from '../hooks/useConfirmationRedesignEnabled';

import Confirm from './index';

jest.mock('../../../../core/Engine', () => ({
  getTotalFiatAccountBalance: () => ({ tokenFiat: 10 }),
  context: {
    KeyringController: {
      state: {
        keyrings: [],
      },
      getOrAddQRKeyring: jest.fn(),
    },
  },
  controllerMessenger: {
    subscribe: jest.fn(),
  },
}));

jest.mock('../../../../util/address', () => ({
  ...jest.requireActual('../../../../util/address'),
  getAddressAccountType: (str: string) => str,
}));

jest.mock('react-native-gzip', () => ({
  deflate: (str: string) => str,
}));

jest.mock('@react-navigation/native', () => ({
  ...jest.requireActual('@react-navigation/native'),
  useNavigation: () => ({
    navigate: jest.fn(),
    addListener: jest.fn(),
    dispatch: jest.fn(),
  }),
}));

describe('Confirm', () => {
<<<<<<< HEAD
  it('renders flat confirmation', async () => {
    const { getByTestId } = renderWithProvider(<Confirm />, {
      state: stakingDepositConfirmationState,
    });
    expect(getByTestId('flat-confirmation-container')).toBeDefined();
  });

  it('renders modal confirmation', async () => {
    const { getByTestId } = renderWithProvider(<Confirm />, {
      state: typedSignV1ConfirmationState,
    });
    expect(getByTestId('modal-confirmation-container')).toBeDefined();
  });

  it('renders correct information for personal sign', async () => {
=======
  it('should render correct information for personal sign', () => {
>>>>>>> 6f342b8b
    const { getAllByRole, getByText } = renderWithProvider(<Confirm />, {
      state: personalSignatureConfirmationState,
    });
    expect(getByText('Signature request')).toBeDefined();
    expect(
      getByText('Review request details before you confirm.'),
    ).toBeDefined();
    expect(getByText('Request from')).toBeDefined();
    expect(getByText('metamask.github.io')).toBeDefined();
    expect(getByText('Message')).toBeDefined();
    expect(getByText('Example `personal_sign` message')).toBeDefined();
    expect(getAllByRole('button')).toHaveLength(2);
  });

<<<<<<< HEAD
  it('renders correct information for typed sign v1', async () => {
=======
  it('should render correct information for typed sign v1', () => {
>>>>>>> 6f342b8b
    const { getAllByRole, getAllByText, getByText, queryByText } =
      renderWithProvider(<Confirm />, {
        state: typedSignV1ConfirmationState,
      });
    expect(getByText('Signature request')).toBeDefined();
    expect(getByText('Request from')).toBeDefined();
    expect(getByText('metamask.github.io')).toBeDefined();
    expect(getAllByText('Message')).toHaveLength(2);
    expect(getByText('Hi, Alice!')).toBeDefined();
    expect(getAllByRole('button')).toHaveLength(2);
    expect(queryByText('This is a deceptive request')).toBeNull();
  });

<<<<<<< HEAD
  it('renders blockaid banner if confirmation has blockaid error response', async () => {
=======
  it('should render blockaid banner if confirmation has blockaid error response', () => {
>>>>>>> 6f342b8b
    const { getByText } = renderWithProvider(<Confirm />, {
      state: {
        ...typedSignV1ConfirmationState,
        signatureRequest: { securityAlertResponse },
      },
    });
    expect(getByText('Signature request')).toBeDefined();
    expect(getByText('This is a deceptive request')).toBeDefined();
  });

  it('returns null if re-design is not enabled for confirmation', () => {
    jest
      .spyOn(ConfirmationRedesignEnabled, 'useConfirmationRedesignEnabled')
      .mockReturnValue({ isRedesignedEnabled: false });
    const { queryByText } = renderWithProvider(<Confirm />, {
      state: {
        ...typedSignV1ConfirmationState,
        signatureRequest: { securityAlertResponse },
      },
    });
    expect(queryByText('Signature request')).toBeNull();
  });
});<|MERGE_RESOLUTION|>--- conflicted
+++ resolved
@@ -46,7 +46,6 @@
 }));
 
 describe('Confirm', () => {
-<<<<<<< HEAD
   it('renders flat confirmation', async () => {
     const { getByTestId } = renderWithProvider(<Confirm />, {
       state: stakingDepositConfirmationState,
@@ -62,9 +61,6 @@
   });
 
   it('renders correct information for personal sign', async () => {
-=======
-  it('should render correct information for personal sign', () => {
->>>>>>> 6f342b8b
     const { getAllByRole, getByText } = renderWithProvider(<Confirm />, {
       state: personalSignatureConfirmationState,
     });
@@ -79,11 +75,7 @@
     expect(getAllByRole('button')).toHaveLength(2);
   });
 
-<<<<<<< HEAD
   it('renders correct information for typed sign v1', async () => {
-=======
-  it('should render correct information for typed sign v1', () => {
->>>>>>> 6f342b8b
     const { getAllByRole, getAllByText, getByText, queryByText } =
       renderWithProvider(<Confirm />, {
         state: typedSignV1ConfirmationState,
@@ -97,11 +89,7 @@
     expect(queryByText('This is a deceptive request')).toBeNull();
   });
 
-<<<<<<< HEAD
   it('renders blockaid banner if confirmation has blockaid error response', async () => {
-=======
-  it('should render blockaid banner if confirmation has blockaid error response', () => {
->>>>>>> 6f342b8b
     const { getByText } = renderWithProvider(<Confirm />, {
       state: {
         ...typedSignV1ConfirmationState,
