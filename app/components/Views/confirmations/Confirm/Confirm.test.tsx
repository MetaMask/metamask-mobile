import { act } from '@testing-library/react-native';
import React from 'react';
import { SafeAreaProvider } from 'react-native-safe-area-context';
<<<<<<< HEAD
import { act } from '@testing-library/react-native';

import renderWithProvider from '../../../../util/test/renderWithProvider';
=======
>>>>>>> 77f2c760
import {
  personalSignatureConfirmationState,
  securityAlertResponse,
  stakingDepositConfirmationState,
  stakingWithdrawalConfirmationState,
  typedSignV1ConfirmationState,
} from '../../../../util/test/confirm-data-helpers';
import renderWithProvider from '../../../../util/test/renderWithProvider';
// eslint-disable-next-line import/no-namespace
import * as ConfirmationRedesignEnabled from '../hooks/useConfirmationRedesignEnabled';
import { Confirm } from './Confirm';

jest.mock('@react-navigation/native', () => ({
  ...jest.requireActual('@react-navigation/native'),
  useNavigation: () => ({
    addListener: jest.fn(),
    dispatch: jest.fn(),
    goBack: jest.fn(),
    navigate: jest.fn(),
    removeListener: jest.fn(),
<<<<<<< HEAD
=======
    setOptions: jest.fn(),
>>>>>>> 77f2c760
  }),
}));

jest.mock('react-native/Libraries/Linking/Linking', () => ({
  addEventListener: jest.fn(),
  removeEventListener: jest.fn(),
  openURL: jest.fn(),
  canOpenURL: jest.fn(),
  getInitialURL: jest.fn(),
}));

jest.mock('react-native-safe-area-context', () => {
  const inset = { top: 0, right: 0, bottom: 0, left: 0 };
  const frame = { width: 0, height: 0, x: 0, y: 0 };

  return {
    ...jest.requireActual('react-native-safe-area-context'),
    SafeAreaProvider: jest.fn().mockImplementation(({ children }) => children),
    SafeAreaConsumer: jest
      .fn()
      .mockImplementation(({ children }) => children(inset)),
    useSafeAreaInsets: jest.fn().mockImplementation(() => inset),
    useSafeAreaFrame: jest.fn().mockImplementation(() => frame),
  };
});

jest.mock('../../../../core/Engine', () => ({
  getTotalFiatAccountBalance: () => ({ tokenFiat: 10 }),
  context: {
    KeyringController: {
      state: {
        keyrings: [],
      },
      getOrAddQRKeyring: jest.fn(),
    },
    NetworkController: {
      getNetworkConfigurationByNetworkClientId: jest.fn(),
    },
    GasFeeController: {
      startPolling: jest.fn(),
      stopPollingByPollingToken: jest.fn(),
    },
    AccountsController: {
      state: {
        internalAccounts: {
          accounts: {
            '1': {
              address: '0x935e73edb9ff52e23bac7f7e043a1ecd06d05477',
            },
          },
        },
      },
    },
  },
  controllerMessenger: {
    subscribe: jest.fn(),
    unsubscribe: jest.fn(),
  },
}));

jest.mock('react-native-gzip', () => ({
  deflate: (str: string) => str,
}));

describe('Confirm', () => {
  afterEach(() => {
    jest.restoreAllMocks();
  });

  it('renders modal confirmation', async () => {
    const { getByTestId } = renderWithProvider(<Confirm />, {
      state: typedSignV1ConfirmationState,
    });
    expect(getByTestId('modal-confirmation-container')).toBeDefined();
  });

  it('renders a flat confirmation for specified type(s): staking deposit', () => {
    const { getByTestId } = renderWithProvider(<Confirm />, {
      state: stakingDepositConfirmationState,
<<<<<<< HEAD
=======
    });
    expect(getByTestId('flat-confirmation-container')).toBeDefined();
  });

  it('renders a flat confirmation for specified type(s): staking withdrawal', () => {
    const { getByTestId } = renderWithProvider(<Confirm />, {
      state: stakingWithdrawalConfirmationState,
>>>>>>> 77f2c760
    });
    expect(getByTestId('flat-confirmation-container')).toBeDefined();
  });

  it('renders correct information for personal sign', () => {
    const { getAllByRole, getByText } = renderWithProvider(
      <SafeAreaProvider>
        <Confirm />
      </SafeAreaProvider>,
      {
        state: personalSignatureConfirmationState,
      },
    );
    expect(getByText('Signature request')).toBeDefined();
    expect(
      getByText('Review request details before you confirm.'),
    ).toBeDefined();
    expect(getByText('Request from')).toBeDefined();
    expect(getByText('metamask.github.io')).toBeDefined();
    expect(getByText('Message')).toBeDefined();
    expect(getByText('Example `personal_sign` message')).toBeDefined();
    expect(getAllByRole('button')).toHaveLength(2);
  });

  it('renders correct information for typed sign v1', () => {
    const { getAllByRole, getAllByText, getByText, queryByText } =
      renderWithProvider(
        <SafeAreaProvider>
          <Confirm />
        </SafeAreaProvider>,
        {
          state: typedSignV1ConfirmationState,
        },
      );
    expect(getByText('Signature request')).toBeDefined();
    expect(getByText('Request from')).toBeDefined();
    expect(getByText('metamask.github.io')).toBeDefined();
    expect(getAllByText('Message')).toHaveLength(2);
    expect(getByText('Hi, Alice!')).toBeDefined();
    expect(getAllByRole('button')).toHaveLength(2);
    expect(queryByText('This is a deceptive request')).toBeNull();
  });

  it('renders correct information for staking deposit', async () => {
    const { getByText } = renderWithProvider(<Confirm />, {
      state: stakingDepositConfirmationState,
    });
    expect(getByText('APR')).toBeDefined();
    expect(getByText('Est. annual reward')).toBeDefined();
    expect(getByText('Reward frequency')).toBeDefined();
    expect(getByText('Withdrawal time')).toBeDefined();
    expect(getByText('Network Fee')).toBeDefined();
    expect(getByText('Advanced details')).toBeDefined();
  });

<<<<<<< HEAD
=======
  it('renders correct information for staking withdrawal', async () => {
    const { getByText } = renderWithProvider(<Confirm />, {
      state: stakingWithdrawalConfirmationState,
    });
    expect(getByText('Withdrawal time')).toBeDefined();
    expect(getByText('Unstaking to')).toBeDefined();
    expect(getByText('Interacting with')).toBeDefined();
    expect(getByText('Network')).toBeDefined();
    expect(getByText('Network Fee')).toBeDefined();
  });

>>>>>>> 77f2c760
  it('renders a blockaid banner if the confirmation has blockaid error response', async () => {
    const { getByText } = renderWithProvider(<Confirm />, {
      state: {
        ...typedSignV1ConfirmationState,
        signatureRequest: { securityAlertResponse },
      },
    });

<<<<<<< HEAD
    await act(async () => undefined);
=======
    await act(async () => {
      await Promise.resolve();
    });
>>>>>>> 77f2c760

    expect(getByText('Signature request')).toBeDefined();
    expect(getByText('This is a deceptive request')).toBeDefined();
  });

  it('returns null if confirmation redesign is not enabled', () => {
    jest
      .spyOn(ConfirmationRedesignEnabled, 'useConfirmationRedesignEnabled')
      .mockReturnValue({ isRedesignedEnabled: false });
    const { queryByText } = renderWithProvider(<Confirm />, {
      state: {
        ...typedSignV1ConfirmationState,
        signatureRequest: { securityAlertResponse },
      },
    });
    expect(queryByText('Signature request')).toBeNull();
  });
});<|MERGE_RESOLUTION|>--- conflicted
+++ resolved
@@ -1,12 +1,6 @@
 import { act } from '@testing-library/react-native';
 import React from 'react';
 import { SafeAreaProvider } from 'react-native-safe-area-context';
-<<<<<<< HEAD
-import { act } from '@testing-library/react-native';
-
-import renderWithProvider from '../../../../util/test/renderWithProvider';
-=======
->>>>>>> 77f2c760
 import {
   personalSignatureConfirmationState,
   securityAlertResponse,
@@ -27,10 +21,7 @@
     goBack: jest.fn(),
     navigate: jest.fn(),
     removeListener: jest.fn(),
-<<<<<<< HEAD
-=======
     setOptions: jest.fn(),
->>>>>>> 77f2c760
   }),
 }));
 
@@ -110,8 +101,6 @@
   it('renders a flat confirmation for specified type(s): staking deposit', () => {
     const { getByTestId } = renderWithProvider(<Confirm />, {
       state: stakingDepositConfirmationState,
-<<<<<<< HEAD
-=======
     });
     expect(getByTestId('flat-confirmation-container')).toBeDefined();
   });
@@ -119,7 +108,6 @@
   it('renders a flat confirmation for specified type(s): staking withdrawal', () => {
     const { getByTestId } = renderWithProvider(<Confirm />, {
       state: stakingWithdrawalConfirmationState,
->>>>>>> 77f2c760
     });
     expect(getByTestId('flat-confirmation-container')).toBeDefined();
   });
@@ -175,8 +163,6 @@
     expect(getByText('Advanced details')).toBeDefined();
   });
 
-<<<<<<< HEAD
-=======
   it('renders correct information for staking withdrawal', async () => {
     const { getByText } = renderWithProvider(<Confirm />, {
       state: stakingWithdrawalConfirmationState,
@@ -188,7 +174,6 @@
     expect(getByText('Network Fee')).toBeDefined();
   });
 
->>>>>>> 77f2c760
   it('renders a blockaid banner if the confirmation has blockaid error response', async () => {
     const { getByText } = renderWithProvider(<Confirm />, {
       state: {
@@ -197,13 +182,9 @@
       },
     });
 
-<<<<<<< HEAD
-    await act(async () => undefined);
-=======
     await act(async () => {
       await Promise.resolve();
     });
->>>>>>> 77f2c760
 
     expect(getByText('Signature request')).toBeDefined();
     expect(getByText('This is a deceptive request')).toBeDefined();
