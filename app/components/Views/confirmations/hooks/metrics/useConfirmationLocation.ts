--- conflicted
+++ resolved
@@ -39,10 +39,6 @@
       case TransactionType.tokenMethodTransfer:
       case TransactionType.tokenMethodTransferFrom:
         return CONFIRMATION_EVENT_LOCATIONS.TRANSFER;
-<<<<<<< HEAD
-      default:
-        return undefined;
-=======
       case TransactionType.tokenMethodApprove:
       case TransactionType.tokenMethodIncreaseAllowance:
       case TransactionType.tokenMethodSetApprovalForAll:
@@ -51,7 +47,6 @@
         return CONFIRMATION_EVENT_LOCATIONS.CONTRACT_DEPLOYMENT;
       default:
         return CONFIRMATION_EVENT_LOCATIONS.CONTRACT_INTERACTION;
->>>>>>> 961a5281
     }
   },
 };
