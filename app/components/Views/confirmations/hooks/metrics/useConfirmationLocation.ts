import { useMemo, useState } from 'react';
import {
  TransactionType,
  TransactionMeta,
} from '@metamask/transaction-controller';
import { ApprovalType } from '@metamask/controller-utils';

import { CONFIRMATION_EVENT_LOCATIONS } from '../../../../../core/Analytics/events/confirmations';
import { useTransactionMetadataRequest } from '../transactions/useTransactionMetadataRequest';
import useApprovalRequest, {
  type ApprovalRequestType,
} from '../useApprovalRequest';

const ConfirmationLocationMap = {
  [TransactionType.personalSign]: () =>
    CONFIRMATION_EVENT_LOCATIONS.PERSONAL_SIGN,
  [TransactionType.signTypedData]: ({
    signatureRequestVersion,
  }: {
    signatureRequestVersion: string;
  }) => {
    if (signatureRequestVersion === 'V1')
      return CONFIRMATION_EVENT_LOCATIONS.TYPED_SIGN_V1;
    return CONFIRMATION_EVENT_LOCATIONS.TYPED_SIGN_V3_V4;
  },
  [ApprovalType.Transaction]: ({
    transactionType,
  }: {
    transactionType?: TransactionType;
  }) => {
    switch (transactionType) {
      case TransactionType.stakingDeposit:
        return CONFIRMATION_EVENT_LOCATIONS.STAKING_DEPOSIT;
      case TransactionType.stakingUnstake:
        return CONFIRMATION_EVENT_LOCATIONS.STAKING_WITHDRAWAL;
      case TransactionType.stakingClaim:
        return CONFIRMATION_EVENT_LOCATIONS.STAKING_CLAIM;
      case TransactionType.simpleSend:
      case TransactionType.tokenMethodTransfer:
      case TransactionType.tokenMethodTransferFrom:
        return CONFIRMATION_EVENT_LOCATIONS.TRANSFER;
      case TransactionType.tokenMethodApprove:
      case TransactionType.tokenMethodIncreaseAllowance:
      case TransactionType.tokenMethodSetApprovalForAll:
        return CONFIRMATION_EVENT_LOCATIONS.APPROVE;
<<<<<<< HEAD
=======
      case TransactionType.deployContract:
        return CONFIRMATION_EVENT_LOCATIONS.CONTRACT_DEPLOYMENT;
>>>>>>> 05d3e30f
      default:
        return CONFIRMATION_EVENT_LOCATIONS.CONTRACT_INTERACTION;
    }
  },
};

const determineConfirmationLocation = ({
  approvalRequest,
  transactionMeta,
}: {
  approvalRequest?: ApprovalRequestType;
  transactionMeta?: TransactionMeta;
}) => {
  const { requestData } = approvalRequest ?? {
    requestData: {},
  };
  const signatureRequestVersion = requestData?.version;
  const transactionType = transactionMeta?.type;

  const confirmationLocationFn =
    ConfirmationLocationMap[
      approvalRequest?.type as keyof typeof ConfirmationLocationMap
    ];

  if (!confirmationLocationFn) {
    return undefined;
  }

  return confirmationLocationFn({
    signatureRequestVersion,
    transactionType,
  });
};

/**
 * Hook that provides the confirmation location based on approval request and transaction metadata
 * @returns The current confirmation location
 */
export const useConfirmationLocation = ():
  | CONFIRMATION_EVENT_LOCATIONS
  | undefined => {
  const { approvalRequest } = useApprovalRequest();
  const transactionMeta = useTransactionMetadataRequest();

  // Keep the initial location for component mount
  const initialLocation = determineConfirmationLocation({
    approvalRequest,
    transactionMeta,
  });

  const [location, setLocation] = useState<
    CONFIRMATION_EVENT_LOCATIONS | undefined
  >(initialLocation);

  useMemo(() => {
    const determinedLocation = determineConfirmationLocation({
      approvalRequest,
      transactionMeta,
    });
    setLocation(determinedLocation);
  }, [approvalRequest, transactionMeta]);

  return location;
};<|MERGE_RESOLUTION|>--- conflicted
+++ resolved
@@ -43,11 +43,8 @@
       case TransactionType.tokenMethodIncreaseAllowance:
       case TransactionType.tokenMethodSetApprovalForAll:
         return CONFIRMATION_EVENT_LOCATIONS.APPROVE;
-<<<<<<< HEAD
-=======
       case TransactionType.deployContract:
         return CONFIRMATION_EVENT_LOCATIONS.CONTRACT_DEPLOYMENT;
->>>>>>> 05d3e30f
       default:
         return CONFIRMATION_EVENT_LOCATIONS.CONTRACT_INTERACTION;
     }
