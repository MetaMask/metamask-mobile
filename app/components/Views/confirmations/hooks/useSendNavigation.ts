import { useCallback } from 'react';
import { useNavigation } from '@react-navigation/native';
import { useSelector } from 'react-redux';

import { selectSendRedesignFlags } from '../../../../selectors/featureFlagController/confirmations';
import { handleSendPageNavigation, SendNavigationParams } from '../utils/send';

export const useSendNavigation = () => {
  const { navigate } = useNavigation();
  const { enabled: isSendRedesignEnabled } = useSelector(
    selectSendRedesignFlags,
  );

  const navigateToSendPage = useCallback(
<<<<<<< HEAD
    (
      location: string,
      asset?: AssetType | Nft,
      extraParams?: { recipientAddress?: string },
    ) => {
      handleSendPageNavigation(
        navigate,
        location,
        isSendRedesignEnabled,
        asset,
        extraParams,
      );
=======
    (params: Omit<SendNavigationParams, 'isSendRedesignEnabled'>) => {
      handleSendPageNavigation(navigate, {
        ...params,
        isSendRedesignEnabled,
      });
>>>>>>> 13b410ee
    },
    [navigate, isSendRedesignEnabled],
  );

  return { navigateToSendPage };
};<|MERGE_RESOLUTION|>--- conflicted
+++ resolved
@@ -12,26 +12,11 @@
   );
 
   const navigateToSendPage = useCallback(
-<<<<<<< HEAD
-    (
-      location: string,
-      asset?: AssetType | Nft,
-      extraParams?: { recipientAddress?: string },
-    ) => {
-      handleSendPageNavigation(
-        navigate,
-        location,
-        isSendRedesignEnabled,
-        asset,
-        extraParams,
-      );
-=======
     (params: Omit<SendNavigationParams, 'isSendRedesignEnabled'>) => {
       handleSendPageNavigation(navigate, {
         ...params,
         isSendRedesignEnabled,
       });
->>>>>>> 13b410ee
     },
     [navigate, isSendRedesignEnabled],
   );
