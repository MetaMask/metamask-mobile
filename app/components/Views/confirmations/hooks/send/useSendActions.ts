import { useCallback } from 'react';
import { toHex } from '@metamask/controller-utils';
import { useNavigation } from '@react-navigation/native';

import Engine from '../../../../../core/Engine';
import Routes from '../../../../../constants/navigation/Routes';
import { addTransaction } from '../../../../../util/transaction-controller';
import { MMM_ORIGIN } from '../../constants/confirmations';
import { prepareEVMTransaction } from '../../utils/send';
import { useSendContext } from '../../context/send-context';

export const useSendActions = () => {
  const { asset, chainId, from, to, value } = useSendContext();
  const navigation = useNavigation();
  const { NetworkController } = Engine.context;

  const handleSubmitPress = useCallback(async () => {
    if (!chainId || !asset) {
      return;
    }
    const networkClientId = NetworkController.findNetworkClientIdByChainId(
      toHex(chainId),
    );
    // toHex is added here as sometime chainId in asset is not hexadecimal
    const trxnParams = prepareEVMTransaction(asset, { from, to, value });
    await addTransaction(trxnParams, {
      origin: MMM_ORIGIN,
      networkClientId,
    });
    navigation.navigate(
      Routes.FULL_SCREEN_CONFIRMATIONS.REDESIGNED_CONFIRMATIONS,
    );
  }, [asset, chainId, NetworkController, navigation, from, to, value]);

  const handleCancelPress = useCallback(() => {
    navigation.goBack();
  }, [navigation]);

<<<<<<< HEAD
  return { submitSend, cancelSend };
};
=======
  return { handleSubmitPress, handleCancelPress };
};

export default useSendActions;
>>>>>>> 4b74c9a2
<|MERGE_RESOLUTION|>--- conflicted
+++ resolved
@@ -36,12 +36,5 @@
     navigation.goBack();
   }, [navigation]);
 
-<<<<<<< HEAD
-  return { submitSend, cancelSend };
-};
-=======
   return { handleSubmitPress, handleCancelPress };
-};
-
-export default useSendActions;
->>>>>>> 4b74c9a2
+};