<<<<<<< HEAD
import { useMemo } from 'react';
import { BigNumber } from 'bignumber.js';
=======
import { useCallback, useState, useEffect } from 'react';
import BN from 'bnjs4';
>>>>>>> f4e8f8d0

import { strings } from '../../../../../../locales/i18n';
import {
  isValidPositiveNumericString,
  toTokenMinimalUnit,
} from '../../utils/send';
import { AssetType, Nft, TokenStandard } from '../../types/token';
import { useSendContext } from '../../context/send-context';
import { useBalance } from './useBalance';
import { useSendType } from './useSendType';
<<<<<<< HEAD

const MINIMUM_BITCOIN_TRANSACTION_AMOUNT = new BigNumber('0.000006');
const isValidBitcoinAmount = (value: string) => {
  const valueBN = new BigNumber(value);
  return valueBN.gte(MINIMUM_BITCOIN_TRANSACTION_AMOUNT);
};
=======
import {
  useSnapAmountOnInput,
  type SnapOnAmountInputResult,
} from './useSnapAmountOnInput';
>>>>>>> f4e8f8d0

export const useAmountValidation = () => {
  const { asset, value } = useSendContext();
  const { decimals, rawBalanceBN } = useBalance();
<<<<<<< HEAD
  const { isBitcoinSendType } = useSendType();
=======
  const { isNonEvmSendType } = useSendType();
  const { validateAmountWithSnap } = useSnapAmountOnInput();
  const [amountError, setAmountError] = useState<string | undefined>(undefined);
>>>>>>> f4e8f8d0

  const setAndReturnError = useCallback((errorMessage: string | undefined) => {
    setAmountError(errorMessage);
    return errorMessage;
  }, []);

  const validateNonEvmAmount = useCallback(async (): Promise<
    string | undefined
  > => {
    if (!isNonEvmSendType) {
      return undefined;
    }

    if (rawBalanceBN.isZero()) {
      return strings('send.insufficient_funds');
    }

    try {
      const result = (await validateAmountWithSnap(
        value || '0',
      )) as SnapOnAmountInputResult;

      if (result.errors?.length > 0) {
        const errorMessage = mapSnapErrorCodeIntoTranslation(
          result.errors[0].code,
        );
        return errorMessage;
      }
      return undefined;
    } catch (error) {
      return strings('send.invalid_value');
    }
  }, [value, validateAmountWithSnap, isNonEvmSendType, rawBalanceBN]);

  const validateAmountAsync = useCallback(async () => {
    if (!value) {
      return setAndReturnError(undefined);
    }

    const validations = [
      () => validatePositiveNumericString(value),
      () => validateERC1155Balance(asset as AssetType | Nft, value),
      () => validateTokenBalance(value, rawBalanceBN, decimals ?? 0),
      validateNonEvmAmount,
    ];

    for (const validation of validations) {
      const error = await Promise.resolve(validation());
      if (error) {
        return setAndReturnError(error);
      }
    }

<<<<<<< HEAD
    // This is a temporary fix for the bitcoin send type.
    // Once onAmountInput validation is implemented, this can be removed.
    if (isBitcoinSendType && !isValidBitcoinAmount(value)) {
      return strings('send.invalid_value');
    }
    return undefined;
  }, [decimals, isBitcoinSendType, rawBalanceBN, value]);
=======
    return setAndReturnError(undefined);
  }, [
    asset,
    rawBalanceBN,
    decimals,
    value,
    validateNonEvmAmount,
    setAndReturnError,
  ]);

  // This callback is needed for non-EVM validation when nothing is typed into amount
  const validateNonEvmAmountAsync = useCallback(async () => {
    const error = await validateNonEvmAmount();
    return setAndReturnError(error);
  }, [validateNonEvmAmount, setAndReturnError]);

  useEffect(() => {
    validateAmountAsync();
  }, [validateAmountAsync]);

  return { amountError, validateNonEvmAmountAsync };
};

export function validateERC1155Balance(
  asset: AssetType | Nft,
  value: string | undefined,
): string | undefined {
  if (asset?.standard !== TokenStandard.ERC1155) {
    return undefined;
  }
>>>>>>> f4e8f8d0

  if (asset?.balance && value) {
    const valueInt = parseInt(value, 10);
    const balanceInt = parseInt(asset.balance.toString(), 10);
    if (valueInt > balanceInt) {
      return strings('send.insufficient_funds');
    }
  }

  return undefined;
}

export function validateTokenBalance(
  amount: string,
  rawBalanceBN: BN,
  decimals: number | undefined,
): string | undefined {
  const amountInputBN = toTokenMinimalUnit(amount, decimals ?? 0);
  if (rawBalanceBN.cmp(amountInputBN) === -1) {
    return strings('send.insufficient_funds');
  }
  return undefined;
}

export function validatePositiveNumericString(
  value: string,
): string | undefined {
  if (!isValidPositiveNumericString(value)) {
    return strings('send.invalid_value');
  }
  return undefined;
}

function mapSnapErrorCodeIntoTranslation(errorCode: string): string {
  switch (errorCode) {
    case 'InsufficientBalance':
      return strings('send.insufficient_funds');
    case 'Invalid':
    default:
      return strings('send.invalid_value');
  }
}<|MERGE_RESOLUTION|>--- conflicted
+++ resolved
@@ -1,10 +1,5 @@
-<<<<<<< HEAD
-import { useMemo } from 'react';
-import { BigNumber } from 'bignumber.js';
-=======
 import { useCallback, useState, useEffect } from 'react';
 import BN from 'bnjs4';
->>>>>>> f4e8f8d0
 
 import { strings } from '../../../../../../locales/i18n';
 import {
@@ -15,30 +10,17 @@
 import { useSendContext } from '../../context/send-context';
 import { useBalance } from './useBalance';
 import { useSendType } from './useSendType';
-<<<<<<< HEAD
-
-const MINIMUM_BITCOIN_TRANSACTION_AMOUNT = new BigNumber('0.000006');
-const isValidBitcoinAmount = (value: string) => {
-  const valueBN = new BigNumber(value);
-  return valueBN.gte(MINIMUM_BITCOIN_TRANSACTION_AMOUNT);
-};
-=======
 import {
   useSnapAmountOnInput,
   type SnapOnAmountInputResult,
 } from './useSnapAmountOnInput';
->>>>>>> f4e8f8d0
 
 export const useAmountValidation = () => {
   const { asset, value } = useSendContext();
   const { decimals, rawBalanceBN } = useBalance();
-<<<<<<< HEAD
-  const { isBitcoinSendType } = useSendType();
-=======
   const { isNonEvmSendType } = useSendType();
   const { validateAmountWithSnap } = useSnapAmountOnInput();
   const [amountError, setAmountError] = useState<string | undefined>(undefined);
->>>>>>> f4e8f8d0
 
   const setAndReturnError = useCallback((errorMessage: string | undefined) => {
     setAmountError(errorMessage);
@@ -92,15 +74,6 @@
       }
     }
 
-<<<<<<< HEAD
-    // This is a temporary fix for the bitcoin send type.
-    // Once onAmountInput validation is implemented, this can be removed.
-    if (isBitcoinSendType && !isValidBitcoinAmount(value)) {
-      return strings('send.invalid_value');
-    }
-    return undefined;
-  }, [decimals, isBitcoinSendType, rawBalanceBN, value]);
-=======
     return setAndReturnError(undefined);
   }, [
     asset,
@@ -131,7 +104,6 @@
   if (asset?.standard !== TokenStandard.ERC1155) {
     return undefined;
   }
->>>>>>> f4e8f8d0
 
   if (asset?.balance && value) {
     const valueInt = parseInt(value, 10);
