import { GasFeeEstimates } from '@metamask/gas-fee-controller';
import { type TransactionMeta } from '@metamask/transaction-controller';
import { Hex } from '@metamask/utils';
import { useCallback, useMemo } from 'react';
import { useSelector } from 'react-redux';
import { RootState } from '../../../../../reducers';
import { selectConversionRateByChainId } from '../../../../../selectors/currencyRateController';
import { selectNetworkConfigurationByChainId } from '../../../../../selectors/networkController';
import { selectShowFiatInTestnets } from '../../../../../selectors/settings';
import { isTestNet } from '../../../../../util/networks';
import useFiatFormatter from '../../../../UI/SimulationDetails/FiatDisplay/useFiatFormatter';
import { calculateGasEstimate, getFeesFromHex } from '../../utils/gas';
import {
  addHexes,
  decimalToHex,
  multiplyHexes,
} from '../../../../../util/conversions';
import { useSupportsEIP1559 } from '../transactions/useSupportsEIP1559';
import { useEIP1559TxFees } from './useEIP1559TxFees';
import { useGasFeeEstimates } from './useGasFeeEstimates';

const HEX_ZERO = '0x0';

export const useFeeCalculations = (
  transactionMeta: TransactionMeta,
): {
  estimatedFeeFiat: string | null;
  estimatedFeeFiatPrecise: string | null;
  estimatedFeeNative: string | null;
  preciseNativeFeeInHex: string | null;
  calculateGasEstimate: ({
    feePerGas,
    gasPrice,
    gas,
    shouldUseEIP1559FeeLogic,
    priorityFeePerGas,
  }: {
    feePerGas: string;
    gasPrice: string;
    gas: string;
    shouldUseEIP1559FeeLogic: boolean;
    priorityFeePerGas: string;
  }) => {
    currentCurrencyFee: string | null;
    nativeCurrencyFee: string | null;
    preciseCurrentCurrencyFee: string | null;
    preciseNativeCurrencyFee: string | null;
    preciseNativeFeeInHex: string | null;
  };
  maxFeeFiat: string | null;
  maxFeeNative: string | null;
  maxFeeNativePrecise: string | null;
  maxFeeNativeHex: string | null;
} => {
  const { chainId, gasLimitNoBuffer, gasUsed, layer1GasFee, networkClientId } =
    transactionMeta;
<<<<<<< HEAD
  const { nativeCurrency } = useSelector((state: RootState) =>
    selectNetworkConfigurationByChainId(state, chainId as Hex),
  );
=======

  const { nativeCurrency } =
    useSelector((state: RootState) =>
      selectNetworkConfigurationByChainId(state, chainId as Hex),
    ) ?? {};
>>>>>>> 72548a9d
  const nativeConversionRate = useSelector((state: RootState) =>
    selectConversionRateByChainId(state, chainId as Hex, true),
  );
  const showFiatOnTestnets = useSelector(selectShowFiatInTestnets);
  const { supportsEIP1559 } = useSupportsEIP1559(transactionMeta);
  const fiatFormatter = useFiatFormatter();
  const { maxFeePerGas, maxPriorityFeePerGas } =
    useEIP1559TxFees(transactionMeta);
  const { gasFeeEstimates } = useGasFeeEstimates(networkClientId);
  const shouldHideFiat = isTestNet(chainId as Hex) && !showFiatOnTestnets;

  // `gasUsed` is the gas limit actually used by the transaction in the
  // simulation environment.
  const optimizedGasLimit =
    gasUsed ||
    // While estimating gas for the transaction we add 50% gas limit buffer.
    // With `gasLimitNoBuffer` that buffer is removed. see PR
    // https://github.com/MetaMask/metamask-extension/pull/29502 for more
    // details.
    gasLimitNoBuffer ||
    transactionMeta?.txParams?.gas ||
    HEX_ZERO;

  const estimatedBaseFee = (gasFeeEstimates as GasFeeEstimates)
    ?.estimatedBaseFee;
  const txParamsGasPrice = transactionMeta.txParams?.gasPrice ?? HEX_ZERO;

  const getFeesFromHexCallback = useCallback(
    (hexFee: string) =>
      getFeesFromHex({
        hexFee,
        nativeConversionRate,
        nativeCurrency,
        fiatFormatter,
        shouldHideFiat,
      }),
    [fiatFormatter, nativeConversionRate, nativeCurrency, shouldHideFiat],
  );

  const calculateGasEstimateCallback = useCallback(
    ({
      feePerGas,
      gasPrice,
      gas,
      shouldUseEIP1559FeeLogic,
      priorityFeePerGas,
    }: {
      feePerGas: string;
      priorityFeePerGas: string;
      gasPrice: string;
      gas: string;
      shouldUseEIP1559FeeLogic: boolean;
    }) =>
      calculateGasEstimate({
        feePerGas,
        priorityFeePerGas,
        gasPrice,
        gas,
        shouldUseEIP1559FeeLogic,
        estimatedBaseFee,
        layer1GasFee,
        getFeesFromHexFn: getFeesFromHexCallback,
      }),
    [estimatedBaseFee, layer1GasFee, getFeesFromHexCallback],
  );

  // Estimated fee
  const estimatedFees = useMemo(
    () =>
      calculateGasEstimateCallback({
        feePerGas: maxFeePerGas,
        priorityFeePerGas: maxPriorityFeePerGas,
        gas: optimizedGasLimit,
        shouldUseEIP1559FeeLogic: supportsEIP1559,
        gasPrice: txParamsGasPrice,
      }),
    [
      calculateGasEstimateCallback,
      maxFeePerGas,
      maxPriorityFeePerGas,
      optimizedGasLimit,
      supportsEIP1559,
      txParamsGasPrice,
    ],
  );

  // Max fee
  const maxFee = useMemo(
    () =>
      addHexes(
        multiplyHexes(
          supportsEIP1559
            ? (decimalToHex(maxFeePerGas) as Hex)
            : (txParamsGasPrice as Hex),
          transactionMeta.txParams.gas,
        ),
        transactionMeta.layer1GasFee ?? '0x0',
      ).toString(),
    [
      supportsEIP1559,
      maxFeePerGas,
      txParamsGasPrice,
      transactionMeta.txParams.gas,
      transactionMeta.layer1GasFee,
    ],
  );

  const {
    currentCurrencyFee: maxFeeFiat,
    nativeCurrencyFee: maxFeeNative,
    preciseNativeCurrencyFee: maxFeeNativePrecise,
    preciseNativeFeeInHex: maxFeeNativeHex,
  } = getFeesFromHexCallback(maxFee);

  return {
    estimatedFeeFiat: estimatedFees.currentCurrencyFee,
    estimatedFeeFiatPrecise: estimatedFees.preciseCurrentCurrencyFee,
    estimatedFeeNative: estimatedFees.nativeCurrencyFee,
    preciseNativeFeeInHex: estimatedFees.preciseNativeFeeInHex,
    calculateGasEstimate: calculateGasEstimateCallback,
    maxFeeFiat,
    maxFeeNative,
    maxFeeNativePrecise,
    maxFeeNativeHex,
  };
};<|MERGE_RESOLUTION|>--- conflicted
+++ resolved
@@ -54,21 +54,16 @@
 } => {
   const { chainId, gasLimitNoBuffer, gasUsed, layer1GasFee, networkClientId } =
     transactionMeta;
-<<<<<<< HEAD
-  const { nativeCurrency } = useSelector((state: RootState) =>
-    selectNetworkConfigurationByChainId(state, chainId as Hex),
-  );
-=======
 
   const { nativeCurrency } =
     useSelector((state: RootState) =>
       selectNetworkConfigurationByChainId(state, chainId as Hex),
     ) ?? {};
->>>>>>> 72548a9d
   const nativeConversionRate = useSelector((state: RootState) =>
     selectConversionRateByChainId(state, chainId as Hex, true),
   );
   const showFiatOnTestnets = useSelector(selectShowFiatInTestnets);
+
   const { supportsEIP1559 } = useSupportsEIP1559(transactionMeta);
   const fiatFormatter = useFiatFormatter();
   const { maxFeePerGas, maxPriorityFeePerGas } =
