import { cloneDeep } from 'lodash';

import { renderHookWithProvider } from '../../../../../util/test/renderWithProvider';
import { stakingDepositConfirmationState } from '../../../../../util/test/confirm-data-helpers';
import { useFeeCalculations } from './useFeeCalculations';

import { isTestNet } from '../../../../../util/networks';

jest.mock('../../../../../util/networks', () => ({
  isTestNet: jest.fn().mockReturnValue(false),
}));

jest.mock('../../../../../core/Engine', () => ({
  context: {
    GasFeeController: {
      startPolling: jest.fn(),
      stopPollingByPollingToken: jest.fn(),
    },
    NetworkController: {
      getNetworkConfigurationByNetworkClientId: jest.fn(),
    },
  },
}));

jest.mock('../../utils/token', () => ({
  ...jest.requireActual('../../../../utils/token'),
  fetchErc20Decimals: jest.fn().mockResolvedValue(18),
}));

describe('useFeeCalculations', () => {
  const mockIsTestNet = jest.mocked(isTestNet);

  beforeEach(() => {
    jest.resetAllMocks();
  });

  const transactionMeta =
    stakingDepositConfirmationState.engine.backgroundState.TransactionController
      .transactions[0];

  it('returns fee calculations', () => {
    const { result } = renderHookWithProvider(
      () => useFeeCalculations(transactionMeta),
      {
        state: stakingDepositConfirmationState,
      },
    );

    expect(result.current.estimatedFeeFiat).toBe('$0.34');
<<<<<<< HEAD
    expect(result.current.estimatedFeeNative).toBe('0.0001');
=======
    expect(result.current.estimatedFeeNative).toBe('0.0001 ETH');
    expect(result.current.estimatedFeeFiatPrecise).toBe('0.338');
>>>>>>> a22c3489
    expect(result.current.preciseNativeFeeInHex).toBe('0x5572e9c22d00');
    expect(result.current.calculateGasEstimate).toBeDefined();
  });

  it('returns fee calculations but hides fiat on testnets when showFiatOnTestnets is false', () => {
    mockIsTestNet.mockReturnValue(true);
    const clonedStakingDepositConfirmationState = cloneDeep(
      stakingDepositConfirmationState,
    );
    clonedStakingDepositConfirmationState.settings.showFiatOnTestnets = false;

    const {
      result: {
        current: { calculateGasEstimate },
      },
    } = renderHookWithProvider(() => useFeeCalculations(transactionMeta), {
      state: clonedStakingDepositConfirmationState,
    });

    const { currentCurrencyFee } = calculateGasEstimate({
      feePerGas: '0x5572e9c22d00',
      priorityFeePerGas: '0x0',
      gas: '0x5572e9c22d00',
      shouldUseEIP1559FeeLogic: true,
      gasPrice: '0x5572e9c22d00',
    });

    expect(currentCurrencyFee).toBe(null);
  });

  it('returns fee calculations less than $0.01', () => {
    const clonedStakingDepositConfirmationState = cloneDeep(
      stakingDepositConfirmationState,
    );
    clonedStakingDepositConfirmationState.engine.backgroundState.CurrencyRateController.currencyRates.ETH =
      {
        conversionDate: 1732887955.694,
        conversionRate: 80,
        usdConversionRate: 80,
      };

    const { result } = renderHookWithProvider(
      () => useFeeCalculations(transactionMeta),
      {
        state: clonedStakingDepositConfirmationState,
      },
    );

    expect(result.current.estimatedFeeFiat).toBe('< $0.01');
<<<<<<< HEAD
    expect(result.current.estimatedFeeNative).toBe('0.0001');
=======
    expect(result.current.estimatedFeeNative).toBe('0.0001 ETH');
    expect(result.current.estimatedFeeFiatPrecise).toBe('0.008');
>>>>>>> a22c3489
    expect(result.current.preciseNativeFeeInHex).toBe('0x5572e9c22d00');
    expect(result.current.calculateGasEstimate).toBeDefined();
  });

  it('returns null as estimatedFeeFiat if conversion rate is not available', () => {
    const clonedStakingDepositConfirmationState = cloneDeep(
      stakingDepositConfirmationState,
    );

    // No type is exported for CurrencyRate, so we need to cast it to the correct type
    clonedStakingDepositConfirmationState.engine.backgroundState.CurrencyRateController.currencyRates.ETH =
      null as unknown as {
        conversionDate: number;
        conversionRate: number;
        usdConversionRate: number;
      };

    const { result } = renderHookWithProvider(
      () => useFeeCalculations(transactionMeta),
      {
        state: clonedStakingDepositConfirmationState,
      },
    );

    expect(result.current.estimatedFeeFiat).toBe(null);
    expect(result.current.estimatedFeeNative).toBe(null);
    expect(result.current.estimatedFeeFiatPrecise).toBe(null);
    expect(result.current.preciseNativeFeeInHex).toBe(null);
    expect(result.current.calculateGasEstimate).toBeDefined();
  });

  it('returns fee calculations including layer1GasFee (L1 + L2)', () => {
    const clonedStateWithLayer1GasFee = cloneDeep(
      stakingDepositConfirmationState,
    );
    // Add a layer1GasFee to the transactionMeta
    const layer1GasFee = '0x1000'; // 4096 in hex, small value for test
    clonedStateWithLayer1GasFee.engine.backgroundState.TransactionController.transactions[0].layer1GasFee =
      layer1GasFee;

    const transactionMetaWithLayer1GasFee =
      clonedStateWithLayer1GasFee.engine.backgroundState.TransactionController
        .transactions[0];

    const { result } = renderHookWithProvider(
      () => useFeeCalculations(transactionMetaWithLayer1GasFee),
      {
        state: clonedStateWithLayer1GasFee,
      },
    );

    // The expected values are the sum of the original estimatedFee and layer1GasFee
    // The original estimatedFee is 0x5572e9c22d00, so the sum is 0x5572e9c23d00
    expect(result.current.estimatedFeeFiat).toBe('$0.34');
<<<<<<< HEAD
    expect(result.current.estimatedFeeNative).toBe('0.0001');
=======
    expect(result.current.estimatedFeeNative).toBe('0.0001 ETH');
    expect(result.current.estimatedFeeFiatPrecise).toBe('0.338');
>>>>>>> a22c3489
    expect(result.current.preciseNativeFeeInHex).toBe('0x5572e9c23d00');
    expect(result.current.calculateGasEstimate).toBeDefined();
  });
});<|MERGE_RESOLUTION|>--- conflicted
+++ resolved
@@ -47,12 +47,8 @@
     );
 
     expect(result.current.estimatedFeeFiat).toBe('$0.34');
-<<<<<<< HEAD
     expect(result.current.estimatedFeeNative).toBe('0.0001');
-=======
-    expect(result.current.estimatedFeeNative).toBe('0.0001 ETH');
     expect(result.current.estimatedFeeFiatPrecise).toBe('0.338');
->>>>>>> a22c3489
     expect(result.current.preciseNativeFeeInHex).toBe('0x5572e9c22d00');
     expect(result.current.calculateGasEstimate).toBeDefined();
   });
@@ -102,12 +98,8 @@
     );
 
     expect(result.current.estimatedFeeFiat).toBe('< $0.01');
-<<<<<<< HEAD
     expect(result.current.estimatedFeeNative).toBe('0.0001');
-=======
-    expect(result.current.estimatedFeeNative).toBe('0.0001 ETH');
     expect(result.current.estimatedFeeFiatPrecise).toBe('0.008');
->>>>>>> a22c3489
     expect(result.current.preciseNativeFeeInHex).toBe('0x5572e9c22d00');
     expect(result.current.calculateGasEstimate).toBeDefined();
   });
@@ -162,12 +154,8 @@
     // The expected values are the sum of the original estimatedFee and layer1GasFee
     // The original estimatedFee is 0x5572e9c22d00, so the sum is 0x5572e9c23d00
     expect(result.current.estimatedFeeFiat).toBe('$0.34');
-<<<<<<< HEAD
     expect(result.current.estimatedFeeNative).toBe('0.0001');
-=======
-    expect(result.current.estimatedFeeNative).toBe('0.0001 ETH');
     expect(result.current.estimatedFeeFiatPrecise).toBe('0.338');
->>>>>>> a22c3489
     expect(result.current.preciseNativeFeeInHex).toBe('0x5572e9c23d00');
     expect(result.current.calculateGasEstimate).toBeDefined();
   });
