import { useTransactionMetadataRequest } from '../transactions/useTransactionMetadataRequest';
import { useIsGaslessSupported } from './useIsGaslessSupported';
import { renderHookWithProvider } from '../../../../../util/test/renderWithProvider';
import { transferTransactionStateMock } from '../../__mocks__/transfer-transaction-mock';
import { isSendBundleSupported } from '../../../../../core/RPCMethods/sentinel-api';
import { isAtomicBatchSupported } from '../../../../../util/transaction-controller';
import { isRelaySupported } from '../../../../../core/RPCMethods/transaction-relay';
import { merge } from 'lodash';
import { transferConfirmationState } from '../../../../../util/test/confirm-data-helpers';
import { waitFor } from '@testing-library/react-native';
import { TransactionMeta } from '@metamask/transaction-controller';

jest.mock('../../../../../core/RPCMethods/sentinel-api');
jest.mock('../../../../../util/transaction-controller');
jest.mock('../../../../../core/RPCMethods/transaction-relay');
jest.mock('../transactions/useTransactionMetadataRequest');

describe('useIsGaslessSupported', () => {
  const mockUseTransactionMetadataRequest = jest.mocked(
    useTransactionMetadataRequest,
  );
  const isSendBundleSupportedMock = jest.mocked(isSendBundleSupported);
  const isAtomicBatchSupportedMock = jest.mocked(isAtomicBatchSupported);
  const isRelaySupportedMock = jest.mocked(isRelaySupported);

  beforeEach(() => {
    mockUseTransactionMetadataRequest.mockReturnValue({
      chainId: '0x1',
<<<<<<< HEAD
      txParams: { from: '0x123', to: '0xabc' },
    } as unknown as TransactionMeta);
    jest.clearAllMocks();
    isRelaySupportedMock.mockResolvedValue(false);
    isAtomicBatchSupportedMock.mockResolvedValue([]);
    isSendBundleSupportedMock.mockResolvedValue(false);
=======
    } as unknown as ReturnType<typeof useTransactionMetadataRequest>);
>>>>>>> 56272acc
  });

  describe('when gasless supported', () => {
    it('returns isSupported and isSmartTransaction as true', async () => {
      const stateWithSmartTransactionEnabled = merge(
        {},
        transferConfirmationState,
        {
          swaps: {
            featureFlags: {
              smart_transactions: {
                mobile_active: true,
                extension_active: true,
              },
              smartTransactions: {
                mobileActive: true,
                extensionActive: true,
                mobileActiveIOS: true,
                mobileActiveAndroid: true,
              },
            },
            '0x1': {
              isLive: true,
              featureFlags: {
                smartTransactions: {
                  expectedDeadline: 45,
                  maxDeadline: 160,
                  mobileReturnTxHashAsap: false,
                  mobileActive: true,
                  extensionActive: true,
                  mobileActiveIOS: true,
                  mobileActiveAndroid: true,
                },
              },
            },
          },
        },
      );
      isSendBundleSupportedMock.mockResolvedValue(true);
      const { result } = renderHookWithProvider(() => useIsGaslessSupported(), {
        state: stateWithSmartTransactionEnabled,
      });
      await waitFor(() =>
        expect(result.current).toEqual({
          isSupported: true,
          isSmartTransaction: true,
        }),
      );
    });
  });

  it('returns isSupported and isSmartTransaction as false when smart transactions are disabled', () => {
    const { result } = renderHookWithProvider(() => useIsGaslessSupported(), {
      state: transferTransactionStateMock,
    });
    expect(result.current).toEqual({
      isSupported: false,
      isSmartTransaction: false,
    });
  });
  it('returns isSupported and isSmartTransaction as false when chainId is undefined', () => {
    mockUseTransactionMetadataRequest.mockReturnValue(undefined);
    const { result } = renderHookWithProvider(() => useIsGaslessSupported(), {
      state: transferTransactionStateMock,
    });
    expect(result.current).toEqual({
      isSupported: false,
      isSmartTransaction: false,
    });
  });
  it('returns isSupported and isSmartTransaction as false when transactionMeta is null', () => {
    mockUseTransactionMetadataRequest.mockReturnValue(undefined);
    const { result } = renderHookWithProvider(() => useIsGaslessSupported(), {
      state: transferTransactionStateMock,
    });
    expect(result.current).toEqual({
      isSupported: false,
      isSmartTransaction: false,
    });
  });

  it('returns isSupported true and isSmartTransaction: false when EIP-7702 conditions met', async () => {
    isRelaySupportedMock.mockResolvedValue(true);
    isSendBundleSupportedMock.mockResolvedValue(false);
    isAtomicBatchSupportedMock.mockResolvedValue([
      {
        chainId: '0x1',
        isSupported: true,
        delegationAddress: '0xde1',
      },
    ]);

    const state = merge({}, transferTransactionStateMock);
    const { result } = renderHookWithProvider(() => useIsGaslessSupported(), {
      state,
    });
    await waitFor(() => {
      expect(result.current).toEqual({
        isSupported: true,
        isSmartTransaction: false,
      });
    });
  });

  it('returns isSupported false and isSmartTransaction: false when atomicBatchSupported account not upgraded', async () => {
    isRelaySupportedMock.mockResolvedValue(true);
    isSendBundleSupportedMock.mockResolvedValue(false);
    isAtomicBatchSupportedMock.mockResolvedValue([
      {
        chainId: '0x1',
        isSupported: false,
        delegationAddress: undefined,
      },
    ]);

    const state = merge({}, transferTransactionStateMock);
    const { result } = renderHookWithProvider(() => useIsGaslessSupported(), {
      state,
    });
    await waitFor(() => {
      expect(result.current).toEqual({
        isSupported: false,
        isSmartTransaction: false,
      });
    });
  });

  it('returns isSupported false and isSmartTransaction: false when relay not supported', async () => {
    isRelaySupportedMock.mockResolvedValue(false);
    isSendBundleSupportedMock.mockResolvedValue(false);
    isAtomicBatchSupportedMock.mockResolvedValue([
      {
        chainId: '0x1',
        isSupported: true,
        delegationAddress: '0xde1',
      },
    ]);

    const state = merge({}, transferTransactionStateMock);
    const { result } = renderHookWithProvider(() => useIsGaslessSupported(), {
      state,
    });
    await waitFor(() => {
      expect(result.current).toEqual({
        isSupported: false,
        isSmartTransaction: false,
      });
    });
  });

  it('returns isSupported false if the transaction is contract deployment (no "to" param)', async () => {
    mockUseTransactionMetadataRequest.mockReturnValue({
      chainId: '0x1',
      txParams: { from: '0x123' }, // no "to"
    } as unknown as TransactionMeta);
    isRelaySupportedMock.mockResolvedValue(true);
    isSendBundleSupportedMock.mockResolvedValue(false);
    isAtomicBatchSupportedMock.mockResolvedValue([
      {
        chainId: '0x1',
        isSupported: true,
        delegationAddress: '0xde1',
      },
    ]);

    const state = merge({}, transferTransactionStateMock);
    const { result } = renderHookWithProvider(() => useIsGaslessSupported(), {
      state,
    });
    await waitFor(() => {
      expect(result.current).toEqual({
        isSupported: false,
        isSmartTransaction: false,
      });
    });
  });

  it('returns isSupported false and isSmartTransaction: false when no matching chain support in atomicBatch', async () => {
    isRelaySupportedMock.mockResolvedValue(true);
    isSendBundleSupportedMock.mockResolvedValue(false);
    isAtomicBatchSupportedMock.mockResolvedValue([
      {
        chainId: '0x3',
        isSupported: true,
        delegationAddress: '0xde1',
      },
    ]);

    const state = merge({}, transferTransactionStateMock);
    const { result } = renderHookWithProvider(() => useIsGaslessSupported(), {
      state,
    });
    await waitFor(() => {
      expect(result.current).toEqual({
        isSupported: false,
        isSmartTransaction: false,
      });
    });
  });

  it('returns isSupported false and isSmartTransaction: false if isAtomicBatchSupported returns undefined', async () => {
    isRelaySupportedMock.mockResolvedValue(true);
    isSendBundleSupportedMock.mockResolvedValue(false);
    isAtomicBatchSupportedMock.mockResolvedValue(
      undefined as unknown as ReturnType<typeof isAtomicBatchSupported>,
    );
    const state = merge({}, transferTransactionStateMock);
    const { result } = renderHookWithProvider(() => useIsGaslessSupported(), {
      state,
    });
    await waitFor(() => {
      expect(result.current).toEqual({
        isSupported: false,
        isSmartTransaction: false,
      });
    });
  });

  it('returns isSupported false and isSmartTransaction: false if isRelaySupported returns undefined', async () => {
    isRelaySupportedMock.mockResolvedValue(
      undefined as unknown as ReturnType<typeof isRelaySupported>,
    );
    isSendBundleSupportedMock.mockResolvedValue(false);
    isAtomicBatchSupportedMock.mockResolvedValue([
      {
        chainId: '0x1',
        isSupported: true,
        delegationAddress: '0xde1',
      },
    ]);
    const state = merge({}, transferTransactionStateMock);
    const { result } = renderHookWithProvider(() => useIsGaslessSupported(), {
      state,
    });
    await waitFor(() => {
      expect(result.current).toEqual({
        isSupported: false,
        isSmartTransaction: false,
      });
    });
  });
});<|MERGE_RESOLUTION|>--- conflicted
+++ resolved
@@ -26,16 +26,11 @@
   beforeEach(() => {
     mockUseTransactionMetadataRequest.mockReturnValue({
       chainId: '0x1',
-<<<<<<< HEAD
       txParams: { from: '0x123', to: '0xabc' },
     } as unknown as TransactionMeta);
-    jest.clearAllMocks();
     isRelaySupportedMock.mockResolvedValue(false);
     isAtomicBatchSupportedMock.mockResolvedValue([]);
     isSendBundleSupportedMock.mockResolvedValue(false);
-=======
-    } as unknown as ReturnType<typeof useTransactionMetadataRequest>);
->>>>>>> 56272acc
   });
 
   describe('when gasless supported', () => {
