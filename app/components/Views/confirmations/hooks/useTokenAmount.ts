--- conflicted
+++ resolved
@@ -53,15 +53,6 @@
 
 const useTokenDecimals = (
   tokenAddress: Hex,
-<<<<<<< HEAD
-  networkClientId?: NetworkClientId,
-) =>
-  useAsyncResult(
-    async () => await fetchErc20Decimals(tokenAddress, networkClientId),
-    [tokenAddress, networkClientId],
-  );
-
-=======
   chainId: Hex,
   networkClientId: NetworkClientId,
 ) => {
@@ -92,7 +83,6 @@
   };
 };
 
->>>>>>> 578bf728
 export const useTokenAmount = ({
   amountWei,
 }: TokenAmountProps = {}): TokenAmount => {
@@ -122,12 +112,6 @@
 
   const tokenAddress =
     safeToChecksumAddress(txParams?.to) || NATIVE_TOKEN_ADDRESS;
-<<<<<<< HEAD
-  const { value: decimals, pending } = useTokenDecimals(
-    tokenAddress,
-    networkClientId,
-  );
-=======
 
   const { value: decimals, pending } = useTokenDecimals(
     tokenAddress,
@@ -154,7 +138,6 @@
     },
     [decimals, recipient, transactionId],
   );
->>>>>>> 578bf728
 
   if (pending) {
     return {
@@ -169,10 +152,6 @@
     };
   }
 
-<<<<<<< HEAD
-  const transactionData = parseStandardTokenTransactionData(txParams?.data);
-=======
->>>>>>> 578bf728
   const value = amountWei
     ? toBigNumber.dec(amountWei)
     : transactionData?.args?._value || txParams?.value || '0';
@@ -225,12 +204,9 @@
 
   return {
     amount: formatAmount(I18n.locale, amount),
-<<<<<<< HEAD
-=======
     amountNative: native ? formatAmount(I18n.locale, native) : undefined,
     amountPrecise: formatAmountMaxPrecision(I18n.locale, amount),
     amountUnformatted: amount.toString(),
->>>>>>> 578bf728
     fiat: fiat !== undefined ? fiatFormatter(fiat) : undefined,
     isNative,
     updateTokenAmount,
