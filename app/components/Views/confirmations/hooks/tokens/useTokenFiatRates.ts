import { useSelector } from 'react-redux';
import { selectTokenMarketData } from '../../../../../selectors/tokenRatesController';
import { Hex } from '@metamask/utils';
import {
  selectCurrencyRates,
  selectCurrentCurrency,
} from '../../../../../selectors/currencyRateController';
import { selectNetworkConfigurations } from '../../../../../selectors/networkController';
import { useMemo } from 'react';
import { useDeepMemo } from '../useDeepMemo';
import { toChecksumAddress } from '../../../../../util/address';
import { CHAIN_IDS } from '@metamask/transaction-controller';
import { ARBITRUM_USDC_ADDRESS } from '../../constants/perps';

export interface TokenFiatRateRequest {
  address: Hex;
  chainId: Hex;
  currency?: string;
}

export function useTokenFiatRates(requests: TokenFiatRateRequest[]) {
  const selectedCurrency = useSelector(selectCurrentCurrency);
  const tokenMarketDataByAddressByChainId = useSelector(selectTokenMarketData);
  const currencyRates = useSelector(selectCurrencyRates);
  const networkConfigurations = useSelector(selectNetworkConfigurations);
  const safeRequests = useDeepMemo(() => requests, [requests]);

  const result = useMemo(
    () =>
      safeRequests.map(({ address, chainId, currency: currencyOverride }) => {
        const currency = currencyOverride ?? selectedCurrency;

<<<<<<< HEAD
        const token = chainTokens.find(
          (t) => t?.tokenAddress?.toLowerCase() === address.toLowerCase(),
        );
=======
        if (
          currency.toLowerCase() === 'usd' &&
          address.toLowerCase() === ARBITRUM_USDC_ADDRESS.toLowerCase() &&
          chainId === CHAIN_IDS.ARBITRUM
        ) {
          return 1;
        }
>>>>>>> de227863

        const chainTokens = tokenMarketDataByAddressByChainId[chainId] ?? {};
        const token = chainTokens[toChecksumAddress(address)];
        const networkConfiguration = networkConfigurations[chainId];

        const conversionRate =
          currencyRates?.[networkConfiguration?.nativeCurrency]?.conversionRate;

        if (!conversionRate || !networkConfiguration) {
          return undefined;
        }

        return (token?.price ?? 1) * conversionRate;
      }),
    [
      currencyRates,
      networkConfigurations,
      safeRequests,
      selectedCurrency,
      tokenMarketDataByAddressByChainId,
    ],
  );

  return useDeepMemo(() => result, [result]);
}

export function useTokenFiatRate(
  tokenAddress: Hex,
  chainId: Hex,
  currency?: string,
) {
  const rates = useTokenFiatRates([
    { address: tokenAddress, chainId, currency },
  ]);
  return rates[0];
}<|MERGE_RESOLUTION|>--- conflicted
+++ resolved
@@ -30,11 +30,6 @@
       safeRequests.map(({ address, chainId, currency: currencyOverride }) => {
         const currency = currencyOverride ?? selectedCurrency;
 
-<<<<<<< HEAD
-        const token = chainTokens.find(
-          (t) => t?.tokenAddress?.toLowerCase() === address.toLowerCase(),
-        );
-=======
         if (
           currency.toLowerCase() === 'usd' &&
           address.toLowerCase() === ARBITRUM_USDC_ADDRESS.toLowerCase() &&
@@ -42,7 +37,6 @@
         ) {
           return 1;
         }
->>>>>>> de227863
 
         const chainTokens = tokenMarketDataByAddressByChainId[chainId] ?? {};
         const token = chainTokens[toChecksumAddress(address)];
