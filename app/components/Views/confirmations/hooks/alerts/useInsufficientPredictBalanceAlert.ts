import { useMemo } from 'react';
import { Alert, Severity } from '../../types/alerts';
import { RowAlertKey } from '../../components/UI/info-row/alert-row/constants';
import { AlertKeys } from '../../constants/alerts';
import { BigNumber } from 'bignumber.js';
import { strings } from '../../../../../../locales/i18n';
import { useTransactionMetadataRequest } from '../transactions/useTransactionMetadataRequest';
import {
  TransactionMeta,
  TransactionType,
} from '@metamask/transaction-controller';
import { useTokenAmount } from '../useTokenAmount';
import { hasTransactionType } from '../../utils/transaction';
import { usePredictBalance } from '../../../../UI/Predict/hooks/usePredictBalance';

export function useInsufficientPredictBalanceAlert({
  pendingAmount,
}: {
  pendingAmount?: string;
} = {}): Alert[] {
  const transactionMeta = useTransactionMetadataRequest() as TransactionMeta;
  const { amountPrecise } = useTokenAmount();
  const amountHuman = pendingAmount ?? amountPrecise ?? '0';

<<<<<<< HEAD
  const { balance: predictBalanceUsd } = usePredictBalance({
=======
  const { balance: predictBalanceHuman } = usePredictBalance({
>>>>>>> f4e8f8d0
    loadOnMount: true,
  });

  const isPredictWithdraw = hasTransactionType(transactionMeta, [
    TransactionType.predictWithdraw,
  ]);

  const isInsufficient = useMemo(
    () =>
      isPredictWithdraw &&
<<<<<<< HEAD
      new BigNumber(predictBalanceUsd ?? '0').isLessThan(amountHuman),
    [amountHuman, isPredictWithdraw, predictBalanceUsd],
=======
      new BigNumber(predictBalanceHuman ?? '0').isLessThan(amountHuman),
    [amountHuman, isPredictWithdraw, predictBalanceHuman],
>>>>>>> f4e8f8d0
  );

  return useMemo(() => {
    if (!isInsufficient) {
      return [];
    }

    return [
      {
        key: AlertKeys.InsufficientPredictBalance,
        field: RowAlertKey.Amount,
        message: strings('alert_system.insufficient_pay_token_balance.message'),
        severity: Severity.Danger,
        isBlocking: true,
      },
    ];
  }, [isInsufficient]);
}<|MERGE_RESOLUTION|>--- conflicted
+++ resolved
@@ -22,11 +22,7 @@
   const { amountPrecise } = useTokenAmount();
   const amountHuman = pendingAmount ?? amountPrecise ?? '0';
 
-<<<<<<< HEAD
-  const { balance: predictBalanceUsd } = usePredictBalance({
-=======
   const { balance: predictBalanceHuman } = usePredictBalance({
->>>>>>> f4e8f8d0
     loadOnMount: true,
   });
 
@@ -37,13 +33,8 @@
   const isInsufficient = useMemo(
     () =>
       isPredictWithdraw &&
-<<<<<<< HEAD
-      new BigNumber(predictBalanceUsd ?? '0').isLessThan(amountHuman),
-    [amountHuman, isPredictWithdraw, predictBalanceUsd],
-=======
       new BigNumber(predictBalanceHuman ?? '0').isLessThan(amountHuman),
     [amountHuman, isPredictWithdraw, predictBalanceHuman],
->>>>>>> f4e8f8d0
   );
 
   return useMemo(() => {
