--- conflicted
+++ resolved
@@ -12,11 +12,8 @@
 import { useTransactionPayToken } from '../pay/useTransactionPayToken';
 import { noop } from 'lodash';
 import { useConfirmationContext } from '../../context/confirmation-context';
-<<<<<<< HEAD
 import { useRampNavigation } from '../../../../UI/Ramp/hooks/useRampNavigation';
-=======
 import { useIsGaslessSupported } from '../gas/useIsGaslessSupported';
->>>>>>> 1d58b0de
 
 jest.mock('../../../../../util/navigation/navUtils', () => ({
   useParams: jest.fn().mockReturnValue({
@@ -49,14 +46,11 @@
   selectTransactionState: jest.fn(),
 }));
 jest.mock('../../context/confirmation-context');
-<<<<<<< HEAD
 jest.mock('../../../../UI/Ramp/hooks/useRampNavigation', () => ({
   useRampNavigation: jest.fn(),
   RampMode: { AGGREGATOR: 'AGGREGATOR', DEPOSIT: 'DEPOSIT' },
 }));
-=======
 jest.mock('../gas/useIsGaslessSupported');
->>>>>>> 1d58b0de
 
 describe('useInsufficientBalanceAlert', () => {
   const mockUseTransactionMetadataRequest = jest.mocked(
@@ -69,13 +63,10 @@
   );
   const mockUseTransactionPayToken = jest.mocked(useTransactionPayToken);
   const mockUseConfirmationContext = jest.mocked(useConfirmationContext);
-<<<<<<< HEAD
   const mockUseRampNavigation = jest.mocked(useRampNavigation);
   const mockGoToRamps = jest.fn();
-=======
   const useIsGaslessSupportedMock = jest.mocked(useIsGaslessSupported);
 
->>>>>>> 1d58b0de
   const mockChainId = '0x1';
   const mockFromAddress = '0x123';
   const mockNativeCurrency = 'ETH';
