--- conflicted
+++ resolved
@@ -6,17 +6,6 @@
 } from '../../../../../util/test/confirm-data-helpers';
 import { useSecurityAlertResponse } from './useSecurityAlertResponse';
 
-<<<<<<< HEAD
-jest.mock('../../../../../core/Engine', () => ({
-  context: {
-    TokenListController: {
-      fetchTokenList: jest.fn(),
-    },
-  },
-}));
-
-=======
->>>>>>> 961a5281
 describe('useSecurityAlertResponse', () => {
   it('returns security alert response for signature request is present', () => {
     const { result } = renderHookWithProvider(useSecurityAlertResponse, {
