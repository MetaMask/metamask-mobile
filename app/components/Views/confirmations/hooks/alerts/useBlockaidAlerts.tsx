--- conflicted
+++ resolved
@@ -71,17 +71,11 @@
   const { securityAlertResponse } = useSecurityAlertResponse();
   const { trackBlockaidAlertLinkClickedEvent } = useConfirmationMetricEvents();
 
-<<<<<<< HEAD
-  const isResultTypeIgnored = IGNORED_RESULT_TYPES.includes(
-    securityAlertResponse?.result_type as BlockaidResultType,
-  );
-=======
   const isResultTypeIgnored =
     !securityAlertResponse?.result_type ||
     IGNORED_RESULT_TYPES.includes(
       securityAlertResponse?.result_type as BlockaidResultType,
     );
->>>>>>> 961a5281
 
   const alerts = useMemo(() => {
     if (!securityAlertResponse || isResultTypeIgnored) {
@@ -96,13 +90,9 @@
         content: (
           <BlockaidAlertContent
             alertDetails={features}
-<<<<<<< HEAD
-            securityAlertResponse={securityAlertResponse as SecurityAlertResponse}
-=======
             securityAlertResponse={
               securityAlertResponse as SecurityAlertResponse
             }
->>>>>>> 961a5281
             onContactUsClicked={trackBlockaidAlertLinkClickedEvent}
           />
         ),
