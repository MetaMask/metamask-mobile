import { useNavigation } from '@react-navigation/native';

import Engine from '../../../../core/Engine';
import { renderHookWithProvider } from '../../../../util/test/renderWithProvider';
import {
  personalSignatureConfirmationState,
  stakingDepositConfirmationState,
} from '../../../../util/test/confirm-data-helpers';
import PPOMUtil from '../../../../lib/ppom/ppom-util';
// eslint-disable-next-line import/no-namespace
import * as QRHardwareHook from '../context/qr-hardware-context/qr-hardware-context';
// eslint-disable-next-line import/no-namespace
import * as LedgerContext from '../context/ledger-context/ledger-context';
<<<<<<< HEAD
// eslint-disable-next-line import/no-namespace
import * as SmartTransactionsSelector from '../../../../selectors/smartTransactionsController';
import { useConfirmActions } from './useConfirmActions';
// eslint-disable-next-line import/no-namespace
import * as TransactionController from '../../../../util/transaction-controller';
// eslint-disable-next-line import/no-namespace
import * as GasFeeTokenHook from './gas/useGasFeeToken';
=======
>>>>>>> 338177c4
import { useTransactionConfirm } from './transactions/useTransactionConfirm';
import { useConfirmActions } from './useConfirmActions';

jest.mock('./transactions/useTransactionConfirm');

jest.mock('@react-navigation/native', () => ({
  ...jest.requireActual('@react-navigation/native'),
  useNavigation: jest.fn(),
}));

jest.mock('../../../../core/Engine', () => ({
  acceptPendingApproval: jest.fn(),
  rejectPendingApproval: jest.fn(),
  context: {
    KeyringController: {
      state: {
        keyrings: [
          {
            accounts: ['0x0000000000000000000000000000000000000000'],
          },
        ],
      },
    },
  },
}));

jest.mock('./gas/useGasFeeToken');

jest.mock('../../../../util/transaction-controller', () => ({
  ...jest.requireActual('../../../../util/transaction-controller'),
  updateTransaction: jest.fn(),
}));

const mockCaptureSignatureMetrics = jest.fn();
jest.mock('./signatures/useSignatureMetrics', () => ({
  useSignatureMetrics: () => ({
    captureSignatureMetrics: mockCaptureSignatureMetrics,
  }),
}));

const flushPromises = async () => await new Promise(process.nextTick);

const createUseLedgerContextSpy = (mockedValues = {}) => {
  jest.spyOn(LedgerContext, 'useLedgerContext').mockReturnValue({
    ledgerSigningInProgress: false,
    openLedgerSignModal: jest.fn(),
    ...mockedValues,
  } as unknown as LedgerContext.LedgerContextType);
};

describe('useConfirmAction', () => {
  const useTransactionConfirmMock = jest.mocked(useTransactionConfirm);
  const useNavigationMock = jest.mocked(useNavigation);
  const navigateMock = jest.fn();

  beforeEach(() => {
    jest.clearAllMocks();

    useNavigationMock.mockReturnValue({
      goBack: jest.fn(),
      navigate: navigateMock,
    } as unknown as ReturnType<typeof useNavigation>);

    useTransactionConfirmMock.mockReturnValue({
      onConfirm: jest.fn(),
    });
  });

  it('call setScannerVisible if QR signing is in progress', async () => {
    const clearSecurityAlertResponseSpy = jest.spyOn(
      PPOMUtil,
      'clearSignatureSecurityAlertResponse',
    );
    const mockSetScannerVisible = jest.fn().mockResolvedValue(undefined);
    jest.spyOn(QRHardwareHook, 'useQRHardwareContext').mockReturnValue({
      isSigningQRObject: true,
      setScannerVisible: mockSetScannerVisible,
    } as unknown as QRHardwareHook.QRHardwareContextType);
    const { result } = renderHookWithProvider(() => useConfirmActions(), {
      state: personalSignatureConfirmationState,
    });
    result?.current?.onConfirm();
    expect(mockSetScannerVisible).toHaveBeenCalledTimes(1);
    expect(mockSetScannerVisible).toHaveBeenLastCalledWith(true);
    expect(Engine.acceptPendingApproval).toHaveBeenCalledTimes(0);
    await flushPromises();
    expect(mockCaptureSignatureMetrics).toHaveBeenCalledTimes(0);
    expect(clearSecurityAlertResponseSpy).toHaveBeenCalledTimes(0);
  });

  it('open LedgerSignModal if confirm button is clicked when signing using ledger account', async () => {
    const mockOpenLedgerSignModal = jest.fn();
    createUseLedgerContextSpy({
      ledgerSigningInProgress: true,
      openLedgerSignModal: mockOpenLedgerSignModal,
    });
    const { result } = renderHookWithProvider(() => useConfirmActions(), {
      state: personalSignatureConfirmationState,
    });
    result?.current?.onConfirm();
    expect(mockOpenLedgerSignModal).toHaveBeenCalledTimes(1);
    expect(Engine.acceptPendingApproval).toHaveBeenCalledTimes(0);
  });

  it('does not call signature related methods when onConfirm is called if confirmation is not of type signature', async () => {
    const mockOpenLedgerSignModal = jest.fn();
    createUseLedgerContextSpy({ openLedgerSignModal: mockOpenLedgerSignModal });
    const clearSecurityAlertResponseSpy = jest.spyOn(
      PPOMUtil,
      'clearSignatureSecurityAlertResponse',
    );
    const { result } = renderHookWithProvider(() => useConfirmActions(), {
      state: stakingDepositConfirmationState,
    });
    result?.current?.onConfirm();
    await flushPromises();
    expect(mockCaptureSignatureMetrics).not.toHaveBeenCalled();
    expect(clearSecurityAlertResponseSpy).not.toHaveBeenCalled();
    expect(mockOpenLedgerSignModal).not.toHaveBeenCalled();
  });

  it('call required callbacks when confirm button is clicked', async () => {
    const mockOpenLedgerSignModal = jest.fn();
    createUseLedgerContextSpy({ openLedgerSignModal: mockOpenLedgerSignModal });
    const clearSecurityAlertResponseSpy = jest.spyOn(
      PPOMUtil,
      'clearSignatureSecurityAlertResponse',
    );
    const { result } = renderHookWithProvider(() => useConfirmActions(), {
      state: personalSignatureConfirmationState,
    });
    result?.current?.onConfirm();
    expect(Engine.acceptPendingApproval).toHaveBeenCalledTimes(1);
    await flushPromises();
    expect(mockCaptureSignatureMetrics).toHaveBeenCalledTimes(1);
    expect(clearSecurityAlertResponseSpy).toHaveBeenCalledTimes(1);
    expect(mockOpenLedgerSignModal).not.toHaveBeenCalled();
  });

  it('does not call signature related methods when onReject is called if confirmation is not of type signature', async () => {
    const clearSecurityAlertResponseSpy = jest.spyOn(
      PPOMUtil,
      'clearSignatureSecurityAlertResponse',
    );
    const mockCancelQRScanRequestIfPresent = jest
      .fn()
      .mockResolvedValue(undefined);
    jest.spyOn(QRHardwareHook, 'useQRHardwareContext').mockReturnValue({
      cancelQRScanRequestIfPresent: mockCancelQRScanRequestIfPresent,
    } as unknown as QRHardwareHook.QRHardwareContextType);
    const { result } = renderHookWithProvider(() => useConfirmActions(), {
      state: stakingDepositConfirmationState,
    });
    result?.current?.onReject();
    expect(mockCancelQRScanRequestIfPresent).toHaveBeenCalledTimes(1);
    await flushPromises();
    expect(Engine.rejectPendingApproval).toHaveBeenCalledTimes(1);
    expect(mockCaptureSignatureMetrics).not.toHaveBeenCalled();
    expect(clearSecurityAlertResponseSpy).not.toHaveBeenCalled();
  });

  it('call required callbacks when reject button is clicked', async () => {
    const clearSecurityAlertResponseSpy = jest.spyOn(
      PPOMUtil,
      'clearSignatureSecurityAlertResponse',
    );
    const mockCancelQRScanRequestIfPresent = jest
      .fn()
      .mockResolvedValue(undefined);
    jest.spyOn(QRHardwareHook, 'useQRHardwareContext').mockReturnValue({
      cancelQRScanRequestIfPresent: mockCancelQRScanRequestIfPresent,
    } as unknown as QRHardwareHook.QRHardwareContextType);
    const { result } = renderHookWithProvider(() => useConfirmActions(), {
      state: personalSignatureConfirmationState,
    });
    result?.current?.onReject();
    expect(mockCancelQRScanRequestIfPresent).toHaveBeenCalledTimes(1);
    await flushPromises();
    expect(Engine.rejectPendingApproval).toHaveBeenCalledTimes(1);
    expect(mockCaptureSignatureMetrics).toHaveBeenCalledTimes(1);
    expect(clearSecurityAlertResponseSpy).toHaveBeenCalledTimes(1);
  });

  it('does not navigate back when onReject is called with skipNavigation as true', async () => {
    const goBackSpy = jest.fn();
    useNavigationMock.mockReturnValue({
      goBack: goBackSpy,
    } as unknown as ReturnType<typeof useNavigation>);
    const { result } = renderHookWithProvider(() => useConfirmActions(), {
      state: personalSignatureConfirmationState,
    });
    result?.current?.onReject(undefined, true);
    expect(goBackSpy).not.toHaveBeenCalled();
  });

  it('calls updateTransaction with batchTransactions and gas properties when smart transactions are enabled', async () => {
    jest
      .spyOn(SmartTransactionsSelector, 'selectShouldUseSmartTransaction')
      .mockReturnValue(true);

    const mockGasFeeToken = {
      transferTransaction: { id: 'mock-tx' },
      gas: '0x5208',
      maxFeePerGas: '0x10',
      maxPriorityFeePerGas: '0x5',
    } as unknown as ReturnType<typeof GasFeeTokenHook.useSelectedGasFeeToken>;
    jest
      .spyOn(GasFeeTokenHook, 'useSelectedGasFeeToken')
      .mockReturnValue(mockGasFeeToken);

    const updateTransactionSpy = jest.spyOn(
      TransactionController,
      'updateTransaction',
    );

    const { result } = renderHookWithProvider(() => useConfirmActions(), {
      state: stakingDepositConfirmationState,
    });

    await result.current.onConfirm();
    await flushPromises();

    expect(updateTransactionSpy).toHaveBeenCalledTimes(1);
    expect(updateTransactionSpy.mock.calls[0][0]).toMatchObject({
      batchTransactions: [mockGasFeeToken?.transferTransaction],
      txParams: {
        gas: mockGasFeeToken?.gas,
        maxFeePerGas: mockGasFeeToken?.maxFeePerGas,
        maxPriorityFeePerGas: mockGasFeeToken?.maxPriorityFeePerGas,
      },
    });
    expect(updateTransactionSpy.mock.calls[0][1]).toContain(
      'Mobile:UseConfirmActions - batchTransactions and gas properties updated',
    );
  });
});<|MERGE_RESOLUTION|>--- conflicted
+++ resolved
@@ -11,16 +11,6 @@
 import * as QRHardwareHook from '../context/qr-hardware-context/qr-hardware-context';
 // eslint-disable-next-line import/no-namespace
 import * as LedgerContext from '../context/ledger-context/ledger-context';
-<<<<<<< HEAD
-// eslint-disable-next-line import/no-namespace
-import * as SmartTransactionsSelector from '../../../../selectors/smartTransactionsController';
-import { useConfirmActions } from './useConfirmActions';
-// eslint-disable-next-line import/no-namespace
-import * as TransactionController from '../../../../util/transaction-controller';
-// eslint-disable-next-line import/no-namespace
-import * as GasFeeTokenHook from './gas/useGasFeeToken';
-=======
->>>>>>> 338177c4
 import { useTransactionConfirm } from './transactions/useTransactionConfirm';
 import { useConfirmActions } from './useConfirmActions';
 
@@ -215,45 +205,4 @@
     result?.current?.onReject(undefined, true);
     expect(goBackSpy).not.toHaveBeenCalled();
   });
-
-  it('calls updateTransaction with batchTransactions and gas properties when smart transactions are enabled', async () => {
-    jest
-      .spyOn(SmartTransactionsSelector, 'selectShouldUseSmartTransaction')
-      .mockReturnValue(true);
-
-    const mockGasFeeToken = {
-      transferTransaction: { id: 'mock-tx' },
-      gas: '0x5208',
-      maxFeePerGas: '0x10',
-      maxPriorityFeePerGas: '0x5',
-    } as unknown as ReturnType<typeof GasFeeTokenHook.useSelectedGasFeeToken>;
-    jest
-      .spyOn(GasFeeTokenHook, 'useSelectedGasFeeToken')
-      .mockReturnValue(mockGasFeeToken);
-
-    const updateTransactionSpy = jest.spyOn(
-      TransactionController,
-      'updateTransaction',
-    );
-
-    const { result } = renderHookWithProvider(() => useConfirmActions(), {
-      state: stakingDepositConfirmationState,
-    });
-
-    await result.current.onConfirm();
-    await flushPromises();
-
-    expect(updateTransactionSpy).toHaveBeenCalledTimes(1);
-    expect(updateTransactionSpy.mock.calls[0][0]).toMatchObject({
-      batchTransactions: [mockGasFeeToken?.transferTransaction],
-      txParams: {
-        gas: mockGasFeeToken?.gas,
-        maxFeePerGas: mockGasFeeToken?.maxFeePerGas,
-        maxPriorityFeePerGas: mockGasFeeToken?.maxPriorityFeePerGas,
-      },
-    });
-    expect(updateTransactionSpy.mock.calls[0][1]).toContain(
-      'Mobile:UseConfirmActions - batchTransactions and gas properties updated',
-    );
-  });
 });