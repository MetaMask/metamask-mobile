--- conflicted
+++ resolved
@@ -296,8 +296,6 @@
       expect(result.current.isRedesignedEnabled).toBe(true);
     });
 
-<<<<<<< HEAD
-=======
     it('returns true when flag is enabled for contract deployment transaction', async () => {
       confirmationRedesignFlagsMock.mockReturnValue({
         ...disabledFeatureFlags,
@@ -318,7 +316,6 @@
       expect(result.current.isRedesignedEnabled).toBe(true);
     });
 
->>>>>>> 05d3e30f
     it.each([
       [TransactionType.contractInteraction],
       [TransactionType.lendingDeposit],
