--- conflicted
+++ resolved
@@ -5,45 +5,26 @@
 import Device from '../../../../../util/device';
 import { StakeNavigationParamsList } from '../../../../UI/Stake/types';
 import { useConfirmActions } from '../useConfirmActions';
-<<<<<<< HEAD
-import { useStandaloneConfirmation } from './useStandaloneConfirmation';
-=======
 import { useFullScreenConfirmation } from './useFullScreenConfirmation';
->>>>>>> 961a5281
 
 const useClearConfirmationOnBackSwipe = () => {
   const navigation =
     useNavigation<StackNavigationProp<StakeNavigationParamsList>>();
-<<<<<<< HEAD
-  const { isStandaloneConfirmation } = useStandaloneConfirmation();
-  const { onReject } = useConfirmActions();
-
-  useEffect(() => {
-    if (isStandaloneConfirmation && Device.isIos()) {
-=======
   const { isFullScreenConfirmation } = useFullScreenConfirmation();
   const { onReject } = useConfirmActions();
 
   useEffect(() => {
     if (isFullScreenConfirmation && Device.isIos()) {
->>>>>>> 961a5281
       const unsubscribe = navigation.addListener('gestureEnd', () => {
         onReject();
       });
 
       return unsubscribe;
     }
-<<<<<<< HEAD
-  }, [isStandaloneConfirmation, navigation, onReject]);
-
-  useEffect(() => {
-    if (isStandaloneConfirmation && Device.isAndroid()) {
-=======
   }, [isFullScreenConfirmation, navigation, onReject]);
 
   useEffect(() => {
     if (isFullScreenConfirmation && Device.isAndroid()) {
->>>>>>> 961a5281
       const backHandlerSubscription = BackHandler.addEventListener(
         'hardwareBackPress',
         () => {
@@ -56,11 +37,7 @@
         backHandlerSubscription.remove();
       };
     }
-<<<<<<< HEAD
-  }, [isStandaloneConfirmation, onReject]);
-=======
   }, [isFullScreenConfirmation, onReject]);
->>>>>>> 961a5281
 };
 
 export default useClearConfirmationOnBackSwipe;