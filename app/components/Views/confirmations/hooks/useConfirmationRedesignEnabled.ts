--- conflicted
+++ resolved
@@ -5,10 +5,7 @@
 } from '@metamask/transaction-controller';
 import { useMemo } from 'react';
 import { useSelector } from 'react-redux';
-<<<<<<< HEAD
-=======
 
->>>>>>> 961a5281
 import {
   ConfirmationRedesignRemoteFlags,
   selectConfirmationRedesignFlags,
@@ -24,14 +21,6 @@
 } from '../constants/confirmations';
 import useApprovalRequest from './useApprovalRequest';
 import { useTransactionMetadataRequest } from './transactions/useTransactionMetadataRequest';
-<<<<<<< HEAD
-import {
-  REDESIGNED_SIGNATURE_TYPES,
-  REDESIGNED_TRANSACTION_TYPES,
-  REDESIGNED_TRANSFER_TYPES,
-} from '../constants/confirmations';
-=======
->>>>>>> 961a5281
 
 function isRedesignedSignature({
   approvalRequestType,
@@ -80,15 +69,6 @@
   }
 
   if (
-<<<<<<< HEAD
-    REDESIGNED_TRANSFER_TYPES.includes(
-      transactionMetadata?.type as TransactionType,
-    )
-  ) {
-    return confirmationRedesignFlags?.transfer;
-  }
-
-=======
     transactionType === TransactionType.revokeDelegation ||
     transactionType === TransactionType.batch
   ) {
@@ -107,7 +87,6 @@
     return confirmationRedesignFlags?.contract_deployment;
   }
 
->>>>>>> 961a5281
   return false;
 }
 
