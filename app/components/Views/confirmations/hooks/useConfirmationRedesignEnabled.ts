--- conflicted
+++ resolved
@@ -6,18 +6,12 @@
 } from '@metamask/transaction-controller';
 import { ApprovalType } from '@metamask/controller-utils';
 
-<<<<<<< HEAD
-import { isHardwareAccount } from '../../../../util/address';
+import { isExternalHardwareAccount } from '../../../../util/address';
 import {
   type ConfirmationRedesignRemoteFlags,
   selectConfirmationRedesignFlags,
 } from '../../../../selectors/featureFlagController';
 import { useTransactionMetadataRequest } from './useTransactionMetadataRequest';
-=======
-import { ApprovalTypes } from '../../../../core/RPCMethods/RPCMethodMiddleware';
-import { isExternalHardwareAccount } from '../../../../util/address';
-import { selectRemoteFeatureFlags } from '../../../../selectors/featureFlagController';
->>>>>>> 6f342b8b
 import useApprovalRequest from './useApprovalRequest';
 
 const REDESIGNED_SIGNATURE_TYPES = [
@@ -39,7 +33,7 @@
   return (
     confirmationRedesignFlags?.signatures &&
     // following condition will ensure that user is redirected to old designs for hardware wallets
-    !isHardwareAccount(fromAddress) &&
+    !isExternalHardwareAccount(fromAddress) &&
     approvalRequestType &&
     REDESIGNED_SIGNATURE_TYPES.includes(approvalRequestType as ApprovalType)
   );
@@ -85,7 +79,6 @@
 
   const isRedesignedEnabled = useMemo(
     () =>
-<<<<<<< HEAD
       isRedesignedSignature({
         approvalRequestType,
         confirmationRedesignFlags,
@@ -102,16 +95,6 @@
       fromAddress,
       transactionMetadata,
     ],
-=======
-      (confirmation_redesign as Record<string, string>)?.signatures &&
-      // following condition will ensure that user is redirected to old designs for ledger
-      !isExternalHardwareAccount(fromAddress) &&
-      approvalRequestType &&
-      [ApprovalTypes.PERSONAL_SIGN, ApprovalTypes.ETH_SIGN_TYPED_DATA].includes(
-        approvalRequestType as ApprovalTypes,
-      ),
-    [approvalRequestType, confirmation_redesign, fromAddress],
->>>>>>> 6f342b8b
   );
 
   return { isRedesignedEnabled };
