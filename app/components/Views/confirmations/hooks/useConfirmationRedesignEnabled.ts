--- conflicted
+++ resolved
@@ -3,17 +3,8 @@
   TransactionMeta,
   TransactionType,
 } from '@metamask/transaction-controller';
-<<<<<<< HEAD
-import { ApprovalType } from '@metamask/controller-utils';
-
-import {
-  isExternalHardwareAccount,
-  isHardwareAccount,
-} from '../../../../util/address';
-=======
 import { useMemo } from 'react';
 import { useSelector } from 'react-redux';
->>>>>>> 77f2c760
 import {
   type ConfirmationRedesignRemoteFlags,
   selectConfirmationRedesignFlags,
