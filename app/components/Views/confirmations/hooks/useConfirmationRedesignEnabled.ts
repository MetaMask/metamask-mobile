import { useMemo } from 'react';
import { useSelector } from 'react-redux';

import { ApprovalTypes } from '../../../../core/RPCMethods/RPCMethodMiddleware';
import { isExternalHardwareAccount } from '../../../../util/address';
import { selectRemoteFeatureFlags } from '../../../../selectors/featureFlagController';
import useApprovalRequest from './useApprovalRequest';
import useQRHardwareAwareness from './useQRHardwareAwareness';

const useConfirmationRedesignEnabled = () => {
  const { approvalRequest } = useApprovalRequest();
  const { isSigningQRObject, isSyncingQRHardware } = useQRHardwareAwareness();
  const { confirmation_redesign } = useSelector(selectRemoteFeatureFlags);

  const {
    type: approvalRequestType,
    requestData: { from: fromAddress },
  } = approvalRequest ?? {
    requestData: {},
  };

  const isRedesignedEnabled = useMemo(
    () =>
      (confirmation_redesign as Record<string, string>)?.signatures &&
<<<<<<< HEAD
=======
      process.env.REDESIGNED_SIGNATURE_REQUEST === 'true' &&
      // following condition will ensure that user is redirected to old designs is using QR scan aware hardware
      !isSyncingQRHardware &&
      !isSigningQRObject &&
      // following condition will ensure that user is redirected to old designs for hardware wallets
      !isExternalHardwareAccount(fromAddress) &&
>>>>>>> b0471699
      approvalRequestType &&
      [ApprovalTypes.PERSONAL_SIGN, ApprovalTypes.ETH_SIGN_TYPED_DATA].includes(
        approvalRequestType as ApprovalTypes,
      ),
    [
      approvalRequestType,
      confirmation_redesign,
      fromAddress,
      isSigningQRObject,
      isSyncingQRHardware,
    ],
  );

  return { isRedesignedEnabled };
};

export default useConfirmationRedesignEnabled;<|MERGE_RESOLUTION|>--- conflicted
+++ resolved
@@ -22,15 +22,11 @@
   const isRedesignedEnabled = useMemo(
     () =>
       (confirmation_redesign as Record<string, string>)?.signatures &&
-<<<<<<< HEAD
-=======
-      process.env.REDESIGNED_SIGNATURE_REQUEST === 'true' &&
       // following condition will ensure that user is redirected to old designs is using QR scan aware hardware
       !isSyncingQRHardware &&
       !isSigningQRObject &&
       // following condition will ensure that user is redirected to old designs for hardware wallets
       !isExternalHardwareAccount(fromAddress) &&
->>>>>>> b0471699
       approvalRequestType &&
       [ApprovalTypes.PERSONAL_SIGN, ApprovalTypes.ETH_SIGN_TYPED_DATA].includes(
         approvalRequestType as ApprovalTypes,
