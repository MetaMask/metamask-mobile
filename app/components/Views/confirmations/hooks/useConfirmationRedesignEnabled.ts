import { ApprovalType } from '@metamask/controller-utils';
import {
  TransactionMeta,
  TransactionType,
} from '@metamask/transaction-controller';
import { useMemo } from 'react';
import { useSelector } from 'react-redux';

import {
  ConfirmationRedesignRemoteFlags,
  selectConfirmationRedesignFlags,
} from '../../../../selectors/featureFlagController/confirmations';
import { isHardwareAccount } from '../../../../util/address';
import { isStakingConfirmation } from '../utils/confirm';
import {
  REDESIGNED_APPROVE_TYPES,
  REDESIGNED_SIGNATURE_TYPES,
  REDESIGNED_TRANSACTION_TYPES,
  REDESIGNED_TRANSFER_TYPES,
} from '../constants/confirmations';
import useApprovalRequest from './useApprovalRequest';
import { useTransactionMetadataRequest } from './transactions/useTransactionMetadataRequest';

function isRedesignedSignature({
  approvalRequestType,
  confirmationRedesignFlags,
}: {
  approvalRequestType: ApprovalType;
  confirmationRedesignFlags: ConfirmationRedesignRemoteFlags;
}) {
  return (
    confirmationRedesignFlags?.signatures &&
    approvalRequestType &&
    REDESIGNED_SIGNATURE_TYPES.includes(approvalRequestType as ApprovalType)
  );
}

function isRedesignedTransaction({
  approvalRequestType,
  confirmationRedesignFlags,
  fromAddress,
  transactionMetadata,
}: {
  approvalRequestType: ApprovalType;
  confirmationRedesignFlags: ConfirmationRedesignRemoteFlags;
  fromAddress: string;
  transactionMetadata?: TransactionMeta;
}) {
  const transactionType = transactionMetadata?.type as TransactionType;
  const isTransactionTypeRedesigned =
    REDESIGNED_TRANSACTION_TYPES.includes(transactionType);

  if (
    !isTransactionTypeRedesigned ||
    approvalRequestType !== ApprovalType.Transaction ||
    !transactionMetadata ||
    isHardwareAccount(fromAddress)
  ) {
    return false;
  }

  if (isStakingConfirmation(transactionType)) {
    return confirmationRedesignFlags?.staking_confirmations;
  }

  if (transactionType === TransactionType.contractInteraction) {
    return confirmationRedesignFlags?.contract_interaction;
  }

  if (
    transactionType === TransactionType.revokeDelegation ||
    transactionType === TransactionType.batch
  ) {
    return true;
  }

  if (REDESIGNED_TRANSFER_TYPES.includes(transactionType)) {
    return confirmationRedesignFlags?.transfer;
  }

  if (REDESIGNED_APPROVE_TYPES.includes(transactionType)) {
    return confirmationRedesignFlags?.approve;
  }

  return false;
}

<<<<<<< HEAD
function isBatchTransaction(approvalRequestType: ApprovalType) {
  return approvalRequestType === ApprovalType.TransactionBatch;
=======
function isBatchTransaction(approvalRequestType: ApprovalType | 'transaction_batch') {
  return approvalRequestType === 'transaction_batch';
>>>>>>> 3c0cd1f7
}

export const useConfirmationRedesignEnabled = () => {
  const { approvalRequest } = useApprovalRequest();
  const transactionMetadata = useTransactionMetadataRequest();
  const confirmationRedesignFlags = useSelector(
    selectConfirmationRedesignFlags,
  );
  const fromAddress =
    transactionMetadata?.txParams?.from ?? approvalRequest?.requestData?.from;

  const approvalRequestType = approvalRequest?.type as ApprovalType;

  const isRedesignedEnabled = useMemo(
    () =>
      isRedesignedSignature({
        approvalRequestType,
        confirmationRedesignFlags,
      }) ||
      isRedesignedTransaction({
        approvalRequestType,
        confirmationRedesignFlags,
        fromAddress,
        transactionMetadata,
      }) ||
      isBatchTransaction(approvalRequestType),
    [approvalRequestType, confirmationRedesignFlags, fromAddress, transactionMetadata],
  );

  return { isRedesignedEnabled };
};<|MERGE_RESOLUTION|>--- conflicted
+++ resolved
@@ -85,13 +85,8 @@
   return false;
 }
 
-<<<<<<< HEAD
 function isBatchTransaction(approvalRequestType: ApprovalType) {
   return approvalRequestType === ApprovalType.TransactionBatch;
-=======
-function isBatchTransaction(approvalRequestType: ApprovalType | 'transaction_batch') {
-  return approvalRequestType === 'transaction_batch';
->>>>>>> 3c0cd1f7
 }
 
 export const useConfirmationRedesignEnabled = () => {
