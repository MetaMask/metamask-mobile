import { useCallback } from 'react';
import { useNavigation } from '@react-navigation/native';
import { ApprovalType } from '@metamask/controller-utils';

import PPOMUtil from '../../../../lib/ppom/ppom-util';
import { MetaMetricsEvents } from '../../../hooks/useMetrics';
import { isSignatureRequest } from '../utils/confirm';
import { useLedgerContext } from '../context/ledger-context';
import { useQRHardwareContext } from '../context/qr-hardware-context';
import useApprovalRequest from './useApprovalRequest';
import { useSignatureMetrics } from './signatures/useSignatureMetrics';
import { useTransactionConfirm } from './transactions/useTransactionConfirm';

export const useConfirmActions = () => {
  const {
    onConfirm: onRequestConfirm,
    onReject: onRequestReject,
    approvalRequest,
  } = useApprovalRequest();
  const { onConfirm: onTransactionConfirm } = useTransactionConfirm();
  const { captureSignatureMetrics } = useSignatureMetrics();
  const { cancelQRScanRequestIfPresent, isSigningQRObject, setScannerVisible } =
    useQRHardwareContext();
  const { ledgerSigningInProgress, openLedgerSignModal } = useLedgerContext();
  const navigation = useNavigation();
  const approvalType = approvalRequest?.type;
  const isSignatureReq = approvalType && isSignatureRequest(approvalType);
  const isTransactionReq =
    approvalType && approvalType === ApprovalType.Transaction;

  const onReject = useCallback(
    async (error?: Error, skipNavigation = false) => {
      await cancelQRScanRequestIfPresent();
      onRequestReject(error);
      if (!skipNavigation) {
        navigation.goBack();
      }
      if (isSignatureReq) {
        captureSignatureMetrics(MetaMetricsEvents.SIGNATURE_REJECTED);
        PPOMUtil.clearSignatureSecurityAlertResponse();
      }
    },
    [
      cancelQRScanRequestIfPresent,
      captureSignatureMetrics,
      navigation,
      onRequestReject,
      isSignatureReq,
    ],
  );

  const onConfirm = useCallback(async () => {
    if (ledgerSigningInProgress) {
      openLedgerSignModal();
      return;
    }
<<<<<<< HEAD
    if (isSigningQRObject) {
=======

    if (isQRSigningInProgress) {
>>>>>>> 630fadfb
      setScannerVisible(true);
      return;
    }

    if (isTransactionReq) {
      onTransactionConfirm();
      return;
    }

    await onRequestConfirm({
      waitForResult: true,
      deleteAfterResult: true,
      handleErrors: false,
    });

    navigation.goBack();

    if (isSignatureReq) {
      captureSignatureMetrics(MetaMetricsEvents.SIGNATURE_APPROVED);
      PPOMUtil.clearSignatureSecurityAlertResponse();
    }
  }, [
    isSigningQRObject,
    captureSignatureMetrics,
<<<<<<< HEAD
    dispatch,
=======
    isQRSigningInProgress,
>>>>>>> 630fadfb
    isSignatureReq,
    isTransactionReq,
    ledgerSigningInProgress,
    navigation,
<<<<<<< HEAD
    openLedgerSignModal,
    setScannerVisible,
    onRequestConfirm,
    isFullScreenConfirmation,
    waitForResult,
    type,
    chainId,
    tryEnableEvmNetwork,
=======
    onRequestConfirm,
    onTransactionConfirm,
    openLedgerSignModal,
    setScannerVisible,
>>>>>>> 630fadfb
  ]);

  return { onConfirm, onReject };
};<|MERGE_RESOLUTION|>--- conflicted
+++ resolved
@@ -54,12 +54,8 @@
       openLedgerSignModal();
       return;
     }
-<<<<<<< HEAD
+
     if (isSigningQRObject) {
-=======
-
-    if (isQRSigningInProgress) {
->>>>>>> 630fadfb
       setScannerVisible(true);
       return;
     }
@@ -84,30 +80,14 @@
   }, [
     isSigningQRObject,
     captureSignatureMetrics,
-<<<<<<< HEAD
-    dispatch,
-=======
-    isQRSigningInProgress,
->>>>>>> 630fadfb
     isSignatureReq,
     isTransactionReq,
     ledgerSigningInProgress,
     navigation,
-<<<<<<< HEAD
     openLedgerSignModal,
     setScannerVisible,
     onRequestConfirm,
-    isFullScreenConfirmation,
-    waitForResult,
-    type,
-    chainId,
-    tryEnableEvmNetwork,
-=======
-    onRequestConfirm,
     onTransactionConfirm,
-    openLedgerSignModal,
-    setScannerVisible,
->>>>>>> 630fadfb
   ]);
 
   return { onConfirm, onReject };
