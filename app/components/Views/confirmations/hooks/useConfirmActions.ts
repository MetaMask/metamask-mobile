--- conflicted
+++ resolved
@@ -92,11 +92,7 @@
     onRequestConfirm,
     isSignatureReq,
     isFullScreenConfirmation,
-<<<<<<< HEAD
-    shouldUseSmartTransaction,
-=======
     shouldUseSmartTransaction
->>>>>>> 05d3e30f
   ]);
 
   return { onConfirm, onReject };
