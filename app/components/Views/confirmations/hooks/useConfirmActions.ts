--- conflicted
+++ resolved
@@ -16,14 +16,11 @@
 import { useSignatureMetrics } from './signatures/useSignatureMetrics';
 import { useTransactionMetadataRequest } from './transactions/useTransactionMetadataRequest';
 import { useFullScreenConfirmation } from './ui/useFullScreenConfirmation';
-<<<<<<< HEAD
+import { selectTransactionBridgeQuotesById } from '../../../../core/redux/slices/confirmationMetrics';
+import { TransactionType } from '@metamask/transaction-controller';
 import { useSelectedGasFeeToken } from './gas/useGasFeeToken';
 import { cloneDeep } from 'lodash';
 import { updateTransaction } from '../../../../util/transaction-controller';
-=======
-import { selectTransactionBridgeQuotesById } from '../../../../core/redux/slices/confirmationMetrics';
-import { TransactionType } from '@metamask/transaction-controller';
->>>>>>> 0d8b66bb
 
 export const useConfirmActions = () => {
   const {
@@ -39,12 +36,8 @@
   } = useQRHardwareContext();
   const { ledgerSigningInProgress, openLedgerSignModal } = useLedgerContext();
   const navigation = useNavigation();
-
-  const {
-    chainId,
-    id: transactionId,
-    type,
-  } = useTransactionMetadataRequest() ?? {};
+  const transactionMetadata = useTransactionMetadataRequest();
+  const { chainId, id: transactionId, type } = transactionMetadata ?? {};
 
   const shouldUseSmartTransaction = useSelector((state: RootState) =>
     selectShouldUseSmartTransaction(state, chainId),
@@ -57,7 +50,13 @@
   const isTransactionReq =
     approvalType && approvalType === ApprovalType.Transaction;
 
-<<<<<<< HEAD
+  const quotes = useSelector((state: RootState) =>
+    selectTransactionBridgeQuotesById(state, transactionId ?? ''),
+  );
+
+  const waitForResult =
+    isSignatureReq || (!shouldUseSmartTransaction && !quotes?.length);
+
   const newTransactionMeta = useMemo(
     () => cloneDeep(transactionMetadata),
     [transactionMetadata],
@@ -82,14 +81,6 @@
       'Mobile:UseConfirmActions - batchTransactions and gas properties updated',
     );
   }, [selectedGasFeeToken, newTransactionMeta]);
-=======
-  const quotes = useSelector((state: RootState) =>
-    selectTransactionBridgeQuotesById(state, transactionId ?? ''),
-  );
-
-  const waitForResult =
-    isSignatureReq || (!shouldUseSmartTransaction && !quotes?.length);
->>>>>>> 0d8b66bb
 
   const onReject = useCallback(
     async (error?: Error, skipNavigation = false) => {
@@ -149,20 +140,21 @@
       dispatch(resetTransaction());
     }
   }, [
+    shouldUseSmartTransaction,
+    ledgerSigningInProgress,
+    isQRSigningInProgress,
+    onRequestConfirm,
+    waitForResult,
+    isFullScreenConfirmation,
+    type,
+    isSignatureReq,
+    isTransactionReq,
+    handleSmartTransaction,
+    openLedgerSignModal,
+    setScannerVisible,
+    navigation,
     captureSignatureMetrics,
     dispatch,
-    handleSmartTransaction,
-    isFullScreenConfirmation,
-    isQRSigningInProgress,
-    isSignatureReq,
-    isTransactionReq,
-    ledgerSigningInProgress,
-    navigation,
-    onRequestConfirm,
-    openLedgerSignModal,
-    setScannerVisible,
-    waitForResult,
-    type,
   ]);
 
   return { onConfirm, onReject };
