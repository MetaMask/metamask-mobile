--- conflicted
+++ resolved
@@ -127,14 +127,6 @@
       PPOMUtil.clearSignatureSecurityAlertResponse();
     }
   }, [
-<<<<<<< HEAD
-=======
-    isSigningQRObject,
-    captureSignatureMetrics,
-    handleSmartTransaction,
-    isSignatureReq,
-    isTransactionReq,
->>>>>>> c0842c92
     ledgerSigningInProgress,
     isSigningQRObject,
     isTransactionReq,
@@ -143,12 +135,8 @@
     isSignatureReq,
     openLedgerSignModal,
     setScannerVisible,
-<<<<<<< HEAD
     onTransactionConfirm,
     captureSignatureMetrics,
-=======
-    shouldUseSmartTransaction,
->>>>>>> c0842c92
   ]);
 
   return { onConfirm, onReject };
