import { useCallback } from 'react';
import { useNavigation } from '@react-navigation/native';
import { ApprovalType } from '@metamask/controller-utils';

import PPOMUtil from '../../../../lib/ppom/ppom-util';
import { MetaMetricsEvents } from '../../../hooks/useMetrics';
import { isSignatureRequest } from '../utils/confirm';
import { useLedgerContext } from '../context/ledger-context';
import { useQRHardwareContext } from '../context/qr-hardware-context';
import useApprovalRequest from './useApprovalRequest';
import { useSignatureMetrics } from './signatures/useSignatureMetrics';
<<<<<<< HEAD
import { useTransactionMetadataRequest } from './transactions/useTransactionMetadataRequest';
import { useFullScreenConfirmation } from './ui/useFullScreenConfirmation';
import { selectTransactionBridgeQuotesById } from '../../../../core/redux/slices/confirmationMetrics';
import { TransactionType } from '@metamask/transaction-controller';
import { useSelectedGasFeeToken } from './gas/useGasFeeToken';
import { cloneDeep } from 'lodash';
import { updateTransaction } from '../../../../util/transaction-controller';
import { useNetworkEnablement } from '../../../hooks/useNetworkEnablement/useNetworkEnablement';
import { isRemoveGlobalNetworkSelectorEnabled } from '../../../../util/networks';
=======
import { useTransactionConfirm } from './transactions/useTransactionConfirm';
>>>>>>> 36950ea2

export const useConfirmActions = () => {
  const {
    onConfirm: onRequestConfirm,
    onReject: onRequestReject,
    approvalRequest,
  } = useApprovalRequest();
  const { onConfirm: onTransactionConfirm } = useTransactionConfirm();
  const { captureSignatureMetrics } = useSignatureMetrics();
  const {
    cancelQRScanRequestIfPresent,
    isQRSigningInProgress,
    setScannerVisible,
  } = useQRHardwareContext();
  const { ledgerSigningInProgress, openLedgerSignModal } = useLedgerContext();
  const navigation = useNavigation();
<<<<<<< HEAD
  const transactionMetadata = useTransactionMetadataRequest();
  const { chainId, id: transactionId, type } = transactionMetadata ?? {};

  const shouldUseSmartTransaction = useSelector((state: RootState) =>
    selectShouldUseSmartTransaction(state, chainId),
  );
  const { isFullScreenConfirmation } = useFullScreenConfirmation();
  const selectedGasFeeToken = useSelectedGasFeeToken();
  const { tryEnableEvmNetwork } = useNetworkEnablement();
  const dispatch = useDispatch();
=======
>>>>>>> 36950ea2
  const approvalType = approvalRequest?.type;
  const isSignatureReq = approvalType && isSignatureRequest(approvalType);
  const isTransactionReq =
    approvalType && approvalType === ApprovalType.Transaction;

<<<<<<< HEAD
  const quotes = useSelector((state: RootState) =>
    selectTransactionBridgeQuotesById(state, transactionId ?? ''),
  );

  const waitForResult =
    isSignatureReq || (!shouldUseSmartTransaction && !quotes?.length);

  const handleSmartTransaction = useCallback(() => {
    if (!selectedGasFeeToken || !transactionMetadata?.txParams) {
      return;
    }

    const updatedTransactionMeta = cloneDeep(transactionMetadata);

    updatedTransactionMeta.batchTransactions = [
      selectedGasFeeToken.transferTransaction,
    ];
    updatedTransactionMeta.txParams.gas = selectedGasFeeToken.gas;
    updatedTransactionMeta.txParams.maxFeePerGas =
      selectedGasFeeToken.maxFeePerGas;
    updatedTransactionMeta.txParams.maxPriorityFeePerGas =
      selectedGasFeeToken.maxPriorityFeePerGas;

    updateTransaction(
      updatedTransactionMeta,
      'Mobile:UseConfirmActions - batchTransactions and gas properties updated',
    );
  }, [selectedGasFeeToken, transactionMetadata]);

=======
>>>>>>> 36950ea2
  const onReject = useCallback(
    async (error?: Error, skipNavigation = false) => {
      await cancelQRScanRequestIfPresent();
      onRequestReject(error);
      if (!skipNavigation) {
        navigation.goBack();
      }
      if (isSignatureReq) {
        captureSignatureMetrics(MetaMetricsEvents.SIGNATURE_REJECTED);
        PPOMUtil.clearSignatureSecurityAlertResponse();
      }
    },
    [
      cancelQRScanRequestIfPresent,
      captureSignatureMetrics,
      navigation,
      onRequestReject,
      isSignatureReq,
    ],
  );

  const onConfirm = useCallback(async () => {
    if (shouldUseSmartTransaction) {
      handleSmartTransaction();
    }

    if (ledgerSigningInProgress) {
      openLedgerSignModal();
      return;
    }

    if (isQRSigningInProgress) {
      setScannerVisible(true);
      return;
    }

    if (isTransactionReq) {
      onTransactionConfirm();
      return;
    }

    await onRequestConfirm({
      waitForResult: true,
      deleteAfterResult: true,
      handleErrors: false,
    });

    navigation.goBack();

    if (isSignatureReq) {
      captureSignatureMetrics(MetaMetricsEvents.SIGNATURE_APPROVED);
      PPOMUtil.clearSignatureSecurityAlertResponse();
    }
  }, [
<<<<<<< HEAD
    shouldUseSmartTransaction,
    ledgerSigningInProgress,
=======
    captureSignatureMetrics,
>>>>>>> 36950ea2
    isQRSigningInProgress,
    onRequestConfirm,
    waitForResult,
    isFullScreenConfirmation,
    type,
    isSignatureReq,
    isTransactionReq,
<<<<<<< HEAD
    handleSmartTransaction,
    openLedgerSignModal,
    setScannerVisible,
    navigation,
    captureSignatureMetrics,
    dispatch,
    chainId,
    tryEnableEvmNetwork,
=======
    ledgerSigningInProgress,
    navigation,
    onRequestConfirm,
    onTransactionConfirm,
    openLedgerSignModal,
    setScannerVisible,
>>>>>>> 36950ea2
  ]);

  return { onConfirm, onReject };
};<|MERGE_RESOLUTION|>--- conflicted
+++ resolved
@@ -1,5 +1,6 @@
 import { useCallback } from 'react';
 import { useNavigation } from '@react-navigation/native';
+import { useSelector } from 'react-redux';
 import { ApprovalType } from '@metamask/controller-utils';
 
 import PPOMUtil from '../../../../lib/ppom/ppom-util';
@@ -9,19 +10,13 @@
 import { useQRHardwareContext } from '../context/qr-hardware-context';
 import useApprovalRequest from './useApprovalRequest';
 import { useSignatureMetrics } from './signatures/useSignatureMetrics';
-<<<<<<< HEAD
+import { useTransactionConfirm } from './transactions/useTransactionConfirm';
 import { useTransactionMetadataRequest } from './transactions/useTransactionMetadataRequest';
-import { useFullScreenConfirmation } from './ui/useFullScreenConfirmation';
-import { selectTransactionBridgeQuotesById } from '../../../../core/redux/slices/confirmationMetrics';
-import { TransactionType } from '@metamask/transaction-controller';
 import { useSelectedGasFeeToken } from './gas/useGasFeeToken';
+import { updateTransaction } from '../../../../util/transaction-controller';
 import { cloneDeep } from 'lodash';
-import { updateTransaction } from '../../../../util/transaction-controller';
-import { useNetworkEnablement } from '../../../hooks/useNetworkEnablement/useNetworkEnablement';
-import { isRemoveGlobalNetworkSelectorEnabled } from '../../../../util/networks';
-=======
-import { useTransactionConfirm } from './transactions/useTransactionConfirm';
->>>>>>> 36950ea2
+import { RootState } from '../../../../reducers';
+import { selectShouldUseSmartTransaction } from '../../../../selectors/smartTransactionsController';
 
 export const useConfirmActions = () => {
   const {
@@ -38,31 +33,17 @@
   } = useQRHardwareContext();
   const { ledgerSigningInProgress, openLedgerSignModal } = useLedgerContext();
   const navigation = useNavigation();
-<<<<<<< HEAD
   const transactionMetadata = useTransactionMetadataRequest();
-  const { chainId, id: transactionId, type } = transactionMetadata ?? {};
-
-  const shouldUseSmartTransaction = useSelector((state: RootState) =>
-    selectShouldUseSmartTransaction(state, chainId),
-  );
-  const { isFullScreenConfirmation } = useFullScreenConfirmation();
   const selectedGasFeeToken = useSelectedGasFeeToken();
-  const { tryEnableEvmNetwork } = useNetworkEnablement();
-  const dispatch = useDispatch();
-=======
->>>>>>> 36950ea2
+  const { chainId } = transactionMetadata ?? {};
   const approvalType = approvalRequest?.type;
   const isSignatureReq = approvalType && isSignatureRequest(approvalType);
   const isTransactionReq =
     approvalType && approvalType === ApprovalType.Transaction;
 
-<<<<<<< HEAD
-  const quotes = useSelector((state: RootState) =>
-    selectTransactionBridgeQuotesById(state, transactionId ?? ''),
+  const shouldUseSmartTransaction = useSelector((state: RootState) =>
+    selectShouldUseSmartTransaction(state, chainId),
   );
-
-  const waitForResult =
-    isSignatureReq || (!shouldUseSmartTransaction && !quotes?.length);
 
   const handleSmartTransaction = useCallback(() => {
     if (!selectedGasFeeToken || !transactionMetadata?.txParams) {
@@ -86,8 +67,6 @@
     );
   }, [selectedGasFeeToken, transactionMetadata]);
 
-=======
->>>>>>> 36950ea2
   const onReject = useCallback(
     async (error?: Error, skipNavigation = false) => {
       await cancelQRScanRequestIfPresent();
@@ -142,36 +121,18 @@
       PPOMUtil.clearSignatureSecurityAlertResponse();
     }
   }, [
-<<<<<<< HEAD
-    shouldUseSmartTransaction,
-    ledgerSigningInProgress,
-=======
     captureSignatureMetrics,
->>>>>>> 36950ea2
+    handleSmartTransaction,
     isQRSigningInProgress,
-    onRequestConfirm,
-    waitForResult,
-    isFullScreenConfirmation,
-    type,
     isSignatureReq,
     isTransactionReq,
-<<<<<<< HEAD
-    handleSmartTransaction,
-    openLedgerSignModal,
-    setScannerVisible,
-    navigation,
-    captureSignatureMetrics,
-    dispatch,
-    chainId,
-    tryEnableEvmNetwork,
-=======
     ledgerSigningInProgress,
     navigation,
     onRequestConfirm,
     onTransactionConfirm,
     openLedgerSignModal,
     setScannerVisible,
->>>>>>> 36950ea2
+    shouldUseSmartTransaction,
   ]);
 
   return { onConfirm, onReject };
