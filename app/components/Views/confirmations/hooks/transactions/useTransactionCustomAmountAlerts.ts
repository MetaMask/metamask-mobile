import { useMemo } from 'react';
import { AlertKeys } from '../../constants/alerts';
import { useAlerts } from '../../context/alert-system-context';
import { usePendingAmountAlerts } from '../alerts/usePendingAmountAlerts';

const PENDING_AMOUNT_ALERTS: AlertKeys[] = [
  AlertKeys.PerpsDepositMinimum,
  AlertKeys.InsufficientPayTokenBalance,
  AlertKeys.InsufficientPredictBalance,
];

const KEYBOARD_ALERTS: AlertKeys[] = [
  AlertKeys.PerpsDepositMinimum,
  AlertKeys.InsufficientPayTokenBalance,
  AlertKeys.SignedOrSubmitted,
  AlertKeys.PerpsHardwareAccount,
  AlertKeys.InsufficientPredictBalance,
];

const ON_CHANGE_ALERTS = [
  AlertKeys.PerpsDepositMinimum,
  AlertKeys.InsufficientPayTokenBalance,
  AlertKeys.InsufficientPredictBalance,
];

export function useTransactionCustomAmountAlerts({
  isInputChanged,
  isKeyboardVisible,
  pendingTokenAmount,
}: {
  isInputChanged: boolean;
  isKeyboardVisible: boolean;
  pendingTokenAmount: string;
}): {
  alertMessage?: string;
  alertTitle?: string;
} {
  const { alerts: confirmationAlerts } = useAlerts();
  const pendingTokenAlerts = usePendingAmountAlerts({ pendingTokenAmount });

  const filteredAlerts = useMemo(() => {
    const blockingAlerts = confirmationAlerts.filter((a) => a.isBlocking);

    return blockingAlerts.filter((a) => {
      const isIgnoredAsNoInput =
        !isInputChanged && ON_CHANGE_ALERTS.includes(a.key as AlertKeys);

      const isIgnoredAsKeyboardVisible =
        isKeyboardVisible && !KEYBOARD_ALERTS.includes(a.key as AlertKeys);

      const isIgnoredAsPending =
        isKeyboardVisible && PENDING_AMOUNT_ALERTS.includes(a.key as AlertKeys);

      return (
        !isIgnoredAsNoInput &&
        !isIgnoredAsKeyboardVisible &&
        !isIgnoredAsPending
      );
    });
  }, [confirmationAlerts, isInputChanged, isKeyboardVisible]);

  const alerts = useMemo(
    () => [...pendingTokenAlerts, ...filteredAlerts],
    [filteredAlerts, pendingTokenAlerts],
  );

  const firstAlert = alerts?.[0];

  if (!firstAlert) {
    return {};
  }

<<<<<<< HEAD
  const keyboardAlertMessage = hasAlert
    ? (firstAlert?.title ?? (firstAlert?.message as string | undefined))
    : undefined;
=======
  const alertTitle =
    firstAlert.title ?? (firstAlert.message as string | undefined);
>>>>>>> f4e8f8d0

  const alertMessage = firstAlert.title
    ? (firstAlert.message as string | undefined)
    : undefined;

  return {
    alertMessage,
    alertTitle,
  };
}<|MERGE_RESOLUTION|>--- conflicted
+++ resolved
@@ -70,14 +70,8 @@
     return {};
   }
 
-<<<<<<< HEAD
-  const keyboardAlertMessage = hasAlert
-    ? (firstAlert?.title ?? (firstAlert?.message as string | undefined))
-    : undefined;
-=======
   const alertTitle =
     firstAlert.title ?? (firstAlert.message as string | undefined);
->>>>>>> f4e8f8d0
 
   const alertMessage = firstAlert.title
     ? (firstAlert.message as string | undefined)
