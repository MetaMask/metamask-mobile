import { merge } from 'lodash';
import { renderHookWithProvider } from '../../../../../util/test/renderWithProvider';
import { useTransactionCustomAmount } from './useTransactionCustomAmount';
import { simpleSendTransactionControllerMock } from '../../__mocks__/controllers/transaction-controller-mock';
import { otherControllersMock } from '../../__mocks__/controllers/other-controllers-mock';
import { transactionApprovalControllerMock } from '../../__mocks__/controllers/approval-controller-mock';
import { act } from 'react';
import { useTokenFiatRate } from '../tokens/useTokenFiatRates';
import { useTransactionPayToken } from '../pay/useTransactionPayToken';
import { useUpdateTokenAmount } from './useUpdateTokenAmount';
import {
  TransactionMeta,
  TransactionType,
} from '@metamask/transaction-controller';
import { useParams } from '../../../../../util/navigation/navUtils';
import {
  TransactionToken,
  useTransactionRequiredTokens,
} from '../pay/useTransactionRequiredTokens';
import { NATIVE_TOKEN_ADDRESS } from '../../constants/tokens';
import { Hex } from '@metamask/utils';
import { usePredictBalance } from '../../../../UI/Predict/hooks/usePredictBalance';

jest.mock('../tokens/useTokenFiatRates');
jest.mock('../transactions/useUpdateTokenAmount');
jest.mock('../pay/useTransactionPayToken');
jest.mock('../useTokenAmount');
jest.mock('../../../../../util/navigation/navUtils');
jest.mock('../pay/useTransactionRequiredTokens');
jest.mock('../../../../UI/Predict/hooks/usePredictBalance');

jest.useFakeTimers();

const TOKEN_ADDRESS_MOCK = '0x1234567890123456789012345678901234567890' as Hex;
const TOKEN_TRANSFER_DATA =
  '0xa9059cbb0000000000000000000000005a52e96bacdabb82fd05763e25335261b270efcb0000000000000000000000000000000000000000000000004563918244f40000';

function runHook({
  transactionMeta,
}: { transactionMeta?: Partial<TransactionMeta> } = {}) {
  return renderHookWithProvider(useTransactionCustomAmount, {
    state: merge(
      {},
      simpleSendTransactionControllerMock,
      transactionApprovalControllerMock,
      otherControllersMock,
      transactionMeta
        ? {
            engine: {
              backgroundState: {
                TransactionController: {
                  transactions: [transactionMeta],
                },
              },
            },
          }
        : {},
      {
        engine: {
          backgroundState: {
            CurrencyRateController: {
              currentCurrency: 'tst',
              currencyRates: {
                ETH: {
                  conversionDate: 1732887955.694,
                  conversionRate: 1,
                  usdConversionRate: 2,
                },
              },
            },
          },
        },
      },
    ),
  });
}

describe('useTransactionCustomAmount', () => {
  const useTokenFiatRateMock = jest.mocked(useTokenFiatRate);
  const useUpdateTokenAmountMock = jest.mocked(useUpdateTokenAmount);
  const useTransactionPayTokenMock = jest.mocked(useTransactionPayToken);
  const useParamsMock = jest.mocked(useParams);
  const usePredictBalanceMock = jest.mocked(usePredictBalance);
  const useTransactionRequiredTokensMock = jest.mocked(
    useTransactionRequiredTokens,
  );

  const updateTokenAmountMock: ReturnType<
    typeof useUpdateTokenAmount
  >['updateTokenAmount'] = jest.fn();

  beforeEach(() => {
    jest.resetAllMocks();

    useTokenFiatRateMock.mockReturnValue(2);

    useUpdateTokenAmountMock.mockReturnValue({
      updateTokenAmount: updateTokenAmountMock,
    } as ReturnType<typeof useUpdateTokenAmountMock>);

    useTransactionPayTokenMock.mockReturnValue({
      payToken: {
        address: TOKEN_ADDRESS_MOCK,
        chainId: '0x1' as Hex,
        tokenFiatAmount: 1234.56,
      },
    } as ReturnType<typeof useTransactionPayToken>);

    useParamsMock.mockReturnValue({});
    useTransactionRequiredTokensMock.mockReturnValue([]);
    usePredictBalanceMock.mockReturnValue({ balance: 0 } as never);
  });

  it('returns pending amount provided by updatePendingAmount', async () => {
    const { result } = runHook();

    await act(async () => {
      result.current.updatePendingAmount('123.45');
    });

    expect(result.current.amountFiat).toBe('123.45');
  });

  it('returns amount human calculated from fiat amount', async () => {
    const { result } = runHook();

    await act(async () => {
      result.current.updatePendingAmount('123.45');
    });

    expect(result.current.amountHuman).toBe('61.725');
  });

  it('returns amount human calculated from nested call address', async () => {
    const { result } = runHook({
      transactionMeta: {
        txParams: {
          data: '0x4567',
          from: '0xabc',
        },
        nestedTransactions: [
          {
            data: TOKEN_TRANSFER_DATA,
            to: '0x123',
          },
        ],
      },
    });

    await act(async () => {
      result.current.updatePendingAmount('123.45');
    });

    expect(useTokenFiatRateMock).toHaveBeenCalledWith(
      '0x123',
      expect.anything(),
      undefined,
    );
  });

  it('returns amount fiat as zero if value empty', async () => {
    const { result } = runHook();

    await act(async () => {
      result.current.updatePendingAmount('');
    });

    expect(result.current.amountFiat).toBe('0');
  });

  it('returns amount fiat as zero if value has multiple leading zeroes', async () => {
    const { result } = runHook();

    await act(async () => {
      result.current.updatePendingAmount('000123');
    });

    expect(result.current.amountFiat).toBe('123');
  });

  it.each([',', '.'])(
    'adds leading zero to amount fiat if starts with %s',
    async (char) => {
      const { result } = runHook();

      await act(async () => {
        result.current.updatePendingAmount(char + '123');
      });

      expect(result.current.amountFiat).toBe('0' + char + '123');
    },
  );

  it('ignores value if length greater than max', async () => {
    const { result } = runHook();

    await act(async () => {
      result.current.updatePendingAmount('1'.repeat(26));
      result.current.updatePendingAmount('1'.repeat(27));
      result.current.updatePendingAmount('1'.repeat(28));
    });

    expect(result.current.amountFiat).toBe('1'.repeat(27));
  });

  it('updateTokenAmount updates token amount in transaction data', async () => {
    const { result } = runHook();

    await act(async () => {
      result.current.updatePendingAmount('123.45');
    });

    await act(async () => {
      result.current.updateTokenAmount();
    });

    expect(updateTokenAmountMock).toHaveBeenCalledWith('61.725');
  });

  it('returns default amount from params if available', async () => {
    useParamsMock.mockReturnValue({ amount: '43.21' });

    const { result } = runHook();

    expect(result.current.amountFiat).toBe('43.21');
  });

  it('returns isInputChanged as true after amount changed and debounce', async () => {
    const { result } = runHook();

    expect(result.current.isInputChanged).toBe(false);

    await act(async () => {
      result.current.updatePendingAmount('123.45');
    });

    expect(result.current.isInputChanged).toBe(false);

    await act(async () => {
      jest.runAllTimers();
    });

    expect(result.current.isInputChanged).toBe(true);
  });

  it('returns hasInput as true after amount changed and debounce', async () => {
    const { result } = runHook();

    expect(result.current.hasInput).toBe(false);

    await act(async () => {
      result.current.updatePendingAmount('123.45');
    });

    expect(result.current.hasInput).toBe(false);

    await act(async () => {
      jest.runAllTimers();
    });

    expect(result.current.hasInput).toBe(true);

    await act(async () => {
      result.current.updatePendingAmount('0');
    });

    expect(result.current.hasInput).toBe(true);

    await act(async () => {
      jest.runAllTimers();
    });

    expect(result.current.hasInput).toBe(false);
  });

  describe('updatePendingAmountPercentage updates amount fiat', () => {
    it('to percentage of token balance', async () => {
      const { result } = runHook();

      await act(async () => {
        result.current.updatePendingAmountPercentage(43);
      });

      expect(result.current.amountFiat).toBe('530.86');
    });

    it('to percentage of token balance converted to usd if overridden', async () => {
      const { result } = runHook({
<<<<<<< HEAD
        transactionMeta: { type: TransactionType.perpsDeposit },
=======
        transactionMeta: { type: TransactionType.predictDeposit },
>>>>>>> 4e9972e7
      });

      await act(async () => {
        result.current.updatePendingAmountPercentage(43);
      });

      expect(result.current.amountFiat).toBe('1061.72');
    });

    it('minus buffers if 100', async () => {
      useTransactionRequiredTokensMock.mockReturnValue([
        {},
        {},
      ] as TransactionToken[]);

      const { result } = runHook();

      await act(async () => {
        result.current.updatePendingAmountPercentage(100);
      });

      expect(result.current.amountFiat).toBe('1141.96');
    });

    it('minus additional buffer if 100 and pay token is native', async () => {
      useTransactionRequiredTokensMock.mockReturnValue([
        {},
        {},
      ] as TransactionToken[]);

      useTransactionPayTokenMock.mockReturnValue({
        payToken: {
          address: NATIVE_TOKEN_ADDRESS as Hex,
          tokenFiatAmount: 1234.56,
        },
      } as ReturnType<typeof useTransactionPayToken>);

      const { result } = runHook();

      await act(async () => {
        result.current.updatePendingAmountPercentage(100);
      });

      expect(result.current.amountFiat).toBe('1111.1');
    });

    it('minus no buffer if 100 but pay token matches required token', async () => {
      useTransactionRequiredTokensMock.mockReturnValue([
        {
          address: TOKEN_ADDRESS_MOCK,
        },
        {},
      ] as TransactionToken[]);

      useParamsMock.mockReturnValue({ amount: '43.21' });

      const { result } = runHook();

      await act(async () => {
        result.current.updatePendingAmountPercentage(100);
      });

      expect(result.current.amountFiat).toBe('1234.56');
    });

    it('minus no buffer if 100 but all required tokens have sufficient balance and skipIfBalance', async () => {
      useTransactionRequiredTokensMock.mockReturnValue([
        { skipIfBalance: true, amountRaw: '1', balanceRaw: '1' },
        { skipIfBalance: true, amountRaw: '1', balanceRaw: '1' },
      ] as TransactionToken[]);

      const { result } = runHook();

      await act(async () => {
        result.current.updatePendingAmountPercentage(100);
      });

      expect(result.current.amountFiat).toBe('1234.56');
    });

    it('to percentage of predict balance', async () => {
      usePredictBalanceMock.mockReturnValue({ balance: 4321.23 } as never);

      const { result } = runHook({
        transactionMeta: {
          type: TransactionType.predictWithdraw,
        },
      });

      await act(async () => {
        result.current.updatePendingAmountPercentage(43);
      });

      expect(result.current.amountFiat).toBe('1858.12');
    });
  });
});<|MERGE_RESOLUTION|>--- conflicted
+++ resolved
@@ -286,11 +286,7 @@
 
     it('to percentage of token balance converted to usd if overridden', async () => {
       const { result } = runHook({
-<<<<<<< HEAD
-        transactionMeta: { type: TransactionType.perpsDeposit },
-=======
         transactionMeta: { type: TransactionType.predictDeposit },
->>>>>>> 4e9972e7
       });
 
       await act(async () => {
