import { merge } from 'lodash';
import { renderHookWithProvider } from '../../../../../util/test/renderWithProvider';
import { useTransactionCustomAmount } from './useTransactionCustomAmount';
import { simpleSendTransactionControllerMock } from '../../__mocks__/controllers/transaction-controller-mock';
import { otherControllersMock } from '../../__mocks__/controllers/other-controllers-mock';
import { transactionApprovalControllerMock } from '../../__mocks__/controllers/approval-controller-mock';
import { act } from 'react';
import { useTokenFiatRate } from '../tokens/useTokenFiatRates';
import { useTransactionPayToken } from '../pay/useTransactionPayToken';
import { useUpdateTokenAmount } from './useUpdateTokenAmount';
import {
  TransactionMeta,
  TransactionType,
} from '@metamask/transaction-controller';
import { useParams } from '../../../../../util/navigation/navUtils';
import { NATIVE_TOKEN_ADDRESS } from '../../constants/tokens';
import { Hex } from '@metamask/utils';
import { usePredictBalance } from '../../../../UI/Predict/hooks/usePredictBalance';
<<<<<<< HEAD
=======
import { useTransactionPayRequiredTokens } from '../pay/useTransactionPayData';
import {
  TransactionPaymentToken,
  TransactionPayRequiredToken,
} from '@metamask/transaction-pay-controller';
>>>>>>> f4e8f8d0

jest.mock('../tokens/useTokenFiatRates');
jest.mock('../transactions/useUpdateTokenAmount');
jest.mock('../pay/useTransactionPayToken');
jest.mock('../pay/useTransactionPayData');
jest.mock('../useTokenAmount');
jest.mock('../../../../../util/navigation/navUtils');
<<<<<<< HEAD
jest.mock('../pay/useTransactionRequiredTokens');
=======
>>>>>>> f4e8f8d0
jest.mock('../../../../UI/Predict/hooks/usePredictBalance');

jest.useFakeTimers();

const TOKEN_ADDRESS_MOCK = '0x1234567890123456789012345678901234567890' as Hex;
const TOKEN_TRANSFER_DATA =
  '0xa9059cbb0000000000000000000000005a52e96bacdabb82fd05763e25335261b270efcb0000000000000000000000000000000000000000000000004563918244f40000';

function runHook({
  transactionMeta,
}: { transactionMeta?: Partial<TransactionMeta> } = {}) {
  return renderHookWithProvider(useTransactionCustomAmount, {
    state: merge(
      {},
      simpleSendTransactionControllerMock,
      transactionApprovalControllerMock,
      otherControllersMock,
      transactionMeta
        ? {
            engine: {
              backgroundState: {
                TransactionController: {
                  transactions: [transactionMeta],
                },
              },
            },
          }
        : {},
      {
        engine: {
          backgroundState: {
            CurrencyRateController: {
              currentCurrency: 'tst',
              currencyRates: {
                ETH: {
                  conversionDate: 1732887955.694,
                  conversionRate: 1,
                  usdConversionRate: 2,
                },
              },
            },
          },
        },
      },
    ),
  });
}

describe('useTransactionCustomAmount', () => {
  const useTokenFiatRateMock = jest.mocked(useTokenFiatRate);
  const useUpdateTokenAmountMock = jest.mocked(useUpdateTokenAmount);
  const useTransactionPayTokenMock = jest.mocked(useTransactionPayToken);
  const useParamsMock = jest.mocked(useParams);
  const usePredictBalanceMock = jest.mocked(usePredictBalance);
  const useTransactionRequiredTokensMock = jest.mocked(
    useTransactionPayRequiredTokens,
  );

  const updateTokenAmountMock: ReturnType<
    typeof useUpdateTokenAmount
  >['updateTokenAmount'] = jest.fn();

  beforeEach(() => {
    jest.resetAllMocks();

    useTokenFiatRateMock.mockReturnValue(2);

    useUpdateTokenAmountMock.mockReturnValue({
      updateTokenAmount: updateTokenAmountMock,
    } as ReturnType<typeof useUpdateTokenAmountMock>);

    useTransactionPayTokenMock.mockReturnValue({
      payToken: {
        address: TOKEN_ADDRESS_MOCK,
        balanceUsd: '1234.56',
        chainId: '0x1' as Hex,
      } as TransactionPaymentToken,
    } as ReturnType<typeof useTransactionPayToken>);

    useParamsMock.mockReturnValue({});
    useTransactionRequiredTokensMock.mockReturnValue([]);
    usePredictBalanceMock.mockReturnValue({ balance: 0 } as never);
  });

  it('returns pending amount provided by updatePendingAmount', async () => {
    const { result } = runHook();

    await act(async () => {
      result.current.updatePendingAmount('123.45');
    });

    expect(result.current.amountFiat).toBe('123.45');
  });

  it('returns amount human calculated from fiat amount', async () => {
    const { result } = runHook();

    await act(async () => {
      result.current.updatePendingAmount('123.45');
    });

    expect(result.current.amountHuman).toBe('61.725');
  });

  it('returns amount human calculated from nested call address', async () => {
    const { result } = runHook({
      transactionMeta: {
        txParams: {
          data: '0x4567',
          from: '0xabc',
        },
        nestedTransactions: [
          {
            data: TOKEN_TRANSFER_DATA,
            to: '0x123',
          },
        ],
      },
    });

    await act(async () => {
      result.current.updatePendingAmount('123.45');
    });

    expect(useTokenFiatRateMock).toHaveBeenCalledWith(
      '0x123',
      expect.anything(),
      undefined,
    );
  });

  it('returns amount fiat as zero if value empty', async () => {
    const { result } = runHook();

    await act(async () => {
      result.current.updatePendingAmount('');
    });

    expect(result.current.amountFiat).toBe('0');
  });

  it('returns amount fiat as zero if value has multiple leading zeroes', async () => {
    const { result } = runHook();

    await act(async () => {
      result.current.updatePendingAmount('000123');
    });

    expect(result.current.amountFiat).toBe('123');
  });

  it.each([',', '.'])(
    'adds leading zero to amount fiat if starts with %s',
    async (char) => {
      const { result } = runHook();

      await act(async () => {
        result.current.updatePendingAmount(char + '123');
      });

      expect(result.current.amountFiat).toBe('0' + char + '123');
    },
  );

  it('ignores value if length greater than max', async () => {
    const { result } = runHook();

    await act(async () => {
      result.current.updatePendingAmount('1'.repeat(26));
      result.current.updatePendingAmount('1'.repeat(27));
      result.current.updatePendingAmount('1'.repeat(28));
    });

    expect(result.current.amountFiat).toBe('1'.repeat(27));
  });

  it('updateTokenAmount updates token amount in transaction data', async () => {
    const { result } = runHook();

    await act(async () => {
      result.current.updatePendingAmount('123.45');
    });

    await act(async () => {
      result.current.updateTokenAmount();
    });

    expect(updateTokenAmountMock).toHaveBeenCalledWith('61.725');
  });

  it('returns default amount from params if available', async () => {
    useParamsMock.mockReturnValue({ amount: '43.21' });

    const { result } = runHook();

    expect(result.current.amountFiat).toBe('43.21');
  });

  it('returns isInputChanged as true after amount changed and debounce', async () => {
    const { result } = runHook();

    expect(result.current.isInputChanged).toBe(false);

    await act(async () => {
      result.current.updatePendingAmount('123.45');
    });

    expect(result.current.isInputChanged).toBe(false);

    await act(async () => {
      jest.runAllTimers();
    });

    expect(result.current.isInputChanged).toBe(true);
  });

  it('returns hasInput as true after amount changed and debounce', async () => {
    const { result } = runHook();

    expect(result.current.hasInput).toBe(false);

    await act(async () => {
      result.current.updatePendingAmount('123.45');
    });

    expect(result.current.hasInput).toBe(false);

    await act(async () => {
      jest.runAllTimers();
    });

    expect(result.current.hasInput).toBe(true);

    await act(async () => {
      result.current.updatePendingAmount('0');
    });

    expect(result.current.hasInput).toBe(true);

    await act(async () => {
      jest.runAllTimers();
    });

    expect(result.current.hasInput).toBe(false);
  });

  describe('updatePendingAmountPercentage updates amount fiat', () => {
    it('to percentage of token balance', async () => {
      const { result } = runHook();

      await act(async () => {
        result.current.updatePendingAmountPercentage(43);
      });

      expect(result.current.amountFiat).toBe('530.86');
    });

    it('to percentage of token balance converted to usd if overridden', async () => {
      const { result } = runHook({
        transactionMeta: { type: TransactionType.predictDeposit },
      });

      await act(async () => {
        result.current.updatePendingAmountPercentage(43);
      });

      expect(result.current.amountFiat).toBe('530.86');
    });

    it('minus buffers if 100', async () => {
      useTransactionRequiredTokensMock.mockReturnValue([
        {},
        {},
      ] as TransactionPayRequiredToken[]);

      const { result } = runHook();

      await act(async () => {
        result.current.updatePendingAmountPercentage(100);
      });

      expect(result.current.amountFiat).toBe('1141.96');
    });

    it('minus additional buffer if 100 and pay token is native', async () => {
      useTransactionRequiredTokensMock.mockReturnValue([
        {},
        {},
      ] as TransactionPayRequiredToken[]);

      useTransactionPayTokenMock.mockReturnValue({
        payToken: {
          address: NATIVE_TOKEN_ADDRESS as Hex,
          balanceUsd: '1234.56',
        } as TransactionPaymentToken,
      } as ReturnType<typeof useTransactionPayToken>);

      const { result } = runHook();

      await act(async () => {
        result.current.updatePendingAmountPercentage(100);
      });

      expect(result.current.amountFiat).toBe('1111.1');
    });

    it('minus no buffer if 100 but pay token matches required token', async () => {
      useTransactionRequiredTokensMock.mockReturnValue([
        {
          address: TOKEN_ADDRESS_MOCK,
        },
        {},
      ] as TransactionPayRequiredToken[]);

      const { result } = runHook();

      await act(async () => {
        result.current.updatePendingAmountPercentage(100);
      });

      expect(result.current.amountFiat).toBe('1234.56');
    });

    it('minus no buffer if 100 but all required tokens have sufficient balance and skipIfBalance', async () => {
      useTransactionRequiredTokensMock.mockReturnValue([
        { skipIfBalance: true, amountRaw: '1', balanceRaw: '1' },
        { skipIfBalance: true, amountRaw: '1', balanceRaw: '1' },
      ] as TransactionPayRequiredToken[]);

      const { result } = runHook();

      await act(async () => {
        result.current.updatePendingAmountPercentage(100);
      });

      expect(result.current.amountFiat).toBe('1234.56');
    });

<<<<<<< HEAD
    it('to percentage of predict balance', async () => {
=======
    it('to percentage of predict balance converted to USD', async () => {
>>>>>>> f4e8f8d0
      usePredictBalanceMock.mockReturnValue({ balance: 4321.23 } as never);

      const { result } = runHook({
        transactionMeta: {
          type: TransactionType.predictWithdraw,
        },
      });

      await act(async () => {
        result.current.updatePendingAmountPercentage(43);
      });

<<<<<<< HEAD
      expect(result.current.amountFiat).toBe('1858.12');
=======
      expect(result.current.amountFiat).toBe('3716.25');
    });

    it('to total predict balance with no buffers if 100', async () => {
      usePredictBalanceMock.mockReturnValue({ balance: 4321.23 } as never);

      const { result } = runHook({
        transactionMeta: {
          type: TransactionType.predictWithdraw,
        },
      });

      await act(async () => {
        result.current.updatePendingAmountPercentage(100);
      });

      expect(result.current.amountFiat).toBe('8642.46');
>>>>>>> f4e8f8d0
    });
  });
});<|MERGE_RESOLUTION|>--- conflicted
+++ resolved
@@ -16,14 +16,11 @@
 import { NATIVE_TOKEN_ADDRESS } from '../../constants/tokens';
 import { Hex } from '@metamask/utils';
 import { usePredictBalance } from '../../../../UI/Predict/hooks/usePredictBalance';
-<<<<<<< HEAD
-=======
 import { useTransactionPayRequiredTokens } from '../pay/useTransactionPayData';
 import {
   TransactionPaymentToken,
   TransactionPayRequiredToken,
 } from '@metamask/transaction-pay-controller';
->>>>>>> f4e8f8d0
 
 jest.mock('../tokens/useTokenFiatRates');
 jest.mock('../transactions/useUpdateTokenAmount');
@@ -31,10 +28,6 @@
 jest.mock('../pay/useTransactionPayData');
 jest.mock('../useTokenAmount');
 jest.mock('../../../../../util/navigation/navUtils');
-<<<<<<< HEAD
-jest.mock('../pay/useTransactionRequiredTokens');
-=======
->>>>>>> f4e8f8d0
 jest.mock('../../../../UI/Predict/hooks/usePredictBalance');
 
 jest.useFakeTimers();
@@ -373,11 +366,7 @@
       expect(result.current.amountFiat).toBe('1234.56');
     });
 
-<<<<<<< HEAD
-    it('to percentage of predict balance', async () => {
-=======
     it('to percentage of predict balance converted to USD', async () => {
->>>>>>> f4e8f8d0
       usePredictBalanceMock.mockReturnValue({ balance: 4321.23 } as never);
 
       const { result } = runHook({
@@ -390,9 +379,6 @@
         result.current.updatePendingAmountPercentage(43);
       });
 
-<<<<<<< HEAD
-      expect(result.current.amountFiat).toBe('1858.12');
-=======
       expect(result.current.amountFiat).toBe('3716.25');
     });
 
@@ -410,7 +396,6 @@
       });
 
       expect(result.current.amountFiat).toBe('8642.46');
->>>>>>> f4e8f8d0
     });
   });
 });