import { useCallback, useEffect, useMemo, useState } from 'react';
import { useTokenFiatRate } from '../tokens/useTokenFiatRates';
import { BigNumber } from 'bignumber.js';
import { useTransactionMetadataRequest } from './useTransactionMetadataRequest';
import {
  TransactionMeta,
  TransactionType,
} from '@metamask/transaction-controller';
import { useTransactionPayToken } from '../pay/useTransactionPayToken';
import { useUpdateTokenAmount } from './useUpdateTokenAmount';
import { getTokenAddress } from '../../utils/transaction-pay';
import { useParams } from '../../../../../util/navigation/navUtils';
import { debounce } from 'lodash';
import { useSelector } from 'react-redux';
import { selectMetaMaskPayFlags } from '../../../../../selectors/featureFlagController/confirmations';
import { getNativeTokenAddress } from '@metamask/assets-controllers';
import { hasTransactionType } from '../../utils/transaction';
<<<<<<< HEAD
import { useTransactionPayFiat } from '../pay/useTransactionPayFiat';
import { usePredictBalance } from '../../../../UI/Predict/hooks/usePredictBalance';
=======
import { usePredictBalance } from '../../../../UI/Predict/hooks/usePredictBalance';
import { useTransactionPayRequiredTokens } from '../pay/useTransactionPayData';
>>>>>>> f4e8f8d0

export const MAX_LENGTH = 28;
const DEBOUNCE_DELAY = 500;

export function useTransactionCustomAmount({
  currency,
}: { currency?: string } = {}) {
  const { amount: defaultAmount } = useParams<{ amount?: string }>();
  const [amountFiat, setAmountFiat] = useState(defaultAmount ?? '0');
  const [isInputChanged, setInputChanged] = useState(false);
  const [hasInput, setHasInput] = useState(false);
  const [amountHumanDebounced, setAmountHumanDebounced] = useState('0');
  const maxPercentage = useMaxPercentage();

  const debounceSetAmountDelayed = useMemo(
    () =>
      debounce((value: string) => {
        setAmountHumanDebounced(value);
      }, DEBOUNCE_DELAY),
    [],
  );

  const transactionMeta = useTransactionMetadataRequest() as TransactionMeta;
  const { chainId } = transactionMeta;

  const tokenAddress = getTokenAddress(transactionMeta);
<<<<<<< HEAD
  const tokenFiatRate = useTokenFiatRate(tokenAddress, chainId, currency);
  const tokenBalanceFiat = useTokenBalance();
=======
  const tokenFiatRate = useTokenFiatRate(tokenAddress, chainId, currency) ?? 1;
  const balanceUsd = useTokenBalance(tokenFiatRate);
>>>>>>> f4e8f8d0

  const { updateTokenAmount: updateTokenAmountCallback } =
    useUpdateTokenAmount();

  const amountHuman = useMemo(
    () =>
      new BigNumber(amountFiat || '0').dividedBy(tokenFiatRate).toString(10),
    [amountFiat, tokenFiatRate],
  );

  useEffect(() => {
    debounceSetAmountDelayed(amountHuman);
  }, [amountHuman, debounceSetAmountDelayed]);

  useEffect(() => {
    if (amountHumanDebounced !== '0') {
      setInputChanged(true);
    }

    setHasInput(
      Boolean(amountHumanDebounced?.length) && amountHumanDebounced !== '0',
    );
  }, [amountHumanDebounced]);

  const updatePendingAmount = useCallback((value: string) => {
    let newAmount = value.replace(/^0+/, '') || '0';

    if (newAmount.startsWith('.') || newAmount.startsWith(',')) {
      newAmount = '0' + newAmount;
    }

    if (newAmount.length >= MAX_LENGTH) {
      return;
    }

    setAmountFiat(newAmount);
  }, []);

  const updatePendingAmountPercentage = useCallback(
    (percentage: number) => {
      if (!balanceUsd) {
        return;
      }

      const finalPercentage = percentage === 100 ? maxPercentage : percentage;

      const newAmount = new BigNumber(finalPercentage)
        .dividedBy(100)
        .multipliedBy(balanceUsd)
        .decimalPlaces(2, BigNumber.ROUND_DOWN)
        .toString(10);

      setAmountFiat(newAmount);
    },
<<<<<<< HEAD
    [maxPercentage, tokenBalanceFiat],
=======
    [balanceUsd, maxPercentage],
>>>>>>> f4e8f8d0
  );

  const updateTokenAmount = useCallback(() => {
    updateTokenAmountCallback(amountHuman);
  }, [amountHuman, updateTokenAmountCallback]);

  return {
    amountFiat,
    amountHuman,
    amountHumanDebounced,
    hasInput,
    isInputChanged,
    updatePendingAmount,
    updatePendingAmountPercentage,
    updateTokenAmount,
  };
}

function useMaxPercentage() {
  const featureFlags = useSelector(selectMetaMaskPayFlags);
  const { payToken } = useTransactionPayToken();
  const { chainId } = useTransactionMetadataRequest() ?? { chainId: '0x0' };
  const requiredTokens = useTransactionPayRequiredTokens();

  return useMemo(() => {
    // Assumes we're not targetting native tokens.
    const payTokenIsRequiredToken =
      payToken?.chainId === chainId &&
      payToken?.address.toLowerCase() ===
        requiredTokens[0]?.address?.toLowerCase();

    if (!payToken || payTokenIsRequiredToken) {
      return 100;
    }

    const requiredQuoteCount = requiredTokens.filter(
      (token) =>
        !token.skipIfBalance ||
        new BigNumber(token.balanceRaw).lt(token.amountRaw),
    ).length;

    let bufferPercentage =
      requiredQuoteCount > 0 ? featureFlags.bufferInitial : 0;

    if (requiredQuoteCount > 1) {
      bufferPercentage +=
        featureFlags.bufferSubsequent * (requiredQuoteCount - 1);
    }

    if (
      payToken?.address === getNativeTokenAddress(payToken?.chainId ?? '0x0')
    ) {
      // Cannot calculate gas cost yet so just add an additional buffer if pay token is native
      bufferPercentage += featureFlags.bufferInitial;
    }

    return 100 - bufferPercentage * 100;
  }, [chainId, featureFlags, payToken, requiredTokens]);
}

<<<<<<< HEAD
function useTokenBalance() {
  const transactionMeta = useTransactionMetadataRequest() as TransactionMeta;
  const { convertFiat } = useTransactionPayFiat();

  const { payToken } = useTransactionPayToken();
  const payTokenBalance = convertFiat(payToken?.tokenFiatAmount ?? 0);
  const { balance: predictBalance } = usePredictBalance({ loadOnMount: true });
=======
function useTokenBalance(tokenUsdRate: number) {
  const transactionMeta = useTransactionMetadataRequest() as TransactionMeta;

  const { payToken } = useTransactionPayToken();

  const payTokenBalanceUsd = new BigNumber(
    payToken?.balanceUsd ?? 0,
  ).toNumber();

  const { balance: predictBalanceHuman } = usePredictBalance({
    loadOnMount: true,
  });

  const predictBalanceUsd = new BigNumber(predictBalanceHuman ?? '0')
    .multipliedBy(tokenUsdRate)
    .toNumber();
>>>>>>> f4e8f8d0

  return hasTransactionType(transactionMeta, [TransactionType.predictWithdraw])
    ? predictBalanceUsd
    : payTokenBalanceUsd;
}<|MERGE_RESOLUTION|>--- conflicted
+++ resolved
@@ -15,13 +15,8 @@
 import { selectMetaMaskPayFlags } from '../../../../../selectors/featureFlagController/confirmations';
 import { getNativeTokenAddress } from '@metamask/assets-controllers';
 import { hasTransactionType } from '../../utils/transaction';
-<<<<<<< HEAD
-import { useTransactionPayFiat } from '../pay/useTransactionPayFiat';
-import { usePredictBalance } from '../../../../UI/Predict/hooks/usePredictBalance';
-=======
 import { usePredictBalance } from '../../../../UI/Predict/hooks/usePredictBalance';
 import { useTransactionPayRequiredTokens } from '../pay/useTransactionPayData';
->>>>>>> f4e8f8d0
 
 export const MAX_LENGTH = 28;
 const DEBOUNCE_DELAY = 500;
@@ -48,13 +43,8 @@
   const { chainId } = transactionMeta;
 
   const tokenAddress = getTokenAddress(transactionMeta);
-<<<<<<< HEAD
-  const tokenFiatRate = useTokenFiatRate(tokenAddress, chainId, currency);
-  const tokenBalanceFiat = useTokenBalance();
-=======
   const tokenFiatRate = useTokenFiatRate(tokenAddress, chainId, currency) ?? 1;
   const balanceUsd = useTokenBalance(tokenFiatRate);
->>>>>>> f4e8f8d0
 
   const { updateTokenAmount: updateTokenAmountCallback } =
     useUpdateTokenAmount();
@@ -109,11 +99,7 @@
 
       setAmountFiat(newAmount);
     },
-<<<<<<< HEAD
-    [maxPercentage, tokenBalanceFiat],
-=======
     [balanceUsd, maxPercentage],
->>>>>>> f4e8f8d0
   );
 
   const updateTokenAmount = useCallback(() => {
@@ -174,15 +160,6 @@
   }, [chainId, featureFlags, payToken, requiredTokens]);
 }
 
-<<<<<<< HEAD
-function useTokenBalance() {
-  const transactionMeta = useTransactionMetadataRequest() as TransactionMeta;
-  const { convertFiat } = useTransactionPayFiat();
-
-  const { payToken } = useTransactionPayToken();
-  const payTokenBalance = convertFiat(payToken?.tokenFiatAmount ?? 0);
-  const { balance: predictBalance } = usePredictBalance({ loadOnMount: true });
-=======
 function useTokenBalance(tokenUsdRate: number) {
   const transactionMeta = useTransactionMetadataRequest() as TransactionMeta;
 
@@ -199,7 +176,6 @@
   const predictBalanceUsd = new BigNumber(predictBalanceHuman ?? '0')
     .multipliedBy(tokenUsdRate)
     .toNumber();
->>>>>>> f4e8f8d0
 
   return hasTransactionType(transactionMeta, [TransactionType.predictWithdraw])
     ? predictBalanceUsd
