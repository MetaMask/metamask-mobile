import { useCallback } from 'react';
import { useNavigation } from '@react-navigation/native';
import { useDispatch } from 'react-redux';
import Routes from '../../../../../constants/navigation/Routes';
import { resetTransaction } from '../../../../../actions/transaction';
import useApprovalRequest from '../useApprovalRequest';
import { useTransactionMetadataRequest } from '../transactions/useTransactionMetadataRequest';
import { useFullScreenConfirmation } from '../ui/useFullScreenConfirmation';
import {
  TransactionMeta,
  TransactionType,
} from '@metamask/transaction-controller';
import { useNetworkEnablement } from '../../../../hooks/useNetworkEnablement/useNetworkEnablement';
import { createProjectLogger } from '@metamask/utils';
import { useSelectedGasFeeToken } from '../gas/useGasFeeToken';
import { hasTransactionType } from '../../utils/transaction';
import { useIsGaslessSupported } from '../gas/useIsGaslessSupported';
import { useGaslessSupportedSmartTransactions } from '../gas/useGaslessSupportedSmartTransactions';
import { cloneDeep } from 'lodash';
import { useTransactionPayQuotes } from '../pay/useTransactionPayData';

const log = createProjectLogger('transaction-confirm');

export const GO_BACK_TYPES = [
  TransactionType.predictClaim,
  TransactionType.predictDeposit,
  TransactionType.predictWithdraw,
];

export function useTransactionConfirm() {
  const { onConfirm: onRequestConfirm } = useApprovalRequest();
  const dispatch = useDispatch();
  const navigation = useNavigation();
  const transactionMetadata = useTransactionMetadataRequest();
  const selectedGasFeeToken = useSelectedGasFeeToken();
  const { chainId, type } = transactionMetadata ?? {};
  const { isFullScreenConfirmation } = useFullScreenConfirmation();
  const quotes = useTransactionPayQuotes();

  const { tryEnableEvmNetwork } = useNetworkEnablement();

  const { isSupported: isGaslessSupportedSTX, isSmartTransaction } =
    useGaslessSupportedSmartTransactions();

  const { isSupported: isGaslessSupported } = useIsGaslessSupported();

  const waitForResult =
    !isSmartTransaction && !quotes?.length && !selectedGasFeeToken;

  const handleSmartTransaction = useCallback(
    (updatedMetadata: TransactionMeta) => {
      if (!selectedGasFeeToken) {
        return;
      }

      updatedMetadata.batchTransactions = [
        ...(updatedMetadata.batchTransactions ?? []),
        selectedGasFeeToken.transferTransaction,
      ];

      updatedMetadata.txParams.gas = selectedGasFeeToken.gas;
      updatedMetadata.txParams.maxFeePerGas = selectedGasFeeToken.maxFeePerGas;
      updatedMetadata.txParams.maxPriorityFeePerGas =
        selectedGasFeeToken.maxPriorityFeePerGas;

      // If the gasless flow is not supported (e.g. stx is disabled by the user,
      // or 7702 is not supported in the chain), we override the
      // `isGasFeeSponsored` flag to `false` so the transaction meta object in
      // state has the correct value for the transaction details on the activity
      // list to not show as sponsored. One limitation on the activity list will
      // be that pre-populated transactions on fresh installs will not show as
      // sponsored even if they were because this is not easily observable onchain
      // for all cases.
      updatedMetadata.isGasFeeSponsored =
        isGaslessSupported && transactionMetadata?.isGasFeeSponsored;
    },
    [
      selectedGasFeeToken,
      isGaslessSupported,
      transactionMetadata?.isGasFeeSponsored,
    ],
  );

  const handleGasless7702 = useCallback(
    (updatedMetadata: TransactionMeta) => {
      if (!selectedGasFeeToken) {
        return;
      }

      updatedMetadata.isExternalSign = true;
      updatedMetadata.isGasFeeSponsored =
        isGaslessSupported && transactionMetadata?.isGasFeeSponsored;
    },
    [
      isGaslessSupported,
      selectedGasFeeToken,
      transactionMetadata?.isGasFeeSponsored,
    ],
  );

  const onConfirm = useCallback(async () => {
    if (!transactionMetadata) {
      return;
    }

    const updatedMetadata = cloneDeep(transactionMetadata);

    if (isGaslessSupportedSTX) {
      handleSmartTransaction(updatedMetadata);
    } else if (selectedGasFeeToken) {
      handleGasless7702(updatedMetadata);
    }

    try {
      await onRequestConfirm(
        {
          deleteAfterResult: true,
          // Intentionally not hiding errors so we can log
          handleErrors: false,
          waitForResult,
        },
        { txMeta: updatedMetadata },
      );
    } catch (error) {
      log('Error confirming transaction', error);
    }

    if (type === TransactionType.perpsDeposit) {
      navigation.navigate(Routes.PERPS.ROOT, {
        screen: Routes.PERPS.PERPS_HOME,
      });
    } else if (
      isFullScreenConfirmation &&
      !hasTransactionType(transactionMetadata, GO_BACK_TYPES)
    ) {
      navigation.navigate(Routes.TRANSACTIONS_VIEW);
    } else {
      navigation.goBack();
    }

    // Replace/remove this once we have redesigned send flow
    dispatch(resetTransaction());
<<<<<<< HEAD

    // Enable the network if it's not enabled for the Network Manager
=======
>>>>>>> e5692de3
    tryEnableEvmNetwork(chainId);
  }, [
    chainId,
    dispatch,
    handleGasless7702,
    handleSmartTransaction,
    isFullScreenConfirmation,
    isGaslessSupportedSTX,
    navigation,
    onRequestConfirm,
    selectedGasFeeToken,
    transactionMetadata,
    tryEnableEvmNetwork,
    type,
    waitForResult,
  ]);

  return { onConfirm };
}<|MERGE_RESOLUTION|>--- conflicted
+++ resolved
@@ -140,11 +140,6 @@
 
     // Replace/remove this once we have redesigned send flow
     dispatch(resetTransaction());
-<<<<<<< HEAD
-
-    // Enable the network if it's not enabled for the Network Manager
-=======
->>>>>>> e5692de3
     tryEnableEvmNetwork(chainId);
   }, [
     chainId,
