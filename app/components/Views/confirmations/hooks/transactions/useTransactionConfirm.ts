--- conflicted
+++ resolved
@@ -120,15 +120,12 @@
       updatedMetadata.batchTransactionsOptions = {};
     }
 
-<<<<<<< HEAD
     if (shouldUseSmartTransaction && chainSupportsSendBundle) {
       handleSmartTransaction(updatedMetadata);
     } else if (selectedGasFeeToken) {
       handleGasless7702(updatedMetadata);
     }
 
-=======
->>>>>>> c0842c92
     try {
       await onRequestConfirm(
         {
