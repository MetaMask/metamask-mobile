--- conflicted
+++ resolved
@@ -198,11 +198,7 @@
     expect(resetTransactionMock).toHaveBeenCalled();
   });
 
-<<<<<<< HEAD
-  it('calls tryEnableEvmNetwork when feature flag is enabled', async () => {
-=======
   it('calls tryEnableEvmNetwork', async () => {
->>>>>>> e5692de3
     const tryEnableEvmNetworkMock = jest.fn();
 
     useNetworkEnablementMock.mockReturnValue({
