--- conflicted
+++ resolved
@@ -25,10 +25,7 @@
   selectSmartTransactionsBannerDismissed: () => false,
   selectSmartTransactionsMigrationApplied: () => false,
   selectSmartTransactionsOptInStatus: () => false,
-<<<<<<< HEAD
-=======
   selectIsTokenNetworkFilterEqualCurrentNetwork: () => true,
->>>>>>> f1910d80
 }));
 
 jest.mock('../../../../../core/GasPolling/GasPolling', () => ({
