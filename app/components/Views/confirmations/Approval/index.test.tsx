--- conflicted
+++ resolved
@@ -13,24 +13,16 @@
 const TRANSACTION_ID_MOCK = '123';
 jest.mock('../../../../selectors/smartTransactionsController', () => ({
   selectSmartTransactionsEnabled: () => false,
-<<<<<<< HEAD
-  selectShouldUseSmartTransaction: () => false
-=======
   selectShouldUseSmartTransaction: () => false,
   selectPendingSmartTransactionsBySender: () => [],
->>>>>>> 40610f96
 }));
 
 jest.mock('../../../../selectors/preferencesController', () => ({
   selectSmartTransactionsBannerDismissed: () => false,
   selectSmartTransactionsMigrationApplied: () => false,
   selectSmartTransactionsOptInStatus: () => false,
-<<<<<<< HEAD
-  selectUseTransactionSimulations: () => false
-=======
   selectUseTransactionSimulations: () => false,
   selectIsTokenNetworkFilterEqualCurrentNetwork: () => true,
->>>>>>> 40610f96
 }));
 
 jest.mock('../../../../util/dappTransactions', () => ({
@@ -59,19 +51,11 @@
 jest.mock('../../../../selectors/confirmTransaction', () => ({
   selectCurrentTransactionSecurityAlertResponse: () => null,
   selectCurrentTransactionMetadata: () => null,
-<<<<<<< HEAD
-  selectGasFeeEstimates: () => ({})
-}));
-
-jest.mock('../../../../selectors/tokenListController', () => ({
-  selectTokenList: () => ({})
-=======
   selectGasFeeEstimates: () => ({}),
 }));
 
 jest.mock('../../../../selectors/tokenListController', () => ({
   selectTokenList: () => ({}),
->>>>>>> 40610f96
 }));
 
 const Stack = createStackNavigator();
