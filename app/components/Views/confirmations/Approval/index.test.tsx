--- conflicted
+++ resolved
@@ -22,10 +22,7 @@
   selectSmartTransactionsMigrationApplied: () => false,
   selectSmartTransactionsOptInStatus: () => false,
   selectUseTransactionSimulations: () => false,
-<<<<<<< HEAD
-=======
   selectIsTokenNetworkFilterEqualCurrentNetwork: () => true,
->>>>>>> 29f19cb2
 }));
 
 jest.mock('../../../../util/dappTransactions', () => ({
