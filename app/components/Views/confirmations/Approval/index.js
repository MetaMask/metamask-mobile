import React, { PureComponent } from 'react';
import { StyleSheet, AppState, Alert, InteractionManager } from 'react-native';
import Engine from '../../../../core/Engine';
import PropTypes from 'prop-types';
import TransactionEditor from './components/TransactionEditor';
import Modal from 'react-native-modal';
import { safeBNToHex } from '../../../../util/number';
import { getTransactionOptionsTitle } from '../../../UI/Navbar';
import { resetTransaction } from '../../../../actions/transaction';
import { connect } from 'react-redux';
import NotificationManager from '../../../../core/NotificationManager';
import AppConstants from '../../../../core/AppConstants';
import { MetaMetricsEvents } from '../../../../core/Analytics';
import {
  getTransactionReviewActionKey,
  getNormalizedTxState,
  getActiveTabUrl,
} from '../../../../util/transactions';
import { strings } from '../../../../../locales/i18n';
import {
  getAddressAccountType,
  isQRHardwareAccount,
  isHardwareAccount,
} from '../../../../util/address';
import { WALLET_CONNECT_ORIGIN } from '../../../../util/walletconnect';
import Logger from '../../../../util/Logger';
import { KEYSTONE_TX_CANCELED } from '../../../../constants/error';
import { ThemeContext, mockTheme } from '../../../../util/theme';
import { createLedgerTransactionModalNavDetails } from '../../../UI/LedgerModals/LedgerTransactionModal';
import {
  TX_CANCELLED,
  TX_CONFIRMED,
  TX_FAILED,
  TX_SUBMITTED,
  TX_REJECTED,
} from '../../../../constants/transaction';
import {
  selectChainId,
  selectProviderType,
} from '../../../../selectors/networkController';
import { selectSelectedInternalAccountChecksummedAddress } from '../../../../selectors/accountsController';
import { providerErrors } from '@metamask/rpc-errors';
import { getDeviceId } from '../../../../core/Ledger/Ledger';
import { selectShouldUseSmartTransaction } from '../../../../selectors/smartTransactionsController';
import ExtendedKeyringTypes from '../../../../constants/keyringTypes';
import { getBlockaidMetricsParams } from '../../../../util/blockaid';
import { getDecimalChainId } from '../../../../util/networks';

import { updateTransaction } from '../../../../util/transaction-controller';
import { withMetricsAwareness } from '../../../../components/hooks/useMetrics';
import { STX_NO_HASH_ERROR } from '../../../../util/smart-transactions/smart-publish-hook';
import { getSmartTransactionMetricsProperties } from '../../../../util/smart-transactions';
import { selectTransactionMetrics } from '../../../../core/redux/slices/transactionMetrics';
import { selectCurrentTransactionSecurityAlertResponse } from '../../../../selectors/confirmTransaction';
import { selectTransactions } from '../../../../selectors/transactionController';
import { selectShowCustomNonce } from '../../../../selectors/settings';
import { buildTransactionParams } from '../../../../util/confirmation/transactions';

const REVIEW = 'review';
const EDIT = 'edit';
const APPROVAL = 'Approval';

const styles = StyleSheet.create({
  bottomModal: {
    justifyContent: 'flex-end',
    margin: 0,
  },
});

/**
 * PureComponent that manages transaction approval from the dapp browser
 */
class Approval extends PureComponent {
  appStateListener;

  #transactionFinishedListener;

  static propTypes = {
    /**
     * A string that represents the selected address
     */
    selectedAddress: PropTypes.string,
    /**
     * react-navigation object used for switching between screens
     */
    navigation: PropTypes.object.isRequired,
    /**
     * Action that cleans transaction state
     */
    resetTransaction: PropTypes.func.isRequired,
    /**
     * Transaction state
     */
    transaction: PropTypes.object.isRequired,
    /**
     * List of transactions
     */
    transactions: PropTypes.array,
    /**
     * A string representing the network name
     */
    networkType: PropTypes.string,
    /**
     * Hide dapp transaction modal
     */
    hideModal: PropTypes.func,
    /**
     * Tells whether or not dApp transaction modal is visible
     */
    dappTransactionModalVisible: PropTypes.bool,
    /**
     * Indicates whether custom nonce should be shown in transaction editor
     */
    showCustomNonce: PropTypes.bool,

    /**
     * A string representing the network chainId
     */
    chainId: PropTypes.string,
    /**
     * Metrics injected by withMetricsAwareness HOC
     */
    metrics: PropTypes.object,

    /**
     * Boolean that indicates if smart transaction should be used
     */
    shouldUseSmartTransaction: PropTypes.bool,

    /**
     * Object containing transaction metrics by id
     */
    transactionMetricsById: PropTypes.object,

    /**
     * Object containing blockaid validation response for confirmation
     */
    securityAlertResponse: PropTypes.object,
  };

  state = {
    mode: REVIEW,
    transactionHandled: false,
    transactionConfirmed: false,
  };

  originIsWalletConnect = this.props.transaction.origin?.startsWith(
    WALLET_CONNECT_ORIGIN,
  );

  originIsMMSDKRemoteConn = this.props.transaction.origin?.startsWith(
    AppConstants.MM_SDK.SDK_REMOTE_ORIGIN,
  );

  updateNavBar = () => {
    const colors = this.context.colors || mockTheme.colors;
    const { navigation } = this.props;
    navigation.setOptions(
      getTransactionOptionsTitle('approval.title', navigation, {}, colors),
    );
  };

  componentDidUpdate = () => {
    this.updateNavBar();
  };

  componentWillUnmount = () => {
    try {
      const { transactionHandled } = this.state;
      const { transaction, selectedAddress } = this.props;
      const { KeyringController } = Engine.context;

      if (!transactionHandled) {
        if (isQRHardwareAccount(selectedAddress)) {
          KeyringController.cancelQRSignRequest();
        } else {
          Engine.rejectPendingApproval(
            transaction?.id,
            providerErrors.userRejectedRequest(),
            {
              ignoreMissing: true,
              logErrors: false,
            },
          );
        }

        Engine.controllerMessenger.tryUnsubscribe(
          'TransactionController:transactionFinished',
          this.#transactionFinishedListener,
        );

        this.appStateListener?.remove();
      }

      this.clear();
    } catch (e) {
      if (e) {
        throw e;
      }
    }
  };

  isTxStatusCancellable = (transaction) => {
    if (
      transaction?.status === TX_SUBMITTED ||
      transaction?.status === TX_REJECTED ||
      transaction?.status === TX_CONFIRMED ||
      transaction?.status === TX_CANCELLED ||
      transaction?.status === TX_FAILED
    ) {
      return false;
    }
    return true;
  };

  handleAppStateChange = (appState) => {
    try {
      if (appState !== 'active') {
        const { transaction, transactions } = this.props;
        const currentTransaction = transactions.find(
          (tx) => tx.id === transaction.id,
        );

        if (transaction?.id && this.isTxStatusCancellable(currentTransaction)) {
          Engine.rejectPendingApproval(
            transaction.id,
            providerErrors.userRejectedRequest(),
            {
              ignoreMissing: true,
              logErrors: false,
            },
          );
        }
        this.props.hideModal();
      }
    } catch (e) {
      if (e) {
        throw e;
      }
    }
  };

  componentDidMount = () => {
    const { navigation } = this.props;
    this.updateNavBar();
    this.appStateListener = AppState.addEventListener(
      'change',
      this.handleAppStateChange,
    );
    navigation &&
      navigation.setParams({ mode: REVIEW, dispatch: this.onModeChange });

    this.props.metrics.trackEvent(
      MetaMetricsEvents.DAPP_TRANSACTION_STARTED,
      this.getAnalyticsParams(),
    );
  };

  /**
   * Call Analytics to track confirm started event for approval screen
   */
  trackConfirmScreen = () => {
    this.props.metrics.trackEvent(
      MetaMetricsEvents.TRANSACTIONS_CONFIRM_STARTED,
      this.getTrackingParams(),
    );
  };

  /**
   * Call Analytics to track confirm started event for approval screen
   */
  trackEditScreen = async () => {
    const { transaction } = this.props;
    const actionKey = await getTransactionReviewActionKey(transaction);
    this.props.metrics.trackEvent(
      MetaMetricsEvents.TRANSACTIONS_EDIT_TRANSACTION,
      {
        ...this.getTrackingParams(),
        actionKey,
      },
    );
  };

  /**
   * Call Analytics to track cancel pressed
   */
  trackOnCancel = () => {
    this.props.metrics.trackEvent(
      MetaMetricsEvents.TRANSACTIONS_CANCEL_TRANSACTION,
      this.getTrackingParams(),
    );
  };

  /**
   * Returns corresponding tracking params to send
   *
   * @return {object} - Object containing view, network, activeCurrency and assetType
   */
  getTrackingParams = () => {
    const {
      networkType,
      transaction: { selectedAsset, assetType },
      shouldUseSmartTransaction,
    } = this.props;
    return {
      view: APPROVAL,
      network: networkType,
      activeCurrency: selectedAsset.symbol || selectedAsset.contractName,
      assetType,
      is_smart_transaction: shouldUseSmartTransaction,
    };
  };

  getBlockaidMetricsParams = () => {
<<<<<<< HEAD
    const { transaction } = this.props;
    const { transactionSecurityAlertResponses, id } = transaction;

    let blockaidParams = {};

    const securityAlertResponse = transactionSecurityAlertResponses?.[id];
    if (securityAlertResponse) {
      blockaidParams = getBlockaidMetricsParams(securityAlertResponse);
    }

    return blockaidParams;
=======
    const { securityAlertResponse } = this.props;
    return securityAlertResponse
      ? getBlockaidMetricsParams(securityAlertResponse)
      : {};
>>>>>>> ce9227d1
  };

  getAnalyticsParams = ({ gasEstimateType, gasSelected } = {}) => {
    try {
      const {
        chainId,
        transaction,
        selectedAddress,
        shouldUseSmartTransaction,
      } = this.props;
      const { selectedAsset } = transaction;
      const { TransactionController, SmartTransactionsController } =
        Engine.context;

      const transactionMeta = TransactionController.getTransactions({
        searchCriteria: { id: transaction.id },
      })?.[0];

      const smartTransactionMetricsProperties =
        getSmartTransactionMetricsProperties(
          SmartTransactionsController,
          transactionMeta,
        );

      return {
        account_type: getAddressAccountType(selectedAddress),
        dapp_host_name: transaction?.origin,
        chain_id: getDecimalChainId(chainId),
        active_currency: { value: selectedAsset?.symbol, anonymous: true },
        asset_type: { value: transaction?.assetType, anonymous: true },
        gas_estimate_type: gasEstimateType,
        gas_mode: gasSelected ? 'Basic' : 'Advanced',
        speed_set: gasSelected || undefined,
        request_source: this.originIsMMSDKRemoteConn
          ? AppConstants.REQUEST_SOURCES.SDK_REMOTE_CONN
          : this.originIsWalletConnect
          ? AppConstants.REQUEST_SOURCES.WC
          : AppConstants.REQUEST_SOURCES.IN_APP_BROWSER,
        is_smart_transaction: shouldUseSmartTransaction,
        ...smartTransactionMetricsProperties,
      };
    } catch (error) {
      return {};
    }
  };

  /**
   * Transaction state is erased, ready to create a new clean transaction
   */
  clear = () => {
    this.props.resetTransaction();
  };

  showWalletConnectNotification = (confirmation = false) => {
    const { transaction } = this.props;
    InteractionManager.runAfterInteractions(() => {
      transaction.origin &&
        transaction.origin.startsWith(WALLET_CONNECT_ORIGIN) &&
        NotificationManager.showSimpleNotification({
          status: `simple_notification${!confirmation ? '_rejected' : ''}`,
          duration: 5000,
          title: confirmation
            ? strings('notifications.wc_sent_tx_title')
            : strings('notifications.wc_sent_tx_rejected_title'),
          description: strings('notifications.wc_description'),
        });
    });
  };

  onCancel = () => {
    this.props.hideModal();
    this.state.mode === REVIEW && this.trackOnCancel();
    this.showWalletConnectNotification();
    this.props.metrics.trackEvent(
      MetaMetricsEvents.DAPP_TRANSACTION_CANCELLED,
      {
        ...this.getAnalyticsParams(),
        ...this.getBlockaidMetricsParams(),
        ...this.getTransactionMetrics(),
      },
    );
  };

  onLedgerConfirmation = (approve, transactionId, gaParams) => {
    const { TransactionController } = Engine.context;
    try {
      //manual cancel from UI when transaction is awaiting from ledger confirmation
      if (!approve) {
        //cancelTransaction will change transaction status to reject and throw error from event listener
        //component is being unmounted, error will be unhandled, hence remove listener before cancel
        Engine.controllerMessenger.tryUnsubscribe(
          'TransactionController:transactionFinished',
          this.#transactionFinishedListener,
        );

        TransactionController.cancelTransaction(transactionId);

        this.showWalletConnectNotification();

        this.props.metrics.trackEvent(
          MetaMetricsEvents.DAPP_TRANSACTION_CANCELLED,
          gaParams,
        );
      } else {
        this.showWalletConnectNotification(true);
      }
    } finally {
      this.props.metrics.trackEvent(
        MetaMetricsEvents.DAPP_TRANSACTION_COMPLETED,
        gaParams,
      );
    }
  };

  /**
   * Callback on confirm transaction
   */
  onConfirm = async ({ gasEstimateType, EIP1559GasData, gasSelected }) => {
    const { KeyringController, ApprovalController } = Engine.context;
    const { transactions, chainId, shouldUseSmartTransaction } = this.props;
    let { transaction } = this.props;
    const { transactionConfirmed } = this.state;
    if (transactionConfirmed) return;

    const isLedgerAccount = isHardwareAccount(transaction.from, [
      ExtendedKeyringTypes.ledger,
    ]);

    this.setState({ transactionConfirmed: true });

    try {
      transaction = this.prepareTransaction({
        gasEstimateType,
        EIP1559GasData,
      });

      // For STX, don't wait for TxController to get finished event, since it will take some time to get hash for STX
      if (shouldUseSmartTransaction) {
        this.setState({ transactionHandled: true });
        this.props.hideModal();
      }

      this.#transactionFinishedListener =
        Engine.controllerMessenger.subscribeOnceIf(
          'TransactionController:transactionFinished',
          (transactionMeta) => {
            if (transactionMeta.status === 'submitted') {
              if (!isLedgerAccount) {
                this.setState({ transactionHandled: true });
                this.props.hideModal();
              }
              NotificationManager.watchSubmittedTransaction({
                ...transactionMeta,
                assetType: transaction.assetType,
              });
            } else {
              throw transactionMeta.error;
            }
          },
          (transactionMeta) => transactionMeta.id === transaction.id,
        );

      const fullTx = transactions.find(({ id }) => id === transaction.id);

      const updatedTx = {
        ...fullTx,
        txParams: {
          ...fullTx.txParams,
          ...transaction,
          chainId,
        },
      };

      await updateTransaction(updatedTx);
      await KeyringController.resetQRKeyringState();

      // For Ledger Accounts we handover the signing to the confirmation flow
      if (isLedgerAccount) {
        const deviceId = await getDeviceId();
        this.setState({ transactionHandled: true });
        this.setState({ transactionConfirmed: false });

        this.props.navigation.navigate(
          ...createLedgerTransactionModalNavDetails({
            transactionId: transaction.id,
            deviceId,
            onConfirmationComplete: (approve) =>
              this.onLedgerConfirmation(approve, transaction.id, {
                ...this.getAnalyticsParams({ gasEstimateType, gasSelected }),
                ...this.getTransactionMetrics(),
              }),
            type: 'signTransaction',
          }),
        );
        this.props.hideModal();
        return;
      }

      await ApprovalController.accept(transaction.id, undefined, {
        waitForResult: true,
      });

      this.showWalletConnectNotification(true);
    } catch (error) {
      if (
        !error?.message.startsWith(KEYSTONE_TX_CANCELED) &&
        !error?.message.startsWith(STX_NO_HASH_ERROR)
      ) {
        Alert.alert(
          strings('transactions.transaction_error'),
          error && error.message,
          [{ text: strings('navigation.ok') }],
        );
        Logger.error(
          error,
          'error while trying to send transaction (Approval)',
        );
        this.setState({ transactionHandled: true });
        this.props.hideModal();
      } else {
        this.props.metrics.trackEvent(
          MetaMetricsEvents.QR_HARDWARE_TRANSACTION_CANCELED,
        );
      }
      this.setState({ transactionHandled: false });
    }

    this.props.metrics.trackEvent(
      MetaMetricsEvents.DAPP_TRANSACTION_COMPLETED,
      {
        ...this.getAnalyticsParams({
          gasEstimateType,
          gasSelected,
        }),
        ...this.getBlockaidMetricsParams(),
        ...this.getTransactionMetrics(),
      },
    );
    this.setState({ transactionConfirmed: false });
  };

  /**
   * Handle approval mode change
   * If changed to 'review' sends an Analytics track event
   *
   * @param mode - Transaction mode, review or edit
   */
  onModeChange = (mode) => {
    const { navigation } = this.props;
    navigation && navigation.setParams({ mode });
    this.setState({ mode });
    InteractionManager.runAfterInteractions(() => {
      mode === REVIEW && this.trackConfirmScreen();
      mode === EDIT && this.trackEditScreen();
    });
  };

  /**
   * Returns transaction object with gas and gasPrice in hex format, value set to 0 in hex format
   * and to set to selectedAsset address
   *
   * @param {object} transaction - Transaction object
   * @param {object} selectedAsset - Asset object
   */
  prepareTransaction = ({ EIP1559GasData, gasEstimateType }) => {
    const { transaction: rawTransaction, showCustomNonce } = this.props;
    const { assetType, gas, gasPrice, selectedAsset } = rawTransaction;

    const transaction = {
      ...rawTransaction,
    };

    if (assetType !== 'ETH') {
      transaction.to = selectedAsset.address;
      transaction.value = '0x0';
    }

    const gasDataLegacy = {
      suggestedGasLimitHex: safeBNToHex(gas),
      suggestedGasPriceHex: safeBNToHex(gasPrice),
    };

    return buildTransactionParams({
      gasDataEIP1559: EIP1559GasData,
      gasDataLegacy,
      gasEstimateType,
      showCustomNonce,
      transaction,
    });
  };

  getTransactionMetrics = () => {
    const { transactionMetricsById, transaction } = this.props;
    const { id: transactionId } = transaction;

    // Skip sensitiveProperties for now as it's not supported by mobile Metametrics client
    return transactionMetricsById[transactionId]?.properties || {};
  };

  render = () => {
    const { dappTransactionModalVisible } = this.props;
    const { mode, transactionConfirmed } = this.state;
    const colors = this.context.colors || mockTheme.colors;

    return (
      <Modal
        isVisible={dappTransactionModalVisible}
        animationIn="slideInUp"
        animationOut="slideOutDown"
        style={styles.bottomModal}
        backdropColor={colors.overlay.default}
        backdropOpacity={1}
        animationInTiming={600}
        animationOutTiming={600}
        onBackdropPress={this.onCancel}
        onBackButtonPress={this.onCancel}
        onSwipeComplete={this.onCancel}
        swipeDirection={'down'}
        propagateSwipe
      >
        <TransactionEditor
          promptedFromApproval
          mode={mode}
          onCancel={this.onCancel}
          onConfirm={this.onConfirm}
          onModeChange={this.onModeChange}
          dappTransactionModalVisible={dappTransactionModalVisible}
          transactionConfirmed={transactionConfirmed}
        />
      </Modal>
    );
  };
}

const mapStateToProps = (state) => ({
  transaction: getNormalizedTxState(state),
  transactions: selectTransactions(state),
  selectedAddress: selectSelectedInternalAccountChecksummedAddress(state),
  networkType: selectProviderType(state),
  showCustomNonce: selectShowCustomNonce(state),
  chainId: selectChainId(state),
  activeTabUrl: getActiveTabUrl(state),
  shouldUseSmartTransaction: selectShouldUseSmartTransaction(state),
  transactionMetricsById: selectTransactionMetrics(state),
  securityAlertResponse: selectCurrentTransactionSecurityAlertResponse(state),
});

const mapDispatchToProps = (dispatch) => ({
  resetTransaction: () => dispatch(resetTransaction()),
});

Approval.contextType = ThemeContext;

export default connect(
  mapStateToProps,
  mapDispatchToProps,
)(withMetricsAwareness(Approval));<|MERGE_RESOLUTION|>--- conflicted
+++ resolved
@@ -312,24 +312,10 @@
   };
 
   getBlockaidMetricsParams = () => {
-<<<<<<< HEAD
-    const { transaction } = this.props;
-    const { transactionSecurityAlertResponses, id } = transaction;
-
-    let blockaidParams = {};
-
-    const securityAlertResponse = transactionSecurityAlertResponses?.[id];
-    if (securityAlertResponse) {
-      blockaidParams = getBlockaidMetricsParams(securityAlertResponse);
-    }
-
-    return blockaidParams;
-=======
     const { securityAlertResponse } = this.props;
     return securityAlertResponse
       ? getBlockaidMetricsParams(securityAlertResponse)
       : {};
->>>>>>> ce9227d1
   };
 
   getAnalyticsParams = ({ gasEstimateType, gasSelected } = {}) => {
