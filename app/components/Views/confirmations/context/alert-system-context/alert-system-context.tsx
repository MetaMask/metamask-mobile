--- conflicted
+++ resolved
@@ -102,11 +102,7 @@
     setAlertConfirmed,
     unconfirmedDangerAlerts,
     unconfirmedFieldDangerAlerts,
-<<<<<<< HEAD
-  } = useAlertsConfirmed(fieldAlerts);
-=======
   } = useAlertsConfirmed([...fieldAlerts, ...generalAlerts]);
->>>>>>> 961a5281
 
   const contextValue = useMemo(
     () => ({
