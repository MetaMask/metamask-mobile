--- conflicted
+++ resolved
@@ -25,14 +25,9 @@
 export interface SendContextType {
   amountError?: string;
   asset?: AssetType;
-<<<<<<< HEAD
-  cancelSend: () => void;
-  sendDisabled: boolean;
-  submitSend: () => void;
-=======
   handleCancelPress: () => void;
   handleSubmitPress: () => void;
->>>>>>> 57842963
+  sendDisabled: boolean;
   transactionParams?: TransactionParams;
   updateAsset: (asset: AssetType) => void;
   updateTransactionParams: (params: Partial<TransactionParams>) => void;
@@ -41,14 +36,9 @@
 export const SendContext = createContext<SendContextType>({
   amountError: undefined,
   asset: undefined,
-<<<<<<< HEAD
-  cancelSend: () => undefined,
-  sendDisabled: false,
-  submitSend: () => undefined,
-=======
   handleCancelPress: () => undefined,
   handleSubmitPress: () => undefined,
->>>>>>> 57842963
+  sendDisabled: false,
   transactionParams: undefined,
   updateAsset: () => undefined,
   updateTransactionParams: () => undefined,
@@ -125,14 +115,9 @@
       value={{
         amountError,
         asset,
-<<<<<<< HEAD
-        cancelSend,
-        sendDisabled,
-        submitSend,
-=======
         handleCancelPress,
         handleSubmitPress,
->>>>>>> 57842963
+        sendDisabled,
         transactionParams,
         updateAsset,
         updateTransactionParams,
