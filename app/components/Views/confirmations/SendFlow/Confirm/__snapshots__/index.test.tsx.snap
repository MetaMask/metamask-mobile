// Jest Snapshot v1, https://goo.gl/fbAQLP

exports[`Confirm should render correctly 1`] = `
<View
  style={
    {
      "flex": 1,
    }
  }
>
  <RNCSafeAreaProvider
    onInsetsChange={[Function]}
    style={
      [
        {
          "flex": 1,
        },
        undefined,
      ]
    }
  >
    <View
      collapsable={false}
      pointerEvents="box-none"
      style={
        {
          "zIndex": 1,
        }
      }
    >
      <View
        accessibilityElementsHidden={false}
        importantForAccessibility="auto"
        onLayout={[Function]}
        pointerEvents="box-none"
        style={null}
      >
        <View
          collapsable={false}
          pointerEvents="box-none"
          style={
            {
              "bottom": 0,
              "left": 0,
              "opacity": 1,
              "position": "absolute",
              "right": 0,
              "top": 0,
              "zIndex": 0,
            }
          }
        >
          <View
            collapsable={false}
            style={
              {
                "backgroundColor": "#ffffff",
                "borderBottomColor": "rgb(216, 216, 216)",
                "elevation": 0,
                "flex": 1,
                "shadowColor": "transparent",
                "shadowOffset": {
                  "height": 0.5,
                  "width": 0,
                },
                "shadowOpacity": 0.85,
                "shadowRadius": 0,
              }
            }
          />
        </View>
        <View
          collapsable={false}
          pointerEvents="box-none"
          style={
            {
              "height": 64,
              "maxHeight": undefined,
              "minHeight": undefined,
              "opacity": undefined,
              "transform": undefined,
            }
          }
        >
          <View
            pointerEvents="none"
            style={
              {
                "height": 20,
              }
            }
          />
          <View
            pointerEvents="box-none"
            style={
              {
                "alignItems": "center",
                "flex": 1,
                "flexDirection": "row",
                "justifyContent": "center",
              }
            }
          >
            <View
              collapsable={false}
              pointerEvents="box-none"
              style={
                {
                  "alignItems": "flex-start",
                  "bottom": 0,
                  "justifyContent": "center",
                  "left": 0,
                  "opacity": 1,
                  "position": "absolute",
                  "top": 0,
                }
              }
            >
              <TouchableOpacity
                onPress={[Function]}
                style={
                  {
                    "paddingHorizontal": 18,
                    "paddingVertical": 8,
                  }
                }
              >
                <Text
                  style={
                    {
                      "color": "#0376c9",
                      "fontFamily": "EuclidCircularB-Regular",
                      "fontSize": 14,
                      "fontWeight": "400",
                    }
                  }
                >
                  Back
                </Text>
              </TouchableOpacity>
            </View>
            <View
              collapsable={false}
              pointerEvents="box-none"
              style={
                {
                  "marginHorizontal": 72,
                  "opacity": 1,
                }
              }
            >
              <TouchableOpacity
                activeOpacity={1}
                onPress={[Function]}
                style={
                  {
                    "alignItems": "center",
                    "justifyContent": "center",
                  }
                }
              >
                <Text
                  accessibilityRole="text"
                  numberOfLines={1}
                  style={
                    {
                      "color": "#141618",
                      "fontFamily": "EuclidCircularB-Bold",
                      "fontSize": 14,
                      "fontWeight": "700",
                      "letterSpacing": 0,
                      "lineHeight": 22,
                    }
                  }
                >
                  Confirm
                </Text>
                <View
                  style={
                    {
                      "alignItems": "center",
                      "flexDirection": "row",
                    }
                  }
                >
<<<<<<< HEAD
=======
                  <View
                    style={
                      [
                        {
                          "borderRadius": 100,
                          "height": 5,
                          "marginRight": 5,
                          "width": 5,
                        },
                        {
                          "backgroundColor": "#f2f3f4",
                        },
                      ]
                    }
                  />
>>>>>>> a5975687
                  <Text
                    accessibilityRole="text"
                    numberOfLines={1}
                    style={
                      {
                        "color": "#6a737d",
                        "fontFamily": "EuclidCircularB-Regular",
                        "fontSize": 12,
                        "fontWeight": "400",
                        "letterSpacing": 0,
                        "lineHeight": 20,
                      }
                    }
                  >
                    Ethereum Main Network
                  </Text>
                </View>
              </TouchableOpacity>
            </View>
            <View
              collapsable={false}
              pointerEvents="box-none"
              style={
                {
                  "alignItems": "flex-end",
                  "bottom": 0,
                  "justifyContent": "center",
                  "opacity": 1,
                  "position": "absolute",
                  "right": 0,
                  "top": 0,
                }
              }
            >
              <TouchableOpacity
                onPress={[Function]}
                style={
                  {
                    "paddingHorizontal": 18,
                    "paddingVertical": 8,
                  }
                }
                testID="send-cancel-button"
              >
                <Text
                  style={
                    {
                      "color": "#0376c9",
                      "fontFamily": "EuclidCircularB-Regular",
                      "fontSize": 14,
                      "fontWeight": "400",
                    }
                  }
                >
                  Cancel
                </Text>
              </TouchableOpacity>
            </View>
          </View>
        </View>
      </View>
    </View>
    <RNSScreenContainer
      onLayout={[Function]}
      style={
        {
          "flex": 1,
        }
      }
    >
      <RNSScreen
        activityState={2}
        collapsable={false}
        gestureResponseDistance={
          {
            "bottom": -1,
            "end": -1,
            "start": -1,
            "top": -1,
          }
        }
        pointerEvents="box-none"
        style={
          {
            "bottom": 0,
            "left": 0,
            "position": "absolute",
            "right": 0,
            "top": 0,
          }
        }
      >
        <View
          collapsable={false}
          style={
            {
              "opacity": 1,
            }
          }
        />
        <View
          accessibilityElementsHidden={false}
          closing={false}
          gestureVelocityImpact={0.3}
          importantForAccessibility="auto"
          onClose={[Function]}
          onGestureBegin={[Function]}
          onGestureCanceled={[Function]}
          onGestureEnd={[Function]}
          onOpen={[Function]}
          onTransition={[Function]}
          pointerEvents="box-none"
          style={
            [
              {
                "overflow": undefined,
              },
              {
                "bottom": 0,
                "left": 0,
                "position": "absolute",
                "right": 0,
                "top": 0,
              },
            ]
          }
          transitionSpec={
            {
              "close": {
                "animation": "spring",
                "config": {
                  "damping": 500,
                  "mass": 3,
                  "overshootClamping": true,
                  "restDisplacementThreshold": 10,
                  "restSpeedThreshold": 10,
                  "stiffness": 1000,
                },
              },
              "open": {
                "animation": "spring",
                "config": {
                  "damping": 500,
                  "mass": 3,
                  "overshootClamping": true,
                  "restDisplacementThreshold": 10,
                  "restSpeedThreshold": 10,
                  "stiffness": 1000,
                },
              },
            }
          }
        >
          <View
            collapsable={false}
            needsOffscreenAlphaCompositing={false}
            pointerEvents="box-none"
            style={
              {
                "flex": 1,
              }
            }
          >
            <View
              collapsable={false}
              onGestureHandlerEvent={[Function]}
              onGestureHandlerStateChange={[Function]}
              style={
                {
                  "flex": 1,
                  "transform": [
                    {
                      "translateX": 0,
                    },
                    {
                      "translateX": 0,
                    },
                  ],
                }
              }
            >
              <View
                collapsable={false}
                pointerEvents="none"
                style={
                  {
                    "backgroundColor": "rgb(242, 242, 242)",
                    "bottom": 0,
                    "left": 0,
                    "position": "absolute",
                    "shadowColor": "#000",
                    "shadowOffset": {
                      "height": 1,
                      "width": -1,
                    },
                    "shadowOpacity": 0.3,
                    "shadowRadius": 5,
                    "top": 0,
                    "width": 3,
                  }
                }
              />
              <View
                style={
                  [
                    {
                      "flex": 1,
                      "overflow": "hidden",
                    },
                    [
                      {
                        "backgroundColor": "rgb(242, 242, 242)",
                      },
                      undefined,
                    ],
                  ]
                }
              >
                <View
                  style={
                    {
                      "flex": 1,
                      "flexDirection": "column-reverse",
                    }
                  }
                >
                  <View
                    style={
                      {
                        "flex": 1,
                      }
                    }
                  >
                    <RNCSafeAreaView
                      edges={
                        [
                          "bottom",
                        ]
                      }
                      style={
                        {
                          "backgroundColor": "#ffffff",
                          "flex": 1,
                        }
                      }
                      testID="txn-confirm-screen"
                    >
                      <View
                        style={
                          {
                            "marginHorizontal": 16,
                          }
                        }
                      >
                        <View
                          style={{}}
                        >
                          <View
                            style={
                              {
                                "marginHorizontal": 8,
                                "marginVertical": 8,
                              }
                            }
                          >
                            <Text
                              accessibilityRole="text"
                              style={
                                {
                                  "color": "#141618",
                                  "fontFamily": "EuclidCircularB-Regular",
                                  "fontSize": 16,
                                  "fontWeight": "400",
                                  "letterSpacing": 0,
                                  "lineHeight": 22,
                                }
                              }
                            >
                              From:
                            </Text>
                          </View>
                          <TouchableOpacity
                            style={
                              {
                                "backgroundColor": "#ffffff",
                                "borderColor": "#bbc0c5",
                                "borderRadius": 4,
                                "borderWidth": 1,
                                "flexDirection": "row",
                                "justifyContent": "space-between",
                                "marginHorizontal": 10,
                                "padding": 16,
                              }
                            }
                            testID="account-balance"
                          >
                            <View
                              style={
                                {
                                  "flex": 1,
                                  "flexDirection": "row",
                                  "justifyContent": "space-between",
                                }
                              }
                              testID="account-base"
                            >
                              <View
                                style={
                                  {
                                    "alignItems": "center",
                                    "flexDirection": "row",
                                  }
                                }
                              >
                                <View
                                  onLayout={[Function]}
                                  style={
                                    {
                                      "alignSelf": "center",
                                      "marginRight": 8,
                                      "position": "relative",
                                    }
                                  }
                                  testID="badge-wrapper-badge"
                                >
                                  <View>
                                    <View
                                      style={
                                        {
                                          "backgroundColor": "#ffffff",
                                          "borderRadius": 16,
                                          "height": 32,
                                          "overflow": "hidden",
                                          "width": 32,
                                        }
                                      }
                                      testID="account-avatar"
                                    >
                                      <View
                                        style={
                                          [
                                            {
                                              "overflow": "hidden",
                                            },
                                            {
                                              "backgroundColor": "#1590F2",
                                              "borderRadius": 16,
                                              "height": 32,
                                              "width": 32,
                                            },
                                            undefined,
                                          ]
                                        }
                                      >
                                        <RNSVGSvgView
                                          bbHeight={32}
                                          bbWidth={32}
                                          focusable={false}
                                          height={32}
                                          style={
                                            [
                                              {
                                                "backgroundColor": "transparent",
                                                "borderWidth": 0,
                                              },
                                              {
                                                "flex": 0,
                                                "height": 32,
                                                "width": 32,
                                              },
                                            ]
                                          }
                                          width={32}
                                        >
                                          <RNSVGGroup
                                            fill={
                                              {
                                                "payload": 4278190080,
                                                "type": 0,
                                              }
                                            }
                                          >
                                            <RNSVGRect
                                              fill={
                                                {
                                                  "payload": 4294395905,
                                                  "type": 0,
                                                }
                                              }
                                              height={32}
                                              matrix={
                                                [
                                                  -0.18051914525055995,
                                                  0.9835714708133859,
                                                  -0.9835714708133859,
                                                  -0.18051914525055995,
                                                  39.235994602589194,
                                                  4.514366369744094,
                                                ]
                                              }
                                              propList={
                                                [
                                                  "fill",
                                                ]
                                              }
                                              width={32}
                                              x={0}
                                              y={0}
                                            />
                                            <RNSVGRect
                                              fill={
                                                {
                                                  "payload": 4294737408,
                                                  "type": 0,
                                                }
                                              }
                                              height={32}
                                              matrix={
                                                [
                                                  -0.7535633923016382,
                                                  -0.6573752457940955,
                                                  0.6573752457940955,
                                                  -0.7535633923016382,
                                                  24.82404144766784,
                                                  54.24214328585907,
                                                ]
                                              }
                                              propList={
                                                [
                                                  "fill",
                                                ]
                                              }
                                              width={32}
                                              x={0}
                                              y={0}
                                            />
                                            <RNSVGRect
                                              fill={
                                                {
                                                  "payload": 4294166784,
                                                  "type": 0,
                                                }
                                              }
                                              height={32}
                                              matrix={
                                                [
                                                  -0.2638730499653733,
                                                  -0.964557418457798,
                                                  0.964557418457798,
                                                  -0.2638730499653733,
                                                  -0.748948822981852,
                                                  59.303456117097355,
                                                ]
                                              }
                                              propList={
                                                [
                                                  "fill",
                                                ]
                                              }
                                              width={32}
                                              x={0}
                                              y={0}
                                            />
                                          </RNSVGGroup>
                                        </RNSVGSvgView>
                                      </View>
                                    </View>
                                  </View>
                                  <View
                                    style={
                                      {
                                        "alignItems": "center",
                                        "aspectRatio": 1,
                                        "height": 0,
                                        "justifyContent": "center",
                                        "position": "absolute",
                                        "right": 0,
                                        "top": 0,
                                        "transform": [
                                          {
                                            "translateX": 0,
                                          },
                                          {
                                            "translateY": -0,
                                          },
                                        ],
                                      }
                                    }
                                  >
                                    <View
                                      onLayout={[Function]}
                                      style={
                                        {
                                          "alignItems": "center",
                                          "aspectRatio": 1,
                                          "height": "50%",
                                          "justifyContent": "center",
                                          "maxHeight": 24,
                                          "minHeight": 8,
                                          "opacity": 0,
                                        }
                                      }
                                      testID="badgenetwork"
                                    >
                                      <View
                                        style={
                                          {
                                            "alignItems": "center",
                                            "backgroundColor": "#ffffff",
                                            "borderColor": "#ffffff",
                                            "borderRadius": 16,
                                            "borderWidth": 2,
                                            "height": 32,
                                            "justifyContent": "center",
                                            "overflow": "hidden",
                                            "shadowColor": "#0000001a",
                                            "shadowOffset": {
                                              "height": 2,
                                              "width": 0,
                                            },
                                            "shadowOpacity": 1,
                                            "shadowRadius": 4,
                                            "transform": [
                                              {
                                                "scale": 1,
                                              },
                                            ],
                                            "width": 32,
                                          }
                                        }
                                      >
                                        <Image
                                          onError={[Function]}
                                          resizeMode="contain"
                                          source={
                                            {
                                              "default": {
                                                "uri": "MockImage",
                                              },
                                            }
                                          }
                                          style={
                                            {
                                              "height": 32,
                                              "width": 32,
                                            }
                                          }
                                          testID="network-avatar-image"
                                        />
                                      </View>
                                    </View>
                                  </View>
                                </View>
                                <View>
                                  <Text
                                    accessibilityRole="text"
                                    style={
                                      {
                                        "color": "#141618",
                                        "fontFamily": "EuclidCircularB-Regular",
                                        "fontSize": 12,
                                        "fontWeight": "400",
                                        "letterSpacing": 0,
                                        "lineHeight": 20,
                                      }
                                    }
                                  >
                                    Ethereum Main Network
                                  </Text>
                                  <View
                                    style={
                                      {
                                        "alignItems": "center",
                                        "flexDirection": "row",
                                        "justifyContent": "flex-start",
                                      }
                                    }
                                  >
                                    <Text
                                      accessibilityRole="text"
                                      style={
                                        {
                                          "color": "#141618",
                                          "fontFamily": "EuclidCircularB-Bold",
                                          "fontSize": 14,
                                          "fontWeight": "700",
                                          "letterSpacing": 0,
                                          "lineHeight": 22,
                                        }
                                      }
                                    >
                                      Account 1
                                    </Text>
                                  </View>
                                </View>
                              </View>
                              <View>
                                <Text
                                  accessibilityRole="text"
                                  style={
                                    {
                                      "color": "#141618",
                                      "fontFamily": "EuclidCircularB-Regular",
                                      "fontSize": 12,
                                      "fontWeight": "400",
                                      "letterSpacing": 0,
                                      "lineHeight": 20,
                                      "marginLeft": "auto",
                                    }
                                  }
                                >
                                  Balance
                                </Text>
                                <Text
                                  accessibilityRole="text"
                                  style={
                                    {
                                      "color": "#141618",
                                      "fontFamily": "EuclidCircularB-Bold",
                                      "fontSize": 14,
                                      "fontWeight": "700",
                                      "letterSpacing": 0,
                                      "lineHeight": 22,
                                    }
                                  }
                                >
                                  0
                                </Text>
                              </View>
                            </View>
                          </TouchableOpacity>
                        </View>
                        <View
                          style={
                            [
                              {
                                "flexDirection": "column",
                                "marginHorizontal": 8,
                                "minHeight": 82,
                              },
                              {
                                "marginTop": 8,
                              },
                            ]
                          }
                        >
                          <View
                            style={
                              {
                                "alignItems": "center",
                                "flexDirection": "row",
                                "width": "15%",
                              }
                            }
                          >
                            <Text
                              accessibilityRole="text"
                              style={
                                {
                                  "color": "#141618",
                                  "fontFamily": "EuclidCircularB-Regular",
                                  "fontSize": 16,
                                  "fontWeight": "400",
                                  "letterSpacing": 0,
                                  "lineHeight": 22,
                                }
                              }
                            >
                              To:
                            </Text>
                          </View>
                          <View
                            style={
                              [
                                {
                                  "borderRadius": 8,
                                  "borderWidth": 1,
                                  "flex": 1,
                                  "flexDirection": "row",
                                  "marginLeft": 0,
                                  "marginVertical": 8,
                                  "minHeight": 52,
                                  "paddingHorizontal": 10,
                                },
                                {
                                  "borderColor": "#bbc0c5",
                                },
                              ]
                            }
                          >
                            <TouchableOpacity
                              activeOpacity={0.5}
                              onPress={[Function]}
                              testID="add-address-button"
                            >
                              <View
                                style={
                                  {
                                    "alignItems": "center",
                                    "flex": 1,
                                    "flexDirection": "row",
                                    "position": "relative",
                                  }
                                }
                              >
                                <View
                                  placeholderStyle={
                                    {
                                      "backgroundColor": "#f2f4f6",
                                    }
                                  }
                                  useNativeDriver={true}
                                >
                                  <Image
                                    onLoadEnd={[Function]}
                                    source={
                                      {
                                        "uri": "data:image/png;base64,iVBORw0KGgoAAAANSUhEUgAAAIAAAACACAMAAAD04JH5AAAACVBMVEVcp0AZxRCm9AwCIOppAAAAA3RSTlP////6yOLMAABAi0lEQVR42gGAQH+/AAAAAAAAAAAAAAAAAAAAAAAAAAAAAAAAAAAAAAAAAAAAAQEBAQEBAQEBAQEBAQEBAQEBAQEBAQEBAQEBAQEBAQEBAQEBAQEBAQEBAQEBAQEBAQEBAQEBAQEBAQEBAQEBAQAAAAAAAAAAAAAAAAAAAAAAAAAAAAAAAAAAAAAAAAAAAAAAAAAAAAAAAAAAAAAAAAAAAAAAAAAAAAAAAAAAAAAAAQEBAQEBAQEBAQEBAQEBAQEBAQEBAQEBAQEBAQEBAQEBAQEBAQEBAQEBAQEBAQEBAQEBAQEBAQEBAQEBAQEBAQAAAAAAAAAAAAAAAAAAAAAAAAAAAAAAAAAAAAAAAAAAAAAAAAAAAAAAAAAAAAAAAAAAAAAAAAAAAAAAAAAAAAAAAQEBAQEBAQEBAQEBAQEBAQEBAQEBAQEBAQEBAQEBAQEBAQEBAQEBAQEBAQEBAQEBAQEBAQEBAQEBAQEBAQEBAQAAAAAAAAAAAAAAAAAAAAAAAAAAAAAAAAAAAAAAAAAAAAAAAAAAAAAAAAAAAAAAAAAAAAAAAAAAAAAAAAAAAAAAAQEBAQEBAQEBAQEBAQEBAQEBAQEBAQEBAQEBAQEBAQEBAQEBAQEBAQEBAQEBAQEBAQEBAQEBAQEBAQEBAQEBAQAAAAAAAAAAAAAAAAAAAAAAAAAAAAAAAAAAAAAAAAAAAAAAAAAAAAAAAAAAAAAAAAAAAAAAAAAAAAAAAAAAAAAAAQEBAQEBAQEBAQEBAQEBAQEBAQEBAQEBAQEBAQEBAQEBAQEBAQEBAQEBAQEBAQEBAQEBAQEBAQEBAQEBAQEBAQAAAAAAAAAAAAAAAAAAAAAAAAAAAAAAAAAAAAAAAAAAAAAAAAAAAAAAAAAAAAAAAAAAAAAAAAAAAAAAAAAAAAAAAQEBAQEBAQEBAQEBAQEBAQEBAQEBAQEBAQEBAQEBAQEBAQEBAQEBAQEBAQEBAQEBAQEBAQEBAQEBAQEBAQEBAQAAAAAAAAAAAAAAAAAAAAAAAAAAAAAAAAAAAAAAAAAAAAAAAAAAAAAAAAAAAAAAAAAAAAAAAAAAAAAAAAAAAAAAAQEBAQEBAQEBAQEBAQEBAQEBAQEBAQEBAQEBAQEBAQEBAQEBAQEBAQEBAQEBAQEBAQEBAQEBAQEBAQEBAQEBAQAAAAAAAAAAAAAAAAAAAAAAAAAAAAAAAAAAAAAAAAAAAAAAAAAAAAAAAAAAAAAAAAAAAAAAAAAAAAAAAAAAAAAAAQEBAQEBAQEBAQEBAQEBAQEBAQEBAQEBAQEBAQEBAQEBAQEBAQEBAQEBAQEBAQEBAQEBAQEBAQEBAQEBAQEBAQAAAAAAAAAAAAAAAAAAAAAAAAAAAAAAAAAAAAAAAAAAAAAAAAAAAAAAAAAAAAAAAAAAAAAAAAAAAAAAAAAAAAAAAQEBAQEBAQEBAQEBAQEBAQEBAQEBAQEBAQEBAQEBAQEBAQEBAQEBAQEBAQEBAQEBAQEBAQEBAQEBAQEBAQEBAQAAAAAAAAAAAAAAAAAAAAAAAAAAAAAAAAAAAAAAAAAAAAAAAAAAAAAAAAAAAAAAAAAAAAAAAAAAAAAAAAAAAAAAAQEBAQEBAQEBAQEBAQEBAQEBAQEBAQEBAQEBAQEBAQEBAQEBAQEBAQEBAQEBAQEBAQEBAQEBAQEBAQEBAQEBAQAAAAAAAAAAAAAAAAAAAAAAAAAAAAAAAAAAAAAAAAAAAAAAAAAAAAAAAAAAAAAAAAAAAAAAAAAAAAAAAAAAAAAAAQEBAQEBAQEBAQEBAQEBAQEBAQEBAQEBAQEBAQEBAQEBAQEBAQEBAQEBAQEBAQEBAQEBAQEBAQEBAQEBAQEBAQAAAAAAAAAAAAAAAAAAAAAAAAAAAAAAAAAAAAAAAAAAAAAAAAAAAAAAAAAAAAAAAAAAAAAAAAAAAAAAAAAAAAAAAQEBAQEBAQEBAQEBAQEBAQEBAQEBAQEBAQEBAQEBAQEBAQEBAQEBAQEBAQEBAQEBAQEBAQEBAQEBAQEBAQEBAQAAAAAAAAAAAAAAAAAAAAAAAAAAAAAAAAAAAAAAAAAAAAAAAAAAAAAAAAAAAAAAAAAAAAAAAAAAAAAAAAAAAAAAAQEBAQEBAQEBAQEBAQEBAQEBAQEBAQEBAQEBAQEBAQEBAQEBAQEBAQEBAQEBAQEBAQEBAQEBAQEBAQEBAQEBAQAAAAAAAAAAAAAAAAAAAAAAAAAAAAAAAAAAAAAAAAAAAAAAAAAAAAAAAAAAAAAAAAAAAAAAAAAAAAAAAAAAAAAAAQEBAQEBAQEBAQEBAQEBAQEBAQEBAQEBAQEBAQEBAQEBAQEBAQEBAQEBAQEBAQEBAQEBAQEBAQEBAQEBAQEBAQAAAAAAAAAAAAAAAAAAAAAAAAAAAAAAAAAAAAAAAAAAAAAAAAAAAAAAAAAAAAAAAAAAAAAAAAAAAAAAAAAAAAAAAQEBAQEBAQEBAQEBAQEBAQEBAQEBAQEBAQEBAQEBAQEBAQEBAQEBAQEBAQEBAQEBAQEBAQEBAQEBAQEBAQEBAQAAAAAAAAAAAAAAAAAAAAAAAAAAAAAAAAAAAAAAAAAAAAAAAAAAAAAAAAAAAAAAAAAAAAAAAAAAAAAAAAAAAAAAAQEBAQEBAQEBAQEBAQEBAQEBAQEBAQEBAQEBAQEBAQEBAQEBAQEBAQEBAQEBAQEBAQEBAQEBAQEBAQEBAQEBAQAAAAAAAAAAAAAAAAAAAAAAAAAAAAAAAAAAAAAAAAAAAAAAAAAAAAAAAAAAAAAAAAACAgICAgICAgICAgICAgICAAAAAAAAAAAAAAAAAAAAAAAAAAAAAAAAAAAAAAAAAAAAAAAAAAAAAAAAAAAAAAAAAAAAAAAAAAAAAAAAAAAAAAICAgICAgICAgICAgICAgIAAAAAAAAAAAAAAAAAAAAAAAAAAAAAAAAAAAAAAAAAAAACAgICAgICAgICAgICAgICAAAAAAAAAAAAAAAAAAAAAAAAAAAAAAAAAAAAAAAAAAAAAAAAAAAAAAAAAAAAAAAAAAAAAAAAAAAAAAAAAAAAAAICAgICAgICAgICAgICAgIAAAAAAAAAAAAAAAAAAAAAAAAAAAAAAAAAAAAAAAAAAAACAgICAgICAgICAgICAgICAAAAAAAAAAAAAAAAAAAAAAAAAAAAAAAAAAAAAAAAAAAAAAAAAAAAAAAAAAAAAAAAAAAAAAAAAAAAAAAAAAAAAAICAgICAgICAgICAgICAgIAAAAAAAAAAAAAAAAAAAAAAAAAAAAAAAAAAAAAAAAAAAACAgICAgICAgICAgICAgICAAAAAAAAAAAAAAAAAAAAAAAAAAAAAAAAAAAAAAAAAAAAAAAAAAAAAAAAAAAAAAAAAAAAAAAAAAAAAAAAAAAAAAICAgICAgICAgICAgICAgIAAAAAAAAAAAAAAAAAAAAAAAAAAAAAAAAAAAAAAAAAAAACAgICAgICAgICAgICAgICAAAAAAAAAAAAAAAAAAAAAAAAAAAAAAAAAAAAAAAAAAAAAAAAAAAAAAAAAAAAAAAAAAAAAAAAAAAAAAAAAAAAAAICAgICAgICAgICAgICAgIAAAAAAAAAAAAAAAAAAAAAAAAAAAAAAAAAAAAAAAAAAAACAgICAgICAgICAgICAgICAAAAAAAAAAAAAAAAAAAAAAAAAAAAAAAAAAAAAAAAAAAAAAAAAAAAAAAAAAAAAAAAAAAAAAAAAAAAAAAAAAAAAAICAgICAgICAgICAgICAgIAAAAAAAAAAAAAAAAAAAAAAAAAAAAAAAAAAAAAAAAAAAACAgICAgICAgICAgICAgICAAAAAAAAAAAAAAAAAAAAAAAAAAAAAAAAAAAAAAAAAAAAAAAAAAAAAAAAAAAAAAAAAAAAAAAAAAAAAAAAAAAAAAICAgICAgICAgICAgICAgIAAAAAAAAAAAAAAAAAAAAAAAAAAAAAAAAAAAAAAAAAAAACAgICAgICAgICAgICAgICAAAAAAAAAAAAAAAAAAAAAAAAAAAAAAAAAAAAAAAAAAAAAAAAAAAAAAAAAAAAAAAAAAAAAAAAAAAAAAAAAAAAAAICAgICAgICAgICAgICAgIAAAAAAAAAAAAAAAAAAAAAAAAAAAAAAAAAAAAAAAAAAAACAgICAgICAgICAgICAgICAAAAAAAAAAAAAAAAAAAAAAAAAAAAAAAAAAAAAAAAAAAAAAAAAAAAAAAAAAAAAAAAAAAAAAAAAAAAAAAAAAAAAAICAgICAgICAgICAgICAgIAAAAAAAAAAAAAAAAAAAAAAAAAAAAAAAAAAAAAAAAAAAACAgICAgICAgICAgICAgICAAAAAAAAAAAAAAAAAAAAAAAAAAAAAAAAAAAAAAAAAAAAAAAAAAAAAAAAAAAAAAAAAAAAAAAAAAAAAAAAAAAAAAICAgICAgICAgICAgICAgIAAAAAAAAAAAAAAAAAAAAAAAAAAAAAAAAAAAAAAAAAAAACAgICAgICAgICAgICAgICAAAAAAAAAAAAAAAAAAAAAAAAAAAAAAAAAAAAAAAAAAAAAAAAAAAAAAAAAAAAAAAAAAAAAAAAAAAAAAAAAAAAAAICAgICAgICAgICAgICAgIAAAAAAAAAAAAAAAAAAAAAAAAAAAAAAAAAAAAAAAAAAAACAgICAgICAgICAgICAgICAAAAAAAAAAAAAAAAAAAAAAAAAAAAAAAAAAAAAAAAAAAAAAAAAAAAAAAAAAAAAAAAAAAAAAAAAAAAAAAAAAAAAAICAgICAgICAgICAgICAgIAAAAAAAAAAAAAAAAAAAAAAAAAAAAAAAAAAAAAAAAAAAACAgICAgICAgICAgICAgICAAAAAAAAAAAAAAAAAAAAAAAAAAAAAAAAAAAAAAAAAAAAAAAAAAAAAAAAAAAAAAAAAAAAAAAAAAAAAAAAAAAAAAICAgICAgICAgICAgICAgIAAAAAAAAAAAAAAAAAAAAAAAAAAAAAAAAAAAAAAAAAAAACAgICAgICAgICAgICAgICAAAAAAAAAAAAAAAAAAAAAAAAAAAAAAAAAAAAAAAAAAAAAAAAAAAAAAAAAAAAAAAAAAAAAAAAAAAAAAAAAAAAAAICAgICAgICAgICAgICAgIAAAAAAAAAAAAAAAAAAAAAAAAAAAAAAAAAAAAAAAAAAAACAgICAgICAgICAgICAgICAAAAAAAAAAAAAAAAAAAAAAAAAAAAAAAAAAAAAAAAAAAAAAAAAAAAAAAAAAAAAAAAAAAAAAAAAAAAAAAAAAAAAAICAgICAgICAgICAgICAgIAAAAAAAAAAAAAAAAAAAAAAAAAAAAAAAAAAAAAAAAAAAACAgICAgICAgICAgICAgICAAAAAAAAAAAAAAAAAAAAAAAAAAAAAAAAAAAAAAAAAAAAAAAAAAAAAAAAAAAAAAAAAAAAAAAAAAAAAAAAAAAAAAICAgICAgICAgICAgICAgIAAAAAAAAAAAAAAAAAAAAAAAAAAAAAAAAAAAAAAAAAAAABAQEBAQEBAQEBAQEBAQEBAAAAAAAAAAAAAAAAAAAAAAAAAAAAAAAAAAAAAAAAAAAAAAAAAAAAAAAAAAAAAAAAAAAAAAAAAAAAAAAAAAAAAAEBAQEBAQEBAQEBAQEBAQEAAAAAAAAAAAAAAAAAAAAAAAAAAAAAAAAAAAAAAAAAAAABAQEBAQEBAQEBAQEBAQEBAAAAAAAAAAAAAAAAAAAAAAAAAAAAAAAAAAAAAAAAAAAAAAAAAAAAAAAAAAAAAAAAAAAAAAAAAAAAAAAAAAAAAAEBAQEBAQEBAQEBAQEBAQEAAAAAAAAAAAAAAAAAAAAAAAAAAAAAAAAAAAAAAAAAAAABAQEBAQEBAQEBAQEBAQEBAAAAAAAAAAAAAAAAAAAAAAAAAAAAAAAAAAAAAAAAAAAAAAAAAAAAAAAAAAAAAAAAAAAAAAAAAAAAAAAAAAAAAAEBAQEBAQEBAQEBAQEBAQEAAAAAAAAAAAAAAAAAAAAAAAAAAAAAAAAAAAAAAAAAAAABAQEBAQEBAQEBAQEBAQEBAAAAAAAAAAAAAAAAAAAAAAAAAAAAAAAAAAAAAAAAAAAAAAAAAAAAAAAAAAAAAAAAAAAAAAAAAAAAAAAAAAAAAAEBAQEBAQEBAQEBAQEBAQEAAAAAAAAAAAAAAAAAAAAAAAAAAAAAAAAAAAAAAAAAAAABAQEBAQEBAQEBAQEBAQEBAAAAAAAAAAAAAAAAAAAAAAAAAAAAAAAAAAAAAAAAAAAAAAAAAAAAAAAAAAAAAAAAAAAAAAAAAAAAAAAAAAAAAAEBAQEBAQEBAQEBAQEBAQEAAAAAAAAAAAAAAAAAAAAAAAAAAAAAAAAAAAAAAAAAAAABAQEBAQEBAQEBAQEBAQEBAAAAAAAAAAAAAAAAAAAAAAAAAAAAAAAAAAAAAAAAAAAAAAAAAAAAAAAAAAAAAAAAAAAAAAAAAAAAAAAAAAAAAAEBAQEBAQEBAQEBAQEBAQEAAAAAAAAAAAAAAAAAAAAAAAAAAAAAAAAAAAAAAAAAAAABAQEBAQEBAQEBAQEBAQEBAAAAAAAAAAAAAAAAAAAAAAAAAAAAAAAAAAAAAAAAAAAAAAAAAAAAAAAAAAAAAAAAAAAAAAAAAAAAAAAAAAAAAAEBAQEBAQEBAQEBAQEBAQEAAAAAAAAAAAAAAAAAAAAAAAAAAAAAAAAAAAAAAAAAAAABAQEBAQEBAQEBAQEBAQEBAAAAAAAAAAAAAAAAAAAAAAAAAAAAAAAAAAAAAAAAAAAAAAAAAAAAAAAAAAAAAAAAAAAAAAAAAAAAAAAAAAAAAAEBAQEBAQEBAQEBAQEBAQEAAAAAAAAAAAAAAAAAAAAAAAAAAAAAAAAAAAAAAAAAAAABAQEBAQEBAQEBAQEBAQEBAAAAAAAAAAAAAAAAAAAAAAAAAAAAAAAAAAAAAAAAAAAAAAAAAAAAAAAAAAAAAAAAAAAAAAAAAAAAAAAAAAAAAAEBAQEBAQEBAQEBAQEBAQEAAAAAAAAAAAAAAAAAAAAAAAAAAAAAAAAAAAAAAAAAAAABAQEBAQEBAQEBAQEBAQEBAAAAAAAAAAAAAAAAAAAAAAAAAAAAAAAAAAAAAAAAAAAAAAAAAAAAAAAAAAAAAAAAAAAAAAAAAAAAAAAAAAAAAAEBAQEBAQEBAQEBAQEBAQEAAAAAAAAAAAAAAAAAAAAAAAAAAAAAAAAAAAAAAAAAAAABAQEBAQEBAQEBAQEBAQEBAAAAAAAAAAAAAAAAAAAAAAAAAAAAAAAAAAAAAAAAAAAAAAAAAAAAAAAAAAAAAAAAAAAAAAAAAAAAAAAAAAAAAAEBAQEBAQEBAQEBAQEBAQEAAAAAAAAAAAAAAAAAAAAAAAAAAAAAAAAAAAAAAAAAAAABAQEBAQEBAQEBAQEBAQEBAAAAAAAAAAAAAAAAAAAAAAAAAAAAAAAAAAAAAAAAAAAAAAAAAAAAAAAAAAAAAAAAAAAAAAAAAAAAAAAAAAAAAAEBAQEBAQEBAQEBAQEBAQEAAAAAAAAAAAAAAAAAAAAAAAAAAAAAAAAAAAAAAAAAAAABAQEBAQEBAQEBAQEBAQEBAAAAAAAAAAAAAAAAAAAAAAAAAAAAAAAAAAAAAAAAAAAAAAAAAAAAAAAAAAAAAAAAAAAAAAAAAAAAAAAAAAAAAAEBAQEBAQEBAQEBAQEBAQEAAAAAAAAAAAAAAAAAAAAAAAAAAAAAAAAAAAAAAAAAAAABAQEBAQEBAQEBAQEBAQEBAAAAAAAAAAAAAAAAAAAAAAAAAAAAAAAAAAAAAAAAAAAAAAAAAAAAAAAAAAAAAAAAAAAAAAAAAAAAAAAAAAAAAAEBAQEBAQEBAQEBAQEBAQEAAAAAAAAAAAAAAAAAAAAAAAAAAAAAAAAAAAAAAAAAAAABAQEBAQEBAQEBAQEBAQEBAAAAAAAAAAAAAAAAAAAAAAAAAAAAAAAAAAAAAAAAAAAAAAAAAAAAAAAAAAAAAAAAAAAAAAAAAAAAAAAAAAAAAAEBAQEBAQEBAQEBAQEBAQEAAAAAAAAAAAAAAAAAAAAAAAAAAAAAAAAAAAAAAAAAAAABAQEBAQEBAQEBAQEBAQEBAAAAAAAAAAAAAAAAAAAAAAAAAAAAAAAAAAAAAAAAAAAAAAAAAAAAAAAAAAAAAAAAAAAAAAAAAAAAAAAAAAAAAAEBAQEBAQEBAQEBAQEBAQEAAAAAAAAAAAAAAAAAAAAAAAICAgICAgICAgICAgICAgIAAAAAAAAAAAAAAAAAAAAAAQEBAQEBAQEBAQEBAQEBAQAAAAAAAAAAAAAAAAAAAAAAAAAAAAAAAAAAAAAAAAAAAQEBAQEBAQEBAQEBAQEBAQAAAAAAAAAAAAAAAAAAAAACAgICAgICAgICAgICAgICAAICAgICAgICAgICAgICAgIAAAAAAAAAAAAAAAAAAAAAAQEBAQEBAQEBAQEBAQEBAQAAAAAAAAAAAAAAAAAAAAAAAAAAAAAAAAAAAAAAAAAAAQEBAQEBAQEBAQEBAQEBAQAAAAAAAAAAAAAAAAAAAAACAgICAgICAgICAgICAgICAAICAgICAgICAgICAgICAgIAAAAAAAAAAAAAAAAAAAAAAQEBAQEBAQEBAQEBAQEBAQAAAAAAAAAAAAAAAAAAAAAAAAAAAAAAAAAAAAAAAAAAAQEBAQEBAQEBAQEBAQEBAQAAAAAAAAAAAAAAAAAAAAACAgICAgICAgICAgICAgICAAICAgICAgICAgICAgICAgIAAAAAAAAAAAAAAAAAAAAAAQEBAQEBAQEBAQEBAQEBAQAAAAAAAAAAAAAAAAAAAAAAAAAAAAAAAAAAAAAAAAAAAQEBAQEBAQEBAQEBAQEBAQAAAAAAAAAAAAAAAAAAAAACAgICAgICAgICAgICAgICAAICAgICAgICAgICAgICAgIAAAAAAAAAAAAAAAAAAAAAAQEBAQEBAQEBAQEBAQEBAQAAAAAAAAAAAAAAAAAAAAAAAAAAAAAAAAAAAAAAAAAAAQEBAQEBAQEBAQEBAQEBAQAAAAAAAAAAAAAAAAAAAAACAgICAgICAgICAgICAgICAAICAgICAgICAgICAgICAgIAAAAAAAAAAAAAAAAAAAAAAQEBAQEBAQEBAQEBAQEBAQAAAAAAAAAAAAAAAAAAAAAAAAAAAAAAAAAAAAAAAAAAAQEBAQEBAQEBAQEBAQEBAQAAAAAAAAAAAAAAAAAAAAACAgICAgICAgICAgICAgICAAICAgICAgICAgICAgICAgIAAAAAAAAAAAAAAAAAAAAAAQEBAQEBAQEBAQEBAQEBAQAAAAAAAAAAAAAAAAAAAAAAAAAAAAAAAAAAAAAAAAAAAQEBAQEBAQEBAQEBAQEBAQAAAAAAAAAAAAAAAAAAAAACAgICAgICAgICAgICAgICAAICAgICAgICAgICAgICAgIAAAAAAAAAAAAAAAAAAAAAAQEBAQEBAQEBAQEBAQEBAQAAAAAAAAAAAAAAAAAAAAAAAAAAAAAAAAAAAAAAAAAAAQEBAQEBAQEBAQEBAQEBAQAAAAAAAAAAAAAAAAAAAAACAgICAgICAgICAgICAgICAAICAgICAgICAgICAgICAgIAAAAAAAAAAAAAAAAAAAAAAQEBAQEBAQEBAQEBAQEBAQAAAAAAAAAAAAAAAAAAAAAAAAAAAAAAAAAAAAAAAAAAAQEBAQEBAQEBAQEBAQEBAQAAAAAAAAAAAAAAAAAAAAACAgICAgICAgICAgICAgICAAICAgICAgICAgICAgICAgIAAAAAAAAAAAAAAAAAAAAAAQEBAQEBAQEBAQEBAQEBAQAAAAAAAAAAAAAAAAAAAAAAAAAAAAAAAAAAAAAAAAAAAQEBAQEBAQEBAQEBAQEBAQAAAAAAAAAAAAAAAAAAAAACAgICAgICAgICAgICAgICAAICAgICAgICAgICAgICAgIAAAAAAAAAAAAAAAAAAAAAAQEBAQEBAQEBAQEBAQEBAQAAAAAAAAAAAAAAAAAAAAAAAAAAAAAAAAAAAAAAAAAAAQEBAQEBAQEBAQEBAQEBAQAAAAAAAAAAAAAAAAAAAAACAgICAgICAgICAgICAgICAAICAgICAgICAgICAgICAgIAAAAAAAAAAAAAAAAAAAAAAQEBAQEBAQEBAQEBAQEBAQAAAAAAAAAAAAAAAAAAAAAAAAAAAAAAAAAAAAAAAAAAAQEBAQEBAQEBAQEBAQEBAQAAAAAAAAAAAAAAAAAAAAACAgICAgICAgICAgICAgICAAICAgICAgICAgICAgICAgIAAAAAAAAAAAAAAAAAAAAAAQEBAQEBAQEBAQEBAQEBAQAAAAAAAAAAAAAAAAAAAAAAAAAAAAAAAAAAAAAAAAAAAQEBAQEBAQEBAQEBAQEBAQAAAAAAAAAAAAAAAAAAAAACAgICAgICAgICAgICAgICAAICAgICAgICAgICAgICAgIAAAAAAAAAAAAAAAAAAAAAAQEBAQEBAQEBAQEBAQEBAQAAAAAAAAAAAAAAAAAAAAAAAAAAAAAAAAAAAAAAAAAAAQEBAQEBAQEBAQEBAQEBAQAAAAAAAAAAAAAAAAAAAAACAgICAgICAgICAgICAgICAAICAgICAgICAgICAgICAgIAAAAAAAAAAAAAAAAAAAAAAQEBAQEBAQEBAQEBAQEBAQAAAAAAAAAAAAAAAAAAAAAAAAAAAAAAAAAAAAAAAAAAAQEBAQEBAQEBAQEBAQEBAQAAAAAAAAAAAAAAAAAAAAACAgICAgICAgICAgICAgICAAICAgICAgICAgICAgICAgIAAAAAAAAAAAAAAAAAAAAAAQEBAQEBAQEBAQEBAQEBAQAAAAAAAAAAAAAAAAAAAAAAAAAAAAAAAAAAAAAAAAAAAQEBAQEBAQEBAQEBAQEBAQAAAAAAAAAAAAAAAAAAAAACAgICAgICAgICAgICAgICAAEBAQEBAQEBAQEBAQEBAQEAAAAAAAAAAAAAAAAAAAAAAQEBAQEBAQEBAQEBAQEBAQAAAAAAAAAAAAAAAAAAAAAAAAAAAAAAAAAAAAAAAAAAAQEBAQEBAQEBAQEBAQEBAQAAAAAAAAAAAAAAAAAAAAABAQEBAQEBAQEBAQEBAQEBAAEBAQEBAQEBAQEBAQEBAQEAAAAAAAAAAAAAAAAAAAAAAQEBAQEBAQEBAQEBAQEBAQAAAAAAAAAAAAAAAAAAAAAAAAAAAAAAAAAAAAAAAAAAAQEBAQEBAQEBAQEBAQEBAQAAAAAAAAAAAAAAAAAAAAABAQEBAQEBAQEBAQEBAQEBAAEBAQEBAQEBAQEBAQEBAQEAAAAAAAAAAAAAAAAAAAAAAQEBAQEBAQEBAQEBAQEBAQAAAAAAAAAAAAAAAAAAAAAAAAAAAAAAAAAAAAAAAAAAAQEBAQEBAQEBAQEBAQEBAQAAAAAAAAAAAAAAAAAAAAABAQEBAQEBAQEBAQEBAQEBAAEBAQEBAQEBAQEBAQEBAQEAAAAAAAAAAAAAAAAAAAAAAQEBAQEBAQEBAQEBAQEBAQAAAAAAAAAAAAAAAAAAAAAAAAAAAAAAAAAAAAAAAAAAAQEBAQEBAQEBAQEBAQEBAQAAAAAAAAAAAAAAAAAAAAABAQEBAQEBAQEBAQEBAQEBAAEBAQEBAQEBAQEBAQEBAQEAAAAAAAAAAAAAAAAAAAAAAQEBAQEBAQEBAQEBAQEBAQAAAAAAAAAAAAAAAAAAAAAAAAAAAAAAAAAAAAAAAAAAAQEBAQEBAQEBAQEBAQEBAQAAAAAAAAAAAAAAAAAAAAABAQEBAQEBAQEBAQEBAQEBAAEBAQEBAQEBAQEBAQEBAQEAAAAAAAAAAAAAAAAAAAAAAQEBAQEBAQEBAQEBAQEBAQAAAAAAAAAAAAAAAAAAAAAAAAAAAAAAAAAAAAAAAAAAAQEBAQEBAQEBAQEBAQEBAQAAAAAAAAAAAAAAAAAAAAABAQEBAQEBAQEBAQEBAQEBAAEBAQEBAQEBAQEBAQEBAQEAAAAAAAAAAAAAAAAAAAAAAQEBAQEBAQEBAQEBAQEBAQAAAAAAAAAAAAAAAAAAAAAAAAAAAAAAAAAAAAAAAAAAAQEBAQEBAQEBAQEBAQEBAQAAAAAAAAAAAAAAAAAAAAABAQEBAQEBAQEBAQEBAQEBAAEBAQEBAQEBAQEBAQEBAQEAAAAAAAAAAAAAAAAAAAAAAQEBAQEBAQEBAQEBAQEBAQAAAAAAAAAAAAAAAAAAAAAAAAAAAAAAAAAAAAAAAAAAAQEBAQEBAQEBAQEBAQEBAQAAAAAAAAAAAAAAAAAAAAABAQEBAQEBAQEBAQEBAQEBAAEBAQEBAQEBAQEBAQEBAQEAAAAAAAAAAAAAAAAAAAAAAQEBAQEBAQEBAQEBAQEBAQAAAAAAAAAAAAAAAAAAAAAAAAAAAAAAAAAAAAAAAAAAAQEBAQEBAQEBAQEBAQEBAQAAAAAAAAAAAAAAAAAAAAABAQEBAQEBAQEBAQEBAQEBAAEBAQEBAQEBAQEBAQEBAQEAAAAAAAAAAAAAAAAAAAAAAQEBAQEBAQEBAQEBAQEBAQAAAAAAAAAAAAAAAAAAAAAAAAAAAAAAAAAAAAAAAAAAAQEBAQEBAQEBAQEBAQEBAQAAAAAAAAAAAAAAAAAAAAABAQEBAQEBAQEBAQEBAQEBAAEBAQEBAQEBAQEBAQEBAQEAAAAAAAAAAAAAAAAAAAAAAQEBAQEBAQEBAQEBAQEBAQAAAAAAAAAAAAAAAAAAAAAAAAAAAAAAAAAAAAAAAAAAAQEBAQEBAQEBAQEBAQEBAQAAAAAAAAAAAAAAAAAAAAABAQEBAQEBAQEBAQEBAQEBAAEBAQEBAQEBAQEBAQEBAQEAAAAAAAAAAAAAAAAAAAAAAQEBAQEBAQEBAQEBAQEBAQAAAAAAAAAAAAAAAAAAAAAAAAAAAAAAAAAAAAAAAAAAAQEBAQEBAQEBAQEBAQEBAQAAAAAAAAAAAAAAAAAAAAABAQEBAQEBAQEBAQEBAQEBAAEBAQEBAQEBAQEBAQEBAQEAAAAAAAAAAAAAAAAAAAAAAQEBAQEBAQEBAQEBAQEBAQAAAAAAAAAAAAAAAAAAAAAAAAAAAAAAAAAAAAAAAAAAAQEBAQEBAQEBAQEBAQEBAQAAAAAAAAAAAAAAAAAAAAABAQEBAQEBAQEBAQEBAQEBAAEBAQEBAQEBAQEBAQEBAQEAAAAAAAAAAAAAAAAAAAAAAQEBAQEBAQEBAQEBAQEBAQAAAAAAAAAAAAAAAAAAAAAAAAAAAAAAAAAAAAAAAAAAAQEBAQEBAQEBAQEBAQEBAQAAAAAAAAAAAAAAAAAAAAABAQEBAQEBAQEBAQEBAQEBAAEBAQEBAQEBAQEBAQEBAQEAAAAAAAAAAAAAAAAAAAAAAQEBAQEBAQEBAQEBAQEBAQAAAAAAAAAAAAAAAAAAAAAAAAAAAAAAAAAAAAAAAAAAAQEBAQEBAQEBAQEBAQEBAQAAAAAAAAAAAAAAAAAAAAABAQEBAQEBAQEBAQEBAQEBAAEBAQEBAQEBAQEBAQEBAQEAAAAAAAAAAAAAAAAAAAAAAQEBAQEBAQEBAQEBAQEBAQAAAAAAAAAAAAAAAAAAAAAAAAAAAAAAAAAAAAAAAAAAAQEBAQEBAQEBAQEBAQEBAQAAAAAAAAAAAAAAAAAAAAABAQEBAQEBAQEBAQEBAQEBAAEBAQEBAQEBAQEBAQEBAQEAAAAAAAAAAAAAAAAAAAAAAAAAAAAAAAAAAAAAAAAAAAEBAQEBAQEBAQEBAQEBAQEBAQEBAQEBAQEBAQEBAQEBAAAAAAAAAAAAAAAAAAAAAAAAAAAAAAAAAAAAAAAAAAABAQEBAQEBAQEBAQEBAQEBAAEBAQEBAQEBAQEBAQEBAQEAAAAAAAAAAAAAAAAAAAAAAAAAAAAAAAAAAAAAAAAAAAEBAQEBAQEBAQEBAQEBAQEBAQEBAQEBAQEBAQEBAQEBAAAAAAAAAAAAAAAAAAAAAAAAAAAAAAAAAAAAAAAAAAABAQEBAQEBAQEBAQEBAQEBAAEBAQEBAQEBAQEBAQEBAQEAAAAAAAAAAAAAAAAAAAAAAAAAAAAAAAAAAAAAAAAAAAEBAQEBAQEBAQEBAQEBAQEBAQEBAQEBAQEBAQEBAQEBAAAAAAAAAAAAAAAAAAAAAAAAAAAAAAAAAAAAAAAAAAABAQEBAQEBAQEBAQEBAQEBAAEBAQEBAQEBAQEBAQEBAQEAAAAAAAAAAAAAAAAAAAAAAAAAAAAAAAAAAAAAAAAAAAEBAQEBAQEBAQEBAQEBAQEBAQEBAQEBAQEBAQEBAQEBAAAAAAAAAAAAAAAAAAAAAAAAAAAAAAAAAAAAAAAAAAABAQEBAQEBAQEBAQEBAQEBAAEBAQEBAQEBAQEBAQEBAQEAAAAAAAAAAAAAAAAAAAAAAAAAAAAAAAAAAAAAAAAAAAEBAQEBAQEBAQEBAQEBAQEBAQEBAQEBAQEBAQEBAQEBAAAAAAAAAAAAAAAAAAAAAAAAAAAAAAAAAAAAAAAAAAABAQEBAQEBAQEBAQEBAQEBAAEBAQEBAQEBAQEBAQEBAQEAAAAAAAAAAAAAAAAAAAAAAAAAAAAAAAAAAAAAAAAAAAEBAQEBAQEBAQEBAQEBAQEBAQEBAQEBAQEBAQEBAQEBAAAAAAAAAAAAAAAAAAAAAAAAAAAAAAAAAAAAAAAAAAABAQEBAQEBAQEBAQEBAQEBAAEBAQEBAQEBAQEBAQEBAQEAAAAAAAAAAAAAAAAAAAAAAAAAAAAAAAAAAAAAAAAAAAEBAQEBAQEBAQEBAQEBAQEBAQEBAQEBAQEBAQEBAQEBAAAAAAAAAAAAAAAAAAAAAAAAAAAAAAAAAAAAAAAAAAABAQEBAQEBAQEBAQEBAQEBAAEBAQEBAQEBAQEBAQEBAQEAAAAAAAAAAAAAAAAAAAAAAAAAAAAAAAAAAAAAAAAAAAEBAQEBAQEBAQEBAQEBAQEBAQEBAQEBAQEBAQEBAQEBAAAAAAAAAAAAAAAAAAAAAAAAAAAAAAAAAAAAAAAAAAABAQEBAQEBAQEBAQEBAQEBAAEBAQEBAQEBAQEBAQEBAQEAAAAAAAAAAAAAAAAAAAAAAAAAAAAAAAAAAAAAAAAAAAEBAQEBAQEBAQEBAQEBAQEBAQEBAQEBAQEBAQEBAQEBAAAAAAAAAAAAAAAAAAAAAAAAAAAAAAAAAAAAAAAAAAABAQEBAQEBAQEBAQEBAQEBAAEBAQEBAQEBAQEBAQEBAQEAAAAAAAAAAAAAAAAAAAAAAAAAAAAAAAAAAAAAAAAAAAEBAQEBAQEBAQEBAQEBAQEBAQEBAQEBAQEBAQEBAQEBAAAAAAAAAAAAAAAAAAAAAAAAAAAAAAAAAAAAAAAAAAABAQEBAQEBAQEBAQEBAQEBAAEBAQEBAQEBAQEBAQEBAQEAAAAAAAAAAAAAAAAAAAAAAAAAAAAAAAAAAAAAAAAAAAEBAQEBAQEBAQEBAQEBAQEBAQEBAQEBAQEBAQEBAQEBAAAAAAAAAAAAAAAAAAAAAAAAAAAAAAAAAAAAAAAAAAABAQEBAQEBAQEBAQEBAQEBAAEBAQEBAQEBAQEBAQEBAQEAAAAAAAAAAAAAAAAAAAAAAAAAAAAAAAAAAAAAAAAAAAEBAQEBAQEBAQEBAQEBAQEBAQEBAQEBAQEBAQEBAQEBAAAAAAAAAAAAAAAAAAAAAAAAAAAAAAAAAAAAAAAAAAABAQEBAQEBAQEBAQEBAQEBAAEBAQEBAQEBAQEBAQEBAQEAAAAAAAAAAAAAAAAAAAAAAAAAAAAAAAAAAAAAAAAAAAEBAQEBAQEBAQEBAQEBAQEBAQEBAQEBAQEBAQEBAQEBAAAAAAAAAAAAAAAAAAAAAAAAAAAAAAAAAAAAAAAAAAABAQEBAQEBAQEBAQEBAQEBAAEBAQEBAQEBAQEBAQEBAQEAAAAAAAAAAAAAAAAAAAAAAAAAAAAAAAAAAAAAAAAAAAEBAQEBAQEBAQEBAQEBAQEBAQEBAQEBAQEBAQEBAQEBAAAAAAAAAAAAAAAAAAAAAAAAAAAAAAAAAAAAAAAAAAABAQEBAQEBAQEBAQEBAQEBAAEBAQEBAQEBAQEBAQEBAQEAAAAAAAAAAAAAAAAAAAAAAAAAAAAAAAAAAAAAAAAAAAEBAQEBAQEBAQEBAQEBAQEBAQEBAQEBAQEBAQEBAQEBAAAAAAAAAAAAAAAAAAAAAAAAAAAAAAAAAAAAAAAAAAABAQEBAQEBAQEBAQEBAQEBAAEBAQEBAQEBAQEBAQEBAQEAAAAAAAAAAAAAAAAAAAAAAAAAAAAAAAAAAAAAAAAAAAEBAQEBAQEBAQEBAQEBAQEBAQEBAQEBAQEBAQEBAQEBAAAAAAAAAAAAAAAAAAAAAAAAAAAAAAAAAAAAAAAAAAABAQEBAQEBAQEBAQEBAQEBAAICAgICAgICAgICAgICAgIAAAAAAAAAAAAAAAAAAAAAAQEBAQEBAQEBAQEBAQEBAQICAgICAgICAgICAgICAgICAgICAgICAgICAgICAgICAQEBAQEBAQEBAQEBAQEBAQAAAAAAAAAAAAAAAAAAAAACAgICAgICAgICAgICAgICAAICAgICAgICAgICAgICAgIAAAAAAAAAAAAAAAAAAAAAAQEBAQEBAQEBAQEBAQEBAQICAgICAgICAgICAgICAgICAgICAgICAgICAgICAgICAQEBAQEBAQEBAQEBAQEBAQAAAAAAAAAAAAAAAAAAAAACAgICAgICAgICAgICAgICAAICAgICAgICAgICAgICAgIAAAAAAAAAAAAAAAAAAAAAAQEBAQEBAQEBAQEBAQEBAQICAgICAgICAgICAgICAgICAgICAgICAgICAgICAgICAQEBAQEBAQEBAQEBAQEBAQAAAAAAAAAAAAAAAAAAAAACAgICAgICAgICAgICAgICAAICAgICAgICAgICAgICAgIAAAAAAAAAAAAAAAAAAAAAAQEBAQEBAQEBAQEBAQEBAQICAgICAgICAgICAgICAgICAgICAgICAgICAgICAgICAQEBAQEBAQEBAQEBAQEBAQAAAAAAAAAAAAAAAAAAAAACAgICAgICAgICAgICAgICAAICAgICAgICAgICAgICAgIAAAAAAAAAAAAAAAAAAAAAAQEBAQEBAQEBAQEBAQEBAQICAgICAgICAgICAgICAgICAgICAgICAgICAgICAgICAQEBAQEBAQEBAQEBAQEBAQAAAAAAAAAAAAAAAAAAAAACAgICAgICAgICAgICAgICAAICAgICAgICAgICAgICAgIAAAAAAAAAAAAAAAAAAAAAAQEBAQEBAQEBAQEBAQEBAQICAgICAgICAgICAgICAgICAgICAgICAgICAgICAgICAQEBAQEBAQEBAQEBAQEBAQAAAAAAAAAAAAAAAAAAAAACAgICAgICAgICAgICAgICAAICAgICAgICAgICAgICAgIAAAAAAAAAAAAAAAAAAAAAAQEBAQEBAQEBAQEBAQEBAQICAgICAgICAgICAgICAgICAgICAgICAgICAgICAgICAQEBAQEBAQEBAQEBAQEBAQAAAAAAAAAAAAAAAAAAAAACAgICAgICAgICAgICAgICAAICAgICAgICAgICAgICAgIAAAAAAAAAAAAAAAAAAAAAAQEBAQEBAQEBAQEBAQEBAQICAgICAgICAgICAgICAgICAgICAgICAgICAgICAgICAQEBAQEBAQEBAQEBAQEBAQAAAAAAAAAAAAAAAAAAAAACAgICAgICAgICAgICAgICAAICAgICAgICAgICAgICAgIAAAAAAAAAAAAAAAAAAAAAAQEBAQEBAQEBAQEBAQEBAQICAgICAgICAgICAgICAgICAgICAgICAgICAgICAgICAQEBAQEBAQEBAQEBAQEBAQAAAAAAAAAAAAAAAAAAAAACAgICAgICAgICAgICAgICAAICAgICAgICAgICAgICAgIAAAAAAAAAAAAAAAAAAAAAAQEBAQEBAQEBAQEBAQEBAQICAgICAgICAgICAgICAgICAgICAgICAgICAgICAgICAQEBAQEBAQEBAQEBAQEBAQAAAAAAAAAAAAAAAAAAAAACAgICAgICAgICAgICAgICAAICAgICAgICAgICAgICAgIAAAAAAAAAAAAAAAAAAAAAAQEBAQEBAQEBAQEBAQEBAQICAgICAgICAgICAgICAgICAgICAgICAgICAgICAgICAQEBAQEBAQEBAQEBAQEBAQAAAAAAAAAAAAAAAAAAAAACAgICAgICAgICAgICAgICAAICAgICAgICAgICAgICAgIAAAAAAAAAAAAAAAAAAAAAAQEBAQEBAQEBAQEBAQEBAQICAgICAgICAgICAgICAgICAgICAgICAgICAgICAgICAQEBAQEBAQEBAQEBAQEBAQAAAAAAAAAAAAAAAAAAAAACAgICAgICAgICAgICAgICAAICAgICAgICAgICAgICAgIAAAAAAAAAAAAAAAAAAAAAAQEBAQEBAQEBAQEBAQEBAQICAgICAgICAgICAgICAgICAgICAgICAgICAgICAgICAQEBAQEBAQEBAQEBAQEBAQAAAAAAAAAAAAAAAAAAAAACAgICAgICAgICAgICAgICAAICAgICAgICAgICAgICAgIAAAAAAAAAAAAAAAAAAAAAAQEBAQEBAQEBAQEBAQEBAQICAgICAgICAgICAgICAgICAgICAgICAgICAgICAgICAQEBAQEBAQEBAQEBAQEBAQAAAAAAAAAAAAAAAAAAAAACAgICAgICAgICAgICAgICAAICAgICAgICAgICAgICAgIAAAAAAAAAAAAAAAAAAAAAAQEBAQEBAQEBAQEBAQEBAQICAgICAgICAgICAgICAgICAgICAgICAgICAgICAgICAQEBAQEBAQEBAQEBAQEBAQAAAAAAAAAAAAAAAAAAAAACAgICAgICAgICAgICAgICAAICAgICAgICAgICAgICAgIAAAAAAAAAAAAAAAAAAAAAAQEBAQEBAQEBAQEBAQEBAQICAgICAgICAgICAgICAgICAgICAgICAgICAgICAgICAQEBAQEBAQEBAQEBAQEBAQAAAAAAAAAAAAAAAAAAAAACAgICAgICAgICAgICAgICAAEBAQEBAQEBAQEBAQEBAQEBAQEBAQEBAQEBAQEBAQEBAQEBAQEBAQEBAQEBAQEBAQAAAAAAAAAAAAAAAAAAAAAAAAAAAAAAAAAAAAAAAAAAAQEBAQEBAQEBAQEBAQEBAQEBAQEBAQEBAQEBAQEBAQEBAQEBAQEBAQEBAQEBAQEBAAEBAQEBAQEBAQEBAQEBAQEBAQEBAQEBAQEBAQEBAQEBAQEBAQEBAQEBAQEBAQEBAQAAAAAAAAAAAAAAAAAAAAAAAAAAAAAAAAAAAAAAAAAAAQEBAQEBAQEBAQEBAQEBAQEBAQEBAQEBAQEBAQEBAQEBAQEBAQEBAQEBAQEBAQEBAAEBAQEBAQEBAQEBAQEBAQEBAQEBAQEBAQEBAQEBAQEBAQEBAQEBAQEBAQEBAQEBAQAAAAAAAAAAAAAAAAAAAAAAAAAAAAAAAAAAAAAAAAAAAQEBAQEBAQEBAQEBAQEBAQEBAQEBAQEBAQEBAQEBAQEBAQEBAQEBAQEBAQEBAQEBAAEBAQEBAQEBAQEBAQEBAQEBAQEBAQEBAQEBAQEBAQEBAQEBAQEBAQEBAQEBAQEBAQAAAAAAAAAAAAAAAAAAAAAAAAAAAAAAAAAAAAAAAAAAAQEBAQEBAQEBAQEBAQEBAQEBAQEBAQEBAQEBAQEBAQEBAQEBAQEBAQEBAQEBAQEBAAEBAQEBAQEBAQEBAQEBAQEBAQEBAQEBAQEBAQEBAQEBAQEBAQEBAQEBAQEBAQEBAQAAAAAAAAAAAAAAAAAAAAAAAAAAAAAAAAAAAAAAAAAAAQEBAQEBAQEBAQEBAQEBAQEBAQEBAQEBAQEBAQEBAQEBAQEBAQEBAQEBAQEBAQEBAAEBAQEBAQEBAQEBAQEBAQEBAQEBAQEBAQEBAQEBAQEBAQEBAQEBAQEBAQEBAQEBAQAAAAAAAAAAAAAAAAAAAAAAAAAAAAAAAAAAAAAAAAAAAQEBAQEBAQEBAQEBAQEBAQEBAQEBAQEBAQEBAQEBAQEBAQEBAQEBAQEBAQEBAQEBAAEBAQEBAQEBAQEBAQEBAQEBAQEBAQEBAQEBAQEBAQEBAQEBAQEBAQEBAQEBAQEBAQAAAAAAAAAAAAAAAAAAAAAAAAAAAAAAAAAAAAAAAAAAAQEBAQEBAQEBAQEBAQEBAQEBAQEBAQEBAQEBAQEBAQEBAQEBAQEBAQEBAQEBAQEBAAEBAQEBAQEBAQEBAQEBAQEBAQEBAQEBAQEBAQEBAQEBAQEBAQEBAQEBAQEBAQEBAQAAAAAAAAAAAAAAAAAAAAAAAAAAAAAAAAAAAAAAAAAAAQEBAQEBAQEBAQEBAQEBAQEBAQEBAQEBAQEBAQEBAQEBAQEBAQEBAQEBAQEBAQEBAAEBAQEBAQEBAQEBAQEBAQEBAQEBAQEBAQEBAQEBAQEBAQEBAQEBAQEBAQEBAQEBAQAAAAAAAAAAAAAAAAAAAAAAAAAAAAAAAAAAAAAAAAAAAQEBAQEBAQEBAQEBAQEBAQEBAQEBAQEBAQEBAQEBAQEBAQEBAQEBAQEBAQEBAQEBAAEBAQEBAQEBAQEBAQEBAQEBAQEBAQEBAQEBAQEBAQEBAQEBAQEBAQEBAQEBAQEBAQAAAAAAAAAAAAAAAAAAAAAAAAAAAAAAAAAAAAAAAAAAAQEBAQEBAQEBAQEBAQEBAQEBAQEBAQEBAQEBAQEBAQEBAQEBAQEBAQEBAQEBAQEBAAEBAQEBAQEBAQEBAQEBAQEBAQEBAQEBAQEBAQEBAQEBAQEBAQEBAQEBAQEBAQEBAQAAAAAAAAAAAAAAAAAAAAAAAAAAAAAAAAAAAAAAAAAAAQEBAQEBAQEBAQEBAQEBAQEBAQEBAQEBAQEBAQEBAQEBAQEBAQEBAQEBAQEBAQEBAAEBAQEBAQEBAQEBAQEBAQEBAQEBAQEBAQEBAQEBAQEBAQEBAQEBAQEBAQEBAQEBAQAAAAAAAAAAAAAAAAAAAAAAAAAAAAAAAAAAAAAAAAAAAQEBAQEBAQEBAQEBAQEBAQEBAQEBAQEBAQEBAQEBAQEBAQEBAQEBAQEBAQEBAQEBAAEBAQEBAQEBAQEBAQEBAQEBAQEBAQEBAQEBAQEBAQEBAQEBAQEBAQEBAQEBAQEBAQAAAAAAAAAAAAAAAAAAAAAAAAAAAAAAAAAAAAAAAAAAAQEBAQEBAQEBAQEBAQEBAQEBAQEBAQEBAQEBAQEBAQEBAQEBAQEBAQEBAQEBAQEBAAEBAQEBAQEBAQEBAQEBAQEBAQEBAQEBAQEBAQEBAQEBAQEBAQEBAQEBAQEBAQEBAQAAAAAAAAAAAAAAAAAAAAAAAAAAAAAAAAAAAAAAAAAAAQEBAQEBAQEBAQEBAQEBAQEBAQEBAQEBAQEBAQEBAQEBAQEBAQEBAQEBAQEBAQEBAAEBAQEBAQEBAQEBAQEBAQEBAQEBAQEBAQEBAQEBAQEBAQEBAQEBAQEBAQEBAQEBAQAAAAAAAAAAAAAAAAAAAAAAAAAAAAAAAAAAAAAAAAAAAQEBAQEBAQEBAQEBAQEBAQEBAQEBAQEBAQEBAQEBAQEBAQEBAQEBAQEBAQEBAQEBAAEBAQEBAQEBAQEBAQEBAQEBAQEBAQEBAQEBAQEBAQEBAQEBAQEBAQEBAQEBAQEBAQAAAAAAAAAAAAAAAAAAAAAAAAAAAAAAAAAAAAAAAAAAAQEBAQEBAQEBAQEBAQEBAQEBAQEBAQEBAQEBAQEBAQEBAQEBAQEBAQEBAQEBAQEBAMcoAYmBhwgAAAAASUVORK5CYII=",
                                      }
                                    }
                                    style={
                                      [
                                        {
                                          "borderRadius": 15,
                                          "height": 30,
                                          "width": 30,
                                        },
                                        undefined,
                                      ]
                                    }
                                  />
                                  <View
                                    collapsable={false}
                                    style={
                                      {
                                        "bottom": 0,
                                        "left": 0,
                                        "opacity": 1,
                                        "position": "absolute",
                                        "right": 0,
                                        "top": 0,
                                      }
                                    }
                                  >
                                    <View
                                      style={
                                        [
                                          {
                                            "borderRadius": 15,
                                            "height": 30,
                                            "width": 30,
                                          },
                                          {
                                            "backgroundColor": "#eee",
                                          },
                                          {
                                            "backgroundColor": "#f2f4f6",
                                          },
                                        ]
                                      }
                                    />
                                  </View>
                                </View>
                                <View
                                  style={
                                    {
                                      "flexDirection": "row",
                                    }
                                  }
                                >
                                  <View
                                    style={
                                      [
                                        {
                                          "alignItems": "flex-start",
                                          "flexDirection": "column",
                                          "marginHorizontal": 8,
                                        },
                                        {
                                          "flex": 0.9,
                                        },
                                      ]
                                    }
                                  >
                                    <View
                                      style={
                                        {
                                          "flexDirection": "row",
                                        }
                                      }
                                    >
                                      <Text
                                        accessibilityRole="text"
                                        numberOfLines={1}
                                        style={
                                          {
                                            "color": "#141618",
                                            "fontFamily": "EuclidCircularB-Regular",
                                            "fontSize": 14,
                                            "fontWeight": "400",
                                            "letterSpacing": 0,
                                            "lineHeight": 22,
                                          }
                                        }
                                      >
                                        0xe64d...920A
                                      </Text>
                                      <View
                                        style={
                                          {
                                            "paddingTop": 2,
                                          }
                                        }
                                      >
                                        <Text
                                          allowFontScaling={false}
                                          style={
                                            [
                                              {
                                                "color": "#1c8234",
                                                "fontSize": 15,
                                              },
                                              undefined,
                                              {
                                                "fontFamily": "anticon",
                                                "fontStyle": "normal",
                                                "fontWeight": "normal",
                                              },
                                              {},
                                            ]
                                          }
                                        >
                                          
                                        </Text>
                                      </View>
                                    </View>
                                  </View>
                                </View>
                              </View>
                            </TouchableOpacity>
                          </View>
                        </View>
                        <Modal
                          animationType="none"
                          deviceHeight={null}
                          deviceWidth={null}
                          hardwareAccelerated={false}
                          hideModalContentWhileAnimating={false}
                          onBackdropPress={[Function]}
                          onModalHide={[Function]}
                          onModalWillHide={[Function]}
                          onModalWillShow={[Function]}
                          onRequestClose={[Function]}
                          onSwipeComplete={[Function]}
                          panResponderThreshold={4}
                          scrollHorizontal={false}
                          scrollOffset={0}
                          scrollOffsetMax={0}
                          scrollTo={null}
                          statusBarTranslucent={false}
                          supportedOrientations={
                            [
                              "portrait",
                              "landscape",
                            ]
                          }
                          swipeDirection="down"
                          swipeThreshold={100}
                          transparent={true}
                          visible={false}
                        />
                      </View>
                      <RCTScrollView
                        style={
                          {
                            "flex": 1,
                          }
                        }
                      >
                        <View>
                          <View
                            style={
                              {
                                "flexDirection": "column",
                                "margin": 24,
                              }
                            }
                          >
                            <Text
                              style={
                                [
                                  {
                                    "color": "#141618",
                                    "fontFamily": "EuclidCircularB-Regular",
                                    "fontSize": 30,
                                    "fontWeight": "400",
                                    "marginVertical": 2,
                                  },
                                  undefined,
                                  undefined,
                                  undefined,
                                  undefined,
                                  undefined,
                                  undefined,
                                  undefined,
                                  undefined,
                                  undefined,
                                  undefined,
                                  undefined,
                                  undefined,
                                  undefined,
                                  undefined,
                                  undefined,
                                  undefined,
                                  undefined,
                                  undefined,
                                  undefined,
                                  undefined,
                                  undefined,
                                  undefined,
                                  undefined,
                                  {
                                    "color": "#6a737d",
                                    "fontFamily": "EuclidCircularB-Regular",
                                    "fontSize": 14,
                                    "fontWeight": "400",
                                    "marginVertical": 3,
                                    "textAlign": "center",
                                    "textTransform": "uppercase",
                                  },
                                ]
                              }
                            >
                              Amount
                            </Text>
                            <Text
                              style={
                                [
                                  {
                                    "color": "#141618",
                                    "fontFamily": "EuclidCircularB-Regular",
                                    "fontSize": 30,
                                    "fontWeight": "400",
                                    "marginVertical": 2,
                                  },
                                  undefined,
                                  undefined,
                                  undefined,
                                  undefined,
                                  undefined,
                                  undefined,
                                  undefined,
                                  undefined,
                                  undefined,
                                  undefined,
                                  undefined,
                                  undefined,
                                  undefined,
                                  undefined,
                                  undefined,
                                  undefined,
                                  undefined,
                                  undefined,
                                  undefined,
                                  undefined,
                                  undefined,
                                  undefined,
                                  undefined,
                                  {
                                    "color": "#141618",
                                    "fontFamily": "EuclidCircularB-Regular",
                                    "fontSize": 44,
                                    "fontWeight": "300",
                                    "textAlign": "center",
                                  },
                                ]
                              }
                              testID="confirm-txn-amount"
                            />
                            <Text
                              style={
                                [
                                  {
                                    "color": "#141618",
                                    "fontFamily": "EuclidCircularB-Regular",
                                    "fontSize": 30,
                                    "fontWeight": "400",
                                    "marginVertical": 2,
                                  },
                                  undefined,
                                  undefined,
                                  undefined,
                                  undefined,
                                  undefined,
                                  undefined,
                                  undefined,
                                  undefined,
                                  undefined,
                                  undefined,
                                  undefined,
                                  undefined,
                                  undefined,
                                  undefined,
                                  undefined,
                                  undefined,
                                  undefined,
                                  undefined,
                                  undefined,
                                  undefined,
                                  undefined,
                                  undefined,
                                  undefined,
                                  {
                                    "color": "#6a737d",
                                    "fontFamily": "EuclidCircularB-Regular",
                                    "fontSize": 14,
                                    "fontWeight": "400",
                                    "marginVertical": 3,
                                    "textAlign": "center",
                                    "textTransform": "uppercase",
                                  },
                                ]
                              }
                            />
                          </View>
                          <View
                            style={
                              [
                                {
                                  "borderColor": "#bbc0c566",
                                  "borderRadius": 8,
                                  "borderWidth": 1,
                                  "padding": 16,
                                },
                                {
                                  "marginHorizontal": 24,
                                  "paddingBottom": 10,
                                  "paddingTop": 10,
                                },
                              ]
                            }
                          >
                            <View
                              style={
                                [
                                  {
                                    "flexDirection": "row",
                                    "justifyContent": "space-between",
                                    "marginVertical": 3,
                                  },
                                  undefined,
                                  undefined,
                                  undefined,
                                ]
                              }
                            >
                              <View
                                style={
                                  {
                                    "alignItems": "center",
                                    "flex": 1,
                                    "flexDirection": "row",
                                    "marginBottom": 2,
                                  }
                                }
                              >
                                <View
                                  style={
                                    {
                                      "alignItems": "center",
                                      "flex": 1,
                                      "flexDirection": "row",
                                      "marginBottom": 2,
                                    }
                                  }
                                >
                                  <Text
                                    style={
                                      [
                                        {
                                          "color": "#141618",
                                          "fontFamily": "EuclidCircularB-Regular",
                                          "fontSize": 30,
                                          "fontWeight": "400",
                                          "marginVertical": 2,
                                        },
                                        undefined,
                                        undefined,
                                        {
                                          "fontFamily": "EuclidCircularB-Bold",
                                          "fontWeight": "600",
                                        },
                                        undefined,
                                        undefined,
                                        undefined,
                                        undefined,
                                        undefined,
                                        false,
                                        undefined,
                                        {
                                          "color": "#141618",
                                        },
                                        undefined,
                                        undefined,
                                        undefined,
                                        undefined,
                                        undefined,
                                        undefined,
                                        undefined,
                                        undefined,
                                        undefined,
                                        undefined,
                                        undefined,
                                        {
                                          "marginVertical": 0,
                                        },
                                        undefined,
                                      ]
                                    }
                                  >
                                    Network fee
                                    <TouchableOpacity
                                      hitSlop={
                                        {
                                          "bottom": 10,
                                          "left": 10,
                                          "right": 10,
                                          "top": 10,
                                        }
                                      }
                                      onPress={[Function]}
                                      style={
                                        {
                                          "paddingLeft": 2,
                                        }
                                      }
                                    >
                                      <Text
                                        allowFontScaling={false}
                                        style={
                                          [
                                            {
                                              "color": undefined,
                                              "fontSize": 13,
                                            },
                                            {
                                              "color": "#9fa6ae",
                                            },
                                            {
                                              "fontFamily": "Material Design Icons",
                                              "fontStyle": "normal",
                                              "fontWeight": "normal",
                                            },
                                            {},
                                          ]
                                        }
                                      >
                                        
                                      </Text>
                                    </TouchableOpacity>
                                  </Text>
                                </View>
                                <View
                                  style={
                                    [
                                      {
                                        "flex": 1,
                                        "flexDirection": "row",
                                        "justifyContent": "flex-end",
                                      },
                                    ]
                                  }
                                >
                                  <View
                                    onLayout={[Function]}
                                  >
                                    <View
                                      style={
                                        {
                                          "position": "relative",
                                        }
                                      }
                                    >
                                      <View
                                        style={
                                          [
                                            {
                                              "borderRadius": 4,
                                              "height": 10,
                                              "width": 80,
                                            },
                                            {
                                              "backgroundColor": "#E1E9EE",
                                              "overflow": "hidden",
                                            },
                                          ]
                                        }
                                      />
                                    </View>
                                  </View>
                                </View>
                              </View>
                            </View>
                            <View
                              style={
                                [
                                  {
                                    "flexDirection": "row",
                                    "justifyContent": "space-between",
                                    "marginVertical": 3,
                                  },
                                  undefined,
                                  undefined,
                                  undefined,
                                ]
                              }
                            >
                              <View
                                style={
                                  {
                                    "alignItems": "center",
                                    "flex": 1,
                                    "flexDirection": "row",
                                    "marginBottom": 2,
                                  }
                                }
                              >
                                <View
                                  style={
                                    [
                                      false,
                                    ]
                                  }
                                >
                                  <View
                                    onLayout={[Function]}
                                  >
                                    <View
                                      style={
                                        {
                                          "position": "relative",
                                        }
                                      }
                                    >
                                      <View
                                        style={
                                          [
                                            {
                                              "borderRadius": 4,
                                              "height": 10,
                                              "width": 120,
                                            },
                                            {
                                              "backgroundColor": "#E1E9EE",
                                              "overflow": "hidden",
                                            },
                                          ]
                                        }
                                      />
                                    </View>
                                  </View>
                                </View>
                                <View
                                  style={
                                    [
                                      {
                                        "flex": 1,
                                        "flexDirection": "row",
                                        "justifyContent": "flex-end",
                                      },
                                    ]
                                  }
                                >
                                  <View
                                    onLayout={[Function]}
                                  >
                                    <View
                                      style={
                                        {
                                          "position": "relative",
                                        }
                                      }
                                    >
                                      <View
                                        style={
                                          [
                                            {
                                              "borderRadius": 4,
                                              "height": 10,
                                              "width": 120,
                                            },
                                            {
                                              "backgroundColor": "#E1E9EE",
                                              "overflow": "hidden",
                                            },
                                          ]
                                        }
                                      />
                                    </View>
                                  </View>
                                </View>
                              </View>
                            </View>
                            <View>
                              <View
                                style={
                                  [
                                    {
                                      "borderBottomColor": "#bbc0c566",
                                      "borderBottomWidth": 1,
                                      "marginVertical": 6,
                                    },
                                    undefined,
                                  ]
                                }
                              />
                              <View
                                style={
                                  {
                                    "marginTop": 4,
                                  }
                                }
                              >
                                <View
                                  style={
                                    [
                                      {
                                        "flexDirection": "row",
                                        "justifyContent": "space-between",
                                        "marginVertical": 3,
                                      },
                                      undefined,
                                      undefined,
                                      undefined,
                                    ]
                                  }
                                >
                                  <Text
                                    style={
                                      [
                                        {
                                          "color": "#141618",
                                          "fontFamily": "EuclidCircularB-Regular",
                                          "fontSize": 30,
                                          "fontWeight": "400",
                                          "marginVertical": 2,
                                        },
                                        undefined,
                                        undefined,
                                        {
                                          "fontFamily": "EuclidCircularB-Bold",
                                          "fontWeight": "600",
                                        },
                                        undefined,
                                        undefined,
                                        undefined,
                                        undefined,
                                        undefined,
                                        undefined,
                                        undefined,
                                        {
                                          "color": "#141618",
                                        },
                                        undefined,
                                        undefined,
                                        undefined,
                                        undefined,
                                        undefined,
                                        undefined,
                                        undefined,
                                        undefined,
                                        undefined,
                                        undefined,
                                        undefined,
                                        {
                                          "marginVertical": 0,
                                        },
                                        undefined,
                                      ]
                                    }
                                  >
                                    Total
                                  </Text>
                                  <View
                                    style={
                                      [
                                        {
                                          "flex": 1,
                                          "flexDirection": "row",
                                          "justifyContent": "flex-end",
                                        },
                                      ]
                                    }
                                  >
                                    <View
                                      onLayout={[Function]}
                                    >
                                      <View
                                        style={
                                          {
                                            "position": "relative",
                                          }
                                        }
                                      >
                                        <View
                                          style={
                                            [
                                              {
                                                "borderRadius": 4,
                                                "height": 10,
                                                "width": 80,
                                              },
                                              {
                                                "backgroundColor": "#E1E9EE",
                                                "overflow": "hidden",
                                              },
                                            ]
                                          }
                                        />
                                      </View>
                                    </View>
                                  </View>
                                </View>
                              </View>
                              <View
                                style={
                                  [
                                    {
                                      "flexDirection": "row",
                                      "justifyContent": "space-between",
                                      "marginVertical": 3,
                                    },
                                    undefined,
                                    undefined,
                                    undefined,
                                  ]
                                }
                              >
                                <View
                                  style={
                                    [
                                      {
                                        "flex": 1,
                                        "flexDirection": "row",
                                        "justifyContent": "flex-end",
                                      },
                                    ]
                                  }
                                >
                                  <View
                                    onLayout={[Function]}
                                  >
                                    <View
                                      style={
                                        {
                                          "position": "relative",
                                        }
                                      }
                                    >
                                      <View
                                        style={
                                          [
                                            {
                                              "borderRadius": 4,
                                              "height": 10,
                                              "width": 120,
                                            },
                                            {
                                              "backgroundColor": "#E1E9EE",
                                              "overflow": "hidden",
                                            },
                                          ]
                                        }
                                      />
                                    </View>
                                  </View>
                                </View>
                              </View>
                            </View>
                            <Modal
                              animationType="none"
                              deviceHeight={null}
                              deviceWidth={null}
                              hardwareAccelerated={false}
                              hideModalContentWhileAnimating={false}
                              onBackdropPress={[Function]}
                              onModalHide={[Function]}
                              onModalWillHide={[Function]}
                              onModalWillShow={[Function]}
                              onRequestClose={[Function]}
                              onSwipeComplete={[Function]}
                              panResponderThreshold={4}
                              scrollHorizontal={false}
                              scrollOffset={0}
                              scrollOffsetMax={0}
                              scrollTo={null}
                              statusBarTranslucent={false}
                              supportedOrientations={
                                [
                                  "portrait",
                                  "landscape",
                                ]
                              }
                              swipeDirection="down"
                              swipeThreshold={100}
                              transparent={true}
                              visible={false}
                            />
                            <Modal
                              animationType="none"
                              deviceHeight={null}
                              deviceWidth={null}
                              hardwareAccelerated={false}
                              hideModalContentWhileAnimating={false}
                              onBackdropPress={[Function]}
                              onModalHide={[Function]}
                              onModalWillHide={[Function]}
                              onModalWillShow={[Function]}
                              onRequestClose={[Function]}
                              onSwipeComplete={[Function]}
                              panResponderThreshold={4}
                              scrollHorizontal={false}
                              scrollOffset={0}
                              scrollOffsetMax={0}
                              scrollTo={null}
                              statusBarTranslucent={false}
                              supportedOrientations={
                                [
                                  "portrait",
                                  "landscape",
                                ]
                              }
                              swipeDirection="down"
                              swipeThreshold={100}
                              transparent={true}
                              visible={false}
                            />
                            <Modal
                              animationType="none"
                              deviceHeight={null}
                              deviceWidth={null}
                              hardwareAccelerated={false}
                              hideModalContentWhileAnimating={false}
                              onBackdropPress={[Function]}
                              onModalHide={[Function]}
                              onModalWillHide={[Function]}
                              onModalWillShow={[Function]}
                              onRequestClose={[Function]}
                              onSwipeComplete={[Function]}
                              panResponderThreshold={4}
                              scrollHorizontal={false}
                              scrollOffset={0}
                              scrollOffsetMax={0}
                              scrollTo={null}
                              statusBarTranslucent={false}
                              supportedOrientations={
                                [
                                  "portrait",
                                  "landscape",
                                ]
                              }
                              swipeDirection="down"
                              swipeThreshold={100}
                              transparent={true}
                              visible={false}
                            />
                          </View>
                          <View
                            style={
                              {
                                "margin": 24,
                              }
                            }
                          >
                            <TouchableOpacity
                              onPress={[Function]}
                              style={
                                {
                                  "padding": 12,
                                }
                              }
                            >
                              <Text
                                style={
                                  [
                                    {
                                      "color": "#141618",
                                      "fontFamily": "EuclidCircularB-Regular",
                                      "fontSize": 30,
                                      "fontWeight": "400",
                                      "marginVertical": 2,
                                    },
                                    undefined,
                                    undefined,
                                    undefined,
                                    undefined,
                                    undefined,
                                    undefined,
                                    undefined,
                                    undefined,
                                    undefined,
                                    undefined,
                                    undefined,
                                    undefined,
                                    undefined,
                                    undefined,
                                    undefined,
                                    undefined,
                                    undefined,
                                    undefined,
                                    undefined,
                                    undefined,
                                    undefined,
                                    undefined,
                                    undefined,
                                    {
                                      "alignSelf": "center",
                                      "color": "#0376c9",
                                      "fontFamily": "EuclidCircularB-Regular",
                                      "fontSize": 14,
                                      "fontWeight": "400",
                                    },
                                  ]
                                }
                              >
                                Hex Data
                              </Text>
                            </TouchableOpacity>
                          </View>
                        </View>
                      </RCTScrollView>
                      <View
                        style={
                          {
                            "alignItems": "flex-end",
                            "flexDirection": "row",
                            "marginBottom": 16,
                          }
                        }
                      >
                        <TouchableOpacity
                          accessibilityRole="button"
                          accessible={true}
                          activeOpacity={1}
                          disabled={true}
                          style={
                            [
                              [
                                {
                                  "borderRadius": 100,
                                  "justifyContent": "center",
                                  "padding": 15,
                                },
                                {
                                  "backgroundColor": "#0376c9",
                                  "minHeight": 50,
                                },
                                [
                                  {
                                    "alignSelf": "flex-end",
                                    "flex": 1,
                                    "marginHorizontal": 24,
                                  },
                                  {},
                                ],
                              ],
                              {
                                "opacity": 0.6,
                              },
                            ]
                          }
                          testID="txn-confirm-send-button"
                        >
                          <Text
                            style={
                              [
                                {
                                  "color": "#007aff",
                                  "fontSize": 17,
                                  "fontWeight": "500",
                                  "textAlign": "center",
                                },
                                {
                                  "color": "#dcdcdc",
                                },
                                [
                                  {
                                    "fontFamily": "EuclidCircularB-Bold",
                                    "fontSize": 14,
                                    "fontWeight": "600",
                                    "textAlign": "center",
                                  },
                                  {
                                    "color": "#ffffff",
                                  },
                                  undefined,
                                ],
                                {
                                  "opacity": 0.6,
                                },
                              ]
                            }
                          >
                            Send
                          </Text>
                        </TouchableOpacity>
                      </View>
                      <Modal
                        animationType="none"
                        deviceHeight={null}
                        deviceWidth={null}
                        hardwareAccelerated={false}
                        hideModalContentWhileAnimating={false}
                        onBackdropPress={[Function]}
                        onModalHide={[Function]}
                        onModalWillHide={[Function]}
                        onModalWillShow={[Function]}
                        onRequestClose={[Function]}
                        onSwipeComplete={[Function]}
                        panResponderThreshold={4}
                        scrollHorizontal={false}
                        scrollOffset={0}
                        scrollOffsetMax={0}
                        scrollTo={null}
                        statusBarTranslucent={false}
                        supportedOrientations={
                          [
                            "portrait",
                            "landscape",
                          ]
                        }
                        swipeDirection="down"
                        swipeThreshold={100}
                        transparent={true}
                        visible={false}
                      />
                    </RNCSafeAreaView>
                  </View>
                </View>
              </View>
            </View>
          </View>
        </View>
      </RNSScreen>
    </RNSScreenContainer>
  </RNCSafeAreaProvider>
</View>
`;<|MERGE_RESOLUTION|>--- conflicted
+++ resolved
@@ -183,8 +183,6 @@
                     }
                   }
                 >
-<<<<<<< HEAD
-=======
                   <View
                     style={
                       [
@@ -200,7 +198,6 @@
                       ]
                     }
                   />
->>>>>>> a5975687
                   <Text
                     accessibilityRole="text"
                     numberOfLines={1}
