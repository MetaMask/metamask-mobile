import React, { PureComponent } from 'react';
import { baseStyles } from '../../../../../styles/common';
import {
  InteractionManager,
  View,
  Alert,
  ScrollView,
  TouchableOpacity,
  ActivityIndicator,
} from 'react-native';
import { connect } from 'react-redux';
import { getSendFlowTitle } from '../../../../UI/Navbar';
import PropTypes from 'prop-types';
import Eth from 'ethjs-query';
import {
  renderFromWei,
  renderFromTokenMinimalUnit,
  weiToFiat,
  balanceToFiat,
  isDecimal,
  hexToBN,
} from '../../../../../util/number';
import {
  getTicker,
  decodeTransferData,
  getNormalizedTxState,
} from '../../../../../util/transactions';
import StyledButton from '../../../../UI/StyledButton';
import { WalletDevice } from '@metamask/transaction-controller';
import { ChainId } from '@metamask/controller-utils';
import { GAS_ESTIMATE_TYPES } from '@metamask/gas-fee-controller';
import {
  prepareTransaction,
  resetTransaction,
  setNonce,
  setProposedNonce,
  setTransactionId,
} from '../../../../../actions/transaction';
import { getGasLimit } from '../../../../../util/custom-gas';
import Engine from '../../../../../core/Engine';
import Logger from '../../../../../util/Logger';
import { WALLET_CONNECT_ORIGIN } from '../../../../../util/walletconnect';
import CustomNonceModal from '../components/CustomNonceModal';
import NotificationManager from '../../../../../core/NotificationManager';
import { strings } from '../../../../../../locales/i18n';
import CollectibleMedia from '../../../../UI/CollectibleMedia';
import Modal from 'react-native-modal';
import IonicIcon from 'react-native-vector-icons/Ionicons';
import TransactionTypes from '../../../../../core/TransactionTypes';
import { MetaMetricsEvents } from '../../../../../core/Analytics';
import { shallowEqual, renderShortText } from '../../../../../util/general';
import {
  isTestNet,
  getNetworkNonce,
  isMainnetByChainId,
  isMultiLayerFeeNetwork,
  fetchEstimatedMultiLayerL1Fee,
  TESTNET_FAUCETS,
  isTestNetworkWithFaucet,
  getDecimalChainId,
} from '../../../../../util/networks';
import Text from '../../../../Base/Text';
import { removeFavoriteCollectible } from '../../../../../actions/collectibles';
import { SafeAreaView } from 'react-native-safe-area-context';
import AccountFromToInfoCard from '../../../../UI/AccountFromToInfoCard';
import TransactionReview from '../../components/TransactionReview/TransactionReviewEIP1559Update';
import CustomNonce from '../../components/CustomNonce';
import AppConstants from '../../../../../core/AppConstants';
import {
  getAddressAccountType,
  isQRHardwareAccount,
  isHardwareAccount,
} from '../../../../../util/address';
import { KEYSTONE_TX_CANCELED } from '../../../../../constants/error';
import { ThemeContext, mockTheme } from '../../../../../util/theme';
import Routes from '../../../../../constants/navigation/Routes';
import WarningMessage from '../WarningMessage';
import { showAlert } from '../../../../../actions/alert';
import ClipboardManager from '../../../../../core/ClipboardManager';
import GlobalAlert from '../../../../UI/GlobalAlert';
import createStyles from './styles';
import {
  startGasPolling,
  stopGasPolling,
} from '../../../../../core/GasPolling/GasPolling';
import {
  selectChainId,
  selectProviderType,
  selectTicker,
} from '../../../../../selectors/networkController';
import {
  selectConversionRate,
  selectCurrentCurrency,
} from '../../../../../selectors/currencyRateController';

import { selectContractExchangeRates } from '../../../../../selectors/tokenRatesController';
import { selectAccounts } from '../../../../../selectors/accountTrackerController';
import { selectContractBalances } from '../../../../../selectors/tokenBalancesController';
import { isNetworkRampNativeTokenSupported } from '../../../../../components/UI/Ramp/utils';
import { getRampNetworks } from '../../../../../reducers/fiatOrders';
import { ConfirmViewSelectorsIDs } from '../../../../../../e2e/selectors/SendFlow/ConfirmView.selectors';
import ExtendedKeyringTypes from '../../../../../constants/keyringTypes';
import { getDeviceId } from '../../../../../core/Ledger/Ledger';
import {
  getBlockaidTransactionMetricsParams,
  isBlockaidFeatureEnabled,
} from '../../../../../util/blockaid';
import ppomUtil from '../../../../../lib/ppom/ppom-util';
import TransactionBlockaidBanner from '../../components/TransactionBlockaidBanner/TransactionBlockaidBanner';
import { createLedgerTransactionModalNavDetails } from '../../../../../components/UI/LedgerModals/LedgerTransactionModal';
import CustomGasModal from './components/CustomGasModal';
import { ResultType } from '../../components/BlockaidBanner/BlockaidBanner.types';
import { withMetricsAwareness } from '../../../../../components/hooks/useMetrics';
import {
  selectTransactionGasFeeEstimates,
  selectCurrentTransactionMetadata,
  selectCurrentTransactionSecurityAlertResponse,
} from '../../../../../selectors/confirmTransaction';
import { selectGasFeeControllerEstimateType } from '../../../../../selectors/gasFeeController';
import { createBuyNavigationDetails } from '../../../../UI/Ramp/routes/utils';
import { updateTransaction } from '../../../../../util/transaction-controller';
import { selectShouldUseSmartTransaction } from '../../../../../selectors/smartTransactionsController';
import { STX_NO_HASH_ERROR } from '../../../../../util/smart-transactions/smart-publish-hook';
import { getSmartTransactionMetricsProperties } from '../../../../../util/smart-transactions';
import { TransactionConfirmViewSelectorsIDs } from '../../../../../../e2e/selectors/TransactionConfirmView.selectors.js';
import { selectTransactionMetrics } from '../../../../../core/redux/slices/transactionMetrics';
import SimulationDetails from '../../../../UI/SimulationDetails/SimulationDetails';
import { selectUseTransactionSimulations } from '../../../../../selectors/preferencesController';
import { buildTransactionParams } from '../../../../../util/confirmation/transactions';

const EDIT = 'edit';
const EDIT_NONCE = 'edit_nonce';
const REVIEW = 'review';
const POLLING_INTERVAL_ESTIMATED_L1_FEE = 30000;

let intervalIdForEstimatedL1Fee;

/**
 * View that wraps the wraps the "Send" screen
 */
class Confirm extends PureComponent {
  static propTypes = {
    /**
     * Object that represents the navigator
     */
    navigation: PropTypes.object,
    /**
     * Object that contains navigation props
     */
    route: PropTypes.object,
    /**
     * Map of accounts to information objects including balances
     */
    accounts: PropTypes.object,
    /**
     * Object containing token balances in the format address => balance
     */
    contractBalances: PropTypes.object,
    /**
     * Current provider ticker
     */
    ticker: PropTypes.string,
    /**
     * Current transaction state
     */
    transactionState: PropTypes.object,
    /**
     * Normalized transaction state
     */
    transaction: PropTypes.object.isRequired,
    /**
     * ETH to current currency conversion rate
     */
    conversionRate: PropTypes.number,
    /**
     * Currency code of the currently-active currency
     */
    currentCurrency: PropTypes.string,
    /**
     * Object containing token exchange rates in the format address => exchangeRate
     */
    contractExchangeRates: PropTypes.object,
    /**
     * Set transaction object to be sent
     */
    prepareTransaction: PropTypes.func,
    /**
     * Chain Id
     */
    chainId: PropTypes.string,
    /**
     * Indicates whether hex data should be shown in transaction editor
     */
    showHexData: PropTypes.bool,
    /**
     * Indicates whether custom nonce should be shown in transaction editor
     */
    showCustomNonce: PropTypes.bool,
    /**
     * Network provider type as mainnet
     */
    providerType: PropTypes.string,
    /**
     * Selected asset from current transaction state
     */
    selectedAsset: PropTypes.object,
    /**
     * Resets transaction state
     */
    resetTransaction: PropTypes.func,
    /**
     * ETH or fiat, depending on user setting
     */
    primaryCurrency: PropTypes.string,
    /**
     * Set transaction nonce
     */
    setNonce: PropTypes.func,
    /**
     * Set proposed nonce (from network)
     */
    setProposedNonce: PropTypes.func,
    /**
     * Gas fee estimates returned by the gas fee controller
     */
    gasFeeEstimates: PropTypes.object,
    /**
     * Estimate type returned by the gas fee controller, can be market-fee, legacy or eth_gasPrice
     */
    gasEstimateType: PropTypes.string,
    /**
     * Indicates whether the current transaction is a deep link transaction
     */
    isPaymentRequest: PropTypes.bool,
    /**
     * Triggers global alert
     */
    showAlert: PropTypes.func,
    /**
     * Boolean that indicates if the network supports buy
     */
    isNativeTokenBuySupported: PropTypes.bool,
    /**
     * Metrics injected by withMetricsAwareness HOC
     */
    metrics: PropTypes.object,
    /**
     * Set transaction ID
     */
    setTransactionId: PropTypes.func,
    /**
     * Boolean that indicates if smart transaction should be used
     */
    shouldUseSmartTransaction: PropTypes.bool,

    /**
     * Object containing transaction metrics by id
     */
    transactionMetricsById: PropTypes.object,

    /**
     * Object containing the transaction simulation data
     */
    transactionSimulationData: PropTypes.object,
    /**
     * Indicates whether the transaction simulations feature is enabled
     */
    useTransactionSimulations: PropTypes.bool,
    /**
     * Object containing blockaid validation response for confirmation
     */
    securityAlertResponse: PropTypes.object,
  };

  state = {
    gasEstimationReady: false,
    fromSelectedAddress: this.props.transactionState.transaction.from,
    hexDataModalVisible: false,
    warningGasPriceHigh: undefined,
    ready: false,
    transactionValue: undefined,
    transactionValueFiat: undefined,
    errorMessage: undefined,
    mode: REVIEW,
    gasSelected: AppConstants.GAS_OPTIONS.MEDIUM,
    stopUpdateGas: false,
    advancedGasInserted: false,
    EIP1559GasTransaction: {},
    EIP1559GasObject: {},
    legacyGasObject: {},
    legacyGasTransaction: {},
    multiLayerL1FeeTotal: '0x0',
    result: {},
    transactionMeta: {},
  };

  originIsWalletConnect = this.props.transaction.origin?.startsWith(
    WALLET_CONNECT_ORIGIN,
  );

  originIsMMSDKRemoteConn = this.props.transaction.origin?.startsWith(
    AppConstants.MM_SDK.SDK_REMOTE_ORIGIN,
  );

  setNetworkNonce = async () => {
    const { setNonce, setProposedNonce, transaction } = this.props;
    const proposedNonce = await getNetworkNonce(transaction);
    setNonce(proposedNonce);
    setProposedNonce(proposedNonce);
  };

  getAnalyticsParams = (transactionMeta) => {
    try {
      const {
        selectedAsset,
        gasEstimateType,
        chainId,
        shouldUseSmartTransaction,
      } = this.props;
      const { gasSelected, fromSelectedAddress } = this.state;
      const { SmartTransactionsController } = Engine.context;

      const smartTransactionMetricsProperties =
        getSmartTransactionMetricsProperties(
          SmartTransactionsController,
          transactionMeta,
        );

      return {
        active_currency: { value: selectedAsset?.symbol, anonymous: true },
        account_type: getAddressAccountType(fromSelectedAddress),
        chain_id: getDecimalChainId(chainId),
        gas_estimate_type: gasEstimateType,
        gas_mode: gasSelected ? 'Basic' : 'Advanced',
        speed_set: gasSelected || undefined,
        request_source: this.originIsMMSDKRemoteConn
          ? AppConstants.REQUEST_SOURCES.SDK_REMOTE_CONN
          : this.originIsWalletConnect
          ? AppConstants.REQUEST_SOURCES.WC
          : AppConstants.REQUEST_SOURCES.IN_APP_BROWSER,

        is_smart_transaction: shouldUseSmartTransaction,
        ...smartTransactionMetricsProperties,
      };
    } catch (error) {
      return {};
    }
  };

  updateNavBar = () => {
    const { navigation, route, resetTransaction, transaction } = this.props;
    const colors = this.context.colors || mockTheme.colors;
    navigation.setOptions(
      getSendFlowTitle(
        'send.confirm',
        navigation,
        route,
        colors,
        resetTransaction,
        transaction,
      ),
    );
  };

  componentWillUnmount = async () => {
    const {
      contractBalances,
      transactionState: { selectedAsset },
    } = this.props;

    const { transactionMeta } = this.state;
    const { TokensController } = Engine.context;
    await stopGasPolling(this.state.pollToken);
    clearInterval(intervalIdForEstimatedL1Fee);

    Engine.rejectPendingApproval(transactionMeta.id, undefined, {
      ignoreMissing: true,
      logErrors: false,
    });

    /**
     * Remove token that was added to the account temporarily
     * Ref.: https://github.com/MetaMask/metamask-mobile/pull/3989#issuecomment-1367558394
     */
    if (
      selectedAsset.isETH ||
      selectedAsset.tokenId ||
      !selectedAsset.address
    ) {
      return;
    }

    const weiBalance = hexToBN(contractBalances[selectedAsset.address]);
    if (weiBalance?.isZero()) {
      await TokensController.ignoreTokens([selectedAsset.address]);
    }
  };

  fetchEstimatedL1Fee = async () => {
    const { transaction, chainId } = this.props;
    if (!transaction?.transaction) {
      return;
    }
    try {
      const eth = new Eth(
        Engine.context.NetworkController.getProviderAndBlockTracker().provider,
      );
      const result = await fetchEstimatedMultiLayerL1Fee(eth, {
        txParams: transaction.transaction,
        chainId,
      });
      this.setState({
        multiLayerL1FeeTotal: result,
      });
    } catch (e) {
      Logger.error(e, 'fetchEstimatedMultiLayerL1Fee call failed');
      this.setState({
        multiLayerL1FeeTotal: '0x0',
      });
    }
  };

  componentDidMount = async () => {
    const {
      chainId,
      showCustomNonce,
      navigation,
      providerType,
      isPaymentRequest,
      setTransactionId,
    } = this.props;

    const {
      from,
      transactionTo: to,
      transactionValue: value,
      data,
    } = this.props.transaction;

    this.updateNavBar();
    this.getGasLimit();

    const pollToken = await startGasPolling(this.state.pollToken);
    this.setState({
      pollToken,
    });
    // For analytics
    this.props.metrics.trackEvent(
      MetaMetricsEvents.SEND_TRANSACTION_STARTED,
      this.getAnalyticsParams(),
    );

    showCustomNonce && (await this.setNetworkNonce());
    navigation.setParams({ providerType, isPaymentRequest });
    this.parseTransactionDataHeader();
    if (isMultiLayerFeeNetwork(chainId)) {
      this.fetchEstimatedL1Fee();
      intervalIdForEstimatedL1Fee = setInterval(
        this.fetchEstimatedL1Fee,
        POLLING_INTERVAL_ESTIMATED_L1_FEE,
      );
    }
    // add transaction
    const { TransactionController } = Engine.context;
    const transactionParams = this.prepareTransactionToSend();

    const { result, transactionMeta } =
      await TransactionController.addTransaction(transactionParams, {
        deviceConfirmedOn: WalletDevice.MM_MOBILE,
        origin: TransactionTypes.MMM,
      });

    setTransactionId(transactionMeta.id);

    this.setState({ result, transactionMeta });

    if (isBlockaidFeatureEnabled()) {
      // start validate ppom
      const id = transactionMeta.id;
      const reqObject = {
        id,
        jsonrpc: '2.0',
        method: 'eth_sendTransaction',
        origin: isPaymentRequest
          ? AppConstants.DEEPLINKS.ORIGIN_DEEPLINK
          : TransactionTypes.MM,
        params: [
          {
            from,
            to,
            value,
            data,
          },
        ],
      };

      ppomUtil.validateRequest(reqObject, id);
    }
  };

  componentDidUpdate = (prevProps, prevState) => {
    const {
      transactionState: {
        transactionTo,
        transaction: { value, gas },
      },
      contractBalances,
      selectedAsset,
    } = this.props;
    this.updateNavBar();

    const transaction = this.prepareTransactionToSend();
    const { EIP1559GasTransaction, legacyGasTransaction } = this.state;

    let error;

    if (this.state?.closeModal) this.toggleConfirmationModal(REVIEW);

    const { errorMessage, fromSelectedAddress } = this.state;
    const valueChanged = prevProps.transactionState.transaction.value !== value;
    const fromAddressChanged =
      prevState.fromSelectedAddress !== fromSelectedAddress;
    const previousContractBalance =
      prevProps.contractBalances[selectedAsset.address];
    const newContractBalance = contractBalances[selectedAsset.address];
    const contractBalanceChanged =
      previousContractBalance !== newContractBalance;
    const recipientIsDefined = transactionTo !== undefined;
    if (
      recipientIsDefined &&
      (valueChanged || fromAddressChanged || contractBalanceChanged)
    ) {
      this.parseTransactionDataHeader();
    }
    if (!prevState.errorMessage && errorMessage) {
      this.scrollView.scrollToEnd({ animated: true });
    }

    if (
      this.props.gasFeeEstimates &&
      gas &&
      (!prevProps.gasFeeEstimates ||
        !shallowEqual(prevProps.gasFeeEstimates, this.props.gasFeeEstimates) ||
        gas !== prevProps?.transactionState?.transaction?.gas)
    ) {
      const gasEstimateTypeChanged =
        prevProps.gasEstimateType !== this.props.gasEstimateType;
      const gasSelected = gasEstimateTypeChanged
        ? AppConstants.GAS_OPTIONS.MEDIUM
        : this.state.gasSelected;

      if (
        (!this.state.stopUpdateGas && !this.state.advancedGasInserted) ||
        gasEstimateTypeChanged
      ) {
        if (this.props.gasEstimateType === GAS_ESTIMATE_TYPES.FEE_MARKET) {
          error = this.validateAmount({
            transaction,
            total: EIP1559GasTransaction.totalMaxHex,
          });
          this.setError(error);
          // eslint-disable-next-line react/no-did-update-set-state
          this.setState(
            {
              gasEstimationReady: true,
              animateOnChange: true,
              gasSelected,
            },
            () => {
              this.setState({ animateOnChange: false });
            },
          );
        } else if (this.props.gasEstimateType !== GAS_ESTIMATE_TYPES.NONE) {
          this.setError(this.state.legacyGasTransaction.error);
          // eslint-disable-next-line react/no-did-update-set-state
          this.setState(
            {
              gasEstimationReady: true,
              animateOnChange: true,
              gasSelected,
            },
            () => {
              this.setState({ animateOnChange: false });
            },
          );
        } else {
          error = this.validateAmount({
            transaction,
            total: legacyGasTransaction.totalHex,
          });
          this.setError(error);
        }
        this.parseTransactionDataHeader();
      }
    }
  };

  setScrollViewRef = (ref) => {
    this.scrollView = ref;
  };

  toggleConfirmationModal = (MODE) => {
    this.onModeChange(MODE);
    this.setState({ closeModal: false });
  };

  onModeChange = (mode) => {
    this.setState({ mode });
    if (mode === EDIT) {
      this.props.metrics.trackEvent(
        MetaMetricsEvents.SEND_FLOW_ADJUSTS_TRANSACTION_FEE,
      );
    }
  };

  getGasLimit = async () => {
    const {
      prepareTransaction,
      transactionState: { transaction },
    } = this.props;
    const estimation = await getGasLimit(transaction, true);
    prepareTransaction({ ...transaction, ...estimation });
  };

  parseTransactionDataHeader = async () => {
    const {
      contractBalances,
      contractExchangeRates,
      conversionRate,
      currentCurrency,
      transactionState: {
        selectedAsset,
        transaction: { value, data },
      },
      ticker,
    } = this.props;

    let transactionValue, transactionValueFiat;
    const valueBN = hexToBN(value);
    const parsedTicker = getTicker(ticker);

    if (selectedAsset.isETH) {
      transactionValue = `${renderFromWei(value)} ${parsedTicker}`;
      transactionValueFiat = weiToFiat(
        valueBN,
        conversionRate,
        currentCurrency,
      );
    } else if (selectedAsset.tokenId) {
      transactionValueFiat = weiToFiat(
        valueBN,
        conversionRate,
        currentCurrency,
      );
    } else {
      const {
        address,
        symbol = 'ERC20',
        decimals,
        image,
        name,
      } = selectedAsset;
      const { TokensController } = Engine.context;

      if (!contractBalances[address]) {
        await TokensController.addToken({
          address,
          symbol,
          decimals,
          image,
          name,
        });
      }

      const [, , rawAmount] = decodeTransferData('transfer', data);
      const rawAmountString = parseInt(rawAmount, 16).toLocaleString(
        'fullwide',
        { useGrouping: false },
      );
      const transferValue = renderFromTokenMinimalUnit(
        rawAmountString,
        decimals,
      );
      transactionValue = `${transferValue} ${symbol}`;
      const exchangeRate = contractExchangeRates
        ? contractExchangeRates[address]?.price
        : undefined;
      transactionValueFiat =
        balanceToFiat(
          transferValue,
          conversionRate,
          exchangeRate,
          currentCurrency,
        ) || `0 ${currentCurrency}`;
    }
    this.setState({
      transactionValue,
      transactionValueFiat,
    });
  };

  prepareTransactionToSend = () => {
    const {
      gasEstimateType,
      showCustomNonce,
      transaction: rawTransaction,
    } = this.props;

    const {
      fromSelectedAddress: from,
      legacyGasTransaction: gasDataLegacy,
      EIP1559GasTransaction: gasDataEIP1559,
    } = this.state;

    const transaction = {
      ...rawTransaction,
      from,
    };

    return buildTransactionParams({
      gasDataEIP1559,
      gasDataLegacy,
      gasEstimateType,
      showCustomNonce,
      transaction,
    });
  };

  /**
   * Removes collectible in case an ERC721 asset is being sent, when not in mainnet
   */
  checkRemoveCollectible = () => {
    const {
      transactionState: { selectedAsset, assetType },
      chainId,
    } = this.props;
    const { fromSelectedAddress } = this.state;
    if (assetType === 'ERC721' && chainId !== ChainId.mainnet) {
      const { NftController } = Engine.context;
      removeFavoriteCollectible(fromSelectedAddress, chainId, selectedAsset);
      NftController.removeNft(selectedAsset.address, selectedAsset.tokenId);
    }
  };

  /**
   * Validates crypto value only
   * Independent of current internalPrimaryCurrencyIsCrypto
   *
   * @param {string} - Crypto value
   * @returns - Whether there is an error with the amount
   */
  validateAmount = ({ transaction, total }) => {
    const {
      accounts,
      contractBalances,
      selectedAsset,
      ticker,
      transactionState: {
        transaction: { value },
      },
    } = this.props;
    const selectedAddress = transaction?.from;
    let weiBalance, weiInput, error;

    if (isDecimal(value)) {
      if (selectedAsset.isETH || selectedAsset.tokenId) {
        weiBalance = hexToBN(accounts[selectedAddress].balance);
        const totalTransactionValue = hexToBN(total);
        if (!weiBalance.gte(totalTransactionValue)) {
          const amount = renderFromWei(totalTransactionValue.sub(weiBalance));
          const tokenSymbol = getTicker(ticker);
          error = strings('transaction.insufficient_amount', {
            amount,
            tokenSymbol,
          });
        }
      } else {
        const [, , amount] = decodeTransferData('transfer', transaction.data);

        weiBalance = hexToBN(contractBalances[selectedAsset.address]);

        weiInput = hexToBN(amount);
        error =
          weiBalance && weiBalance.gte(weiInput)
            ? undefined
            : strings('transaction.insufficient_tokens', {
                token: selectedAsset.symbol,
              });
      }
    } else {
      error = strings('transaction.invalid_amount');
    }

    return error;
  };

  setError = (errorMessage) => {
    this.setState({ errorMessage }, () => {
      if (errorMessage) {
        this.scrollView.scrollToEnd({ animated: true });
      }
    });
  };

  onLedgerConfirmation = async (
    approve,
    result,
    transactionMeta,
    assetType,
    gaParams,
  ) => {
    const { TransactionController } = Engine.context;
    const { navigation } = this.props;
    // Manual cancel from UI or rejected from ledger device.
    try {
      if (!approve) {
        TransactionController.cancelTransaction(transactionMeta.id);
      } else {
        await new Promise((resolve) => resolve(result));

        if (transactionMeta.error) {
          throw transactionMeta.error;
        }

        InteractionManager.runAfterInteractions(() => {
          NotificationManager.watchSubmittedTransaction({
            ...transactionMeta,
            assetType,
          });
          this.checkRemoveCollectible();
          this.props.metrics.trackEvent(
            MetaMetricsEvents.SEND_TRANSACTION_COMPLETED,
            gaParams,
          );
          stopGasPolling();
          resetTransaction();
        });
      }
    } finally {
      // Error handling derived to LedgerConfirmationModal component
      navigation && navigation.dangerouslyGetParent()?.popToTop();
    }
  };

  onNext = async () => {
    const { KeyringController, ApprovalController } = Engine.context;
    const {
      transactionState: { assetType },
      navigation,
      resetTransaction,
      gasEstimateType,
      shouldUseSmartTransaction,
    } = this.props;

    const {
      legacyGasTransaction,
      transactionConfirmed,
      EIP1559GasTransaction,
    } = this.state;
    if (transactionConfirmed) return;
    this.setState({ transactionConfirmed: true, stopUpdateGas: true });
    try {
      const transaction = this.prepareTransactionToSend();

      let error;
      if (gasEstimateType === GAS_ESTIMATE_TYPES.FEE_MARKET) {
        error = this.validateAmount({
          transaction,
          total: EIP1559GasTransaction.totalMaxHex,
        });
      } else {
        error = this.validateAmount({
          transaction,
          total: legacyGasTransaction.totalHex,
        });
      }
      this.setError(error);
      if (error) {
        this.setState({ transactionConfirmed: false, stopUpdateGas: true });
        return;
      }

      const { result, transactionMeta } = this.state;

      await this.persistTransactionParameters(transaction);

      const isLedgerAccount = isHardwareAccount(transaction.from, [
        ExtendedKeyringTypes.ledger,
      ]);

      if (isLedgerAccount) {
        const deviceId = await getDeviceId();
        this.setState({ transactionConfirmed: false });
        // Approve transaction for ledger is called in the Confirmation Flow (modals) after user prompt
        this.props.navigation.navigate(
          ...createLedgerTransactionModalNavDetails({
            transactionId: transactionMeta.id,
            deviceId,
            onConfirmationComplete: async (approve) =>
              await this.onLedgerConfirmation(
                approve,
                result,
                transactionMeta,
                assetType,
                {
                  ...this.getAnalyticsParams(),
                  ...getBlockaidTransactionMetricsParams(transaction),
                  ...this.getTransactionMetrics(),
                },
              ),
            type: 'signTransaction',
          }),
        );
        return;
      }

      await KeyringController.resetQRKeyringState();

      if (shouldUseSmartTransaction) {
        await ApprovalController.accept(transactionMeta.id, undefined, {
          waitForResult: false,
        });
        navigation && navigation.dangerouslyGetParent()?.pop();
      } else {
        await ApprovalController.accept(transactionMeta.id, undefined, {
          waitForResult: true,
        });
      }

      await new Promise((resolve) => resolve(result));

      if (transactionMeta.error) {
        throw transactionMeta.error;
      }

      InteractionManager.runAfterInteractions(() => {
        NotificationManager.watchSubmittedTransaction({
          ...transactionMeta,
          assetType,
        });
        this.checkRemoveCollectible();
        this.props.metrics.trackEvent(
          MetaMetricsEvents.SEND_TRANSACTION_COMPLETED,
          {
            ...this.getAnalyticsParams(transactionMeta),
            ...getBlockaidTransactionMetricsParams(transaction),
            ...this.getTransactionMetrics(),
          },
        );
        stopGasPolling();
        resetTransaction();

        if (!shouldUseSmartTransaction) {
          // We popped it already earlier
          navigation && navigation.dangerouslyGetParent()?.pop();
        }
      });
    } catch (error) {
      if (
        !error?.message.startsWith(KEYSTONE_TX_CANCELED) &&
        !error?.message.startsWith(STX_NO_HASH_ERROR)
      ) {
        Alert.alert(
          strings('transactions.transaction_error'),
          error && error.message,
          [{ text: 'OK' }],
        );
        Logger.error(error, 'error while trying to send transaction (Confirm)');
      } else {
        this.props.metrics.trackEvent(
          MetaMetricsEvents.QR_HARDWARE_TRANSACTION_CANCELED,
        );
      }
      resetTransaction();
      navigation?.dangerouslyGetParent()?.pop();
    }
    this.setState({ transactionConfirmed: false });
  };

  getBalanceError = (balance) => {
    const {
      transactionState: {
        transaction: { value = '0x0', gas = '0x0', gasPrice = '0x0' },
      },
    } = this.props;

    const gasBN = hexToBN(gas);
    const weiTransactionFee = gasBN.mul(hexToBN(gasPrice));
    const valueBN = hexToBN(value);
    const transactionTotalAmountBN = weiTransactionFee.add(valueBN);

    const balanceIsInsufficient = hexToBN(balance).lt(transactionTotalAmountBN);

    return balanceIsInsufficient ? strings('transaction.insufficient') : null;
  };

  onSelectAccount = async (accountAddress) => {
    const { accounts } = this.props;
    // If new account doesn't have the asset
    this.setState({
      fromSelectedAddress: accountAddress,
      balanceIsZero: hexToBN(accounts[accountAddress].balance).isZero(),
    });
    this.parseTransactionDataHeader();
  };

  openAccountSelector = () => {
    const { navigation } = this.props;
    navigation.navigate(Routes.MODAL.ROOT_MODAL_FLOW, {
      screen: Routes.SHEET.ACCOUNT_SELECTOR,
      params: {
        isSelectOnly: true,
        onSelectAccount: this.onSelectAccount,
        checkBalanceError: this.getBalanceError,
      },
    });
  };

  toggleHexDataModal = () => {
    const { hexDataModalVisible } = this.state;
    this.setState({ hexDataModalVisible: !hexDataModalVisible });
  };

  updateTransactionStateWithUpdatedNonce = (nonceValue) => {
    this.props.setNonce(nonceValue);
  };

  renderCustomNonceModal = () => {
    const { proposedNonce, nonce } = this.props.transaction;
    return (
      <CustomNonceModal
        proposedNonce={proposedNonce}
        nonceValue={nonce}
        close={() => this.toggleConfirmationModal(REVIEW)}
        save={this.updateTransactionStateWithUpdatedNonce}
      />
    );
  };

  handleCopyHex = () => {
    const { data } = this.props.transactionState.transaction;
    ClipboardManager.setString(data);
    this.props.showAlert({
      isVisible: true,
      autodismiss: 1500,
      content: 'clipboard-alert',
      data: { msg: strings('transaction.hex_data_copied') },
    });
  };

  renderHexDataModal = () => {
    const { hexDataModalVisible } = this.state;
    const { data } = this.props.transactionState.transaction;
    const colors = this.context.colors || mockTheme.colors;
    const styles = createStyles(colors);
    return (
      <Modal
        isVisible={hexDataModalVisible}
        onBackdropPress={this.toggleHexDataModal}
        onBackButtonPress={this.toggleHexDataModal}
        onSwipeComplete={this.toggleHexDataModal}
        swipeDirection={'down'}
        propagateSwipe
        backdropColor={colors.overlay.default}
        backdropOpacity={1}
      >
        <View style={styles.hexDataWrapper}>
          <TouchableOpacity
            style={styles.hexDataClose}
            onPress={this.toggleHexDataModal}
          >
            <IonicIcon
              name={'ios-close'}
              size={28}
              color={colors.text.default}
            />
          </TouchableOpacity>
          <View style={styles.qrCode}>
            <Text style={styles.addressTitle}>
              {strings('transaction.hex_data')}
            </Text>
            <TouchableOpacity
              disabled={!data}
              activeOpacity={0.8}
              onPress={this.handleCopyHex}
            >
              <Text style={styles.hexDataText}>
                {data || strings('unit.empty_data')}
              </Text>
            </TouchableOpacity>
          </View>
          <GlobalAlert />
        </View>
      </Modal>
    );
  };

  buyEth = () => {
    const { navigation } = this.props;
    try {
      navigation.navigate(...createBuyNavigationDetails());
    } catch (error) {
      Logger.error(error, 'Navigation: Error when navigating to buy ETH.');
    }

    this.props.metrics.trackEvent(
      MetaMetricsEvents.RECEIVE_OPTIONS_PAYMENT_REQUEST,
    );
  };

  goToFaucet = () => {
    const { chainId } = this.props;
    InteractionManager.runAfterInteractions(() => {
      this.props.navigation.navigate(Routes.BROWSER.VIEW, {
        newTabUrl: TESTNET_FAUCETS[chainId],
        timestamp: Date.now(),
      });
    });
  };

  onUpdatingValuesStart = () => {
    this.setState({ isAnimating: true });
  };
  onUpdatingValuesEnd = () => {
    this.setState({ isAnimating: false });
  };

  updateTransactionState = (gas) => {
    this.setState({
      EIP1559GasTransaction: gas,
      legacyGasTransaction: gas,
    });
  };

  onGasChanged = (gasValue) => {
    this.setState({ gasSelected: gasValue });
  };

  onGasCanceled = (gasValue) => {
    this.setState({
      stopUpdateGas: false,
      gasSelectedTemp: gasValue,
      closeModal: true,
    });
  };

  updateGasState = ({ gasTxn, gasObj, gasSelect, txnType }) => {
    this.setState({
      gasSelectedTemp: gasSelect,
      gasSelected: gasSelect,
      closeModal: true,
      ...(txnType
        ? {
            legacyGasTransaction: gasTxn,
            legacyGasObject: gasObj,
            advancedGasInserted: !gasSelect,
            stopUpdateGas: false,
          }
        : {
            EIP1559GasTransaction: gasTxn,
            EIP1559GasObject: gasObj,
          }),
    });
  };

  onContactUsClicked = () => {
    const { transaction } = this.props;
    const analyticsParams = {
      ...this.getAnalyticsParams(),
      ...getBlockaidTransactionMetricsParams(transaction),
      external_link_clicked: 'security_alert_support_link',
    };
    this.props.metrics.trackEvent(
      MetaMetricsEvents.CONTRACT_ADDRESS_COPIED,
      analyticsParams,
    );
  };

  getConfirmButtonStyles() {
<<<<<<< HEAD
    const { transaction } = this.props;
    const { transactionSecurityAlertResponses, id } = transaction;
=======
    const { securityAlertResponse } = this.props;
>>>>>>> ce9227d1
    const colors = this.context.colors || mockTheme.colors;
    const styles = createStyles(colors);
    const securityAlertResponse = transactionSecurityAlertResponses?.[id];

    let confirmButtonStyle = {};
    if (securityAlertResponse) {
      if (securityAlertResponse?.result_type === ResultType.Malicious) {
        confirmButtonStyle = styles.confirmButtonError;
      } else if (securityAlertResponse?.result_type === ResultType.Warning) {
        confirmButtonStyle = styles.confirmButtonWarning;
      }
    }
    return confirmButtonStyle;
  }

  async persistTransactionParameters(transactionParams) {
    const { TransactionController } = Engine.context;
    const { transactionMeta } = this.state;
    const { id: transactionId } = transactionMeta;

    const controllerTransactionMeta =
      TransactionController.state.transactions.find(
        (tx) => tx.id === transactionId,
      );

    const updatedTx = {
      ...controllerTransactionMeta,
      txParams: {
        ...transactionParams,
        chainId: controllerTransactionMeta.chainId,
      },
    };
    await updateTransaction(updatedTx);
  }

  getTransactionMetrics = () => {
    const { transactionMeta } = this.state;
    const { transactionMetricsById } = this.props;
    const { id: transactionId } = transactionMeta;

    // Skip sensitiveProperties for now as it's not supported by mobile Metametrics client
    return transactionMetricsById[transactionId]?.properties || {};
  };

  render = () => {
    const { selectedAsset, paymentRequest } = this.props.transactionState;
    const {
      showHexData,
      showCustomNonce,
      primaryCurrency,
      chainId,
      gasEstimateType,
      isNativeTokenBuySupported,
      shouldUseSmartTransaction,
      transactionSimulationData,
      transactionState,
      useTransactionSimulations,
    } = this.props;
    const { nonce } = this.props.transaction;
    const {
      gasEstimationReady,
      fromSelectedAddress,
      transactionValue = '',
      transactionValueFiat = '',
      errorMessage,
      transactionConfirmed,
      warningGasPriceHigh,
      mode,
      isAnimating,
      animateOnChange,
      multiLayerL1FeeTotal,
      gasSelected,
      EIP1559GasObject,
      EIP1559GasTransaction,
      legacyGasObject,
    } = this.state;
    const colors = this.context.colors || mockTheme.colors;
    const styles = createStyles(colors);
    const showFeeMarket =
      !gasEstimateType ||
      gasEstimateType === GAS_ESTIMATE_TYPES.FEE_MARKET ||
      gasEstimateType === GAS_ESTIMATE_TYPES.NONE;
    const isQRHardwareWalletDevice = isQRHardwareAccount(fromSelectedAddress);
    const isLedgerAccount = isHardwareAccount(fromSelectedAddress, [
      ExtendedKeyringTypes.ledger,
    ]);

    const isTestNetwork = isTestNet(chainId);

    const errorPress = isTestNetwork ? this.goToFaucet : this.buyEth;
    const errorLinkText = isTestNetwork
      ? strings('transaction.go_to_faucet')
      : strings('transaction.buy_more');

    return (
      <SafeAreaView
        edges={['bottom']}
        style={styles.wrapper}
        testID={ConfirmViewSelectorsIDs.CONTAINER}
      >
        <AccountFromToInfoCard
          transactionState={this.props.transactionState}
          onPressFromAddressIcon={
            !paymentRequest ? null : this.openAccountSelector
          }
          layout="vertical"
        />
        <ScrollView style={baseStyles.flexGrow} ref={this.setScrollViewRef}>
          {isBlockaidFeatureEnabled() && this.state.transactionMeta?.id && (
            <TransactionBlockaidBanner
              transactionId={this.state.transactionMeta.id}
              style={styles.blockaidBanner}
              onContactUsClicked={this.onContactUsClicked}
            />
          )}
          {!selectedAsset.tokenId ? (
            <View style={styles.amountWrapper}>
              <Text style={styles.textAmountLabel}>
                {strings('transaction.amount')}
              </Text>
              <Text
                style={styles.textAmount}
                testID={TransactionConfirmViewSelectorsIDs.COMFIRM_TXN_AMOUNT}
              >
                {transactionValue}
              </Text>
              {isMainnetByChainId(chainId) && (
                <Text style={styles.textAmountLabel}>
                  {transactionValueFiat}
                </Text>
              )}
            </View>
          ) : (
            <View style={styles.amountWrapper}>
              <Text style={styles.textAmountLabel}>
                {strings('transaction.asset')}
              </Text>
              <View style={styles.CollectibleMediaWrapper}>
                <CollectibleMedia
                  small
                  iconStyle={styles.CollectibleMedia}
                  containerStyle={styles.CollectibleMedia}
                  collectible={selectedAsset}
                />
              </View>
              <View>
                <Text style={styles.collectibleName}>{selectedAsset.name}</Text>
                <Text style={styles.collectibleTokenId}>{`#${renderShortText(
                  selectedAsset.tokenId,
                  10,
                )}`}</Text>
              </View>
            </View>
          )}
          {useTransactionSimulations && transactionState?.id && (
            <View style={styles.simulationWrapper}>
              <SimulationDetails
                enableMetrics
                simulationData={transactionSimulationData}
                transactionId={transactionState.id}
              />
            </View>
          )}
          <TransactionReview
            gasSelected={this.state.gasSelected}
            primaryCurrency={primaryCurrency}
            onEdit={() => this.toggleConfirmationModal(EDIT)}
            onUpdatingValuesStart={this.onUpdatingValuesStart}
            onUpdatingValuesEnd={this.onUpdatingValuesEnd}
            animateOnChange={animateOnChange}
            isAnimating={isAnimating}
            gasEstimationReady={gasEstimationReady}
            chainId={chainId}
            gasObject={EIP1559GasObject}
            gasObjectLegacy={legacyGasObject}
            updateTransactionState={this.updateTransactionState}
            legacy={!showFeeMarket}
            onlyGas={false}
            multiLayerL1FeeTotal={multiLayerL1FeeTotal}
          />
          {mode === EDIT && (
            <CustomGasModal
              gasSelected={gasSelected}
              animateOnChange={animateOnChange}
              isAnimating={isAnimating}
              legacyGasData={legacyGasObject}
              EIP1559GasData={EIP1559GasObject}
              EIP1559GasTxn={EIP1559GasTransaction}
              onlyGas={false}
              validateAmount={this.validateAmount}
              onGasChanged={this.onGasChanged}
              legacy={!showFeeMarket}
              onGasCanceled={this.onGasCanceled}
              updateGasState={this.updateGasState}
            />
          )}
          {showCustomNonce && !shouldUseSmartTransaction && (
            <CustomNonce
              nonce={nonce}
              onNonceEdit={() => this.toggleConfirmationModal(EDIT_NONCE)}
            />
          )}

          {errorMessage && (
            <View style={styles.errorWrapper}>
              {isTestNetworkWithFaucet(chainId) || isNativeTokenBuySupported ? (
                <TouchableOpacity onPress={errorPress}>
                  <Text style={styles.error}>{errorMessage}</Text>
                  <Text style={[styles.error, styles.underline]}>
                    {errorLinkText}
                  </Text>
                </TouchableOpacity>
              ) : (
                <Text style={styles.error}>{errorMessage}</Text>
              )}
            </View>
          )}
          {!!warningGasPriceHigh && (
            <View style={styles.errorWrapper}>
              <Text style={styles.error}>{warningGasPriceHigh}</Text>
            </View>
          )}

          {this.state.gasSelected === AppConstants.GAS_OPTIONS.LOW && (
            <WarningMessage
              style={styles.actionsWrapper}
              warningMessage={strings('edit_gas_fee_eip1559.low_fee_warning')}
            />
          )}

          <View style={styles.actionsWrapper}>
            {showHexData && (
              <TouchableOpacity
                style={styles.actionTouchable}
                onPress={this.toggleHexDataModal}
              >
                <Text style={styles.actionText}>
                  {strings('transaction.hex_data')}
                </Text>
              </TouchableOpacity>
            )}
          </View>
        </ScrollView>
        <View style={styles.buttonNextWrapper}>
          <StyledButton
            type={'confirm'}
            disabled={
              transactionConfirmed ||
              !gasEstimationReady ||
              Boolean(errorMessage) ||
              isAnimating
            }
            containerStyle={[styles.buttonNext, this.getConfirmButtonStyles()]}
            onPress={this.onNext}
            testID={ConfirmViewSelectorsIDs.SEND_BUTTON}
          >
            {transactionConfirmed ? (
              <ActivityIndicator size="small" color={colors.primary.inverse} />
            ) : isQRHardwareWalletDevice ? (
              strings('transaction.confirm_with_qr_hardware')
            ) : isLedgerAccount ? (
              strings('transaction.confirm_with_ledger_hardware')
            ) : (
              strings('transaction.send')
            )}
          </StyledButton>
        </View>
        {mode === EDIT_NONCE && this.renderCustomNonceModal()}
        {this.renderHexDataModal()}
      </SafeAreaView>
    );
  };
}

Confirm.contextType = ThemeContext;

const mapStateToProps = (state) => ({
  accounts: selectAccounts(state),
  contractExchangeRates: selectContractExchangeRates(state),
  contractBalances: selectContractBalances(state),
  conversionRate: selectConversionRate(state),
  currentCurrency: selectCurrentCurrency(state),
  providerType: selectProviderType(state),
  showHexData: state.settings.showHexData,
  showCustomNonce: state.settings.showCustomNonce,
  chainId: selectChainId(state),
  ticker: selectTicker(state),
  transaction: getNormalizedTxState(state),
  selectedAsset: state.transaction.selectedAsset,
  transactionState: state.transaction,
  primaryCurrency: state.settings.primaryCurrency,
  gasFeeEstimates: selectTransactionGasFeeEstimates(state),
  gasEstimateType: selectGasFeeControllerEstimateType(state),
  isPaymentRequest: state.transaction.paymentRequest,
  isNativeTokenBuySupported: isNetworkRampNativeTokenSupported(
    selectChainId(state),
    getRampNetworks(state),
  ),
  shouldUseSmartTransaction: selectShouldUseSmartTransaction(state),
  transactionMetricsById: selectTransactionMetrics(state),
  transactionSimulationData:
    selectCurrentTransactionMetadata(state)?.simulationData,
  useTransactionSimulations: selectUseTransactionSimulations(state),
  securityAlertResponse: selectCurrentTransactionSecurityAlertResponse(state),
});

const mapDispatchToProps = (dispatch) => ({
  prepareTransaction: (transaction) =>
    dispatch(prepareTransaction(transaction)),
  resetTransaction: () => dispatch(resetTransaction()),
  setTransactionId: (transactionId) =>
    dispatch(setTransactionId(transactionId)),
  setNonce: (nonce) => dispatch(setNonce(nonce)),
  setProposedNonce: (nonce) => dispatch(setProposedNonce(nonce)),
  removeFavoriteCollectible: (selectedAddress, chainId, collectible) =>
    dispatch(removeFavoriteCollectible(selectedAddress, chainId, collectible)),
  showAlert: (config) => dispatch(showAlert(config)),
});

export default connect(
  mapStateToProps,
  mapDispatchToProps,
)(withMetricsAwareness(Confirm));<|MERGE_RESOLUTION|>--- conflicted
+++ resolved
@@ -1177,15 +1177,9 @@
   };
 
   getConfirmButtonStyles() {
-<<<<<<< HEAD
-    const { transaction } = this.props;
-    const { transactionSecurityAlertResponses, id } = transaction;
-=======
     const { securityAlertResponse } = this.props;
->>>>>>> ce9227d1
     const colors = this.context.colors || mockTheme.colors;
     const styles = createStyles(colors);
-    const securityAlertResponse = transactionSecurityAlertResponses?.[id];
 
     let confirmButtonStyle = {};
     if (securityAlertResponse) {
