import React, { PureComponent } from 'react';
import { baseStyles } from '../../../../../styles/common';
import {
  InteractionManager,
  View,
  Alert,
  ScrollView,
  TouchableOpacity,
  ActivityIndicator,
} from 'react-native';
import { connect } from 'react-redux';
import { getSendFlowTitle } from '../../../../UI/Navbar';
import PropTypes from 'prop-types';
import Eth from '@metamask/ethjs-query';
import { isEmpty } from 'lodash';
import {
  renderFromWei,
  renderFromTokenMinimalUnit,
  weiToFiat,
  balanceToFiat,
  isDecimal,
  hexToBN,
} from '../../../../../util/number';
import {
  getTicker,
  decodeTransferData,
  getNormalizedTxState,
} from '../../../../../util/transactions';
import StyledButton from '../../../../UI/StyledButton';
import { WalletDevice } from '@metamask/transaction-controller';
import { ChainId } from '@metamask/controller-utils';
import { GAS_ESTIMATE_TYPES } from '@metamask/gas-fee-controller';
import {
  prepareTransaction,
  resetTransaction,
  setNonce,
  setProposedNonce,
  setTransactionId,
  setTransactionValue,
} from '../../../../../actions/transaction';
import { getGasLimit } from '../../../../../util/custom-gas';
import Engine from '../../../../../core/Engine';
import Logger from '../../../../../util/Logger';
import { WALLET_CONNECT_ORIGIN } from '../../../../../util/walletconnect';
import CustomNonceModal from '../components/CustomNonceModal';
import NotificationManager from '../../../../../core/NotificationManager';
import { strings } from '../../../../../../locales/i18n';
import CollectibleMedia from '../../../../UI/CollectibleMedia';
import Modal from 'react-native-modal';
import IonicIcon from 'react-native-vector-icons/Ionicons';
import TransactionTypes from '../../../../../core/TransactionTypes';
import { MetaMetricsEvents } from '../../../../../core/Analytics';
import { shallowEqual, renderShortText } from '../../../../../util/general';
import {
  isTestNet,
  isMainnetByChainId,
  isMultiLayerFeeNetwork,
  TESTNET_FAUCETS,
  isTestNetworkWithFaucet,
  getDecimalChainId,
} from '../../../../../util/networks';
import { fetchEstimatedMultiLayerL1Fee } from '../../../../../util/networks/engineNetworkUtils';
import Text from '../../../../Base/Text';
import { removeFavoriteCollectible } from '../../../../../actions/collectibles';
import { SafeAreaView } from 'react-native-safe-area-context';
import AccountFromToInfoCard from '../../../../UI/AccountFromToInfoCard';
import TransactionReview from '../../components/TransactionReview/TransactionReviewEIP1559Update';
import CustomNonce from '../../components/CustomNonce';
import AppConstants from '../../../../../core/AppConstants';
import {
  getAddressAccountType,
  isQRHardwareAccount,
  isHardwareAccount,
} from '../../../../../util/address';
import { KEYSTONE_TX_CANCELED } from '../../../../../constants/error';
import { ThemeContext, mockTheme } from '../../../../../util/theme';
import Routes from '../../../../../constants/navigation/Routes';
import WarningMessage from '../WarningMessage';
import { showAlert } from '../../../../../actions/alert';
import ClipboardManager from '../../../../../core/ClipboardManager';
import GlobalAlert from '../../../../UI/GlobalAlert';
import createStyles from './styles';
import {
  startGasPolling,
  stopGasPolling,
} from '../../../../../core/GasPolling/GasPolling';
import {
  selectChainId,
  selectNetworkClientId,
  selectProviderType,
  selectTicker,
} from '../../../../../selectors/networkController';
import {
  selectConversionRate,
  selectCurrentCurrency,
} from '../../../../../selectors/currencyRateController';

import { selectContractExchangeRates } from '../../../../../selectors/tokenRatesController';
import { selectAccounts } from '../../../../../selectors/accountTrackerController';
import { selectContractBalances } from '../../../../../selectors/tokenBalancesController';
import { isNetworkRampNativeTokenSupported } from '../../../../../components/UI/Ramp/utils';
import { getRampNetworks } from '../../../../../reducers/fiatOrders';
import { ConfirmViewSelectorsIDs } from '../../../../../../e2e/selectors/SendFlow/ConfirmView.selectors';
import ExtendedKeyringTypes from '../../../../../constants/keyringTypes';
import { getDeviceId } from '../../../../../core/Ledger/Ledger';
import { getBlockaidTransactionMetricsParams } from '../../../../../util/blockaid';
import ppomUtil from '../../../../../lib/ppom/ppom-util';
import TransactionBlockaidBanner from '../../components/TransactionBlockaidBanner/TransactionBlockaidBanner';
import { createLedgerTransactionModalNavDetails } from '../../../../../components/UI/LedgerModals/LedgerTransactionModal';
import CustomGasModal from './components/CustomGasModal';
import { ResultType } from '../../components/BlockaidBanner/BlockaidBanner.types';
import { withMetricsAwareness } from '../../../../../components/hooks/useMetrics';
import {
  selectCurrentTransactionMetadata,
  selectCurrentTransactionSecurityAlertResponse,
  selectGasFeeEstimates,
} from '../../../../../selectors/confirmTransaction';
import { selectGasFeeControllerEstimateType } from '../../../../../selectors/gasFeeController';
import { createBuyNavigationDetails } from '../../../../UI/Ramp/routes/utils';
import {
  getNetworkNonce,
  updateTransaction,
} from '../../../../../util/transaction-controller';
import { selectShouldUseSmartTransaction } from '../../../../../selectors/smartTransactionsController';
import { STX_NO_HASH_ERROR } from '../../../../../util/smart-transactions/smart-publish-hook';
import { getSmartTransactionMetricsProperties } from '../../../../../util/smart-transactions';
import { TransactionConfirmViewSelectorsIDs } from '../../../../../../e2e/selectors/SendFlow/TransactionConfirmView.selectors.js';
import {
  selectTransactionMetrics,
  updateTransactionMetrics,
} from '../../../../../core/redux/slices/transactionMetrics';
import SimulationDetails from '../../../../UI/SimulationDetails/SimulationDetails';
import { selectUseTransactionSimulations } from '../../../../../selectors/preferencesController';
import {
  validateSufficientTokenBalance,
  validateSufficientBalance,
} from './validation';
import { buildTransactionParams } from '../../../../../util/confirmation/transactions';
import { updateTransactionToMaxValue } from './utils';
import { isNativeToken } from '../../utils/generic';

const EDIT = 'edit';
const EDIT_NONCE = 'edit_nonce';
const REVIEW = 'review';
const POLLING_INTERVAL_ESTIMATED_L1_FEE = 30000;

let intervalIdForEstimatedL1Fee;

/**
 * View that wraps the wraps the "Send" screen
 */
class Confirm extends PureComponent {
  static propTypes = {
    /**
     * Object that represents the navigator
     */
    navigation: PropTypes.object,
    /**
     * Object that contains navigation props
     */
    route: PropTypes.object,
    /**
     * Map of accounts to information objects including balances
     */
    accounts: PropTypes.object,
    /**
     * Object containing token balances in the format address => balance
     */
    contractBalances: PropTypes.object,
    /**
     * Current provider ticker
     */
    ticker: PropTypes.string,
    /**
     * Current transaction state
     */
    transactionState: PropTypes.object,
    /**
     * Normalized transaction state
     */
    transaction: PropTypes.object.isRequired,
    /**
     * ETH to current currency conversion rate
     */
    conversionRate: PropTypes.number,
    /**
     * Currency code of the currently-active currency
     */
    currentCurrency: PropTypes.string,
    /**
     * Object containing token exchange rates in the format address => exchangeRate
     */
    contractExchangeRates: PropTypes.object,
    /**
     * Set transaction object to be sent
     */
    prepareTransaction: PropTypes.func,
    /**
     * Chain Id
     */
    chainId: PropTypes.string,
    /**
     * ID of the global network client
     */
    networkClientId: PropTypes.string,
    /**
     * Indicates whether hex data should be shown in transaction editor
     */
    showHexData: PropTypes.bool,
    /**
     * Indicates whether custom nonce should be shown in transaction editor
     */
    showCustomNonce: PropTypes.bool,
    /**
     * Network provider type as mainnet
     */
    providerType: PropTypes.string,
    /**
     * Selected asset from current transaction state
     */
    selectedAsset: PropTypes.object,
    /**
     * Resets transaction state
     */
    resetTransaction: PropTypes.func,
    /**
     * ETH or fiat, depending on user setting
     */
    primaryCurrency: PropTypes.string,
    /**
     * Set transaction nonce
     */
    setNonce: PropTypes.func,
    /**
     * Set proposed nonce (from network)
     */
    setProposedNonce: PropTypes.func,
    /**
     * Gas fee estimates returned by the gas fee controller
     */
    gasFeeEstimates: PropTypes.object,
    /**
     * Estimate type returned by the gas fee controller, can be market-fee, legacy or eth_gasPrice
     */
    gasEstimateType: PropTypes.string,
    /**
     * Indicates whether the current transaction is a deep link transaction
     */
    isPaymentRequest: PropTypes.bool,
    /**
     * Triggers global alert
     */
    showAlert: PropTypes.func,
    /**
     * Boolean that indicates if the network supports buy
     */
    isNativeTokenBuySupported: PropTypes.bool,
    /**
     * Metrics injected by withMetricsAwareness HOC
     */
    metrics: PropTypes.object,
    /**
     * Set transaction ID
     */
    setTransactionId: PropTypes.func,
    /**
     * Boolean that indicates if smart transaction should be used
     */
    shouldUseSmartTransaction: PropTypes.bool,
    /**
     * Object containing transaction metrics by id
     */
    transactionMetricsById: PropTypes.object,
    /**
     * Transaction metadata from the transaction controller
     */
    transactionMetadata: PropTypes.object,
    /**
     * Update transaction metrics
     */
    updateTransactionMetrics: PropTypes.func,
    /**
     * Indicates whether the transaction simulations feature is enabled
     */
    useTransactionSimulations: PropTypes.bool,
    /**
     * Object containing blockaid validation response for confirmation
     */
    securityAlertResponse: PropTypes.object,
    /**
     * Boolean that indicates if the max value mode is enabled
     */
    maxValueMode: PropTypes.bool,
    /**
     * Function that sets the transaction value
     */
    setTransactionValue: PropTypes.func,
  };

  state = {
    gasEstimationReady: false,
    fromSelectedAddress: this.props.transactionState.transaction.from,
    hexDataModalVisible: false,
    warningGasPriceHigh: undefined,
    ready: false,
    transactionValue: undefined,
    transactionValueFiat: undefined,
    errorMessage: undefined,
    mode: REVIEW,
    gasSelected: AppConstants.GAS_OPTIONS.MEDIUM,
    stopUpdateGas: false,
    advancedGasInserted: false,
    EIP1559GasTransaction: {},
    EIP1559GasObject: {},
    legacyGasObject: {},
    legacyGasTransaction: {},
    multiLayerL1FeeTotal: '0x0',
    result: {},
    transactionMeta: {},
    isChangeInSimulationModalShown: false,
  };

  originIsWalletConnect = this.props.transaction.origin?.startsWith(
    WALLET_CONNECT_ORIGIN,
  );

  originIsMMSDKRemoteConn = this.props.transaction.origin?.startsWith(
    AppConstants.MM_SDK.SDK_REMOTE_ORIGIN,
  );

  setNetworkNonce = async () => {
<<<<<<< HEAD
    const { networkClientId, setNonce, setProposedNonce, transaction } =
      this.props;
=======
    const { networkClientId, setNonce, setProposedNonce, transaction } = this.props;
>>>>>>> b9120340
    const proposedNonce = await getNetworkNonce(transaction, networkClientId);
    setNonce(proposedNonce);
    setProposedNonce(proposedNonce);
  };

  getAnalyticsParams = (transactionMeta) => {
    const {
      selectedAsset,
      gasEstimateType,
      chainId,
      shouldUseSmartTransaction,
    } = this.props;
    const { gasSelected, fromSelectedAddress } = this.state;

    // Define baseParams with safe fallback values
    const baseParams = {
      active_currency: {
        value: selectedAsset?.symbol || 'N/A',
        anonymous: true,
      },
      account_type: fromSelectedAddress
        ? getAddressAccountType(fromSelectedAddress)
        : 'unknown',
      chain_id: chainId ? getDecimalChainId(chainId) : 'unknown',
      gas_estimate_type: gasEstimateType || 'unknown',
      gas_mode: gasSelected ? 'Basic' : 'Advanced',
      speed_set: gasSelected || undefined,
      request_source: this.originIsMMSDKRemoteConn
        ? AppConstants.REQUEST_SOURCES.SDK_REMOTE_CONN
        : this.originIsWalletConnect
          ? AppConstants.REQUEST_SOURCES.WC
          : AppConstants.REQUEST_SOURCES.IN_APP_BROWSER,
      is_smart_transaction: shouldUseSmartTransaction || false,
    };

    try {
      const { SmartTransactionsController } = Engine.context;

      const smartTransactionMetricsProperties =
        getSmartTransactionMetricsProperties(
          SmartTransactionsController,
          transactionMeta,
        );

      // Merge baseParams with the additional smart transaction properties
      return {
        ...baseParams,
        ...smartTransactionMetricsProperties,
      };
    } catch (error) {
      // Log the error and return the baseParams
      Logger.error(error, 'Error in getAnalyticsParams:');
      return baseParams;
    }
  };

  updateNavBar = () => {
    const { navigation, route, resetTransaction, transaction } = this.props;
    const colors = this.context.colors || mockTheme.colors;
    navigation.setOptions(
      getSendFlowTitle(
        'send.confirm',
        navigation,
        route,
        colors,
        resetTransaction,
        transaction,
      ),
    );
  };

  componentWillUnmount = async () => {
    const {
      contractBalances,
      transactionState: { selectedAsset },
    } = this.props;

    const { transactionMeta } = this.state;
    const { TokensController } = Engine.context;
    await stopGasPolling(this.state.pollToken);
    clearInterval(intervalIdForEstimatedL1Fee);

    Engine.rejectPendingApproval(transactionMeta.id, undefined, {
      ignoreMissing: true,
      logErrors: false,
    });

    /**
     * Remove token that was added to the account temporarily
     * Ref.: https://github.com/MetaMask/metamask-mobile/pull/3989#issuecomment-1367558394
     */
    if (
      isNativeToken(selectedAsset) ||
      selectedAsset.tokenId ||
      !selectedAsset.address
    ) {
      return;
    }

    const weiBalance = hexToBN(contractBalances[selectedAsset.address]);
    if (weiBalance?.isZero()) {
      await TokensController.ignoreTokens([selectedAsset.address]);
    }
  };

  fetchEstimatedL1Fee = async () => {
    const { transaction, chainId } = this.props;
    if (!transaction?.transaction) {
      return;
    }
    try {
      const eth = new Eth(
        Engine.context.NetworkController.getProviderAndBlockTracker().provider,
      );
      const result = await fetchEstimatedMultiLayerL1Fee(eth, {
        txParams: transaction.transaction,
        chainId,
      });
      this.setState({
        multiLayerL1FeeTotal: result,
      });
    } catch (e) {
      Logger.error(e, 'fetchEstimatedMultiLayerL1Fee call failed');
      this.setState({
        multiLayerL1FeeTotal: '0x0',
      });
    }
  };

  componentDidMount = async () => {
    const {
      chainId,
      networkClientId,
      showCustomNonce,
      navigation,
      providerType,
      isPaymentRequest,
      setTransactionId,
    } = this.props;

    const {
      from,
      transactionTo: to,
      transactionValue: value,
      data,
    } = this.props.transaction;

    this.updateNavBar();
    this.getGasLimit();

    const pollToken = await startGasPolling(this.state.pollToken);
    this.setState({
      pollToken,
    });
    // For analytics
    this.props.metrics.trackEvent(
      this.props.metrics
        .createEventBuilder(MetaMetricsEvents.SEND_TRANSACTION_STARTED)
        .addProperties(this.getAnalyticsParams())
        .build(),
    );

    showCustomNonce && (await this.setNetworkNonce());
    navigation.setParams({ providerType, isPaymentRequest });
    this.parseTransactionDataHeader();
    if (isMultiLayerFeeNetwork(chainId)) {
      this.fetchEstimatedL1Fee();
      intervalIdForEstimatedL1Fee = setInterval(
        this.fetchEstimatedL1Fee,
        POLLING_INTERVAL_ESTIMATED_L1_FEE,
      );
    }
    // add transaction
    const { TransactionController } = Engine.context;
    const transactionParams = this.prepareTransactionToSend();

    let result, transactionMeta;
    try {
      ({ result, transactionMeta } = await TransactionController.addTransaction(
        transactionParams,
        {
          deviceConfirmedOn: WalletDevice.MM_MOBILE,
          networkClientId,
          origin: TransactionTypes.MMM,
        },
      ));
    } catch (error) {
      Logger.error(error, 'error while adding transaction (Confirm)');
      navigation.navigate(Routes.WALLET_VIEW);
      Alert.alert(
        strings('transactions.transaction_error'),
        error && error.message,
        [{ text: 'OK' }],
      );
      return;
    }

    setTransactionId(transactionMeta.id);

    this.setState({ result, transactionMeta });

    // start validate ppom
    const id = transactionMeta.id;
    const reqObject = {
      id,
      jsonrpc: '2.0',
      method: 'eth_sendTransaction',
      origin: isPaymentRequest
        ? AppConstants.DEEPLINKS.ORIGIN_DEEPLINK
        : TransactionTypes.MM,
      params: [
        {
          from,
          to,
          value,
          data,
        },
      ],
    };

    ppomUtil.validateRequest(reqObject, id);
  };

  componentDidUpdate = (prevProps, prevState) => {
    const {
      accounts,
      transactionState: {
        transactionTo,
        transaction: { value, gas, from },
      },
      contractBalances,
      selectedAsset,
      maxValueMode,
      gasFeeEstimates,
    } = this.props;

    const { transactionMeta } = this.state;
    const { id: transactionId } = transactionMeta;

    this.updateNavBar();

    const transaction = this.prepareTransactionToSend();
    const { EIP1559GasTransaction, legacyGasTransaction } = this.state;

    let error;

    if (this.state?.closeModal) this.toggleConfirmationModal(REVIEW);

    const { errorMessage, fromSelectedAddress } = this.state;
    const valueChanged = prevProps.transactionState.transaction.value !== value;
    const fromAddressChanged =
      prevState.fromSelectedAddress !== fromSelectedAddress;
    const previousContractBalance =
      prevProps.contractBalances[selectedAsset.address];
    const newContractBalance = contractBalances[selectedAsset.address];
    const contractBalanceChanged =
      previousContractBalance !== newContractBalance;
    const recipientIsDefined = transactionTo !== undefined;
    const haveEIP1559TotalMaxHexChanged =
      EIP1559GasTransaction.totalMaxHex !==
      prevState.EIP1559GasTransaction.totalMaxHex;
    const isEIP1559Transaction =
      this.props.gasEstimateType === GAS_ESTIMATE_TYPES.FEE_MARKET;
    const haveGasFeeMaxNativeChanged = isEIP1559Transaction
      ? EIP1559GasTransaction.gasFeeMaxNative !==
        prevState.EIP1559GasTransaction.gasFeeMaxNative
      : legacyGasTransaction.gasFeeMaxNative !==
        prevState.legacyGasTransaction.gasFeeMaxNative;

    const haveGasPropertiesChanged =
      (this.props.gasFeeEstimates &&
        gas &&
        (!prevProps.gasFeeEstimates ||
          !shallowEqual(
            prevProps.gasFeeEstimates,
            this.props.gasFeeEstimates,
          ) ||
          gas !== prevProps?.transactionState?.transaction?.gas)) ||
      haveEIP1559TotalMaxHexChanged;

    if (
      recipientIsDefined &&
      (valueChanged || fromAddressChanged || contractBalanceChanged)
    ) {
      this.parseTransactionDataHeader();
    }
    if (!prevState.errorMessage && errorMessage) {
      this.scrollView.scrollToEnd({ animated: true });
    }

    if (haveGasPropertiesChanged) {
      const gasEstimateTypeChanged =
        prevProps.gasEstimateType !== this.props.gasEstimateType;
      const gasSelected = gasEstimateTypeChanged
        ? AppConstants.GAS_OPTIONS.MEDIUM
        : this.state.gasSelected;

      if (
        maxValueMode &&
        isNativeToken(selectedAsset) &&
        !isEmpty(gasFeeEstimates) &&
        haveGasFeeMaxNativeChanged
      ) {
        updateTransactionToMaxValue({
          transactionId,
          isEIP1559Transaction,
          EIP1559GasTransaction,
          legacyGasTransaction,
          accountBalance: accounts[from].balance,
          setTransactionValue: this.props.setTransactionValue,
        });

        // In order to prevent race condition do not remove this early return.
        // Another update will be triggered by `updateEditableParams` and validateAmount will be called next update.
        return;
      }

      if (
        (!this.state.stopUpdateGas && !this.state.advancedGasInserted) ||
        gasEstimateTypeChanged
      ) {
        if (this.props.gasEstimateType === GAS_ESTIMATE_TYPES.FEE_MARKET) {
          error = this.validateAmount({
            transaction,
          });
          this.setError(error);
          // eslint-disable-next-line react/no-did-update-set-state
          this.setState(
            {
              gasEstimationReady: true,
              animateOnChange: true,
              gasSelected,
            },
            () => {
              this.setState({ animateOnChange: false });
            },
          );
        } else if (this.props.gasEstimateType !== GAS_ESTIMATE_TYPES.NONE) {
          this.setError(this.state.legacyGasTransaction.error);
          // eslint-disable-next-line react/no-did-update-set-state
          this.setState(
            {
              gasEstimationReady: true,
              animateOnChange: true,
              gasSelected,
            },
            () => {
              this.setState({ animateOnChange: false });
            },
          );
        } else {
          error = this.validateAmount({
            transaction,
          });
          this.setError(error);
        }
        this.parseTransactionDataHeader();
      }
    }
  };

  setScrollViewRef = (ref) => {
    this.scrollView = ref;
  };

  toggleConfirmationModal = (MODE) => {
    this.onModeChange(MODE);
    this.setState({ closeModal: false });
  };

  onModeChange = (mode) => {
    this.setState({ mode });
    if (mode === EDIT) {
      this.props.metrics.trackEvent(
        this.props.metrics
          .createEventBuilder(
            MetaMetricsEvents.SEND_FLOW_ADJUSTS_TRANSACTION_FEE,
          )
          .build(),
      );
    }
  };

  getGasLimit = async () => {
    const {
      prepareTransaction,
      transactionState: { transaction },
    } = this.props;
    const { networkClientId } = this.props;
    const estimation = await getGasLimit(transaction, true, networkClientId);
    prepareTransaction({ ...transaction, ...estimation });
  };

  parseTransactionDataHeader = async () => {
    const {
      contractBalances,
      contractExchangeRates,
      conversionRate,
      currentCurrency,
      transactionState: {
        selectedAsset,
        transaction: { value, data },
      },
      ticker,
    } = this.props;

    let transactionValue, transactionValueFiat;
    const valueBN = hexToBN(value);
    const symbol = ticker ?? selectedAsset?.symbol;
    const parsedTicker = getTicker(symbol);

    if (isNativeToken(selectedAsset)) {
      transactionValue = `${renderFromWei(value)} ${parsedTicker}`;
      transactionValueFiat = weiToFiat(
        valueBN,
        conversionRate,
        currentCurrency,
      );
    } else if (selectedAsset.tokenId) {
      transactionValueFiat = weiToFiat(
        valueBN,
        conversionRate,
        currentCurrency,
      );
    } else {
      const {
        address,
        symbol = 'ERC20',
        decimals,
        image,
        name,
      } = selectedAsset;
      const { TokensController } = Engine.context;

      if (!contractBalances[address]) {
        await TokensController.addToken({
          address,
          symbol,
          decimals,
          image,
          name,
        });
      }

      const [, , rawAmount] = decodeTransferData('transfer', data);
      const rawAmountString = parseInt(rawAmount, 16).toLocaleString(
        'fullwide',
        { useGrouping: false },
      );
      const transferValue = renderFromTokenMinimalUnit(
        rawAmountString,
        decimals,
      );
      transactionValue = `${transferValue} ${symbol}`;
      const exchangeRate = contractExchangeRates
        ? contractExchangeRates[address]?.price
        : undefined;
      transactionValueFiat =
        balanceToFiat(
          transferValue,
          conversionRate,
          exchangeRate,
          currentCurrency,
        ) || `0 ${currentCurrency}`;
    }
    this.setState({
      transactionValue,
      transactionValueFiat,
    });
  };

  prepareTransactionToSend = () => {
    const {
      gasEstimateType,
      showCustomNonce,
      transaction: rawTransaction,
    } = this.props;

    const {
      fromSelectedAddress: from,
      legacyGasTransaction: gasDataLegacy,
      EIP1559GasTransaction: gasDataEIP1559,
    } = this.state;

    const transaction = {
      ...rawTransaction,
      from,
    };

    return buildTransactionParams({
      gasDataEIP1559,
      gasDataLegacy,
      gasEstimateType,
      showCustomNonce,
      transaction,
    });
  };

  /**
   * Removes collectible in case an ERC721 asset is being sent, when not in mainnet
   */
  checkRemoveCollectible = () => {
    const {
      transactionState: { selectedAsset, assetType },
      chainId,
    } = this.props;
    const { fromSelectedAddress } = this.state;
    if (assetType === 'ERC721' && chainId !== ChainId.mainnet) {
      const { NftController } = Engine.context;
      removeFavoriteCollectible(fromSelectedAddress, chainId, selectedAsset);
      NftController.removeNft(selectedAsset.address, selectedAsset.tokenId);
    }
  };

  /**
   * Validates transaction balances
   * @returns - Whether there is an error with the amount
   */
  validateAmount = ({ transaction }) => {
    const {
      accounts,
      contractBalances,
      selectedAsset,
      ticker,
      transactionState: {
        transaction: { value },
      },
      updateTransactionMetrics,
    } = this.props;
    const { transactionMeta } = this.state;
    const { id: transactionId } = transactionMeta;

    const selectedAddress = transaction?.from;
    const weiBalance = hexToBN(accounts[selectedAddress].balance);
    const totalTransactionValue = hexToBN(value);

    if (!isDecimal(value)) {
      return strings('transaction.invalid_amount');
    }

    const insufficientBalanceMessage = validateSufficientBalance(
      weiBalance,
      totalTransactionValue,
      ticker,
    );

    if (insufficientBalanceMessage) {
      updateTransactionMetrics({
        transactionId,
        params: {
          properties: {
            alert_triggered: ['insufficient_funds_for_gas'],
          },
        },
      });
    }

    if (
      isNativeToken(selectedAsset) ||
      selectedAsset.tokenId
    ) {
      return insufficientBalanceMessage;
    }

    const insufficientTokenBalanceMessage = validateSufficientTokenBalance(
      transaction,
      contractBalances,
      selectedAsset,
    );

    return insufficientBalanceMessage || insufficientTokenBalanceMessage;
  };

  setError = (errorMessage) => {
    this.setState({ errorMessage }, () => {
      if (errorMessage) {
        this.scrollView.scrollToEnd({ animated: true });
      }
    });
  };

  onLedgerConfirmation = async (
    approve,
    result,
    transactionMeta,
    assetType,
    gaParams,
  ) => {
    const { TransactionController } = Engine.context;
    const { navigation } = this.props;
    // Manual cancel from UI or rejected from ledger device.
    try {
      if (!approve) {
        TransactionController.cancelTransaction(transactionMeta.id);
      } else {
        await new Promise((resolve) => resolve(result));

        if (transactionMeta.error) {
          throw transactionMeta.error;
        }

        InteractionManager.runAfterInteractions(() => {
          NotificationManager.watchSubmittedTransaction({
            ...transactionMeta,
            assetType,
          });
          this.checkRemoveCollectible();
          this.props.metrics.trackEvent(
            this.props.metrics
              .createEventBuilder(MetaMetricsEvents.SEND_TRANSACTION_COMPLETED)
              .addProperties(gaParams)
              .build(),
          );
          stopGasPolling();
          resetTransaction();
        });
      }
    } finally {
      // Error handling derived to LedgerConfirmationModal component
      navigation && navigation.dangerouslyGetParent()?.popToTop();
    }
  };

  onNext = async () => {
    const { KeyringController, ApprovalController } = Engine.context;
    const {
      transactionState: { assetType },
      navigation,
      resetTransaction,
      shouldUseSmartTransaction,
      transactionMetadata,
    } = this.props;

    const transactionSimulationData = transactionMetadata?.simulationData;
    const { isUpdatedAfterSecurityCheck } = transactionSimulationData ?? {};

    const { transactionConfirmed, isChangeInSimulationModalShown } = this.state;
    if (transactionConfirmed) return;

    if (isUpdatedAfterSecurityCheck && !isChangeInSimulationModalShown) {
      navigation.navigate(Routes.MODAL.ROOT_MODAL_FLOW, {
        screen: Routes.SHEET.CHANGE_IN_SIMULATION_MODAL,
        params: {
          onProceed: () => {
            this.setState({ isChangeInSimulationModalShown: true });
          },
          onReject: () => {
            this.setState({ isChangeInSimulationModalShown: true });
            resetTransaction();
            navigation?.dangerouslyGetParent()?.pop();
          },
        },
      });
      return;
    }

    this.setState({ transactionConfirmed: true, stopUpdateGas: true });
    try {
      const transaction = this.prepareTransactionToSend();

      const error = this.validateAmount({
        transaction,
      });
      this.setError(error);
      if (error) {
        this.setState({ transactionConfirmed: false, stopUpdateGas: true });
        return;
      }

      const { result, transactionMeta } = this.state;

      await this.persistTransactionParameters(transaction);

      const isLedgerAccount = isHardwareAccount(transaction.from, [
        ExtendedKeyringTypes.ledger,
      ]);

      if (isLedgerAccount) {
        const deviceId = await getDeviceId();
        this.setState({ transactionConfirmed: false });
        // Approve transaction for ledger is called in the Confirmation Flow (modals) after user prompt
        this.props.navigation.navigate(
          ...createLedgerTransactionModalNavDetails({
            transactionId: transactionMeta.id,
            deviceId,
            onConfirmationComplete: async (approve) =>
              await this.onLedgerConfirmation(
                approve,
                result,
                transactionMeta,
                assetType,
                {
                  ...this.getAnalyticsParams(),
                  ...getBlockaidTransactionMetricsParams(transaction),
                  ...this.getTransactionMetrics(),
                },
              ),
            type: 'signTransaction',
          }),
        );
        return;
      }

      await KeyringController.resetQRKeyringState();

      if (shouldUseSmartTransaction) {
        await ApprovalController.accept(transactionMeta.id, undefined, {
          waitForResult: false,
        });
        navigation.navigate(Routes.TRANSACTIONS_VIEW);
      } else {
        await ApprovalController.accept(transactionMeta.id, undefined, {
          waitForResult: true,
        });
      }

      await new Promise((resolve) => resolve(result));

      if (transactionMeta.error) {
        throw transactionMeta.error;
      }

      InteractionManager.runAfterInteractions(() => {
        NotificationManager.watchSubmittedTransaction({
          ...transactionMeta,
          assetType,
        });
        this.checkRemoveCollectible();
        this.props.metrics.trackEvent(
          this.props.metrics
            .createEventBuilder(MetaMetricsEvents.SEND_TRANSACTION_COMPLETED)
            .addProperties({
              ...this.getAnalyticsParams(transactionMeta),
              ...getBlockaidTransactionMetricsParams(transaction),
              ...this.getTransactionMetrics(),
            })
            .build(),
        );
        stopGasPolling();
        resetTransaction();

        if (!shouldUseSmartTransaction) {
          navigation.navigate(Routes.TRANSACTIONS_VIEW);
        }
      });
    } catch (error) {
      if (
        !error?.message.startsWith(KEYSTONE_TX_CANCELED) &&
        !error?.message.startsWith(STX_NO_HASH_ERROR)
      ) {
        Alert.alert(
          strings('transactions.transaction_error'),
          error && error.message,
          [{ text: 'OK' }],
        );
        Logger.error(error, 'error while trying to send transaction (Confirm)');
      } else {
        this.props.metrics.trackEvent(
          this.props.metrics
            .createEventBuilder(
              MetaMetricsEvents.QR_HARDWARE_TRANSACTION_CANCELED,
            )
            .build(),
        );
      }
      resetTransaction();
      navigation.navigate(Routes.WALLET_VIEW);
    }
    this.setState({ transactionConfirmed: false });
  };

  getBalanceError = (balance) => {
    const {
      transactionState: {
        transaction: { value = '0x0', gas = '0x0', gasPrice = '0x0' },
      },
    } = this.props;

    const gasBN = hexToBN(gas);
    const weiTransactionFee = gasBN.mul(hexToBN(gasPrice));
    const valueBN = hexToBN(value);
    const transactionTotalAmountBN = weiTransactionFee.add(valueBN);

    const balanceIsInsufficient = hexToBN(balance).lt(transactionTotalAmountBN);

    return balanceIsInsufficient ? strings('transaction.insufficient') : null;
  };

  onSelectAccount = async (accountAddress) => {
    const { accounts } = this.props;
    // If new account doesn't have the asset
    this.setState({
      fromSelectedAddress: accountAddress,
      balanceIsZero: hexToBN(accounts[accountAddress].balance).isZero(),
    });
    this.parseTransactionDataHeader();
  };

  openAccountSelector = () => {
    const { navigation } = this.props;
    navigation.navigate(Routes.MODAL.ROOT_MODAL_FLOW, {
      screen: Routes.SHEET.ACCOUNT_SELECTOR,
      params: {
        isSelectOnly: true,
        onSelectAccount: this.onSelectAccount,
        checkBalanceError: this.getBalanceError,
      },
    });
  };

  toggleHexDataModal = () => {
    const { hexDataModalVisible } = this.state;
    this.setState({ hexDataModalVisible: !hexDataModalVisible });
  };

  updateTransactionStateWithUpdatedNonce = (nonceValue) => {
    this.props.setNonce(nonceValue);
  };

  renderCustomNonceModal = () => {
    const { proposedNonce, nonce } = this.props.transaction;
    return (
      <CustomNonceModal
        proposedNonce={proposedNonce}
        nonceValue={nonce}
        close={() => this.toggleConfirmationModal(REVIEW)}
        save={this.updateTransactionStateWithUpdatedNonce}
      />
    );
  };

  handleCopyHex = () => {
    const { data } = this.props.transactionState.transaction;
    ClipboardManager.setString(data);
    this.props.showAlert({
      isVisible: true,
      autodismiss: 1500,
      content: 'clipboard-alert',
      data: { msg: strings('transaction.hex_data_copied') },
    });
  };

  renderHexDataModal = () => {
    const { hexDataModalVisible } = this.state;
    const { data } = this.props.transactionState.transaction;
    const colors = this.context.colors || mockTheme.colors;
    const styles = createStyles(colors);
    return (
      <Modal
        isVisible={hexDataModalVisible}
        onBackdropPress={this.toggleHexDataModal}
        onBackButtonPress={this.toggleHexDataModal}
        onSwipeComplete={this.toggleHexDataModal}
        swipeDirection={'down'}
        propagateSwipe
        backdropColor={colors.overlay.default}
        backdropOpacity={1}
      >
        <View style={styles.hexDataWrapper}>
          <TouchableOpacity
            style={styles.hexDataClose}
            onPress={this.toggleHexDataModal}
          >
            <IonicIcon
              name={'ios-close'}
              size={28}
              color={colors.text.default}
            />
          </TouchableOpacity>
          <View style={styles.qrCode}>
            <Text style={styles.addressTitle}>
              {strings('transaction.hex_data')}
            </Text>
            <TouchableOpacity
              disabled={!data}
              activeOpacity={0.8}
              onPress={this.handleCopyHex}
            >
              <Text style={styles.hexDataText}>
                {data || strings('unit.empty_data')}
              </Text>
            </TouchableOpacity>
          </View>
          <GlobalAlert />
        </View>
      </Modal>
    );
  };

  buyEth = () => {
    const { navigation } = this.props;
    try {
      navigation.navigate(...createBuyNavigationDetails());
    } catch (error) {
      Logger.error(error, 'Navigation: Error when navigating to buy ETH.');
    }

    this.props.metrics.trackEvent(
      this.props.metrics
        .createEventBuilder(MetaMetricsEvents.RECEIVE_OPTIONS_PAYMENT_REQUEST)
        .build(),
    );
  };

  goToFaucet = () => {
    const { chainId } = this.props;
    InteractionManager.runAfterInteractions(() => {
      this.props.navigation.navigate(Routes.BROWSER.VIEW, {
        newTabUrl: TESTNET_FAUCETS[chainId],
        timestamp: Date.now(),
      });
    });
  };

  onUpdatingValuesStart = () => {
    this.setState({ isAnimating: true });
  };
  onUpdatingValuesEnd = () => {
    this.setState({ isAnimating: false });
  };

  updateTransactionState = (gas) => {
    this.setState({
      EIP1559GasTransaction: gas,
      legacyGasTransaction: gas,
    });
  };

  onGasChanged = (gasValue) => {
    this.setState({ gasSelected: gasValue });
  };

  onGasCanceled = (gasValue) => {
    this.setState({
      stopUpdateGas: false,
      gasSelectedTemp: gasValue,
      closeModal: true,
    });
  };

  updateGasState = ({ gasTxn, gasObj, gasSelect, txnType }) => {
    this.setState({
      gasSelectedTemp: gasSelect,
      gasSelected: gasSelect,
      closeModal: true,
      ...(txnType
        ? {
          legacyGasTransaction: gasTxn,
          legacyGasObject: gasObj,
          advancedGasInserted: !gasSelect,
          stopUpdateGas: false,
        }
        : {
          EIP1559GasTransaction: gasTxn,
          EIP1559GasObject: gasObj,
        }),
    });
  };

  onContactUsClicked = () => {
    const { transaction } = this.props;
    const analyticsParams = {
      ...this.getAnalyticsParams(),
      ...getBlockaidTransactionMetricsParams(transaction),
      external_link_clicked: 'security_alert_support_link',
    };
    this.props.metrics.trackEvent(
      this.props.metrics
        .createEventBuilder(MetaMetricsEvents.CONTRACT_ADDRESS_COPIED)
        .addProperties(analyticsParams)
        .build(),
    );
  };

  getConfirmButtonStyles() {
    const { securityAlertResponse } = this.props;
    const colors = this.context.colors || mockTheme.colors;
    const styles = createStyles(colors);

    let confirmButtonStyle = {};
    if (securityAlertResponse) {
      if (securityAlertResponse?.result_type === ResultType.Malicious) {
        confirmButtonStyle = styles.confirmButtonError;
      } else if (securityAlertResponse?.result_type === ResultType.Warning) {
        confirmButtonStyle = styles.confirmButtonWarning;
      }
    }
    return confirmButtonStyle;
  }

  async persistTransactionParameters(transactionParams) {
    const { TransactionController } = Engine.context;
    const { transactionMeta } = this.state;
    const { id: transactionId } = transactionMeta;

    const controllerTransactionMeta =
      TransactionController.state.transactions.find(
        (tx) => tx.id === transactionId,
      );

    const updatedTx = {
      ...controllerTransactionMeta,
      txParams: {
        ...transactionParams,
        chainId: controllerTransactionMeta.chainId,
      },
    };
    await updateTransaction(updatedTx);
  }

  getTransactionMetrics = () => {
    const { transactionMeta } = this.state;
    const { transactionMetricsById } = this.props;
    const { id: transactionId } = transactionMeta;

    // Skip sensitiveProperties for now as it's not supported by mobile Metametrics client
    return transactionMetricsById[transactionId]?.properties || {};
  };

  render = () => {
    const { selectedAsset, paymentRequest } = this.props.transactionState;
    const {
      showHexData,
      showCustomNonce,
      primaryCurrency,
      chainId,
      gasEstimateType,
      isNativeTokenBuySupported,
      shouldUseSmartTransaction,
      transactionMetadata,
      transactionState,
      useTransactionSimulations,
    } = this.props;
    const { nonce } = this.props.transaction;
    const {
      gasEstimationReady,
      fromSelectedAddress,
      transactionValue = '',
      transactionValueFiat = '',
      errorMessage,
      transactionConfirmed,
      warningGasPriceHigh,
      mode,
      isAnimating,
      animateOnChange,
      multiLayerL1FeeTotal,
      gasSelected,
      EIP1559GasObject,
      EIP1559GasTransaction,
      legacyGasObject,
      transactionMeta,
    } = this.state;
    const colors = this.context.colors || mockTheme.colors;
    const styles = createStyles(colors);
    const showFeeMarket =
      !gasEstimateType ||
      gasEstimateType === GAS_ESTIMATE_TYPES.FEE_MARKET ||
      gasEstimateType === GAS_ESTIMATE_TYPES.NONE;
    const isQRHardwareWalletDevice = isQRHardwareAccount(fromSelectedAddress);
    const isLedgerAccount = isHardwareAccount(fromSelectedAddress, [
      ExtendedKeyringTypes.ledger,
    ]);
    const transactionSimulationData = transactionMetadata?.simulationData;

    const isTestNetwork = isTestNet(chainId);

    const errorPress = isTestNetwork ? this.goToFaucet : this.buyEth;
    const errorLinkText = isTestNetwork
      ? strings('transaction.go_to_faucet')
      : strings('transaction.token_marketplace');

    return (
      <SafeAreaView
        edges={['bottom']}
        style={styles.wrapper}
        testID={ConfirmViewSelectorsIDs.CONTAINER}
      >
        <AccountFromToInfoCard
          transactionState={this.props.transactionState}
          onPressFromAddressIcon={
            !paymentRequest ? null : this.openAccountSelector
          }
          layout="vertical"
        />
        <ScrollView style={baseStyles.flexGrow} ref={this.setScrollViewRef}>
          {this.state.transactionMeta?.id && (
            <TransactionBlockaidBanner
              transactionId={this.state.transactionMeta.id}
              style={styles.blockaidBanner}
              onContactUsClicked={this.onContactUsClicked}
            />
          )}
          {!selectedAsset.tokenId ? (
            <View style={styles.amountWrapper}>
              <Text style={styles.textAmountLabel}>
                {strings('transaction.amount')}
              </Text>
              <Text
                style={styles.textAmount}
                testID={TransactionConfirmViewSelectorsIDs.CONFIRM_TXN_AMOUNT}
              >
                {transactionValue}
              </Text>
              {isMainnetByChainId(chainId) && (
                <Text style={styles.textAmountLabel}>
                  {transactionValueFiat}
                </Text>
              )}
            </View>
          ) : (
            <View style={styles.amountWrapper}>
              <Text style={styles.textAmountLabel}>
                {strings('transaction.asset')}
              </Text>
              <View style={styles.CollectibleMediaWrapper}>
                <CollectibleMedia
                  small
                  iconStyle={styles.CollectibleMedia}
                  containerStyle={styles.CollectibleMedia}
                  collectible={selectedAsset}
                />
              </View>
              <View>
                <Text style={styles.collectibleName}>{selectedAsset.name}</Text>
                <Text style={styles.collectibleTokenId}>{`#${renderShortText(
                  selectedAsset.tokenId,
                  10,
                )}`}</Text>
              </View>
            </View>
          )}
          {useTransactionSimulations &&
            transactionState?.id &&
            transactionMetadata && (
              <View style={styles.simulationWrapper}>
                <SimulationDetails
                  transaction={transactionMetadata}
                  enableMetrics
                />
              </View>
            )}
          <TransactionReview
            gasSelected={this.state.gasSelected}
            primaryCurrency={primaryCurrency}
            onEdit={() => this.toggleConfirmationModal(EDIT)}
            onUpdatingValuesStart={this.onUpdatingValuesStart}
            onUpdatingValuesEnd={this.onUpdatingValuesEnd}
            animateOnChange={animateOnChange}
            isAnimating={isAnimating}
            gasEstimationReady={gasEstimationReady}
            chainId={chainId}
            gasObject={EIP1559GasObject}
            gasObjectLegacy={legacyGasObject}
            updateTransactionState={this.updateTransactionState}
            legacy={!showFeeMarket}
            onlyGas={false}
            multiLayerL1FeeTotal={multiLayerL1FeeTotal}
          />
          {mode === EDIT && (
            <CustomGasModal
              gasSelected={gasSelected}
              animateOnChange={animateOnChange}
              isAnimating={isAnimating}
              legacyGasData={legacyGasObject}
              EIP1559GasData={EIP1559GasObject}
              EIP1559GasTxn={EIP1559GasTransaction}
              onlyGas={false}
              validateAmount={this.validateAmount}
              onGasChanged={this.onGasChanged}
              legacy={!showFeeMarket}
              onGasCanceled={this.onGasCanceled}
              updateGasState={this.updateGasState}
            />
          )}
          {showCustomNonce && !shouldUseSmartTransaction && (
            <CustomNonce
              nonce={nonce}
              onNonceEdit={() => this.toggleConfirmationModal(EDIT_NONCE)}
            />
          )}

          {errorMessage && (
            <View style={styles.errorWrapper}>
              {isTestNetworkWithFaucet(chainId) || isNativeTokenBuySupported ? (
                <TouchableOpacity onPress={errorPress}>
                  <Text style={styles.error}>{errorMessage}</Text>
                  <Text style={[styles.error, styles.underline]}>
                    {errorLinkText}
                  </Text>
                </TouchableOpacity>
              ) : (
                <Text style={styles.error}>{errorMessage}</Text>
              )}
            </View>
          )}
          {!!warningGasPriceHigh && (
            <View style={styles.errorWrapper}>
              <Text style={styles.error}>{warningGasPriceHigh}</Text>
            </View>
          )}

          {this.state.gasSelected === AppConstants.GAS_OPTIONS.LOW && (
            <WarningMessage
              style={styles.actionsWrapper}
              warningMessage={strings('edit_gas_fee_eip1559.low_fee_warning')}
            />
          )}

          <View style={styles.actionsWrapper}>
            {showHexData && (
              <TouchableOpacity
                style={styles.actionTouchable}
                onPress={this.toggleHexDataModal}
              >
                <Text style={styles.actionText}>
                  {strings('transaction.hex_data')}
                </Text>
              </TouchableOpacity>
            )}
          </View>
        </ScrollView>
        <View style={styles.buttonNextWrapper}>
          <StyledButton
            type={'confirm'}
            disabled={
              isEmpty(transactionMeta) ||
              transactionConfirmed ||
              !gasEstimationReady ||
              Boolean(errorMessage) ||
              isAnimating
            }
            containerStyle={[styles.buttonNext, this.getConfirmButtonStyles()]}
            onPress={this.onNext}
            testID={ConfirmViewSelectorsIDs.SEND_BUTTON}
          >
            {transactionConfirmed ? (
              <ActivityIndicator size="small" color={colors.primary.inverse} />
            ) : isQRHardwareWalletDevice ? (
              strings('transaction.confirm_with_qr_hardware')
            ) : isLedgerAccount ? (
              strings('transaction.confirm_with_ledger_hardware')
            ) : (
              strings('transaction.send')
            )}
          </StyledButton>
        </View>
        {mode === EDIT_NONCE && this.renderCustomNonceModal()}
        {this.renderHexDataModal()}
      </SafeAreaView>
    );
  };
}

Confirm.contextType = ThemeContext;

const mapStateToProps = (state) => ({
  accounts: selectAccounts(state),
  contractExchangeRates: selectContractExchangeRates(state),
  contractBalances: selectContractBalances(state),
  conversionRate: selectConversionRate(state),
  currentCurrency: selectCurrentCurrency(state),
  providerType: selectProviderType(state),
  showHexData: state.settings.showHexData,
  showCustomNonce: state.settings.showCustomNonce,
  chainId: selectChainId(state),
  networkClientId: selectNetworkClientId(state),
  ticker: selectTicker(state),
  transaction: getNormalizedTxState(state),
  selectedAsset: state.transaction.selectedAsset,
  transactionState: state.transaction,
  primaryCurrency: state.settings.primaryCurrency,
  gasFeeEstimates: selectGasFeeEstimates(state),
  gasEstimateType: selectGasFeeControllerEstimateType(state),
  isPaymentRequest: state.transaction.paymentRequest,
  isNativeTokenBuySupported: isNetworkRampNativeTokenSupported(
    selectChainId(state),
    getRampNetworks(state),
  ),
  shouldUseSmartTransaction: selectShouldUseSmartTransaction(state),
  transactionMetricsById: selectTransactionMetrics(state),
  transactionMetadata: selectCurrentTransactionMetadata(state),
  useTransactionSimulations: selectUseTransactionSimulations(state),
  securityAlertResponse: selectCurrentTransactionSecurityAlertResponse(state),
  maxValueMode: state.transaction.maxValueMode,
});

const mapDispatchToProps = (dispatch) => ({
  prepareTransaction: (transaction) =>
    dispatch(prepareTransaction(transaction)),
  resetTransaction: () => dispatch(resetTransaction()),
  setTransactionId: (transactionId) =>
    dispatch(setTransactionId(transactionId)),
  setNonce: (nonce) => dispatch(setNonce(nonce)),
  setProposedNonce: (nonce) => dispatch(setProposedNonce(nonce)),
  removeFavoriteCollectible: (selectedAddress, chainId, collectible) =>
    dispatch(removeFavoriteCollectible(selectedAddress, chainId, collectible)),
  showAlert: (config) => dispatch(showAlert(config)),
  updateTransactionMetrics: ({ transactionId, params }) =>
    dispatch(updateTransactionMetrics({ transactionId, params })),
  setTransactionValue: (value) => dispatch(setTransactionValue(value)),
});

export default connect(
  mapStateToProps,
  mapDispatchToProps,
)(withMetricsAwareness(Confirm));<|MERGE_RESOLUTION|>--- conflicted
+++ resolved
@@ -329,12 +329,8 @@
   );
 
   setNetworkNonce = async () => {
-<<<<<<< HEAD
     const { networkClientId, setNonce, setProposedNonce, transaction } =
       this.props;
-=======
-    const { networkClientId, setNonce, setProposedNonce, transaction } = this.props;
->>>>>>> b9120340
     const proposedNonce = await getNetworkNonce(transaction, networkClientId);
     setNonce(proposedNonce);
     setProposedNonce(proposedNonce);
@@ -365,8 +361,8 @@
       request_source: this.originIsMMSDKRemoteConn
         ? AppConstants.REQUEST_SOURCES.SDK_REMOTE_CONN
         : this.originIsWalletConnect
-          ? AppConstants.REQUEST_SOURCES.WC
-          : AppConstants.REQUEST_SOURCES.IN_APP_BROWSER,
+        ? AppConstants.REQUEST_SOURCES.WC
+        : AppConstants.REQUEST_SOURCES.IN_APP_BROWSER,
       is_smart_transaction: shouldUseSmartTransaction || false,
     };
 
@@ -892,10 +888,7 @@
       });
     }
 
-    if (
-      isNativeToken(selectedAsset) ||
-      selectedAsset.tokenId
-    ) {
+    if (isNativeToken(selectedAsset) || selectedAsset.tokenId) {
       return insufficientBalanceMessage;
     }
 
@@ -1282,15 +1275,15 @@
       closeModal: true,
       ...(txnType
         ? {
-          legacyGasTransaction: gasTxn,
-          legacyGasObject: gasObj,
-          advancedGasInserted: !gasSelect,
-          stopUpdateGas: false,
-        }
+            legacyGasTransaction: gasTxn,
+            legacyGasObject: gasObj,
+            advancedGasInserted: !gasSelect,
+            stopUpdateGas: false,
+          }
         : {
-          EIP1559GasTransaction: gasTxn,
-          EIP1559GasObject: gasObj,
-        }),
+            EIP1559GasTransaction: gasTxn,
+            EIP1559GasObject: gasObj,
+          }),
     });
   };
 
