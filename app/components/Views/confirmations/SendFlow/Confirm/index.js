--- conflicted
+++ resolved
@@ -883,11 +883,7 @@
       resetTransaction,
       gasEstimateType,
       shouldUseSmartTransaction,
-<<<<<<< HEAD
-      transactionSimulationData: { isUpdatedAfterSecurityCheck },
-=======
       transactionSimulationData: { isUpdatedAfterSecurityCheck } = {},
->>>>>>> 385a5775
     } = this.props;
 
     const {
