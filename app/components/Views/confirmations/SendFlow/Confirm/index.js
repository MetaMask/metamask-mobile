--- conflicted
+++ resolved
@@ -1423,14 +1423,6 @@
         />
         <ScrollView style={baseStyles.flexGrow} ref={this.setScrollViewRef}>
           {this.state.transactionMeta?.id && (
-<<<<<<< HEAD
-            <View style={styles.blockaidBannerContainer}>
-              <TransactionBlockaidBanner
-                transactionId={this.state.transactionMeta.id}
-                onContactUsClicked={this.onContactUsClicked}
-              />
-            </View>
-=======
             <>
               <TransactionBlockaidBanner
                 transactionId={this.state.transactionMeta.id}
@@ -1439,7 +1431,6 @@
               />
               <SmartTransactionsMigrationBanner style={styles.smartTransactionsMigrationBanner}/>
             </>
->>>>>>> bf79f06f
           )}
           {!selectedAsset.tokenId ? (
             <View style={styles.amountWrapper}>
