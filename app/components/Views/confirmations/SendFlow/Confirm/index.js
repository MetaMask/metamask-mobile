--- conflicted
+++ resolved
@@ -349,8 +349,8 @@
       request_source: this.originIsMMSDKRemoteConn
         ? AppConstants.REQUEST_SOURCES.SDK_REMOTE_CONN
         : this.originIsWalletConnect
-        ? AppConstants.REQUEST_SOURCES.WC
-        : AppConstants.REQUEST_SOURCES.IN_APP_BROWSER,
+          ? AppConstants.REQUEST_SOURCES.WC
+          : AppConstants.REQUEST_SOURCES.IN_APP_BROWSER,
       is_smart_transaction: shouldUseSmartTransaction || false,
     };
 
@@ -495,20 +495,13 @@
     const { TransactionController } = Engine.context;
     const transactionParams = this.prepareTransactionToSend();
 
-<<<<<<< HEAD
-    const { result, transactionMeta } =
-      await TransactionController.addTransaction(transactionParams, {
-        deviceConfirmedOn: WalletDevice.MM_MOBILE,
-        networkClientId,
-        origin: TransactionTypes.MMM,
-      });
-=======
     let result, transactionMeta;
     try {
       ({ result, transactionMeta } = await TransactionController.addTransaction(
         transactionParams,
         {
           deviceConfirmedOn: WalletDevice.MM_MOBILE,
+          networkClientId,
           origin: TransactionTypes.MMM,
         },
       ));
@@ -522,7 +515,6 @@
       );
       return;
     }
->>>>>>> 0f1a8a0c
 
     setTransactionId(transactionMeta.id);
 
@@ -1250,15 +1242,15 @@
       closeModal: true,
       ...(txnType
         ? {
-            legacyGasTransaction: gasTxn,
-            legacyGasObject: gasObj,
-            advancedGasInserted: !gasSelect,
-            stopUpdateGas: false,
-          }
+          legacyGasTransaction: gasTxn,
+          legacyGasObject: gasObj,
+          advancedGasInserted: !gasSelect,
+          stopUpdateGas: false,
+        }
         : {
-            EIP1559GasTransaction: gasTxn,
-            EIP1559GasObject: gasObj,
-          }),
+          EIP1559GasTransaction: gasTxn,
+          EIP1559GasObject: gasObj,
+        }),
     });
   };
 
