--- conflicted
+++ resolved
@@ -958,19 +958,10 @@
       transactionMetadata,
     } = this.props;
 
-<<<<<<< HEAD
-    const { transactionConfirmed, isChangeInSimulationModalShown } = this.state;
-=======
     const transactionSimulationData = transactionMetadata?.simulationData;
     const { isUpdatedAfterSecurityCheck } = transactionSimulationData ?? {};
 
-    const {
-      legacyGasTransaction,
-      transactionConfirmed,
-      EIP1559GasTransaction,
-      isChangeInSimulationModalShown,
-    } = this.state;
->>>>>>> 5fe6acef
+    const { transactionConfirmed, isChangeInSimulationModalShown } = this.state;
     if (transactionConfirmed) return;
 
     if (isUpdatedAfterSecurityCheck && !isChangeInSimulationModalShown) {
@@ -1613,8 +1604,7 @@
   ),
   shouldUseSmartTransaction: selectShouldUseSmartTransaction(state),
   transactionMetricsById: selectTransactionMetrics(state),
-  transactionMetadata:
-    selectCurrentTransactionMetadata(state),
+  transactionMetadata: selectCurrentTransactionMetadata(state),
   useTransactionSimulations: selectUseTransactionSimulations(state),
   securityAlertResponse: selectCurrentTransactionSecurityAlertResponse(state),
   maxValueMode: state.transaction.maxValueMode,
