--- conflicted
+++ resolved
@@ -99,11 +99,7 @@
 
     const { getByTestId } = render(<AlertModal />);
 
-<<<<<<< HEAD
-    const checkbox = getByTestId('alert-modal-checkbox');
-=======
     const checkbox = getByTestId('confirm-alert-checkbox');
->>>>>>> 0eccc491
 
     await act(async () => {
       fireEvent.press(checkbox);
