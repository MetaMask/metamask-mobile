import React from 'react';

import renderWithProvider, {
  DeepPartial,
} from '../../../../../util/test/renderWithProvider';
import { TESTID_ACCORDION_CONTENT } from '../../../../../component-library/components/Accordions/Accordion/Accordion.constants';
import { TESTID_ACCORDIONHEADER } from '../../../../../component-library/components/Accordions/Accordion/foundation/AccordionHeader/AccordionHeader.constants';

import { ResultType, Reason } from '../BlockaidBanner/BlockaidBanner.types';
import TransactionBlockaidBanner from './TransactionBlockaidBanner';
import { RootState } from '../../../../../reducers';

jest.mock('../../../../../core/Engine', () => ({
  context: {
    PreferencesController: {
      state: {
        securityAlertsEnabled: true,
      },
    },
  },
}));

jest.mock('react-native-gzip', () => ({
  // TODO: Replace "any" with type
  // eslint-disable-next-line @typescript-eslint/no-explicit-any
  deflate: (val: any) => val,
}));

const mockState: DeepPartial<RootState> = {
  engine: {
    backgroundState: {
      NetworkController: { providerConfig: { chainId: '0x1' } },
      PreferencesController: { securityAlertsEnabled: true },
    },
  },
  transaction: {
<<<<<<< HEAD
    transactionSecurityAlertResponses: {
=======
    id: 123,
    securityAlertResponses: {
>>>>>>> ce9227d1
      123: {
        result_type: ResultType.Warning,
        reason: Reason.approvalFarming,
        block: 123,
        req: {},
        chainId: '0x1',
      },
    },
  },
};

describe('TransactionBlockaidBanner', () => {
  it('should render correctly', () => {
    const wrapper = renderWithProvider(
      <TransactionBlockaidBanner transactionId="123" />,
      {
        state: mockState,
      },
    );

    expect(wrapper).toMatchSnapshot();
  });

  it('should not render if transactionId passed is undefined', async () => {
    const wrapper = renderWithProvider(<TransactionBlockaidBanner />, {
      state: mockState,
    });

    expect(wrapper).toMatchSnapshot();
    expect(await wrapper.queryByTestId(TESTID_ACCORDIONHEADER)).toBeNull();
    expect(await wrapper.queryByTestId(TESTID_ACCORDION_CONTENT)).toBeNull();
  });

<<<<<<< HEAD
  it('should not render if transactionSecurityAlertResponses.id is undefined', async () => {
=======
  it('should not render if securityAlertResponses.id is undefined', async () => {
>>>>>>> ce9227d1
    const wrapper = renderWithProvider(
      <TransactionBlockaidBanner transactionId="123" />,
      {
        state: {
          ...mockState,
          transaction: {
<<<<<<< HEAD
            transactionSecurityAlertResponses: {},
=======
            securityAlertResponses: {},
>>>>>>> ce9227d1
          },
        },
      },
    );

    expect(wrapper).toMatchSnapshot();
    expect(await wrapper.queryByTestId(TESTID_ACCORDIONHEADER)).toBeNull();
    expect(await wrapper.queryByTestId(TESTID_ACCORDION_CONTENT)).toBeNull();
  });
});<|MERGE_RESOLUTION|>--- conflicted
+++ resolved
@@ -34,12 +34,8 @@
     },
   },
   transaction: {
-<<<<<<< HEAD
-    transactionSecurityAlertResponses: {
-=======
     id: 123,
     securityAlertResponses: {
->>>>>>> ce9227d1
       123: {
         result_type: ResultType.Warning,
         reason: Reason.approvalFarming,
@@ -73,22 +69,14 @@
     expect(await wrapper.queryByTestId(TESTID_ACCORDION_CONTENT)).toBeNull();
   });
 
-<<<<<<< HEAD
-  it('should not render if transactionSecurityAlertResponses.id is undefined', async () => {
-=======
   it('should not render if securityAlertResponses.id is undefined', async () => {
->>>>>>> ce9227d1
     const wrapper = renderWithProvider(
       <TransactionBlockaidBanner transactionId="123" />,
       {
         state: {
           ...mockState,
           transaction: {
-<<<<<<< HEAD
-            transactionSecurityAlertResponses: {},
-=======
             securityAlertResponses: {},
->>>>>>> ce9227d1
           },
         },
       },
