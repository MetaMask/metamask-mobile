import React from 'react';
import { useSelector } from 'react-redux';

import { selectCurrentTransactionSecurityAlertResponse } from '../../../../../selectors/confirmTransaction';
import BlockaidBanner from '../BlockaidBanner/BlockaidBanner';
import { TransactionBlockaidBannerProps } from './TransactionBlockaidBanner.types';

const TransactionBlockaidBanner = (
  bannerProps: TransactionBlockaidBannerProps,
) => {
  const { transactionId, ...rest } = bannerProps;

<<<<<<< HEAD
  const transactionSecurityAlertResponses = useSelector(
    // TODO: Replace "any" with type
    // eslint-disable-next-line @typescript-eslint/no-explicit-any
    (state: any) => state.transaction.transactionSecurityAlertResponses,
  );

  if (!transactionId) {
    return null;
  }

  const securityAlertResponse =
    transactionSecurityAlertResponses?.[transactionId];

  if (!securityAlertResponse) {
=======
  const securityAlertResponse = useSelector(
    selectCurrentTransactionSecurityAlertResponse,
  );

  if (!transactionId || !securityAlertResponse) {
>>>>>>> ce9227d1
    return null;
  }

  return (
    <BlockaidBanner securityAlertResponse={securityAlertResponse} {...rest} />
  );
};

export default TransactionBlockaidBanner;<|MERGE_RESOLUTION|>--- conflicted
+++ resolved
@@ -10,28 +10,11 @@
 ) => {
   const { transactionId, ...rest } = bannerProps;
 
-<<<<<<< HEAD
-  const transactionSecurityAlertResponses = useSelector(
-    // TODO: Replace "any" with type
-    // eslint-disable-next-line @typescript-eslint/no-explicit-any
-    (state: any) => state.transaction.transactionSecurityAlertResponses,
-  );
-
-  if (!transactionId) {
-    return null;
-  }
-
-  const securityAlertResponse =
-    transactionSecurityAlertResponses?.[transactionId];
-
-  if (!securityAlertResponse) {
-=======
   const securityAlertResponse = useSelector(
     selectCurrentTransactionSecurityAlertResponse,
   );
 
   if (!transactionId || !securityAlertResponse) {
->>>>>>> ce9227d1
     return null;
   }
 
