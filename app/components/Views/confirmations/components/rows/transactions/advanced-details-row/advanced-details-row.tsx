import React from 'react';
import { Hex } from '@metamask/utils';

import { ScrollView } from 'react-native-gesture-handler';
import { ConfirmationRowComponentIDs } from '../../../../../../../../e2e/selectors/Confirmation/ConfirmationView.selectors';
import { strings } from '../../../../../../../../locales/i18n';
import Text from '../../../../../../../component-library/components/Texts/Text/Text';
import {
  TextColor,
  TextVariant,
} from '../../../../../../../component-library/components/Texts/Text/Text.types';
import { useEditNonce } from '../../../../../../hooks/useEditNonce';
import { useStyles } from '../../../../../../hooks/useStyles';
import Name from '../../../../../../UI/Name';
import {
  IconColor,
  IconName,
  IconSize,
} from '../../../../../../../component-library/components/Icons/Icon';
import { NameType } from '../../../../../../UI/Name/Name.types';
import { useTransactionMetadataRequest } from '../../../../hooks/transactions/useTransactionMetadataRequest';
import CustomNonceModal from '../../../../legacy/SendFlow/components/CustomNonceModal';
<<<<<<< HEAD
=======
import { use7702TransactionType } from '../../../../hooks/7702/use7702TransactionType';
>>>>>>> 961a5281
import Expandable from '../../../UI/expandable';
import InfoRow from '../../../UI/info-row';
import InfoSection from '../../../UI/info-row/info-section';
import NestedTransactionData from '../../../nested-transaction-data/nested-transaction-data';
import SmartContractWithLogo from '../../../smart-contract-with-logo';
import styleSheet from './advanced-details-row.styles';

const MAX_DATA_LENGTH_FOR_SCROLL = 200;

const AdvancedDetailsRow = () => {
  const { styles } = useStyles(styleSheet, {});
  const transactionMetadata = useTransactionMetadataRequest();
  const {
    setShowNonceModal,
    setUserSelectedNonce,
    showNonceModal,
    proposedNonce,
    userSelectedNonce,
  } = useEditNonce();
  const { isBatched, isUpgrade, is7702transaction, isDowngrade } =
    use7702TransactionType();

  if (!transactionMetadata) {
    return null;
  }

  const data = transactionMetadata?.txParams?.data;
  const to = transactionMetadata?.txParams?.to;
  const hasDataNeedsScroll = data && data.length > MAX_DATA_LENGTH_FOR_SCROLL;

  return (
    <>
      <Expandable
<<<<<<< HEAD
=======
        testID={ConfirmationRowComponentIDs.ADVANCED_DETAILS}
>>>>>>> 961a5281
        collapsedContent={
          <InfoSection>
            <InfoRow
              label={strings('stake.advanced_details')}
              style={styles.infoRowOverride}
              withIcon={{
                color: IconColor.Muted,
                size: IconSize.Sm,
                name: IconName.ArrowRight,
              }}
            />
          </InfoSection>
        }
        expandedContent={
          <>
            {!isDowngrade && to && (
              <InfoSection>
                <InfoRow label={strings('stake.interacting_with')}>
                  {isBatched || isUpgrade ? (
                    <SmartContractWithLogo />
                  ) : (
                    <Name
                      value={to}
                      type={NameType.EthereumAddress}
                      variation={transactionMetadata?.chainId as Hex}
                    />
                  )}
                </InfoRow>
              </InfoSection>
            )}
            <InfoSection>
<<<<<<< HEAD
              <InfoRow label={strings('stake.interacting_with')}>
                <Name
                  value={transactionMetadata.txParams.to}
                  type={NameType.EthereumAddress}
                  variation={transactionMetadata.chainId}
                />
              </InfoRow>
            </InfoSection>
            <InfoSection>
            <InfoRow label={strings('transaction.custom_nonce')} tooltip={strings('transaction.custom_nonce_tooltip')}>
=======
              <InfoRow
                label={strings('transaction.custom_nonce')}
                tooltip={strings('transaction.custom_nonce_tooltip')}
              >
>>>>>>> 961a5281
                <Text
                  variant={TextVariant.BodyMD}
                  color={TextColor.Primary}
                  style={styles.nonceText}
                  onPress={() => setShowNonceModal(true)}
                >
                  {userSelectedNonce}
                </Text>
              </InfoRow>
            </InfoSection>
            {!is7702transaction && (
              <InfoSection>
                <InfoRow
                  label={strings('transaction.data')}
                  copyText={data}
                  valueOnNewLine
                >
                  {hasDataNeedsScroll ? (
                    <ScrollView
                      style={styles.dataScrollContainer}
                      testID="scroll-view-data"
                    >
                      <Text
                        // Keep this onPress to prevent the scroll view from being dismissed
                        // eslint-disable-next-line no-empty-function
                        onPress={() => {}}
                      >
                        {data}
                      </Text>
                    </ScrollView>
                  ) : (
                    data
                  )}
                </InfoRow>
              </InfoSection>
            )}
            {isBatched && <NestedTransactionData />}
            {showNonceModal && (
              <CustomNonceModal
                proposedNonce={proposedNonce}
                nonceValue={userSelectedNonce}
                close={() => setShowNonceModal(false)}
                save={(newNonce: number) => setUserSelectedNonce(newNonce)}
              />
            )}
          </>
        }
        expandedContentTitle={strings('stake.advanced_details')}
        isCompact
      />
    </>
  );
};

export default AdvancedDetailsRow;<|MERGE_RESOLUTION|>--- conflicted
+++ resolved
@@ -20,10 +20,7 @@
 import { NameType } from '../../../../../../UI/Name/Name.types';
 import { useTransactionMetadataRequest } from '../../../../hooks/transactions/useTransactionMetadataRequest';
 import CustomNonceModal from '../../../../legacy/SendFlow/components/CustomNonceModal';
-<<<<<<< HEAD
-=======
 import { use7702TransactionType } from '../../../../hooks/7702/use7702TransactionType';
->>>>>>> 961a5281
 import Expandable from '../../../UI/expandable';
 import InfoRow from '../../../UI/info-row';
 import InfoSection from '../../../UI/info-row/info-section';
@@ -57,10 +54,7 @@
   return (
     <>
       <Expandable
-<<<<<<< HEAD
-=======
         testID={ConfirmationRowComponentIDs.ADVANCED_DETAILS}
->>>>>>> 961a5281
         collapsedContent={
           <InfoSection>
             <InfoRow
@@ -92,23 +86,10 @@
               </InfoSection>
             )}
             <InfoSection>
-<<<<<<< HEAD
-              <InfoRow label={strings('stake.interacting_with')}>
-                <Name
-                  value={transactionMetadata.txParams.to}
-                  type={NameType.EthereumAddress}
-                  variation={transactionMetadata.chainId}
-                />
-              </InfoRow>
-            </InfoSection>
-            <InfoSection>
-            <InfoRow label={strings('transaction.custom_nonce')} tooltip={strings('transaction.custom_nonce_tooltip')}>
-=======
               <InfoRow
                 label={strings('transaction.custom_nonce')}
                 tooltip={strings('transaction.custom_nonce_tooltip')}
               >
->>>>>>> 961a5281
                 <Text
                   variant={TextVariant.BodyMD}
                   color={TextColor.Primary}
