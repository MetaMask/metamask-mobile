import React from 'react';
import { cloneDeep } from 'lodash';
import { fireEvent } from '@testing-library/react-native';

import {
  downgradeAccountConfirmation,
  generateContractInteractionState,
  getAppStateForConfirmation,
  upgradeAccountConfirmation,
  upgradeOnlyAccountConfirmation,
} from '../../../../../../../util/test/confirm-data-helpers';
import renderWithProvider from '../../../../../../../util/test/renderWithProvider';
import { useEditNonce } from '../../../../../../hooks/useEditNonce';
import AdvancedDetailsRow from './advanced-details-row';

jest.mock('../../../../../../UI/Name', () => ({
  __esModule: true,
  NameType: {
    EthereumAddress: 'EthereumAddress',
  },
  default: jest.fn(() => null),
}));

<<<<<<< HEAD
jest.mock('../../../../legacy/SendFlow/components/CustomNonceModal', () => 'CustomNonceModal');
jest.mock('../../../UI/expandable', () => 'Expandable');
jest.mock('../../../../../../../component-library/components/Texts/Text', () => ({
  TextColor: { Primary: 'primary' },
  TextVariant: { BodyMD: 'bodyMD' },
  default: 'Text',
}));
=======
jest.mock(
  '../../../../legacy/SendFlow/components/CustomNonceModal',
  () => 'CustomNonceModal',
);
>>>>>>> 961a5281

jest.mock('../../../../../../hooks/useEditNonce', () => ({
  useEditNonce: jest.fn(),
}));

jest.mock('../../../../../../../core/Engine', () => ({
  context: {
    TokenListController: {
      fetchTokenList: jest.fn(),
    },
  },
}));

describe('AdvancedDetailsRow', () => {
  const mockUseEditNonce = {
    setShowNonceModal: jest.fn(),
    setUserSelectedNonce: jest.fn(),
    showNonceModal: false,
    proposedNonce: 42,
    userSelectedNonce: 42,
  };

  beforeEach(() => {
    jest.clearAllMocks();
    (useEditNonce as jest.Mock).mockReturnValue(mockUseEditNonce);
  });

  it('does not render when transaction metadata is missing', () => {
    // Create state without transaction to ensure metadata is missing
    const stateWithoutTransaction = cloneDeep(generateContractInteractionState);
    stateWithoutTransaction.engine.backgroundState.TransactionController.transactions =
      [];

    const { toJSON } = renderWithProvider(
      <AdvancedDetailsRow />,
      { state: stateWithoutTransaction },
      false,
    );
    expect(toJSON()).toBeNull();
  });

  // We can't easily test interactions in this case because our mocks are simple string replacements
  // Testing the basic rendering is still valuable
  it('should set up the component with correct props', () => {
    (useEditNonce as jest.Mock).mockReturnValue({
      ...mockUseEditNonce,
      userSelectedNonce: 42,
    });

    renderWithProvider(
      <AdvancedDetailsRow />,
      { state: generateContractInteractionState },
      false,
    );

    // Verify the hook was called
    expect(useEditNonce).toHaveBeenCalled();
  });

  it('renders data scroll view when data is too long', () => {
    const state = cloneDeep(generateContractInteractionState);
    state.engine.backgroundState.TransactionController.transactions[0].txParams.data =
      '0x' + 'a'.repeat(1000);

    const { getByTestId, getByText } = renderWithProvider(
      <AdvancedDetailsRow />,
      { state },
      false,
    );
    fireEvent.press(getByText('Advanced details'));
    expect(getByTestId('scroll-view-data')).toBeTruthy();
  });

  it('display correct information for downgrade confirmation', () => {
    const { getByText, queryByText } = renderWithProvider(
      <AdvancedDetailsRow />,
      {
        state: getAppStateForConfirmation(downgradeAccountConfirmation),
      },
    );

    fireEvent.press(getByText('Advanced details'));

    expect(getByText('Nonce')).toBeTruthy();
    expect(queryByText('Data')).toBeNull();
    expect(queryByText('Interacting with')).toBeNull();
  });

  it('display correct information for upgrade confirmation', () => {
    const { getByText, queryByText } = renderWithProvider(
      <AdvancedDetailsRow />,
      {
        state: getAppStateForConfirmation(upgradeOnlyAccountConfirmation),
      },
    );

    fireEvent.press(getByText('Advanced details'));

    expect(getByText('Nonce')).toBeTruthy();
    expect(getByText('Interacting with')).toBeTruthy();
    expect(getByText('Smart contract')).toBeTruthy();
    expect(queryByText('Data')).toBeNull();
  });

  it('display correct information for upgrade+batch confirmation', () => {
    const { getByText } = renderWithProvider(<AdvancedDetailsRow />, {
      state: getAppStateForConfirmation(upgradeAccountConfirmation),
    });

    fireEvent.press(getByText('Advanced details'));

    expect(getByText('Nonce')).toBeTruthy();
    expect(getByText('Interacting with')).toBeTruthy();
    expect(getByText('Smart contract')).toBeTruthy();
    expect(getByText('Transaction 1')).toBeTruthy();
    expect(getByText('Transaction 2')).toBeTruthy();
  });
});<|MERGE_RESOLUTION|>--- conflicted
+++ resolved
@@ -21,31 +21,13 @@
   default: jest.fn(() => null),
 }));
 
-<<<<<<< HEAD
-jest.mock('../../../../legacy/SendFlow/components/CustomNonceModal', () => 'CustomNonceModal');
-jest.mock('../../../UI/expandable', () => 'Expandable');
-jest.mock('../../../../../../../component-library/components/Texts/Text', () => ({
-  TextColor: { Primary: 'primary' },
-  TextVariant: { BodyMD: 'bodyMD' },
-  default: 'Text',
-}));
-=======
 jest.mock(
   '../../../../legacy/SendFlow/components/CustomNonceModal',
   () => 'CustomNonceModal',
 );
->>>>>>> 961a5281
 
 jest.mock('../../../../../../hooks/useEditNonce', () => ({
   useEditNonce: jest.fn(),
-}));
-
-jest.mock('../../../../../../../core/Engine', () => ({
-  context: {
-    TokenListController: {
-      fetchTokenList: jest.fn(),
-    },
-  },
 }));
 
 describe('AdvancedDetailsRow', () => {
