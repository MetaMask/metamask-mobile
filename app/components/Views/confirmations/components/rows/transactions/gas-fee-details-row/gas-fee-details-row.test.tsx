import { fireEvent } from '@testing-library/react-native';
import React from 'react';
import { cloneDeep } from 'lodash';

import renderWithProvider from '../../../../../../../util/test/renderWithProvider';
import { stakingDepositConfirmationState } from '../../../../../../../util/test/confirm-data-helpers';
import { NETWORKS_CHAIN_ID } from '../../../../../../../constants/network';
import { useConfirmationMetricEvents } from '../../../../hooks/metrics/useConfirmationMetricEvents';
import { TOOLTIP_TYPES } from '../../../../../../../core/Analytics/events/confirmations';
import GasFeesDetailsRow from './gas-fee-details-row';
import { toHex } from '@metamask/controller-utils';
import { useSelectedGasFeeToken } from '../../../../hooks/gas/useGasFeeToken';
import { useIsGaslessSupported } from '../../../../hooks/gas/useIsGaslessSupported';
import { useInsufficientBalanceAlert } from '../../../../hooks/alerts/useInsufficientBalanceAlert';
import useHideFiatForTestnet from '../../../../../../hooks/useHideFiatForTestnet';

jest.mock('../../../gas/gas-speed', () => ({
  GasSpeed: () => null,
}));
jest.mock('../../../../hooks/metrics/useConfirmationMetricEvents');
jest.mock('../../../../../../../core/Engine', () => ({
  context: {
    GasFeeController: {
      startPolling: jest.fn(),
      stopPollingByPollingToken: jest.fn(),
    },
    NetworkController: {
      getNetworkConfigurationByNetworkClientId: jest.fn(),
    },
  },
}));
jest.mock('../../../../hooks/gas/useGasFeeToken');
jest.mock('../../../../hooks/gas/useIsGaslessSupported');
jest.mock('../../../../hooks/alerts/useInsufficientBalanceAlert');
jest.mock('../../../../../../hooks/useHideFiatForTestnet');
<<<<<<< HEAD
=======
jest.mock('../../../../hooks/tokens/useTokenWithBalance');
>>>>>>> d5ca588d

const GAS_FEE_TOKEN_MOCK: ReturnType<typeof useSelectedGasFeeToken> = {
  amount: toHex(10000),
  amountFormatted: '10,000',
  amountFiat: '$0.34',
  balance: toHex(12345),
  balanceFiat: '$0.42',
  decimals: 18,
  gas: '0x1',
  gasTransfer: '0x2a',
  maxFeePerGas: '0x3',
  maxPriorityFeePerGas: '0x4',
  rateWei: toHex('2000000000000000000'),
  recipient: '0x1234567890123456789012345678901234567892',
  symbol: 'USDC',
  tokenAddress: '0x1234567890123456789012345678901234567893',
  metaMaskFee: '0x0',
  metamaskFeeFiat: '$0.00',
  fee: '0x0',
  transferTransaction: {},
};

describe('GasFeesDetailsRow', () => {
  const useConfirmationMetricEventsMock = jest.mocked(
    useConfirmationMetricEvents,
  );
  const mockTrackTooltipClickedEvent = jest.fn();
  const mockUseSelectedGasFeeToken = jest.mocked(useSelectedGasFeeToken);
  const mockUseIsGaslessSupported = jest.mocked(useIsGaslessSupported);
  const mockUseInsufficientBalanceAlert = jest.mocked(
    useInsufficientBalanceAlert,
  );
  const mockUseHideFiatForTestnet = jest.mocked(useHideFiatForTestnet);

  beforeEach(() => {
    useConfirmationMetricEventsMock.mockReturnValue({
      trackTooltipClickedEvent: mockTrackTooltipClickedEvent,
    } as unknown as ReturnType<typeof useConfirmationMetricEvents>);
    mockUseSelectedGasFeeToken.mockReturnValue(undefined);
    mockUseIsGaslessSupported.mockReturnValue({
      isSupported: true,
      isSmartTransaction: false,
    });
    mockUseInsufficientBalanceAlert.mockReturnValue([]);
    mockUseHideFiatForTestnet.mockReturnValue(false);
  });

  it('contains required text', async () => {
    const { getByText } = renderWithProvider(<GasFeesDetailsRow />, {
      state: stakingDepositConfirmationState,
    });
    expect(getByText('Network Fee')).toBeDefined();
    expect(getByText('$0.34')).toBeDefined();
    expect(getByText('ETH')).toBeDefined();
  });

  it('shows fiat if showFiatOnTestnets is true', async () => {
    const clonedStakingDepositConfirmationState = cloneDeep(
      stakingDepositConfirmationState,
    );
    clonedStakingDepositConfirmationState.engine.backgroundState.TransactionController.transactions[0].chainId =
      NETWORKS_CHAIN_ID.SEPOLIA;

    const { getByText } = renderWithProvider(<GasFeesDetailsRow />, {
      state: clonedStakingDepositConfirmationState,
    });
    expect(getByText('$0.34')).toBeDefined();
  });

  it('hides fiat if showFiatOnTestnets is false', async () => {
    const clonedStakingDepositConfirmationState = cloneDeep(
      stakingDepositConfirmationState,
    );
    clonedStakingDepositConfirmationState.engine.backgroundState.TransactionController.transactions[0].chainId =
      NETWORKS_CHAIN_ID.SEPOLIA;
    clonedStakingDepositConfirmationState.settings.showFiatOnTestnets = false;

    const { queryByText } = renderWithProvider(<GasFeesDetailsRow />, {
      state: clonedStakingDepositConfirmationState,
    });
    expect(queryByText('$0.34')).toBeNull();
  });

  it('hides fiat if nativeConversionRate is undefined', async () => {
    const clonedStakingDepositConfirmationState = cloneDeep(
      stakingDepositConfirmationState,
    );

    // No type is exported for CurrencyRate, so we need to cast it to the correct type
    clonedStakingDepositConfirmationState.engine.backgroundState.CurrencyRateController.currencyRates.ETH =
      null as unknown as {
        conversionDate: number;
        conversionRate: number;
        usdConversionRate: number;
      };

    const { queryByText } = renderWithProvider(<GasFeesDetailsRow />, {
      state: clonedStakingDepositConfirmationState,
    });
    expect(queryByText('$0.34')).toBeNull();
  });

  it('tracks tooltip clicked event', async () => {
    const { getByTestId } = renderWithProvider(<GasFeesDetailsRow />, {
      state: stakingDepositConfirmationState,
    });

    fireEvent.press(getByTestId('info-row-tooltip-open-btn'));

    expect(mockTrackTooltipClickedEvent).toHaveBeenCalled();
    expect(mockTrackTooltipClickedEvent).toHaveBeenCalledWith(
      expect.objectContaining({
        tooltip: TOOLTIP_TYPES.NETWORK_FEE,
      }),
    );
  });

  it('shows gas speed row', async () => {
    const { getByText } = renderWithProvider(<GasFeesDetailsRow />, {
      state: stakingDepositConfirmationState,
    });
    expect(getByText('Speed')).toBeDefined();
  });

  it('hide gas speed row if disabled', async () => {
    const { queryByText } = renderWithProvider(
      <GasFeesDetailsRow hideSpeed />,
      {
        state: stakingDepositConfirmationState,
      },
    );

    expect(queryByText('Speed')).toBeNull();
  });

  it('shows fiat only if specified', async () => {
    const { getByText, queryByText } = renderWithProvider(
      <GasFeesDetailsRow fiatOnly />,
      {
        state: stakingDepositConfirmationState,
      },
    );

    expect(getByText('$0.34')).toBeDefined();
    expect(queryByText('0.0001 ETH')).toBeNull();
  });

  it('shows selected gas fee token', async () => {
    mockUseSelectedGasFeeToken.mockReturnValue(
      GAS_FEE_TOKEN_MOCK as unknown as ReturnType<
        typeof useSelectedGasFeeToken
      >,
    );
    const { getByText } = renderWithProvider(<GasFeesDetailsRow />, {
      state: stakingDepositConfirmationState,
    });

    expect(getByText('USDC')).toBeDefined();
    expect(getByText('$0.34')).toBeDefined();
  });

  it('shows native amount when is a testnet', async () => {
    mockUseHideFiatForTestnet.mockReturnValue(true);
    const clonedStakingDepositConfirmationState = cloneDeep(
      stakingDepositConfirmationState,
    );
    clonedStakingDepositConfirmationState.engine.backgroundState.TransactionController.transactions[0].chainId =
      NETWORKS_CHAIN_ID.SEPOLIA;

    const { getByText } = renderWithProvider(<GasFeesDetailsRow />, {
      state: clonedStakingDepositConfirmationState,
    });

    expect(getByText('0.0001')).toBeDefined();
    expect(getByText('ETH')).toBeDefined();
  });
<<<<<<< HEAD
=======

  it(`shows 'Paid by MetaMask' when gas is sponsored`, async () => {
    const clonedStakingDepositConfirmationState = cloneDeep(
      stakingDepositConfirmationState,
    );
    clonedStakingDepositConfirmationState.engine.backgroundState.TransactionController.transactions[0].isGasFeeSponsored =
      true;
    const { getByText, queryByText } = renderWithProvider(
      <GasFeesDetailsRow />,
      {
        state: clonedStakingDepositConfirmationState,
      },
    );

    expect(getByText('Paid by MetaMask')).toBeDefined();
    expect(queryByText('ETH')).toBeNull();
  });
>>>>>>> d5ca588d
});<|MERGE_RESOLUTION|>--- conflicted
+++ resolved
@@ -33,10 +33,7 @@
 jest.mock('../../../../hooks/gas/useIsGaslessSupported');
 jest.mock('../../../../hooks/alerts/useInsufficientBalanceAlert');
 jest.mock('../../../../../../hooks/useHideFiatForTestnet');
-<<<<<<< HEAD
-=======
 jest.mock('../../../../hooks/tokens/useTokenWithBalance');
->>>>>>> d5ca588d
 
 const GAS_FEE_TOKEN_MOCK: ReturnType<typeof useSelectedGasFeeToken> = {
   amount: toHex(10000),
@@ -213,8 +210,6 @@
     expect(getByText('0.0001')).toBeDefined();
     expect(getByText('ETH')).toBeDefined();
   });
-<<<<<<< HEAD
-=======
 
   it(`shows 'Paid by MetaMask' when gas is sponsored`, async () => {
     const clonedStakingDepositConfirmationState = cloneDeep(
@@ -232,5 +227,4 @@
     expect(getByText('Paid by MetaMask')).toBeDefined();
     expect(queryByText('ETH')).toBeNull();
   });
->>>>>>> d5ca588d
 });