import {
  TransactionBatchMeta,
  TransactionMeta,
} from '@metamask/transaction-controller';
import React, { useState } from 'react';
import { TouchableOpacity, View } from 'react-native';
import { ConfirmationRowComponentIDs } from '../../../../../../../../e2e/selectors/Confirmation/ConfirmationView.selectors';
import { strings } from '../../../../../../../../locales/i18n';
import Icon, {
  IconName,
  IconSize,
} from '../../../../../../../component-library/components/Icons/Icon';
import Text from '../../../../../../../component-library/components/Texts/Text/Text';
import { useStyles } from '../../../../../../../component-library/hooks';
import { TOOLTIP_TYPES } from '../../../../../../../core/Analytics/events/confirmations';
import useHideFiatForTestnet from '../../../../../../hooks/useHideFiatForTestnet';
import { useFeeCalculations } from '../../../../hooks/gas/useFeeCalculations';
import { useFeeCalculationsTransactionBatch } from '../../../../hooks/gas/useFeeCalculationsTransactionBatch';
import { useConfirmationMetricEvents } from '../../../../hooks/metrics/useConfirmationMetricEvents';
import { useTransactionBatchesMetadata } from '../../../../hooks/transactions/useTransactionBatchesMetadata';
import { useTransactionMetadataRequest } from '../../../../hooks/transactions/useTransactionMetadataRequest';
import { GasSpeed } from '../../../gas/gas-speed';
import { GasFeeModal } from '../../../modals/gas-fee-modal';
import AlertRow from '../../../UI/info-row/alert-row';
import { RowAlertKey } from '../../../UI/info-row/alert-row/constants';
import InfoSection from '../../../UI/info-row/info-section';
import styleSheet from './gas-fee-details-row.styles';
import { SelectedGasFeeToken } from '../../../gas/selected-gas-fee-token';
import { useSelectedGasFeeToken } from '../../../../hooks/gas/useGasFeeToken';
import {
  TextColor,
  TextVariant,
} from '../../../../../../../component-library/components/Texts/Text';
<<<<<<< HEAD
=======
import { GasFeeTokenToast } from '../../../gas/gas-fee-token-toast';
import { useAutomaticGasFeeTokenSelect } from '../../../../hooks/useAutomaticGasFeeTokenSelect';
>>>>>>> 338177c4

const PaidByMetaMask = () => (
  <Text variant={TextVariant.BodyMD} testID="paid-by-metamask">
    {strings('transactions.paid_by_metamask')}
  </Text>
);
const EstimationInfo = ({
  hideFiatForTestnet,
  feeCalculations,
  fiatOnly,
  isGasFeeSponsored,
}: {
  hideFiatForTestnet: boolean;
  feeCalculations:
    | ReturnType<typeof useFeeCalculations>
    | ReturnType<typeof useFeeCalculationsTransactionBatch>;
  fiatOnly: boolean;
  isGasFeeSponsored?: boolean;
}) => {
  const gasFeeToken = useSelectedGasFeeToken();
  const { styles } = useStyles(styleSheet, {});

  const fiatValue = gasFeeToken?.amountFiat ?? feeCalculations.estimatedFeeFiat;
  const nativeValue = feeCalculations.estimatedFeeNative;

  const displayValue =
    hideFiatForTestnet || !fiatValue ? nativeValue : fiatValue;
  const displayStyle =
    hideFiatForTestnet || !fiatValue
      ? styles.primaryValue
      : styles.secondaryValue;

  return (
    <View style={styles.estimationContainer}>
<<<<<<< HEAD
      {displayValue && <Text style={displayStyle}>{displayValue}</Text>}
      {!fiatOnly && <SelectedGasFeeToken />}
=======
      {isGasFeeSponsored ? (
        <PaidByMetaMask />
      ) : (
        <>
          {displayValue && <Text style={displayStyle}>{displayValue}</Text>}
          {!fiatOnly && <SelectedGasFeeToken />}
        </>
      )}
>>>>>>> 338177c4
    </View>
  );
};

const SingleEstimateInfo = ({
  hideFiatForTestnet,
  fiatOnly,
  isGasFeeSponsored,
}: {
  hideFiatForTestnet: boolean;
  fiatOnly: boolean;
  isGasFeeSponsored?: boolean;
}) => {
  const transactionMetadata = useTransactionMetadataRequest();
  const feeCalculations = useFeeCalculations(
    transactionMetadata as TransactionMeta,
  );

  return (
    <EstimationInfo
      hideFiatForTestnet={hideFiatForTestnet}
      feeCalculations={feeCalculations}
      fiatOnly={fiatOnly}
      isGasFeeSponsored={isGasFeeSponsored}
    />
  );
};

const BatchEstimateInfo = ({
  hideFiatForTestnet,
  fiatOnly,
  isGasFeeSponsored,
}: {
  hideFiatForTestnet: boolean;
  fiatOnly: boolean;
  isGasFeeSponsored?: boolean;
}) => {
  const transactionBatchesMetadata = useTransactionBatchesMetadata();
  const feeCalculations = useFeeCalculationsTransactionBatch(
    transactionBatchesMetadata as TransactionBatchMeta,
  );

  return (
    <EstimationInfo
      hideFiatForTestnet={hideFiatForTestnet}
      feeCalculations={feeCalculations}
      fiatOnly={fiatOnly}
      isGasFeeSponsored={isGasFeeSponsored}
    />
  );
};

const ClickableEstimationInfo = ({
  hideFiatForTestnet,
  onPress,
  fiatOnly,
}: {
  hideFiatForTestnet: boolean;
  onPress: () => void;
  fiatOnly: boolean;
}) => {
  const { styles, theme } = useStyles(styleSheet, {});

  const transactionMetadata = useTransactionMetadataRequest();
  const feeCalculations = useFeeCalculations(
    transactionMetadata as TransactionMeta,
  );

  return (
    <TouchableOpacity onPress={onPress} style={styles.editButton}>
      <Icon
        name={IconName.Edit}
        size={IconSize.Md}
        color={theme.colors.info.default}
        style={styles.editIcon}
      />
      <EstimationInfo
        hideFiatForTestnet={hideFiatForTestnet}
        feeCalculations={feeCalculations}
        fiatOnly={fiatOnly}
      />
    </TouchableOpacity>
  );
};

const RenderEstimationInfo = ({
  transactionBatchesMetadata,
  hideFiatForTestnet,
  fiatOnly,
  isGasFeeSponsored,
}: {
  transactionBatchesMetadata: TransactionBatchMeta | undefined;
  hideFiatForTestnet: boolean;
  fiatOnly: boolean;
  isGasFeeSponsored?: boolean;
}) => {
  if (transactionBatchesMetadata) {
    return (
      <BatchEstimateInfo
        hideFiatForTestnet={hideFiatForTestnet}
        fiatOnly={fiatOnly}
        isGasFeeSponsored={isGasFeeSponsored}
      />
    );
  }
  return (
    <SingleEstimateInfo
      hideFiatForTestnet={hideFiatForTestnet}
      fiatOnly={fiatOnly}
      isGasFeeSponsored={isGasFeeSponsored}
    />
  );
};

const GasFeesDetailsRow = ({
  disableUpdate = false,
  fiatOnly = false,
  hideSpeed = false,
  noSection = false,
}) => {
  const [gasModalVisible, setGasModalVisible] = useState(false);
  const { styles } = useStyles(styleSheet, {});
  useAutomaticGasFeeTokenSelect();

  const transactionMetadata = useTransactionMetadataRequest();
  const transactionBatchesMetadata = useTransactionBatchesMetadata();
  const gasFeeToken = useSelectedGasFeeToken();
  const metamaskFeeFiat = gasFeeToken?.metamaskFeeFiat;

  const hideFiatForTestnet = useHideFiatForTestnet(
    transactionMetadata?.chainId,
  );
  const { trackTooltipClickedEvent } = useConfirmationMetricEvents();

  const isUserFeeLevelExists = transactionMetadata?.userFeeLevel;
  const isGasFeeSponsored = transactionMetadata?.isGasFeeSponsored;

  const handleNetworkFeeTooltipClickedEvent = () => {
    trackTooltipClickedEvent({
      tooltip: TOOLTIP_TYPES.NETWORK_FEE,
    });
  };

<<<<<<< HEAD
  const confirmGasFeeTokenTooltip = gasFeeToken
    ? strings('transactions.confirm_gas_fee_token_tooltip', {
        metamaskFeeFiat,
      })
    : strings('transactions.network_fee_tooltip');

=======
  const showGasFeeTokenInfo =
    gasFeeToken?.metaMaskFee && gasFeeToken?.metaMaskFee !== '0x0';

  const confirmGasFeeTokenTooltip = showGasFeeTokenInfo
    ? strings('transactions.confirm_gas_fee_token_tooltip', {
        metamaskFeeFiat,
      })
    : strings('transactions.network_fee_tooltip');

>>>>>>> 338177c4
  const Container = noSection ? View : InfoSection;
  return (
    <>
      <Container testID={ConfirmationRowComponentIDs.GAS_FEES_DETAILS}>
        <AlertRow
          alertField={RowAlertKey.EstimatedFee}
          label={strings('transactions.network_fee')}
          tooltip={confirmGasFeeTokenTooltip}
          onTooltipPress={handleNetworkFeeTooltipClickedEvent}
        >
          <View style={styles.valueContainer}>
<<<<<<< HEAD
            {disableUpdate || gasFeeToken ? (
=======
            {disableUpdate || gasFeeToken || isGasFeeSponsored ? (
>>>>>>> 338177c4
              <RenderEstimationInfo
                transactionBatchesMetadata={transactionBatchesMetadata}
                hideFiatForTestnet={hideFiatForTestnet}
                fiatOnly={fiatOnly}
                isGasFeeSponsored={isGasFeeSponsored}
              />
            ) : (
              <ClickableEstimationInfo
                onPress={() => setGasModalVisible(true)}
                hideFiatForTestnet={hideFiatForTestnet}
                fiatOnly={fiatOnly}
              />
            )}
          </View>
          {gasFeeToken && (
            <View style={styles.gasFeeTokenContainer}>
              <Text
                data-testid="gas-fee-token-fee"
                variant={TextVariant.BodySM}
                color={TextColor.Alternative}
                style={styles.gasFeeTokenText}
              >
<<<<<<< HEAD
                {gasFeeToken
=======
                {showGasFeeTokenInfo
>>>>>>> 338177c4
                  ? strings('transactions.confirm_gas_fee_token_metamask_fee', {
                      metamaskFeeFiat,
                    })
                  : ' '}
              </Text>
            </View>
          )}
        </AlertRow>
        {isUserFeeLevelExists && !hideSpeed && (
          <AlertRow
            alertField={RowAlertKey.PendingTransaction}
            label={strings('transactions.gas_modal.speed')}
          >
            <GasSpeed />
          </AlertRow>
        )}
      </Container>
      {gasModalVisible && (
        <GasFeeModal setGasModalVisible={setGasModalVisible} />
      )}
      <GasFeeTokenToast />
    </>
  );
};

export default GasFeesDetailsRow;<|MERGE_RESOLUTION|>--- conflicted
+++ resolved
@@ -31,11 +31,8 @@
   TextColor,
   TextVariant,
 } from '../../../../../../../component-library/components/Texts/Text';
-<<<<<<< HEAD
-=======
 import { GasFeeTokenToast } from '../../../gas/gas-fee-token-toast';
 import { useAutomaticGasFeeTokenSelect } from '../../../../hooks/useAutomaticGasFeeTokenSelect';
->>>>>>> 338177c4
 
 const PaidByMetaMask = () => (
   <Text variant={TextVariant.BodyMD} testID="paid-by-metamask">
@@ -70,10 +67,6 @@
 
   return (
     <View style={styles.estimationContainer}>
-<<<<<<< HEAD
-      {displayValue && <Text style={displayStyle}>{displayValue}</Text>}
-      {!fiatOnly && <SelectedGasFeeToken />}
-=======
       {isGasFeeSponsored ? (
         <PaidByMetaMask />
       ) : (
@@ -82,7 +75,6 @@
           {!fiatOnly && <SelectedGasFeeToken />}
         </>
       )}
->>>>>>> 338177c4
     </View>
   );
 };
@@ -226,14 +218,6 @@
     });
   };
 
-<<<<<<< HEAD
-  const confirmGasFeeTokenTooltip = gasFeeToken
-    ? strings('transactions.confirm_gas_fee_token_tooltip', {
-        metamaskFeeFiat,
-      })
-    : strings('transactions.network_fee_tooltip');
-
-=======
   const showGasFeeTokenInfo =
     gasFeeToken?.metaMaskFee && gasFeeToken?.metaMaskFee !== '0x0';
 
@@ -243,7 +227,6 @@
       })
     : strings('transactions.network_fee_tooltip');
 
->>>>>>> 338177c4
   const Container = noSection ? View : InfoSection;
   return (
     <>
@@ -255,11 +238,7 @@
           onTooltipPress={handleNetworkFeeTooltipClickedEvent}
         >
           <View style={styles.valueContainer}>
-<<<<<<< HEAD
-            {disableUpdate || gasFeeToken ? (
-=======
             {disableUpdate || gasFeeToken || isGasFeeSponsored ? (
->>>>>>> 338177c4
               <RenderEstimationInfo
                 transactionBatchesMetadata={transactionBatchesMetadata}
                 hideFiatForTestnet={hideFiatForTestnet}
@@ -282,11 +261,7 @@
                 color={TextColor.Alternative}
                 style={styles.gasFeeTokenText}
               >
-<<<<<<< HEAD
-                {gasFeeToken
-=======
                 {showGasFeeTokenInfo
->>>>>>> 338177c4
                   ? strings('transactions.confirm_gas_fee_token_metamask_fee', {
                       metamaskFeeFiat,
                     })
