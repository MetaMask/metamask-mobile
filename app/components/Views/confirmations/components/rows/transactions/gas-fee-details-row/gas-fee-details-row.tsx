import {
  TransactionBatchMeta,
  TransactionMeta,
} from '@metamask/transaction-controller';
import React, { useState } from 'react';
import { TouchableOpacity, View } from 'react-native';
import SkeletonPlaceholder from 'react-native-skeleton-placeholder';
import { ConfirmationRowComponentIDs } from '../../../../../../../../e2e/selectors/Confirmation/ConfirmationView.selectors';
import { strings } from '../../../../../../../../locales/i18n';
import Icon, {
  IconName,
  IconSize,
} from '../../../../../../../component-library/components/Icons/Icon';
import {
  TextColor,
  TextVariant,
} from '../../../../../../../component-library/components/Texts/Text';
import Text from '../../../../../../../component-library/components/Texts/Text/Text';
import { useStyles } from '../../../../../../../component-library/hooks';
import { TOOLTIP_TYPES } from '../../../../../../../core/Analytics/events/confirmations';
import useHideFiatForTestnet from '../../../../../../hooks/useHideFiatForTestnet';
import useBalanceChanges from '../../../../../../UI/SimulationDetails/useBalanceChanges';
import { useFeeCalculations } from '../../../../hooks/gas/useFeeCalculations';
import { useFeeCalculationsTransactionBatch } from '../../../../hooks/gas/useFeeCalculationsTransactionBatch';
import { useSelectedGasFeeToken } from '../../../../hooks/gas/useGasFeeToken';
<<<<<<< HEAD
=======
import { useIsGaslessSupported } from '../../../../hooks/gas/useIsGaslessSupported';
>>>>>>> f4e8f8d0
import { useConfirmationMetricEvents } from '../../../../hooks/metrics/useConfirmationMetricEvents';
import { useTransactionBatchesMetadata } from '../../../../hooks/transactions/useTransactionBatchesMetadata';
import { useTransactionMetadataRequest } from '../../../../hooks/transactions/useTransactionMetadataRequest';
import { useAutomaticGasFeeTokenSelect } from '../../../../hooks/useAutomaticGasFeeTokenSelect';
import { GasFeeTokenToast } from '../../../gas/gas-fee-token-toast';
import { GasSpeed } from '../../../gas/gas-speed';
import { SelectedGasFeeToken } from '../../../gas/selected-gas-fee-token';
import { GasFeeModal } from '../../../modals/gas-fee-modal';
import AlertRow from '../../../UI/info-row/alert-row';
import { RowAlertKey } from '../../../UI/info-row/alert-row/constants';
import InfoSection from '../../../UI/info-row/info-section';
import { Skeleton } from '../../../../../../../component-library/components/Skeleton';
import styleSheet from './gas-fee-details-row.styles';

const PaidByMetaMask = () => (
  <Text variant={TextVariant.BodyMD} testID="paid-by-metamask">
    {strings('transactions.paid_by_metamask')}
  </Text>
);

<<<<<<< HEAD
const SkeletonEstimationInfo = () => (
  <SkeletonPlaceholder>
    <SkeletonPlaceholder.Item
      width={120}
      height={24}
      borderRadius={8}
      marginTop={2}
    />
  </SkeletonPlaceholder>
);
=======
const SkeletonEstimationInfo = () => {
  const { styles } = useStyles(styleSheet, {});

  return (
    <Skeleton width={140} height={20} style={styles.skeletonBorderRadius} />
  );
};
>>>>>>> f4e8f8d0

const EstimationInfo = ({
  hideFiatForTestnet,
  feeCalculations,
  fiatOnly,
  isGasFeeSponsored,
}: {
  hideFiatForTestnet: boolean;
  feeCalculations:
    | ReturnType<typeof useFeeCalculations>
    | ReturnType<typeof useFeeCalculationsTransactionBatch>;
  fiatOnly: boolean;
  isGasFeeSponsored?: boolean;
}) => {
  const gasFeeToken = useSelectedGasFeeToken();
  const { styles } = useStyles(styleSheet, {});

  const fiatValue = gasFeeToken?.amountFiat ?? feeCalculations.estimatedFeeFiat;
  const nativeValue = feeCalculations.estimatedFeeNative;

  const displayValue =
    hideFiatForTestnet || !fiatValue ? nativeValue : fiatValue;
  const displayStyle =
    hideFiatForTestnet || !fiatValue
      ? styles.primaryValue
      : styles.secondaryValue;
  const transactionMetadata = useTransactionMetadataRequest();
  const { chainId, simulationData, networkClientId } =
    (transactionMetadata as TransactionMeta) ?? {};
  const balanceChangesResult = useBalanceChanges({
    chainId,
    simulationData,
    networkClientId,
  });
  const isSimulationLoading = !simulationData || balanceChangesResult.pending;

  return (
    <View style={styles.estimationContainer}>
      {isGasFeeSponsored ? (
        <PaidByMetaMask />
      ) : isSimulationLoading ? (
        <SkeletonEstimationInfo />
      ) : (
        <>
          {displayValue && <Text style={displayStyle}>{displayValue}</Text>}
          {!fiatOnly && <SelectedGasFeeToken />}
        </>
      )}
    </View>
  );
};

const SingleEstimateInfo = ({
  hideFiatForTestnet,
  fiatOnly,
  isGasFeeSponsored,
}: {
  hideFiatForTestnet: boolean;
  fiatOnly: boolean;
  isGasFeeSponsored?: boolean;
}) => {
  const transactionMetadata = useTransactionMetadataRequest();
  const feeCalculations = useFeeCalculations(
    transactionMetadata as TransactionMeta,
  );

  return (
    <EstimationInfo
      hideFiatForTestnet={hideFiatForTestnet}
      feeCalculations={feeCalculations}
      fiatOnly={fiatOnly}
      isGasFeeSponsored={isGasFeeSponsored}
    />
  );
};

const BatchEstimateInfo = ({
  hideFiatForTestnet,
  fiatOnly,
  isGasFeeSponsored,
}: {
  hideFiatForTestnet: boolean;
  fiatOnly: boolean;
  isGasFeeSponsored?: boolean;
}) => {
  const transactionBatchesMetadata = useTransactionBatchesMetadata();
  const feeCalculations = useFeeCalculationsTransactionBatch(
    transactionBatchesMetadata as TransactionBatchMeta,
  );

  return (
    <EstimationInfo
      hideFiatForTestnet={hideFiatForTestnet}
      feeCalculations={feeCalculations}
      fiatOnly={fiatOnly}
      isGasFeeSponsored={isGasFeeSponsored}
    />
  );
};

const ClickableEstimationInfo = ({
  hideFiatForTestnet,
  onPress,
  fiatOnly,
}: {
  hideFiatForTestnet: boolean;
  onPress: () => void;
  fiatOnly: boolean;
}) => {
  const { styles, theme } = useStyles(styleSheet, {});

  const transactionMetadata = useTransactionMetadataRequest();
  const feeCalculations = useFeeCalculations(
    transactionMetadata as TransactionMeta,
  );

  return (
    <TouchableOpacity onPress={onPress} style={styles.editButton}>
      <Icon
        name={IconName.Edit}
        size={IconSize.Md}
        color={theme.colors.info.default}
        style={styles.editIcon}
      />
      <EstimationInfo
        hideFiatForTestnet={hideFiatForTestnet}
        feeCalculations={feeCalculations}
        fiatOnly={fiatOnly}
      />
    </TouchableOpacity>
  );
};

const RenderEstimationInfo = ({
  transactionBatchesMetadata,
  hideFiatForTestnet,
  fiatOnly,
  isGasFeeSponsored,
}: {
  transactionBatchesMetadata: TransactionBatchMeta | undefined;
  hideFiatForTestnet: boolean;
  fiatOnly: boolean;
  isGasFeeSponsored?: boolean;
}) => {
  if (transactionBatchesMetadata) {
    return (
      <BatchEstimateInfo
        hideFiatForTestnet={hideFiatForTestnet}
        fiatOnly={fiatOnly}
        isGasFeeSponsored={isGasFeeSponsored}
      />
    );
  }
  return (
    <SingleEstimateInfo
      hideFiatForTestnet={hideFiatForTestnet}
      fiatOnly={fiatOnly}
      isGasFeeSponsored={isGasFeeSponsored}
    />
  );
};

const GasFeesDetailsRow = ({
  disableUpdate = false,
  fiatOnly = false,
  hideSpeed = false,
  noSection = false,
}) => {
  const [gasModalVisible, setGasModalVisible] = useState(false);
  const { styles } = useStyles(styleSheet, {});
  useAutomaticGasFeeTokenSelect();

  const transactionMetadata = useTransactionMetadataRequest();
  const transactionBatchesMetadata = useTransactionBatchesMetadata();
  const gasFeeToken = useSelectedGasFeeToken();
  const metamaskFeeFiat = gasFeeToken?.metamaskFeeFiat;
  const {
    userFeeLevel: isUserFeeLevelExists,
    isGasFeeSponsored: doesSentinelAllowSponsorship,
  } = transactionMetadata ?? {};

  const hideFiatForTestnet = useHideFiatForTestnet(
    transactionMetadata?.chainId,
  );
  const { trackTooltipClickedEvent } = useConfirmationMetricEvents();

  // This prevents the gas fee row from showing as sponsored if stx is disabled
  // by the user and 7702 is not supported in the chain.
  const { isSupported: isGaslessSupported } = useIsGaslessSupported();
  const isGasFeeSponsored = isGaslessSupported && doesSentinelAllowSponsorship;

  const handleNetworkFeeTooltipClickedEvent = () => {
    trackTooltipClickedEvent({
      tooltip: TOOLTIP_TYPES.NETWORK_FEE,
    });
  };

  const showGasFeeTokenInfo =
    gasFeeToken?.metaMaskFee && gasFeeToken?.metaMaskFee !== '0x0';

  const confirmGasFeeTokenTooltip = showGasFeeTokenInfo
    ? strings('transactions.confirm_gas_fee_token_tooltip', {
        metamaskFeeFiat,
      })
    : strings('transactions.network_fee_tooltip');

  const Container = noSection ? View : InfoSection;

  const { chainId, simulationData, networkClientId } =
    (transactionMetadata as TransactionMeta) ?? {};
  const balanceChangesResult = useBalanceChanges({
    chainId,
    simulationData,
    networkClientId,
  });
  const isSimulationLoading = !simulationData || balanceChangesResult.pending;
  return (
    <>
      <Container testID={ConfirmationRowComponentIDs.GAS_FEES_DETAILS}>
        <AlertRow
          alertField={RowAlertKey.EstimatedFee}
          label={strings('transactions.network_fee')}
          tooltip={confirmGasFeeTokenTooltip}
          onTooltipPress={handleNetworkFeeTooltipClickedEvent}
        >
          <View style={styles.valueContainer}>
            {disableUpdate ||
            gasFeeToken ||
            isGasFeeSponsored ||
            isSimulationLoading ? (
              <RenderEstimationInfo
                transactionBatchesMetadata={transactionBatchesMetadata}
                hideFiatForTestnet={hideFiatForTestnet}
                fiatOnly={fiatOnly}
                isGasFeeSponsored={isGasFeeSponsored}
              />
            ) : (
              <ClickableEstimationInfo
                onPress={() => setGasModalVisible(true)}
                hideFiatForTestnet={hideFiatForTestnet}
                fiatOnly={fiatOnly}
              />
            )}
          </View>
          {gasFeeToken && (
            <View style={styles.gasFeeTokenContainer}>
              <Text
                data-testid="gas-fee-token-fee"
                variant={TextVariant.BodySM}
                color={TextColor.Alternative}
                style={styles.gasFeeTokenText}
              >
                {showGasFeeTokenInfo
                  ? strings('transactions.confirm_gas_fee_token_metamask_fee', {
                      metamaskFeeFiat,
                    })
                  : ' '}
              </Text>
            </View>
          )}
        </AlertRow>
        {isUserFeeLevelExists && !hideSpeed && (
          <AlertRow
            alertField={RowAlertKey.PendingTransaction}
            label={strings('transactions.gas_modal.speed')}
          >
            <GasSpeed />
          </AlertRow>
        )}
      </Container>
      {gasModalVisible && (
        <GasFeeModal setGasModalVisible={setGasModalVisible} />
      )}
      <GasFeeTokenToast />
    </>
  );
};

export function GasFeesDetailsRowSkeleton() {
  const { styles } = useStyles(styleSheet, {});

  return (
    <InfoSection>
      <View style={styles.skeletonRowContainer}>
        <Skeleton width={105} height={20} style={styles.skeletonBorderRadius} />
        <Skeleton width={140} height={20} style={styles.skeletonBorderRadius} />
      </View>
      <View style={styles.skeletonRowContainer}>
        <Skeleton width={50} height={20} style={styles.skeletonBorderRadius} />
        <Skeleton width={140} height={20} style={styles.skeletonBorderRadius} />
      </View>
    </InfoSection>
  );
}

export default GasFeesDetailsRow;<|MERGE_RESOLUTION|>--- conflicted
+++ resolved
@@ -4,7 +4,6 @@
 } from '@metamask/transaction-controller';
 import React, { useState } from 'react';
 import { TouchableOpacity, View } from 'react-native';
-import SkeletonPlaceholder from 'react-native-skeleton-placeholder';
 import { ConfirmationRowComponentIDs } from '../../../../../../../../e2e/selectors/Confirmation/ConfirmationView.selectors';
 import { strings } from '../../../../../../../../locales/i18n';
 import Icon, {
@@ -23,10 +22,7 @@
 import { useFeeCalculations } from '../../../../hooks/gas/useFeeCalculations';
 import { useFeeCalculationsTransactionBatch } from '../../../../hooks/gas/useFeeCalculationsTransactionBatch';
 import { useSelectedGasFeeToken } from '../../../../hooks/gas/useGasFeeToken';
-<<<<<<< HEAD
-=======
 import { useIsGaslessSupported } from '../../../../hooks/gas/useIsGaslessSupported';
->>>>>>> f4e8f8d0
 import { useConfirmationMetricEvents } from '../../../../hooks/metrics/useConfirmationMetricEvents';
 import { useTransactionBatchesMetadata } from '../../../../hooks/transactions/useTransactionBatchesMetadata';
 import { useTransactionMetadataRequest } from '../../../../hooks/transactions/useTransactionMetadataRequest';
@@ -47,18 +43,6 @@
   </Text>
 );
 
-<<<<<<< HEAD
-const SkeletonEstimationInfo = () => (
-  <SkeletonPlaceholder>
-    <SkeletonPlaceholder.Item
-      width={120}
-      height={24}
-      borderRadius={8}
-      marginTop={2}
-    />
-  </SkeletonPlaceholder>
-);
-=======
 const SkeletonEstimationInfo = () => {
   const { styles } = useStyles(styleSheet, {});
 
@@ -66,7 +50,6 @@
     <Skeleton width={140} height={20} style={styles.skeletonBorderRadius} />
   );
 };
->>>>>>> f4e8f8d0
 
 const EstimationInfo = ({
   hideFiatForTestnet,
