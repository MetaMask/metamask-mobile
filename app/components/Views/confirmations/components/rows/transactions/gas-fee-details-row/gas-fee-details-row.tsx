--- conflicted
+++ resolved
@@ -31,11 +31,8 @@
   TextColor,
   TextVariant,
 } from '../../../../../../../component-library/components/Texts/Text';
-<<<<<<< HEAD
-=======
 import { GasFeeTokenToast } from '../../../gas/gas-fee-token-toast';
 import { useAutomaticGasFeeTokenSelect } from '../../../../hooks/useAutomaticGasFeeTokenSelect';
->>>>>>> d5ca588d
 
 const PaidByMetaMask = () => (
   <Text variant={TextVariant.BodyMD} testID="paid-by-metamask">
@@ -70,10 +67,6 @@
 
   return (
     <View style={styles.estimationContainer}>
-<<<<<<< HEAD
-      {displayValue && <Text style={displayStyle}>{displayValue}</Text>}
-      {!fiatOnly && <SelectedGasFeeToken />}
-=======
       {isGasFeeSponsored ? (
         <PaidByMetaMask />
       ) : (
@@ -82,7 +75,6 @@
           {!fiatOnly && <SelectedGasFeeToken />}
         </>
       )}
->>>>>>> d5ca588d
     </View>
   );
 };
@@ -243,11 +235,7 @@
           onTooltipPress={handleNetworkFeeTooltipClickedEvent}
         >
           <View style={styles.valueContainer}>
-<<<<<<< HEAD
-            {disableUpdate || gasFeeToken ? (
-=======
             {disableUpdate || gasFeeToken || isGasFeeSponsored ? (
->>>>>>> d5ca588d
               <RenderEstimationInfo
                 transactionBatchesMetadata={transactionBatchesMetadata}
                 hideFiatForTestnet={hideFiatForTestnet}
