--- conflicted
+++ resolved
@@ -6,10 +6,7 @@
 import { ConfirmationRowComponentIDs } from '../../../../../../../../e2e/selectors/Confirmation/ConfirmationView.selectors';
 import { useTransactionMetadataRequest } from '../../../../hooks/transactions/useTransactionMetadataRequest';
 import { useSignatureRequest } from '../../../../hooks/signatures/useSignatureRequest';
-<<<<<<< HEAD
-=======
 import { useSDKV2Connection } from '../../../../../../hooks/useSDKV2Connection';
->>>>>>> d5ca588d
 import { selectNetworkConfigurationByChainId } from '../../../../../../../selectors/networkController';
 import Text, {
   TextVariant,
@@ -37,11 +34,8 @@
   const chainId = transactionMetadata?.chainId || signatureRequest?.chainId;
   const origin =
     transactionMetadata?.origin || signatureRequest?.messageParams?.origin;
-<<<<<<< HEAD
-=======
   const sdkV2Connection = useSDKV2Connection(origin);
   const isMMDSDKV2Origin = Boolean(sdkV2Connection?.isV2);
->>>>>>> d5ca588d
 
   const networkConfiguration = useSelector((state: RootState) =>
     selectNetworkConfigurationByChainId(state, chainId),
@@ -79,13 +73,9 @@
           label={strings('transactions.request_from')}
           style={styles.infoRowOverride}
         >
-<<<<<<< HEAD
-          <Text variant={TextVariant.BodyMD}>{origin}</Text>
-=======
           <Text variant={TextVariant.BodyMD}>
             {isMMDSDKV2Origin ? sdkV2Connection?.origin : origin}
           </Text>
->>>>>>> d5ca588d
         </AlertRow>
       )}
       {signatureRequest && isSIWEMessage && (
