--- conflicted
+++ resolved
@@ -30,12 +30,8 @@
     chainId = transactionBatchesMetadata?.chainId as Hex;
     fromAddress = transactionBatchesMetadata?.from as string;
   }
-<<<<<<< HEAD
-  const { accountAddress } = useAccountInfo(fromAddress);
-=======
 
   const { accountAddress } = useAccountInfo(fromAddress, chainId as Hex);
->>>>>>> 961a5281
   const { selectedAccountMultichainBalance } =
     useSelectedAccountMultichainBalances();
   const balanceToDisplay = selectedAccountMultichainBalance?.displayBalance;
