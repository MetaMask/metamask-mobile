import React from 'react';

import renderWithProvider from '../../../../../../util/test/renderWithProvider';
import { personalSignatureConfirmationState } from '../../../../../../util/test/confirm-data-helpers';
import AccountNetworkInfo from './account-network-info-row';

jest.mock('../../../../../../core/Engine', () => {
  const { KeyringTypes } = jest.requireActual('@metamask/keyring-controller');
  return {
    getTotalEvmFiatAccountBalance: () => ({ tokenFiat: 10 }),
    context: {
      AccountsController: {
        state: {
          internalAccounts: {
            accounts: {
              '1': {
                address: '0x935e73edb9ff52e23bac7f7e043a1ecd06d05477',
              },
            },
          },
        },
      },
      KeyringController: {
        state: {
          keyrings: [
            {
              type: KeyringTypes.hd,
              accounts: ['0x935e73edb9ff52e23bac7f7e043a1ecd06d05477'],
<<<<<<< HEAD
            },
          ],
          keyringsMetadata: [
            {
              id: '01JNG71B7GTWH0J1TSJY9891S0',
              name: '',
=======
              metadata: {
                id: '01JNG71B7GTWH0J1TSJY9891S0',
                name: '',
              },
>>>>>>> bd91ac84
            },
          ],
        },
      },
    },
  };
});

describe('AccountNetworkInfo', () => {
  it('should render correctly', async () => {
    const { getByText } = renderWithProvider(<AccountNetworkInfo />, {
      state: personalSignatureConfirmationState,
    });
    expect(getByText('0x935E7...05477')).toBeDefined();
    expect(getByText('Ethereum Mainnet')).toBeDefined();
  });
});<|MERGE_RESOLUTION|>--- conflicted
+++ resolved
@@ -26,19 +26,10 @@
             {
               type: KeyringTypes.hd,
               accounts: ['0x935e73edb9ff52e23bac7f7e043a1ecd06d05477'],
-<<<<<<< HEAD
-            },
-          ],
-          keyringsMetadata: [
-            {
-              id: '01JNG71B7GTWH0J1TSJY9891S0',
-              name: '',
-=======
               metadata: {
                 id: '01JNG71B7GTWH0J1TSJY9891S0',
                 name: '',
               },
->>>>>>> bd91ac84
             },
           ],
         },
