--- conflicted
+++ resolved
@@ -3,28 +3,15 @@
 import InfoRow from '../../UI/info-row';
 import { useTransactionTotalFiat } from '../../../hooks/pay/useTransactionTotalFiat';
 import { strings } from '../../../../../../../locales/i18n';
-<<<<<<< HEAD
-import { useTransactionMetadataOrThrow } from '../../../hooks/transactions/useTransactionMetadataRequest';
-import { useSelector } from 'react-redux';
-import { selectIsTransactionBridgeQuotesLoadingById } from '../../../../../../core/redux/slices/confirmationMetrics';
-import { RootState } from '../../../../../../reducers';
-import { View } from 'react-native';
-import { SkeletonRow } from '../skeleton-row';
-=======
 import { View } from 'react-native';
 import { SkeletonRow } from '../skeleton-row';
 import { useIsTransactionPayLoading } from '../../../hooks/pay/useIsTransactionPayLoading';
->>>>>>> d5ca588d
 
 export function TotalRow() {
   const { totalFormatted } = useTransactionTotalFiat({ log: true });
   const { isLoading } = useIsTransactionPayLoading();
 
   if (isLoading) {
-    return <SkeletonRow testId="total-row-skeleton" />;
-  }
-
-  if (isQuotesLoading) {
     return <SkeletonRow testId="total-row-skeleton" />;
   }
 
