--- conflicted
+++ resolved
@@ -19,10 +19,7 @@
 import { otherControllersMock } from '../../../__mocks__/controllers/other-controllers-mock';
 
 jest.mock('../../../hooks/pay/useTransactionTotalFiat');
-<<<<<<< HEAD
-=======
 jest.mock('../../../hooks/pay/useIsTransactionPayLoading');
->>>>>>> 338177c4
 
 const TRANSACTION_FEE_MOCK = '$1.23';
 const NETWORK_FEE_MOCK = '$0.45';
@@ -114,14 +111,10 @@
   });
 
   it('renders skeletons if quotes loading', async () => {
-<<<<<<< HEAD
-    const { getByTestId } = render({ isLoading: true });
-=======
     useIsTransactionPayLoadingMock.mockReturnValue({ isLoading: true });
 
     const { getByTestId } = render();
 
->>>>>>> 338177c4
     expect(getByTestId('bridge-fee-row-skeleton')).toBeDefined();
     expect(getByTestId('metamask-fee-row-skeleton')).toBeDefined();
   });
