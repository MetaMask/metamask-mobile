--- conflicted
+++ resolved
@@ -18,11 +18,8 @@
 import { Box } from '../../../../../UI/Box/Box';
 import { FlexDirection, JustifyContent } from '../../../../../UI/Box/box.types';
 import { SkeletonRow } from '../skeleton-row';
-<<<<<<< HEAD
-=======
 import { hasTransactionType } from '../../../utils/transaction';
 import { useIsTransactionPayLoading } from '../../../hooks/pay/useIsTransactionPayLoading';
->>>>>>> d5ca588d
 
 export function BridgeFeeRow() {
   const fiatFormatter = useFiatFormatter();
@@ -38,11 +35,7 @@
 
   const hasQuotes = Boolean(quotes?.length);
 
-<<<<<<< HEAD
-  if (isQuotesLoading) {
-=======
   if (isLoading) {
->>>>>>> d5ca588d
     return (
       <>
         <SkeletonRow testId="bridge-fee-row-skeleton" />
@@ -56,11 +49,7 @@
       <InfoRow
         testID="bridge-fee-row"
         label={strings('confirm.label.transaction_fee')}
-<<<<<<< HEAD
-        tooltip={hasQuotes ? getTooltip(type) : undefined}
-=======
         tooltip={hasQuotes ? getTooltip(transactionMetadata) : undefined}
->>>>>>> d5ca588d
         tooltipTitle={strings('confirm.tooltip.title.transaction_fee')}
       >
         <Text>{totalTransactionFeeFormatted}</Text>
