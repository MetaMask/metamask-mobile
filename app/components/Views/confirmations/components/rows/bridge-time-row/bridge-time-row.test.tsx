import React from 'react';
import renderWithProvider from '../../../../../../util/test/renderWithProvider';
import { BridgeTimeRow } from './bridge-time-row';
import { merge } from 'lodash';
import { simpleSendTransactionControllerMock } from '../../../__mocks__/controllers/transaction-controller-mock';
import { transactionApprovalControllerMock } from '../../../__mocks__/controllers/approval-controller-mock';
import {
  useIsTransactionPayLoading,
  useTransactionPayQuotes,
  useTransactionPayTotals,
} from '../../../hooks/pay/useTransactionPayData';
import {
  TransactionPayQuote,
  TransactionPayTotals,
} from '@metamask/transaction-pay-controller';
import { Hex, Json } from '@metamask/utils';
import { useTransactionPayToken } from '../../../hooks/pay/useTransactionPayToken';

jest.mock('../../../hooks/pay/useTransactionPayData');
jest.mock('../../../hooks/pay/useTransactionPayToken');

function render() {
  const state = merge(
    {},
    simpleSendTransactionControllerMock,
    transactionApprovalControllerMock,
  );

  return renderWithProvider(<BridgeTimeRow />, { state });
}

describe('BridgeTimeRow', () => {
  const useTransactionPayTotalsMock = jest.mocked(useTransactionPayTotals);
  const useTransactionPayTokenMock = jest.mocked(useTransactionPayToken);
  const useTransactionPayQuotesMock = jest.mocked(useTransactionPayQuotes);

  const useIsTransactionPayLoadingMock = jest.mocked(
    useIsTransactionPayLoading,
  );

  beforeEach(() => {
    jest.resetAllMocks();

    useIsTransactionPayLoadingMock.mockReturnValue(false);

    useTransactionPayQuotesMock.mockReturnValue([
      {} as TransactionPayQuote<Json>,
    ]);

    useTransactionPayTokenMock.mockReturnValue({
      payToken: undefined,
    } as ReturnType<typeof useTransactionPayToken>);
  });

  it.each([
    ['less than 30 seconds', 29, '< 1 min'],
    ['exactly 30 seconds', 30, '< 1 min'],
    ['less than 60 seconds', 59, '1 min'],
    ['exactly 60 seconds', 60, '1 min'],
    ['greater than 60 seconds', 61, '2 min'],
    ['greater than 120 seconds', 121, '3 min'],
  ])(
    'renders total estimated time if %s',
<<<<<<< HEAD
    async (_title: string, durations: number[], expected: string) => {
      const { getByText } = render({
        quotes: durations.map(
          (duration) =>
            ({
              estimatedProcessingTimeInSeconds: duration,
              quote: {
                srcChainId: 1,
                destChainId: 2,
              },
            }) as QuoteResponse,
        ),
      });
=======
    async (_title: string, estimatedDuration: number, expected: string) => {
      useTransactionPayTotalsMock.mockReturnValue({
        estimatedDuration,
      } as TransactionPayTotals);

      const { getByText } = render();
>>>>>>> f4e8f8d0

      expect(getByText(expected)).toBeDefined();
    },
  );

  it('renders total estimated time if payment token on same chain', async () => {
    useTransactionPayTotalsMock.mockReturnValue({
      estimatedDuration: 120,
    } as TransactionPayTotals);

    useTransactionPayTokenMock.mockReturnValue({
      payToken: { chainId: '0x1' as Hex },
    } as ReturnType<typeof useTransactionPayToken>);

    const { getByText } = render();

    expect(getByText('< 10 sec')).toBeDefined();
  });

  it('renders skeleton if quotes loading', async () => {
    useIsTransactionPayLoadingMock.mockReturnValue(true);

    const { getByTestId } = render();

    expect(getByTestId(`bridge-time-row-skeleton`)).toBeDefined();
  });
});<|MERGE_RESOLUTION|>--- conflicted
+++ resolved
@@ -61,28 +61,12 @@
     ['greater than 120 seconds', 121, '3 min'],
   ])(
     'renders total estimated time if %s',
-<<<<<<< HEAD
-    async (_title: string, durations: number[], expected: string) => {
-      const { getByText } = render({
-        quotes: durations.map(
-          (duration) =>
-            ({
-              estimatedProcessingTimeInSeconds: duration,
-              quote: {
-                srcChainId: 1,
-                destChainId: 2,
-              },
-            }) as QuoteResponse,
-        ),
-      });
-=======
     async (_title: string, estimatedDuration: number, expected: string) => {
       useTransactionPayTotalsMock.mockReturnValue({
         estimatedDuration,
       } as TransactionPayTotals);
 
       const { getByText } = render();
->>>>>>> f4e8f8d0
 
       expect(getByText(expected)).toBeDefined();
     },
