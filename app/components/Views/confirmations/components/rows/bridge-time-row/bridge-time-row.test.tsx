--- conflicted
+++ resolved
@@ -12,11 +12,8 @@
 import { useIsTransactionPayLoading } from '../../../hooks/pay/useIsTransactionPayLoading';
 import { QuoteResponse } from '@metamask/bridge-controller';
 
-<<<<<<< HEAD
-=======
 jest.mock('../../../hooks/pay/useIsTransactionPayLoading');
 
->>>>>>> d5ca588d
 function render({
   quotes = [],
 }: {
@@ -93,14 +90,10 @@
   });
 
   it('renders skeleton if quotes loading', async () => {
-<<<<<<< HEAD
-    const { getByTestId } = render({ isLoading: true });
-=======
     useIsTransactionPayLoadingMock.mockReturnValue({ isLoading: true });
 
     const { getByTestId } = render();
 
->>>>>>> d5ca588d
     expect(getByTestId(`bridge-time-row-skeleton`)).toBeDefined();
   });
 });