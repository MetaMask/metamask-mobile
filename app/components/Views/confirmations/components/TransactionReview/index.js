--- conflicted
+++ resolved
@@ -365,14 +365,7 @@
   };
 
   onContactUsClicked = () => {
-<<<<<<< HEAD
-    const { transaction, metrics } = this.props;
-    const { id, transactionSecurityAlertResponses } = transaction;
-    const securityAlertResponse = transactionSecurityAlertResponses?.[id];
-
-=======
     const { securityAlertResponse, metrics } = this.props;
->>>>>>> ce9227d1
     const additionalParams = {
       ...getBlockaidMetricsParams(securityAlertResponse),
       external_link_clicked: 'security_alert_support_link',
@@ -483,15 +476,8 @@
   }
 
   getConfirmButtonState() {
-<<<<<<< HEAD
-    const { transaction } = this.props;
-    const { id, transactionSecurityAlertResponses } = transaction;
-    let confirmButtonState = ConfirmButtonState.Normal;
-    const securityAlertResponse = transactionSecurityAlertResponses?.[id];
-=======
     const { securityAlertResponse } = this.props;
     let confirmButtonState = ConfirmButtonState.Normal;
->>>>>>> ce9227d1
 
     if (securityAlertResponse) {
       if (securityAlertResponse?.result_type === ResultType.Malicious) {
