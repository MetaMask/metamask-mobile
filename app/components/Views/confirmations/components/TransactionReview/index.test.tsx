// eslint-disable-next-line @typescript-eslint/ban-ts-comment
// @ts-nocheck - Confirmations team or Transactions team
import React from 'react';
import TransactionReview from '.';
import configureMockStore from 'redux-mock-store';
import { shallow } from 'enzyme';
import { Provider } from 'react-redux';
// eslint-disable-next-line import/no-namespace
import * as TransactionUtils from '../../../../../util/transactions';
// eslint-disable-next-line import/no-namespace
import * as BlockaidUtils from '../../../../../util/blockaid';
import renderWithProvider, {
  DeepPartial,
} from '../../../../../util/test/renderWithProvider';
import { backgroundState } from '../../../../../util/test/initial-root-state';
import { fireEvent } from '@testing-library/react-native';
import { TESTID_ACCORDION_CONTENT } from '../../../../../component-library/components/Accordions/Accordion/Accordion.constants';
import { FALSE_POSITIVE_REPOST_LINE_TEST_ID } from '../BlockaidBanner/BlockaidBanner.constants';
import { AccountsControllerState } from '@metamask/accounts-controller';
import { createMockAccountsControllerState } from '../../../../../util/test/accountsControllerTestUtils';
import { RootState } from '../../../../../reducers';

jest.mock('../../../../../util/transactions', () => ({
  ...jest.requireActual('../../../../../util/transactions'),
  getTransactionReviewActionKey: jest.fn(),
}));

jest.mock('../../../../../util/ENSUtils', () => ({
  ...jest.requireActual('../../../../../util/ENSUtils'),
  doENSReverseLookup: jest.fn(),
}));

jest.mock('../../../../../util/address', () => ({
  ...jest.requireActual('../../../../../util/address'),
  renderAccountName: jest.fn(),
  isQRHardwareAccount: jest.fn(),
}));

jest.mock('react-native-keyboard-aware-scroll-view', () => {
  const KeyboardAwareScrollView = jest.requireActual('react-native').ScrollView;
  return { KeyboardAwareScrollView };
});

jest.mock(
  '../../../../../components/UI/QRHardware/withQRHardwareAwareness',
  // TODO: Replace "any" with type
  // eslint-disable-next-line @typescript-eslint/no-explicit-any
  () => (obj: any) => obj,
);

const MOCK_ADDRESS_1 = '0xC4955C0d639D99699Bfd7Ec54d9FaFEe40e4D272';
const MOCK_ADDRESS_2 = '0xB374Ca013934e498e5baD3409147F34E6c462389';
const MOCK_ADDRESS_3 = '0xd018538C87232FF95acbCe4870629b75640a78E7';

const MOCK_ACCOUNTS_CONTROLLER_STATE: AccountsControllerState =
  createMockAccountsControllerState(
    [MOCK_ADDRESS_1, MOCK_ADDRESS_2, MOCK_ADDRESS_3],
    MOCK_ADDRESS_3,
  );

jest.mock('../../../../../core/Engine', () => ({
  context: {
    KeyringController: {
      state: {
        keyrings: [
          {
            accounts: ['0xC4955C0d639D99699Bfd7Ec54d9FaFEe40e4D272'],
          },
        ],
      },
    },
    PreferencesController: {
      state: {
        securityAlertsEnabled: true,
      },
    },
  },
}));

jest.mock('@react-navigation/compat', () => {
  const actualNav = jest.requireActual('@react-navigation/compat');
  return {
    actualNav,
    // TODO: Replace "any" with type
    // eslint-disable-next-line @typescript-eslint/no-explicit-any
    withNavigation: (obj: any) => obj,
  };
});

jest.mock('react-native-gzip', () => ({
  // TODO: Replace "any" with type
  // eslint-disable-next-line @typescript-eslint/no-explicit-any
  deflate: (val: any) => val,
}));

const mockState: DeepPartial<RootState> = {
  engine: {
    backgroundState: {
      ...backgroundState,
      AccountTrackerController: {
        accounts: {
          [MOCK_ADDRESS_1]: {
            balance: '0x2',
          },
        },
      },
      PreferencesController: {
        securityAlertsEnabled: true,
      },
      AccountsController: MOCK_ACCOUNTS_CONTROLLER_STATE,
      NetworkController: {
        providerConfig: {
          chainId: '0x1',
          type: 'sepolia',
          nickname: 'Sepolia',
        },
      },
    },
  },
  settings: {
    showHexData: true,
    primaryCurrency: 'ETH',
  },
  transaction: {
    transaction: {
      from: MOCK_ADDRESS_1,
      to: MOCK_ADDRESS_2,
    },
    transactionTo: MOCK_ADDRESS_2,
    selectedAsset: {
      isETH: true,
      address: MOCK_ADDRESS_1,
      symbol: 'ETH',
      decimals: 8,
    },
    transactionToName: 'Account 2',
    transactionFromName: 'Account 1',
  },
  fiatOrders: {
    networks: [
      {
        chainId: '1',
        type: 'sepolia',
        nickname: 'Sepolia',
      },
    ],
  },
  alert: { isVisible: false },
};

jest.mock('react-redux', () => {
  const securityAlertResponse = {
    result_type: 'Malicious',
    reason: 'blur_farming',
    providerRequestsCount: {},
    block: 123,
    req: {},
    chainId: '0x1',
  };
  return {
    ...jest.requireActual('react-redux'),
    // TODO: Replace "any" with type
    // eslint-disable-next-line @typescript-eslint/no-explicit-any
    useSelector: (fn: any) =>
      fn({
        ...mockState,
        transaction: {
          ...mockState.transaction,
<<<<<<< HEAD
          transactionSecurityAlertResponses: {
=======
          id: 123,
          securityAlertResponses: {
>>>>>>> ce9227d1
            123: securityAlertResponse,
          },
        },
      }),
  };
});

const generateTransform = jest.fn();

describe('TransactionReview', () => {
  it('should render correctly', () => {
    const mockStore = configureMockStore();
    const store = mockStore(mockState);
    const wrapper = shallow(
      <Provider store={store}>
        <TransactionReview
          generateTransform={
            // TODO: Replace "any" with type
            // eslint-disable-next-line @typescript-eslint/no-explicit-any
            generateTransform as any
          }
        />
      </Provider>,
    );
    expect(wrapper).toMatchSnapshot();
  });

  it('should match snapshot', () => {
    const container = renderWithProvider(
      <TransactionReview
        EIP1559GasData={{}}
        generateTransform={generateTransform}
      />,
      { state: mockState },
    );
    expect(container).toMatchSnapshot();
  });

  it('should display blockaid banner', async () => {
    const securityAlertResponse = {
      result_type: 'Malicious',
      reason: 'blur_farming',
      providerRequestsCount: {},
      block: 123,
      req: {},
      chainId: '0x1',
      features: ['test', 'test'],
    };

    const blockaidMetricsParamsSpy = jest
      .spyOn(BlockaidUtils, 'getBlockaidMetricsParams')
      .mockImplementation(
        // TODO: Replace "any" with type
        // eslint-disable-next-line @typescript-eslint/no-explicit-any
        ({ result_type, reason, providerRequestsCount }: any) => ({
          security_alert_response: result_type,
          security_alert_reason: reason,
          security_alert_provider_requests_count: providerRequestsCount,
        }),
      );
    const { queryByText, queryByTestId, getByText } = renderWithProvider(
      <TransactionReview
        EIP1559GasData={{}}
        generateTransform={generateTransform}
      />,
      {
        state: {
          ...mockState,
          transaction: {
            ...mockState.transaction,
            id: '123',
            securityAlertResponse,
<<<<<<< HEAD
            transactionSecurityAlertResponses: {
=======
            securityAlertResponses: {
>>>>>>> ce9227d1
              123: securityAlertResponse,
            },
          },
        },
      },
    );
    expect(await queryByText('See details')).toBeDefined();
    expect(
      await queryByText(
        'If you approve this request, someone can steal your assets listed on Blur.',
      ),
    ).toBeDefined();

    fireEvent.press(await getByText('See details'));

    expect(await queryByTestId(TESTID_ACCORDION_CONTENT)).toBeDefined();
    expect(
      await queryByTestId(FALSE_POSITIVE_REPOST_LINE_TEST_ID),
    ).toBeDefined();
    expect(await queryByText('Something doesn’t look right?')).toBeDefined();
    expect(await queryByText('Report an issue')).toBeDefined();

    fireEvent.press(await getByText('Report an issue'));

    expect(blockaidMetricsParamsSpy).toHaveBeenCalledTimes(1);
    expect(blockaidMetricsParamsSpy).toHaveBeenCalledWith(
      securityAlertResponse,
    );
  });

  it('should have enabled confirm button if from account has balance', async () => {
    jest
      .spyOn(TransactionUtils, 'getTransactionReviewActionKey')
      .mockReturnValue(Promise.resolve(undefined));
    const { queryByRole } = renderWithProvider(
      <TransactionReview
        EIP1559GasData={{}}
        generateTransform={generateTransform}
      />,
      { state: mockState },
    );
    const confirmButton = await queryByRole('button', { name: 'Confirm' });
    expect(confirmButton.props.disabled).not.toBe(true);
  });

  it('should not have confirm button disabled if from account has no balance and also if there is no error', async () => {
    const mockNewState = {
      ...mockState,
      engine: {
        ...mockState.engine,
        backgroundState: {
          ...mockState.engine.backgroundState,
          AccountTrackerController: {
            ...mockState.engine.backgroundState.AccountTrackerController,
            accounts: {
              '0xC4955C0d639D99699Bfd7Ec54d9FaFEe40e4D272': {
                balance: '0x0',
              },
            },
          },
        },
      },
    };
    jest.mock('react-redux', () => ({
      ...jest.requireActual('react-redux'),
      // TODO: Replace "any" with type
      // eslint-disable-next-line @typescript-eslint/no-explicit-any
      useSelector: (fn: any) => fn(mockNewState),
    }));
    const { getByRole } = renderWithProvider(
      <TransactionReview
        EIP1559GasData={{}}
        generateTransform={generateTransform}
      />,
      { state: mockState },
    );
    const confirmButton = getByRole('button', { name: 'Confirm' });
    expect(confirmButton.props.disabled).toBe(false);
  });

  it('should have confirm button disabled if error is defined', async () => {
    jest.mock('react-redux', () => ({
      ...jest.requireActual('react-redux'),
      // TODO: Replace "any" with type
      // eslint-disable-next-line @typescript-eslint/no-explicit-any
      useSelector: (fn: any) => fn(mockState),
    }));
    const { getByRole } = renderWithProvider(
      <TransactionReview
        EIP1559GasData={{}}
        generateTransform={generateTransform}
        error="You need 1 more ETH to complete the transaction"
      />,
      { state: mockState },
    );
    const confirmButton = getByRole('button', { name: 'Confirm' });
    expect(confirmButton.props.disabled).toBe(true);
  });
});<|MERGE_RESOLUTION|>--- conflicted
+++ resolved
@@ -166,12 +166,8 @@
         ...mockState,
         transaction: {
           ...mockState.transaction,
-<<<<<<< HEAD
-          transactionSecurityAlertResponses: {
-=======
           id: 123,
           securityAlertResponses: {
->>>>>>> ce9227d1
             123: securityAlertResponse,
           },
         },
@@ -244,11 +240,7 @@
             ...mockState.transaction,
             id: '123',
             securityAlertResponse,
-<<<<<<< HEAD
-            transactionSecurityAlertResponses: {
-=======
             securityAlertResponses: {
->>>>>>> ce9227d1
               123: securityAlertResponse,
             },
           },
