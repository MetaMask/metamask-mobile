// eslint-disable-next-line @typescript-eslint/ban-ts-comment
// @ts-nocheck - Confirmations team or Transactions team
import React from 'react';
import TransactionReview from '.';
import configureMockStore from 'redux-mock-store';
import { shallow } from 'enzyme';
import { Provider } from 'react-redux';
// eslint-disable-next-line import/no-namespace
import * as TransactionUtils from '../../../../../util/transactions';
// eslint-disable-next-line import/no-namespace
import * as BlockaidUtils from '../../../../../util/blockaid';
import renderWithProvider, {
  DeepPartial,
} from '../../../../../util/test/renderWithProvider';
import { backgroundState } from '../../../../../util/test/initial-root-state';
import { fireEvent } from '@testing-library/react-native';
import { TESTID_ACCORDION_CONTENT } from '../../../../../component-library/components/Accordions/Accordion/Accordion.constants';
import { FALSE_POSITIVE_REPOST_LINE_TEST_ID } from '../BlockaidBanner/BlockaidBanner.constants';
import { AccountsControllerState } from '@metamask/accounts-controller';
import { createMockAccountsControllerState } from '../../../../../util/test/accountsControllerTestUtils';
import { RootState } from '../../../../../reducers';

jest.mock('../../../../../util/transactions', () => ({
  ...jest.requireActual('../../../../../util/transactions'),
  getTransactionReviewActionKey: jest.fn(),
}));

jest.mock('../../../../../util/ENSUtils', () => ({
  ...jest.requireActual('../../../../../util/ENSUtils'),
  doENSReverseLookup: jest.fn(),
}));

jest.mock('../../../../../util/address', () => ({
  ...jest.requireActual('../../../../../util/address'),
  renderAccountName: jest.fn(),
  isQRHardwareAccount: jest.fn(),
}));

jest.mock('react-native-keyboard-aware-scroll-view', () => {
  const KeyboardAwareScrollView = jest.requireActual('react-native').ScrollView;
  return { KeyboardAwareScrollView };
});

jest.mock(
  '../../../../../components/UI/QRHardware/withQRHardwareAwareness',
  // TODO: Replace "any" with type
  // eslint-disable-next-line @typescript-eslint/no-explicit-any
  () => (obj: any) => obj,
);

jest.mock('../../../../../selectors/smartTransactionsController', () => ({
  selectSmartTransactionsEnabled: () => false,
  selectShouldUseSmartTransaction: () => false,
<<<<<<< HEAD
  selectPendingSmartTransactions: () => [],
=======
  selectPendingSmartTransactionsBySender: () => [],
>>>>>>> 92b17719
}));

jest.mock('../../../../../reducers/swaps', () => ({
  swapsStateSelector: () => ({
    featureFlags: {
      smart_transactions: {
        mobile_active: false,
      },
    },
  }),
}));

const MOCK_ADDRESS_1 = '0xC4955C0d639D99699Bfd7Ec54d9FaFEe40e4D272';
const MOCK_ADDRESS_2 = '0xB374Ca013934e498e5baD3409147F34E6c462389';
const MOCK_ADDRESS_3 = '0xd018538C87232FF95acbCe4870629b75640a78E7';

const MOCK_ACCOUNTS_CONTROLLER_STATE: AccountsControllerState =
  createMockAccountsControllerState(
    [MOCK_ADDRESS_1, MOCK_ADDRESS_2, MOCK_ADDRESS_3],
    MOCK_ADDRESS_3,
  );

jest.mock('../../../../../core/Engine', () => {
  const { MOCK_ACCOUNTS_CONTROLLER_STATE: mockAccountsControllerState } =
    jest.requireActual('../../../../../util/test/accountsControllerTestUtils');
  return {
    context: {
      KeyringController: {
        state: {
          keyrings: [
            {
              accounts: ['0xC4955C0d639D99699Bfd7Ec54d9FaFEe40e4D272'],
            },
          ],
        },
      },
      PreferencesController: {
        state: {
          securityAlertsEnabled: true,
        },
      },
      AccountsController: {
        ...mockAccountsControllerState,
        state: mockAccountsControllerState,
      },
    },
  };
});

jest.mock('@react-navigation/compat', () => {
  const actualNav = jest.requireActual('@react-navigation/compat');
  return {
    actualNav,
    // TODO: Replace "any" with type
    // eslint-disable-next-line @typescript-eslint/no-explicit-any
    withNavigation: (obj: any) => obj,
  };
});

jest.mock('react-native-gzip', () => ({
  // TODO: Replace "any" with type
  // eslint-disable-next-line @typescript-eslint/no-explicit-any
  deflate: (val: any) => val,
}));

const mockState: DeepPartial<RootState> = {
  engine: {
    backgroundState: {
      ...backgroundState,
      AccountTrackerController: {
        accounts: {
          [MOCK_ADDRESS_1]: {
            balance: '0x2',
          },
        },
      },
      PreferencesController: {
        securityAlertsEnabled: true,
      },
      AccountsController: MOCK_ACCOUNTS_CONTROLLER_STATE,
    },
  },
  settings: {
    showHexData: true,
    primaryCurrency: 'ETH',
  },
  transaction: {
    transaction: {
      from: MOCK_ADDRESS_1,
      to: MOCK_ADDRESS_2,
    },
    transactionTo: MOCK_ADDRESS_2,
    selectedAsset: {
      isETH: true,
      address: MOCK_ADDRESS_1,
      symbol: 'ETH',
      decimals: 8,
    },
    transactionToName: 'Account 2',
    transactionFromName: 'Account 1',
  },
  fiatOrders: {
    networks: [
      {
        chainId: '1',
        type: 'sepolia',
        nickname: 'Sepolia',
      },
    ],
  },
  alert: { isVisible: false },
};

jest.mock('react-redux', () => {
  const securityAlertResponse = {
    result_type: 'Malicious',
    reason: 'blur_farming',
    providerRequestsCount: {},
    block: 123,
    req: {},
    chainId: '0x1',
  };
  return {
    ...jest.requireActual('react-redux'),
    // TODO: Replace "any" with type
    // eslint-disable-next-line @typescript-eslint/no-explicit-any
    useSelector: (fn: any) =>
      fn({
        ...mockState,
        transaction: {
          ...mockState.transaction,
          id: 123,
          securityAlertResponses: {
            123: securityAlertResponse,
          },
        },
      }),
  };
});

const generateTransform = jest.fn();

describe('TransactionReview', () => {
  it('should render correctly', () => {
    const mockStore = configureMockStore();
    const store = mockStore(mockState);
    const wrapper = shallow(
      <Provider store={store}>
        <TransactionReview
          generateTransform={
            // TODO: Replace "any" with type
            // eslint-disable-next-line @typescript-eslint/no-explicit-any
            generateTransform as any
          }
        />
      </Provider>,
    );
    expect(wrapper).toMatchSnapshot();
  });

  it('should match snapshot', () => {
    const container = renderWithProvider(
      <TransactionReview
        EIP1559GasData={{}}
        generateTransform={generateTransform}
      />,
      { state: mockState },
    );
    expect(container).toMatchSnapshot();
  });

  it('should display blockaid banner', async () => {
    const securityAlertResponse = {
      result_type: 'Malicious',
      reason: 'blur_farming',
      providerRequestsCount: {},
      block: 123,
      req: {},
      chainId: '0x1',
      features: ['test', 'test'],
    };

    const blockaidMetricsParamsSpy = jest
      .spyOn(BlockaidUtils, 'getBlockaidMetricsParams')
      .mockImplementation(
        // TODO: Replace "any" with type
        // eslint-disable-next-line @typescript-eslint/no-explicit-any
        ({ result_type, reason, providerRequestsCount }: any) => ({
          security_alert_response: result_type,
          security_alert_reason: reason,
          security_alert_provider_requests_count: providerRequestsCount,
        }),
      );
    const { queryByText, queryByTestId, getByText } = renderWithProvider(
      <TransactionReview
        EIP1559GasData={{}}
        generateTransform={generateTransform}
      />,
      {
        state: {
          ...mockState,
          transaction: {
            ...mockState.transaction,
            id: '123',
            securityAlertResponse,
            securityAlertResponses: {
              123: securityAlertResponse,
            },
          },
        },
      },
    );
    expect(await queryByText('See details')).toBeDefined();
    expect(
      await queryByText(
        'If you approve this request, someone can steal your assets listed on Blur.',
      ),
    ).toBeDefined();

    fireEvent.press(await getByText('See details'));

    expect(await queryByTestId(TESTID_ACCORDION_CONTENT)).toBeDefined();
    expect(
      await queryByTestId(FALSE_POSITIVE_REPOST_LINE_TEST_ID),
    ).toBeDefined();
    expect(await queryByText('Something doesn’t look right?')).toBeDefined();
    expect(await queryByText('Report an issue')).toBeDefined();

    fireEvent.press(await getByText('Report an issue'));

    expect(blockaidMetricsParamsSpy).toHaveBeenCalledTimes(1);
    expect(blockaidMetricsParamsSpy).toHaveBeenCalledWith(
      securityAlertResponse,
    );
  });

  it('should have enabled confirm button if from account has balance', async () => {
    jest
      .spyOn(TransactionUtils, 'getTransactionReviewActionKey')
      .mockReturnValue(Promise.resolve(undefined));
    const { queryByRole } = renderWithProvider(
      <TransactionReview
        EIP1559GasData={{}}
        generateTransform={generateTransform}
      />,
      { state: mockState },
    );
    const confirmButton = await queryByRole('button', { name: 'Confirm' });
    expect(confirmButton.props.disabled).not.toBe(true);
  });

  it('should not have confirm button disabled if from account has no balance and also if there is no error', async () => {
    const mockNewState = {
      ...mockState,
      engine: {
        ...mockState.engine,
        backgroundState: {
          ...mockState.engine.backgroundState,
          AccountTrackerController: {
            ...mockState.engine.backgroundState.AccountTrackerController,
            accounts: {
              '0xC4955C0d639D99699Bfd7Ec54d9FaFEe40e4D272': {
                balance: '0x0',
              },
            },
          },
        },
      },
    };
    jest.mock('react-redux', () => ({
      ...jest.requireActual('react-redux'),
      // TODO: Replace "any" with type
      // eslint-disable-next-line @typescript-eslint/no-explicit-any
      useSelector: (fn: any) => fn(mockNewState),
    }));
    const { getByRole } = renderWithProvider(
      <TransactionReview
        EIP1559GasData={{}}
        generateTransform={generateTransform}
      />,
      { state: mockState },
    );
    const confirmButton = getByRole('button', { name: 'Confirm' });
    expect(confirmButton.props.disabled).toBe(false);
  });

  it('should have confirm button disabled if error is defined', async () => {
    jest.mock('react-redux', () => ({
      ...jest.requireActual('react-redux'),
      // TODO: Replace "any" with type
      // eslint-disable-next-line @typescript-eslint/no-explicit-any
      useSelector: (fn: any) => fn(mockState),
    }));
    const { getByRole } = renderWithProvider(
      <TransactionReview
        EIP1559GasData={{}}
        generateTransform={generateTransform}
        error="You need 1 more ETH to complete the transaction"
      />,
      { state: mockState },
    );
    const confirmButton = getByRole('button', { name: 'Confirm' });
    expect(confirmButton.props.disabled).toBe(true);
  });
});<|MERGE_RESOLUTION|>--- conflicted
+++ resolved
@@ -51,11 +51,7 @@
 jest.mock('../../../../../selectors/smartTransactionsController', () => ({
   selectSmartTransactionsEnabled: () => false,
   selectShouldUseSmartTransaction: () => false,
-<<<<<<< HEAD
-  selectPendingSmartTransactions: () => [],
-=======
   selectPendingSmartTransactionsBySender: () => [],
->>>>>>> 92b17719
 }));
 
 jest.mock('../../../../../reducers/swaps', () => ({
