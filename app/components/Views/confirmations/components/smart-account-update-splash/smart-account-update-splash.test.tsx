import React from 'react';
import { fireEvent } from '@testing-library/react-native';

import Engine from '../../../../../core/Engine';
import renderWithProvider from '../../../../../util/test/renderWithProvider';
import {
  getAppStateForConfirmation,
  upgradeAccountConfirmation,
} from '../../../../../util/test/confirm-data-helpers';
// eslint-disable-next-line import/no-namespace
import * as ConfirmationActions from '../../hooks/useConfirmActions';
// eslint-disable-next-line import/no-namespace
import * as AddressUtils from '../../../../../util/address';
import { SmartAccountUpdateSplash } from './smart-account-update-splash';

jest.mock('../../../../hooks/AssetPolling/AssetPollingProvider', () => ({
  AssetPollingProvider: () => null,
}));

jest.mock('../../../../../core/Engine', () => ({
  getTotalEvmFiatAccountBalance: () => ({ tokenFiat: 10 }),
  context: {
    PreferencesController: {
      setSmartAccountOptInForAccounts: jest.fn(),
    },
  },
}));

jest.mock('@react-navigation/native', () => {
  const actualNav = jest.requireActual('@react-navigation/native');
  return {
    ...actualNav,
    useNavigation: () => ({
      navigate: jest.fn(),
    }),
  };
});

const renderComponent = (state?: Record<string, unknown>) =>
  renderWithProvider(<SmartAccountUpdateSplash />, {
    state:
      state ??
      getAppStateForConfirmation(upgradeAccountConfirmation, {
        PreferencesController: { smartAccountOptIn: false },
      }),
  });

const renderComponent = (state?: Record<string, unknown>) =>
  renderWithProvider(<SmartAccountUpdateSplash />, {
    state:
      state ??
      getAppStateForConfirmation(upgradeAccountConfirmation, {
        PreferencesController: { smartAccountOptIn: false },
      }),
  });

describe('SmartContractWithLogo', () => {
  beforeEach(() => {
    jest.spyOn(AddressUtils, 'isHardwareAccount').mockReturnValue(false);
  });

  it('renders correctly', () => {
    const { getByText } = renderComponent();
    expect(getByText('Use smart account?')).toBeTruthy();
    expect(getByText('Request for')).toBeTruthy();
  });

  it('close after `Yes` button is clicked', () => {
<<<<<<< HEAD
=======
    const mockDispatch = jest.fn();
    (useDispatch as jest.Mock).mockReturnValue(mockDispatch);
    const spyUpgradeSplashPageAcknowledgedForAccount = jest.spyOn(
      ConfirmationReducerActions,
      'upgradeSplashPageAcknowledgedForAccount',
    );

>>>>>>> 344138ef
    const { getByText, queryByText } = renderComponent();
    expect(queryByText('Request for')).toBeTruthy();
    fireEvent.press(getByText('Yes'));
    expect(
      Engine.context.PreferencesController.setSmartAccountOptInForAccounts,
    ).toHaveBeenCalled();
    expect(queryByText('Request for')).toBeNull();
  });

  it('call reject function when `No` button is clicked', () => {
    const mockOnReject = jest.fn();
    jest
      .spyOn(ConfirmationActions, 'useConfirmActions')
      .mockReturnValue({ onConfirm: jest.fn(), onReject: mockOnReject });
    const { getByText, queryByText } = renderComponent();
    expect(queryByText('Request for')).toBeTruthy();
    fireEvent.press(getByText('No'));
    expect(mockOnReject).toHaveBeenCalledTimes(1);
  });

  it('renders null if splash page is already acknowledged for the account', async () => {
    const mockState = getAppStateForConfirmation(upgradeAccountConfirmation);
    const { queryByText } = renderComponent({
      ...mockState,
      confirmation: {
        upgradeSplashPageAcknowledgedForAccounts: [
          upgradeAccountConfirmation.txParams.from,
        ],
      },
    });

    expect(queryByText('Request for')).toBeNull();
  });

  it('renders null if preference smartAccountOptIn is true and account is not hardware account', async () => {
    const { queryByText } = renderComponent(
      getAppStateForConfirmation(upgradeAccountConfirmation, {
        PreferencesController: { smartAccountOptIn: true },
      }),
    );

    expect(queryByText('Request for')).toBeNull();
  });

  it('does not renders null if preference smartAccountOptIn is true and but account is hardware account', async () => {
    jest.spyOn(AddressUtils, 'isHardwareAccount').mockReturnValue(true);
    const { getByText } = renderComponent(
      getAppStateForConfirmation(upgradeAccountConfirmation, {
        PreferencesController: { smartAccountOptIn: true },
      }),
    );

    expect(getByText('Use smart account?')).toBeTruthy();
    expect(getByText('Request for')).toBeTruthy();
  });
});<|MERGE_RESOLUTION|>--- conflicted
+++ resolved
@@ -66,16 +66,6 @@
   });
 
   it('close after `Yes` button is clicked', () => {
-<<<<<<< HEAD
-=======
-    const mockDispatch = jest.fn();
-    (useDispatch as jest.Mock).mockReturnValue(mockDispatch);
-    const spyUpgradeSplashPageAcknowledgedForAccount = jest.spyOn(
-      ConfirmationReducerActions,
-      'upgradeSplashPageAcknowledgedForAccount',
-    );
-
->>>>>>> 344138ef
     const { getByText, queryByText } = renderComponent();
     expect(queryByText('Request for')).toBeTruthy();
     fireEvent.press(getByText('Yes'));
