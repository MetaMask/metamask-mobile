--- conflicted
+++ resolved
@@ -146,10 +146,6 @@
         'TestMessageId:signError',
         expect.any(Function),
       );
-<<<<<<< HEAD
-      expect(mockTrackEvent).toHaveBeenCalledTimes(1);
-=======
->>>>>>> baed762f
       expect(
         Engine.context.SignatureController.hub.removeListener,
       ).toHaveBeenCalledTimes(0);
@@ -297,10 +293,6 @@
         'TestMessageId:signError',
         expect.any(Function),
       );
-<<<<<<< HEAD
-      expect(mockTrackEvent).toHaveBeenCalledTimes(1);
-=======
->>>>>>> baed762f
       expect(
         Engine.context.SignatureController.hub.removeListener,
       ).toHaveBeenCalledTimes(0);
@@ -328,33 +320,4 @@
       ).toHaveBeenCalledWith('TestMessageId:signError', expect.any(Function));
     });
   });
-<<<<<<< HEAD
-
-  describe('onSignatureError', () => {
-    let events: any;
-    beforeEach(() => {
-      events = {};
-
-      EngineMock.context.SignatureController.hub.on.mockImplementationOnce(
-        (event: any, callback: any) => {
-          events[event] = callback;
-        },
-      );
-    });
-
-    it('track has been called when error message starts with KeystoneError#Tx_canceled', async () => {
-      createContainer();
-      events['TestMessageId:signError']({
-        error: new Error(KEYSTONE_TX_CANCELED),
-      });
-      await waitFor(() => {
-        expect(mockTrackEvent).toHaveBeenCalledTimes(2);
-        expect((mockTrackEvent as jest.Mock).mock.calls[1][0]).toEqual(
-          MetaMetricsEvents.QR_HARDWARE_TRANSACTION_CANCELED,
-        );
-      });
-    });
-  });
-=======
->>>>>>> baed762f
 });