import React from 'react';
import renderWithProvider from '../../../../../../util/test/renderWithProvider';
import { PredictClaimFooter } from './predict-claim-footer';
import { merge, noop } from 'lodash';
import { simpleSendTransactionControllerMock } from '../../../__mocks__/controllers/transaction-controller-mock';
import { transactionApprovalControllerMock } from '../../../__mocks__/controllers/approval-controller-mock';
import {
  accountMock,
  otherControllersMock,
} from '../../../__mocks__/controllers/other-controllers-mock';
import { strings } from '../../../../../../../locales/i18n';
import { fireEvent } from '@testing-library/react-native';

function render({
  onPress,
  singlePosition,
}: { onPress?: () => void; singlePosition?: boolean } = {}) {
  const state = merge(
    {},
    simpleSendTransactionControllerMock,
    transactionApprovalControllerMock,
    otherControllersMock,
  );

  if (singlePosition) {
    state.engine.backgroundState.PredictController.claimablePositions = {
      [accountMock]: [
        otherControllersMock.engine.backgroundState.PredictController
          .claimablePositions[accountMock][0],
      ],
    };
  }

  return renderWithProvider(<PredictClaimFooter onPress={onPress ?? noop} />, {
    state,
  });
}

describe('PredictClaimFooter', () => {
  it('renders market count', () => {
    // Given 5 won positions
    const { getByText } = render();

    // Then the market count is displayed
    expect(
      getByText(strings('confirm.predict_claim.footer_top', { count: 5 })),
    ).toBeDefined();
  });

  it('renders market images', () => {
    // Given 5 won positions with icons
    const { getAllByTestId } = render();

    // Then the avatar group shows up to 3 avatars
    expect(getAllByTestId('token-avatar-image')).toHaveLength(3);
  });

  it('calls onPress when button is pressed', () => {
    // Given a button with an onPress handler
    const onPressMock = jest.fn();
    const { getByText } = render({ onPress: onPressMock });

    // When the button is pressed
    fireEvent.press(getByText(strings('confirm.predict_claim.button_label')));

    // Then the onPress handler is called
    expect(onPressMock).toHaveBeenCalled();
  });

  it('uses fallback address when selectedAddress is undefined', () => {
    // Arrange - state with no selected account address
    const stateWithNoAddress = merge(
      {},
      simpleSendTransactionControllerMock,
      transactionApprovalControllerMock,
      otherControllersMock,
      {
        engine: {
          backgroundState: {
            AccountsController: {
              internalAccounts: {
                selectedAccount: undefined,
              },
            },
          },
        },
      },
    );

    // Act
    const { getByTestId } = renderWithProvider(
      <PredictClaimFooter onPress={noop} />,
      { state: stateWithNoAddress },
    );

    // Assert - component renders without crashing
    expect(getByTestId('predict-claim-footer')).toBeDefined();
  });
<<<<<<< HEAD
=======

  it('renders extra info for single win', () => {
    const { getByText } = render({ singlePosition: true });

    expect(getByText('Market 1')).toBeDefined();
    expect(getByText('$100 on Yes')).toBeDefined();
  });
>>>>>>> f4e8f8d0
});<|MERGE_RESOLUTION|>--- conflicted
+++ resolved
@@ -96,8 +96,6 @@
     // Assert - component renders without crashing
     expect(getByTestId('predict-claim-footer')).toBeDefined();
   });
-<<<<<<< HEAD
-=======
 
   it('renders extra info for single win', () => {
     const { getByText } = render({ singlePosition: true });
@@ -105,5 +103,4 @@
     expect(getByText('Market 1')).toBeDefined();
     expect(getByText('$100 on Yes')).toBeDefined();
   });
->>>>>>> f4e8f8d0
 });