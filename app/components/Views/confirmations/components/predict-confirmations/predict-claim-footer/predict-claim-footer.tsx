--- conflicted
+++ resolved
@@ -19,13 +19,10 @@
 import styleSheet from './predict-claim-footer.styles';
 import { selectPredictWonPositions } from '../../../../../UI/Predict/selectors/predictController';
 import { selectSelectedInternalAccountAddress } from '../../../../../../selectors/accountsController';
-<<<<<<< HEAD
-=======
 import { PredictPosition } from '../../../../../UI/Predict';
 import { AlignItems, FlexDirection } from '../../../../../UI/Box/box.types';
 import useFiatFormatter from '../../../../../UI/SimulationDetails/FiatDisplay/useFiatFormatter';
 import { BigNumber } from 'bignumber.js';
->>>>>>> f4e8f8d0
 
 export interface PredictClaimFooterProps {
   onPress: () => void;
@@ -33,16 +30,6 @@
 
 export function PredictClaimFooter({ onPress }: PredictClaimFooterProps) {
   const { styles } = useStyles(styleSheet, {});
-<<<<<<< HEAD
-  const selectedAddress =
-    useSelector(selectSelectedInternalAccountAddress) ?? '0x0';
-  const wonPositions = useSelector(
-    selectPredictWonPositions({
-      address: selectedAddress,
-    }),
-  );
-=======
->>>>>>> f4e8f8d0
 
   const selectedAddress =
     useSelector(selectSelectedInternalAccountAddress) ?? '0x0';
