--- conflicted
+++ resolved
@@ -66,11 +66,7 @@
   const isMMSendReq =
     REDESIGNED_TRANSFER_TYPES.includes(transactionType) &&
     transactionMetadata?.origin === MMM_ORIGIN;
-<<<<<<< HEAD
-  const { isLoading: isPayLoading } = useIsTransactionPayLoading();
-=======
   const isPayLoading = useIsTransactionPayLoading();
->>>>>>> f4e8f8d0
 
   const { isFooterVisible: isFooterVisibleFlag, isTransactionValueUpdating } =
     useConfirmationContext();
