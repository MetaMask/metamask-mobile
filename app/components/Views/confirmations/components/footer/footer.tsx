--- conflicted
+++ resolved
@@ -42,16 +42,8 @@
     hasDangerAlerts,
     hasUnconfirmedDangerAlerts,
   } = useAlerts();
-<<<<<<< HEAD
   const { onConfirm, onReject } = useConfirmActions();
   const { isSigningQRObject, needsCameraPermission } = useQRHardwareContext();
-=======
-
-  const { isQRSigningInProgress, needsCameraPermission } =
-    useQRHardwareContext();
-
-  const { onConfirm, onReject } = useConfirmActions();
->>>>>>> b450a0b4
   const { securityAlertResponse } = useSecurityAlertResponse();
   const confirmDisabled = needsCameraPermission;
   const transactionMetadata = useTransactionMetadataRequest();
