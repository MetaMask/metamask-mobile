--- conflicted
+++ resolved
@@ -35,20 +35,11 @@
   } = params;
 
   const basePaddingBottom = Device.isIos()
-<<<<<<< HEAD
-    ? isStakingConfirmationBool
-      ? 16
-      : 8
-    : isStakingConfirmationBool
-    ? 36
-    : 28;
-=======
     ? getIosBottomPadding(isStakingConfirmationBool, isStandaloneConfirmation)
     : getAndroidBottomPadding(
         isStakingConfirmationBool,
         isStandaloneConfirmation,
       );
->>>>>>> 93febff8
 
   return StyleSheet.create({
     base: {
