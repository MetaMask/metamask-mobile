--- conflicted
+++ resolved
@@ -4,63 +4,33 @@
 
 const getIosBottomPadding = (
   isStakingConfirmationBool: boolean,
-<<<<<<< HEAD
-  isStandaloneConfirmation: boolean,
-=======
   isFullScreenConfirmation: boolean,
->>>>>>> 961a5281
 ) => {
   if (isStakingConfirmationBool) {
     return 16;
   }
-<<<<<<< HEAD
-  return isStandaloneConfirmation ? 32 : 8;
-=======
   return isFullScreenConfirmation ? 32 : 8;
->>>>>>> 961a5281
 };
 
 const getAndroidBottomPadding = (
   isStakingConfirmationBool: boolean,
-<<<<<<< HEAD
-  isStandaloneConfirmation: boolean,
-=======
   isFullScreenConfirmation: boolean,
->>>>>>> 961a5281
 ) => {
   if (isStakingConfirmationBool) {
     return 36;
   }
-<<<<<<< HEAD
-  return isStandaloneConfirmation ? 42 : 28;
-=======
   return isFullScreenConfirmation ? 42 : 28;
->>>>>>> 961a5281
 };
 
 const styleSheet = (params: {
   theme: Theme;
   vars: {
     isStakingConfirmationBool: boolean;
-<<<<<<< HEAD
-    isStandaloneConfirmation: boolean;
-=======
     isFullScreenConfirmation: boolean;
->>>>>>> 961a5281
   };
 }) => {
   const {
     theme: { colors },
-<<<<<<< HEAD
-    vars: { isStakingConfirmationBool, isStandaloneConfirmation },
-  } = params;
-
-  const basePaddingBottom = Device.isIos()
-    ? getIosBottomPadding(isStakingConfirmationBool, isStandaloneConfirmation)
-    : getAndroidBottomPadding(
-        isStakingConfirmationBool,
-        isStandaloneConfirmation,
-=======
     vars: { isStakingConfirmationBool, isFullScreenConfirmation },
   } = params;
 
@@ -69,7 +39,6 @@
     : getAndroidBottomPadding(
         isStakingConfirmationBool,
         isFullScreenConfirmation,
->>>>>>> 961a5281
       );
 
   return StyleSheet.create({
