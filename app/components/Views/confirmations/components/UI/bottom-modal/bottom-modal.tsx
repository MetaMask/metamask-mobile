--- conflicted
+++ resolved
@@ -49,10 +49,7 @@
       backdropOpacity={1}
       animationInTiming={600}
       animationOutTiming={600}
-<<<<<<< HEAD
-=======
       useNativeDriver
->>>>>>> 05d3e30f
       onBackButtonPress={onBackButtonPress ?? onClose}
       onBackdropPress={onBackdropPress ?? onClose}
       onSwipeComplete={onSwipeComplete ?? onClose}
