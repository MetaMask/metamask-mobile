import { StyleSheet } from 'react-native';

import { Theme } from '../../../../../../util/theme/models';
import { fontStyles } from '../../../../../../styles/common';

const styleSheet = (params: { theme: Theme, vars: { isCompact: boolean | undefined } }) => {
  const { theme, vars } = params;
  const { isCompact } = vars;

  return StyleSheet.create({
    container: {
      backgroundColor: theme.colors.background.default,
      borderRadius: 8,
      display: 'flex',
      flexDirection: 'row',
      justifyContent: 'space-between',
      alignItems: 'center',
      padding: isCompact ? 0 : 16,
      marginBottom: isCompact ? 0 : 8,
    },
    modalContent: {
      backgroundColor: theme.colors.background.alternative,
      paddingTop: 24,
      paddingBottom: 34,
      paddingHorizontal: 16,
      borderTopLeftRadius: 8,
      borderTopRightRadius: 8,
    },
    modalHeader: {
      display: 'flex',
      flexDirection: 'row',
      alignItems: 'center',
      paddingBottom: 16,
    },
    expandedContentTitle: {
      color: theme.colors.text.default,
      ...fontStyles.bold,
<<<<<<< HEAD
=======
      fontSize: isCompact ? 16 : 14,
>>>>>>> e35780cb
      width: '90%',
      textAlign: 'center',
    },
    expandIcon: {
      position: 'absolute',
      right: 16,
    },
  });
};

export default styleSheet;<|MERGE_RESOLUTION|>--- conflicted
+++ resolved
@@ -35,10 +35,6 @@
     expandedContentTitle: {
       color: theme.colors.text.default,
       ...fontStyles.bold,
-<<<<<<< HEAD
-=======
-      fontSize: isCompact ? 16 : 14,
->>>>>>> e35780cb
       width: '90%',
       textAlign: 'center',
     },
