--- conflicted
+++ resolved
@@ -137,7 +137,6 @@
     expect(queryByTestId('inline-alert')).toBeNull();
   });
 
-<<<<<<< HEAD
   it('disables inline alert interaction when disableAlertInteraction prop is true', () => {
     const { getByTestId } = render(
       <AlertRow {...baseProps} disableAlertInteraction />,
@@ -149,7 +148,8 @@
     expect(mockSetAlertKey).not.toHaveBeenCalled();
     expect(mockShowAlertModal).not.toHaveBeenCalled();
     expect(mockTrackInlineAlertClicked).not.toHaveBeenCalled();
-=======
+  });
+
   it('renders with the given style if provided', () => {
     const props = { ...baseProps, style: { backgroundColor: 'red' } };
     const { getByTestId } = render(<AlertRow {...props} />);
@@ -163,6 +163,5 @@
     const infoRow = getByTestId('info-row');
 
     expect(infoRow.props.style).toMatchObject(styles.infoRowOverride);
->>>>>>> 43c756bd
   });
 });