import React from 'react';
import { render, fireEvent } from '@testing-library/react-native';
import { useAlerts } from '../../../../context/alert-system-context';
import AlertRow, { AlertRowProps } from './alert-row';
import { Severity } from '../../../../types/alerts';
import { IconName } from '../../../../../../../component-library/components/Icons/Icon';
import { useConfirmationAlertMetrics } from '../../../../hooks/metrics/useConfirmationAlertMetrics';
<<<<<<< HEAD
import styleSheet from './alert-row.styles';
=======
import { InfoRowVariant } from '../info-row';
>>>>>>> 2b82250d

jest.mock('../../../../context/alert-system-context', () => ({
  useAlerts: jest.fn(),
}));

jest.mock('../../../../hooks/metrics/useConfirmationAlertMetrics', () => ({
  useConfirmationAlertMetrics: jest.fn(),
}));

const ALERT_KEY_DANGER = 'DANGER_ALERT';
const ALERT_KEY_WARNING = 'WARNING_ALERT';
const ALERT_KEY_INFO = 'INFO_ALERT';
const ALERT_FIELD_DANGER = 'field_danger';
const ALERT_FIELD_WARNING = 'field_warning';
const ALERT_FIELD_INFO = 'field_info';
const mockAlerts = [
  {
    key: ALERT_KEY_DANGER,
    field: ALERT_FIELD_DANGER,
    severity: Severity.Danger,
    message: 'This is a danger alert',
  },
  {
    key: ALERT_KEY_WARNING,
    field: ALERT_FIELD_WARNING,
    severity: Severity.Warning,
    message: 'This is a warning alert',
  },
  {
    key: ALERT_KEY_INFO,
    field: ALERT_FIELD_INFO,
    severity: Severity.Info,
    message: 'This is an info alert',
  },
];

describe('AlertRow', () => {
  const mockShowAlertModal = jest.fn();
  const mockSetAlertKey = jest.fn();
  const mockTrackInlineAlertClicked = jest.fn();
  const useAlertsBase = {
    alerts: mockAlerts,
    fieldAlerts: mockAlerts,
    showAlertModal: mockShowAlertModal,
    setAlertKey: mockSetAlertKey,
  };

  beforeEach(() => {
    jest.clearAllMocks();
    (useAlerts as jest.Mock).mockReturnValue(useAlertsBase);
    (useConfirmationAlertMetrics as jest.Mock).mockReturnValue({
      trackInlineAlertClicked: mockTrackInlineAlertClicked,
    });
  });

  const LABEL_MOCK = 'Alert Label';
  const CHILDREN_MOCK = 'Test Children';
  const baseProps: AlertRowProps = {
    alertField: ALERT_FIELD_DANGER,
    label: LABEL_MOCK,
    children: CHILDREN_MOCK,
  };

  it('renders correctly inline alert', () => {
    const { getByText, getByTestId } = render(<AlertRow {...baseProps} />);
    expect(getByText(LABEL_MOCK)).toBeDefined();
    expect(getByText(CHILDREN_MOCK)).toBeDefined();
    expect(getByTestId('inline-alert')).toBeDefined();
    const icon = getByTestId('inline-alert-icon');
    expect(icon.props.name).toBe(IconName.Danger);
  });

  it('renders correctly with warning alert', () => {
    const props = { ...baseProps, alertField: ALERT_FIELD_WARNING };
    const { getByText, getByTestId } = render(<AlertRow {...props} />);
    expect(getByText(LABEL_MOCK)).toBeDefined();
    expect(getByText(CHILDREN_MOCK)).toBeDefined();
    const icon = getByTestId('inline-alert-icon');
    expect(icon.props.name).toBe(IconName.Danger);
  });

  it('renders correctly with default alert', () => {
    const props = { ...baseProps, alertField: ALERT_FIELD_INFO };
    const { getByText, getByTestId } = render(<AlertRow {...props} />);
    expect(getByText(LABEL_MOCK)).toBeDefined();
    expect(getByText(CHILDREN_MOCK)).toBeDefined();
    const icon = getByTestId('inline-alert-icon');
    expect(icon.props.name).toBe(IconName.Info);
  });

  it('does not render when isShownWithAlertsOnly is true and no alert is present', () => {
    const props = {
      ...baseProps,
      alertField: 'alert4',
      isShownWithAlertsOnly: true,
    };
    const { queryByText } = render(<AlertRow {...props} />);
    expect(queryByText(LABEL_MOCK)).toBeNull();
    expect(queryByText(CHILDREN_MOCK)).toBeNull();
  });

  it('renders when isShownWithAlertsOnly is true and alert is present', () => {
    const props = { ...baseProps, isShownWithAlertsOnly: true };
    const { getByText } = render(<AlertRow {...props} />);
    expect(getByText(LABEL_MOCK)).toBeDefined();
    expect(getByText(CHILDREN_MOCK)).toBeDefined();
  });

  it('calls showAlertModal, setAlertKey and trackInlineAlertClicked when inline alert is clicked', () => {
    const { getByTestId } = render(<AlertRow {...baseProps} />);
    const inlineAlert = getByTestId('inline-alert');
    fireEvent.press(inlineAlert);
    expect(mockSetAlertKey).toHaveBeenCalledWith(ALERT_KEY_DANGER);
    expect(mockShowAlertModal).toHaveBeenCalled();
    expect(mockTrackInlineAlertClicked).toHaveBeenCalled();
    expect(mockTrackInlineAlertClicked).toHaveBeenCalledWith(
      ALERT_FIELD_DANGER,
    );
  });

<<<<<<< HEAD
  it('renders with the given style if provided', () => {
    const props = { ...baseProps, style: { backgroundColor: 'red' } };
    const { getByTestId } = render(<AlertRow {...props} />);
    const infoRow = getByTestId('info-row');
    expect(infoRow.props.style.backgroundColor).toBe('red');
  });

  it('renders with styles.infoRowOverride if no style is provided', () => {
    const styles = styleSheet();
    const { getByTestId } = render(<AlertRow {...baseProps} />);
    const infoRow = getByTestId('info-row');

    expect(infoRow.props.style).toMatchObject(styles.infoRowOverride);
=======
  it('does not render inline alert for small variant', () => {
    const { getByText, queryByTestId } = render(
      <AlertRow {...baseProps} rowVariant={InfoRowVariant.Small} />,
    );

    expect(getByText(LABEL_MOCK)).toBeDefined();
    expect(getByText(CHILDREN_MOCK)).toBeDefined();
    expect(queryByTestId('inline-alert')).toBeNull();
>>>>>>> 2b82250d
  });
});<|MERGE_RESOLUTION|>--- conflicted
+++ resolved
@@ -5,11 +5,8 @@
 import { Severity } from '../../../../types/alerts';
 import { IconName } from '../../../../../../../component-library/components/Icons/Icon';
 import { useConfirmationAlertMetrics } from '../../../../hooks/metrics/useConfirmationAlertMetrics';
-<<<<<<< HEAD
 import styleSheet from './alert-row.styles';
-=======
 import { InfoRowVariant } from '../info-row';
->>>>>>> 2b82250d
 
 jest.mock('../../../../context/alert-system-context', () => ({
   useAlerts: jest.fn(),
@@ -130,7 +127,16 @@
     );
   });
 
-<<<<<<< HEAD
+  it('does not render inline alert for small variant', () => {
+    const { getByText, queryByTestId } = render(
+      <AlertRow {...baseProps} rowVariant={InfoRowVariant.Small} />,
+    );
+
+    expect(getByText(LABEL_MOCK)).toBeDefined();
+    expect(getByText(CHILDREN_MOCK)).toBeDefined();
+    expect(queryByTestId('inline-alert')).toBeNull();
+  });
+
   it('renders with the given style if provided', () => {
     const props = { ...baseProps, style: { backgroundColor: 'red' } };
     const { getByTestId } = render(<AlertRow {...props} />);
@@ -144,15 +150,5 @@
     const infoRow = getByTestId('info-row');
 
     expect(infoRow.props.style).toMatchObject(styles.infoRowOverride);
-=======
-  it('does not render inline alert for small variant', () => {
-    const { getByText, queryByTestId } = render(
-      <AlertRow {...baseProps} rowVariant={InfoRowVariant.Small} />,
-    );
-
-    expect(getByText(LABEL_MOCK)).toBeDefined();
-    expect(getByText(CHILDREN_MOCK)).toBeDefined();
-    expect(queryByTestId('inline-alert')).toBeNull();
->>>>>>> 2b82250d
   });
 });