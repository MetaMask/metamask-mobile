import React from 'react';
import InlineAlert from '../../inline-alert';
import { useAlerts } from '../../../../context/alert-system-context';
import { Severity } from '../../../../types/alerts';
import { TextColor } from '../../../../../../../component-library/components/Texts/Text';
import { useStyles } from '../../../../../../../component-library/hooks';
import InfoRow, { InfoRowProps } from '../info-row';
import styleSheet from './alert-row.styles';

function getAlertTextColors(severity?: Severity): TextColor {
  switch (severity) {
    case Severity.Danger:
      return TextColor.Error;
    case Severity.Warning:
      return TextColor.Warning;
    default:
      return TextColor.Default;
  }
}

export interface AlertRowProps extends InfoRowProps {
  alertField: string;
  /** Determines whether to display the row only when an alert is present. */
  isShownWithAlertsOnly?: boolean;
}

const AlertRow = ({
  alertField,
  isShownWithAlertsOnly,
  ...props
}: AlertRowProps) => {
  const { fieldAlerts } = useAlerts();
  const alertSelected = fieldAlerts.find((a) => a.field === alertField);
  const { styles } = useStyles(styleSheet, {});
<<<<<<< HEAD

  const handleInlineAlertClick = () => {
    if(!alertSelected) return;
    setAlertKey(alertSelected.key);
    showAlertModal();
    trackInlineAlertClicked(alertSelected.field);
  };
=======
>>>>>>> 961a5281

  if (!alertSelected && isShownWithAlertsOnly) {
    return null;
  }

  const alertRowProps = {
    ...props,
    variant: getAlertTextColors(alertSelected?.severity),
  };

  const inlineAlert = alertSelected ? (
    <InlineAlert alertObj={alertSelected} />
  ) : null;

  return (
    <InfoRow
      {...alertRowProps}
      style={styles.infoRowOverride}
      labelChildren={inlineAlert}
    />
  );
};

export default AlertRow;<|MERGE_RESOLUTION|>--- conflicted
+++ resolved
@@ -32,16 +32,6 @@
   const { fieldAlerts } = useAlerts();
   const alertSelected = fieldAlerts.find((a) => a.field === alertField);
   const { styles } = useStyles(styleSheet, {});
-<<<<<<< HEAD
-
-  const handleInlineAlertClick = () => {
-    if(!alertSelected) return;
-    setAlertKey(alertSelected.key);
-    showAlertModal();
-    trackInlineAlertClicked(alertSelected.field);
-  };
-=======
->>>>>>> 961a5281
 
   if (!alertSelected && isShownWithAlertsOnly) {
     return null;
