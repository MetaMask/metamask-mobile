--- conflicted
+++ resolved
@@ -63,18 +63,12 @@
   const inlineAlert =
     alertSelected && !isSmall ? <InlineAlert alertObj={alertSelected} /> : null;
 
-  const style = props.style ?? styles.infoRowOverride;
-
   return (
-<<<<<<< HEAD
-    <InfoRow {...alertRowProps} style={style} labelChildren={inlineAlert} />
-=======
     <InfoRow
       {...alertRowProps}
       style={isSmall ? undefined : styles.infoRowOverride}
       labelChildren={inlineAlert}
     />
->>>>>>> 2b82250d
   );
 };
 
