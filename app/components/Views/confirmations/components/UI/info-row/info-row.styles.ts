import { StyleSheet } from 'react-native';

import { Theme } from '../../../../../../util/theme/models';
import { fontStyles } from '../../../../../../styles/common';

const styleSheet = (params: { theme: Theme }) => {
  const { theme } = params;

  return StyleSheet.create({
    container: {
      display: 'flex',
      flexDirection: 'row',
      justifyContent: 'flex-end',
      alignItems: 'center',
      flexWrap: 'wrap',
      paddingBottom: 8,
      paddingHorizontal: 8,
    },
    labelContainer: {
      display: 'flex',
      flexDirection: 'row',
      alignSelf: 'flex-start',
      alignItems: 'center',
      minHeight: 38,
      paddingEnd: 4,
<<<<<<< HEAD
      marginRight: 'auto', 
=======
      marginRight: 'auto',
>>>>>>> 578bf728
    },
    value: {
      color: theme.colors.text.default,
      ...fontStyles.normal,
    },
    valueOnNewLineContainer: {
      paddingBottom: 8,
      paddingHorizontal: 8,
    },
  });
};

export default styleSheet;<|MERGE_RESOLUTION|>--- conflicted
+++ resolved
@@ -23,11 +23,7 @@
       alignItems: 'center',
       minHeight: 38,
       paddingEnd: 4,
-<<<<<<< HEAD
-      marginRight: 'auto', 
-=======
       marginRight: 'auto',
->>>>>>> 578bf728
     },
     value: {
       color: theme.colors.text.default,
