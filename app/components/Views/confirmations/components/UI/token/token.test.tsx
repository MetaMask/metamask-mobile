--- conflicted
+++ resolved
@@ -116,8 +116,6 @@
 
     expect(queryByText('$')).not.toBeOnTheScreen();
     expect(getByText('1,000 USDC')).toBeOnTheScreen();
-<<<<<<< HEAD
-=======
   });
 
   it('renders BTC account type label when account type is BTC', () => {
@@ -130,6 +128,5 @@
     );
 
     expect(getByText('Native SegWit')).toBeOnTheScreen();
->>>>>>> d5ca588d
   });
 });