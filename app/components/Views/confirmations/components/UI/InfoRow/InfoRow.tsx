--- conflicted
+++ resolved
@@ -35,16 +35,11 @@
     >
       {Boolean(label) && (
         <View style={styles.labelContainer}>
-<<<<<<< HEAD
           <Text style={styles.label} color={variant}>{label}</Text>
           {labelChildren}
-          {!labelChildren && tooltip && <Tooltip content={tooltip} title={label} />}
-=======
-          <Text style={styles.label}>{label}</Text>
-          {tooltip && (
+          {!labelChildren && tooltip && (
             <Tooltip content={tooltip} onPress={onTooltipPress} title={label} />
           )}
->>>>>>> 0c99a880
         </View>
       )}
       {typeof children === 'string' ? (
