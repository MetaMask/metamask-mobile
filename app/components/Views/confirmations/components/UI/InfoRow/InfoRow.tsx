import React, { ReactNode } from 'react';
import { View } from 'react-native';
<<<<<<< HEAD
import Text from '../../../../../../component-library/components/Texts/Text';
=======
import Text, {
  TextVariant,
  TextColor
} from '../../../../../../component-library/components/Texts/Text';
>>>>>>> f1910d80
import { useStyles } from '../../../../../../component-library/hooks';
import Tooltip from '../Tooltip';
import styleSheet from './InfoRow.styles';

export interface InfoRowProps {
  label: string;
  children?: ReactNode | string;
  onTooltipPress?: () => void;
  tooltip?: string;
  style?: Record<string, unknown>;
  labelChildren?: React.ReactNode;
  testID?: string;
  variant?: TextColor;
}

const InfoRow = ({
  label,
  children,
  onTooltipPress,
  style = {},
  labelChildren = null,
  tooltip,
  testID,
  variant = TextColor.Default,
}: InfoRowProps) => {
  const { styles } = useStyles(styleSheet, {});

  return (
    <View
      style={{ ...styles.container, ...style }}
      testID={testID ?? 'info-row'}
    >
      {Boolean(label) && (
        <View style={styles.labelContainer}>
<<<<<<< HEAD
          <Text style={styles.label}>{label}</Text>
          {tooltip && <Tooltip content={tooltip} title={label} />}
=======
          <Text variant={TextVariant.BodyMDMedium} color={variant}>{label}</Text>
          {labelChildren}
          {!labelChildren && tooltip && (
            <Tooltip content={tooltip} onPress={onTooltipPress} title={label} />
          )}
>>>>>>> f1910d80
        </View>
      )}
      {typeof children === 'string' ? (
        <Text style={styles.value}>{children}</Text>
      ) : (
        <>{children}</>
      )}
    </View>
  );
};

export default InfoRow;<|MERGE_RESOLUTION|>--- conflicted
+++ resolved
@@ -1,13 +1,9 @@
 import React, { ReactNode } from 'react';
 import { View } from 'react-native';
-<<<<<<< HEAD
-import Text from '../../../../../../component-library/components/Texts/Text';
-=======
 import Text, {
   TextVariant,
   TextColor
 } from '../../../../../../component-library/components/Texts/Text';
->>>>>>> f1910d80
 import { useStyles } from '../../../../../../component-library/hooks';
 import Tooltip from '../Tooltip';
 import styleSheet from './InfoRow.styles';
@@ -42,16 +38,11 @@
     >
       {Boolean(label) && (
         <View style={styles.labelContainer}>
-<<<<<<< HEAD
-          <Text style={styles.label}>{label}</Text>
-          {tooltip && <Tooltip content={tooltip} title={label} />}
-=======
           <Text variant={TextVariant.BodyMDMedium} color={variant}>{label}</Text>
           {labelChildren}
           {!labelChildren && tooltip && (
             <Tooltip content={tooltip} onPress={onTooltipPress} title={label} />
           )}
->>>>>>> f1910d80
         </View>
       )}
       {typeof children === 'string' ? (
