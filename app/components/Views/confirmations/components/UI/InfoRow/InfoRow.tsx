--- conflicted
+++ resolved
@@ -1,12 +1,9 @@
 import React, { ReactNode } from 'react';
 import { View } from 'react-native';
-<<<<<<< HEAD
-import Text, { TextColor } from '../../../../../../component-library/components/Texts/Text';
-=======
 import Text, {
   TextVariant,
+  TextColor
 } from '../../../../../../component-library/components/Texts/Text';
->>>>>>> 06ec5f57
 import { useStyles } from '../../../../../../component-library/hooks';
 import Tooltip from '../Tooltip';
 import styleSheet from './InfoRow.styles';
@@ -41,14 +38,9 @@
     >
       {Boolean(label) && (
         <View style={styles.labelContainer}>
-<<<<<<< HEAD
-          <Text style={styles.label} color={variant}>{label}</Text>
+          <Text variant={TextVariant.BodyMDMedium} color={variant}>{label}</Text>
           {labelChildren}
           {!labelChildren && tooltip && (
-=======
-          <Text variant={TextVariant.BodyMDMedium}>{label}</Text>
-          {tooltip && (
->>>>>>> 06ec5f57
             <Tooltip content={tooltip} onPress={onTooltipPress} title={label} />
           )}
         </View>
