--- conflicted
+++ resolved
@@ -24,15 +24,6 @@
       minHeight: 38,
       paddingEnd: 4,
     },
-<<<<<<< HEAD
-    label: {
-      ...fontStyles.bold,
-      fontSize: 14,
-      alignItems: 'center',
-      justifyContent: 'center',
-    },
-=======
->>>>>>> 0eccc491
     value: {
       color: theme.colors.text.default,
       ...fontStyles.normal,
