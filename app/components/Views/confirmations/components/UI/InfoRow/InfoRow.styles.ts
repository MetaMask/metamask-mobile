import { StyleSheet } from 'react-native';

import { Theme } from '../../../../../../util/theme/models';
import { fontStyles } from '../../../../../../styles/common';

const styleSheet = (params: { theme: Theme }) => {
  const { theme } = params;

  return StyleSheet.create({
    container: {
      display: 'flex',
      flexDirection: 'row',
      justifyContent: 'space-between',
      alignItems: 'center',
      flexWrap: 'wrap',
      paddingBottom: 8,
      paddingHorizontal: 8,
    },
    labelContainer: {
      display: 'flex',
      flexDirection: 'row',
      alignSelf: 'flex-start',
      alignItems: 'center',
      minHeight: 38,
      paddingEnd: 4,
<<<<<<< HEAD
    },
    label: {
      color: theme.colors.text.default,
      ...fontStyles.bold,
      fontSize: 14,
      fontWeight: '500',
      alignItems: 'center',
      justifyContent: 'center',
=======
>>>>>>> f1910d80
    },
    value: {
      color: theme.colors.text.default,
      ...fontStyles.normal,
      fontSize: 14,
<<<<<<< HEAD
    },
    valueComponent: {
      marginLeft: 'auto',
=======
>>>>>>> f1910d80
    },
  });
};

export default styleSheet;<|MERGE_RESOLUTION|>--- conflicted
+++ resolved
@@ -23,28 +23,11 @@
       alignItems: 'center',
       minHeight: 38,
       paddingEnd: 4,
-<<<<<<< HEAD
-    },
-    label: {
-      color: theme.colors.text.default,
-      ...fontStyles.bold,
-      fontSize: 14,
-      fontWeight: '500',
-      alignItems: 'center',
-      justifyContent: 'center',
-=======
->>>>>>> f1910d80
     },
     value: {
       color: theme.colors.text.default,
       ...fontStyles.normal,
       fontSize: 14,
-<<<<<<< HEAD
-    },
-    valueComponent: {
-      marginLeft: 'auto',
-=======
->>>>>>> f1910d80
     },
   });
 };
