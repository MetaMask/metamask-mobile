--- conflicted
+++ resolved
@@ -28,11 +28,7 @@
     try {
       urlObject = new URL(url);
     } catch (e) {
-<<<<<<< HEAD
-      Logger.error(e as Error, `DisplayURL: new URL(url) cannot parse ${url}`);
-=======
       console.error(e as Error, `DisplayURL: new URL(url) cannot parse ${url}`);
->>>>>>> f1910d80
     }
     setIsHTTP(urlObject?.protocol === 'http:');
   }, [url]);
