--- conflicted
+++ resolved
@@ -70,12 +70,7 @@
             size={AvatarSize.Md}
           />
         </Box>
-<<<<<<< HEAD
-
-        <Box twClassName="ml-4 h-12 justify-center">
-=======
         <Box twClassName="ml-4 h-12 justify-center flex-1">
->>>>>>> de227863
           <Text
             testID={`recipient-name-${recipient.address}`}
             variant={TextVariant.BodyMd}
