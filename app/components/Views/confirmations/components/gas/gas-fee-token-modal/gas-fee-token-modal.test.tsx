import React from 'react';
import { fireEvent, waitFor } from '@testing-library/react-native';
import renderWithProvider from '../../../../../../util/test/renderWithProvider';
import { GasFeeTokenModal } from './gas-fee-token-modal';
import { GasFeeToken } from '@metamask/transaction-controller';
import { useTransactionMetadataRequest } from '../../../hooks/transactions/useTransactionMetadataRequest';
import { updateSelectedGasFeeToken } from '../../../../../../util/transaction-controller';
import { transferTransactionStateMock } from '../../../__mocks__/transfer-transaction-mock';
import { merge } from 'lodash';
import { NATIVE_TOKEN_ADDRESS } from '../../../constants/tokens';
import { toHex } from '@metamask/controller-utils';
import {
  useGasFeeToken,
  useSelectedGasFeeToken,
} from '../../../hooks/gas/useGasFeeToken';
import useNetworkInfo from '../../../hooks/useNetworkInfo';
import { Hex } from '@metamask/utils';

jest.mock('../../../hooks/transactions/useTransactionMetadataRequest');
jest.mock('../../../../../../util/transaction-controller');
jest.mock('../../../hooks/useNetworkInfo');
jest.mock('../../../hooks/gas/useGasFeeToken');

const WETH_TOKEN_ADDRESS = '0x1234567890123456789012345678901234567894';

const GAS_FEE_TOKEN_MOCK: GasFeeToken = {
  amount: toHex(10000),
  balance: toHex(12345),
  decimals: 18,
  gas: '0x1',
  gasTransfer: '0x2a',
  maxFeePerGas: '0x3',
  maxPriorityFeePerGas: '0x4',
  rateWei: toHex('2000000000000000000'),
  recipient: '0x1234567890123456789012345678901234567892',
  symbol: 'USDC',
  tokenAddress: '0x1234567890123456789012345678901234567893',
};
const GAS_FEE_TOKEN_2_MOCK: GasFeeToken = {
  amount: toHex(20000),
  balance: toHex(43210),
  decimals: 4,
  gas: '0x3',
  gasTransfer: '0x3a',
  maxFeePerGas: '0x4',
  maxPriorityFeePerGas: '0x5',
  rateWei: toHex('1798170000000000000'),
  recipient: '0x1234567890123456789012345678901234567893',
  symbol: 'WETH',
  tokenAddress: WETH_TOKEN_ADDRESS,
};

const MOCK_WETH_USE_GAS_FEE_TOKEN = {
  symbol: 'WETH',
  amountFiat: '$1,000.00',
  amountFormatted: '1',
  balanceFiat: '2,345.00',
  tokenAddress: WETH_TOKEN_ADDRESS as Hex,
} as ReturnType<typeof useGasFeeToken>;

const MOCK_USDC_USE_GAS_FEE_TOKEN = {
  ...GAS_FEE_TOKEN_MOCK,
  symbol: 'USDC',
  tokenAddress: GAS_FEE_TOKEN_MOCK.tokenAddress as Hex,
};

const MOCK_NATIVE_USE_GAS_FEE_TOKEN = {
  ...MOCK_WETH_USE_GAS_FEE_TOKEN,
  symbol: 'ETH',
  tokenAddress: NATIVE_TOKEN_ADDRESS as Hex,
};

describe('GasFeeTokenModal', () => {
  const mockUseTransactionMetadataRequest = jest.mocked(
    useTransactionMetadataRequest,
  );
  const mockUpdateSelectedGasFeeToken = jest.mocked(updateSelectedGasFeeToken);
  const mockUseSelectedGasFeeToken = jest.mocked(useSelectedGasFeeToken);
  const mockUseGasFeeToken = jest.mocked(useGasFeeToken);

  const mockOnClose = jest.fn();

  const setupTest = ({
    transactionId = 'test-transaction-id',
    gasFeeTokens = [],
    selectedGasFeeToken = undefined,
  }: {
    transactionId?: string;
    gasFeeTokens?: GasFeeToken[];
    selectedGasFeeToken?: string;
  } = {}) => {
    mockUseTransactionMetadataRequest.mockReturnValue({
      id: transactionId,
      gasFeeTokens,
      selectedGasFeeToken,
    } as ReturnType<typeof useTransactionMetadataRequest>);

    const selectedToken = selectedGasFeeToken
      ? gasFeeTokens.find((token) => token.tokenAddress === selectedGasFeeToken)
      : undefined;

    mockUseSelectedGasFeeToken.mockReturnValue(
      selectedToken as ReturnType<typeof useSelectedGasFeeToken>,
    );

    mockUseGasFeeToken.mockImplementation(({ tokenAddress }) => {
      if (!tokenAddress || tokenAddress === NATIVE_TOKEN_ADDRESS) {
        return MOCK_NATIVE_USE_GAS_FEE_TOKEN as ReturnType<
          typeof useGasFeeToken
        >;
      }
      if (tokenAddress === GAS_FEE_TOKEN_MOCK.tokenAddress) {
        return MOCK_USDC_USE_GAS_FEE_TOKEN as ReturnType<typeof useGasFeeToken>;
      }
      if (tokenAddress === WETH_TOKEN_ADDRESS) {
        return MOCK_WETH_USE_GAS_FEE_TOKEN as ReturnType<typeof useGasFeeToken>;
      }
      return undefined as unknown as ReturnType<typeof useGasFeeToken>;
    });

    (useNetworkInfo as jest.Mock).mockReturnValue({
      networkNativeCurrency: 'ETH',
    });

    const state = merge({}, transferTransactionStateMock, {
      engine: {
        backgroundState: {
          TransactionController: {
            transactions: [
              { id: transactionId, gasFeeTokens, selectedGasFeeToken },
            ],
          },
        },
      },
    });
    return renderWithProvider(<GasFeeTokenModal onClose={mockOnClose} />, {
      state,
    });
  };

  beforeEach(() => {
    jest.clearAllMocks();
  });

  it('renders modal, header, back button', () => {
    const { getByTestId, getByText } = setupTest();
    expect(getByTestId('gas-fee-token-modal')).toBeTruthy();
    expect(getByTestId('back-button')).toBeTruthy();
    expect(getByText('Select a token')).toBeTruthy();
  });

  it('calls onClose when back button is pressed', () => {
    const { getByTestId } = setupTest();
    fireEvent.press(getByTestId('back-button'));
    expect(mockOnClose).toHaveBeenCalled();
  });

  it('renders multiple gas fee tokens', () => {
    const { getByTestId } = setupTest({
      gasFeeTokens: [GAS_FEE_TOKEN_MOCK, GAS_FEE_TOKEN_2_MOCK],
      selectedGasFeeToken: GAS_FEE_TOKEN_MOCK.tokenAddress,
    });
    expect(
      getByTestId(
        `gas-fee-token-list-item-${MOCK_WETH_USE_GAS_FEE_TOKEN.symbol}`,
      ),
    ).toBeTruthy();
    expect(
      getByTestId(
        `gas-fee-token-list-item-${MOCK_USDC_USE_GAS_FEE_TOKEN.symbol}`,
      ),
    ).toBeTruthy();
  });

<<<<<<< HEAD
  it('handles token selection and calls updateSelectedGasFeeToken', () => {
=======
  it('handles token selection and calls updateSelectedGasFeeToken', async () => {
>>>>>>> 338177c4
    const transactionId = 'test-tx-id';
    const { getByTestId } = setupTest({
      transactionId,
      gasFeeTokens: [GAS_FEE_TOKEN_MOCK, MOCK_WETH_USE_GAS_FEE_TOKEN],
      selectedGasFeeToken: GAS_FEE_TOKEN_MOCK.tokenAddress,
    });

    fireEvent.press(
      getByTestId(
        `gas-fee-token-list-item-${MOCK_WETH_USE_GAS_FEE_TOKEN.symbol}`,
      ),
    );

    await waitFor(() =>
      expect(mockUpdateSelectedGasFeeToken).toHaveBeenCalledWith(
        transactionId,
        MOCK_WETH_USE_GAS_FEE_TOKEN.tokenAddress,
      ),
    );

    await waitFor(() => expect(mockOnClose).toHaveBeenCalled());
  });

  it('handles native token selection', async () => {
    const transactionId = 'test-tx-id';
<<<<<<< HEAD
    const { getByTestId } = setupTest({
      transactionId,
    });
=======
    const { getByTestId } = setupTest({ transactionId });

>>>>>>> 338177c4
    fireEvent.press(
      getByTestId(
        `gas-fee-token-list-item-${MOCK_NATIVE_USE_GAS_FEE_TOKEN.symbol}`,
      ),
    );

    await waitFor(() =>
      expect(mockUpdateSelectedGasFeeToken).toHaveBeenCalledWith(
        transactionId,
        undefined,
      ),
    );

    await waitFor(() => expect(mockOnClose).toHaveBeenCalled());
  });

  it('shows native token as selected when no gas fee token is selected', () => {
    const { getByTestId } = setupTest({
      gasFeeTokens: [GAS_FEE_TOKEN_MOCK],
      selectedGasFeeToken: undefined,
    });
    expect(
      getByTestId('gas-fee-token-list-item-selected-indicator'),
    ).toBeTruthy();
  });

  it('gracefully handles missing transaction metadata', () => {
    mockUseTransactionMetadataRequest.mockReturnValue(
      undefined as unknown as ReturnType<typeof useTransactionMetadataRequest>,
    );
    const { getByTestId } = renderWithProvider(
      <GasFeeTokenModal onClose={mockOnClose} />,
      { state: transferTransactionStateMock },
    );
    expect(getByTestId('gas-fee-token-modal')).toBeTruthy();
  });

  it('works if onClose prop missing', () => {
    setupTest();
    expect(() => {
      renderWithProvider(<GasFeeTokenModal />, {
        state: transferTransactionStateMock,
      });
    }).not.toThrow();
  });

  it('handles empty gas fee tokens array', () => {
    const { getByTestId } = setupTest({
      gasFeeTokens: [],
    });
    expect(getByTestId('native-icon')).toBeTruthy();
  });
});<|MERGE_RESOLUTION|>--- conflicted
+++ resolved
@@ -172,11 +172,7 @@
     ).toBeTruthy();
   });
 
-<<<<<<< HEAD
-  it('handles token selection and calls updateSelectedGasFeeToken', () => {
-=======
   it('handles token selection and calls updateSelectedGasFeeToken', async () => {
->>>>>>> 338177c4
     const transactionId = 'test-tx-id';
     const { getByTestId } = setupTest({
       transactionId,
@@ -202,14 +198,8 @@
 
   it('handles native token selection', async () => {
     const transactionId = 'test-tx-id';
-<<<<<<< HEAD
-    const { getByTestId } = setupTest({
-      transactionId,
-    });
-=======
     const { getByTestId } = setupTest({ transactionId });
 
->>>>>>> 338177c4
     fireEvent.press(
       getByTestId(
         `gas-fee-token-list-item-${MOCK_NATIVE_USE_GAS_FEE_TOKEN.symbol}`,
