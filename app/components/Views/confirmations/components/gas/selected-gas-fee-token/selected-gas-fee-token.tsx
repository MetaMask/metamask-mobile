--- conflicted
+++ resolved
@@ -72,11 +72,7 @@
           size={GasFeeTokenIconSize.Sm}
         />
         <Text>{symbol}</Text>
-<<<<<<< HEAD
-        {hasGasFeeTokens && !hasOnlyFutureNativeToken && (
-=======
         {supportsGasFeeTokens && (
->>>>>>> 338177c4
           <Icon
             testID="selected-gas-fee-token-arrow"
             name={IconName.ArrowDown}
