--- conflicted
+++ resolved
@@ -914,21 +914,12 @@
                     style={styles.accountApprovalWrapper}
                     onStartShouldSetResponder={() => true}
                   >
-<<<<<<< HEAD
-                    <View style={styles.blockaidBannerContainer}>
-                      <TransactionBlockaidBanner
-                        transactionId={transactionId}
-                        onContactUsClicked={this.onContactUsClicked}
-                      />
-                    </View>
-=======
                     <TransactionBlockaidBanner
                       transactionId={transactionId}
                       style={styles.blockaidWarning}
                       onContactUsClicked={this.onContactUsClicked}
                     />
                     <SmartTransactionsMigrationBanner style={styles.smartTransactionsMigrationBanner} />
->>>>>>> bf79f06f
                     <Text variant={TextVariant.HeadingMD} style={styles.title}>
                       {this.getTrustTitle(
                         originIsDeeplink,
