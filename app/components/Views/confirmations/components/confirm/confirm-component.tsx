--- conflicted
+++ resolved
@@ -28,15 +28,6 @@
 import { Splash } from '../splash';
 import styleSheet from './confirm-component.styles';
 import { TransactionType } from '@metamask/transaction-controller';
-<<<<<<< HEAD
-import { PerpsDepositSkeleton } from '../../external/perps-temp/components/deposit-skeleton';
-import { useParams } from '../../../../../util/navigation/navUtils';
-import AnimatedSpinner, { SpinnerSize } from '../../../../UI/AnimatedSpinner';
-
-export enum ConfirmationLoader {
-  Default = 'default',
-  PerpsDeposit = 'perpsDeposit',
-=======
 import { useParams } from '../../../../../util/navigation/navUtils';
 import AnimatedSpinner, { SpinnerSize } from '../../../../UI/AnimatedSpinner';
 import { CustomAmountInfoSkeleton } from '../info/custom-amount-info';
@@ -44,7 +35,6 @@
 export enum ConfirmationLoader {
   Default = 'default',
   CustomAmount = 'customAmount',
->>>>>>> 338177c4
 }
 
 export interface ConfirmationParams {
@@ -168,24 +158,14 @@
   const params = useParams<ConfirmationParams>();
   const loader = params?.loader ?? ConfirmationLoader.Default;
 
-<<<<<<< HEAD
-  if (loader === ConfirmationLoader.PerpsDeposit) {
-    return (
-      <View style={styles.flatContainer} testID="confirm-loader-perps-deposit">
-=======
   if (loader === ConfirmationLoader.CustomAmount) {
     return (
       <View style={styles.flatContainer} testID="confirm-loader-custom-amount">
->>>>>>> 338177c4
         <ScrollView
           style={styles.scrollView}
           contentContainerStyle={styles.scrollViewContent}
         >
-<<<<<<< HEAD
-          <PerpsDepositSkeleton />
-=======
           <CustomAmountInfoSkeleton />
->>>>>>> 338177c4
         </ScrollView>
       </View>
     );
