import { act } from '@testing-library/react-native';
import React from 'react';
import { cloneDeep } from 'lodash';
import { SafeAreaProvider } from 'react-native-safe-area-context';
import {
  generateContractInteractionState,
  getAppStateForConfirmation,
  personalSignatureConfirmationState,
  securityAlertResponse,
  stakingClaimConfirmationState,
  stakingDepositConfirmationState,
  stakingWithdrawalConfirmationState,
  typedSignV1ConfirmationState,
  upgradeAccountConfirmation,
} from '../../../../../util/test/confirm-data-helpers';
import renderWithProvider from '../../../../../util/test/renderWithProvider';
// eslint-disable-next-line import/no-namespace
import * as ConfirmationRedesignEnabled from '../../hooks/useConfirmationRedesignEnabled';
import { Confirm, ConfirmationLoader } from './confirm-component';
import { useTokensWithBalance } from '../../../../UI/Bridge/hooks/useTokensWithBalance';
import { useConfirmActions } from '../../hooks/useConfirmActions';
import { useParams } from '../../../../../util/navigation/navUtils';

jest.mock('../../hooks/useConfirmActions');

jest.mock('../../../../../util/navigation/navUtils', () => ({
  useParams: jest.fn().mockReturnValue({
    params: {
      maxValueMode: false,
    },
  }),
}));

jest.mock('../../../../../components/hooks/useEditNonce', () => ({
  useEditNonce: jest.fn().mockReturnValue({}),
}));

jest.mock('../../../../hooks/AssetPolling/AssetPollingProvider', () => ({
  AssetPollingProvider: () => null,
}));

jest.mock(
  '../../../../../selectors/featureFlagController/confirmations',
  () => ({
    ...jest.requireActual(
      '../../../../../selectors/featureFlagController/confirmations',
    ),
    selectConfirmationRedesignFlags: () => ({
      signatures: true,
      staking_confirmations: true,
      contract_interaction: true,
    }),
  }),
);

jest.mock('../../hooks/gas/useGasFeeToken');
jest.mock('../../hooks/tokens/useTokenWithBalance');

const mockSetOptions = jest.fn();
const mockNavigation = {
  addListener: jest.fn(),
  dispatch: jest.fn(),
  goBack: jest.fn(),
  navigate: jest.fn(),
  removeListener: jest.fn(),
  setOptions: mockSetOptions,
};

jest.mock('@react-navigation/native', () => ({
  ...jest.requireActual('@react-navigation/native'),
  useNavigation: () => mockNavigation,
}));

jest.mock('react-native/Libraries/Linking/Linking', () => ({
  addEventListener: jest.fn(),
  removeEventListener: jest.fn(),
  openURL: jest.fn(),
  canOpenURL: jest.fn(),
  getInitialURL: jest.fn(),
}));

jest.mock('react-native-safe-area-context', () => {
  const inset = { top: 0, right: 0, bottom: 0, left: 0 };
  const frame = { width: 0, height: 0, x: 0, y: 0 };

  return {
    ...jest.requireActual('react-native-safe-area-context'),
    SafeAreaProvider: jest.fn().mockImplementation(({ children }) => children),
    SafeAreaConsumer: jest
      .fn()
      .mockImplementation(({ children }) => children(inset)),
    useSafeAreaInsets: jest.fn().mockImplementation(() => inset),
    useSafeAreaFrame: jest.fn().mockImplementation(() => frame),
  };
});

jest.mock('../../../../../core/Engine', () => ({
  getTotalEvmFiatAccountBalance: () => ({ tokenFiat: 10 }),
  context: {
    KeyringController: {
      state: {
        keyrings: [
          {
            type: 'HD Key Tree',
            accounts: ['0x935e73edb9ff52e23bac7f7e043a1ecd06d05477'],
            metadata: {
              id: '01JNG7170V9X27V5NFDTY04PJ4',
              name: '',
            },
          },
        ],
      },
    },
    NetworkController: {
      getNetworkConfigurationByNetworkClientId: jest.fn(),
      findNetworkClientIdByChainId: jest.fn(),
    },
    GasFeeController: {
      startPolling: jest.fn(),
      stopPollingByPollingToken: jest.fn(),
    },
    AccountsController: {
      state: {
        internalAccounts: {
          accounts: {
            '1': {
              id: '1',
              type: 'eip155:eoa',
              address: '0x935e73edb9ff52e23bac7f7e043a1ecd06d05477',
              options: {
                entropySource: '01JNG7170V9X27V5NFDTY04PJ4',
              },
              metadata: {
                name: 'Account 1',
                keyring: {
                  type: 'HD Key Tree',
                },
              },
              scopes: ['eip155:0'],
            },
          },
          selectedAccount: '1',
        },
      },
    },
    TransactionController: {
      getTransactions: jest.fn().mockReturnValue([]),
      getNonceLock: jest.fn().mockReturnValue({ releaseLock: jest.fn() }),
      updateTransaction: jest.fn(),
    },
  },
  controllerMessenger: {
    subscribe: jest.fn(),
    unsubscribe: jest.fn(),
    subscribeOnceIf: jest.fn(),
  },
}));

jest.mock('react-native-gzip', () => ({
  deflate: (str: string) => str,
}));

jest.mock('../../../../UI/Bridge/hooks/useTokensWithBalance', () => ({
  useTokensWithBalance: () => [] as ReturnType<typeof useTokensWithBalance>,
}));

jest.mock('../../../../../core/redux/slices/bridge', () => ({
  ...jest.requireActual('../../../../../core/redux/slices/bridge'),
  selectEnabledSourceChains: jest.fn().mockReturnValue([]),
}));

jest.mock('../../hooks/alerts/useInsufficientPayTokenNativeAlert', () => ({
  useInsufficientPayTokenNativeAlert: jest.fn().mockReturnValue([]),
}));

describe('Confirm', () => {
  const useConfirmActionsMock = jest.mocked(useConfirmActions);
  const mockOnReject = jest.fn();
  const useParamsMock = jest.mocked(useParams);

  beforeEach(() => {
    useConfirmActionsMock.mockReturnValue({
      onReject: mockOnReject,
      onConfirm: jest.fn(),
    });

    jest
      .spyOn(ConfirmationRedesignEnabled, 'useConfirmationRedesignEnabled')
      .mockReturnValue({ isRedesignedEnabled: true });
  });
  afterEach(() => {
    jest.restoreAllMocks();
    jest.clearAllMocks();
    mockSetOptions.mockClear();
    mockOnReject.mockClear();
  });

  it('renders modal confirmation', async () => {
    const { getByTestId } = renderWithProvider(<Confirm />, {
      state: typedSignV1ConfirmationState,
    });
    expect(getByTestId('modal-confirmation-container')).toBeDefined();
  });

  it('renders a flat confirmation for specified type(s): staking deposit', () => {
    const { getByTestId } = renderWithProvider(<Confirm />, {
      state: stakingDepositConfirmationState,
    });
    expect(getByTestId('flat-confirmation-container')).toBeDefined();
  });

  it('renders a flat confirmation for specified type(s): staking withdrawal', () => {
    const { getByTestId } = renderWithProvider(<Confirm />, {
      state: stakingWithdrawalConfirmationState,
    });
    expect(getByTestId('flat-confirmation-container')).toBeDefined();
  });

  it('renders information for personal sign', () => {
    const { getAllByRole, getByText } = renderWithProvider(
      <SafeAreaProvider>
        <Confirm />
      </SafeAreaProvider>,
      {
        state: personalSignatureConfirmationState,
      },
    );
    expect(getByText('Signature request')).toBeDefined();
    expect(
      getByText('Review request details before you confirm.'),
    ).toBeDefined();
    expect(getByText('Request from')).toBeDefined();
    expect(getByText('metamask.github.io')).toBeDefined();
    expect(getByText('Message')).toBeDefined();
    expect(getByText('Example `personal_sign` message')).toBeDefined();
    expect(getAllByRole('button')).toHaveLength(2);
  });

  it('renders information for typed sign v1', () => {
    const { getAllByRole, getAllByText, getByText, queryByText } =
      renderWithProvider(
        <SafeAreaProvider>
          <Confirm />
        </SafeAreaProvider>,
        {
          state: typedSignV1ConfirmationState,
        },
      );
    expect(getByText('Signature request')).toBeDefined();
    expect(getByText('Request from')).toBeDefined();
    expect(getByText('metamask.github.io')).toBeDefined();
    expect(getAllByText('Message')).toHaveLength(2);
    expect(getByText('Hi, Alice!')).toBeDefined();
    expect(getAllByRole('button')).toHaveLength(2);
    expect(queryByText('This is a deceptive request')).toBeNull();
  });

  it('renders information for staking deposit', async () => {
    const { getByText } = renderWithProvider(<Confirm />, {
      state: stakingDepositConfirmationState,
    });
    expect(getByText('APR')).toBeDefined();
    expect(getByText('Est. annual reward')).toBeDefined();
    expect(getByText('Reward frequency')).toBeDefined();
    expect(getByText('Withdrawal time')).toBeDefined();
    expect(getByText('Network Fee')).toBeDefined();
    expect(getByText('Advanced details')).toBeDefined();
  });

  it('renders information for staking withdrawal', async () => {
    const { getByText } = renderWithProvider(<Confirm />, {
      state: stakingWithdrawalConfirmationState,
    });
    expect(getByText('Withdrawal time')).toBeDefined();
    expect(getByText('Unstaking to')).toBeDefined();
    expect(getByText('Interacting with')).toBeDefined();
    expect(getByText('Network')).toBeDefined();
    expect(getByText('Network Fee')).toBeDefined();
  });

  it('renders information for staking claim', async () => {
    const { getByText } = renderWithProvider(<Confirm />, {
      state: stakingClaimConfirmationState,
    });
    expect(getByText('Claiming to')).toBeDefined();
    expect(getByText('Interacting with')).toBeDefined();
    expect(getByText('Pooled Staking')).toBeDefined();
    expect(getByText('Network')).toBeDefined();
    expect(getByText('Ethereum Mainnet')).toBeDefined();
    expect(getByText('Network Fee')).toBeDefined();
  });

  it('renders information for contract interaction', async () => {
    jest
      .spyOn(ConfirmationRedesignEnabled, 'useConfirmationRedesignEnabled')
      .mockReturnValue({ isRedesignedEnabled: true });

    const { getByText } = renderWithProvider(<Confirm />, {
      state: generateContractInteractionState,
    });

    expect(getByText('Transaction request')).toBeDefined();
    expect(
      getByText('Review request details before you confirm.'),
    ).toBeDefined();
    expect(getByText('Estimated changes')).toBeDefined();
    expect(getByText('Network Fee')).toBeDefined();
  });

  it('renders a blockaid banner if the confirmation has blockaid error response', async () => {
    const { getByText } = renderWithProvider(<Confirm />, {
      state: {
        ...typedSignV1ConfirmationState,
        signatureRequest: { securityAlertResponse },
      },
    });

    await act(async () => {
      await Promise.resolve();
    });

    expect(getByText('Signature request')).toBeDefined();
    expect(getByText('This is a deceptive request')).toBeDefined();
  });

  it('renders splash page if present', async () => {
    jest
      .spyOn(ConfirmationRedesignEnabled, 'useConfirmationRedesignEnabled')
      .mockReturnValue({ isRedesignedEnabled: true });

    const { getByText } = renderWithProvider(<Confirm />, {
      state: getAppStateForConfirmation(upgradeAccountConfirmation, {
        PreferencesController: { smartAccountOptIn: false },
      }),
    });

    await act(async () => {
      await Promise.resolve();
    });

    expect(getByText('Use smart account?')).toBeTruthy();
  });

  it('displays loading spinner when no approval request exists', () => {
    const stateWithoutRequest = cloneDeep(typedSignV1ConfirmationState);
    stateWithoutRequest.engine.backgroundState.ApprovalController = {
      pendingApprovals: {},
      pendingApprovalCount: 0,
      approvalFlows: [],
      // eslint-disable-next-line @typescript-eslint/no-explicit-any
    } as any;

    const { getByTestId } = renderWithProvider(<Confirm />, {
      state: stateWithoutRequest,
    });

    expect(getByTestId('confirm-loader-default')).toBeDefined();
  });

  it('displays alternate loader if specified', () => {
    useParamsMock.mockReturnValue({
<<<<<<< HEAD
      loader: ConfirmationLoader.PerpsDeposit,
=======
      loader: ConfirmationLoader.CustomAmount,
>>>>>>> 8e7057fe
    });

    const stateWithoutRequest = cloneDeep(typedSignV1ConfirmationState);
    stateWithoutRequest.engine.backgroundState.ApprovalController = {
      pendingApprovals: {},
      pendingApprovalCount: 0,
      approvalFlows: [],
      // eslint-disable-next-line @typescript-eslint/no-explicit-any
    } as any;

    const { getByTestId } = renderWithProvider(<Confirm />, {
      state: stateWithoutRequest,
    });

<<<<<<< HEAD
    expect(getByTestId('confirm-loader-perps-deposit')).toBeDefined();
=======
    expect(getByTestId('confirm-loader-custom-amount')).toBeDefined();
>>>>>>> 8e7057fe
  });

  it('sets navigation options with header hidden for modal confirmations', () => {
    renderWithProvider(<Confirm />, {
      state: typedSignV1ConfirmationState,
    });

    expect(mockSetOptions).toHaveBeenCalledWith({
      headerShown: false,
      gestureEnabled: true,
    });
  });

  it('sets navigation options with header shown for full screen confirmations', () => {
    renderWithProvider(<Confirm />, {
      state: stakingDepositConfirmationState,
    });

    expect(mockSetOptions).toHaveBeenCalledWith({
      headerShown: true,
      gestureEnabled: true,
    });
  });

  it('calls onReject when bottom sheet is dismissed', () => {
    const { getByTestId } = renderWithProvider(<Confirm />, {
      state: typedSignV1ConfirmationState,
    });

    const bottomSheet = getByTestId('modal-confirmation-container');
    expect(bottomSheet).toBeDefined();
  });
});<|MERGE_RESOLUTION|>--- conflicted
+++ resolved
@@ -188,6 +188,7 @@
       .spyOn(ConfirmationRedesignEnabled, 'useConfirmationRedesignEnabled')
       .mockReturnValue({ isRedesignedEnabled: true });
   });
+
   afterEach(() => {
     jest.restoreAllMocks();
     jest.clearAllMocks();
@@ -359,11 +360,7 @@
 
   it('displays alternate loader if specified', () => {
     useParamsMock.mockReturnValue({
-<<<<<<< HEAD
-      loader: ConfirmationLoader.PerpsDeposit,
-=======
       loader: ConfirmationLoader.CustomAmount,
->>>>>>> 8e7057fe
     });
 
     const stateWithoutRequest = cloneDeep(typedSignV1ConfirmationState);
@@ -378,11 +375,7 @@
       state: stateWithoutRequest,
     });
 
-<<<<<<< HEAD
-    expect(getByTestId('confirm-loader-perps-deposit')).toBeDefined();
-=======
     expect(getByTestId('confirm-loader-custom-amount')).toBeDefined();
->>>>>>> 8e7057fe
   });
 
   it('sets navigation options with header hidden for modal confirmations', () => {
