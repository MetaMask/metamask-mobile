import { act } from '@testing-library/react-native';
import React from 'react';
import { cloneDeep } from 'lodash';
import { ScrollView } from 'react-native';
import { SafeAreaProvider } from 'react-native-safe-area-context';
import {
  generateContractInteractionState,
  getAppStateForConfirmation,
  personalSignatureConfirmationState,
  stakingClaimConfirmationState,
  stakingDepositConfirmationState,
  stakingWithdrawalConfirmationState,
  typedSignV1ConfirmationState,
  upgradeAccountConfirmation,
} from '../../../../../util/test/confirm-data-helpers';
import renderWithProvider from '../../../../../util/test/renderWithProvider';
// eslint-disable-next-line import/no-namespace
import * as ConfirmationRedesignEnabled from '../../hooks/useConfirmationRedesignEnabled';
import { Confirm, ConfirmationLoader } from './confirm-component';
import { useTokensWithBalance } from '../../../../UI/Bridge/hooks/useTokensWithBalance';
import { useConfirmActions } from '../../hooks/useConfirmActions';
import { useParams } from '../../../../../util/navigation/navUtils';
import useConfirmationAlerts from '../../hooks/alerts/useConfirmationAlerts';

jest.mock('../../hooks/useConfirmActions');

jest.mock('../../../../../util/navigation/navUtils', () => ({
  ...jest.requireActual('../../../../../util/navigation/navUtils'),
  useParams: jest.fn().mockReturnValue({
    params: {
      maxValueMode: false,
    },
  }),
}));

jest.mock('../../../../../components/hooks/useEditNonce', () => ({
  useEditNonce: jest.fn().mockReturnValue({}),
}));

jest.mock('../../../../hooks/AssetPolling/AssetPollingProvider', () => ({
  AssetPollingProvider: () => null,
}));

jest.mock(
  '../../../../../selectors/featureFlagController/confirmations',
  () => ({
    ...jest.requireActual(
      '../../../../../selectors/featureFlagController/confirmations',
    ),
    selectConfirmationRedesignFlags: () => ({
      signatures: true,
      staking_confirmations: true,
      contract_interaction: true,
    }),
  }),
);

jest.mock('../../hooks/gas/useGasFeeToken');
jest.mock('../../hooks/tokens/useTokenWithBalance');
jest.mock('../../hooks/alerts/useConfirmationAlerts');

const mockSetOptions = jest.fn();
const mockNavigation = {
  addListener: jest.fn(),
  dispatch: jest.fn(),
  goBack: jest.fn(),
  navigate: jest.fn(),
  removeListener: jest.fn(),
  setOptions: mockSetOptions,
};

jest.mock('@react-navigation/native', () => ({
  ...jest.requireActual('@react-navigation/native'),
  useNavigation: () => mockNavigation,
}));

jest.mock('react-native/Libraries/Linking/Linking', () => ({
  addEventListener: jest.fn(),
  removeEventListener: jest.fn(),
  openURL: jest.fn(),
  canOpenURL: jest.fn(),
  getInitialURL: jest.fn(),
}));

jest.mock('react-native-safe-area-context', () => {
  const inset = { top: 0, right: 0, bottom: 0, left: 0 };
  const frame = { width: 0, height: 0, x: 0, y: 0 };

  return {
    ...jest.requireActual('react-native-safe-area-context'),
    SafeAreaProvider: jest.fn().mockImplementation(({ children }) => children),
    SafeAreaConsumer: jest
      .fn()
      .mockImplementation(({ children }) => children(inset)),
    useSafeAreaInsets: jest.fn().mockImplementation(() => inset),
    useSafeAreaFrame: jest.fn().mockImplementation(() => frame),
  };
});

jest.mock('../../../../../core/Engine', () => ({
  getTotalEvmFiatAccountBalance: () => ({ tokenFiat: 10 }),
  context: {
    KeyringController: {
      state: {
        keyrings: [
          {
            type: 'HD Key Tree',
            accounts: ['0x935e73edb9ff52e23bac7f7e043a1ecd06d05477'],
            metadata: {
              id: '01JNG7170V9X27V5NFDTY04PJ4',
              name: '',
            },
          },
        ],
      },
    },
    NetworkController: {
      getNetworkConfigurationByNetworkClientId: jest.fn(),
      findNetworkClientIdByChainId: jest.fn(),
    },
    GasFeeController: {
      startPolling: jest.fn(),
      stopPollingByPollingToken: jest.fn(),
    },
    AccountsController: {
      state: {
        internalAccounts: {
          accounts: {
            '1': {
              id: '1',
              type: 'eip155:eoa',
              address: '0x935e73edb9ff52e23bac7f7e043a1ecd06d05477',
              options: {
                entropySource: '01JNG7170V9X27V5NFDTY04PJ4',
              },
              metadata: {
                name: 'Account 1',
                keyring: {
                  type: 'HD Key Tree',
                },
              },
              scopes: ['eip155:0'],
            },
          },
          selectedAccount: '1',
        },
      },
    },
    TransactionController: {
      getTransactions: jest.fn().mockReturnValue([]),
      getNonceLock: jest.fn().mockReturnValue({ releaseLock: jest.fn() }),
      updateTransaction: jest.fn(),
    },
  },
  controllerMessenger: {
    subscribe: jest.fn(),
    unsubscribe: jest.fn(),
    subscribeOnceIf: jest.fn(),
  },
}));

jest.mock('react-native-gzip', () => ({
  deflate: (str: string) => str,
}));

jest.mock('../../../../UI/Bridge/hooks/useTokensWithBalance', () => ({
  useTokensWithBalance: () => [] as ReturnType<typeof useTokensWithBalance>,
}));

jest.mock('../../../../../core/redux/slices/bridge', () => ({
  ...jest.requireActual('../../../../../core/redux/slices/bridge'),
  selectEnabledSourceChains: jest.fn().mockReturnValue([]),
}));

describe('Confirm', () => {
  const useConfirmActionsMock = jest.mocked(useConfirmActions);
  const mockOnReject = jest.fn();
  const useParamsMock = jest.mocked(useParams);

  beforeEach(() => {
    useConfirmActionsMock.mockReturnValue({
      onReject: mockOnReject,
      onConfirm: jest.fn(),
    });

    jest
      .spyOn(ConfirmationRedesignEnabled, 'useConfirmationRedesignEnabled')
      .mockReturnValue({ isRedesignedEnabled: true });

    jest.mocked(useConfirmationAlerts).mockReturnValue([]);
  });

  afterEach(() => {
    jest.restoreAllMocks();
    jest.clearAllMocks();
    mockSetOptions.mockClear();
    mockOnReject.mockClear();
  });

  it('renders modal confirmation', async () => {
    const { getByTestId } = renderWithProvider(<Confirm />, {
      state: typedSignV1ConfirmationState,
    });
    expect(getByTestId('modal-confirmation-container')).toBeDefined();
  });

  it('renders a flat confirmation for specified type(s): staking deposit', () => {
    const { getByTestId } = renderWithProvider(<Confirm />, {
      state: stakingDepositConfirmationState,
    });
    expect(getByTestId('flat-confirmation-container')).toBeDefined();
  });

  it('renders a flat confirmation for specified type(s): staking withdrawal', () => {
    const { getByTestId } = renderWithProvider(<Confirm />, {
      state: stakingWithdrawalConfirmationState,
    });
    expect(getByTestId('flat-confirmation-container')).toBeDefined();
  });

  it('renders information for personal sign', () => {
    const { getAllByRole, getByText } = renderWithProvider(
      <SafeAreaProvider>
        <Confirm />
      </SafeAreaProvider>,
      {
        state: personalSignatureConfirmationState,
      },
    );
    expect(getByText('Signature request')).toBeDefined();
    expect(
      getByText('Review request details before you confirm.'),
    ).toBeDefined();
    expect(getByText('Request from')).toBeDefined();
    expect(getByText('metamask.github.io')).toBeDefined();
    expect(getByText('Message')).toBeDefined();
    expect(getByText('Example `personal_sign` message')).toBeDefined();
    expect(getAllByRole('button')).toHaveLength(2);
  });

  it('renders information for typed sign v1', () => {
    const { getAllByRole, getAllByText, getByText, queryByText } =
      renderWithProvider(
        <SafeAreaProvider>
          <Confirm />
        </SafeAreaProvider>,
        {
          state: typedSignV1ConfirmationState,
        },
      );
    expect(getByText('Signature request')).toBeDefined();
    expect(getByText('Request from')).toBeDefined();
    expect(getByText('metamask.github.io')).toBeDefined();
    expect(getAllByText('Message')).toHaveLength(2);
    expect(getByText('Hi, Alice!')).toBeDefined();
    expect(getAllByRole('button')).toHaveLength(2);
    expect(queryByText('This is a deceptive request')).toBeNull();
  });

  it('renders information for staking deposit', async () => {
    const { getByText } = renderWithProvider(<Confirm />, {
      state: stakingDepositConfirmationState,
    });
    expect(getByText('APR')).toBeDefined();
    expect(getByText('Est. annual reward')).toBeDefined();
    expect(getByText('Reward frequency')).toBeDefined();
    expect(getByText('Withdrawal time')).toBeDefined();
    expect(getByText('Network fee')).toBeDefined();
    expect(getByText('Advanced details')).toBeDefined();
  });

  it('renders information for staking withdrawal', async () => {
    const { getByText } = renderWithProvider(<Confirm />, {
      state: stakingWithdrawalConfirmationState,
    });
    expect(getByText('Withdrawal time')).toBeDefined();
    expect(getByText('Unstaking to')).toBeDefined();
    expect(getByText('Interacting with')).toBeDefined();
    expect(getByText('Network')).toBeDefined();
    expect(getByText('Network fee')).toBeDefined();
  });

  it('renders information for staking claim', async () => {
    const { getByText } = renderWithProvider(<Confirm />, {
      state: stakingClaimConfirmationState,
    });
    expect(getByText('Claiming to')).toBeDefined();
    expect(getByText('Interacting with')).toBeDefined();
    expect(getByText('Pooled Staking')).toBeDefined();
    expect(getByText('Network')).toBeDefined();
    expect(getByText('Ethereum Mainnet')).toBeDefined();
    expect(getByText('Network fee')).toBeDefined();
  });

  it('renders information for contract interaction', async () => {
    jest
      .spyOn(ConfirmationRedesignEnabled, 'useConfirmationRedesignEnabled')
      .mockReturnValue({ isRedesignedEnabled: true });

    const { getByText } = renderWithProvider(<Confirm />, {
      state: generateContractInteractionState,
    });

    expect(getByText('Transaction request')).toBeDefined();
    expect(
      getByText('Review request details before you confirm.'),
    ).toBeDefined();
    expect(getByText('Estimated changes')).toBeDefined();
<<<<<<< HEAD
    expect(getByText('Network Fee')).toBeDefined();
=======
    expect(getByText('Network fee')).toBeDefined();
>>>>>>> f4e8f8d0
  });

  it('renders splash page if present', async () => {
    jest
      .spyOn(ConfirmationRedesignEnabled, 'useConfirmationRedesignEnabled')
      .mockReturnValue({ isRedesignedEnabled: true });

    const { getByText } = renderWithProvider(<Confirm />, {
      state: getAppStateForConfirmation(upgradeAccountConfirmation, {
        PreferencesController: { smartAccountOptIn: false },
      }),
    });

    await act(async () => {
      await Promise.resolve();
    });

    expect(getByText('Use smart account?')).toBeTruthy();
  });

  it('displays loading spinner when no approval request exists', () => {
    const stateWithoutRequest = cloneDeep(typedSignV1ConfirmationState);
    stateWithoutRequest.engine.backgroundState.ApprovalController = {
      pendingApprovals: {},
      pendingApprovalCount: 0,
      approvalFlows: [],
      // eslint-disable-next-line @typescript-eslint/no-explicit-any
    } as any;

    const { getByTestId } = renderWithProvider(<Confirm />, {
      state: stateWithoutRequest,
    });

    expect(getByTestId('confirm-loader-default')).toBeDefined();
  });

  it('displays alternate loader if specified', () => {
    useParamsMock.mockReturnValue({
      loader: ConfirmationLoader.CustomAmount,
    });

    const stateWithoutRequest = cloneDeep(typedSignV1ConfirmationState);
    stateWithoutRequest.engine.backgroundState.ApprovalController = {
      pendingApprovals: {},
      pendingApprovalCount: 0,
      approvalFlows: [],
      // eslint-disable-next-line @typescript-eslint/no-explicit-any
    } as any;

    const { getByTestId } = renderWithProvider(<Confirm />, {
      state: stateWithoutRequest,
    });

    expect(getByTestId('confirm-loader-custom-amount')).toBeDefined();
  });

  it('displays PredictClaim loader when specified', () => {
    useParamsMock.mockReturnValue({
      loader: ConfirmationLoader.PredictClaim,
    });

    const stateWithoutRequest = cloneDeep(typedSignV1ConfirmationState);
    stateWithoutRequest.engine.backgroundState.ApprovalController = {
      pendingApprovals: {},
      pendingApprovalCount: 0,
      approvalFlows: [],
      // eslint-disable-next-line @typescript-eslint/no-explicit-any
    } as any;

    const { getByTestId } = renderWithProvider(<Confirm />, {
      state: stateWithoutRequest,
    });

    expect(getByTestId('confirm-loader-predict-claim')).toBeDefined();
  });

  it('displays Transfer loader when specified', () => {
    useParamsMock.mockReturnValue({
      loader: ConfirmationLoader.Transfer,
    });

    const stateWithoutRequest = cloneDeep(typedSignV1ConfirmationState);
    stateWithoutRequest.engine.backgroundState.ApprovalController = {
      pendingApprovals: {},
      pendingApprovalCount: 0,
      approvalFlows: [],
      // eslint-disable-next-line @typescript-eslint/no-explicit-any
    } as any;

    const { getByTestId } = renderWithProvider(<Confirm />, {
      state: stateWithoutRequest,
    });

    expect(getByTestId('confirm-loader-transfer')).toBeDefined();
  });

  it('renders InfoLoader with SafeAreaView for CustomAmount loader', () => {
    useParamsMock.mockReturnValue({
      loader: ConfirmationLoader.CustomAmount,
    });

    const stateWithoutRequest = cloneDeep(typedSignV1ConfirmationState);
    stateWithoutRequest.engine.backgroundState.ApprovalController = {
      pendingApprovals: {},
      pendingApprovalCount: 0,
      approvalFlows: [],
      // eslint-disable-next-line @typescript-eslint/no-explicit-any
    } as any;

    const { getByTestId, UNSAFE_queryAllByType } = renderWithProvider(
      <Confirm />,
      {
        state: stateWithoutRequest,
      },
    );

    const loaderContainer = getByTestId('confirm-loader-custom-amount');
    const scrollViews = UNSAFE_queryAllByType(ScrollView);

    expect(loaderContainer).toBeDefined();
    expect(scrollViews.length).toBeGreaterThan(0);
  });

  it('renders InfoLoader with SafeAreaView for PredictClaim loader', () => {
    useParamsMock.mockReturnValue({
      loader: ConfirmationLoader.PredictClaim,
    });

    const stateWithoutRequest = cloneDeep(typedSignV1ConfirmationState);
    stateWithoutRequest.engine.backgroundState.ApprovalController = {
      pendingApprovals: {},
      pendingApprovalCount: 0,
      approvalFlows: [],
      // eslint-disable-next-line @typescript-eslint/no-explicit-any
    } as any;

    const { getByTestId, UNSAFE_queryAllByType } = renderWithProvider(
      <Confirm />,
      {
        state: stateWithoutRequest,
      },
    );

    const loaderContainer = getByTestId('confirm-loader-predict-claim');
    const scrollViews = UNSAFE_queryAllByType(ScrollView);

    expect(loaderContainer).toBeDefined();
    expect(scrollViews.length).toBeGreaterThan(0);
  });

  it('renders InfoLoader with SafeAreaView for Transfer loader', () => {
    useParamsMock.mockReturnValue({
      loader: ConfirmationLoader.Transfer,
    });

    const stateWithoutRequest = cloneDeep(typedSignV1ConfirmationState);
    stateWithoutRequest.engine.backgroundState.ApprovalController = {
      pendingApprovals: {},
      pendingApprovalCount: 0,
      approvalFlows: [],
      // eslint-disable-next-line @typescript-eslint/no-explicit-any
    } as any;

    const { getByTestId, UNSAFE_queryAllByType } = renderWithProvider(
      <Confirm />,
      {
        state: stateWithoutRequest,
      },
    );

    const loaderContainer = getByTestId('confirm-loader-transfer');
    const scrollViews = UNSAFE_queryAllByType(ScrollView);

    expect(loaderContainer).toBeDefined();
    expect(scrollViews.length).toBeGreaterThan(0);
  });

  it('defaults to Default loader when no loader param is provided', () => {
    useParamsMock.mockReturnValue({});

    const stateWithoutRequest = cloneDeep(typedSignV1ConfirmationState);
    stateWithoutRequest.engine.backgroundState.ApprovalController = {
      pendingApprovals: {},
      pendingApprovalCount: 0,
      approvalFlows: [],
      // eslint-disable-next-line @typescript-eslint/no-explicit-any
    } as any;

    const { getByTestId } = renderWithProvider(<Confirm />, {
      state: stateWithoutRequest,
    });

    expect(getByTestId('confirm-loader-default')).toBeDefined();
  });

  it('defaults to Default loader when loader param is undefined', () => {
    useParamsMock.mockReturnValue({
      loader: undefined,
    });

    const stateWithoutRequest = cloneDeep(typedSignV1ConfirmationState);
    stateWithoutRequest.engine.backgroundState.ApprovalController = {
      pendingApprovals: {},
      pendingApprovalCount: 0,
      approvalFlows: [],
      // eslint-disable-next-line @typescript-eslint/no-explicit-any
    } as any;

    const { getByTestId } = renderWithProvider(<Confirm />, {
      state: stateWithoutRequest,
    });

    expect(getByTestId('confirm-loader-default')).toBeDefined();
  });

  it('sets navigation options with header hidden for modal confirmations', () => {
    renderWithProvider(<Confirm />, {
      state: typedSignV1ConfirmationState,
    });

    expect(mockSetOptions).toHaveBeenCalledWith({
      headerShown: false,
      gestureEnabled: true,
    });
  });

  it('sets navigation options with header shown for full screen confirmations', () => {
    renderWithProvider(<Confirm />, {
      state: stakingDepositConfirmationState,
    });

    expect(mockSetOptions).toHaveBeenCalledWith({
      headerShown: true,
      gestureEnabled: true,
    });
  });

  it('calls onReject when bottom sheet is dismissed', () => {
    const { getByTestId } = renderWithProvider(<Confirm />, {
      state: typedSignV1ConfirmationState,
    });

    const bottomSheet = getByTestId('modal-confirmation-container');
    expect(bottomSheet).toBeDefined();
  });
});<|MERGE_RESOLUTION|>--- conflicted
+++ resolved
@@ -306,11 +306,7 @@
       getByText('Review request details before you confirm.'),
     ).toBeDefined();
     expect(getByText('Estimated changes')).toBeDefined();
-<<<<<<< HEAD
-    expect(getByText('Network Fee')).toBeDefined();
-=======
     expect(getByText('Network fee')).toBeDefined();
->>>>>>> f4e8f8d0
   });
 
   it('renders splash page if present', async () => {
