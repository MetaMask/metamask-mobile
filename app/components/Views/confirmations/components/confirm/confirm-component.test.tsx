--- conflicted
+++ resolved
@@ -19,10 +19,7 @@
 import { Confirm, ConfirmationLoader } from './confirm-component';
 import { useTokensWithBalance } from '../../../../UI/Bridge/hooks/useTokensWithBalance';
 import { useConfirmActions } from '../../hooks/useConfirmActions';
-<<<<<<< HEAD
 import { useParams } from '../../../../../util/navigation/navUtils';
-=======
->>>>>>> 5a99ae1d
 
 jest.mock('../../hooks/useConfirmActions');
 
@@ -177,10 +174,7 @@
 describe('Confirm', () => {
   const useConfirmActionsMock = jest.mocked(useConfirmActions);
   const mockOnReject = jest.fn();
-<<<<<<< HEAD
   const useParamsMock = jest.mocked(useParams);
-=======
->>>>>>> 5a99ae1d
 
   beforeEach(() => {
     useConfirmActionsMock.mockReturnValue({
@@ -192,10 +186,6 @@
       .spyOn(ConfirmationRedesignEnabled, 'useConfirmationRedesignEnabled')
       .mockReturnValue({ isRedesignedEnabled: true });
   });
-<<<<<<< HEAD
-
-=======
->>>>>>> 5a99ae1d
   afterEach(() => {
     jest.restoreAllMocks();
     jest.clearAllMocks();
@@ -362,7 +352,6 @@
       state: stateWithoutRequest,
     });
 
-<<<<<<< HEAD
     expect(getByTestId('confirm-loader-default')).toBeDefined();
   });
 
@@ -384,9 +373,6 @@
     });
 
     expect(getByTestId('confirm-loader-perps-deposit')).toBeDefined();
-=======
-    expect(getByTestId('spinner')).toBeDefined();
->>>>>>> 5a99ae1d
   });
 
   it('sets navigation options with header hidden for modal confirmations', () => {
@@ -408,7 +394,6 @@
     expect(mockSetOptions).toHaveBeenCalledWith({
       headerShown: true,
       gestureEnabled: true,
-<<<<<<< HEAD
     });
   });
 
@@ -416,15 +401,6 @@
     const { getByTestId } = renderWithProvider(<Confirm />, {
       state: typedSignV1ConfirmationState,
     });
-=======
-    });
-  });
-
-  it('calls onReject when bottom sheet is dismissed', () => {
-    const { getByTestId } = renderWithProvider(<Confirm />, {
-      state: typedSignV1ConfirmationState,
-    });
->>>>>>> 5a99ae1d
 
     const bottomSheet = getByTestId('modal-confirmation-container');
     expect(bottomSheet).toBeDefined();
