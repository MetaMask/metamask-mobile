import { act } from '@testing-library/react-native';
import React from 'react';
import { cloneDeep } from 'lodash';
import { SafeAreaProvider } from 'react-native-safe-area-context';
import {
  generateContractInteractionState,
  getAppStateForConfirmation,
  personalSignatureConfirmationState,
  securityAlertResponse,
  stakingClaimConfirmationState,
  stakingDepositConfirmationState,
  stakingWithdrawalConfirmationState,
  typedSignV1ConfirmationState,
  upgradeAccountConfirmation,
} from '../../../../../util/test/confirm-data-helpers';
import renderWithProvider from '../../../../../util/test/renderWithProvider';
// eslint-disable-next-line import/no-namespace
import * as ConfirmationRedesignEnabled from '../../hooks/useConfirmationRedesignEnabled';
import { Confirm, ConfirmationLoader } from './confirm-component';
import { useTokensWithBalance } from '../../../../UI/Bridge/hooks/useTokensWithBalance';
import { useConfirmActions } from '../../hooks/useConfirmActions';
<<<<<<< HEAD
=======
import { useParams } from '../../../../../util/navigation/navUtils';
>>>>>>> de227863

jest.mock('../../hooks/useConfirmActions');

jest.mock('../../../../../util/navigation/navUtils', () => ({
  useParams: jest.fn().mockReturnValue({
    params: {
      maxValueMode: false,
    },
  }),
}));

jest.mock('../../../../../components/hooks/useEditNonce', () => ({
  useEditNonce: jest.fn().mockReturnValue({}),
}));

jest.mock('../../../../hooks/AssetPolling/AssetPollingProvider', () => ({
  AssetPollingProvider: () => null,
}));

jest.mock(
  '../../../../../selectors/featureFlagController/confirmations',
  () => ({
    ...jest.requireActual(
      '../../../../../selectors/featureFlagController/confirmations',
    ),
    selectConfirmationRedesignFlags: () => ({
      signatures: true,
      staking_confirmations: true,
      contract_interaction: true,
    }),
  }),
);

const mockSetOptions = jest.fn();
const mockNavigation = {
  addListener: jest.fn(),
  dispatch: jest.fn(),
  goBack: jest.fn(),
  navigate: jest.fn(),
  removeListener: jest.fn(),
  setOptions: mockSetOptions,
};

jest.mock('@react-navigation/native', () => ({
  ...jest.requireActual('@react-navigation/native'),
  useNavigation: () => mockNavigation,
}));

jest.mock('react-native/Libraries/Linking/Linking', () => ({
  addEventListener: jest.fn(),
  removeEventListener: jest.fn(),
  openURL: jest.fn(),
  canOpenURL: jest.fn(),
  getInitialURL: jest.fn(),
}));

jest.mock('react-native-safe-area-context', () => {
  const inset = { top: 0, right: 0, bottom: 0, left: 0 };
  const frame = { width: 0, height: 0, x: 0, y: 0 };

  return {
    ...jest.requireActual('react-native-safe-area-context'),
    SafeAreaProvider: jest.fn().mockImplementation(({ children }) => children),
    SafeAreaConsumer: jest
      .fn()
      .mockImplementation(({ children }) => children(inset)),
    useSafeAreaInsets: jest.fn().mockImplementation(() => inset),
    useSafeAreaFrame: jest.fn().mockImplementation(() => frame),
  };
});

jest.mock('../../../../../core/Engine', () => ({
  getTotalEvmFiatAccountBalance: () => ({ tokenFiat: 10 }),
  context: {
    KeyringController: {
      state: {
        keyrings: [
          {
            type: 'HD Key Tree',
            accounts: ['0x935e73edb9ff52e23bac7f7e043a1ecd06d05477'],
            metadata: {
              id: '01JNG7170V9X27V5NFDTY04PJ4',
              name: '',
            },
          },
        ],
      },
      getOrAddQRKeyring: jest.fn(),
    },
    NetworkController: {
      getNetworkConfigurationByNetworkClientId: jest.fn(),
      findNetworkClientIdByChainId: jest.fn(),
    },
    GasFeeController: {
      startPolling: jest.fn(),
      stopPollingByPollingToken: jest.fn(),
    },
    AccountsController: {
      state: {
        internalAccounts: {
          accounts: {
            '1': {
              id: '1',
              type: 'eip155:eoa',
              address: '0x935e73edb9ff52e23bac7f7e043a1ecd06d05477',
              options: {
                entropySource: '01JNG7170V9X27V5NFDTY04PJ4',
              },
              metadata: {
                name: 'Account 1',
                keyring: {
                  type: 'HD Key Tree',
                },
              },
              scopes: ['eip155:0'],
            },
          },
          selectedAccount: '1',
        },
      },
    },
    TransactionController: {
      getTransactions: jest.fn().mockReturnValue([]),
      getNonceLock: jest.fn().mockReturnValue({ releaseLock: jest.fn() }),
      updateTransaction: jest.fn(),
    },
  },
  controllerMessenger: {
    subscribe: jest.fn(),
    unsubscribe: jest.fn(),
    subscribeOnceIf: jest.fn(),
  },
}));

jest.mock('react-native-gzip', () => ({
  deflate: (str: string) => str,
}));

jest.mock('../../../../UI/Bridge/hooks/useTokensWithBalance', () => ({
  useTokensWithBalance: () => [] as ReturnType<typeof useTokensWithBalance>,
}));

jest.mock('../../../../../core/redux/slices/bridge', () => ({
  ...jest.requireActual('../../../../../core/redux/slices/bridge'),
  selectEnabledSourceChains: jest.fn().mockReturnValue([]),
}));

jest.mock('../../hooks/alerts/useInsufficientPayTokenNativeAlert', () => ({
  useInsufficientPayTokenNativeAlert: jest.fn().mockReturnValue([]),
}));

describe('Confirm', () => {
  const useConfirmActionsMock = jest.mocked(useConfirmActions);
  const mockOnReject = jest.fn();
<<<<<<< HEAD
=======
  const useParamsMock = jest.mocked(useParams);
>>>>>>> de227863

  beforeEach(() => {
    useConfirmActionsMock.mockReturnValue({
      onReject: mockOnReject,
      onConfirm: jest.fn(),
    });

    jest
      .spyOn(ConfirmationRedesignEnabled, 'useConfirmationRedesignEnabled')
      .mockReturnValue({ isRedesignedEnabled: true });
  });
<<<<<<< HEAD
=======

>>>>>>> de227863
  afterEach(() => {
    jest.restoreAllMocks();
    jest.clearAllMocks();
    mockSetOptions.mockClear();
    mockOnReject.mockClear();
  });

  it('renders modal confirmation', async () => {
    const { getByTestId } = renderWithProvider(<Confirm />, {
      state: typedSignV1ConfirmationState,
    });
    expect(getByTestId('modal-confirmation-container')).toBeDefined();
  });

  it('renders a flat confirmation for specified type(s): staking deposit', () => {
    const { getByTestId } = renderWithProvider(<Confirm />, {
      state: stakingDepositConfirmationState,
    });
    expect(getByTestId('flat-confirmation-container')).toBeDefined();
  });

  it('renders a flat confirmation for specified type(s): staking withdrawal', () => {
    const { getByTestId } = renderWithProvider(<Confirm />, {
      state: stakingWithdrawalConfirmationState,
    });
    expect(getByTestId('flat-confirmation-container')).toBeDefined();
  });

  it('renders information for personal sign', () => {
    const { getAllByRole, getByText } = renderWithProvider(
      <SafeAreaProvider>
        <Confirm />
      </SafeAreaProvider>,
      {
        state: personalSignatureConfirmationState,
      },
    );
    expect(getByText('Signature request')).toBeDefined();
    expect(
      getByText('Review request details before you confirm.'),
    ).toBeDefined();
    expect(getByText('Request from')).toBeDefined();
    expect(getByText('metamask.github.io')).toBeDefined();
    expect(getByText('Message')).toBeDefined();
    expect(getByText('Example `personal_sign` message')).toBeDefined();
    expect(getAllByRole('button')).toHaveLength(2);
  });

  it('renders information for typed sign v1', () => {
    const { getAllByRole, getAllByText, getByText, queryByText } =
      renderWithProvider(
        <SafeAreaProvider>
          <Confirm />
        </SafeAreaProvider>,
        {
          state: typedSignV1ConfirmationState,
        },
      );
    expect(getByText('Signature request')).toBeDefined();
    expect(getByText('Request from')).toBeDefined();
    expect(getByText('metamask.github.io')).toBeDefined();
    expect(getAllByText('Message')).toHaveLength(2);
    expect(getByText('Hi, Alice!')).toBeDefined();
    expect(getAllByRole('button')).toHaveLength(2);
    expect(queryByText('This is a deceptive request')).toBeNull();
  });

  it('renders information for staking deposit', async () => {
    const { getByText } = renderWithProvider(<Confirm />, {
      state: stakingDepositConfirmationState,
    });
    expect(getByText('APR')).toBeDefined();
    expect(getByText('Est. annual reward')).toBeDefined();
    expect(getByText('Reward frequency')).toBeDefined();
    expect(getByText('Withdrawal time')).toBeDefined();
    expect(getByText('Network Fee')).toBeDefined();
    expect(getByText('Advanced details')).toBeDefined();
  });

  it('renders information for staking withdrawal', async () => {
    const { getByText } = renderWithProvider(<Confirm />, {
      state: stakingWithdrawalConfirmationState,
    });
    expect(getByText('Withdrawal time')).toBeDefined();
    expect(getByText('Unstaking to')).toBeDefined();
    expect(getByText('Interacting with')).toBeDefined();
    expect(getByText('Network')).toBeDefined();
    expect(getByText('Network Fee')).toBeDefined();
  });

  it('renders information for staking claim', async () => {
    const { getByText } = renderWithProvider(<Confirm />, {
      state: stakingClaimConfirmationState,
    });
    expect(getByText('Claiming to')).toBeDefined();
    expect(getByText('Interacting with')).toBeDefined();
    expect(getByText('Pooled Staking')).toBeDefined();
    expect(getByText('Network')).toBeDefined();
    expect(getByText('Ethereum Mainnet')).toBeDefined();
    expect(getByText('Network Fee')).toBeDefined();
  });

  it('renders information for contract interaction', async () => {
    jest
      .spyOn(ConfirmationRedesignEnabled, 'useConfirmationRedesignEnabled')
      .mockReturnValue({ isRedesignedEnabled: true });

    const { getByText } = renderWithProvider(<Confirm />, {
      state: generateContractInteractionState,
    });

    expect(getByText('Transaction request')).toBeDefined();
    expect(
      getByText('Review request details before you confirm.'),
    ).toBeDefined();
    expect(getByText('Estimated changes')).toBeDefined();
    expect(getByText('Network Fee')).toBeDefined();
  });

  it('renders a blockaid banner if the confirmation has blockaid error response', async () => {
    const { getByText } = renderWithProvider(<Confirm />, {
      state: {
        ...typedSignV1ConfirmationState,
        signatureRequest: { securityAlertResponse },
      },
    });

    await act(async () => {
      await Promise.resolve();
    });

    expect(getByText('Signature request')).toBeDefined();
    expect(getByText('This is a deceptive request')).toBeDefined();
  });

  it('renders splash page if present', async () => {
    jest
      .spyOn(ConfirmationRedesignEnabled, 'useConfirmationRedesignEnabled')
      .mockReturnValue({ isRedesignedEnabled: true });

    const { getByText } = renderWithProvider(<Confirm />, {
      state: getAppStateForConfirmation(upgradeAccountConfirmation, {
        PreferencesController: { smartAccountOptIn: false },
      }),
    });

    await act(async () => {
      await Promise.resolve();
    });

    expect(getByText('Use smart account?')).toBeTruthy();
  });

  it('displays loading spinner when no approval request exists', () => {
    const stateWithoutRequest = cloneDeep(typedSignV1ConfirmationState);
    stateWithoutRequest.engine.backgroundState.ApprovalController = {
      pendingApprovals: {},
      pendingApprovalCount: 0,
      approvalFlows: [],
      // eslint-disable-next-line @typescript-eslint/no-explicit-any
    } as any;

    const { getByTestId } = renderWithProvider(<Confirm />, {
      state: stateWithoutRequest,
    });

<<<<<<< HEAD
    expect(getByTestId('spinner')).toBeDefined();
=======
    expect(getByTestId('confirm-loader-default')).toBeDefined();
  });

  it('displays alternate loader if specified', () => {
    useParamsMock.mockReturnValue({
      loader: ConfirmationLoader.PerpsDeposit,
    });

    const stateWithoutRequest = cloneDeep(typedSignV1ConfirmationState);
    stateWithoutRequest.engine.backgroundState.ApprovalController = {
      pendingApprovals: {},
      pendingApprovalCount: 0,
      approvalFlows: [],
      // eslint-disable-next-line @typescript-eslint/no-explicit-any
    } as any;

    const { getByTestId } = renderWithProvider(<Confirm />, {
      state: stateWithoutRequest,
    });

    expect(getByTestId('confirm-loader-perps-deposit')).toBeDefined();
>>>>>>> de227863
  });

  it('sets navigation options with header hidden for modal confirmations', () => {
    renderWithProvider(<Confirm />, {
      state: typedSignV1ConfirmationState,
    });

    expect(mockSetOptions).toHaveBeenCalledWith({
      headerShown: false,
      gestureEnabled: true,
    });
  });

  it('sets navigation options with header shown for full screen confirmations', () => {
    renderWithProvider(<Confirm />, {
      state: stakingDepositConfirmationState,
    });

    expect(mockSetOptions).toHaveBeenCalledWith({
      headerShown: true,
      gestureEnabled: true,
<<<<<<< HEAD
    });
  });

  it('calls onReject when bottom sheet is dismissed', () => {
    const { getByTestId } = renderWithProvider(<Confirm />, {
      state: typedSignV1ConfirmationState,
    });
=======
    });
  });

  it('calls onReject when bottom sheet is dismissed', () => {
    const { getByTestId } = renderWithProvider(<Confirm />, {
      state: typedSignV1ConfirmationState,
    });
>>>>>>> de227863

    const bottomSheet = getByTestId('modal-confirmation-container');
    expect(bottomSheet).toBeDefined();
  });
});<|MERGE_RESOLUTION|>--- conflicted
+++ resolved
@@ -19,10 +19,7 @@
 import { Confirm, ConfirmationLoader } from './confirm-component';
 import { useTokensWithBalance } from '../../../../UI/Bridge/hooks/useTokensWithBalance';
 import { useConfirmActions } from '../../hooks/useConfirmActions';
-<<<<<<< HEAD
-=======
 import { useParams } from '../../../../../util/navigation/navUtils';
->>>>>>> de227863
 
 jest.mock('../../hooks/useConfirmActions');
 
@@ -177,10 +174,7 @@
 describe('Confirm', () => {
   const useConfirmActionsMock = jest.mocked(useConfirmActions);
   const mockOnReject = jest.fn();
-<<<<<<< HEAD
-=======
   const useParamsMock = jest.mocked(useParams);
->>>>>>> de227863
 
   beforeEach(() => {
     useConfirmActionsMock.mockReturnValue({
@@ -192,10 +186,7 @@
       .spyOn(ConfirmationRedesignEnabled, 'useConfirmationRedesignEnabled')
       .mockReturnValue({ isRedesignedEnabled: true });
   });
-<<<<<<< HEAD
-=======
-
->>>>>>> de227863
+
   afterEach(() => {
     jest.restoreAllMocks();
     jest.clearAllMocks();
@@ -362,9 +353,6 @@
       state: stateWithoutRequest,
     });
 
-<<<<<<< HEAD
-    expect(getByTestId('spinner')).toBeDefined();
-=======
     expect(getByTestId('confirm-loader-default')).toBeDefined();
   });
 
@@ -386,7 +374,6 @@
     });
 
     expect(getByTestId('confirm-loader-perps-deposit')).toBeDefined();
->>>>>>> de227863
   });
 
   it('sets navigation options with header hidden for modal confirmations', () => {
@@ -408,7 +395,6 @@
     expect(mockSetOptions).toHaveBeenCalledWith({
       headerShown: true,
       gestureEnabled: true,
-<<<<<<< HEAD
     });
   });
 
@@ -416,15 +402,6 @@
     const { getByTestId } = renderWithProvider(<Confirm />, {
       state: typedSignV1ConfirmationState,
     });
-=======
-    });
-  });
-
-  it('calls onReject when bottom sheet is dismissed', () => {
-    const { getByTestId } = renderWithProvider(<Confirm />, {
-      state: typedSignV1ConfirmationState,
-    });
->>>>>>> de227863
 
     const bottomSheet = getByTestId('modal-confirmation-container');
     expect(bottomSheet).toBeDefined();
