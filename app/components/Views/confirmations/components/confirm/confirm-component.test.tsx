--- conflicted
+++ resolved
@@ -54,10 +54,7 @@
 );
 
 jest.mock('../../hooks/gas/useGasFeeToken');
-<<<<<<< HEAD
-=======
 jest.mock('../../hooks/tokens/useTokenWithBalance');
->>>>>>> d5ca588d
 
 const mockSetOptions = jest.fn();
 const mockNavigation = {
@@ -363,11 +360,7 @@
 
   it('displays alternate loader if specified', () => {
     useParamsMock.mockReturnValue({
-<<<<<<< HEAD
-      loader: ConfirmationLoader.PerpsDeposit,
-=======
       loader: ConfirmationLoader.CustomAmount,
->>>>>>> d5ca588d
     });
 
     const stateWithoutRequest = cloneDeep(typedSignV1ConfirmationState);
@@ -382,11 +375,7 @@
       state: stateWithoutRequest,
     });
 
-<<<<<<< HEAD
-    expect(getByTestId('confirm-loader-perps-deposit')).toBeDefined();
-=======
     expect(getByTestId('confirm-loader-custom-amount')).toBeDefined();
->>>>>>> d5ca588d
   });
 
   it('sets navigation options with header hidden for modal confirmations', () => {
