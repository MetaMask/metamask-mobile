--- conflicted
+++ resolved
@@ -84,11 +84,7 @@
               id: '01JNG7170V9X27V5NFDTY04PJ4',
               name: '',
             },
-<<<<<<< HEAD
-          }
-=======
           },
->>>>>>> 05d3e30f
         ],
       },
       getOrAddQRKeyring: jest.fn(),
@@ -281,13 +277,9 @@
       .mockReturnValue({ isRedesignedEnabled: true });
 
     const { getByText } = renderWithProvider(<Confirm />, {
-<<<<<<< HEAD
-      state: getAppStateForConfirmation(upgradeAccountConfirmation),
-=======
       state: getAppStateForConfirmation(upgradeAccountConfirmation, {
         PreferencesController: { smartAccountOptIn: false },
       }),
->>>>>>> 05d3e30f
     });
 
     await act(async () => {
@@ -295,10 +287,6 @@
     });
 
     expect(getByText('Use smart account?')).toBeTruthy();
-<<<<<<< HEAD
-    expect(getByText('Request for')).toBeTruthy();
-=======
->>>>>>> 05d3e30f
   });
 
   it('returns null if confirmation redesign is not enabled', () => {
