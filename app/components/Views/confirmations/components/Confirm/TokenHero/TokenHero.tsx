import React, { useState } from 'react';
import { StyleSheet, TouchableOpacity, View } from 'react-native';
import { strings } from '../../../../../../../locales/i18n';
import Badge, {
  BadgeVariant,
} from '../../../../../../component-library/components/Badges/Badge';
import BadgeWrapper from '../../../../../../component-library/components/Badges/BadgeWrapper';
import Text, {
  TextVariant,
} from '../../../../../../component-library/components/Texts/Text';
import { useStyles } from '../../../../../../component-library/hooks';
import images from '../../../../../../images/image-icons';
import TokenIcon from '../../../../../UI/Swaps/components/TokenIcon';
import { useTokenValues } from '../../../hooks/useTokenValues';
import { TooltipModal } from '../../UI/Tooltip/Tooltip';
import styleSheet from './TokenHero.styles';

const NetworkAndTokenImage = ({
  tokenSymbol,
  styles,
}: {
  tokenSymbol: string;
  styles: StyleSheet.NamedStyles<Record<string, unknown>>;
}) => (
  <View style={styles.networkAndTokenContainer}>
    <BadgeWrapper
      badgeElement={
        <Badge imageSource={images.ETHEREUM} variant={BadgeVariant.Network} />
      }
    >
      <TokenIcon big symbol={tokenSymbol} />
    </BadgeWrapper>
  </View>
);

const AssetAmount = ({
  tokenAmountDisplayValue,
  tokenSymbol,
  styles,
  setIsModalVisible,
}: {
  tokenAmountDisplayValue: string;
  tokenSymbol: string;
  styles: StyleSheet.NamedStyles<Record<string, unknown>>;
  setIsModalVisible: ((isModalVisible: boolean) => void) | null;
}) => (
    <View style={styles.assetAmountContainer}>
      {setIsModalVisible ? (
        <TouchableOpacity onPress={() => setIsModalVisible(true)}>
          <Text style={styles.assetAmountText} variant={TextVariant.HeadingLG}>
            {tokenAmountDisplayValue} {tokenSymbol}
          </Text>
        </TouchableOpacity>
      ) : (
        <Text style={styles.assetAmountText} variant={TextVariant.HeadingLG}>
          {tokenAmountDisplayValue} {tokenSymbol}
        </Text>
      )}
    </View>
  );

const AssetFiatConversion = ({
  fiatDisplayValue,
  styles,
}: {
  fiatDisplayValue: string;
  styles: StyleSheet.NamedStyles<Record<string, unknown>>;
}) => (
  <Text style={styles.assetFiatConversionText} variant={TextVariant.BodyMD}>
    {fiatDisplayValue}
  </Text>
);

const TokenHero = ({ amountWei }: { amountWei?: string }) => {
  const { styles } = useStyles(styleSheet, {});
<<<<<<< HEAD
  const { tokenAmountValue, tokenAmountDisplayValue, fiatDisplayValue } = useTokenValues();
=======
  const { tokenAmountValue, tokenAmountDisplayValue, fiatDisplayValue } = useTokenValues({ amountWei });
>>>>>>> 29f19cb2
  const [isModalVisible, setIsModalVisible] = useState(false);

  const displayTokenAmountIsRounded = tokenAmountValue !== tokenAmountDisplayValue;

  const tokenSymbol = 'ETH';

  return (
    <View style={styles.container}>
      <NetworkAndTokenImage tokenSymbol={tokenSymbol} styles={styles} />
      <AssetAmount
        tokenAmountDisplayValue={tokenAmountDisplayValue}
        tokenSymbol={tokenSymbol}
        styles={styles}
        setIsModalVisible={displayTokenAmountIsRounded ? setIsModalVisible : null}
      />
      <AssetFiatConversion
        fiatDisplayValue={fiatDisplayValue}
        styles={styles}
      />
      {displayTokenAmountIsRounded && (
        <TooltipModal
          open={isModalVisible}
          setOpen={setIsModalVisible}
          content={tokenAmountValue}
          title={strings('send.amount')}
<<<<<<< HEAD
          tooltipTestId='token-hero-amount'
=======
          tooltipTestId="token-hero-amount"
>>>>>>> 29f19cb2
        />
      )}
    </View>
  );
};

export default TokenHero;<|MERGE_RESOLUTION|>--- conflicted
+++ resolved
@@ -73,11 +73,7 @@
 
 const TokenHero = ({ amountWei }: { amountWei?: string }) => {
   const { styles } = useStyles(styleSheet, {});
-<<<<<<< HEAD
-  const { tokenAmountValue, tokenAmountDisplayValue, fiatDisplayValue } = useTokenValues();
-=======
   const { tokenAmountValue, tokenAmountDisplayValue, fiatDisplayValue } = useTokenValues({ amountWei });
->>>>>>> 29f19cb2
   const [isModalVisible, setIsModalVisible] = useState(false);
 
   const displayTokenAmountIsRounded = tokenAmountValue !== tokenAmountDisplayValue;
@@ -103,11 +99,7 @@
           setOpen={setIsModalVisible}
           content={tokenAmountValue}
           title={strings('send.amount')}
-<<<<<<< HEAD
-          tooltipTestId='token-hero-amount'
-=======
           tooltipTestId="token-hero-amount"
->>>>>>> 29f19cb2
         />
       )}
     </View>
