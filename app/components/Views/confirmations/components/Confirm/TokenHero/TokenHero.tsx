--- conflicted
+++ resolved
@@ -4,13 +4,9 @@
 import Badge, {
   BadgeVariant,
 } from '../../../../../../component-library/components/Badges/Badge';
-<<<<<<< HEAD
-import BadgeWrapper from '../../../../../../component-library/components/Badges/BadgeWrapper';
-=======
 import BadgeWrapper, {
   BadgePosition,
 } from '../../../../../../component-library/components/Badges/BadgeWrapper';
->>>>>>> f1910d80
 import Text, {
   TextVariant,
 } from '../../../../../../component-library/components/Texts/Text';
@@ -30,10 +26,7 @@
 }) => (
   <View style={styles.networkAndTokenContainer}>
     <BadgeWrapper
-<<<<<<< HEAD
-=======
       badgePosition={BadgePosition.BottomRight}
->>>>>>> f1910d80
       badgeElement={
         <Badge imageSource={images.ETHEREUM} variant={BadgeVariant.Network} />
       }
@@ -54,22 +47,6 @@
   styles: StyleSheet.NamedStyles<Record<string, unknown>>;
   setIsModalVisible: ((isModalVisible: boolean) => void) | null;
 }) => (
-<<<<<<< HEAD
-    <View style={styles.assetAmountContainer}>
-      {setIsModalVisible ? (
-        <TouchableOpacity onPress={() => setIsModalVisible(true)}>
-          <Text style={styles.assetAmountText} variant={TextVariant.HeadingLG}>
-            {tokenAmountDisplayValue} {tokenSymbol}
-          </Text>
-        </TouchableOpacity>
-      ) : (
-        <Text style={styles.assetAmountText} variant={TextVariant.HeadingLG}>
-          {tokenAmountDisplayValue} {tokenSymbol}
-        </Text>
-      )}
-    </View>
-  );
-=======
   <View style={styles.assetAmountContainer}>
     {setIsModalVisible ? (
       <TouchableOpacity onPress={() => setIsModalVisible(true)}>
@@ -84,7 +61,6 @@
     )}
   </View>
 );
->>>>>>> f1910d80
 
 const AssetFiatConversion = ({
   fiatDisplayValue,
@@ -100,19 +76,12 @@
 
 const TokenHero = ({ amountWei }: { amountWei?: string }) => {
   const { styles } = useStyles(styleSheet, {});
-<<<<<<< HEAD
-  const { tokenAmountValue, tokenAmountDisplayValue, fiatDisplayValue } = useTokenValues();
-  const [isModalVisible, setIsModalVisible] = useState(false);
-
-  const displayTokenAmountIsRounded = tokenAmountValue !== tokenAmountDisplayValue;
-=======
   const { tokenAmountValue, tokenAmountDisplayValue, fiatDisplayValue } =
     useTokenValues({ amountWei });
   const [isModalVisible, setIsModalVisible] = useState(false);
 
   const displayTokenAmountIsRounded =
     tokenAmountValue !== tokenAmountDisplayValue;
->>>>>>> f1910d80
 
   const tokenSymbol = 'ETH';
 
@@ -123,13 +92,9 @@
         tokenAmountDisplayValue={tokenAmountDisplayValue}
         tokenSymbol={tokenSymbol}
         styles={styles}
-<<<<<<< HEAD
-        setIsModalVisible={displayTokenAmountIsRounded ? setIsModalVisible : null}
-=======
         setIsModalVisible={
           displayTokenAmountIsRounded ? setIsModalVisible : null
         }
->>>>>>> f1910d80
       />
       <AssetFiatConversion
         fiatDisplayValue={fiatDisplayValue}
@@ -141,11 +106,7 @@
           setOpen={setIsModalVisible}
           content={tokenAmountValue}
           title={strings('send.amount')}
-<<<<<<< HEAD
-          tooltipTestId='token-hero-amount'
-=======
           tooltipTestId="token-hero-amount"
->>>>>>> f1910d80
         />
       )}
     </View>
