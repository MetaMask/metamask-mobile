import { StyleSheet } from 'react-native';
import { Theme } from '../../../../../../util/theme/models';

const styleSheet = (params: { theme: Theme }) => {
  const { theme } = params;

  return StyleSheet.create({
    assetAmountContainer: {
      paddingTop: 4,
    },
    assetAmountText: {
      textAlign: 'center',
    },
    assetFiatConversionText: {
      textAlign: 'center',
      color: theme.colors.text.alternative,
    },
    networkAndTokenContainer: {
      flexDirection: 'row',
      alignItems: 'center',
      justifyContent: 'center',
    },
    networkLogo: {
      width: 48,
      height: 48,
    },
    container: {
<<<<<<< HEAD
      paddingBottom: 8,
      paddingTop: 16,
=======
      paddingVertical: 16,
>>>>>>> f1910d80
    },
  });
};

export default styleSheet;<|MERGE_RESOLUTION|>--- conflicted
+++ resolved
@@ -25,12 +25,7 @@
       height: 48,
     },
     container: {
-<<<<<<< HEAD
-      paddingBottom: 8,
-      paddingTop: 16,
-=======
       paddingVertical: 16,
->>>>>>> f1910d80
     },
   });
 };
