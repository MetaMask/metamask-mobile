import { StyleSheet } from 'react-native';

import { Theme } from '../../../../../../util/theme/models';
import { fontStyles } from '../../../../../../styles/common';

const styleSheet = (params: { theme: Theme }) => {
  const { theme } = params;

  return StyleSheet.create({
    titleContainer: {
      marginVertical: 24,
<<<<<<< HEAD
=======
      paddingHorizontal: 16,
>>>>>>> 77f2c760
    },
    title: {
      color: theme.colors.text.default,
      ...fontStyles.bold,
      fontSize: 18,
      textAlign: 'center',
    },
    subTitle: {
      color: theme.colors.text.default,
      ...fontStyles.normal,
      fontSize: 14,
      marginTop: 8,
      textAlign: 'center',
    },
  });
};

export default styleSheet;<|MERGE_RESOLUTION|>--- conflicted
+++ resolved
@@ -9,10 +9,7 @@
   return StyleSheet.create({
     titleContainer: {
       marginVertical: 24,
-<<<<<<< HEAD
-=======
       paddingHorizontal: 16,
->>>>>>> 77f2c760
     },
     title: {
       color: theme.colors.text.default,
