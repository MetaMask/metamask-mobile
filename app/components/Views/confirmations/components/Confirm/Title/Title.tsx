import React from 'react';
import { View } from 'react-native';
import { ApprovalRequest } from '@metamask/approval-controller';
import { SignatureRequest } from '@metamask/signature-controller';
import { TransactionType } from '@metamask/transaction-controller';

import { strings } from '../../../../../../../locales/i18n';
import { useStyles } from '../../../../../../component-library/hooks';
import Text from '../../../../../../component-library/components/Texts/Text';
import useApprovalRequest from '../../../hooks/useApprovalRequest';
import { useSignatureRequest } from '../../../hooks/useSignatureRequest';
<<<<<<< HEAD
import { isSIWESignatureRequest , isRecognizedPermit, parseTypedDataMessageFromSignatureRequest } from '../../../utils/signature';
=======
import { isSIWESignatureRequest , isRecognizedPermit, parseTypedDataMessageFromSignatureRequest, isPermitDaiRevoke } from '../../../utils/signature';
>>>>>>> f1910d80
import { useStandaloneConfirmation } from '../../../hooks/useStandaloneConfirmation';
import styleSheet from './Title.styles';

const getTitleAndSubTitle = (approvalRequest?: ApprovalRequest<{ data: string }>, signatureRequest?: SignatureRequest) => {
  const type = approvalRequest?.type;

  switch (type) {
    case TransactionType.personalSign: {
      if (isSIWESignatureRequest(signatureRequest)) {
        return {
          title: strings('confirm.title.signature_siwe'),
          subTitle: strings('confirm.sub_title.signature_siwe'),
        };
      }
      return {
        title: strings('confirm.title.signature'),
        subTitle: strings('confirm.sub_title.signature'),
      };
    }
    case TransactionType.signTypedData: {
      const isPermit = isRecognizedPermit(signatureRequest);

      if (isPermit) {
<<<<<<< HEAD
        const { message } = parseTypedDataMessageFromSignatureRequest(signatureRequest);
        const isERC721Permit = message?.tokenId !== undefined;

=======
        const parsedMessage = parseTypedDataMessageFromSignatureRequest(signatureRequest) ?? {};
        const { allowed, tokenId, value } = parsedMessage?.message ?? {};
        const { verifyingContract } = parsedMessage?.domain ?? {};

        const isERC721Permit = tokenId !== undefined;
>>>>>>> f1910d80
        if (isERC721Permit) {
          return {
            title: strings('confirm.title.permit_NFTs'),
            subTitle: strings('confirm.sub_title.permit_NFTs'),
          };
        }
<<<<<<< HEAD
=======

        const isDaiRevoke = isPermitDaiRevoke(verifyingContract, allowed, value);
        const isRevoke = isDaiRevoke || value === '0';

        if (isRevoke) {
          return {
            title: strings('confirm.title.permit_revoke'),
          };
        }

>>>>>>> f1910d80
        return {
          title: strings('confirm.title.permit'),
          subTitle: strings('confirm.sub_title.permit'),
        };
      }
<<<<<<< HEAD
=======

>>>>>>> f1910d80
      return {
        title: strings('confirm.title.signature'),
        subTitle: strings('confirm.sub_title.signature'),
      };
    }
    default:
      return {};
  }
};

const Title = () => {
  const { approvalRequest } = useApprovalRequest();
  const signatureRequest = useSignatureRequest();
  const { styles } = useStyles(styleSheet, {});
  const { isStandaloneConfirmation } = useStandaloneConfirmation();

  if (isStandaloneConfirmation) {
    return null;
  }

  const { title, subTitle } = getTitleAndSubTitle(approvalRequest, signatureRequest);

  return (
    <View style={styles.titleContainer}>
      <Text style={styles.title}>{title}</Text>
      {subTitle && <Text style={styles.subTitle}>{subTitle}</Text>}
    </View>
  );
};

export default Title;<|MERGE_RESOLUTION|>--- conflicted
+++ resolved
@@ -9,11 +9,7 @@
 import Text from '../../../../../../component-library/components/Texts/Text';
 import useApprovalRequest from '../../../hooks/useApprovalRequest';
 import { useSignatureRequest } from '../../../hooks/useSignatureRequest';
-<<<<<<< HEAD
-import { isSIWESignatureRequest , isRecognizedPermit, parseTypedDataMessageFromSignatureRequest } from '../../../utils/signature';
-=======
 import { isSIWESignatureRequest , isRecognizedPermit, parseTypedDataMessageFromSignatureRequest, isPermitDaiRevoke } from '../../../utils/signature';
->>>>>>> f1910d80
 import { useStandaloneConfirmation } from '../../../hooks/useStandaloneConfirmation';
 import styleSheet from './Title.styles';
 
@@ -37,25 +33,17 @@
       const isPermit = isRecognizedPermit(signatureRequest);
 
       if (isPermit) {
-<<<<<<< HEAD
-        const { message } = parseTypedDataMessageFromSignatureRequest(signatureRequest);
-        const isERC721Permit = message?.tokenId !== undefined;
-
-=======
         const parsedMessage = parseTypedDataMessageFromSignatureRequest(signatureRequest) ?? {};
         const { allowed, tokenId, value } = parsedMessage?.message ?? {};
         const { verifyingContract } = parsedMessage?.domain ?? {};
 
         const isERC721Permit = tokenId !== undefined;
->>>>>>> f1910d80
         if (isERC721Permit) {
           return {
             title: strings('confirm.title.permit_NFTs'),
             subTitle: strings('confirm.sub_title.permit_NFTs'),
           };
         }
-<<<<<<< HEAD
-=======
 
         const isDaiRevoke = isPermitDaiRevoke(verifyingContract, allowed, value);
         const isRevoke = isDaiRevoke || value === '0';
@@ -66,16 +54,12 @@
           };
         }
 
->>>>>>> f1910d80
         return {
           title: strings('confirm.title.permit'),
           subTitle: strings('confirm.sub_title.permit'),
         };
       }
-<<<<<<< HEAD
-=======
 
->>>>>>> f1910d80
       return {
         title: strings('confirm.title.signature'),
         subTitle: strings('confirm.sub_title.signature'),
