--- conflicted
+++ resolved
@@ -1,29 +1,3 @@
-<<<<<<< HEAD
-import React, { useCallback, useEffect } from 'react';
-import { useNavigation } from '@react-navigation/native';
-import { strings } from '../../../../../../../../locales/i18n';
-import AdvancedDetails from '../../AdvancedDetails/AdvancedDetails';
-import StakingDetails from '../../StakingDetails';
-import TokenHero from '../../TokenHero';
-import GasFeesDetails from '../GasFeesDetails';
-import { getStakingDepositNavbar } from './Navbar';
-
-const StakingDeposit = () => {
-  const navigation = useNavigation();
-
-  const updateNavBar = useCallback(() => {
-    navigation.setOptions(
-      getStakingDepositNavbar({
-        title: strings('stake.stake'),
-        onReject: () => navigation.goBack(),
-      }),
-    );
-  }, [navigation]);
-
-  useEffect(() => {
-    updateNavBar();
-  }, [updateNavBar]);
-=======
 import React, { useEffect } from 'react';
 import { strings } from '../../../../../../../../locales/i18n';
 import { EVENT_PROVIDERS } from '../../../../../../UI/Stake/constants/events';
@@ -61,23 +35,18 @@
   const handleAdvancedDetailsToggledEvent = (isExpanded: boolean) => {
     trackAdvancedDetailsToggledEvent({ isExpanded });
   };
->>>>>>> f1910d80
 
   return (
     <>
       <TokenHero />
       <StakingDetails />
       <GasFeesDetails />
-<<<<<<< HEAD
-      <AdvancedDetails />
-=======
       <InfoSectionAccordion
         onStateChange={handleAdvancedDetailsToggledEvent}
         header={strings('stake.advanced_details')}
       >
         <StakingContractInteractionDetails />
       </InfoSectionAccordion>
->>>>>>> f1910d80
     </>
   );
 };
