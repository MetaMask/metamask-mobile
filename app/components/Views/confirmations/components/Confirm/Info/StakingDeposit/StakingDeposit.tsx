<<<<<<< HEAD
import React, { useEffect } from 'react';
import { useNavigation } from '@react-navigation/native';

import { strings } from '../../../../../../../../locales/i18n';
import { useConfirmActions } from '../../../../hooks/useConfirmActions';
import StakingDetails from '../../StakingDetails';
import TokenHero from '../../TokenHero';
import { getStakingDepositNavbar } from './Navbar';

const StakingDeposit = () => {
  const navigation = useNavigation();
  const { onReject } = useConfirmActions();
  const title = strings('stake.stake');

  useEffect(() => {
    navigation.setOptions(getStakingDepositNavbar({ title, onReject }));
  }, [navigation, onReject, title]);

  return (
    <>
      <TokenHero />
      <StakingDetails />
    </>
  );
};
=======
import React from 'react';
import { strings } from '../../../../../../../../locales/i18n';
import AdvancedDetails from '../../AdvancedDetails/AdvancedDetails';
import FlatNavHeader from '../../FlatNavHeader';
import StakingDetails from '../../StakingDetails';
import TokenHero from '../../TokenHero';
import GasFeesDetails from '../GasFeesDetails';

const StakingDeposit = () => (
  <>
    <FlatNavHeader title={strings('stake.stake')} />
    <TokenHero />
    <StakingDetails />
    <GasFeesDetails />
    <AdvancedDetails />
  </>
);
>>>>>>> 0067937a
export default StakingDeposit;<|MERGE_RESOLUTION|>--- conflicted
+++ resolved
@@ -1,30 +1,3 @@
-<<<<<<< HEAD
-import React, { useEffect } from 'react';
-import { useNavigation } from '@react-navigation/native';
-
-import { strings } from '../../../../../../../../locales/i18n';
-import { useConfirmActions } from '../../../../hooks/useConfirmActions';
-import StakingDetails from '../../StakingDetails';
-import TokenHero from '../../TokenHero';
-import { getStakingDepositNavbar } from './Navbar';
-
-const StakingDeposit = () => {
-  const navigation = useNavigation();
-  const { onReject } = useConfirmActions();
-  const title = strings('stake.stake');
-
-  useEffect(() => {
-    navigation.setOptions(getStakingDepositNavbar({ title, onReject }));
-  }, [navigation, onReject, title]);
-
-  return (
-    <>
-      <TokenHero />
-      <StakingDetails />
-    </>
-  );
-};
-=======
 import React from 'react';
 import { strings } from '../../../../../../../../locales/i18n';
 import AdvancedDetails from '../../AdvancedDetails/AdvancedDetails';
@@ -35,12 +8,10 @@
 
 const StakingDeposit = () => (
   <>
-    <FlatNavHeader title={strings('stake.stake')} />
     <TokenHero />
     <StakingDetails />
     <GasFeesDetails />
     <AdvancedDetails />
   </>
 );
->>>>>>> 0067937a
 export default StakingDeposit;