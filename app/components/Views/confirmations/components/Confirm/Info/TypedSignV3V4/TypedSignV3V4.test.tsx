--- conflicted
+++ resolved
@@ -33,11 +33,7 @@
     expect(getByText('Mail')).toBeDefined();
   });
 
-<<<<<<< HEAD
-  it('should not display primaty type if simulation section is displayed', () => {
-=======
   it('does not display first row (Primary Type) if simulation section is displayed', async () => {
->>>>>>> 75fc8135
     const { getByText, queryByText } = renderWithProvider(<TypedSignV3V4 />, {
       state: typedSignV4ConfirmationState,
     });
