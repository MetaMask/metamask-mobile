--- conflicted
+++ resolved
@@ -31,7 +31,10 @@
 import { useGetTokenStandardAndDetails } from '../../../../../../../hooks/useGetTokenStandardAndDetails';
 import useTrackERC20WithoutDecimalInformation from '../../../../../../../hooks/useTrackERC20WithoutDecimalInformation';
 import { TOKEN_VALUE_UNLIMITED_THRESHOLD } from '../../../../../../../utils/confirm';
-import { isPermitDaiRevoke, isPermitDaiUnlimited } from '../../../../../../../utils/signature';
+import {
+  isPermitDaiRevoke,
+  isPermitDaiUnlimited,
+} from '../../../../../../../utils/signature';
 import { TokenDetailsERC20 } from '../../../../../../../utils/token';
 import BottomModal from '../../../../../../UI/BottomModal';
 
@@ -120,7 +123,6 @@
     tokenDetails as TokenDetailsERC20,
   );
 
-<<<<<<< HEAD
   /** Temporary error capturing as we are building out Permit Simulations */
   if (!tokenContract) {
     Logger.error(
@@ -134,10 +136,8 @@
   const isNFT = tokenId !== undefined && tokenId !== '0';
   const isDaiUnlimited = isPermitDaiUnlimited(tokenContract, allowed);
   const isDaiRevoke = isPermitDaiRevoke(tokenContract, allowed, value);
-  const isRevoke = isDaiRevoke || modalHeaderText === strings('confirm.title.permit_revoke');
-=======
-  const isNFT = tokenId !== undefined && tokenId !== '0';
->>>>>>> 33a4d775
+  const isRevoke =
+    isDaiRevoke || modalHeaderText === strings('confirm.title.permit_revoke');
 
   const tokenAmount =
     isNumberValue(value) && !tokenId
@@ -146,10 +146,7 @@
 
   const isValidTokenAmount =
     !isNFT &&
-<<<<<<< HEAD
     !isRevoke &&
-=======
->>>>>>> 33a4d775
     tokenAmount !== null &&
     tokenAmount !== undefined &&
     tokenAmount instanceof BigNumber;
@@ -167,44 +164,53 @@
     ? formatAmountMaxPrecision('en-US', tokenAmount)
     : null;
 
-  const showUnlimitedValue = isDaiUnlimited ||
+  const showUnlimitedValue =
+    isDaiUnlimited ||
     (canDisplayValueAsUnlimited &&
-    Number(value) > TOKEN_VALUE_UNLIMITED_THRESHOLD);
+      Number(value) > TOKEN_VALUE_UNLIMITED_THRESHOLD);
 
   // Avoid empty button pill container
-  const showValueButtonPill = Boolean(isPendingTokenDetails
-    || showUnlimitedValue
-    || (tokenValue !== null || tokenId));
+  const showValueButtonPill = Boolean(
+    isPendingTokenDetails ||
+      showUnlimitedValue ||
+      tokenValue !== null ||
+      tokenId,
+  );
 
   // Avoid empty button pill container
-  const showValueButtonPill = Boolean(isPendingTokenDetails
-    || shouldShowUnlimitedValue
-    || (tokenValue !== null || tokenId));
+  const showValueButtonPill = Boolean(
+    isPendingTokenDetails ||
+      shouldShowUnlimitedValue ||
+      tokenValue !== null ||
+      tokenId,
+  );
 
   function handlePressTokenValue() {
     setHasValueModalOpen(true);
   }
 
-    return (
-      <View style={styles.wrapper}>
-        <View style={styles.flexRowTokenValueAndAddress}>
-          <View style={styles.valueAndAddress}>
-            {showValueButtonPill &&
-              <AnimatedPulse isPulsing={isPendingTokenDetails} testID="simulation-value-display-loader">
-                <ButtonPill
-<<<<<<< HEAD
-                  isDisabled={isNFT || tokenValueMaxPrecision === null}
-=======
-                  isDisabled={isNFT}
->>>>>>> 33a4d775
-                  onPress={handlePressTokenValue}
-                  onPressIn={handlePressTokenValue}
-                  onPressOut={handlePressTokenValue}
-                  style={[credit && styles.valueIsCredit, debit && styles.valueIsDebit]}
-                >
-                  {isPendingTokenDetails ?
-                    <View style={styles.loaderButtonPillEmptyContent} />
-                  :
+  return (
+    <View style={styles.wrapper}>
+      <View style={styles.flexRowTokenValueAndAddress}>
+        <View style={styles.valueAndAddress}>
+          {showValueButtonPill && (
+            <AnimatedPulse
+              isPulsing={isPendingTokenDetails}
+              testID="simulation-value-display-loader"
+            >
+              <ButtonPill
+                isDisabled={isNFT || tokenValueMaxPrecision === null}
+                onPress={handlePressTokenValue}
+                onPressIn={handlePressTokenValue}
+                onPressOut={handlePressTokenValue}
+                style={[
+                  credit && styles.valueIsCredit,
+                  debit && styles.valueIsDebit,
+                ]}
+              >
+                {isPendingTokenDetails ? (
+                  <View style={styles.loaderButtonPillEmptyContent} />
+                ) : (
                   <Text>
                     {credit && '+ '}
                     {debit && '- '}
@@ -219,10 +225,10 @@
                         })}
                     {tokenId && `#${tokenId}`}
                   </Text>
-                }
+                )}
               </ButtonPill>
             </AnimatedPulse>
-          }
+          )}
           <View style={styles.marginStart4}>
             <Address address={tokenContract} chainId={chainId} />
           </View>
