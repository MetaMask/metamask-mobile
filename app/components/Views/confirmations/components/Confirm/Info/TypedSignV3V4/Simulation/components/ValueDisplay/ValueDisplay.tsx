import React, { useState } from 'react';
import { TouchableOpacity, View } from 'react-native';
import { useSelector } from 'react-redux';
import { NetworkClientId } from '@metamask/network-controller';
import { Hex } from '@metamask/utils';
import { BigNumber } from 'bignumber.js';

import ButtonPill from '../../../../../../../../../../component-library/components-temp/Buttons/ButtonPill/ButtonPill';
import { ButtonIconSizes } from '../../../../../../../../../../component-library/components/Buttons/ButtonIcon/ButtonIcon.types';
import ButtonIcon from '../../../../../../../../../../component-library/components/Buttons/ButtonIcon/ButtonIcon';
import {
  IconName,
  IconColor,
} from '../../../../../../../../../../component-library/components/Icons/Icon';
import Text from '../../../../../../../../../../component-library/components/Texts/Text';

import { IndividualFiatDisplay } from '../../../../../../../../../UI/SimulationDetails/FiatDisplay/FiatDisplay';
import {
  formatAmount,
  formatAmountMaxPrecision,
} from '../../../../../../../../../UI/SimulationDetails/formatAmount';

import Address from '../../../../../../UI/InfoRow/InfoValue/Address/Address';

import Logger from '../../../../../../../../../../util/Logger';
import { shortenString } from '../../../../../../../../../../util/notifications/methods/common';
import { isNumberValue } from '../../../../../../../../../../util/number';
import { useTheme } from '../../../../../../../../../../util/theme';
import { calcTokenAmount } from '../../../../../../../../../../util/transactions';

import { useGetTokenStandardAndDetails } from '../../../../../../../hooks/useGetTokenStandardAndDetails';
import useTrackERC20WithoutDecimalInformation from '../../../../../../../hooks/useTrackERC20WithoutDecimalInformation';
import { TOKEN_VALUE_UNLIMITED_THRESHOLD } from '../../../../../../../utils/confirm';
import { isPermitDaiRevoke, isPermitDaiUnlimited } from '../../../../../../../utils/signature';
import { TokenDetailsERC20 } from '../../../../../../../utils/token';
import BottomModal from '../../../../../../UI/BottomModal';

import styleSheet from './ValueDisplay.styles';
import { strings } from '../../../../../../../../../../../locales/i18n';
import AnimatedPulse from '../AnimatedPulse/AnimatedPulse';
import { selectContractExchangeRatesByChainId } from '../../../../../../../../../../selectors/tokenRatesController';
import { RootState } from '../../../../../../../../../../reducers';

interface SimulationValueDisplayParams {
  /** ID of the associated chain. */
  chainId: Hex;

  /** Header text to be displayed in the value modal */
  modalHeaderText: string;

  /** The network client ID */
  networkClientId?: NetworkClientId;

  /**
   * The ethereum token contract address. It is expected to be in hex format.
   * We currently accept strings since we have a patch that accepts a custom string
   * {@see .yarn/patches/@metamask-eth-json-rpc-middleware-npm-14.0.1-b6c2ccbe8c.patch}
   */
  tokenContract: Hex | string | undefined;

  // Optional

  /** Value for backwards compatibility DAI EIP-2612 support while it is being depreacted */
  allowed?: boolean | number | string;

  /** Whether a large amount can be substituted by "Unlimited" */
  canDisplayValueAsUnlimited?: boolean;

  /** True if value is being credited to wallet */
  credit?: boolean;

  /** True if value is being debited to wallet */
  debit?: boolean;

  /** The primaryType of the typed sign message */
  primaryType?: string;

  /** The tokenId for NFT */
  tokenId?: string;

  /** The token amount */
  value?: number | string;
}

const SimulationValueDisplay: React.FC<SimulationValueDisplayParams> = ({
  chainId,
  modalHeaderText,
  networkClientId,
  primaryType,
  tokenContract,
  tokenId,
  value,
  credit,
  debit,
  allowed,
  canDisplayValueAsUnlimited = false,
}) => {
  const [hasValueModalOpen, setHasValueModalOpen] = useState(false);

  const { colors } = useTheme();

  const styles = styleSheet(colors);

  const contractExchangeRates = useSelector((state: RootState) =>
    selectContractExchangeRatesByChainId(state, chainId),
  );

  const exchangeRate =
    tokenContract && contractExchangeRates
      ? contractExchangeRates[tokenContract as `0x${string}`]?.price
      : undefined;

  const { details: tokenDetails, isPending: isPendingTokenDetails } =
    useGetTokenStandardAndDetails(tokenContract, networkClientId);
  const { decimalsNumber: tokenDecimals } = tokenDetails;

  useTrackERC20WithoutDecimalInformation(
    chainId,
    tokenContract,
    tokenDetails as TokenDetailsERC20,
  );

<<<<<<< HEAD
  const isNFT = tokenId !== undefined && tokenId !== '0';
=======
  /** Temporary error capturing as we are building out Permit Simulations */
  if (!tokenContract) {
    Logger.error(
      new Error(
        `SimulationValueDisplay: Token contract address is missing where primaryType === ${primaryType}`,
      ),
    );
    return null;
  }

  const isNFT = tokenId !== undefined && tokenId !== '0';
  const isDaiUnlimited = isPermitDaiUnlimited(tokenContract, allowed);
  const isDaiRevoke = isPermitDaiRevoke(tokenContract, allowed, value);
  const isRevoke = isDaiRevoke || modalHeaderText === strings('confirm.title.permit_revoke');
>>>>>>> 29f19cb2

  const tokenAmount =
    isNumberValue(value) && !tokenId
      ? calcTokenAmount(value as number | string, tokenDecimals)
      : null;

  const isValidTokenAmount =
    !isNFT &&
<<<<<<< HEAD
=======
    !isRevoke &&
>>>>>>> 29f19cb2
    tokenAmount !== null &&
    tokenAmount !== undefined &&
    tokenAmount instanceof BigNumber;

  const fiatValue =
    isValidTokenAmount && exchangeRate && !tokenId
      ? tokenAmount.multipliedBy(exchangeRate)
      : undefined;

  const tokenValue = isValidTokenAmount
    ? formatAmount('en-US', tokenAmount)
    : null;

  const tokenValueMaxPrecision = isValidTokenAmount
    ? formatAmountMaxPrecision('en-US', tokenAmount)
    : null;

  const showUnlimitedValue = isDaiUnlimited ||
    (canDisplayValueAsUnlimited &&
    Number(value) > TOKEN_VALUE_UNLIMITED_THRESHOLD);

  // Avoid empty button pill container
  const showValueButtonPill = Boolean(isPendingTokenDetails
    || showUnlimitedValue
    || (tokenValue !== null || tokenId));

  // Avoid empty button pill container
  const showValueButtonPill = Boolean(isPendingTokenDetails
    || shouldShowUnlimitedValue
    || (tokenValue !== null || tokenId));

  function handlePressTokenValue() {
    setHasValueModalOpen(true);
  }

    return (
      <View style={styles.wrapper}>
        <View style={styles.flexRowTokenValueAndAddress}>
          <View style={styles.valueAndAddress}>
            {showValueButtonPill &&
              <AnimatedPulse isPulsing={isPendingTokenDetails} testID="simulation-value-display-loader">
                <ButtonPill
<<<<<<< HEAD
                  isDisabled={isNFT}
=======
                  isDisabled={isNFT || tokenValueMaxPrecision === null}
>>>>>>> 29f19cb2
                  onPress={handlePressTokenValue}
                  onPressIn={handlePressTokenValue}
                  onPressOut={handlePressTokenValue}
                  style={[credit && styles.valueIsCredit, debit && styles.valueIsDebit]}
                >
                  {isPendingTokenDetails ?
                    <View style={styles.loaderButtonPillEmptyContent} />
                  :
                  <Text>
                    {credit && '+ '}
                    {debit && '- '}
                    {showUnlimitedValue
                      ? strings('confirm.unlimited')
                      : tokenValue !== null &&
                        shortenString(tokenValue || '', {
                          truncatedCharLimit: 15,
                          truncatedStartChars: 15,
                          truncatedEndChars: 0,
                          skipCharacterInEnd: true,
                        })}
                    {tokenId && `#${tokenId}`}
                  </Text>
                }
              </ButtonPill>
            </AnimatedPulse>
          }
          <View style={styles.marginStart4}>
            <Address address={tokenContract} chainId={chainId} />
          </View>
        </View>
      </View>
      <View>
        {fiatValue &&
          (isPendingTokenDetails ? (
            <View style={styles.loadingFiatValue} />
          ) : (
            <IndividualFiatDisplay fiatAmount={fiatValue} />
          ))}
      </View>
      {hasValueModalOpen && (
        /**
         * TODO replace BottomModal instances with BottomSheet
         * {@see {@link https://github.com/MetaMask/metamask-mobile/issues/12656}}
         */
        <BottomModal onClose={() => setHasValueModalOpen(false)}>
          <TouchableOpacity
            activeOpacity={1}
            onPress={() => setHasValueModalOpen(false)}
          >
            <View style={styles.valueModal}>
              <View style={styles.valueModalHeader}>
                <ButtonIcon
                  iconColor={IconColor.Default}
                  size={ButtonIconSizes.Sm}
                  style={styles.valueModalHeaderIcon}
                  onPress={() => setHasValueModalOpen(false)}
                  iconName={IconName.ArrowLeft}
                />
                <Text style={styles.valueModalHeaderText}>
                  {modalHeaderText}
                </Text>
              </View>
              <Text style={styles.valueModalText}>
                {tokenValueMaxPrecision}
              </Text>
            </View>
          </TouchableOpacity>
        </BottomModal>
      )}
    </View>
  );
};

export default SimulationValueDisplay;<|MERGE_RESOLUTION|>--- conflicted
+++ resolved
@@ -120,9 +120,6 @@
     tokenDetails as TokenDetailsERC20,
   );
 
-<<<<<<< HEAD
-  const isNFT = tokenId !== undefined && tokenId !== '0';
-=======
   /** Temporary error capturing as we are building out Permit Simulations */
   if (!tokenContract) {
     Logger.error(
@@ -137,7 +134,6 @@
   const isDaiUnlimited = isPermitDaiUnlimited(tokenContract, allowed);
   const isDaiRevoke = isPermitDaiRevoke(tokenContract, allowed, value);
   const isRevoke = isDaiRevoke || modalHeaderText === strings('confirm.title.permit_revoke');
->>>>>>> 29f19cb2
 
   const tokenAmount =
     isNumberValue(value) && !tokenId
@@ -146,10 +142,7 @@
 
   const isValidTokenAmount =
     !isNFT &&
-<<<<<<< HEAD
-=======
     !isRevoke &&
->>>>>>> 29f19cb2
     tokenAmount !== null &&
     tokenAmount !== undefined &&
     tokenAmount instanceof BigNumber;
@@ -174,11 +167,6 @@
   // Avoid empty button pill container
   const showValueButtonPill = Boolean(isPendingTokenDetails
     || showUnlimitedValue
-    || (tokenValue !== null || tokenId));
-
-  // Avoid empty button pill container
-  const showValueButtonPill = Boolean(isPendingTokenDetails
-    || shouldShowUnlimitedValue
     || (tokenValue !== null || tokenId));
 
   function handlePressTokenValue() {
@@ -192,11 +180,7 @@
             {showValueButtonPill &&
               <AnimatedPulse isPulsing={isPendingTokenDetails} testID="simulation-value-display-loader">
                 <ButtonPill
-<<<<<<< HEAD
-                  isDisabled={isNFT}
-=======
                   isDisabled={isNFT || tokenValueMaxPrecision === null}
->>>>>>> 29f19cb2
                   onPress={handlePressTokenValue}
                   onPressIn={handlePressTokenValue}
                   onPressOut={handlePressTokenValue}
