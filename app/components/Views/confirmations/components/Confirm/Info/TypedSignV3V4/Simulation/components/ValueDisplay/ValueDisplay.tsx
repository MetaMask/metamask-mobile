--- conflicted
+++ resolved
@@ -157,7 +157,6 @@
     setHasValueModalOpen(true);
   }
 
-<<<<<<< HEAD
     return (
       <View style={styles.wrapper}>
         <View style={styles.flexRowTokenValueAndAddress}>
@@ -174,30 +173,6 @@
                   {isPendingTokenDetails ?
                     <View style={styles.loaderButtonPillEmptyContent} />
                   :
-=======
-  return (
-    <View style={styles.wrapper}>
-      <View style={styles.flexRowTokenValueAndAddress}>
-        <View style={styles.valueAndAddress}>
-          {
-            <AnimatedPulse
-              isPulsing={isPendingTokenDetails}
-              testID="simulation-value-display-loader"
-            >
-              <ButtonPill
-                isDisabled={!!tokenId || tokenId === '0'}
-                onPress={handlePressTokenValue}
-                onPressIn={handlePressTokenValue}
-                onPressOut={handlePressTokenValue}
-                style={[
-                  credit && styles.valueIsCredit,
-                  debit && styles.valueIsDebit,
-                ]}
-              >
-                {isPendingTokenDetails ? (
-                  <View style={styles.loaderButtonPillEmptyContent} />
-                ) : (
->>>>>>> bf79f06f
                   <Text>
                     {credit && '+ '}
                     {debit && '- '}
