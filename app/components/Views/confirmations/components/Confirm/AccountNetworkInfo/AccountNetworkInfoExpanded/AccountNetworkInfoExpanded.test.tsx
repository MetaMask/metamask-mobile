--- conflicted
+++ resolved
@@ -21,11 +21,7 @@
     mockIsPortfolioViewEnabled.mockReturnValue(false);
   });
 
-<<<<<<< HEAD
-  it('should match snapshot when isPortfolioVieEnabled is true', () => {
-=======
   it('should match snapshot when isPortfolioViewEnabled is true', () => {
->>>>>>> 29f19cb2
     mockIsPortfolioViewEnabled.mockReturnValue(true);
     const { toJSON, getByText } = renderWithProvider(
       <AccountNetworkInfoExpanded />,
@@ -38,29 +34,17 @@
     expect(getByText('Account')).toBeDefined();
     expect(getByText('Balance')).toBeDefined();
     expect(getByText('Balance')).toBeDefined();
-<<<<<<< HEAD
-    expect(getByText('$0')).toBeDefined();
-=======
     expect(getByText('$0.00')).toBeDefined();
->>>>>>> 29f19cb2
     expect(getByText('Network')).toBeDefined();
     expect(getByText('Ethereum Mainnet')).toBeDefined();
   });
 
-<<<<<<< HEAD
-  it('should render correctly when isPortfolioVieEnabled is false', async () => {
-=======
   it('should render correctly when isPortfolioViewEnabled is false', async () => {
->>>>>>> 29f19cb2
     const { getByText } = renderWithProvider(<AccountNetworkInfoExpanded />, {
       state: personalSignatureConfirmationState,
     });
 
-<<<<<<< HEAD
-    expect(getByText('$10')).toBeDefined();
-=======
     expect(getByText('$10.00')).toBeDefined();
->>>>>>> 29f19cb2
     expect(getByText('Account')).toBeDefined();
     expect(getByText('Balance')).toBeDefined();
     expect(getByText('Network')).toBeDefined();
