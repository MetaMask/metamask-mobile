import React from 'react';
import { View } from 'react-native';
import { useSelector } from 'react-redux';

import { strings } from '../../../../../../../../locales/i18n';
<<<<<<< HEAD
=======
import { selectChainId } from '../../../../../../../selectors/networkController';
import { renderShortAddress } from '../../../../../../../util/address';
>>>>>>> 8eeeef61
import useAccountInfo from '../../../../hooks/useAccountInfo';
import InfoSection from '../../../UI/InfoRow/InfoSection';
import InfoRow from '../../../UI/InfoRow';
import Network from '../../../UI/InfoRow/InfoValue/Network';
import { useSignatureRequest } from '../../../../hooks/useSignatureRequest';
import {
  selectProviderTypeByChainId,
  selectRpcUrlByChainId,
} from '../../../../../../../selectors/networkController';
import { RootState } from '../../../../../../../reducers';
import { Hex } from '@metamask/utils';

const AccountNetworkInfoExpanded = () => {
<<<<<<< HEAD
  const signatureRequest = useSignatureRequest();
  const chainId = signatureRequest?.chainId as Hex;

  const networkRpcUrl = useSelector((state: RootState) =>
    selectRpcUrlByChainId(state, chainId),
  );

  const networkType = useSelector((state: RootState) =>
    selectProviderTypeByChainId(state, chainId),
  );

  const fromAddress = signatureRequest?.messageParams?.from as string;
  const { accountAddress, accountBalance } = useAccountInfo(fromAddress);
=======
  const { approvalRequest } = useApprovalRequest();
  const chainId = useSelector(selectChainId);
  const fromAddress = approvalRequest?.requestData?.from;
  const { accountAddress, accountFiatBalance } = useAccountInfo(fromAddress);
>>>>>>> 8eeeef61

  return (
    <View>
      <InfoSection>
        <InfoRow label={strings('confirm.account')}>
          {renderShortAddress(accountAddress, 5)}
        </InfoRow>
        <InfoRow label={strings('confirm.balance')}>
          {accountFiatBalance}
        </InfoRow>
      </InfoSection>
      <InfoSection>
        <InfoRow label={strings('confirm.network')}>
          <Network chainId={chainId} />
        </InfoRow>
      </InfoSection>
    </View>
  );
};

export default AccountNetworkInfoExpanded;<|MERGE_RESOLUTION|>--- conflicted
+++ resolved
@@ -1,46 +1,21 @@
 import React from 'react';
 import { View } from 'react-native';
-import { useSelector } from 'react-redux';
 
 import { strings } from '../../../../../../../../locales/i18n';
-<<<<<<< HEAD
-=======
-import { selectChainId } from '../../../../../../../selectors/networkController';
-import { renderShortAddress } from '../../../../../../../util/address';
->>>>>>> 8eeeef61
 import useAccountInfo from '../../../../hooks/useAccountInfo';
 import InfoSection from '../../../UI/InfoRow/InfoSection';
 import InfoRow from '../../../UI/InfoRow';
 import Network from '../../../UI/InfoRow/InfoValue/Network';
 import { useSignatureRequest } from '../../../../hooks/useSignatureRequest';
-import {
-  selectProviderTypeByChainId,
-  selectRpcUrlByChainId,
-} from '../../../../../../../selectors/networkController';
-import { RootState } from '../../../../../../../reducers';
 import { Hex } from '@metamask/utils';
+import { renderShortAddress } from '../../../../../../../util/address';
 
 const AccountNetworkInfoExpanded = () => {
-<<<<<<< HEAD
   const signatureRequest = useSignatureRequest();
   const chainId = signatureRequest?.chainId as Hex;
 
-  const networkRpcUrl = useSelector((state: RootState) =>
-    selectRpcUrlByChainId(state, chainId),
-  );
-
-  const networkType = useSelector((state: RootState) =>
-    selectProviderTypeByChainId(state, chainId),
-  );
-
   const fromAddress = signatureRequest?.messageParams?.from as string;
-  const { accountAddress, accountBalance } = useAccountInfo(fromAddress);
-=======
-  const { approvalRequest } = useApprovalRequest();
-  const chainId = useSelector(selectChainId);
-  const fromAddress = approvalRequest?.requestData?.from;
   const { accountAddress, accountFiatBalance } = useAccountInfo(fromAddress);
->>>>>>> 8eeeef61
 
   return (
     <View>
