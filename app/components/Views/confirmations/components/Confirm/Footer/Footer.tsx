--- conflicted
+++ resolved
@@ -15,7 +15,7 @@
 import { ResultType } from '../../BlockaidBanner/BlockaidBanner.types';
 import styleSheet from './Footer.styles';
 
-const Footer = () => {
+export const Footer = () => {
   const { onConfirm, onReject } = useConfirmActions();
   const { isQRSigningInProgress, needsCameraPermission } =
     useQRHardwareContext();
@@ -34,7 +34,10 @@
     {
       variant: ButtonVariants.Primary,
       isDanger: securityAlertResponse?.result_type === ResultType.Malicious,
-      label: strings('confirm.confirm'),
+      isDisabled: needsCameraPermission,
+      label: isQRSigningInProgress
+        ? strings('confirm.qr_get_sign')
+        : strings('confirm.confirm'),
       size: ButtonSize.Lg,
       onPress: onConfirm,
       testID: ConfirmationFooterSelectorIDs.CONFIRM_BUTTON,
@@ -42,43 +45,11 @@
   ];
 
   return (
-<<<<<<< HEAD
     <BottomSheetFooter
       buttonsAlignment={ButtonsAlignment.Horizontal}
       buttonPropsArray={buttons}
       isBackgroundAlternative
       style={styles.base}
     />
-=======
-    <View style={styles.buttonsContainer}>
-      <Button
-        onPress={onReject}
-        label={strings('confirm.reject')}
-        style={styles.footerButton}
-        size={ButtonSize.Lg}
-        testID={ConfirmationFooterSelectorIDs.CANCEL_BUTTON}
-        variant={ButtonVariants.Secondary}
-        width={ButtonWidthTypes.Full}
-      />
-      <View style={styles.buttonDivider} />
-      <Button
-        onPress={onConfirm}
-        label={
-          isQRSigningInProgress
-            ? strings('confirm.qr_get_sign')
-            : strings('confirm.confirm')
-        }
-        style={styles.footerButton}
-        size={ButtonSize.Lg}
-        testID={ConfirmationFooterSelectorIDs.CONFIRM_BUTTON}
-        variant={ButtonVariants.Primary}
-        width={ButtonWidthTypes.Full}
-        isDanger={securityAlertResponse?.result_type === ResultType.Malicious}
-        disabled={needsCameraPermission}
-      />
-    </View>
->>>>>>> bb4de90e
   );
 };
-
-export default Footer;