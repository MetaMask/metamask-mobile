--- conflicted
+++ resolved
@@ -40,7 +40,16 @@
     isStakingConfirmation,
   });
 
-<<<<<<< HEAD
+  const confirmButtonLabel = useMemo(() => {
+    if (isQRSigningInProgress) {
+      return strings('confirm.qr_get_sign');
+    }
+    if (isLedgerAccount) {
+      return strings('confirm.sign_with_ledger');
+    }
+    return strings('confirm.confirm');
+  }, [isLedgerAccount, isQRSigningInProgress]);
+
   const buttons = [
     {
       variant: ButtonVariants.Secondary,
@@ -53,9 +62,7 @@
       variant: ButtonVariants.Primary,
       isDanger: securityAlertResponse?.result_type === ResultType.Malicious,
       isDisabled: needsCameraPermission,
-      label: isQRSigningInProgress
-        ? strings('confirm.qr_get_sign')
-        : strings('confirm.confirm'),
+      label: confirmButtonLabel,
       size: ButtonSize.Lg,
       style: [confirmDisabled && styles.confirmButtonDisabled],
       onPress: onConfirm,
@@ -69,41 +76,6 @@
         buttonsAlignment={ButtonsAlignment.Horizontal}
           buttonPropsArray={buttons}
           style={styles.base}
-=======
-  const confirmButtonLabel = useMemo(() => {
-    if (isQRSigningInProgress) {
-      return strings('confirm.qr_get_sign');
-    }
-    if (isLedgerAccount) {
-      return strings('confirm.sign_with_ledger');
-    }
-    return strings('confirm.confirm');
-  }, [isLedgerAccount, isQRSigningInProgress]);
-
-  return (
-    <View>
-      <View style={styles.buttonsContainer}>
-        <Button
-          onPress={onReject}
-          label={strings('confirm.reject')}
-          style={styles.rejectButton}
-          size={ButtonSize.Lg}
-          testID={ConfirmationFooterSelectorIDs.CANCEL_BUTTON}
-          variant={ButtonVariants.Secondary}
-          width={ButtonWidthTypes.Full}
-        />
-        <View style={styles.buttonDivider} />
-        <Button
-          onPress={onConfirm}
-          label={confirmButtonLabel}
-          style={styles.confirmButton}
-          size={ButtonSize.Lg}
-          testID={ConfirmationFooterSelectorIDs.CONFIRM_BUTTON}
-          variant={ButtonVariants.Primary}
-          width={ButtonWidthTypes.Full}
-          isDanger={securityAlertResponse?.result_type === ResultType.Malicious}
-          disabled={confirmDisabled}
->>>>>>> 47e6b57c
         />
         {isStakingConfirmation && (
           <View style={styles.textContainer}>
