--- conflicted
+++ resolved
@@ -2,11 +2,8 @@
 import { Linking, View } from 'react-native';
 import { ConfirmationFooterSelectorIDs } from '../../../../../../../e2e/selectors/Confirmation/ConfirmationView.selectors';
 import { strings } from '../../../../../../../locales/i18n';
-<<<<<<< HEAD
-=======
 import BottomSheetFooter from '../../../../../../component-library/components/BottomSheets/BottomSheetFooter';
 import { ButtonsAlignment } from '../../../../../../component-library/components/BottomSheets/BottomSheetFooter/BottomSheetFooter.types';
->>>>>>> 77f2c760
 import {
   ButtonSize,
   ButtonVariants,
@@ -79,11 +76,7 @@
         buttonPropsArray={buttons}
         style={styles.base}
       />
-<<<<<<< HEAD
-      {isStakingConfirmation && (
-=======
       {isStakingConfirmationBool && (
->>>>>>> 77f2c760
         <View style={styles.textContainer}>
           <Text variant={TextVariant.BodySM}>
             {strings('confirm.staking_footer.part1')}
