<<<<<<< HEAD
import { TransactionType } from '@metamask/transaction-controller';
import React, { useMemo } from 'react';
import { Linking, View } from 'react-native';
import { ConfirmationFooterSelectorIDs } from '../../../../../../../e2e/selectors/Confirmation/ConfirmationView.selectors';
import { strings } from '../../../../../../../locales/i18n';
=======
import React, { useCallback, useState } from 'react';
import { Linking, View } from 'react-native';
import { ConfirmationFooterSelectorIDs } from '../../../../../../../e2e/selectors/Confirmation/ConfirmationView.selectors';
import { strings } from '../../../../../../../locales/i18n';
import BottomSheetFooter from '../../../../../../component-library/components/BottomSheets/BottomSheetFooter';
import { ButtonsAlignment } from '../../../../../../component-library/components/BottomSheets/BottomSheetFooter/BottomSheetFooter.types';
import AppConstants from '../../../../../../core/AppConstants';
import { useStyles } from '../../../../../../component-library/hooks';
>>>>>>> f1910d80
import {
  ButtonSize,
  ButtonVariants,
} from '../../../../../../component-library/components/Buttons/Button';
<<<<<<< HEAD
import BottomSheetFooter from '../../../../../../component-library/components/BottomSheets/BottomSheetFooter';
import { ButtonsAlignment } from '../../../../../../component-library/components/BottomSheets/BottomSheetFooter/BottomSheetFooter.types';
import Text, {
  TextVariant,
} from '../../../../../../component-library/components/Texts/Text';
import { useStyles } from '../../../../../../component-library/hooks';
import AppConstants from '../../../../../../core/AppConstants';
import { useQRHardwareContext } from '../../../context/QRHardwareContext/QRHardwareContext';
import { useConfirmActions } from '../../../hooks/useConfirmActions';
import { useLedgerContext } from '../../../context/LedgerContext';
import { useSecurityAlertResponse } from '../../../hooks/useSecurityAlertResponse';
import { useTransactionMetadataRequest } from '../../../hooks/useTransactionMetadataRequest';
=======
import { IconName } from '../../../../../../component-library/components/Icons/Icon';
import Text, {
  TextVariant,
} from '../../../../../../component-library/components/Texts/Text';
import { useAlerts } from '../../../AlertSystem/context';
import ConfirmAlertModal from '../../../AlertSystem/ConfirmAlertModal';
import { useLedgerContext } from '../../../context/LedgerContext';
import { useConfirmActions } from '../../../hooks/useConfirmActions';
import { useQRHardwareContext } from '../../../context/QRHardwareContext/QRHardwareContext';
import { useSecurityAlertResponse } from '../../../hooks/useSecurityAlertResponse';
import { useTransactionMetadataRequest } from '../../../hooks/useTransactionMetadataRequest';
import { isStakingConfirmation } from '../../../utils/confirm';
>>>>>>> f1910d80
import { ResultType } from '../../BlockaidBanner/BlockaidBanner.types';
import styleSheet from './Footer.styles';

export const Footer = () => {
<<<<<<< HEAD
=======
  const { fieldAlerts, hasDangerAlerts, hasUnconfirmedDangerAlerts } = useAlerts();
>>>>>>> f1910d80
  const { onConfirm, onReject } = useConfirmActions();
  const { isQRSigningInProgress, needsCameraPermission } =
    useQRHardwareContext();
  const { securityAlertResponse } = useSecurityAlertResponse();
  const { isLedgerAccount } = useLedgerContext();
  const confirmDisabled = needsCameraPermission;
  const transactionMetadata = useTransactionMetadataRequest();
<<<<<<< HEAD
  const isStakingConfirmation = [
    TransactionType.stakingDeposit,
    TransactionType.stakingUnstake,
    TransactionType.stakingClaim,
  ].includes(transactionMetadata?.type as TransactionType);
  const { styles } = useStyles(styleSheet, {
    confirmDisabled,
    isStakingConfirmation,
  });

  const confirmButtonLabel = useMemo(() => {
=======

  const isStakingConfirmationBool = isStakingConfirmation(
    transactionMetadata?.type as string,
  );

  const [confirmAlertModalVisible, setConfirmAlertModalVisible] =
    useState(false);

  const showConfirmAlertModal = useCallback(() => {
    setConfirmAlertModalVisible(true);
  }, []);

  const hideConfirmAlertModal = useCallback(() => {
    setConfirmAlertModalVisible(false);
  }, []);

  const onHandleReject = useCallback(async () => {
    hideConfirmAlertModal();
    await onReject();
  }, [hideConfirmAlertModal, onReject]);

  const onHandleConfirm = useCallback(async () => {
    hideConfirmAlertModal();
    await onConfirm();
  }, [hideConfirmAlertModal, onConfirm]);

  const onSignConfirm = useCallback(async () => {
    if (hasDangerAlerts) {
      showConfirmAlertModal();
      return;
    }
    await onConfirm();
  }, [hasDangerAlerts, onConfirm, showConfirmAlertModal]);

  const { styles } = useStyles(styleSheet, {
    confirmDisabled,
    isStakingConfirmationBool,
  });
  const confirmButtonLabel = () => {
>>>>>>> f1910d80
    if (isQRSigningInProgress) {
      return strings('confirm.qr_get_sign');
    }
    if (isLedgerAccount) {
      return strings('confirm.sign_with_ledger');
    }
<<<<<<< HEAD
    return strings('confirm.confirm');
  }, [isLedgerAccount, isQRSigningInProgress]);
=======
    if (hasUnconfirmedDangerAlerts) {
      return fieldAlerts.length > 1
        ? strings('alert_system.review_alerts')
        : strings('alert_system.review_alert');
    }
    return strings('confirm.confirm');
  };

  const getStartIcon = () => {
    if (hasUnconfirmedDangerAlerts) {
      return IconName.SecuritySearch;
    }
    if (hasDangerAlerts) {
      return IconName.Danger;
    }
  };
>>>>>>> f1910d80

  const buttons = [
    {
      variant: ButtonVariants.Secondary,
<<<<<<< HEAD
      label: strings('confirm.reject'),
=======
      label: strings('confirm.cancel'),
>>>>>>> f1910d80
      size: ButtonSize.Lg,
      onPress: onReject,
      testID: ConfirmationFooterSelectorIDs.CANCEL_BUTTON,
    },
    {
      variant: ButtonVariants.Primary,
<<<<<<< HEAD
      isDanger: securityAlertResponse?.result_type === ResultType.Malicious,
      isDisabled: needsCameraPermission,
      label: confirmButtonLabel,
      size: ButtonSize.Lg,
      onPress: onConfirm,
      testID: ConfirmationFooterSelectorIDs.CONFIRM_BUTTON,
=======
      isDanger:
        securityAlertResponse?.result_type === ResultType.Malicious ||
        hasDangerAlerts,
      isDisabled: needsCameraPermission,
      label: confirmButtonLabel(),
      size: ButtonSize.Lg,
      onPress: onSignConfirm,
      testID: ConfirmationFooterSelectorIDs.CONFIRM_BUTTON,
      startIconName: getStartIcon(),
>>>>>>> f1910d80
    },
  ];

  return (
    <>
<<<<<<< HEAD
=======
      {confirmAlertModalVisible && (
        <ConfirmAlertModal
          onReject={onHandleReject}
          onConfirm={onHandleConfirm}
        />
      )}
>>>>>>> f1910d80
      <BottomSheetFooter
        buttonsAlignment={ButtonsAlignment.Horizontal}
        buttonPropsArray={buttons}
        style={styles.base}
      />
<<<<<<< HEAD
      {isStakingConfirmation && (
        <View style={styles.textContainer}>
          <Text variant={TextVariant.BodySM}>
            {strings('confirm.staking_footer.part1')}
          </Text>
          <Text
            variant={TextVariant.BodySM}
            style={styles.linkText}
            onPress={() => Linking.openURL(AppConstants.URLS.TERMS_OF_USE)}
          >
            {strings('confirm.staking_footer.terms_of_use')}
          </Text>
          <Text variant={TextVariant.BodySM}>
            {strings('confirm.staking_footer.part2')}
          </Text>
          <Text
            variant={TextVariant.BodySM}
            style={styles.linkText}
            onPress={() =>
              Linking.openURL(AppConstants.URLS.STAKING_RISK_DISCLOSURE)
            }
          >
            {strings('confirm.staking_footer.risk_disclosure')}
          </Text>
          <Text variant={TextVariant.BodySM}>
            {strings('confirm.staking_footer.part3')}
          </Text>
=======
      {isStakingConfirmationBool && (
        <View style={styles.bottomTextContainer}>
          <View style={styles.bottomTextContainerLine}>
            <Text variant={TextVariant.BodySM}>
              {strings('confirm.staking_footer.part1')}
            </Text>
            <Text
              variant={TextVariant.BodySM}
              style={styles.linkText}
              onPress={() => Linking.openURL(AppConstants.URLS.TERMS_OF_USE)}
            >
              {strings('confirm.staking_footer.terms_of_use')}
            </Text>
          </View>
          <View style={styles.bottomTextContainerLine}>
            <Text variant={TextVariant.BodySM}>
              {strings('confirm.staking_footer.part2')}
              {'\n'}
            </Text>
            <Text
              variant={TextVariant.BodySM}
              style={styles.linkText}
              onPress={() =>
                Linking.openURL(AppConstants.URLS.STAKING_RISK_DISCLOSURE)
              }
            >
              {strings('confirm.staking_footer.risk_disclosure')}
            </Text>
            <Text variant={TextVariant.BodySM}>
              {strings('confirm.staking_footer.part3')}
            </Text>
          </View>
>>>>>>> f1910d80
        </View>
      )}
    </>
  );
};<|MERGE_RESOLUTION|>--- conflicted
+++ resolved
@@ -1,10 +1,3 @@
-<<<<<<< HEAD
-import { TransactionType } from '@metamask/transaction-controller';
-import React, { useMemo } from 'react';
-import { Linking, View } from 'react-native';
-import { ConfirmationFooterSelectorIDs } from '../../../../../../../e2e/selectors/Confirmation/ConfirmationView.selectors';
-import { strings } from '../../../../../../../locales/i18n';
-=======
 import React, { useCallback, useState } from 'react';
 import { Linking, View } from 'react-native';
 import { ConfirmationFooterSelectorIDs } from '../../../../../../../e2e/selectors/Confirmation/ConfirmationView.selectors';
@@ -13,25 +6,10 @@
 import { ButtonsAlignment } from '../../../../../../component-library/components/BottomSheets/BottomSheetFooter/BottomSheetFooter.types';
 import AppConstants from '../../../../../../core/AppConstants';
 import { useStyles } from '../../../../../../component-library/hooks';
->>>>>>> f1910d80
 import {
   ButtonSize,
   ButtonVariants,
 } from '../../../../../../component-library/components/Buttons/Button';
-<<<<<<< HEAD
-import BottomSheetFooter from '../../../../../../component-library/components/BottomSheets/BottomSheetFooter';
-import { ButtonsAlignment } from '../../../../../../component-library/components/BottomSheets/BottomSheetFooter/BottomSheetFooter.types';
-import Text, {
-  TextVariant,
-} from '../../../../../../component-library/components/Texts/Text';
-import { useStyles } from '../../../../../../component-library/hooks';
-import AppConstants from '../../../../../../core/AppConstants';
-import { useQRHardwareContext } from '../../../context/QRHardwareContext/QRHardwareContext';
-import { useConfirmActions } from '../../../hooks/useConfirmActions';
-import { useLedgerContext } from '../../../context/LedgerContext';
-import { useSecurityAlertResponse } from '../../../hooks/useSecurityAlertResponse';
-import { useTransactionMetadataRequest } from '../../../hooks/useTransactionMetadataRequest';
-=======
 import { IconName } from '../../../../../../component-library/components/Icons/Icon';
 import Text, {
   TextVariant,
@@ -44,15 +22,11 @@
 import { useSecurityAlertResponse } from '../../../hooks/useSecurityAlertResponse';
 import { useTransactionMetadataRequest } from '../../../hooks/useTransactionMetadataRequest';
 import { isStakingConfirmation } from '../../../utils/confirm';
->>>>>>> f1910d80
 import { ResultType } from '../../BlockaidBanner/BlockaidBanner.types';
 import styleSheet from './Footer.styles';
 
 export const Footer = () => {
-<<<<<<< HEAD
-=======
   const { fieldAlerts, hasDangerAlerts, hasUnconfirmedDangerAlerts } = useAlerts();
->>>>>>> f1910d80
   const { onConfirm, onReject } = useConfirmActions();
   const { isQRSigningInProgress, needsCameraPermission } =
     useQRHardwareContext();
@@ -60,19 +34,6 @@
   const { isLedgerAccount } = useLedgerContext();
   const confirmDisabled = needsCameraPermission;
   const transactionMetadata = useTransactionMetadataRequest();
-<<<<<<< HEAD
-  const isStakingConfirmation = [
-    TransactionType.stakingDeposit,
-    TransactionType.stakingUnstake,
-    TransactionType.stakingClaim,
-  ].includes(transactionMetadata?.type as TransactionType);
-  const { styles } = useStyles(styleSheet, {
-    confirmDisabled,
-    isStakingConfirmation,
-  });
-
-  const confirmButtonLabel = useMemo(() => {
-=======
 
   const isStakingConfirmationBool = isStakingConfirmation(
     transactionMetadata?.type as string,
@@ -112,17 +73,12 @@
     isStakingConfirmationBool,
   });
   const confirmButtonLabel = () => {
->>>>>>> f1910d80
     if (isQRSigningInProgress) {
       return strings('confirm.qr_get_sign');
     }
     if (isLedgerAccount) {
       return strings('confirm.sign_with_ledger');
     }
-<<<<<<< HEAD
-    return strings('confirm.confirm');
-  }, [isLedgerAccount, isQRSigningInProgress]);
-=======
     if (hasUnconfirmedDangerAlerts) {
       return fieldAlerts.length > 1
         ? strings('alert_system.review_alerts')
@@ -139,30 +95,17 @@
       return IconName.Danger;
     }
   };
->>>>>>> f1910d80
 
   const buttons = [
     {
       variant: ButtonVariants.Secondary,
-<<<<<<< HEAD
-      label: strings('confirm.reject'),
-=======
       label: strings('confirm.cancel'),
->>>>>>> f1910d80
       size: ButtonSize.Lg,
       onPress: onReject,
       testID: ConfirmationFooterSelectorIDs.CANCEL_BUTTON,
     },
     {
       variant: ButtonVariants.Primary,
-<<<<<<< HEAD
-      isDanger: securityAlertResponse?.result_type === ResultType.Malicious,
-      isDisabled: needsCameraPermission,
-      label: confirmButtonLabel,
-      size: ButtonSize.Lg,
-      onPress: onConfirm,
-      testID: ConfirmationFooterSelectorIDs.CONFIRM_BUTTON,
-=======
       isDanger:
         securityAlertResponse?.result_type === ResultType.Malicious ||
         hasDangerAlerts,
@@ -172,55 +115,22 @@
       onPress: onSignConfirm,
       testID: ConfirmationFooterSelectorIDs.CONFIRM_BUTTON,
       startIconName: getStartIcon(),
->>>>>>> f1910d80
     },
   ];
 
   return (
     <>
-<<<<<<< HEAD
-=======
       {confirmAlertModalVisible && (
         <ConfirmAlertModal
           onReject={onHandleReject}
           onConfirm={onHandleConfirm}
         />
       )}
->>>>>>> f1910d80
       <BottomSheetFooter
         buttonsAlignment={ButtonsAlignment.Horizontal}
         buttonPropsArray={buttons}
         style={styles.base}
       />
-<<<<<<< HEAD
-      {isStakingConfirmation && (
-        <View style={styles.textContainer}>
-          <Text variant={TextVariant.BodySM}>
-            {strings('confirm.staking_footer.part1')}
-          </Text>
-          <Text
-            variant={TextVariant.BodySM}
-            style={styles.linkText}
-            onPress={() => Linking.openURL(AppConstants.URLS.TERMS_OF_USE)}
-          >
-            {strings('confirm.staking_footer.terms_of_use')}
-          </Text>
-          <Text variant={TextVariant.BodySM}>
-            {strings('confirm.staking_footer.part2')}
-          </Text>
-          <Text
-            variant={TextVariant.BodySM}
-            style={styles.linkText}
-            onPress={() =>
-              Linking.openURL(AppConstants.URLS.STAKING_RISK_DISCLOSURE)
-            }
-          >
-            {strings('confirm.staking_footer.risk_disclosure')}
-          </Text>
-          <Text variant={TextVariant.BodySM}>
-            {strings('confirm.staking_footer.part3')}
-          </Text>
-=======
       {isStakingConfirmationBool && (
         <View style={styles.bottomTextContainer}>
           <View style={styles.bottomTextContainerLine}>
@@ -253,7 +163,6 @@
               {strings('confirm.staking_footer.part3')}
             </Text>
           </View>
->>>>>>> f1910d80
         </View>
       )}
     </>
