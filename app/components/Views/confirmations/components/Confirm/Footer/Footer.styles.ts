import { Theme } from '@metamask/design-tokens';
import { StyleSheet } from 'react-native';
<<<<<<< HEAD
=======
import Device from '../../../../../../util/device';
>>>>>>> 29f19cb2

const styleSheet = (params: { theme: Theme }) => {
  const { theme: { colors }} = params;

  return StyleSheet.create({
    base: {
      backgroundColor: colors.background.alternative,
      paddingHorizontal: 16,
<<<<<<< HEAD
      paddingBottom: 8,
=======
      paddingBottom: Device.isIos() ? 8 : 28,
>>>>>>> 29f19cb2
      paddingTop: 16,
    },
    linkText: {
      textDecorationLine: 'underline',
    },
    textContainer: {
      flexDirection: 'row',
      justifyContent: 'center',
      flexWrap: 'wrap',
      marginBottom: 24,
      paddingBottom: 16,
    },
  });
};

export default styleSheet;<|MERGE_RESOLUTION|>--- conflicted
+++ resolved
@@ -1,9 +1,6 @@
 import { Theme } from '@metamask/design-tokens';
 import { StyleSheet } from 'react-native';
-<<<<<<< HEAD
-=======
 import Device from '../../../../../../util/device';
->>>>>>> 29f19cb2
 
 const styleSheet = (params: { theme: Theme }) => {
   const { theme: { colors }} = params;
@@ -12,11 +9,7 @@
     base: {
       backgroundColor: colors.background.alternative,
       paddingHorizontal: 16,
-<<<<<<< HEAD
-      paddingBottom: 8,
-=======
       paddingBottom: Device.isIos() ? 8 : 28,
->>>>>>> 29f19cb2
       paddingTop: 16,
     },
     linkText: {
