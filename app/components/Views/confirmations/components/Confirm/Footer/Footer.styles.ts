--- conflicted
+++ resolved
@@ -2,10 +2,6 @@
 import { StyleSheet } from 'react-native';
 import Device from '../../../../../../util/device';
 
-<<<<<<< HEAD
-const styleSheet = (params: { theme: Theme }) => {
-  const { theme: { colors }} = params;
-=======
 const styleSheet = (params: {
   theme: Theme;
   vars: { isStakingConfirmationBool: boolean };
@@ -18,31 +14,17 @@
   const basePaddingBottom = Device.isIos() 
     ? (isStakingConfirmationBool ? 16 : 8) 
     : (isStakingConfirmationBool ? 36 : 28);
->>>>>>> f1910d80
 
   return StyleSheet.create({
     base: {
       backgroundColor: colors.background.alternative,
       paddingHorizontal: 16,
-<<<<<<< HEAD
-      paddingBottom: 8,
-      paddingTop: 16,
-=======
       paddingTop: 16,
       paddingBottom: basePaddingBottom,
->>>>>>> f1910d80
     },
     linkText: {
       textDecorationLine: 'underline',
     },
-<<<<<<< HEAD
-    textContainer: {
-      flexDirection: 'row',
-      justifyContent: 'center',
-      flexWrap: 'wrap',
-      marginBottom: 24,
-      paddingBottom: 16,
-=======
     bottomTextContainer: {
       flexDirection: 'column',
       justifyContent: 'center',
@@ -51,7 +33,6 @@
     bottomTextContainerLine: {
       flexDirection: 'row',
       justifyContent: 'center',
->>>>>>> f1910d80
     },
   });
 };
