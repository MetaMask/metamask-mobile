import React from 'react';
import { act, fireEvent, waitFor } from '@testing-library/react-native';
import { Linking } from 'react-native';
import { ConfirmationFooterSelectorIDs } from '../../../../../../../e2e/selectors/Confirmation/ConfirmationView.selectors';
import AppConstants from '../../../../../../core/AppConstants';
import renderWithProvider from '../../../../../../util/test/renderWithProvider';
import { personalSignatureConfirmationState, stakingDepositConfirmationState } from '../../../../../../util/test/confirm-data-helpers';
// eslint-disable-next-line import/no-namespace
import * as QRHardwareHook from '../../../context/QRHardwareContext/QRHardwareContext';
// eslint-disable-next-line import/no-namespace
import * as LedgerContext from '../../../context/LedgerContext/LedgerContext';
<<<<<<< HEAD
import { Footer } from './index';
import { Linking } from 'react-native';
import AppConstants from '../../../../../../core/AppConstants';
=======
import { Footer } from './Footer';
import { useAlerts } from '../../../AlertSystem/context';
import { useAlertsConfirmed } from '../../../../../hooks/useAlertsConfirmed';
import { Severity } from '../../../types/alerts';
>>>>>>> 29f19cb2

const mockConfirmSpy = jest.fn();
const mockRejectSpy = jest.fn();
jest.mock('../../../hooks/useConfirmActions', () => ({
  useConfirmActions: () => ({
    onConfirm: mockConfirmSpy,
    onReject: mockRejectSpy,
  }),
}));

jest.mock('react-native/Libraries/Linking/Linking', () => ({
  openURL: jest.fn(),
  addEventListener: jest.fn(),
  removeEventListener: jest.fn(),
  canOpenURL: jest.fn(),
  getInitialURL: jest.fn(),
}));

<<<<<<< HEAD
describe('Footer', () => {
  beforeEach(() => {
=======
jest.mock('../../../AlertSystem/context', () => ({
  useAlerts: jest.fn(),
}));

jest.mock('../../../../../hooks/useAlertsConfirmed', () => ({
  useAlertsConfirmed: jest.fn(),
}));

const ALERT_MESSAGE_MOCK = 'This is a test alert message.';
const ALERT_DETAILS_MOCK = ['Detail 1', 'Detail 2'];
const mockAlerts = [
  {
    key: 'alert1',
    title: 'Test Alert',
    message: ALERT_MESSAGE_MOCK,
    severity: Severity.Warning,
    alertDetails: ALERT_DETAILS_MOCK,
  }
];

describe('Footer', () => {
  beforeEach(() => {
    (useAlerts as jest.Mock).mockReturnValue({fieldAlerts: [], hasDangerAlerts: false,});
    (useAlertsConfirmed as jest.Mock).mockReturnValue({hasUnconfirmedDangerAlerts: false,});
>>>>>>> 29f19cb2
    jest.clearAllMocks();
  });

  it('should render correctly', () => {
    const { getByText, getAllByRole } = renderWithProvider(<Footer />, {
      state: personalSignatureConfirmationState,
    });
    expect(getByText('Reject')).toBeDefined();
    expect(getByText('Confirm')).toBeDefined();
    expect(getAllByRole('button')).toHaveLength(2);
  });

  it('should call onConfirm when confirm button is clicked', async () => {
    const { getByText } = renderWithProvider(<Footer />, {
      state: personalSignatureConfirmationState,
    });
    fireEvent.press(getByText('Confirm'));
    await waitFor(() => {
      expect(mockConfirmSpy).toHaveBeenCalledTimes(1);
    });
  });

  it('should call onReject when reject button is clicked', async () => {
    const { getByText } = renderWithProvider(<Footer />, {
      state: personalSignatureConfirmationState,
    });
    fireEvent.press(getByText('Reject'));
    await waitFor(() => {
      expect(mockRejectSpy).toHaveBeenCalledTimes(1);
    });
  });

  it('renders confirm button text "Get Signature" if QR signing is in progress', () => {
    jest.spyOn(QRHardwareHook, 'useQRHardwareContext').mockReturnValue({
      isQRSigningInProgress: true,
    } as QRHardwareHook.QRHardwareContextType);
    const { getByText } = renderWithProvider(<Footer />, {
      state: personalSignatureConfirmationState,
    });
    expect(getByText('Get Signature')).toBeTruthy();
  });

  it('renders confirm button text "Sign with Ledger" if account used for signing is ledger account', () => {
    jest.spyOn(LedgerContext, 'useLedgerContext').mockReturnValue({
      isLedgerAccount: true,
    } as LedgerContext.LedgerContextType);
    const { getByText } = renderWithProvider(<Footer />, {
      state: personalSignatureConfirmationState,
    });
    expect(getByText('Sign with Ledger')).toBeTruthy();
  });

  it('confirm button is disabled if `needsCameraPermission` is true', () => {
    jest.spyOn(QRHardwareHook, 'useQRHardwareContext').mockReturnValue({
      needsCameraPermission: true,
    } as unknown as QRHardwareHook.QRHardwareContextType);
    const { getByTestId } = renderWithProvider(<Footer />, {
      state: personalSignatureConfirmationState,
    });
    expect(
      getByTestId(ConfirmationFooterSelectorIDs.CONFIRM_BUTTON).props.disabled,
    ).toBe(true);
  });

  it('should open Terms of Use URL when terms link is pressed', () => {
    const { getByText } = renderWithProvider(<Footer />, {
      state: stakingDepositConfirmationState,
    });

    fireEvent.press(getByText('Terms of Use'));
    expect(Linking.openURL).toHaveBeenCalledWith(AppConstants.URLS.TERMS_OF_USE);
  });

  it('should open Risk Disclosure URL when risk disclosure link is pressed', () => {
    const { getByText } = renderWithProvider(<Footer />, {
      state: stakingDepositConfirmationState,
    });

    fireEvent.press(getByText('Risk Disclosure'));
    expect(Linking.openURL).toHaveBeenCalledWith(AppConstants.URLS.STAKING_RISK_DISCLOSURE);
  });
<<<<<<< HEAD
=======

  describe('Confirm Alert Modal', () => {
    const baseMockUseAlerts = {
      alertKey: '',
      alerts: mockAlerts,
      fieldAlerts: mockAlerts,
      hideAlertModal: jest.fn(),
      showAlertModal: jest.fn(),
      alertModalVisible: true,
      setAlertKey: jest.fn(),
      hasDangerAlerts: true,
    };

    const baseMockUseAlertsConfirmed = {
      isAlertConfirmed: jest.fn().mockReturnValue(false),
      setAlertConfirmed: jest.fn(),
      unconfirmedDangerAlerts: [],
      unconfirmedFieldDangerAlerts: [],
      hasUnconfirmedDangerAlerts: false,
      hasUnconfirmedFieldDangerAlerts: false,
    };

    beforeEach(() => {
      (useAlerts as jest.Mock).mockReturnValue(baseMockUseAlerts);
      (useAlertsConfirmed as jest.Mock).mockReturnValue(baseMockUseAlertsConfirmed);
      jest.clearAllMocks();
    });

    it('renders ConfirmAlertModal when there is a danger alert', async () => {
      const { getByText, getByTestId } = renderWithProvider(<Footer />, {
        state: personalSignatureConfirmationState,
      });

      await act(async () => {
        fireEvent.press(getByTestId(ConfirmationFooterSelectorIDs.CONFIRM_BUTTON));
      });

      expect(getByTestId('confirm-alert-checkbox')).toBeDefined();
      expect(getByText('High risk request')).toBeDefined();
      expect(getByText('We suggest you reject this request. If you continue, you might put your assets at risk.')).toBeDefined();
    });

    it('rejects approval request', async () => {
      const { getByTestId } = renderWithProvider(<Footer />, {
        state: personalSignatureConfirmationState,
      });

      await act(async () => {
        fireEvent.press(getByTestId(ConfirmationFooterSelectorIDs.CONFIRM_BUTTON));
      });

      expect(getByTestId('confirm-alert-checkbox')).toBeDefined();

      await act(async () => {
        fireEvent.press(getByTestId('confirm-alert-reject-button'));
      });

      expect(mockRejectSpy).toHaveBeenCalledTimes(1);
    });

    it('calls onHandleConfirm when confirm approval', async () => {
      const { getByTestId } = renderWithProvider(<Footer />, {
        state: personalSignatureConfirmationState,
      });

      await act(async () => {
        fireEvent.press(getByTestId(ConfirmationFooterSelectorIDs.CONFIRM_BUTTON));
      });

      await act(async () => {
        fireEvent.press(getByTestId('confirm-alert-checkbox'));
      });

      await act(async () => {
        fireEvent.press(getByTestId('confirm-alert-confirm-button'));
      });

      expect(mockConfirmSpy).toHaveBeenCalledTimes(1);
    });

    it.each([
      { fieldAlertsCount: 2, expectedText: 'Review alerts' },
      { fieldAlertsCount: 1, expectedText: 'Review alert' },
    ])('renders button label "$expectedText" when there are $fieldAlertsCount field alerts', async ({ fieldAlertsCount, expectedText }) => {
      const fieldAlerts = Array(fieldAlertsCount).fill(mockAlerts[0]);

      (useAlerts as jest.Mock).mockReturnValue({
        ...baseMockUseAlerts,
        fieldAlerts,
      });
      (useAlertsConfirmed as jest.Mock).mockReturnValue({
        ...baseMockUseAlertsConfirmed,
        hasUnconfirmedDangerAlerts: true,
      });

      const { getByText } = renderWithProvider(<Footer />, {
        state: personalSignatureConfirmationState,
      });

      expect(getByText(expectedText)).toBeDefined();
    });
  });
>>>>>>> 29f19cb2
});<|MERGE_RESOLUTION|>--- conflicted
+++ resolved
@@ -9,16 +9,10 @@
 import * as QRHardwareHook from '../../../context/QRHardwareContext/QRHardwareContext';
 // eslint-disable-next-line import/no-namespace
 import * as LedgerContext from '../../../context/LedgerContext/LedgerContext';
-<<<<<<< HEAD
-import { Footer } from './index';
-import { Linking } from 'react-native';
-import AppConstants from '../../../../../../core/AppConstants';
-=======
 import { Footer } from './Footer';
 import { useAlerts } from '../../../AlertSystem/context';
 import { useAlertsConfirmed } from '../../../../../hooks/useAlertsConfirmed';
 import { Severity } from '../../../types/alerts';
->>>>>>> 29f19cb2
 
 const mockConfirmSpy = jest.fn();
 const mockRejectSpy = jest.fn();
@@ -37,10 +31,6 @@
   getInitialURL: jest.fn(),
 }));
 
-<<<<<<< HEAD
-describe('Footer', () => {
-  beforeEach(() => {
-=======
 jest.mock('../../../AlertSystem/context', () => ({
   useAlerts: jest.fn(),
 }));
@@ -65,7 +55,6 @@
   beforeEach(() => {
     (useAlerts as jest.Mock).mockReturnValue({fieldAlerts: [], hasDangerAlerts: false,});
     (useAlertsConfirmed as jest.Mock).mockReturnValue({hasUnconfirmedDangerAlerts: false,});
->>>>>>> 29f19cb2
     jest.clearAllMocks();
   });
 
@@ -147,8 +136,6 @@
     fireEvent.press(getByText('Risk Disclosure'));
     expect(Linking.openURL).toHaveBeenCalledWith(AppConstants.URLS.STAKING_RISK_DISCLOSURE);
   });
-<<<<<<< HEAD
-=======
 
   describe('Confirm Alert Modal', () => {
     const baseMockUseAlerts = {
@@ -251,5 +238,4 @@
       expect(getByText(expectedText)).toBeDefined();
     });
   });
->>>>>>> 29f19cb2
 });