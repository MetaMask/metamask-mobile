--- conflicted
+++ resolved
@@ -9,16 +9,10 @@
 import * as QRHardwareHook from '../../../context/QRHardwareContext/QRHardwareContext';
 // eslint-disable-next-line import/no-namespace
 import * as LedgerContext from '../../../context/LedgerContext/LedgerContext';
-<<<<<<< HEAD
-import Footer from './index';
+import { Footer } from './Footer';
 import { useAlerts } from '../../../AlertSystem/context';
 import { useAlertsConfirmed } from '../../../../../hooks/useAlertsConfirmed';
 import { Severity } from '../../../types/alerts';
-=======
-import { Footer } from './index';
-import { Linking } from 'react-native';
-import AppConstants from '../../../../../../core/AppConstants';
->>>>>>> 0c0814ab
 
 const mockConfirmSpy = jest.fn();
 const mockRejectSpy = jest.fn();
