import { Hex } from '@metamask/utils';
import { NetworkConfiguration } from '@metamask/network-controller';
<<<<<<< HEAD
import React, { useCallback, useEffect, useRef, useState } from 'react';
=======
import React, { useCallback } from 'react';
>>>>>>> 8f1f519d
import { View } from 'react-native';
import { useNavigation } from '@react-navigation/native';

import { strings } from '../../../../../../../../locales/i18n';
import Avatar, {
  AvatarSize,
  AvatarVariant,
} from '../../../../../../../component-library/components/Avatars/Avatar';
import Button, {
  ButtonVariants,
} from '../../../../../../../component-library/components/Buttons/Button';
import Routes from '../../../../../../../constants/navigation/Routes';
import Text, {
  TextColor,
  TextVariant,
} from '../../../../../../../component-library/components/Texts/Text';
import { getNetworkImageSource } from '../../../../../../../util/networks';
import Spinner, { SpinnerSize } from '../../../../../../UI/AnimatedSpinner';
import { useStyles } from '../../../../../../hooks/useStyles';
<<<<<<< HEAD
import { EIP7702NetworkConfiguration } from '../../../../hooks/7702/useEIP7702Networks';
import { useBatchAuthorizationRequests } from '../../../../hooks/7702/useBatchAuthorizationRequests';
import { useEIP7702Accounts } from '../../../../hooks/7702/useEIP7702Accounts';
=======
import { EIP7702NetworkConfiguration } from '../../../../hooks/useEIP7702Networks';
import { useEIP7702Accounts } from '../../../../hooks/useEIP7702Accounts';
>>>>>>> 8f1f519d
import styleSheet from './account-network-row.styles';

const AccountNetworkRow = ({
  address,
  network,
}: {
  address: Hex;
  network: EIP7702NetworkConfiguration;
}) => {
  const navigation = useNavigation();
  const { downgradeAccount, upgradeAccount } = useEIP7702Accounts(
    network as unknown as NetworkConfiguration,
  );
  const { styles } = useStyles(styleSheet, {});

  const { name, chainId, isSupported, upgradeContractAddress } = network;
  const networkImage = getNetworkImageSource({ networkType: 'evm', chainId });
  const [addressSupportSmartAccount, setAddressSupportSmartAccount] =
    useState(isSupported);
  const [switchRequestSubmitted, setSwitchRequestSubmitted] = useState(false);
  const prevHasPendingRequests = useRef<boolean>();
  const { hasPendingRequests } = useBatchAuthorizationRequests(
    address,
    chainId as Hex,
  );

  const onSwitch = useCallback(async () => {
    setSwitchRequestSubmitted(true);
    if (addressSupportSmartAccount) {
      await downgradeAccount(address);
    } else if (upgradeContractAddress) {
      await upgradeAccount(address, upgradeContractAddress);
    }
    // This navigation below is to close account modal.
    navigation.navigate(Routes.WALLET.HOME, {
      screen: Routes.WALLET.TAB_STACK_FLOW,
      params: {
        screen: Routes.WALLET_VIEW,
      },
    });
    // This navigation to confirmation modal
    // is needed as above navigation lands on home page
    navigation.navigate(Routes.CONFIRMATION_REQUEST_MODAL);
    setSwitchRequestSubmitted(false);
  }, [
    address,
    downgradeAccount,
    addressSupportSmartAccount,
    navigation,
    upgradeAccount,
    upgradeContractAddress,
  ]);

  useEffect(() => {
    if (prevHasPendingRequests.current) {
      if (prevHasPendingRequests.current !== hasPendingRequests) {
        setAddressSupportSmartAccount(!addressSupportSmartAccount);
      }
    }
    prevHasPendingRequests.current = hasPendingRequests;
  }, [addressSupportSmartAccount, hasPendingRequests, prevHasPendingRequests]);

  const onSwitch = useCallback(async () => {
    navigation.navigate(Routes.WALLET.HOME, {
      screen: Routes.WALLET.TAB_STACK_FLOW,
      params: {
        screen: Routes.WALLET_VIEW,
      },
    });
    if (isSupported) {
      await downgradeAccount(address);
    } else if (upgradeContractAddress) {
      await upgradeAccount(address, upgradeContractAddress);
    }
  }, [
    address,
    downgradeAccount,
    isSupported,
    navigation,
    upgradeAccount,
    upgradeContractAddress,
  ]);

  return (
    <View style={styles.wrapper}>
      <View style={styles.left_section}>
        <Avatar
          variant={AvatarVariant.Network}
          size={AvatarSize.Lg}
          name={name}
          imageSource={networkImage}
        />
        <View style={styles.name_section}>
          <Text variant={TextVariant.BodyMDBold}>{name}</Text>
          <Text variant={TextVariant.BodyMD} color={TextColor.Alternative}>
            {addressSupportSmartAccount
              ? strings('confirm.7702_functionality.smartAccountLabel')
              : strings('confirm.7702_functionality.standardAccountLabel')}
          </Text>
        </View>
      </View>
<<<<<<< HEAD
      <View style={styles.button_section}>
        {hasPendingRequests || switchRequestSubmitted ? (
          <Spinner size={SpinnerSize.SM} />
        ) : (
          <Button
            variant={ButtonVariants.Link}
            label={strings('confirm.7702_functionality.switch')}
            onPress={onSwitch}
          />
        )}
      </View>
=======
      <Button
        variant={ButtonVariants.Link}
        label={strings('confirm.7702_functionality.switch')}
        onPress={onSwitch}
      />
>>>>>>> 8f1f519d
    </View>
  );
};

export default AccountNetworkRow;<|MERGE_RESOLUTION|>--- conflicted
+++ resolved
@@ -1,10 +1,6 @@
 import { Hex } from '@metamask/utils';
 import { NetworkConfiguration } from '@metamask/network-controller';
-<<<<<<< HEAD
 import React, { useCallback, useEffect, useRef, useState } from 'react';
-=======
-import React, { useCallback } from 'react';
->>>>>>> 8f1f519d
 import { View } from 'react-native';
 import { useNavigation } from '@react-navigation/native';
 
@@ -24,14 +20,9 @@
 import { getNetworkImageSource } from '../../../../../../../util/networks';
 import Spinner, { SpinnerSize } from '../../../../../../UI/AnimatedSpinner';
 import { useStyles } from '../../../../../../hooks/useStyles';
-<<<<<<< HEAD
 import { EIP7702NetworkConfiguration } from '../../../../hooks/7702/useEIP7702Networks';
 import { useBatchAuthorizationRequests } from '../../../../hooks/7702/useBatchAuthorizationRequests';
 import { useEIP7702Accounts } from '../../../../hooks/7702/useEIP7702Accounts';
-=======
-import { EIP7702NetworkConfiguration } from '../../../../hooks/useEIP7702Networks';
-import { useEIP7702Accounts } from '../../../../hooks/useEIP7702Accounts';
->>>>>>> 8f1f519d
 import styleSheet from './account-network-row.styles';
 
 const AccountNetworkRow = ({
@@ -133,7 +124,6 @@
           </Text>
         </View>
       </View>
-<<<<<<< HEAD
       <View style={styles.button_section}>
         {hasPendingRequests || switchRequestSubmitted ? (
           <Spinner size={SpinnerSize.SM} />
@@ -145,13 +135,6 @@
           />
         )}
       </View>
-=======
-      <Button
-        variant={ButtonVariants.Link}
-        label={strings('confirm.7702_functionality.switch')}
-        onPress={onSwitch}
-      />
->>>>>>> 8f1f519d
     </View>
   );
 };
