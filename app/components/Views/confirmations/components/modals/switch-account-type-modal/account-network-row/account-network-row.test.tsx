import React from 'react';
import { fireEvent } from '@testing-library/react-native';

import { SmartAccountIds } from '../../../../../../../../e2e/selectors/MultichainAccounts/SmartAccount.selectors';
import renderWithProvider from '../../../../../../../util/test/renderWithProvider';
<<<<<<< HEAD
import { EIP7702NetworkConfiguration } from '../../../../hooks/7702/useEIP7702Networks';
=======
import { RootState } from '../../../../../../../reducers';
import { mockTransaction } from '../../../../../../../util/test/confirm-data-helpers';
import { EIP7702NetworkConfiguration } from '../../../../hooks/7702/useEIP7702Networks';
import Routes from '../../../../../../../constants/navigation/Routes';
>>>>>>> 05d3e30f
import AccountNetworkRow from './account-network-row';
import { fireEvent, waitFor } from '@testing-library/react-native';
import { RootState } from '../../../../../../../reducers';
import { mockTransaction } from '../../../../../../../util/test/confirm-data-helpers';
import { SmartAccountIds } from '../../../../../../../../e2e/selectors/MultichainAccounts/SmartAccount.selectors';

const MOCK_NETWORK = {
  chainId: '0xaa36a7',
  delegationAddress: '0x63c0c19a282a1b52b07dd5a65b58948a07dae32b',
  isSupported: true,
  upgradeContractAddress: '0x63c0c19a282a1B52b07dD5a65b58948A07DAE32B',
  blockExplorerUrls: [],
  defaultRpcEndpointIndex: 0,
  name: 'Sepolia',
  nativeCurrency: 'SepoliaETH',
  rpcEndpoints: [
    {
      failoverUrls: [],
      networkClientId: 'sepolia',
      type: 'infura',
      url: 'https://sepolia.infura.io/v3/{infuraProjectId}',
    },
  ],
} as unknown as EIP7702NetworkConfiguration;

const MOCK_ADDRESS = '0x935e73edb9ff52e23bac7f7e043a1ecd06d05477';

const mockDowngradeAccount = jest.fn().mockResolvedValue(undefined);
const mockUpgradeAccount = jest.fn().mockResolvedValue(undefined);
jest.mock('../../../../hooks/7702/useEIP7702Accounts', () => ({
  useEIP7702Accounts: () => ({
    downgradeAccount: mockDowngradeAccount,
    upgradeAccount: mockUpgradeAccount,
  }),
}));

const mockMultichainAccountsState1Enabled = jest.fn().mockReturnValue(false);
jest.mock(
  '../../../../../../../selectors/featureFlagController/multichainAccounts',
  () => ({
    selectMultichainAccountsState1Enabled: () =>
      mockMultichainAccountsState1Enabled(),
  }),
);

const mockNavigate = jest.fn();
jest.mock('@react-navigation/native', () => {
  const actualReactNavigation = jest.requireActual('@react-navigation/native');
  return {
    ...actualReactNavigation,
    useNavigation: () => ({
      navigate: mockNavigate,
    }),
  };
});

const mockUseBatchAuthorizationRequests = jest.fn();
jest.mock('../../../../hooks/7702/useBatchAuthorizationRequests', () => ({
  useBatchAuthorizationRequests: () => mockUseBatchAuthorizationRequests(),
}));

const MOCK_STATE = {
  engine: {
    backgroundState: {
      TransactionController: { transactions: [mockTransaction] },
    },
  },
} as unknown as RootState;

describe('Account Network Row', () => {
  beforeEach(() => {
    jest.clearAllMocks();
    mockUseBatchAuthorizationRequests.mockReturnValue({
      hasPendingRequests: false,
    });
  });

  it('renders correctly for smart account', () => {
    const { getByText } = renderWithProvider(
      <AccountNetworkRow address={MOCK_ADDRESS} network={MOCK_NETWORK} />,
      { state: MOCK_STATE },
    );

    expect(getByText('Smart Account')).toBeTruthy();
    expect(getByText('Switch back')).toBeTruthy();
  });

  it('renders correctly for standard account', () => {
    const { getByText } = renderWithProvider(
      <AccountNetworkRow
        address={MOCK_ADDRESS}
        network={{ ...MOCK_NETWORK, isSupported: false }}
      />,
      { state: MOCK_STATE },
    );

    expect(getByText('Standard Account')).toBeTruthy();
    expect(getByText('Switch')).toBeTruthy();
  });

  describe('Multichain Accounts Design', () => {
    it('renders network name correctly', () => {
      mockMultichainAccountsState1Enabled.mockReturnValueOnce(true);
      const { getByText } = renderWithProvider(
        <AccountNetworkRow address={MOCK_ADDRESS} network={MOCK_NETWORK} />,
        { state: MOCK_STATE },
      );

      expect(getByText(MOCK_NETWORK.name)).toBeTruthy();
    });

    it('renders switch component with correct testID', () => {
      mockMultichainAccountsState1Enabled.mockReturnValueOnce(true);
      const { getByTestId } = renderWithProvider(
        <AccountNetworkRow address={MOCK_ADDRESS} network={MOCK_NETWORK} />,
        { state: MOCK_STATE },
      );

      expect(getByTestId(SmartAccountIds.SMART_ACCOUNT_SWITCH)).toBeTruthy();
    });

    it('renders switch in correct state for smart account (supported network)', () => {
      mockMultichainAccountsState1Enabled.mockReturnValueOnce(true);
      const { getByTestId } = renderWithProvider(
        <AccountNetworkRow address={MOCK_ADDRESS} network={MOCK_NETWORK} />,
        { state: MOCK_STATE },
      );

      const switchComponent = getByTestId(SmartAccountIds.SMART_ACCOUNT_SWITCH);
      expect(switchComponent.props.value).toBe(true);
    });

    it('renders switch in correct state for standard account (unsupported network)', () => {
      mockMultichainAccountsState1Enabled.mockReturnValueOnce(true);
      const { getByTestId } = renderWithProvider(
        <AccountNetworkRow
          address={MOCK_ADDRESS}
          network={{ ...MOCK_NETWORK, isSupported: false }}
        />,
        { state: MOCK_STATE },
      );

      const switchComponent = getByTestId(SmartAccountIds.SMART_ACCOUNT_SWITCH);
      expect(switchComponent.props.value).toBe(false);
    });

    it('calls downgrade function when switch is toggled from smart to standard account', () => {
      mockMultichainAccountsState1Enabled.mockReturnValueOnce(true);
      const { getByTestId } = renderWithProvider(
        <AccountNetworkRow address={MOCK_ADDRESS} network={MOCK_NETWORK} />,
        { state: MOCK_STATE },
      );

      const switchComponent = getByTestId(SmartAccountIds.SMART_ACCOUNT_SWITCH);
      fireEvent(switchComponent, 'onValueChange', false);

      expect(mockDowngradeAccount).toHaveBeenCalledWith(MOCK_ADDRESS);
      expect(mockDowngradeAccount).toHaveBeenCalledTimes(1);
    });

    it('calls upgrade function when switch is toggled from standard to smart account', () => {
      mockMultichainAccountsState1Enabled.mockReturnValueOnce(true);
      const { getByTestId } = renderWithProvider(
        <AccountNetworkRow
          address={MOCK_ADDRESS}
          network={{ ...MOCK_NETWORK, isSupported: false }}
        />,
        { state: MOCK_STATE },
      );

      const switchComponent = getByTestId(SmartAccountIds.SMART_ACCOUNT_SWITCH);
      fireEvent(switchComponent, 'onValueChange', true);

      expect(mockUpgradeAccount).toHaveBeenCalledWith(
        MOCK_ADDRESS,
        MOCK_NETWORK.upgradeContractAddress,
      );
      expect(mockUpgradeAccount).toHaveBeenCalledTimes(1);
    });

    it('does not call upgrade when upgradeContractAddress is missing', () => {
      mockMultichainAccountsState1Enabled.mockReturnValueOnce(true);
      const networkWithoutUpgradeContract = {
        ...MOCK_NETWORK,
        isSupported: false,
        upgradeContractAddress: undefined,
      };

      const { getByTestId } = renderWithProvider(
        <AccountNetworkRow
          address={MOCK_ADDRESS}
          network={networkWithoutUpgradeContract}
        />,
        { state: MOCK_STATE },
      );

      const switchComponent = getByTestId(SmartAccountIds.SMART_ACCOUNT_SWITCH);
      fireEvent(switchComponent, 'onValueChange', true);

      expect(mockUpgradeAccount).not.toHaveBeenCalled();
      expect(mockDowngradeAccount).not.toHaveBeenCalled();
    });

<<<<<<< HEAD
    it('navigates correctly after switch action', async () => {
      mockMultichainAccountsState1Enabled.mockReturnValueOnce(true);
      const { getByTestId } = renderWithProvider(
        <AccountNetworkRow address={MOCK_ADDRESS} network={MOCK_NETWORK} />,
        { state: MOCK_STATE },
      );

      const switchComponent = getByTestId(SmartAccountIds.SMART_ACCOUNT_SWITCH);
      fireEvent(switchComponent, 'onValueChange', false);

      await waitFor(() => {
        expect(mockNavigate).toHaveBeenCalledWith('WalletTabHome', {
          screen: 'WalletTabStackFlow',
          params: {
            screen: 'WalletView',
          },
        });
        expect(mockNavigate).toHaveBeenCalledWith('ConfirmationRequestModal');
      });
    });

=======
>>>>>>> 05d3e30f
    it('disables switch when there are pending requests', () => {
      mockMultichainAccountsState1Enabled.mockReturnValueOnce(true);
      mockUseBatchAuthorizationRequests.mockReturnValueOnce({
        hasPendingRequests: true,
      });
      const { getByTestId } = renderWithProvider(
        <AccountNetworkRow address={MOCK_ADDRESS} network={MOCK_NETWORK} />,
        { state: MOCK_STATE },
      );
      const switchComponent = getByTestId(SmartAccountIds.SMART_ACCOUNT_SWITCH);
      expect(switchComponent.props.disabled).toBe(true);
    });

    it('disables switch for standard account when upgradeContractAddress is missing', () => {
      mockMultichainAccountsState1Enabled.mockReturnValueOnce(true);
      const networkWithoutUpgradeContract = {
        ...MOCK_NETWORK,
        isSupported: false,
        upgradeContractAddress: undefined,
      };
      const { getByTestId } = renderWithProvider(
        <AccountNetworkRow
          address={MOCK_ADDRESS}
          network={networkWithoutUpgradeContract}
        />,
        { state: MOCK_STATE },
      );
      const switchComponent = getByTestId(SmartAccountIds.SMART_ACCOUNT_SWITCH);
      expect(switchComponent.props.disabled).toBe(true);
    });
  });

  describe('Switch Button', () => {
    beforeEach(() => {
      jest.clearAllMocks();
    });
    it('when clicked call upgrade function if not already upgraded', () => {
      const { getByText } = renderWithProvider(
        <AccountNetworkRow
          address={MOCK_ADDRESS}
          network={{ ...MOCK_NETWORK, isSupported: false }}
        />,
        { state: MOCK_STATE },
      );

      fireEvent.press(getByText('Switch'));

      expect(mockUpgradeAccount).toHaveBeenCalledTimes(1);
    });

    it('when clicked call downgrade function if already upgraded', () => {
      const { getByText } = renderWithProvider(
        <AccountNetworkRow address={MOCK_ADDRESS} network={MOCK_NETWORK} />,
        { state: MOCK_STATE },
      );

<<<<<<< HEAD
      fireEvent.press(getByText('Switch'));

      expect(mockDowngradeAccount).toHaveBeenCalledTimes(1);
    });
=======
      fireEvent.press(getByText('Switch back'));

      expect(mockDowngradeAccount).toHaveBeenCalledTimes(1);
    });

    it('does not close account modal when useMultichainAccountsDesign is true', () => {
      mockMultichainAccountsState1Enabled.mockReturnValueOnce(true);
      const { getByTestId } = renderWithProvider(
        <AccountNetworkRow address={MOCK_ADDRESS} network={MOCK_NETWORK} />,
        { state: MOCK_STATE },
      );

      fireEvent.press(getByTestId(SmartAccountIds.SMART_ACCOUNT_SWITCH));

      expect(mockNavigate).not.toHaveBeenCalledWith(Routes.WALLET.HOME, {
        screen: Routes.WALLET.TAB_STACK_FLOW,
        params: {
          screen: Routes.WALLET_VIEW,
        },
      });
    });
>>>>>>> 05d3e30f
  });
});<|MERGE_RESOLUTION|>--- conflicted
+++ resolved
@@ -3,19 +3,11 @@
 
 import { SmartAccountIds } from '../../../../../../../../e2e/selectors/MultichainAccounts/SmartAccount.selectors';
 import renderWithProvider from '../../../../../../../util/test/renderWithProvider';
-<<<<<<< HEAD
-import { EIP7702NetworkConfiguration } from '../../../../hooks/7702/useEIP7702Networks';
-=======
 import { RootState } from '../../../../../../../reducers';
 import { mockTransaction } from '../../../../../../../util/test/confirm-data-helpers';
 import { EIP7702NetworkConfiguration } from '../../../../hooks/7702/useEIP7702Networks';
 import Routes from '../../../../../../../constants/navigation/Routes';
->>>>>>> 05d3e30f
 import AccountNetworkRow from './account-network-row';
-import { fireEvent, waitFor } from '@testing-library/react-native';
-import { RootState } from '../../../../../../../reducers';
-import { mockTransaction } from '../../../../../../../util/test/confirm-data-helpers';
-import { SmartAccountIds } from '../../../../../../../../e2e/selectors/MultichainAccounts/SmartAccount.selectors';
 
 const MOCK_NETWORK = {
   chainId: '0xaa36a7',
@@ -214,30 +206,6 @@
       expect(mockDowngradeAccount).not.toHaveBeenCalled();
     });
 
-<<<<<<< HEAD
-    it('navigates correctly after switch action', async () => {
-      mockMultichainAccountsState1Enabled.mockReturnValueOnce(true);
-      const { getByTestId } = renderWithProvider(
-        <AccountNetworkRow address={MOCK_ADDRESS} network={MOCK_NETWORK} />,
-        { state: MOCK_STATE },
-      );
-
-      const switchComponent = getByTestId(SmartAccountIds.SMART_ACCOUNT_SWITCH);
-      fireEvent(switchComponent, 'onValueChange', false);
-
-      await waitFor(() => {
-        expect(mockNavigate).toHaveBeenCalledWith('WalletTabHome', {
-          screen: 'WalletTabStackFlow',
-          params: {
-            screen: 'WalletView',
-          },
-        });
-        expect(mockNavigate).toHaveBeenCalledWith('ConfirmationRequestModal');
-      });
-    });
-
-=======
->>>>>>> 05d3e30f
     it('disables switch when there are pending requests', () => {
       mockMultichainAccountsState1Enabled.mockReturnValueOnce(true);
       mockUseBatchAuthorizationRequests.mockReturnValueOnce({
@@ -294,12 +262,6 @@
         { state: MOCK_STATE },
       );
 
-<<<<<<< HEAD
-      fireEvent.press(getByText('Switch'));
-
-      expect(mockDowngradeAccount).toHaveBeenCalledTimes(1);
-    });
-=======
       fireEvent.press(getByText('Switch back'));
 
       expect(mockDowngradeAccount).toHaveBeenCalledTimes(1);
@@ -321,6 +283,5 @@
         },
       });
     });
->>>>>>> 05d3e30f
   });
 });