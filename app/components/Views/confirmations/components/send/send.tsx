--- conflicted
+++ resolved
@@ -9,13 +9,9 @@
 import Text from '../../../../../component-library/components/Texts/Text';
 import { selectSelectedInternalAccount } from '../../../../../selectors/accountsController';
 import { useStyles } from '../../../../hooks/useStyles';
-<<<<<<< HEAD
 import useRouteParams from '../../hooks/send/useRouteParams';
 import useSendActions from '../../hooks/send/useSendActions';
 import useSendDisabled from '../../hooks/send/useSendDisabled';
-=======
-import { useSendContext } from '../../context/send-context';
->>>>>>> a5ef9e42
 import Amount from './amount';
 import Asset from './asset';
 import To from './to';
@@ -24,14 +20,9 @@
 export const Send = () => {
   const from = useSelector(selectSelectedInternalAccount);
   const { styles } = useStyles(styleSheet, {});
-<<<<<<< HEAD
-  const { cancelSend, submitSend } = useSendActions();
+  const { handleCancelPress, handleSubmitPress } = useSendActions();
   const { sendDisabled } = useSendDisabled();
   useRouteParams();
-=======
-  const { handleCancelPress, handleSubmitPress, sendDisabled } =
-    useSendContext();
->>>>>>> a5ef9e42
 
   return (
     <View style={styles.container}>
@@ -51,11 +42,7 @@
       <Button
         label="Confirm"
         disabled={sendDisabled}
-<<<<<<< HEAD
-        onPress={submitSend}
-=======
         onPress={handleSubmitPress}
->>>>>>> a5ef9e42
         variant={ButtonVariants.Primary}
         size={ButtonSize.Lg}
       />
