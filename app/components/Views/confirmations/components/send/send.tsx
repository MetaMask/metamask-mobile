--- conflicted
+++ resolved
@@ -1,16 +1,11 @@
 import React, { useCallback } from 'react';
 import { View } from 'react-native';
-<<<<<<< HEAD
 import { useSelector } from 'react-redux';
-=======
-import { RouteProp, useNavigation, useRoute } from '@react-navigation/native';
->>>>>>> 2cf42b8a
 
 import Button, {
   ButtonSize,
   ButtonVariants,
 } from '../../../../../component-library/components/Buttons/Button';
-<<<<<<< HEAD
 import Text from '../../../../../component-library/components/Texts/Text';
 import { selectSelectedInternalAccount } from '../../../../../selectors/accountsController';
 import { useStyles } from '../../../../hooks/useStyles';
@@ -28,55 +23,12 @@
   return (
     <View style={styles.container}>
       <Asset />
-=======
-import Input from '../../../../../component-library/components/Form/TextField/foundation/Input';
-import Text from '../../../../../component-library/components/Texts/Text';
-import { useStyles } from '../../../../hooks/useStyles';
-import styleSheet from './send.styles';
-import { useSelector } from 'react-redux';
-import { selectSelectedInternalAccount } from '../../../../../selectors/accountsController';
-
-interface Asset {
-  name: string;
-}
-
-export const Send = () => {
-  const navigation = useNavigation();
-  const from = useSelector(selectSelectedInternalAccount);
-  const route = useRoute<RouteProp<Record<string, { asset: Asset }>, string>>();
-  const { asset } = route?.params ?? {};
-  const { styles } = useStyles(styleSheet, {});
-
-  const submitSend = useCallback(() => {
-    // More implementation to come here
-    navigation.goBack();
-  }, [navigation]);
-
-  const cancelSend = useCallback(() => {
-    navigation.goBack();
-  }, [navigation]);
-
-  return (
-    <View style={styles.container}>
-      <Text>Asset: {asset?.name ?? 'NA'}</Text>
->>>>>>> 2cf42b8a
       <View>
         <Text>From:</Text>
         <Text>{from?.address}</Text>
       </View>
-<<<<<<< HEAD
       <To />
       <Amount />
-=======
-      <View>
-        <Text>To:</Text>
-        <Input style={styles.input} />
-      </View>
-      <View>
-        <Text>Amount:</Text>
-        <Input style={styles.input} />
-      </View>
->>>>>>> 2cf42b8a
       <Button
         label="Cancel"
         onPress={cancelSend}
