import React from 'react';
import { View } from 'react-native';
import { useSelector } from 'react-redux';

import Button, {
  ButtonSize,
  ButtonVariants,
} from '../../../../../component-library/components/Buttons/Button';
import Text from '../../../../../component-library/components/Texts/Text';
import { selectSelectedInternalAccount } from '../../../../../selectors/accountsController';
import { useStyles } from '../../../../hooks/useStyles';
import { useSendContext } from '../../context/send-context';
import Amount from './amount';
import Asset from './asset';
import To from './to';
import styleSheet from './send.styles';

<<<<<<< HEAD
const Send = () => {
=======
export const Send = () => {
  const navigation = useNavigation();
>>>>>>> 7413638c
  const from = useSelector(selectSelectedInternalAccount);
  const { styles } = useStyles(styleSheet, {});
  const { cancelSend, submitSend } = useSendContext();

  return (
    <View style={styles.container}>
      <Asset />
      <View>
        <Text>From:</Text>
        <Text>{from?.address}</Text>
      </View>
      <To />
      <Amount />
      <Button
        label="Cancel"
        onPress={cancelSend}
        variant={ButtonVariants.Secondary}
        size={ButtonSize.Lg}
      />
      <Button
        label="Confirm"
        onPress={submitSend}
        variant={ButtonVariants.Primary}
        size={ButtonSize.Lg}
      />
    </View>
  );
};<|MERGE_RESOLUTION|>--- conflicted
+++ resolved
@@ -1,6 +1,7 @@
 import React from 'react';
 import { View } from 'react-native';
 import { useSelector } from 'react-redux';
+import { useNavigation } from '@react-navigation/native';
 
 import Button, {
   ButtonSize,
@@ -15,12 +16,8 @@
 import To from './to';
 import styleSheet from './send.styles';
 
-<<<<<<< HEAD
-const Send = () => {
-=======
 export const Send = () => {
   const navigation = useNavigation();
->>>>>>> 7413638c
   const from = useSelector(selectSelectedInternalAccount);
   const { styles } = useStyles(styleSheet, {});
   const { cancelSend, submitSend } = useSendContext();
