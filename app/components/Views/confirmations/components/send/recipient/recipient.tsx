--- conflicted
+++ resolved
@@ -1,23 +1,9 @@
-<<<<<<< HEAD
-import React, { useCallback, useEffect, useState } from 'react';
-import { Platform, KeyboardAvoidingView, SafeAreaView } from 'react-native';
-=======
->>>>>>> de227863
 import {
   Box,
   Button,
   ButtonBaseSize,
   ButtonVariant,
 } from '@metamask/design-system-react-native';
-<<<<<<< HEAD
-import { ScrollView } from 'react-native-gesture-handler';
-import { useFocusEffect } from '@react-navigation/native';
-
-import Banner, {
-  BannerAlertSeverity,
-  BannerVariant,
-} from '../../../../../../component-library/components/Banners/Banner';
-=======
 import { useFocusEffect } from '@react-navigation/native';
 import React, { useCallback, useEffect, useState } from 'react';
 import {
@@ -26,7 +12,6 @@
   SafeAreaView,
   ScrollView,
 } from 'react-native';
->>>>>>> de227863
 import { strings } from '../../../../../../../locales/i18n';
 import Banner, {
   BannerAlertSeverity,
@@ -37,13 +22,7 @@
 import { useRecipientSelectionMetrics } from '../../../hooks/send/metrics/useRecipientSelectionMetrics';
 import { useAccounts } from '../../../hooks/send/useAccounts';
 import { useContacts } from '../../../hooks/send/useContacts';
-<<<<<<< HEAD
-import { useToAddressValidation } from '../../../hooks/send/useToAddressValidation';
 import { useRecipientPageReset } from '../../../hooks/send/useRecipientPageReset';
-import { useRecipientSelectionMetrics } from '../../../hooks/send/metrics/useRecipientSelectionMetrics';
-=======
-import { useRecipientPageReset } from '../../../hooks/send/useRecipientPageReset';
->>>>>>> de227863
 import { useRouteParams } from '../../../hooks/send/useRouteParams';
 import { useSendActions } from '../../../hooks/send/useSendActions';
 import { useToAddressValidation } from '../../../hooks/send/useToAddressValidation';
@@ -56,11 +35,7 @@
   const [isRecipientSelectedFromList, setIsRecipientSelectedFromList] =
     useState(false);
   const [pastedRecipient, setPastedRecipient] = useState<string>();
-<<<<<<< HEAD
-  const { to, updateTo } = useSendContext();
-=======
   const { to, updateTo, asset, chainId } = useSendContext();
->>>>>>> de227863
   const { handleSubmitPress } = useSendActions();
   const accounts = useAccounts();
   const contacts = useContacts();
@@ -88,17 +63,6 @@
   useFocusEffect(
     useCallback(() => {
       setIsSubmittingTransaction(false);
-<<<<<<< HEAD
-    }, []),
-  );
-
-  const handleReview = useCallback(async () => {
-    if (toAddressError) {
-      return;
-    }
-    setPastedRecipient(undefined);
-    setIsSubmittingTransaction(true);
-=======
       setIsRecipientSelectedFromList(false);
       updateTo('');
     }, [updateTo]),
@@ -114,7 +78,6 @@
     }
     setIsSubmittingTransaction(true);
     setPastedRecipient(undefined);
->>>>>>> de227863
     handleSubmitPress(resolvedAddress || to);
     captureRecipientSelected();
   }, [
@@ -124,12 +87,9 @@
     captureRecipientSelected,
     resolvedAddress,
     setPastedRecipient,
-<<<<<<< HEAD
-=======
     isSubmittingTransaction,
     asset,
     chainId,
->>>>>>> de227863
   ]);
 
   useEffect(() => {
@@ -158,8 +118,6 @@
           | typeof RecipientInputMethod.SelectContact,
       ) =>
       (recipient: RecipientType) => {
-<<<<<<< HEAD
-=======
         if (isSubmittingTransaction) {
           return;
         }
@@ -167,7 +125,6 @@
         if (!asset || !chainId) {
           return;
         }
->>>>>>> de227863
         setIsSubmittingTransaction(true);
         const selectedAddress = recipient.address;
         setIsRecipientSelectedFromList(true);
