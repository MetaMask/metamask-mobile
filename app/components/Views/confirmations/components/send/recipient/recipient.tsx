import {
  Box,
  Button,
  ButtonBaseSize,
  ButtonVariant,
} from '@metamask/design-system-react-native';
import { useFocusEffect } from '@react-navigation/native';
import React, { useCallback, useEffect, useState } from 'react';
<<<<<<< HEAD
import {
  KeyboardAvoidingView,
  Platform,
  SafeAreaView,
  ScrollView,
} from 'react-native';
=======
import { KeyboardAvoidingView, Platform, ScrollView } from 'react-native';
import { SafeAreaView } from 'react-native-safe-area-context';
>>>>>>> 8e7057fe
import { strings } from '../../../../../../../locales/i18n';
import Banner, {
  BannerAlertSeverity,
  BannerVariant,
} from '../../../../../../component-library/components/Banners/Banner';
import { useSendContext } from '../../../context/send-context/send-context';
import { RecipientInputMethod } from '../../../context/send-context/send-metrics-context';
import { useRecipientSelectionMetrics } from '../../../hooks/send/metrics/useRecipientSelectionMetrics';
import { useAccounts } from '../../../hooks/send/useAccounts';
import { useContacts } from '../../../hooks/send/useContacts';
import { useRecipientPageReset } from '../../../hooks/send/useRecipientPageReset';
import { useRouteParams } from '../../../hooks/send/useRouteParams';
import { useSendActions } from '../../../hooks/send/useSendActions';
import { useToAddressValidation } from '../../../hooks/send/useToAddressValidation';
import { RecipientInput } from '../../recipient-input';
import { RecipientList } from '../../recipient-list/recipient-list';
import { RecipientType } from '../../UI/recipient';
import { styleSheet } from './recipient.styles';

export const Recipient = () => {
  const [isRecipientSelectedFromList, setIsRecipientSelectedFromList] =
    useState(false);
  const [pastedRecipient, setPastedRecipient] = useState<string>();
  const { to, updateTo, asset, chainId } = useSendContext();
  const { handleSubmitPress } = useSendActions();
  const accounts = useAccounts();
  const contacts = useContacts();
  const { captureRecipientSelected } = useRecipientSelectionMetrics();
  const styles = styleSheet();
  const {
    toAddressError,
    toAddressWarning,
    toAddressValidated,
    loading,
    resolvedAddress,
  } = useToAddressValidation();

  const isReviewButtonDisabled = Boolean(toAddressError);
  // This hook needs to be called to update ERC721 NFTs in send flow
  // because that flow is triggered directly from the asset details page and user is redirected to the recipient page
  useRouteParams();
  // This submission lifecycle state prevents adding multiple transactions
  const [isSubmittingTransaction, setIsSubmittingTransaction] = useState(false);
  // Reset the submitting state when the user returns to the recipient page
  useFocusEffect(
    useCallback(() => {
      setIsSubmittingTransaction(false);
      setIsRecipientSelectedFromList(false);
<<<<<<< HEAD
      updateTo('');
    }, [updateTo]),
  );

  const handleReview = useCallback(async () => {
    if (toAddressError || isSubmittingTransaction) {
      return;
    }
    // Precheck: only set `isSubmittingTransaction` guard if submission can proceed
    if (!asset || !chainId) {
      return;
    }
    setIsSubmittingTransaction(true);
    setPastedRecipient(undefined);
    handleSubmitPress(resolvedAddress || to);
    captureRecipientSelected();
  }, [
    to,
    toAddressError,
    handleSubmitPress,
    captureRecipientSelected,
    resolvedAddress,
    setPastedRecipient,
    isSubmittingTransaction,
    asset,
    chainId,
  ]);
=======
    }, [setIsSubmittingTransaction, setIsRecipientSelectedFromList]),
  );

  const handleReview = useCallback(
    async (isPasted?: boolean) => {
      if (toAddressError || isSubmittingTransaction) {
        return;
      }
      // Precheck: only set `isSubmittingTransaction` guard if submission can proceed
      if (!asset || !chainId) {
        return;
      }
      setIsSubmittingTransaction(true);
      setPastedRecipient(undefined);
      handleSubmitPress(resolvedAddress || to);
      captureRecipientSelected(
        isPasted ? RecipientInputMethod.Pasted : RecipientInputMethod.Manual,
      );
    },
    [
      to,
      toAddressError,
      handleSubmitPress,
      captureRecipientSelected,
      resolvedAddress,
      setPastedRecipient,
      isSubmittingTransaction,
      asset,
      chainId,
    ],
  );
>>>>>>> 8e7057fe

  useEffect(() => {
    if (
      pastedRecipient &&
      pastedRecipient === toAddressValidated &&
      !toAddressError &&
      !toAddressWarning &&
      !loading
    ) {
      handleReview(true);
    }
  }, [
    handleReview,
    pastedRecipient,
    toAddressError,
    toAddressValidated,
    toAddressWarning,
    loading,
  ]);

  const onRecipientSelected = useCallback(
    (
        recipientInputMethod:
          | typeof RecipientInputMethod.SelectAccount
          | typeof RecipientInputMethod.SelectContact,
      ) =>
      (recipient: RecipientType) => {
        if (isSubmittingTransaction) {
          return;
        }
        // Precheck: only set `isSubmittingTransaction` guard if submission can proceed
        if (!asset || !chainId) {
          return;
        }
        setIsSubmittingTransaction(true);
        const selectedAddress = recipient.address;
        setIsRecipientSelectedFromList(true);
        updateTo(selectedAddress);
        handleSubmitPress(selectedAddress);
        captureRecipientSelected(recipientInputMethod);
      },
    [
      updateTo,
      handleSubmitPress,
      captureRecipientSelected,
<<<<<<< HEAD
      setRecipientInputMethodSelectAccount,
      setRecipientInputMethodSelectContact,
=======
>>>>>>> 8e7057fe
      isSubmittingTransaction,
      asset,
      chainId,
    ],
  );

  const resetStateOnInput = useCallback(() => {
    setIsRecipientSelectedFromList(false);
    setIsSubmittingTransaction(false);
  }, [setIsRecipientSelectedFromList, setIsSubmittingTransaction]);

  const handleSubmitPressLocal = useCallback(() => {
    handleReview(false);
  }, [handleReview]);

  useRecipientPageReset(resetStateOnInput);

  return (
    <SafeAreaView edges={['left', 'right', 'bottom']} style={styles.container}>
      <KeyboardAvoidingView
        behavior={Platform.OS === 'ios' ? 'padding' : 'height'}
        style={styles.container}
        keyboardVerticalOffset={Platform.OS === 'ios' ? 100 : 0}
      >
        <Box twClassName="flex-1">
          <RecipientInput
            isRecipientSelectedFromList={isRecipientSelectedFromList}
            resetStateOnInput={resetStateOnInput}
            setPastedRecipient={setPastedRecipient}
          />
          <ScrollView>
            <RecipientList
              data={accounts}
              onRecipientSelected={onRecipientSelected(
                RecipientInputMethod.SelectAccount,
              )}
              disabled={isSubmittingTransaction}
            />
            {contacts.length > 0 && (
              <RecipientList
                isContactList
                data={contacts}
                onRecipientSelected={onRecipientSelected(
                  RecipientInputMethod.SelectContact,
                )}
                emptyMessage={strings('send.no_contacts_found')}
                disabled={isSubmittingTransaction}
              />
            )}
          </ScrollView>
          {(to || '').length > 0 && !isRecipientSelectedFromList && (
            <Box twClassName="px-4 py-4">
              {toAddressWarning && (
                <Banner
                  testID="to-address-warning-banner"
                  variant={BannerVariant.Alert}
                  severity={
                    // Confusable character validation is send both error and warning for invisible characters
                    // hence we are showing error for invisible characters
                    toAddressError && toAddressWarning
                      ? BannerAlertSeverity.Error
                      : BannerAlertSeverity.Warning
                  }
                  style={styles.banner}
                  title={toAddressWarning}
                />
              )}
              <Button
                testID="review-button"
                variant={ButtonVariant.Primary}
                size={ButtonBaseSize.Lg}
                onPress={handleSubmitPressLocal}
                twClassName="w-full"
                isDanger={!loading && Boolean(toAddressError)}
                disabled={
                  Boolean(toAddressError) || isSubmittingTransaction || loading
                }
                isLoading={isSubmittingTransaction || loading}
              >
                {isReviewButtonDisabled
                  ? toAddressError
                  : strings('send.review')}
              </Button>
            </Box>
          )}
        </Box>
      </KeyboardAvoidingView>
    </SafeAreaView>
  );
};<|MERGE_RESOLUTION|>--- conflicted
+++ resolved
@@ -6,17 +6,8 @@
 } from '@metamask/design-system-react-native';
 import { useFocusEffect } from '@react-navigation/native';
 import React, { useCallback, useEffect, useState } from 'react';
-<<<<<<< HEAD
-import {
-  KeyboardAvoidingView,
-  Platform,
-  SafeAreaView,
-  ScrollView,
-} from 'react-native';
-=======
 import { KeyboardAvoidingView, Platform, ScrollView } from 'react-native';
 import { SafeAreaView } from 'react-native-safe-area-context';
->>>>>>> 8e7057fe
 import { strings } from '../../../../../../../locales/i18n';
 import Banner, {
   BannerAlertSeverity,
@@ -65,35 +56,6 @@
     useCallback(() => {
       setIsSubmittingTransaction(false);
       setIsRecipientSelectedFromList(false);
-<<<<<<< HEAD
-      updateTo('');
-    }, [updateTo]),
-  );
-
-  const handleReview = useCallback(async () => {
-    if (toAddressError || isSubmittingTransaction) {
-      return;
-    }
-    // Precheck: only set `isSubmittingTransaction` guard if submission can proceed
-    if (!asset || !chainId) {
-      return;
-    }
-    setIsSubmittingTransaction(true);
-    setPastedRecipient(undefined);
-    handleSubmitPress(resolvedAddress || to);
-    captureRecipientSelected();
-  }, [
-    to,
-    toAddressError,
-    handleSubmitPress,
-    captureRecipientSelected,
-    resolvedAddress,
-    setPastedRecipient,
-    isSubmittingTransaction,
-    asset,
-    chainId,
-  ]);
-=======
     }, [setIsSubmittingTransaction, setIsRecipientSelectedFromList]),
   );
 
@@ -125,7 +87,6 @@
       chainId,
     ],
   );
->>>>>>> 8e7057fe
 
   useEffect(() => {
     if (
@@ -171,11 +132,6 @@
       updateTo,
       handleSubmitPress,
       captureRecipientSelected,
-<<<<<<< HEAD
-      setRecipientInputMethodSelectAccount,
-      setRecipientInputMethodSelectContact,
-=======
->>>>>>> 8e7057fe
       isSubmittingTransaction,
       asset,
       chainId,
