--- conflicted
+++ resolved
@@ -1,10 +1,6 @@
 import React, { useCallback, useEffect, useMemo, useState } from 'react';
 import { Nft } from '@metamask/assets-controllers';
-<<<<<<< HEAD
-import { ScrollView, TouchableOpacity, View } from 'react-native';
-=======
 import { TouchableOpacity, View } from 'react-native';
->>>>>>> 338177c4
 import { useSelector } from 'react-redux';
 import { SafeAreaView } from 'react-native-safe-area-context';
 
