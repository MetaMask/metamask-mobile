import BigNumber from 'bignumber.js';
/* eslint-disable react/display-name */
import React, { useCallback, useMemo, useState } from 'react';
import {
  ScrollView,
  TouchableOpacity,
  TouchableWithoutFeedback,
  View,
} from 'react-native';
import Icon from 'react-native-vector-icons/Ionicons';
import MaterialCommunityIcon from 'react-native-vector-icons/MaterialCommunityIcons';
import { useSelector } from 'react-redux';

import { GAS_ESTIMATE_TYPES } from '@metamask/gas-fee-controller';

import { strings } from '../../../../../../locales/i18n';
import Text, {
  TextColor,
  TextVariant,
} from '../../../../../component-library/components/Texts/Text';
import { MetaMetricsEvents } from '../../../../../core/Analytics';
import { useGasTransaction } from '../../../../../core/GasPolling/GasPolling';
import { selectChainId } from '../../../../../selectors/networkController';
import {
  getDecimalChainId,
  isMainnetByChainId,
} from '../../../../../util/networks';
import { useTheme } from '../../../../../util/theme';
import Alert, { AlertType } from '../../../../Base/Alert';
import RangeInput from '../../../../Base/RangeInput';
import FadeAnimationView from '../../../../UI/FadeAnimationView';
import StyledButton from '../../../../UI/StyledButton';
import InfoModal from '../../../../UI/Swaps/components/InfoModal';
import createStyles from './styles';
import { EditGasFeeLegacyUpdateProps, EditLegacyGasTransaction } from './types';
import {
  GAS_LIMIT_INCREMENT,
  GAS_PRICE_INCREMENT,
  GAS_LIMIT_MIN,
  GAS_PRICE_MIN,
} from '../../../../../util/gasUtils';
<<<<<<< HEAD
import { selectGasFeeEstimates } from '../../../../../selectors/confirmTransaction';
=======
import { useMetrics } from '../../../../../components/hooks/useMetrics';
>>>>>>> 48696900

const EditGasFeeLegacy = ({
  onCancel,
  onSave,
  error,
  warning,
  onUpdatingValuesStart,
  onUpdatingValuesEnd,
  animateOnChange,
  isAnimating,
  analyticsParams,
  view,
  onlyGas,
  selectedGasObject,
  hasDappSuggestedGas,
}: EditGasFeeLegacyUpdateProps) => {
  const { trackEvent } = useMetrics();
  const [showRangeInfoModal, setShowRangeInfoModal] = useState<boolean>(false);
  const [infoText, setInfoText] = useState<string>('');
  const [gasPriceError, setGasPriceError] = useState<string>('');
  const [showEditUI, setShowEditUI] = useState<boolean>(!hasDappSuggestedGas);
  const [gasObjectLegacy, updateGasObjectLegacy] = useState<{
    legacyGasLimit: string;
    suggestedGasPrice: string;
    suggestedMaxFeePerGas?: string;
  }>({
    legacyGasLimit: selectedGasObject.legacyGasLimit,
    suggestedGasPrice:
      selectedGasObject.suggestedGasPrice ||
      selectedGasObject.suggestedMaxFeePerGas,
  });

  const { colors } = useTheme();
  const styles = createStyles(colors);
  const gasFeeEstimate = useSelector(selectGasFeeEstimates);

  const primaryCurrency = useSelector(
    (state: any) => state.settings.primaryCurrency,
  );

  const gasEstimateType = useSelector(
    (state: any) =>
      state.engine.backgroundState.GasFeeController.gasEstimateType,
  );

  const chainId = useSelector((state: any) => selectChainId(state));

  const gasTransaction = useGasTransaction({
    onlyGas,
    legacy: true,
    gasObjectLegacy,
  });

  const save = useCallback(() => {
    trackEvent(MetaMetricsEvents.GAS_FEE_CHANGED, {
      ...analyticsParams,
      chain_id: getDecimalChainId(chainId),
      function_type: view,
      gas_mode: 'Basic',
    });

    const newGasPriceObject = {
      suggestedGasPrice: gasObjectLegacy?.suggestedGasPrice,
      legacyGasLimit: gasObjectLegacy?.legacyGasLimit,
    };
    onSave(gasTransaction, newGasPriceObject);
  }, [
    onSave,
    gasTransaction,
    gasObjectLegacy,
    analyticsParams,
    chainId,
    view,
    trackEvent,
  ]);

  const changeGas = useCallback((gas) => {
    updateGasObjectLegacy({
      legacyGasLimit: gas.suggestedGasLimit,
      suggestedGasPrice: gas.suggestedGasPrice,
    });
  }, []);

  const changedGasPrice = useCallback(
    (value: string) => {
      let newGas: { suggestedGasPrice: typeof value } | undefined;

      const lowerValue = new BigNumber(
        gasEstimateType === GAS_ESTIMATE_TYPES.LEGACY
          ? gasFeeEstimate?.low
          : gasFeeEstimate?.gasPrice,
      );
      const higherValue = new BigNumber(
        gasEstimateType === GAS_ESTIMATE_TYPES.LEGACY
          ? gasFeeEstimate?.high
          : gasFeeEstimate?.gasPrice,
      ).multipliedBy(new BigNumber(1.5));

      const valueBN = new BigNumber(value);

      if (!lowerValue.isNaN() && valueBN.lt(lowerValue)) {
        setGasPriceError(strings('edit_gas_fee_eip1559.gas_price_low'));
      } else if (!higherValue.isNaN() && valueBN.gt(higherValue)) {
        setGasPriceError(strings('edit_gas_fee_eip1559.gas_price_high'));
      } else {
        setGasPriceError('');
      }

      if (typeof gasTransaction === 'object') {
        newGas = { ...gasTransaction, suggestedGasPrice: value };
      } else {
        newGas = { suggestedGasPrice: value };
      }

      changeGas(newGas);
    },
    [changeGas, gasEstimateType, gasTransaction, gasFeeEstimate],
  );

  const changedGasLimit = useCallback(
    (value: string) => {
      const newGas: { suggestedGasLimit: typeof value } =
        typeof gasTransaction === 'object'
          ? { ...gasTransaction, suggestedGasLimit: value }
          : { suggestedGasLimit: value };

      changeGas(newGas);
    },
    [changeGas, gasTransaction],
  );

  const showTransactionWarning = useMemo(() => {
    if (!warning) return null;
    if (typeof warning === 'string')
      return (
        <Alert
          small
          type={AlertType.Warning}
          renderIcon={() => (
            <MaterialCommunityIcon
              name="information"
              size={20}
              color={colors.warning.default}
            />
          )}
        >
          {() => (
            <View>
              <Text color={TextColor.Warning} style={styles.text}>
                {warning}
              </Text>
            </View>
          )}
        </Alert>
      );

    return warning;
  }, [warning, styles, colors]);

  const showTransactionError = useMemo(() => {
    if (!error) return null;
    if (typeof error === 'string')
      return (
        <Alert
          small
          type={AlertType.Error}
          renderIcon={() => (
            <MaterialCommunityIcon
              name="information"
              size={20}
              color={colors.error.default}
            />
          )}
        >
          {() => (
            <View>
              <Text color={TextColor.Error} style={styles.text}>
                {error}
              </Text>
            </View>
          )}
        </Alert>
      );

    return error;
  }, [error, styles, colors]);

  const {
    suggestedGasLimit,
    suggestedGasPrice,
    transactionFee,
    transactionFeeFiat,
  } = gasTransaction as EditLegacyGasTransaction;

  const isMainnet = isMainnetByChainId(chainId);
  const nativeCurrencySelected = primaryCurrency === 'ETH' || !isMainnet;
  let gasFeePrimary: string | null | undefined,
    gasFeeSecondary: string | null | undefined;
  if (nativeCurrencySelected) {
    gasFeePrimary = transactionFee;
    gasFeeSecondary = transactionFeeFiat;
  } else {
    gasFeePrimary = transactionFeeFiat;
    gasFeeSecondary = transactionFee;
  }

  const valueToWatch = transactionFee;

  const handleInfoModalPress = (text: string) => {
    setShowRangeInfoModal(true);
    setInfoText(text);
  };

  return (
    <View style={styles.root}>
      <ScrollView style={styles.wrapper}>
        <TouchableWithoutFeedback>
          <View>
            <View>
              <View style={styles.customGasHeader}>
                <TouchableOpacity onPress={onCancel}>
                  <Icon
                    name={'ios-arrow-back'}
                    size={24}
                    color={colors.text.default}
                  />
                </TouchableOpacity>
                <Text variant={TextVariant.HeadingSM}>
                  {strings('transaction.edit_priority')}
                </Text>
                <Icon
                  name={'ios-arrow-back'}
                  size={24}
                  color={colors.background.default}
                />
              </View>
            </View>
            {showTransactionWarning}
            {showTransactionError}

            {!showEditUI ? (
              <View style={styles.dappEditGasContainer}>
                <View style={styles.headerContainer}>
                  <Text variant={TextVariant.DisplayMD} style={{}}>
                    ~ {gasFeePrimary}
                  </Text>
                  <View style={styles.headerTitleSide} />
                  <Text
                    variant={TextVariant.BodyLGMedium}
                    color={TextColor.Alternative}
                  >
                    {gasFeeSecondary}
                  </Text>
                </View>
                <StyledButton
                  type={'orange'}
                  onPress={() => setShowEditUI(true)}
                >
                  {strings('edit_gas_fee_eip1559.edit_suggested_gas_fee')}
                </StyledButton>
              </View>
            ) : (
              <View style={styles.dappEditGasContainer}>
                <FadeAnimationView
                  valueToWatch={valueToWatch}
                  animateOnChange={animateOnChange}
                  onAnimationStart={onUpdatingValuesStart}
                  onAnimationEnd={onUpdatingValuesEnd}
                >
                  <View style={styles.headerContainer}>
                    <Text variant={TextVariant.DisplayMD} style={{}}>
                      ~ {gasFeePrimary}
                    </Text>
                    <View style={styles.headerTitleSide} />
                    <Text
                      variant={TextVariant.BodyLGMedium}
                      color={TextColor.Alternative}
                    >
                      {gasFeeSecondary}
                    </Text>
                  </View>
                  <View style={styles.rangeInputContainer}>
                    <RangeInput
                      leftLabelComponent={
                        <View style={styles.labelTextContainer}>
                          <Text variant={TextVariant.BodyMDBold}>
                            {strings('edit_gas_fee_eip1559.gas_limit')}{' '}
                          </Text>

                          <TouchableOpacity
                            hitSlop={styles.hitSlop}
                            onPress={() => handleInfoModalPress('gas_limit')}
                          >
                            <MaterialCommunityIcon
                              name="information"
                              size={14}
                              style={styles.labelInfo}
                            />
                          </TouchableOpacity>
                        </View>
                      }
                      value={suggestedGasLimit}
                      onChangeValue={changedGasLimit}
                      min={GAS_LIMIT_MIN}
                      name={strings('edit_gas_fee_eip1559.gas_limit')}
                      increment={GAS_LIMIT_INCREMENT}
                    />
                  </View>
                  <View style={styles.rangeInputContainer}>
                    <RangeInput
                      leftLabelComponent={
                        <View style={styles.labelTextContainer}>
                          <Text variant={TextVariant.BodyMDBold}>
                            {strings('edit_gas_fee_eip1559.gas_price')}{' '}
                          </Text>
                          <Text color={TextColor.Alternative}>(GWEI) </Text>

                          <TouchableOpacity
                            hitSlop={styles.hitSlop}
                            onPress={() => handleInfoModalPress('gas_price')}
                          >
                            <MaterialCommunityIcon
                              name="information"
                              size={14}
                              style={styles.labelInfo}
                            />
                          </TouchableOpacity>
                        </View>
                      }
                      value={suggestedGasPrice}
                      name={strings('edit_gas_fee_eip1559.gas_price')}
                      increment={GAS_PRICE_INCREMENT}
                      min={GAS_PRICE_MIN}
                      inputInsideLabel={
                        transactionFeeFiat && `≈ ${transactionFeeFiat}`
                      }
                      onChangeValue={changedGasPrice}
                      error={gasPriceError}
                    />
                  </View>
                </FadeAnimationView>
                <View>
                  <StyledButton
                    type={'confirm'}
                    onPress={save}
                    disabled={Boolean(error) || isAnimating}
                  >
                    {strings('edit_gas_fee_eip1559.save')}
                  </StyledButton>
                </View>
              </View>
            )}
            <InfoModal
              isVisible={Boolean(showRangeInfoModal)}
              title={
                infoText === 'gas_limit'
                  ? strings('edit_gas_fee_eip1559.gas_limit')
                  : infoText === 'gas_price'
                  ? strings('edit_gas_fee_eip1559.gas_price')
                  : null
              }
              toggleModal={() => setShowRangeInfoModal(false)}
              body={
                <View>
                  <Text color={TextColor.Alternative}>
                    {infoText === 'gas_limit' &&
                      strings(
                        'edit_gas_fee_eip1559.learn_more_gas_limit_legacy',
                      )}
                    {infoText === 'gas_price' &&
                      strings('edit_gas_fee_eip1559.learn_more_gas_price')}
                  </Text>
                </View>
              }
            />
          </View>
        </TouchableWithoutFeedback>
      </ScrollView>
    </View>
  );
};

export default EditGasFeeLegacy;<|MERGE_RESOLUTION|>--- conflicted
+++ resolved
@@ -39,11 +39,8 @@
   GAS_LIMIT_MIN,
   GAS_PRICE_MIN,
 } from '../../../../../util/gasUtils';
-<<<<<<< HEAD
+import { useMetrics } from '../../../../../components/hooks/useMetrics';
 import { selectGasFeeEstimates } from '../../../../../selectors/confirmTransaction';
-=======
-import { useMetrics } from '../../../../../components/hooks/useMetrics';
->>>>>>> 48696900
 
 const EditGasFeeLegacy = ({
   onCancel,
