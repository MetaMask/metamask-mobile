import { ApprovalType } from '@metamask/controller-utils';
import { TransactionType } from '@metamask/transaction-controller';
import React from 'react';
import { UnstakeConfirmationViewProps } from '../../../../UI/Stake/Views/UnstakeConfirmationView/UnstakeConfirmationView.types';
import { useQRHardwareContext } from '../../context/qr-hardware-context';
import StakingClaim from '../../external/staking/info/staking-claim';
import StakingDeposit from '../../external/staking/info/staking-deposit';
import StakingWithdrawal from '../../external/staking/info/staking-withdrawal';
import { use7702TransactionType } from '../../hooks/7702/use7702TransactionType';
import { useTransactionMetadataRequest } from '../../hooks/transactions/useTransactionMetadataRequest';
import useApprovalRequest from '../../hooks/useApprovalRequest';
import ContractInteraction from '../info/contract-interaction';
import PersonalSign from '../info/personal-sign';
import SwitchAccountType from '../info/switch-account-type';
import TransactionBatch from '../info/transaction-batch';
import Transfer from '../info/transfer';
import TypedSignV1 from '../info/typed-sign-v1';
import TypedSignV3V4 from '../info/typed-sign-v3v4';
<<<<<<< HEAD
=======
import Approve from '../info/approve';
>>>>>>> 3c0cd1f7
import QRInfo from '../qr-info';

interface ConfirmationInfoComponentRequest {
  signatureRequestVersion?: string;
  transactionType?: TransactionType;
}

const ConfirmationInfoComponentMap = {
  [TransactionType.personalSign]: () => PersonalSign,
  [TransactionType.signTypedData]: ({
    signatureRequestVersion,
  }: ConfirmationInfoComponentRequest) => {
    if (signatureRequestVersion === 'V1') return TypedSignV1;
    return TypedSignV3V4;
  },
  [ApprovalType.Transaction]: ({
    transactionType,
  }: ConfirmationInfoComponentRequest) => {
    switch (transactionType) {
      case TransactionType.batch:
        return ContractInteraction;
      case TransactionType.contractInteraction:
        return ContractInteraction;
      case TransactionType.stakingClaim:
        return StakingClaim;
      case TransactionType.stakingDeposit:
        return StakingDeposit;
      case TransactionType.stakingUnstake:
        return StakingWithdrawal;
      case TransactionType.simpleSend:
      case TransactionType.tokenMethodTransfer:
      case TransactionType.tokenMethodTransferFrom:
        return Transfer;
      case TransactionType.tokenMethodApprove:
      case TransactionType.tokenMethodSetApprovalForAll:
      case TransactionType.tokenMethodIncreaseAllowance:
        return Approve;
      default:
        return null;
    }
  },
<<<<<<< HEAD
  [ApprovalType.TransactionBatch]: () => TransactionBatch,
=======
  'transaction_batch': () => TransactionBatch,
>>>>>>> 3c0cd1f7
};

interface InfoProps {
  route?: UnstakeConfirmationViewProps['route'];
}

const Info = ({ route }: InfoProps) => {
  const { approvalRequest } = useApprovalRequest();
  const transactionMetadata = useTransactionMetadataRequest();
  const { isSigningQRObject } = useQRHardwareContext();
  const { isDowngrade, isUpgradeOnly } = use7702TransactionType();

  if (!approvalRequest?.type) {
    return null;
  }

  if (isDowngrade || isUpgradeOnly) {
    return <SwitchAccountType />;
  }

  if (isSigningQRObject) {
    return <QRInfo />;
  }

  const { requestData } = approvalRequest ?? {
    requestData: {},
  };
  const signatureRequestVersion = requestData?.version;
  const transactionType = transactionMetadata?.type;

  const InfoComponent = ConfirmationInfoComponentMap[
    approvalRequest?.type as keyof typeof ConfirmationInfoComponentMap
  ]({ signatureRequestVersion, transactionType });

  if (!InfoComponent) return null;

  if (
    transactionType &&
    [
      // We only need this path for stake withdrawal and claim confirmations
      // because they are passed the same route object as an argument that
      // contains the wei amount to be withdrawn / claimed. Staking deposit
      // doesn't need it because it reads the amount to stake from the
      // transaction value in the transaction metadata directly.
      TransactionType.stakingUnstake,
      TransactionType.stakingClaim,
    ].includes(transactionType)
  ) {
    const StakingComponentWithArgs =
      InfoComponent as React.ComponentType<UnstakeConfirmationViewProps>;
    return (
      <StakingComponentWithArgs
        route={route as UnstakeConfirmationViewProps['route']}
      />
    );
  }

  const GenericComponent = InfoComponent as React.ComponentType<
    Record<string, never>
  >;
  return <GenericComponent />;
};

export default Info;<|MERGE_RESOLUTION|>--- conflicted
+++ resolved
@@ -16,10 +16,7 @@
 import Transfer from '../info/transfer';
 import TypedSignV1 from '../info/typed-sign-v1';
 import TypedSignV3V4 from '../info/typed-sign-v3v4';
-<<<<<<< HEAD
-=======
 import Approve from '../info/approve';
->>>>>>> 3c0cd1f7
 import QRInfo from '../qr-info';
 
 interface ConfirmationInfoComponentRequest {
@@ -61,11 +58,7 @@
         return null;
     }
   },
-<<<<<<< HEAD
   [ApprovalType.TransactionBatch]: () => TransactionBatch,
-=======
-  'transaction_batch': () => TransactionBatch,
->>>>>>> 3c0cd1f7
 };
 
 interface InfoProps {
