--- conflicted
+++ resolved
@@ -6,8 +6,6 @@
 import StakingClaim from '../../external/staking/info/staking-claim';
 import StakingDeposit from '../../external/staking/info/staking-deposit';
 import StakingWithdrawal from '../../external/staking/info/staking-withdrawal';
-<<<<<<< HEAD
-=======
 import { use7702TransactionType } from '../../hooks/7702/use7702TransactionType';
 import { useTransactionMetadataRequest } from '../../hooks/transactions/useTransactionMetadataRequest';
 import useApprovalRequest from '../../hooks/useApprovalRequest';
@@ -15,7 +13,6 @@
 import PersonalSign from '../info/personal-sign';
 import SwitchAccountType from '../info/switch-account-type';
 import TransactionBatch from '../info/transaction-batch';
->>>>>>> 961a5281
 import Transfer from '../info/transfer';
 import TypedSignV1 from '../info/typed-sign-v1';
 import TypedSignV3V4 from '../info/typed-sign-v3v4';
@@ -50,8 +47,6 @@
       case TransactionType.tokenMethodTransfer:
       case TransactionType.tokenMethodTransferFrom:
         return Transfer;
-<<<<<<< HEAD
-=======
       case TransactionType.deployContract:
         return ContractDeployment;
       case TransactionType.tokenMethodApprove:
@@ -59,7 +54,6 @@
       case TransactionType.tokenMethodIncreaseAllowance:
         return Approve;
       // Default to contract interaction as generic transaction confirmation
->>>>>>> 961a5281
       default:
         return ContractInteraction;
     }
