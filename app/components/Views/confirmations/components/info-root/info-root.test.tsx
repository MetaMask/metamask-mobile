import React from 'react';
import { Text } from 'react-native';

import renderWithProvider from '../../../../../util/test/renderWithProvider';
import {
  downgradeAccountConfirmation,
  getAppStateForConfirmation,
  personalSignatureConfirmationState,
  upgradeAccountConfirmation,
  upgradeOnlyAccountConfirmation,
} from '../../../../../util/test/confirm-data-helpers';
import { approveERC20TransactionStateMock } from '../../__mocks__/approve-transaction-mock';
// eslint-disable-next-line import/no-namespace
import * as QRHardwareHook from '../../context/qr-hardware-context/qr-hardware-context';
import { ConfirmationInfoComponentIDs } from '../../constants/info-ids';
import Info from './info-root';
import { contractDeploymentTransactionStateMock } from '../../__mocks__/contract-deployment-transaction-mock';

jest.mock('../../../../hooks/AssetPolling/AssetPollingProvider', () => ({
  AssetPollingProvider: () => null,
}));

jest.mock('@react-navigation/native', () => ({
  ...jest.requireActual('@react-navigation/native'),
  useNavigation: () => ({
    goBack: jest.fn(),
  }),
}));

const MockText = Text;
jest.mock('../qr-info', () => () => {
  const View = jest.requireActual('react-native').View;
  const componentIDs = jest.requireActual(
    '../../constants/info-ids',
  ).ConfirmationInfoComponentIDs;
  return (
    <View testID={componentIDs.QR_INFO}>
      <MockText>QR Scanning Component</MockText>
    </View>
  );
});

jest.mock('../../../../../core/Engine', () => ({
  getTotalEvmFiatAccountBalance: () => ({ tokenFiat: 10 }),
  context: {
    KeyringController: {
      state: {
        keyrings: [],
      },
      getOrAddQRKeyring: jest.fn(),
    },
    GasFeeController: {
      startPolling: jest.fn(),
      stopPollingByPollingToken: jest.fn(),
    },
    NetworkController: {
      getNetworkConfigurationByNetworkClientId: jest.fn(),
      findNetworkClientIdByChainId: jest.fn(),
    },
    AccountsController: {
      state: {
        internalAccounts: {
          accounts: {
            '1': {
              id: '1',
              address: '0x935e73edb9ff52e23bac7f7e043a1ecd06d05477',
              metadata: {
                name: 'Account 1',
                keyring: {
                  type: 'HD Key Tree',
                },
              },
            },
          },
        },
      },
    },
    TransactionController: {
      getTransactions: jest.fn().mockReturnValue([]),
<<<<<<< HEAD
=======
      getNonceLock: jest.fn().mockReturnValue({ releaseLock: jest.fn() }),
      updateTransaction: jest.fn(),
>>>>>>> b6e9c40b
    },
  },
  controllerMessenger: {
    subscribe: jest.fn(),
  },
}));

describe('Info', () => {
  it('renders correctly for personal sign', () => {
    const { getByTestId } = renderWithProvider(<Info />, {
      state: personalSignatureConfirmationState,
    });
    expect(
      getByTestId(ConfirmationInfoComponentIDs.PERSONAL_SIGN),
    ).toBeDefined();
  });

  it('renders QRInfo if user is signing using QR hardware', () => {
    jest.spyOn(QRHardwareHook, 'useQRHardwareContext').mockReturnValue({
      isSigningQRObject: true,
    } as unknown as QRHardwareHook.QRHardwareContextType);
    const { getByTestId } = renderWithProvider(<Info />, {
      state: personalSignatureConfirmationState,
    });
    expect(getByTestId(ConfirmationInfoComponentIDs.QR_INFO)).toBeDefined();
  });

  it('renders SwitchAccountType for smart account type - downgrade confirmations', () => {
    const { getByTestId, getByText } = renderWithProvider(<Info />, {
      state: getAppStateForConfirmation(downgradeAccountConfirmation),
    });
    expect(
      getByTestId(ConfirmationInfoComponentIDs.SWITCH_ACCOUNT_TYPE),
    ).toBeDefined();
    expect(getByText('Standard Account')).toBeTruthy();
  });

  it('renders SwitchAccountType for smart account type - upgrade confirmations', () => {
    const { getByTestId, getByText } = renderWithProvider(<Info />, {
      state: getAppStateForConfirmation(upgradeOnlyAccountConfirmation),
    });
    expect(
      getByTestId(ConfirmationInfoComponentIDs.SWITCH_ACCOUNT_TYPE),
    ).toBeDefined();
    expect(getByText('Smart Account')).toBeTruthy();
  });

  it('renders correctly for smart account type - upgrade + batched confirmations', () => {
    const { getByTestId } = renderWithProvider(<Info />, {
      state: getAppStateForConfirmation(upgradeAccountConfirmation),
    });
    expect(
      getByTestId(ConfirmationInfoComponentIDs.CONTRACT_INTERACTION),
    ).toBeDefined();
  });

  it('renders expected elements for approve', () => {
    const { getByTestId } = renderWithProvider(<Info />, {
      state: approveERC20TransactionStateMock,
    });
    expect(getByTestId(ConfirmationInfoComponentIDs.APPROVE)).toBeDefined();
  });

  it('renders expected elements for contract deployment', () => {
    const { getByTestId } = renderWithProvider(<Info />, {
      state: contractDeploymentTransactionStateMock,
    });
    expect(
      getByTestId(ConfirmationInfoComponentIDs.CONTRACT_DEPLOYMENT),
    ).toBeDefined();
  });
});<|MERGE_RESOLUTION|>--- conflicted
+++ resolved
@@ -77,11 +77,8 @@
     },
     TransactionController: {
       getTransactions: jest.fn().mockReturnValue([]),
-<<<<<<< HEAD
-=======
       getNonceLock: jest.fn().mockReturnValue({ releaseLock: jest.fn() }),
       updateTransaction: jest.fn(),
->>>>>>> b6e9c40b
     },
   },
   controllerMessenger: {
