--- conflicted
+++ resolved
@@ -70,11 +70,8 @@
     },
     TransactionController: {
       getTransactions: jest.fn().mockReturnValue([]),
-<<<<<<< HEAD
-=======
       getNonceLock: jest.fn().mockReturnValue({ releaseLock: jest.fn() }),
       updateTransaction: jest.fn(),
->>>>>>> 961a5281
     },
   },
   controllerMessenger: {
