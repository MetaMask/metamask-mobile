import React from 'react';
import { Text } from 'react-native';

import renderWithProvider from '../../../../../util/test/renderWithProvider';
import {
  downgradeAccountConfirmation,
  getAppStateForConfirmation,
  personalSignatureConfirmationState,
  upgradeAccountConfirmation,
  upgradeOnlyAccountConfirmation,
} from '../../../../../util/test/confirm-data-helpers';
import { approveERC20TransactionStateMock } from '../../__mocks__/approve-transaction-mock';
// eslint-disable-next-line import/no-namespace
import * as QRHardwareHook from '../../context/qr-hardware-context/qr-hardware-context';
import { ConfirmationInfoComponentIDs } from '../../constants/info-ids';
import Info from './info-root';
import { contractDeploymentTransactionStateMock } from '../../__mocks__/contract-deployment-transaction-mock';

jest.mock('../../../../hooks/AssetPolling/AssetPollingProvider', () => ({
  AssetPollingProvider: () => null,
}));

jest.mock('../../../../hooks/AssetPolling/AssetPollingProvider', () => ({
  AssetPollingProvider: () => null,
}));

jest.mock('@react-navigation/native', () => ({
  ...jest.requireActual('@react-navigation/native'),
  useNavigation: () => ({
    goBack: jest.fn(),
  }),
}));

const MockText = Text;
jest.mock('../qr-info', () => () => {
  const View = jest.requireActual('react-native').View;
  const componentIDs = jest.requireActual(
    '../../constants/info-ids',
  ).ConfirmationInfoComponentIDs;
  return (
    <View testID={componentIDs.QR_INFO}>
      <MockText>QR Scanning Component</MockText>
    </View>
  );
});

jest.mock('../../../../../core/Engine', () => ({
  getTotalEvmFiatAccountBalance: () => ({ tokenFiat: 10 }),
  context: {
    KeyringController: {
      state: {
        keyrings: [],
      },
      getOrAddQRKeyring: jest.fn(),
    },
    GasFeeController: {
      startPolling: jest.fn(),
      stopPollingByPollingToken: jest.fn(),
    },
    NetworkController: {
      getNetworkConfigurationByNetworkClientId: jest.fn(),
      findNetworkClientIdByChainId: jest.fn(),
    },
    AccountsController: {
      state: {
        internalAccounts: {
          accounts: {
            '1': {
              id: '1',
              address: '0x935e73edb9ff52e23bac7f7e043a1ecd06d05477',
              metadata: {
                name: 'Account 1',
                keyring: {
                  type: 'HD Key Tree',
                },
              },
            },
          },
        },
      },
    },
    TransactionController: {
      getTransactions: jest.fn().mockReturnValue([]),
      getNonceLock: jest.fn().mockReturnValue({ releaseLock: jest.fn() }),
      updateTransaction: jest.fn(),
    },
  },
  controllerMessenger: {
    subscribe: jest.fn(),
  },
}));

describe('Info', () => {
  it('renders correctly for personal sign', () => {
    const { getByTestId } = renderWithProvider(<Info />, {
      state: personalSignatureConfirmationState,
    });
    expect(
      getByTestId(ConfirmationInfoComponentIDs.PERSONAL_SIGN),
    ).toBeDefined();
  });

  it('renders QRInfo if user is signing using QR hardware', () => {
    jest.spyOn(QRHardwareHook, 'useQRHardwareContext').mockReturnValue({
      isSigningQRObject: true,
    } as unknown as QRHardwareHook.QRHardwareContextType);
    const { getByTestId } = renderWithProvider(<Info />, {
      state: personalSignatureConfirmationState,
    });
    expect(getByTestId(ConfirmationInfoComponentIDs.QR_INFO)).toBeDefined();
  });

  it('renders SwitchAccountType for smart account type - downgrade confirmations', () => {
    const { getByTestId, getByText } = renderWithProvider(<Info />, {
      state: getAppStateForConfirmation(downgradeAccountConfirmation),
    });
    expect(
      getByTestId(ConfirmationInfoComponentIDs.SWITCH_ACCOUNT_TYPE),
    ).toBeDefined();
    expect(getByText('Standard Account')).toBeTruthy();
  });

  it('renders SwitchAccountType for smart account type - upgrade confirmations', () => {
    const { getByTestId, getByText } = renderWithProvider(<Info />, {
      state: getAppStateForConfirmation(upgradeOnlyAccountConfirmation),
    });
    expect(
      getByTestId(ConfirmationInfoComponentIDs.SWITCH_ACCOUNT_TYPE),
    ).toBeDefined();
    expect(getByText('Smart Account')).toBeTruthy();
  });

  it('renders correctly for smart account type - upgrade + batched confirmations', () => {
    const { getByTestId } = renderWithProvider(<Info />, {
      state: getAppStateForConfirmation(upgradeAccountConfirmation),
    });
    expect(
      getByTestId(ConfirmationInfoComponentIDs.CONTRACT_INTERACTION),
    ).toBeDefined();
  });

  it('renders expected elements for approve', () => {
    const { getByTestId } = renderWithProvider(<Info />, {
      state: approveERC20TransactionStateMock,
    });
    expect(getByTestId(ConfirmationInfoComponentIDs.APPROVE)).toBeDefined();
<<<<<<< HEAD
=======
  });

  it('renders expected elements for contract deployment', () => {
    const { getByTestId } = renderWithProvider(<Info />, {
      state: contractDeploymentTransactionStateMock,
    });
    expect(
      getByTestId(ConfirmationInfoComponentIDs.CONTRACT_DEPLOYMENT),
    ).toBeDefined();
>>>>>>> 05d3e30f
  });
});<|MERGE_RESOLUTION|>--- conflicted
+++ resolved
@@ -15,10 +15,6 @@
 import { ConfirmationInfoComponentIDs } from '../../constants/info-ids';
 import Info from './info-root';
 import { contractDeploymentTransactionStateMock } from '../../__mocks__/contract-deployment-transaction-mock';
-
-jest.mock('../../../../hooks/AssetPolling/AssetPollingProvider', () => ({
-  AssetPollingProvider: () => null,
-}));
 
 jest.mock('../../../../hooks/AssetPolling/AssetPollingProvider', () => ({
   AssetPollingProvider: () => null,
@@ -144,8 +140,6 @@
       state: approveERC20TransactionStateMock,
     });
     expect(getByTestId(ConfirmationInfoComponentIDs.APPROVE)).toBeDefined();
-<<<<<<< HEAD
-=======
   });
 
   it('renders expected elements for contract deployment', () => {
@@ -155,6 +149,5 @@
     expect(
       getByTestId(ConfirmationInfoComponentIDs.CONTRACT_DEPLOYMENT),
     ).toBeDefined();
->>>>>>> 05d3e30f
   });
 });