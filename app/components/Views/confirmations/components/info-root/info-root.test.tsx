--- conflicted
+++ resolved
@@ -144,7 +144,6 @@
       state: approveERC20TransactionStateMock,
     });
     expect(getByTestId(ConfirmationInfoComponentIDs.APPROVE)).toBeDefined();
-<<<<<<< HEAD
   });
 
   it('renders expected elements for contract deployment', () => {
@@ -154,7 +153,5 @@
     expect(
       getByTestId(ConfirmationInfoComponentIDs.CONTRACT_DEPLOYMENT),
     ).toBeDefined();
-=======
->>>>>>> bc83b72c
   });
 });