--- conflicted
+++ resolved
@@ -19,12 +19,7 @@
   disabled?: boolean;
 }
 
-<<<<<<< HEAD
-export function PayTokenAmount({ amountHuman }: PayTokenAmountProps) {
-  const { styles } = useStyles(styleSheet, {});
-=======
 export function PayTokenAmount({ amountHuman, disabled }: PayTokenAmountProps) {
->>>>>>> f4e8f8d0
   const transaction = useTransactionMetadataRequest();
   const { chainId } = transaction ?? { chainId: '0x0' };
   const { payToken } = useTransactionPayToken();
