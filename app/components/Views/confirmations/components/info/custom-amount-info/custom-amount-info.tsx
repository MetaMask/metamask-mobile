--- conflicted
+++ resolved
@@ -80,15 +80,6 @@
       updatePendingAmountPercentage,
       updateTokenAmount,
     } = useTransactionCustomAmount({ currency });
-<<<<<<< HEAD
-
-    const { alertMessage, keyboardAlertMessage, excludeBannerKeys } =
-      useTransactionCustomAmountAlerts({
-        isInputChanged,
-        pendingTokenAmount: amountHumanDebounced,
-      });
-=======
->>>>>>> f4e8f8d0
 
     const { alertMessage, alertTitle } = useTransactionCustomAmountAlerts({
       isInputChanged,
