import React, { ReactNode, memo, useCallback, useState, useMemo } from 'react';
import { Modal, View } from 'react-native';
import { PayTokenAmount, PayTokenAmountSkeleton } from '../../pay-token-amount';
import { PayWithRow, PayWithRowSkeleton } from '../../rows/pay-with-row';
import { BridgeFeeRow } from '../../rows/bridge-fee-row';
import { BridgeTimeRow } from '../../rows/bridge-time-row';
import { TotalRow } from '../../rows/total-row';
import {
  DepositKeyboard,
  DepositKeyboardSkeleton,
} from '../../deposit-keyboard';
import { Box } from '../../../../../UI/Box/Box';
import { useStyles } from '../../../../../hooks/useStyles';
import styleSheet from './custom-amount-info.styles';
import { useTransactionCustomAmount } from '../../../hooks/transactions/useTransactionCustomAmount';
import { useTransactionCustomAmountAlerts } from '../../../hooks/transactions/useTransactionCustomAmountAlerts';
import useClearConfirmationOnBackSwipe from '../../../hooks/ui/useClearConfirmationOnBackSwipe';
import {
  SetPayTokenRequest,
  useAutomaticTransactionPayToken,
} from '../../../hooks/pay/useAutomaticTransactionPayToken';
import { AlertMessage } from '../../alerts/alert-message';
import {
  CustomAmount,
  CustomAmountSkeleton,
} from '../../transactions/custom-amount';
import {
  useIsTransactionPayLoading,
  useTransactionPayQuotes,
  useTransactionPayRequiredTokens,
  useTransactionPaySourceAmounts,
} from '../../../hooks/pay/useTransactionPayData';
import { useTransactionPayMetrics } from '../../../hooks/pay/useTransactionPayMetrics';
import { useTransactionPayAvailableTokens } from '../../../hooks/pay/useTransactionPayAvailableTokens';
import Text, {
  TextColor,
  TextVariant,
} from '../../../../../../component-library/components/Texts/Text';
import { useRampNavigation } from '../../../../../UI/Ramp/hooks/useRampNavigation';
import { useAccountTokens } from '../../../hooks/send/useAccountTokens';
import { getNativeTokenAddress } from '../../../utils/asset';
import { toCaipAssetType } from '@metamask/utils';
import { AlignItems } from '../../../../../UI/Box/box.types';
import { strings } from '../../../../../../../locales/i18n';
import { hasTransactionType } from '../../../utils/transaction';
import { useTransactionMetadataRequest } from '../../../hooks/transactions/useTransactionMetadataRequest';
import { TransactionType } from '@metamask/transaction-controller';
import Button, {
  ButtonSize,
  ButtonVariants,
  ButtonWidthTypes,
} from '../../../../../../component-library/components/Buttons/Button';
import { useAlerts } from '../../../context/alert-system-context';
import { useTransactionConfirm } from '../../../hooks/transactions/useTransactionConfirm';
import RewardsTag from '../../../../../UI/Rewards/components/RewardsTag';
import RewardsTooltipBottomSheet from '../../../../../UI/Rewards/components/RewardsTooltipBottomSheet';
import { useRewardsAccountOptedIn } from '../../../../../UI/Rewards/hooks/useRewardsAccountOptedIn';
import EngineService from '../../../../../../core/EngineService';
<<<<<<< HEAD
import RewardsTag from '../../../../../UI/Rewards/components/RewardsTag';
import RewardsTooltipBottomSheet from '../../../../../UI/Rewards/components/RewardsTooltipBottomSheet';
import { useRewardsAccountOptedIn } from '../../../../../UI/Rewards/hooks/useRewardsAccountOptedIn';
=======
import MusdTag from '../../../../../UI/Earn/components/MusdTag';
import { limitToMaximumDecimalPlaces } from '../../../../../../util/number';
>>>>>>> 9ef6df4c

export interface CustomAmountInfoProps {
  children?: ReactNode;
  currency?: string;
  disablePay?: boolean;
  hasMax?: boolean;
  preferredToken?: SetPayTokenRequest;
}

export const CustomAmountInfo: React.FC<CustomAmountInfoProps> = memo(
  ({ children, currency, disablePay, hasMax, preferredToken }) => {
    useClearConfirmationOnBackSwipe();
    useAutomaticTransactionPayToken({
      disable: disablePay,
      preferredToken,
    });
    useTransactionPayMetrics();

    const { styles } = useStyles(styleSheet, {});
    const [isKeyboardVisible, setIsKeyboardVisible] = useState(true);
    const availableTokens = useTransactionPayAvailableTokens();
    const hasTokens = availableTokens.length > 0;

    const [isRewardsTooltipVisible, setIsRewardsTooltipVisible] =
      useState(false);

    const transactionMeta = useTransactionMetadataRequest();
<<<<<<< HEAD

=======
>>>>>>> 9ef6df4c
    const isMusdConversion = hasTransactionType(transactionMeta, [
      TransactionType.musdConversion,
    ]);

<<<<<<< HEAD
=======
    const musdSymbol = 'mUSD';

>>>>>>> 9ef6df4c
    const { accountOptedIn } = useRewardsAccountOptedIn();
    const isOptedInToRewards = accountOptedIn ?? false;

    const handleRewardsTagPress = useCallback(() => {
      setIsRewardsTooltipVisible(true);
    }, []);

    const handleRewardsTooltipClose = useCallback(() => {
      setIsRewardsTooltipVisible(false);
    }, []);

    const isResultReady = useIsResultReady({
      isKeyboardVisible,
    });

    const {
      amountFiat,
      amountHuman,
      amountHumanDebounced,
      hasInput,
      isInputChanged,
      updatePendingAmount,
      updatePendingAmountPercentage,
      updateTokenAmount,
    } = useTransactionCustomAmount({ currency });

<<<<<<< HEAD
    // Calculate rewards points: 5 points per $100
    const estimatedPoints = useMemo(() => {
      const amount = parseFloat(amountFiat) || 0;
      return Math.floor(amount / 100) * 5;
    }, [amountFiat]);
=======
    // Calculate rewards points: 5 points per $100 USD
    // amountHuman represents mUSD amount (1 mUSD = 1 USD)
    const estimatedMusdPoints = useMemo(() => {
      const amount = parseFloat(amountHuman) || 0;
      return Math.floor(amount / 100) * 5;
    }, [amountHuman]);
>>>>>>> 9ef6df4c

    const { alertMessage, alertTitle } = useTransactionCustomAmountAlerts({
      isInputChanged,
      isKeyboardVisible,
      pendingTokenAmount: amountHumanDebounced,
    });

    const handleDone = useCallback(() => {
      updateTokenAmount();
      EngineService.flushState();
      setIsKeyboardVisible(false);
    }, [updateTokenAmount]);

    const handleAmountPress = useCallback(() => {
      setIsKeyboardVisible(true);
    }, []);

    return (
      <Box style={styles.container}>
        <Box style={styles.inputContainer}>
          <CustomAmount
            amountFiat={amountFiat}
            currency={currency}
            hasAlert={Boolean(alertMessage)}
            onPress={handleAmountPress}
            disabled={!hasTokens}
          />
          {disablePay !== true && !isMusdConversion && (
            <PayTokenAmount amountHuman={amountHuman} disabled={!hasTokens} />
          )}
          {isMusdConversion && (
<<<<<<< HEAD
            <RewardsTag
              points={estimatedPoints}
              onPress={handleRewardsTagPress}
=======
            <MusdTag
              amount={limitToMaximumDecimalPlaces(
                parseFloat(amountHuman || '0'),
                2,
              )}
              symbol={musdSymbol}
              showBackground={false}
>>>>>>> 9ef6df4c
            />
          )}
          {children}
          {disablePay !== true && hasTokens && <PayWithRow />}
          {isMusdConversion && (
            <RewardsTag
              points={estimatedMusdPoints}
              onPress={handleRewardsTagPress}
              showBackground={false}
            />
          )}
        </Box>
        <Box gap={25}>
          <AlertMessage alertMessage={alertMessage} />
          {isResultReady && (
            <Box>
              <BridgeFeeRow />
              <BridgeTimeRow />
              <TotalRow />
            </Box>
          )}
          {isKeyboardVisible && hasTokens && (
            <DepositKeyboard
              alertMessage={alertTitle}
              value={amountFiat}
              onChange={updatePendingAmount}
              onDonePress={handleDone}
              onPercentagePress={updatePendingAmountPercentage}
              hasInput={hasInput}
              hasMax={hasMax}
            />
          )}
          {!hasTokens && <BuySection />}
          {!isKeyboardVisible && <ConfirmButton alertTitle={alertTitle} />}
        </Box>
        {isRewardsTooltipVisible && (
          <View>
            <Modal
              visible
              transparent
              animationType="none"
              statusBarTranslucent
            >
              <RewardsTooltipBottomSheet
                isOptedIn={isOptedInToRewards}
                isVisible={isRewardsTooltipVisible}
                onClose={handleRewardsTooltipClose}
              />
            </Modal>
          </View>
        )}
      </Box>
    );
  },
);

export function CustomAmountInfoSkeleton() {
  const { styles } = useStyles(styleSheet, {});

  return (
    <Box style={styles.container}>
      <Box style={styles.inputContainer}>
        <CustomAmountSkeleton />
        <PayTokenAmountSkeleton />
        <PayWithRowSkeleton />
      </Box>
      <DepositKeyboardSkeleton />
    </Box>
  );
}

function BuySection() {
  const transactionMeta = useTransactionMetadataRequest();
  const tokens = useAccountTokens({ includeNoBalance: true });
  const requiredTokens = useTransactionPayRequiredTokens();

  const primaryRequiredToken = requiredTokens.find(
    (token) => token.address !== getNativeTokenAddress(token.chainId),
  );

  const asset = tokens.find(
    (token) =>
      token.address?.toLowerCase() ===
        primaryRequiredToken?.address.toLowerCase() &&
      token.chainId === primaryRequiredToken?.chainId,
  );

  const assetId = toCaipAssetType(
    'eip155',
    Number(primaryRequiredToken?.chainId ?? '0x0').toString(),
    'erc20',
    asset?.assetId ?? '0x0',
  );

  const { goToBuy } = useRampNavigation();

  const handleBuyPress = useCallback(() => {
    goToBuy({ assetId });
  }, [assetId, goToBuy]);

  let message: string | undefined;

  if (hasTransactionType(transactionMeta, [TransactionType.perpsDeposit])) {
    message = strings('confirm.custom_amount.buy_perps');
  }

  if (hasTransactionType(transactionMeta, [TransactionType.predictDeposit])) {
    message = strings('confirm.custom_amount.buy_predict');
  }

  return (
    <Box alignItems={AlignItems.center} gap={20}>
      {message && (
        <Text variant={TextVariant.BodySM} color={TextColor.Error}>
          {message}
        </Text>
      )}
      <Button
        label={strings('confirm.custom_amount.buy_button')}
        variant={ButtonVariants.Primary}
        onPress={handleBuyPress}
        width={ButtonWidthTypes.Full}
        size={ButtonSize.Lg}
      />
    </Box>
  );
}

function ConfirmButton({
  alertTitle,
}: Readonly<{ alertTitle: string | undefined }>) {
  const { styles } = useStyles(styleSheet, {});
  const { hasBlockingAlerts } = useAlerts();
  const isLoading = useIsTransactionPayLoading();
  const { onConfirm } = useTransactionConfirm();
  const disabled = hasBlockingAlerts || isLoading;
  const buttonLabel = useButtonLabel();

  return (
    <Button
      style={[disabled && styles.disabledButton]}
      size={ButtonSize.Lg}
      label={alertTitle ?? buttonLabel}
      variant={ButtonVariants.Primary}
      width={ButtonWidthTypes.Full}
      disabled={disabled}
      onPress={onConfirm}
    />
  );
}

function useIsResultReady({
  isKeyboardVisible,
}: {
  isKeyboardVisible: boolean;
}) {
  const quotes = useTransactionPayQuotes();
  const isQuotesLoading = useIsTransactionPayLoading();
  const requiredTokens = useTransactionPayRequiredTokens();
  const sourceAmounts = useTransactionPaySourceAmounts();

  const hasSourceAmount = sourceAmounts?.some((a) =>
    requiredTokens.some(
      (rt) =>
        rt.address.toLowerCase() === a.targetTokenAddress.toLowerCase() &&
        !rt.skipIfBalance,
    ),
  );

  return (
    !isKeyboardVisible &&
    (isQuotesLoading || Boolean(quotes?.length) || !hasSourceAmount)
  );
}

function useButtonLabel() {
  const transaction = useTransactionMetadataRequest();

  if (hasTransactionType(transaction, [TransactionType.predictWithdraw])) {
    return strings('confirm.deposit_edit_amount_predict_withdraw');
  }

  if (hasTransactionType(transaction, [TransactionType.musdConversion])) {
    return strings('earn.musd_conversion.confirmation_button');
  }

  return strings('confirm.deposit_edit_amount_done');
}<|MERGE_RESOLUTION|>--- conflicted
+++ resolved
@@ -56,14 +56,8 @@
 import RewardsTooltipBottomSheet from '../../../../../UI/Rewards/components/RewardsTooltipBottomSheet';
 import { useRewardsAccountOptedIn } from '../../../../../UI/Rewards/hooks/useRewardsAccountOptedIn';
 import EngineService from '../../../../../../core/EngineService';
-<<<<<<< HEAD
-import RewardsTag from '../../../../../UI/Rewards/components/RewardsTag';
-import RewardsTooltipBottomSheet from '../../../../../UI/Rewards/components/RewardsTooltipBottomSheet';
-import { useRewardsAccountOptedIn } from '../../../../../UI/Rewards/hooks/useRewardsAccountOptedIn';
-=======
 import MusdTag from '../../../../../UI/Earn/components/MusdTag';
 import { limitToMaximumDecimalPlaces } from '../../../../../../util/number';
->>>>>>> 9ef6df4c
 
 export interface CustomAmountInfoProps {
   children?: ReactNode;
@@ -91,19 +85,12 @@
       useState(false);
 
     const transactionMeta = useTransactionMetadataRequest();
-<<<<<<< HEAD
-
-=======
->>>>>>> 9ef6df4c
     const isMusdConversion = hasTransactionType(transactionMeta, [
       TransactionType.musdConversion,
     ]);
 
-<<<<<<< HEAD
-=======
     const musdSymbol = 'mUSD';
 
->>>>>>> 9ef6df4c
     const { accountOptedIn } = useRewardsAccountOptedIn();
     const isOptedInToRewards = accountOptedIn ?? false;
 
@@ -130,20 +117,12 @@
       updateTokenAmount,
     } = useTransactionCustomAmount({ currency });
 
-<<<<<<< HEAD
-    // Calculate rewards points: 5 points per $100
-    const estimatedPoints = useMemo(() => {
-      const amount = parseFloat(amountFiat) || 0;
-      return Math.floor(amount / 100) * 5;
-    }, [amountFiat]);
-=======
     // Calculate rewards points: 5 points per $100 USD
     // amountHuman represents mUSD amount (1 mUSD = 1 USD)
     const estimatedMusdPoints = useMemo(() => {
       const amount = parseFloat(amountHuman) || 0;
       return Math.floor(amount / 100) * 5;
     }, [amountHuman]);
->>>>>>> 9ef6df4c
 
     const { alertMessage, alertTitle } = useTransactionCustomAmountAlerts({
       isInputChanged,
@@ -175,11 +154,6 @@
             <PayTokenAmount amountHuman={amountHuman} disabled={!hasTokens} />
           )}
           {isMusdConversion && (
-<<<<<<< HEAD
-            <RewardsTag
-              points={estimatedPoints}
-              onPress={handleRewardsTagPress}
-=======
             <MusdTag
               amount={limitToMaximumDecimalPlaces(
                 parseFloat(amountHuman || '0'),
@@ -187,7 +161,6 @@
               )}
               symbol={musdSymbol}
               showBackground={false}
->>>>>>> 9ef6df4c
             />
           )}
           {children}
