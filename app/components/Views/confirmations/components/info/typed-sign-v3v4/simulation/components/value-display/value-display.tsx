--- conflicted
+++ resolved
@@ -188,10 +188,7 @@
           {showValueButtonPill && (
             <AnimatedPulse
               isPulsing={isPendingTokenDetails}
-<<<<<<< HEAD
-=======
               minCycles={0}
->>>>>>> bd91ac84
               testID="simulation-value-display-loader"
             >
               <ButtonPill
