import React, { useState } from 'react';
import { TouchableOpacity, View } from 'react-native';
import { useSelector } from 'react-redux';
import { NetworkClientId } from '@metamask/network-controller';
import { Hex } from '@metamask/utils';
import { BigNumber } from 'bignumber.js';

import ButtonPill from '../../../../../../../../../component-library/components-temp/Buttons/ButtonPill/ButtonPill';
import { ButtonIconSizes } from '../../../../../../../../../component-library/components/Buttons/ButtonIcon/ButtonIcon.types';
import ButtonIcon from '../../../../../../../../../component-library/components/Buttons/ButtonIcon/ButtonIcon';
import {
  IconName,
  IconColor,
} from '../../../../../../../../../component-library/components/Icons/Icon';
import Text from '../../../../../../../../../component-library/components/Texts/Text';

import { IndividualFiatDisplay } from '../../../../../../../../UI/SimulationDetails/FiatDisplay/FiatDisplay';
import {
  formatAmount,
  formatAmountMaxPrecision,
} from '../../../../../../../../UI/SimulationDetails/formatAmount';

import Address from '../../../../../UI/info-row/info-value/address';

import Logger from '../../../../../../../../../util/Logger';
import { shortenString } from '../../../../../../../../../util/notifications/methods/common';
import { isNumberValue } from '../../../../../../../../../util/number';
import { useTheme } from '../../../../../../../../../util/theme';
import { calcTokenAmount } from '../../../../../../../../../util/transactions';

import { useGetTokenStandardAndDetails } from '../../../../../../hooks/useGetTokenStandardAndDetails';
import useTrackERC20WithoutDecimalInformation from '../../../../../../hooks/useTrackERC20WithoutDecimalInformation';
import { TOKEN_VALUE_UNLIMITED_THRESHOLD } from '../../../../../../utils/confirm';
import {
  isPermitDaiRevoke,
  isPermitDaiUnlimited,
} from '../../../../../../utils/signature';
import { TokenDetailsERC20 } from '../../../../../../utils/token';
import BottomModal from '../../../../../UI/bottom-modal';

import styleSheet from './value-display.styles';
import { strings } from '../../../../../../../../../../locales/i18n';
import AnimatedPulse from '../../../../../UI/animated-pulse';
import { selectContractExchangeRatesByChainId } from '../../../../../../../../../selectors/tokenRatesController';
import { RootState } from '../../../../../../../../../reducers';

interface SimulationValueDisplayParams {
  /** ID of the associated chain. */
  chainId: Hex;

  /** Header text to be displayed in the value modal */
  modalHeaderText: string;

  /** The network client ID */
  networkClientId?: NetworkClientId;

  /**
   * The ethereum token contract address. It is expected to be in hex format.
   * We currently accept strings since we have a patch that accepts a custom string
   * {@see .yarn/patches/@metamask-eth-json-rpc-middleware-npm-14.0.1-b6c2ccbe8c.patch}
   */
  tokenContract: Hex | string | undefined;

  // Optional

  /** Value for backwards compatibility DAI EIP-2612 support while it is being depreacted */
  allowed?: boolean | number | string;

  /** Whether a large amount can be substituted by "Unlimited" */
  canDisplayValueAsUnlimited?: boolean;

  /** True if value is being credited to wallet */
  credit?: boolean;

  /** True if value is being debited to wallet */
  debit?: boolean;

  /** The primaryType of the typed sign message */
  primaryType?: string;

  /** The tokenId for NFT */
  tokenId?: string;

  /** The token amount */
  value?: number | string;
}

const SimulationValueDisplay: React.FC<SimulationValueDisplayParams> = ({
  chainId,
  modalHeaderText,
  networkClientId,
  primaryType,
  tokenContract,
  tokenId,
  value,
  credit,
  debit,
  allowed,
  canDisplayValueAsUnlimited = false,
}) => {
  const [hasValueModalOpen, setHasValueModalOpen] = useState(false);

  const { colors } = useTheme();

  const styles = styleSheet(colors);

  const contractExchangeRates = useSelector((state: RootState) =>
    selectContractExchangeRatesByChainId(state, chainId),
  );

  const exchangeRate =
    tokenContract && contractExchangeRates
      ? contractExchangeRates[tokenContract as `0x${string}`]?.price
      : undefined;

  const { details: tokenDetails, isPending: isPendingTokenDetails } =
    useGetTokenStandardAndDetails(tokenContract, networkClientId);
  const { decimalsNumber: tokenDecimals } = tokenDetails;

  useTrackERC20WithoutDecimalInformation(
    chainId,
    tokenContract,
    tokenDetails as TokenDetailsERC20,
  );

  /** Temporary error capturing as we are building out Permit Simulations */
  if (!tokenContract) {
    Logger.error(
      new Error(
        `SimulationValueDisplay: Token contract address is missing where primaryType === ${primaryType}`,
      ),
    );
    return null;
  }

  const isNFT = tokenId !== undefined && tokenId !== '0';
  const isDaiUnlimited = isPermitDaiUnlimited(tokenContract, allowed);
  const isDaiRevoke = isPermitDaiRevoke(tokenContract, allowed, value);
  const isRevoke =
    isDaiRevoke || modalHeaderText === strings('confirm.title.permit_revoke');

  const tokenAmount =
    isNumberValue(value) && !tokenId
      ? calcTokenAmount(value as number | string, tokenDecimals)
      : null;

  const isValidTokenAmount =
    !isNFT &&
    !isRevoke &&
    tokenAmount !== null &&
    tokenAmount !== undefined &&
    tokenAmount instanceof BigNumber;

  const fiatValue =
    isValidTokenAmount && exchangeRate && !tokenId
      ? tokenAmount.multipliedBy(exchangeRate)
      : undefined;

  const tokenValue = isValidTokenAmount
    ? formatAmount('en-US', tokenAmount)
    : null;

  const tokenValueMaxPrecision = isValidTokenAmount
    ? formatAmountMaxPrecision('en-US', tokenAmount)
    : null;

  const showUnlimitedValue =
    isDaiUnlimited ||
    (canDisplayValueAsUnlimited &&
      Number(value) > TOKEN_VALUE_UNLIMITED_THRESHOLD);

  // Avoid empty button pill container
  const showValueButtonPill = Boolean(
    isPendingTokenDetails ||
      showUnlimitedValue ||
      tokenValue !== null ||
      tokenId,
  );

  function handlePressTokenValue() {
    setHasValueModalOpen(true);
  }

  return (
    <View style={styles.wrapper}>
      <View style={styles.flexRowTokenValueAndAddress}>
        <View style={styles.valueAndAddress}>
          {showValueButtonPill && (
            <AnimatedPulse
              isPulsing={isPendingTokenDetails}
<<<<<<< HEAD
=======
              minCycles={0}
>>>>>>> 83511375
              testID="simulation-value-display-loader"
            >
              <ButtonPill
                isDisabled={isNFT || tokenValueMaxPrecision === null}
                onPress={handlePressTokenValue}
                onPressIn={handlePressTokenValue}
                onPressOut={handlePressTokenValue}
                style={[
                  credit && styles.valueIsCredit,
                  debit && styles.valueIsDebit,
                ]}
              >
                {isPendingTokenDetails ? (
                  <View style={styles.loaderButtonPillEmptyContent} />
                ) : (
                  <Text>
                    {credit && '+ '}
                    {debit && '- '}
                    {showUnlimitedValue
                      ? strings('confirm.unlimited')
                      : tokenValue !== null &&
                        shortenString(tokenValue || '', {
                          truncatedCharLimit: 15,
                          truncatedStartChars: 15,
                          truncatedEndChars: 0,
                          skipCharacterInEnd: true,
                        })}
                    {tokenId && `#${tokenId}`}
                  </Text>
                )}
              </ButtonPill>
            </AnimatedPulse>
          )}
          <View style={styles.marginStart4}>
            <Address address={tokenContract} chainId={chainId} />
          </View>
        </View>
      </View>
      <View>
        {fiatValue &&
          (isPendingTokenDetails ? (
            <View style={styles.loadingFiatValue} />
          ) : (
            <IndividualFiatDisplay fiatAmount={fiatValue} />
          ))}
      </View>
      {hasValueModalOpen && (
        /**
         * TODO replace BottomModal instances with BottomSheet
         * {@see {@link https://github.com/MetaMask/metamask-mobile/issues/12656}}
         */
        <BottomModal onClose={() => setHasValueModalOpen(false)}>
          <TouchableOpacity
            activeOpacity={1}
            onPress={() => setHasValueModalOpen(false)}
          >
            <View style={styles.valueModal}>
              <View style={styles.valueModalHeader}>
                <ButtonIcon
                  iconColor={IconColor.Default}
                  size={ButtonIconSizes.Sm}
                  style={styles.valueModalHeaderIcon}
                  onPress={() => setHasValueModalOpen(false)}
                  iconName={IconName.ArrowLeft}
                />
                <Text style={styles.valueModalHeaderText}>
                  {modalHeaderText}
                </Text>
              </View>
              <Text style={styles.valueModalText}>
                {tokenValueMaxPrecision}
              </Text>
            </View>
          </TouchableOpacity>
        </BottomModal>
      )}
    </View>
  );
};

export default SimulationValueDisplay;<|MERGE_RESOLUTION|>--- conflicted
+++ resolved
@@ -188,10 +188,7 @@
           {showValueButtonPill && (
             <AnimatedPulse
               isPulsing={isPendingTokenDetails}
-<<<<<<< HEAD
-=======
               minCycles={0}
->>>>>>> 83511375
               testID="simulation-value-display-loader"
             >
               <ButtonPill
