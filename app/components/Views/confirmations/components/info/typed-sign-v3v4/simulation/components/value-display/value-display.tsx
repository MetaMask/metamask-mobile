--- conflicted
+++ resolved
@@ -188,10 +188,7 @@
           {showValueButtonPill && (
             <AnimatedPulse
               isPulsing={isPendingTokenDetails}
-<<<<<<< HEAD
-=======
               minCycles={0}
->>>>>>> 961a5281
               testID="simulation-value-display-loader"
             >
               <ButtonPill
