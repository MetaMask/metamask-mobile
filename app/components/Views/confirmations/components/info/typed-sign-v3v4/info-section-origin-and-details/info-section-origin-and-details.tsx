import React from 'react';
import { ConfirmationPageSectionsSelectorIDs } from '../../../../../../../../e2e/selectors/Confirmation/ConfirmationView.selectors';
import { strings } from '../../../../../../../../locales/i18n';
import { useStyles } from '../../../../../../../component-library/hooks';
import InfoRow from '../../../UI/info-row';
import { InfoRowDivider } from '../../../UI/info-row/divider';
import InfoSection from '../../../UI/info-row/info-section';
import InfoRowAddress from '../../../UI/info-row/info-value/address';
import DisplayURL from '../../../UI/info-row/info-value/display-url';
import {
  isRecognizedPermit,
  parseAndNormalizeSignTypedDataFromSignatureRequest,
} from '../../../../utils/signature';
import { useSignatureRequest } from '../../../../hooks/signatures/useSignatureRequest';
import useApprovalRequest from '../../../../hooks/useApprovalRequest';
import { View } from 'react-native';
import styleSheet from './info-section-origin-and-details.styles';
import { isValidHexAddress } from '../../../../../../../util/address';


export const InfoSectionOriginAndDetails = () => {
  const { styles } = useStyles(styleSheet, {});

  // signatureRequest from SignatureController does not include the origin
  // so we need to use approvalRequest
  const { approvalRequest } = useApprovalRequest();
  const origin = approvalRequest?.origin as string;

  const signatureRequest = useSignatureRequest();
  const isPermit = isRecognizedPermit(signatureRequest);

  const parsedData = parseAndNormalizeSignTypedDataFromSignatureRequest(signatureRequest);
  const spender = parsedData.message?.spender;
  const verifyingContract = parsedData.domain?.verifyingContract;

  if (!signatureRequest) {
    return null;
  }

  const chainId = signatureRequest.chainId;

  return (
    <InfoSection
      testID={ConfirmationPageSectionsSelectorIDs.ORIGIN_INFO_SECTION}
    >
      {isPermit && spender && (
        <>
          <InfoRow label={strings('confirm.label.spender')}>
            <InfoRowAddress address={spender} chainId={chainId} />
          </InfoRow>
          <View style={styles.dividerContainer}>
            <InfoRowDivider />
          </View>
        </>
      )}
      <InfoRow
        label={strings('confirm.label.request_from')}
        tooltip={strings('confirm.personal_sign_tooltip')}
      >
        <DisplayURL url={origin} />
      </InfoRow>
<<<<<<< HEAD
      {isValidHexAddress(verifyingContract) && (
          <InfoRow label={strings('confirm.label.interacting_with')}>
            <InfoRowAddress
              address={verifyingContract}
              chainId={chainId}
            />
          </InfoRow>
        )}
=======
      {isValidAddress(verifyingContract) && (
        <InfoRow label={strings('confirm.label.interacting_with')}>
          <InfoRowAddress address={verifyingContract} chainId={chainId} />
        </InfoRow>
      )}
>>>>>>> 83511375
    </InfoSection>
  );
};<|MERGE_RESOLUTION|>--- conflicted
+++ resolved
@@ -1,4 +1,5 @@
 import React from 'react';
+
 import { ConfirmationPageSectionsSelectorIDs } from '../../../../../../../../e2e/selectors/Confirmation/ConfirmationView.selectors';
 import { strings } from '../../../../../../../../locales/i18n';
 import { useStyles } from '../../../../../../../component-library/hooks';
@@ -15,8 +16,7 @@
 import useApprovalRequest from '../../../../hooks/useApprovalRequest';
 import { View } from 'react-native';
 import styleSheet from './info-section-origin-and-details.styles';
-import { isValidHexAddress } from '../../../../../../../util/address';
-
+import { isValidAddress } from 'ethereumjs-util';
 
 export const InfoSectionOriginAndDetails = () => {
   const { styles } = useStyles(styleSheet, {});
@@ -59,22 +59,11 @@
       >
         <DisplayURL url={origin} />
       </InfoRow>
-<<<<<<< HEAD
-      {isValidHexAddress(verifyingContract) && (
-          <InfoRow label={strings('confirm.label.interacting_with')}>
-            <InfoRowAddress
-              address={verifyingContract}
-              chainId={chainId}
-            />
-          </InfoRow>
-        )}
-=======
       {isValidAddress(verifyingContract) && (
         <InfoRow label={strings('confirm.label.interacting_with')}>
           <InfoRowAddress address={verifyingContract} chainId={chainId} />
         </InfoRow>
       )}
->>>>>>> 83511375
     </InfoSection>
   );
 };