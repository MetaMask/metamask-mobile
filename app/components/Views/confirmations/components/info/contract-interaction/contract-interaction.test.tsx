import {
  TransactionMeta,
  TransactionStatus,
  TransactionType,
} from '@metamask/transaction-controller';
import React from 'react';
import {
  generateContractInteractionState,
  getAppStateForConfirmation,
  upgradeAccountConfirmation,
} from '../../../../../../util/test/confirm-data-helpers';
import renderWithProvider from '../../../../../../util/test/renderWithProvider';
// eslint-disable-next-line import/no-namespace
import * as EditNonceHook from '../../../../../../components/hooks/useEditNonce';
import { useConfirmActions } from '../../../hooks/useConfirmActions';
import { useConfirmationMetricEvents } from '../../../hooks/metrics/useConfirmationMetricEvents';
// eslint-disable-next-line import/no-namespace
import * as TransactionMetadataRequestHook from '../../../hooks/transactions/useTransactionMetadataRequest';
import ContractInteraction from './contract-interaction';

<<<<<<< HEAD
=======
jest.mock('../../rows/account-network-info-row', () => ({
  __esModule: true,
  default: () => null,
}));

>>>>>>> 0527cea3
jest.mock('../../../hooks/7702/use7702TransactionType', () => ({
  use7702TransactionType: jest
    .fn()
    .mockReturnValue({ isBatched: true, isBatchedUpgrade: true }),
}));

jest.mock('../../../../../../core/Engine', () => {
  const { KeyringTypes } = jest.requireActual('@metamask/keyring-controller');
  return {
    context: {
      getTotalFiatAccountBalance: () => ({ tokenFiat: 10 }),
      NetworkController: {
        getNetworkConfigurationByNetworkClientId: jest.fn(),
        findNetworkClientIdByChainId: jest.fn(),
      },
      TokenListController: {
        fetchTokenList: jest.fn(),
      },
      GasFeeController: {
        startPolling: jest.fn(),
        stopPollingByPollingToken: jest.fn(),
      },
      AccountsController: {
        state: {
          internalAccounts: {
            accounts: {
              '0x0000000000000000000000000000000000000000': {
                address: '0x0000000000000000000000000000000000000000',
              },
            },
          },
        },
      },
      KeyringController: {
        state: {
          keyrings: [
            {
              type: KeyringTypes.hd,
              accounts: ['0x0000000000000000000000000000000000000000'],
            },
          ],
          keyringsMetadata: [
            {
              id: '01JNG71B7GTWH0J1TSJY9891S0',
              name: '',
            },
          ],
        },
      },
    },
    getTotalEvmFiatAccountBalance: jest.fn().mockReturnValue({
      ethFiat: 0,
      ethFiat1dAgo: 0,
      tokenFiat: 0,
      tokenFiat1dAgo: 0,
      totalNativeTokenBalance: '0',
      ticker: 'ETH',
    }),
  };
});

jest.mock('../../../hooks/useConfirmActions', () => ({
  useConfirmActions: jest.fn(),
}));

jest.mock('../../../hooks/metrics/useConfirmationMetricEvents', () => ({
  useConfirmationMetricEvents: jest.fn(),
}));

describe('ContractInteraction', () => {
  const mockTrackPageViewedEvent = jest.fn();
  const mockUseConfirmActions = jest.mocked(useConfirmActions);
  const mockUseConfirmationMetricEvents = jest.mocked(
    useConfirmationMetricEvents,
  );

  beforeEach(() => {
    jest.clearAllMocks();
    mockUseConfirmActions.mockReturnValue({
      onReject: jest.fn(),
      onConfirm: jest.fn(),
    });

    mockUseConfirmationMetricEvents.mockReturnValue({
      trackPageViewedEvent: mockTrackPageViewedEvent,
    } as unknown as ReturnType<typeof useConfirmationMetricEvents>);

    const mockTxId = '7e62bcb1-a4e9-11ef-9b51-ddf21c91a998';
    jest
      .spyOn(TransactionMetadataRequestHook, 'useTransactionMetadataRequest')
      .mockReturnValue({
        id: mockTxId,
        type: TransactionType.contractInteraction,
        txParams: {
          data: '0x123456',
          from: '0x935e73edb9ff52e23bac7f7e043a1ecd06d05477',
          to: '0x1234567890123456789012345678901234567890',
          value: '0x0',
        },
        chainId: '0x1' as `0x${string}`,
        networkClientId: 'mainnet',
        status: TransactionStatus.unapproved,
        time: Date.now(),
        origin: 'https://metamask.github.io',
      } as unknown as TransactionMeta);

    jest.spyOn(EditNonceHook, 'useEditNonce').mockReturnValue({
      setShowNonceModal: jest.fn(),
      setUserSelectedNonce: jest.fn(),
      showNonceModal: false,
      proposedNonce: 10,
      userSelectedNonce: 10,
    });
  });

  it('renders "estimate changes" and "network fee" sections', () => {
    const mockOnReject = jest.fn();
    mockUseConfirmActions.mockImplementation(() => ({
      onConfirm: jest.fn(),
      onReject: mockOnReject,
    }));

    const { getByText } = renderWithProvider(<ContractInteraction />, {
      state: generateContractInteractionState,
    });
    expect(getByText('Estimated changes')).toBeDefined();
    expect(getByText('Network Fee')).toBeDefined();
  });

  it('tracks mockTrackPageViewedEvent metrics event', () => {
    renderWithProvider(<ContractInteraction />, {
      state: generateContractInteractionState,
    });

    expect(mockTrackPageViewedEvent).toHaveBeenCalledTimes(1);
  });

  it('renders switch account section for batched upgrade', () => {
    jest
      .spyOn(TransactionMetadataRequestHook, 'useTransactionMetadataRequest')
      .mockReturnValue(
        upgradeAccountConfirmation as unknown as TransactionMeta,
      );

    const { getByText } = renderWithProvider(<ContractInteraction />, {
      state: getAppStateForConfirmation(upgradeAccountConfirmation),
    });
    expect(getByText('Now')).toBeDefined();
    expect(getByText('Switching To')).toBeDefined();
  });
});<|MERGE_RESOLUTION|>--- conflicted
+++ resolved
@@ -18,14 +18,11 @@
 import * as TransactionMetadataRequestHook from '../../../hooks/transactions/useTransactionMetadataRequest';
 import ContractInteraction from './contract-interaction';
 
-<<<<<<< HEAD
-=======
 jest.mock('../../rows/account-network-info-row', () => ({
   __esModule: true,
   default: () => null,
 }));
 
->>>>>>> 0527cea3
 jest.mock('../../../hooks/7702/use7702TransactionType', () => ({
   use7702TransactionType: jest
     .fn()
