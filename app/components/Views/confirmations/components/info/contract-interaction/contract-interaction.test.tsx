--- conflicted
+++ resolved
@@ -18,8 +18,6 @@
 import * as TransactionMetadataRequestHook from '../../../hooks/transactions/useTransactionMetadataRequest';
 import ContractInteraction from './contract-interaction';
 
-<<<<<<< HEAD
-=======
 jest.mock('../../rows/account-network-info-row', () => ({
   __esModule: true,
   default: () => null,
@@ -35,7 +33,6 @@
   AssetPollingProvider: () => null,
 }));
 
->>>>>>> 961a5281
 jest.mock('../../../../../../core/Engine', () => {
   const { KeyringTypes } = jest.requireActual('@metamask/keyring-controller');
   return {
@@ -43,10 +40,7 @@
       getTotalFiatAccountBalance: () => ({ tokenFiat: 10 }),
       NetworkController: {
         getNetworkConfigurationByNetworkClientId: jest.fn(),
-<<<<<<< HEAD
-=======
         findNetworkClientIdByChainId: jest.fn(),
->>>>>>> 961a5281
       },
       GasFeeController: {
         startPolling: jest.fn(),
