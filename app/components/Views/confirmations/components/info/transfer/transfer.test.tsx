import React from 'react';
import renderWithProvider from '../../../../../../util/test/renderWithProvider';
import { transferConfirmationState } from '../../../../../../util/test/confirm-data-helpers';
import useClearConfirmationOnBackSwipe from '../../../hooks/ui/useClearConfirmationOnBackSwipe';
import { useConfirmActions } from '../../../hooks/useConfirmActions';
import { useConfirmationMetricEvents } from '../../../hooks/metrics/useConfirmationMetricEvents';
import { getNavbar } from '../../UI/navbar/navbar';
import Transfer from './transfer';

<<<<<<< HEAD
jest.mock('../../../../../../core/Engine', () => ({
  getTotalEvmFiatAccountBalance: () => ({ tokenFiat: 10 }),
  context: {
    NetworkController: {
      getNetworkConfigurationByNetworkClientId: jest.fn(),
    },
    GasFeeController: {
      startPolling: jest.fn(),
      stopPollingByPollingToken: jest.fn(),
    },
    TokenListController: {
      fetchTokenList: jest.fn(),
    },
    TransactionController: {
      updateTransaction: jest.fn(),
      getTransactions: jest.fn().mockReturnValue([]),
      getNonceLock: jest
        .fn()
        .mockResolvedValue({ nextNonce: 2, releaseLock: jest.fn() }),
    },
  },
=======
jest.mock('../../../hooks/useTokenAmount', () => ({
  useTokenAmount: jest.fn(() => ({
    usdValue: '3.359625',
  })),
}));

jest.mock('../../../hooks/useTransferAssetType', () => ({
  useTransferAssetType: jest.fn(() => ({
    assetType: 'erc20',
  })),
}));

jest.mock('../../../../../hooks/AssetPolling/AssetPollingProvider', () => ({
  AssetPollingProvider: () => null,
>>>>>>> b6e9c40b
}));

jest.mock('../../../../../../core/Engine', () => {
  const { otherControllersMock } = jest.requireActual(
    '../../../__mocks__/controllers/other-controllers-mock',
  );
  return {
    getTotalEvmFiatAccountBalance: () => ({ tokenFiat: 10 }),
    context: {
      NetworkController: {
        getNetworkConfigurationByNetworkClientId: jest.fn(),
      },
      GasFeeController: {
        startPolling: jest.fn(),
        stopPollingByPollingToken: jest.fn(),
      },
      TransactionController: {
        updateTransaction: jest.fn(),
        getTransactions: jest.fn().mockReturnValue([]),
        getNonceLock: jest
          .fn()
          .mockResolvedValue({ nextNonce: 2, releaseLock: jest.fn() }),
      },
      KeyringController: {
        state: otherControllersMock.engine.backgroundState.KeyringController,
      },
    },
  };
});

jest.mock('../../../hooks/useConfirmActions', () => ({
  useConfirmActions: jest.fn(),
}));

jest.mock('../../UI/navbar/navbar', () => ({
  getNavbar: jest.fn(),
}));

jest.mock('../../../hooks/metrics/useConfirmationMetricEvents', () => ({
  useConfirmationMetricEvents: jest.fn(),
}));

jest.mock('../../../hooks/ui/useClearConfirmationOnBackSwipe', () => ({
  __esModule: true,
  default: jest.fn(),
}));

jest.mock('../../../components/UI/animated-pulse', () => ({
  __esModule: true,
  default: ({ children }: { children: React.ReactNode }) => children,
}));

const noop = () => undefined;
jest.mock('@react-navigation/native', () => {
  const actualNav = jest.requireActual('@react-navigation/native');
  return {
    ...actualNav,
    useNavigation: () => ({
      navigate: jest.fn(),
      setOptions: jest.fn(),
      addListener: jest.fn().mockReturnValue(noop),
    }),
  };
});

describe('Transfer', () => {
  const mockUseClearConfirmationOnBackSwipe = jest.mocked(
    useClearConfirmationOnBackSwipe,
  );
  const mockTrackPageViewedEvent = jest.fn();
  const mockUseConfirmActions = jest.mocked(useConfirmActions);
  const mockUseConfirmationMetricEvents = jest.mocked(
    useConfirmationMetricEvents,
  );
  const mockSetConfirmationMetric = jest.fn();

  beforeEach(() => {
    jest.clearAllMocks();
    mockUseConfirmActions.mockReturnValue({
      onReject: jest.fn(),
      onConfirm: jest.fn(),
    });

    mockUseConfirmationMetricEvents.mockReturnValue({
      trackPageViewedEvent: mockTrackPageViewedEvent,
      setConfirmationMetric: mockSetConfirmationMetric,
    } as unknown as ReturnType<typeof useConfirmationMetricEvents>);
  });

  it('renders expected elements', () => {
    const mockOnReject = jest.fn();
    mockUseConfirmActions.mockImplementation(() => ({
      onConfirm: jest.fn(),
      onReject: mockOnReject,
    }));

    const { getByText } = renderWithProvider(<Transfer />, {
      state: transferConfirmationState,
    });

    expect(mockUseClearConfirmationOnBackSwipe).toHaveBeenCalled();
    expect(getByText('0xDc477...0c164')).toBeDefined();
    expect(getByText('Network Fee')).toBeDefined();
    expect(getByText('Network')).toBeDefined();
    expect(getNavbar).toHaveBeenCalled();
    expect(getNavbar).toHaveBeenCalledWith({
      title: 'Review',
      onReject: mockOnReject,
      addBackButton: true,
      theme: expect.any(Object),
    });
    expect(mockSetConfirmationMetric).toHaveBeenCalledWith({
      properties: {
        transaction_transfer_usd_value: '3.359625',
        asset_type: 'erc20',
      },
    });
  });
});<|MERGE_RESOLUTION|>--- conflicted
+++ resolved
@@ -7,29 +7,6 @@
 import { getNavbar } from '../../UI/navbar/navbar';
 import Transfer from './transfer';
 
-<<<<<<< HEAD
-jest.mock('../../../../../../core/Engine', () => ({
-  getTotalEvmFiatAccountBalance: () => ({ tokenFiat: 10 }),
-  context: {
-    NetworkController: {
-      getNetworkConfigurationByNetworkClientId: jest.fn(),
-    },
-    GasFeeController: {
-      startPolling: jest.fn(),
-      stopPollingByPollingToken: jest.fn(),
-    },
-    TokenListController: {
-      fetchTokenList: jest.fn(),
-    },
-    TransactionController: {
-      updateTransaction: jest.fn(),
-      getTransactions: jest.fn().mockReturnValue([]),
-      getNonceLock: jest
-        .fn()
-        .mockResolvedValue({ nextNonce: 2, releaseLock: jest.fn() }),
-    },
-  },
-=======
 jest.mock('../../../hooks/useTokenAmount', () => ({
   useTokenAmount: jest.fn(() => ({
     usdValue: '3.359625',
@@ -44,7 +21,6 @@
 
 jest.mock('../../../../../hooks/AssetPolling/AssetPollingProvider', () => ({
   AssetPollingProvider: () => null,
->>>>>>> b6e9c40b
 }));
 
 jest.mock('../../../../../../core/Engine', () => {
