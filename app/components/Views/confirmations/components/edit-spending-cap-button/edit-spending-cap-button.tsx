--- conflicted
+++ resolved
@@ -38,13 +38,8 @@
       onPress={openModal}
       testID="edit-spending-cap-button"
     >
-<<<<<<< HEAD
-      {/* 
-        react-native-modal is patched right now and it puts an extra <View/> 
-=======
       {/*
         react-native-modal is patched right now and it puts an extra <View/>
->>>>>>> 80584155
         Keep modal as first child to avoid layout shift caused by "gap" style
       */}
       {isModalVisible && (
