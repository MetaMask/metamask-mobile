import { ApprovalRequest } from '@metamask/approval-controller';
import { ApprovalType } from '@metamask/controller-utils';
import { SignatureRequest } from '@metamask/signature-controller';
import {
  TransactionMeta,
  TransactionType,
} from '@metamask/transaction-controller';
import React from 'react';
import { View } from 'react-native';

import { strings } from '../../../../../../locales/i18n';
import Text, {
  TextColor,
  TextVariant,
} from '../../../../../component-library/components/Texts/Text';
import { useStyles } from '../../../../../component-library/hooks';
import {
  EARN_CONTRACT_INTERACTION_TYPES,
  MMM_ORIGIN,
  REDESIGNED_APPROVE_TYPES,
  REDESIGNED_TRANSFER_TYPES,
} from '../../constants/confirmations';
<<<<<<< HEAD
=======
import { ApproveMethod } from '../../types/approve';
>>>>>>> 05d3e30f
import { use7702TransactionType } from '../../hooks/7702/use7702TransactionType';
import { useSignatureRequest } from '../../hooks/signatures/useSignatureRequest';
import { useTransactionMetadataRequest } from '../../hooks/transactions/useTransactionMetadataRequest';
import { useFullScreenConfirmation } from '../../hooks/ui/useFullScreenConfirmation';
import useApprovalRequest from '../../hooks/useApprovalRequest';
<<<<<<< HEAD
=======
import {
  type ApproveTransactionData,
  useApproveTransactionData,
} from '../../hooks/useApproveTransactionData';
>>>>>>> 05d3e30f
import {
  isPermitDaiRevoke,
  isRecognizedPermit,
  isSIWESignatureRequest,
  parseAndNormalizeSignTypedDataFromSignatureRequest,
} from '../../utils/signature';
import { BatchedTransactionTag } from '../batched-transactions-tag';
import styleSheet from './title.styles';
import { TokenStandard } from '../../types/token';

const getApproveTitle = (approveTransactionData?: ApproveTransactionData) => {
  const { isRevoke, tokenStandard } = approveTransactionData ?? {};
  let title = strings('confirm.title.permit');
  let subTitle = strings('confirm.sub_title.permit');

  if (tokenStandard === TokenStandard.ERC20) {
    if (isRevoke) {
      title = strings('confirm.title.permit_revoke');
      subTitle = strings('confirm.sub_title.permit_revoke');
    }
  }
  if (
    tokenStandard === TokenStandard.ERC721 ||
    tokenStandard === TokenStandard.ERC1155
  ) {
    title = strings('confirm.title.permit_NFTs');
    subTitle = strings('confirm.sub_title.permit_NFTs');

    if (isRevoke) {
      title = strings('confirm.title.permit_revoke');
      subTitle = strings('confirm.sub_title.permit_revoke_NFTs');
    }
  }

  if (
    approveTransactionData?.approveMethod === ApproveMethod.DECREASE_ALLOWANCE
  ) {
    title = strings('confirm.title.permit');
    subTitle = strings('confirm.sub_title.decrease_allowance');
  }

  return {
    title,
    subTitle,
  };
};

const getTitleAndSubTitle = (
  approvalRequest?: ApprovalRequest<{ data: string }>,
  signatureRequest?: SignatureRequest,
  transactionMetadata?: TransactionMeta,
  isDowngrade: boolean = false,
  isBatched: boolean = false,
  isUpgradeOnly: boolean = false,
<<<<<<< HEAD
=======
  approveTransactionData?: ApproveTransactionData,
>>>>>>> 05d3e30f
) => {
  const type = approvalRequest?.type;
  const transactionType = transactionMetadata?.type as TransactionType;

  switch (type) {
    case ApprovalType.PersonalSign: {
      if (isSIWESignatureRequest(signatureRequest)) {
        return {
          title: strings('confirm.title.signature_siwe'),
          subTitle: strings('confirm.sub_title.signature_siwe'),
        };
      }
      return {
        title: strings('confirm.title.signature'),
        subTitle: strings('confirm.sub_title.signature'),
      };
    }
    case ApprovalType.EthSignTypedData: {
      const isPermit = isRecognizedPermit(signatureRequest);

      if (isPermit) {
        const parsedData =
          parseAndNormalizeSignTypedDataFromSignatureRequest(signatureRequest);
        const { allowed, tokenId, value } = parsedData.message ?? {};
        const { verifyingContract } = parsedData.domain ?? {};

        const isERC721Permit = tokenId !== undefined;
        if (isERC721Permit) {
          return {
            title: strings('confirm.title.permit_NFTs'),
            subTitle: strings('confirm.sub_title.permit_NFTs'),
          };
        }

        const isDaiRevoke = isPermitDaiRevoke(
          verifyingContract,
          allowed,
          value,
        );
        const isRevoke = isDaiRevoke || value === '0';

        if (isRevoke) {
          return {
            title: strings('confirm.title.permit_revoke'),
          };
        }

        return {
          title: strings('confirm.title.permit'),
          subTitle: strings('confirm.sub_title.permit'),
        };
      }

      return {
        title: strings('confirm.title.signature'),
        subTitle: strings('confirm.sub_title.signature'),
      };
    }
    case ApprovalType.Transaction: {
      if (isDowngrade || isUpgradeOnly) {
        return {
          title: strings('confirm.title.switch_account_type'),
          subTitle: isDowngrade
            ? strings('confirm.sub_title.switch_to_standard_account')
            : strings('confirm.sub_title.switch_to_smart_account'),
        };
      }
      if (REDESIGNED_TRANSFER_TYPES.includes(transactionType)) {
        return {
          title: strings('confirm.title.transfer'),
        };
      }
      if (REDESIGNED_APPROVE_TYPES.includes(transactionType)) {
<<<<<<< HEAD
        return {
          title: strings('confirm.title.approve'),
=======
        const { title, subTitle } = getApproveTitle(approveTransactionData);
        return {
          title,
          subTitle,
        };
      }

      if (transactionType === TransactionType.deployContract) {
        return {
          title: strings('confirm.title.contract_deployment'),
          subTitle: strings('confirm.sub_title.contract_deployment'),
>>>>>>> 05d3e30f
        };
      }

      // Default to contract interaction
      const shouldHideSubTitle =
        isBatched || EARN_CONTRACT_INTERACTION_TYPES.includes(transactionType);
      return {
        title: strings('confirm.title.contract_interaction'),
        subTitle: shouldHideSubTitle
          ? undefined
          : strings('confirm.sub_title.contract_interaction'),
      };
    }
    case ApprovalType.TransactionBatch: {
      const isWalletInitiated = approvalRequest?.origin === MMM_ORIGIN;
      if (!isWalletInitiated) {
        return {
          title: strings('confirm.title.contract_interaction'),
        };
      }
      return {};
    }
    default:
      return {};
  }
};

const Title = () => {
  const { approvalRequest } = useApprovalRequest();
  const signatureRequest = useSignatureRequest();
  const { styles } = useStyles(styleSheet, {});
  const { isFullScreenConfirmation } = useFullScreenConfirmation();
  const transactionMetadata = useTransactionMetadataRequest();
  const { isDowngrade, isBatched, isUpgradeOnly } = use7702TransactionType();
<<<<<<< HEAD
=======
  const approveTransactionData = useApproveTransactionData();
>>>>>>> 05d3e30f

  if (isFullScreenConfirmation) {
    return null;
  }

  const { title, subTitle } = getTitleAndSubTitle(
    approvalRequest,
    signatureRequest,
    transactionMetadata,
    isDowngrade,
    isBatched,
    isUpgradeOnly,
<<<<<<< HEAD
=======
    approveTransactionData,
>>>>>>> 05d3e30f
  );

  return (
    <View style={styles.titleContainer}>
<<<<<<< HEAD
      <Text style={styles.title}>{title}</Text>
      {subTitle && <Text style={styles.subTitle}>{subTitle}</Text>}
=======
      <Text style={styles.title} variant={TextVariant.HeadingMD}>
        {title}
      </Text>
      {subTitle && (
        <Text
          style={styles.subTitle}
          color={TextColor.Alternative}
          variant={TextVariant.BodyMD}
        >
          {subTitle}
        </Text>
      )}
>>>>>>> 05d3e30f
      <BatchedTransactionTag />
    </View>
  );
};

export default Title;<|MERGE_RESOLUTION|>--- conflicted
+++ resolved
@@ -20,22 +20,16 @@
   REDESIGNED_APPROVE_TYPES,
   REDESIGNED_TRANSFER_TYPES,
 } from '../../constants/confirmations';
-<<<<<<< HEAD
-=======
 import { ApproveMethod } from '../../types/approve';
->>>>>>> 05d3e30f
 import { use7702TransactionType } from '../../hooks/7702/use7702TransactionType';
 import { useSignatureRequest } from '../../hooks/signatures/useSignatureRequest';
 import { useTransactionMetadataRequest } from '../../hooks/transactions/useTransactionMetadataRequest';
 import { useFullScreenConfirmation } from '../../hooks/ui/useFullScreenConfirmation';
 import useApprovalRequest from '../../hooks/useApprovalRequest';
-<<<<<<< HEAD
-=======
 import {
   type ApproveTransactionData,
   useApproveTransactionData,
 } from '../../hooks/useApproveTransactionData';
->>>>>>> 05d3e30f
 import {
   isPermitDaiRevoke,
   isRecognizedPermit,
@@ -90,10 +84,7 @@
   isDowngrade: boolean = false,
   isBatched: boolean = false,
   isUpgradeOnly: boolean = false,
-<<<<<<< HEAD
-=======
   approveTransactionData?: ApproveTransactionData,
->>>>>>> 05d3e30f
 ) => {
   const type = approvalRequest?.type;
   const transactionType = transactionMetadata?.type as TransactionType;
@@ -167,10 +158,6 @@
         };
       }
       if (REDESIGNED_APPROVE_TYPES.includes(transactionType)) {
-<<<<<<< HEAD
-        return {
-          title: strings('confirm.title.approve'),
-=======
         const { title, subTitle } = getApproveTitle(approveTransactionData);
         return {
           title,
@@ -182,7 +169,6 @@
         return {
           title: strings('confirm.title.contract_deployment'),
           subTitle: strings('confirm.sub_title.contract_deployment'),
->>>>>>> 05d3e30f
         };
       }
 
@@ -217,10 +203,7 @@
   const { isFullScreenConfirmation } = useFullScreenConfirmation();
   const transactionMetadata = useTransactionMetadataRequest();
   const { isDowngrade, isBatched, isUpgradeOnly } = use7702TransactionType();
-<<<<<<< HEAD
-=======
   const approveTransactionData = useApproveTransactionData();
->>>>>>> 05d3e30f
 
   if (isFullScreenConfirmation) {
     return null;
@@ -233,18 +216,11 @@
     isDowngrade,
     isBatched,
     isUpgradeOnly,
-<<<<<<< HEAD
-=======
     approveTransactionData,
->>>>>>> 05d3e30f
   );
 
   return (
     <View style={styles.titleContainer}>
-<<<<<<< HEAD
-      <Text style={styles.title}>{title}</Text>
-      {subTitle && <Text style={styles.subTitle}>{subTitle}</Text>}
-=======
       <Text style={styles.title} variant={TextVariant.HeadingMD}>
         {title}
       </Text>
@@ -257,7 +233,6 @@
           {subTitle}
         </Text>
       )}
->>>>>>> 05d3e30f
       <BatchedTransactionTag />
     </View>
   );
