--- conflicted
+++ resolved
@@ -7,29 +7,15 @@
   typedSignV4ConfirmationState,
   typedSignV4NFTConfirmationState,
   transferConfirmationState,
-<<<<<<< HEAD
-=======
   upgradeOnlyAccountConfirmation,
   getAppStateForConfirmation,
   downgradeAccountConfirmation,
   upgradeAccountConfirmation,
->>>>>>> 961a5281
 } from '../../../../../util/test/confirm-data-helpers';
 import renderWithProvider from '../../../../../util/test/renderWithProvider';
 import { approveERC20TransactionStateMock } from '../../__mocks__/approve-transaction-mock';
 import Title from './title';
 
-<<<<<<< HEAD
-jest.mock('../../../../../core/Engine', () => ({
-  context: {
-    TokenListController: {
-      fetchTokenList: jest.fn(),
-    },
-  },
-}));
-
-=======
->>>>>>> 961a5281
 describe('Confirm Title', () => {
   it('renders the title and subtitle for a permit signature', () => {
     const { getByText } = renderWithProvider(<Title />, {
@@ -85,9 +71,6 @@
 
   it('renders correct title for transfer', () => {
     const { getByText } = renderWithProvider(<Title />, {
-<<<<<<< HEAD
-      state: transferConfirmationState,
-=======
       state: merge(transferConfirmationState, {
         engine: {
           backgroundState: {
@@ -101,13 +84,10 @@
           },
         },
       }),
->>>>>>> 961a5281
     });
     expect(getByText('Transfer request')).toBeTruthy();
   });
 
-<<<<<<< HEAD
-=======
   it('renders correct title and subtitle for upgrade smart account', () => {
     const { getByText } = renderWithProvider(<Title />, {
       state: getAppStateForConfirmation(upgradeOnlyAccountConfirmation),
@@ -146,5 +126,4 @@
     });
     expect(getByText('Approve request')).toBeTruthy();
   });
->>>>>>> 961a5281
 });