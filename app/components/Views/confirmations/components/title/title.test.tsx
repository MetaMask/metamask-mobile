import React from 'react';
import { merge } from 'lodash';
import { TransactionType } from '@metamask/transaction-controller';

import {
  generateContractInteractionState,
  personalSignatureConfirmationState,
  siweSignatureConfirmationState,
  typedSignV4ConfirmationState,
  typedSignV4NFTConfirmationState,
  transferConfirmationState,
  upgradeOnlyAccountConfirmation,
  getAppStateForConfirmation,
  downgradeAccountConfirmation,
  upgradeAccountConfirmation,
} from '../../../../../util/test/confirm-data-helpers';
import renderWithProvider from '../../../../../util/test/renderWithProvider';
<<<<<<< HEAD
import { approveERC20TransactionStateMock } from '../../__mocks__/approve-transaction-mock';
import Title from './title';

=======
import {
  approveERC20TransactionStateMock,
  revokeERC20TransactionStateMock,
  approveAllERC721TransactionStateMock,
  revokeAllERC721TransactionStateMock,
  decreaseAllowanceERC20TransactionStateMock,
} from '../../__mocks__/approve-transaction-mock';
import { useGetTokenStandardAndDetails } from '../../hooks/useGetTokenStandardAndDetails';
import { TokenStandard } from '../../types/token';
import Title from './title';

jest.mock('../../hooks/useGetTokenStandardAndDetails');

>>>>>>> 05d3e30f
describe('Confirm Title', () => {
  const mockUseGetTokenStandardAndDetails = jest.mocked(
    useGetTokenStandardAndDetails,
  );
  beforeEach(() => {
    jest.clearAllMocks();
    mockUseGetTokenStandardAndDetails.mockReturnValue({
      details: {
        standard: TokenStandard.ERC20,
        decimalsNumber: 0,
      },
      isPending: false,
    } as unknown as ReturnType<typeof useGetTokenStandardAndDetails>);
  });

  it('renders the title and subtitle for a permit signature', () => {
    const { getByText } = renderWithProvider(<Title />, {
      state: typedSignV4ConfirmationState,
    });

    expect(getByText('Spending cap request')).toBeTruthy();
    expect(
      getByText('This site wants permission to spend your tokens.'),
    ).toBeTruthy();
  });

  it('renders the title and subtitle for a permit NFT signature', () => {
    const { getByText } = renderWithProvider(<Title />, {
      state: typedSignV4NFTConfirmationState,
    });

    expect(getByText('Withdrawal request')).toBeTruthy();
    expect(
      getByText('This site wants permission to withdraw your NFTs.'),
    ).toBeTruthy();
  });

  it('renders correct title and subtitle for personal sign request', () => {
    const { getByText } = renderWithProvider(<Title />, {
      state: personalSignatureConfirmationState,
    });
    expect(getByText('Signature request')).toBeTruthy();
    expect(
      getByText('Review request details before you confirm.'),
    ).toBeTruthy();
  });

  it('renders correct title and subtitle for personal siwe request', () => {
    const { getByText } = renderWithProvider(<Title />, {
      state: siweSignatureConfirmationState,
    });
    expect(getByText('Sign-in request')).toBeTruthy();
    expect(
      getByText('A site wants you to sign in to prove you own this account.'),
    ).toBeTruthy();
  });

  it('renders correct title and subtitle for contract interaction', () => {
    const { getByText } = renderWithProvider(<Title />, {
      state: generateContractInteractionState,
    });
    expect(getByText('Transaction request')).toBeTruthy();
    expect(
      getByText('Review request details before you confirm.'),
    ).toBeTruthy();
  });

  it('renders correct title for transfer', () => {
    const { getByText } = renderWithProvider(<Title />, {
      state: merge(transferConfirmationState, {
        engine: {
          backgroundState: {
            TransactionController: {
              transactions: [
                {
                  origin: 'test-dapp',
                },
              ],
            },
          },
        },
      }),
    });
    expect(getByText('Transfer request')).toBeTruthy();
  });

  it('renders correct title and subtitle for upgrade smart account', () => {
    const { getByText } = renderWithProvider(<Title />, {
      state: getAppStateForConfirmation(upgradeOnlyAccountConfirmation),
    });
    expect(getByText('Account update')).toBeTruthy();
    expect(getByText("You're switching to a smart account.")).toBeTruthy();
  });

  it('renders correct title and subtitle for downgrade smart account', () => {
    const { getByText } = renderWithProvider(<Title />, {
      state: getAppStateForConfirmation(downgradeAccountConfirmation),
    });
    expect(getByText('Account update')).toBeTruthy();
    expect(
      getByText("You're switching back to a standard account (EOA)."),
    ).toBeTruthy();
  });

  it('renders correct title and subtitle for upgrade+batched confirmation', () => {
    const { getByText } = renderWithProvider(<Title />, {
      state: getAppStateForConfirmation(upgradeAccountConfirmation),
    });
    expect(getByText('Transaction request')).toBeTruthy();
  });

  it('displays transaction count for batched confirmation', () => {
    const { getByText } = renderWithProvider(<Title />, {
      state: getAppStateForConfirmation(upgradeAccountConfirmation),
    });
    expect(getByText('Includes 2 transactions')).toBeTruthy();
  });

<<<<<<< HEAD
  it('renders expected elements for approve', () => {
    const { getByText } = renderWithProvider(<Title />, {
      state: approveERC20TransactionStateMock,
    });
    expect(getByText('Approve request')).toBeTruthy();
=======
  describe('approve transactions', () => {
    it('renders correct title and subtitle for approve ERC20', () => {
      const { getByText } = renderWithProvider(<Title />, {
        state: approveERC20TransactionStateMock,
      });
      expect(getByText('Spending cap request')).toBeTruthy();
      expect(
        getByText('This site wants permission to spend your tokens.'),
      ).toBeTruthy();
    });

    it('renders correct title and subtitle for revoke ERC20', () => {
      const { getByText } = renderWithProvider(<Title />, {
        state: revokeERC20TransactionStateMock,
      });
      expect(getByText('Remove permission')).toBeTruthy();
      expect(
        getByText(
          "You're removing someone's permission to spend tokens from your account.",
        ),
      ).toBeTruthy();
    });

    it('renders correct title and subtitle for approve NFTs', () => {
      mockUseGetTokenStandardAndDetails.mockReturnValue({
        details: {
          standard: TokenStandard.ERC721,
        },
        isPending: false,
      } as unknown as ReturnType<typeof useGetTokenStandardAndDetails>);
      const { getByText } = renderWithProvider(<Title />, {
        state: approveAllERC721TransactionStateMock,
      });
      expect(getByText('Withdrawal request')).toBeTruthy();
      expect(
        getByText('This site wants permission to withdraw your NFTs.'),
      ).toBeTruthy();
    });

    it('renders correct title and subtitle for revoke NFTs', () => {
      mockUseGetTokenStandardAndDetails.mockReturnValue({
        details: {
          standard: TokenStandard.ERC1155,
        },
        isPending: false,
      } as unknown as ReturnType<typeof useGetTokenStandardAndDetails>);
      const { getByText } = renderWithProvider(<Title />, {
        state: revokeAllERC721TransactionStateMock,
      });
      expect(getByText('Remove permission')).toBeTruthy();
      expect(
        getByText(
          'This site would like to reset the withdraw limit for your NFTs',
        ),
      ).toBeTruthy();
    });

    it('renders correct title and subtitle for decrease allowance ERC20', () => {
      const { getByText } = renderWithProvider(<Title />, {
        state: decreaseAllowanceERC20TransactionStateMock,
      });
      expect(getByText('Spending cap request')).toBeTruthy();
      expect(
        getByText('This site wants decrease the spending cap for your tokens.'),
      ).toBeTruthy();
    });
>>>>>>> 05d3e30f
  });

  it.each([TransactionType.lendingDeposit, TransactionType.lendingWithdraw])(
    'does not render subtitle for %s',
    (transactionType) => {
      const fakeLendingDepositState = merge(generateContractInteractionState, {
        engine: {
          backgroundState: {
            TransactionController: {
              transactions: [{ type: transactionType }],
            },
          },
        },
      });
      const { getByText, queryByText } = renderWithProvider(<Title />, {
        state: fakeLendingDepositState,
      });
      expect(getByText('Transaction request')).toBeTruthy();
      expect(
        queryByText('Review request details before you confirm.'),
      ).toBeNull();
    },
  );
});<|MERGE_RESOLUTION|>--- conflicted
+++ resolved
@@ -15,11 +15,6 @@
   upgradeAccountConfirmation,
 } from '../../../../../util/test/confirm-data-helpers';
 import renderWithProvider from '../../../../../util/test/renderWithProvider';
-<<<<<<< HEAD
-import { approveERC20TransactionStateMock } from '../../__mocks__/approve-transaction-mock';
-import Title from './title';
-
-=======
 import {
   approveERC20TransactionStateMock,
   revokeERC20TransactionStateMock,
@@ -33,7 +28,6 @@
 
 jest.mock('../../hooks/useGetTokenStandardAndDetails');
 
->>>>>>> 05d3e30f
 describe('Confirm Title', () => {
   const mockUseGetTokenStandardAndDetails = jest.mocked(
     useGetTokenStandardAndDetails,
@@ -152,13 +146,6 @@
     expect(getByText('Includes 2 transactions')).toBeTruthy();
   });
 
-<<<<<<< HEAD
-  it('renders expected elements for approve', () => {
-    const { getByText } = renderWithProvider(<Title />, {
-      state: approveERC20TransactionStateMock,
-    });
-    expect(getByText('Approve request')).toBeTruthy();
-=======
   describe('approve transactions', () => {
     it('renders correct title and subtitle for approve ERC20', () => {
       const { getByText } = renderWithProvider(<Title />, {
@@ -225,7 +212,6 @@
         getByText('This site wants decrease the spending cap for your tokens.'),
       ).toBeTruthy();
     });
->>>>>>> 05d3e30f
   });
 
   it.each([TransactionType.lendingDeposit, TransactionType.lendingWithdraw])(
