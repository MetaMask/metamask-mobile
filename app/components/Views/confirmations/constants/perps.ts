--- conflicted
+++ resolved
@@ -1,11 +1,7 @@
 import { Hex } from '@metamask/utils';
 
 export const PERPS_CURRENCY = 'usd';
-<<<<<<< HEAD
-export const PERPS_MINIMUM_DEPOSIT = 10;
-=======
 export const PERPS_MINIMUM_DEPOSIT = 0.01;
->>>>>>> f4e8f8d0
 
 export const ARBITRUM_USDC = {
   address: '0xaf88d065e77c8cC2239327C5EDb3A432268e5831' as Hex,
