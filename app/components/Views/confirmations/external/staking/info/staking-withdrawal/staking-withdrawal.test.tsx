import React from 'react';
import { waitFor } from '@testing-library/react-native';
import { stakingWithdrawalConfirmationState } from '../../../../../../../util/test/confirm-data-helpers';
import renderWithProvider from '../../../../../../../util/test/renderWithProvider';
import { EVENT_PROVIDERS } from '../../../../../../UI/Stake/constants/events';
import { useConfirmActions } from '../../../../hooks/useConfirmActions';
import { useConfirmationMetricEvents } from '../../../../hooks/metrics/useConfirmationMetricEvents';
import { getNavbar } from '../../../../components/UI/navbar/navbar';
import StakingWithdrawal from './staking-withdrawal';
import { endTrace, TraceName } from '../../../../../../../util/trace';

jest.mock('../../../../../../hooks/AssetPolling/AssetPollingProvider', () => ({
  AssetPollingProvider: () => null,
}));

jest.mock('../../../../../../hooks/AssetPolling/AssetPollingProvider', () => ({
  AssetPollingProvider: () => null,
}));

jest.mock('../../../../../../../core/Engine', () => ({
  getTotalEvmFiatAccountBalance: () => ({ tokenFiat: 10 }),
  context: {
    NetworkController: {
      getNetworkConfigurationByNetworkClientId: jest.fn(),
    },
    GasFeeController: {
      startPolling: jest.fn(),
      stopPollingByPollingToken: jest.fn(),
    },
  },
}));

jest.mock('../../../../hooks/metrics/useConfirmationMetricEvents', () => ({
  useConfirmationMetricEvents: jest.fn(),
}));

jest.mock('../../../../hooks/useConfirmActions', () => ({
  useConfirmActions: jest.fn(),
}));

jest.mock('../../../../components/UI/navbar/navbar', () => ({
  getNavbar: jest.fn(),
}));

jest.mock('../../../../utils/token', () => ({
  ...jest.requireActual('../../../../utils/token'),
  fetchErc20Decimals: jest.fn().mockResolvedValue(18),
}));

<<<<<<< HEAD
=======
jest.mock('../../../../../../../util/trace', () => ({
  ...jest.requireActual('../../../../../../../util/trace'),
  endTrace: jest.fn(),
}));

>>>>>>> 05d3e30f
const noop = () => undefined;
jest.mock('@react-navigation/native', () => {
  const actualNav = jest.requireActual('@react-navigation/native');
  return {
    ...actualNav,
    useNavigation: () => ({
      navigate: jest.fn(),
      setOptions: jest.fn(),
      addListener: jest.fn().mockReturnValue(noop),
    }),
  };
});

describe('StakingWithdrawal', () => {
  const mockTrackPageViewedEvent = jest.fn();
  const mockSetConfirmationMetric = jest.fn();
  const mockGetNavbar = jest.mocked(getNavbar);
  const mockUseConfirmActions = jest.mocked(useConfirmActions);
  const mockUseConfirmationMetricEvents = jest.mocked(
    useConfirmationMetricEvents,
  );
  const mockEndTrace = jest.mocked(endTrace);

  beforeEach(() => {
    jest.clearAllMocks();
    mockUseConfirmActions.mockReturnValue({
      onReject: jest.fn(),
      onConfirm: jest.fn(),
    });

    mockUseConfirmationMetricEvents.mockReturnValue({
      trackPageViewedEvent: mockTrackPageViewedEvent,
      setConfirmationMetric: mockSetConfirmationMetric,
    } as unknown as ReturnType<typeof useConfirmationMetricEvents>);
  });

  it('renders correctly', () => {
    const mockOnReject = jest.fn();
    mockUseConfirmActions.mockImplementation(() => ({
      onConfirm: jest.fn(),
      onReject: mockOnReject,
    }));

    const { getByText } = renderWithProvider(
      <StakingWithdrawal
        route={{
          params: {
            amountWei: '1000000000000000000',
            amountFiat: '1000000000000000000',
          },
          key: 'mockRouteKey',
          name: 'params',
        }}
      />,
      {
        state: stakingWithdrawalConfirmationState,
      },
    );

    expect(getByText('Withdrawal time')).toBeDefined();

    expect(getByText('Unstaking to')).toBeDefined();
    expect(getByText('Interacting with')).toBeDefined();
    expect(getByText('Network')).toBeDefined();

    expect(getByText('Network Fee')).toBeDefined();

    expect(mockGetNavbar).toHaveBeenCalled();
    expect(mockGetNavbar).toHaveBeenCalledWith({
      title: 'Unstake',
      onReject: mockOnReject,
      addBackButton: true,
      theme: expect.any(Object),
    });
  });

  it('tracks metrics events', async () => {
    renderWithProvider(
      <StakingWithdrawal
        route={{
          params: {
            amountWei: '1000000000000000000',
            amountFiat: '1000000000000000000',
          },
          key: 'mockRouteKey',
          name: 'params',
        }}
      />,
      {
        state: stakingWithdrawalConfirmationState,
      },
    );

    expect(mockTrackPageViewedEvent).toHaveBeenCalledTimes(1);

    await waitFor(() => {
      expect(mockSetConfirmationMetric).toHaveBeenCalledTimes(1);
      expect(mockSetConfirmationMetric).toHaveBeenCalledWith(
        expect.objectContaining({
          properties: expect.objectContaining({
            selected_provider: EVENT_PROVIDERS.CONSENSYS,
            transaction_amount_eth: '1',
          }),
        }),
      );
    });
<<<<<<< HEAD
=======
  });

  it('ends the EarnWithdrawConfirmationScreen trace on mount', () => {
    renderWithProvider(
      <StakingWithdrawal
        route={{
          params: {
            amountWei: '1000000000000000000',
            amountFiat: '1000000000000000000',
          },
          key: 'mockRouteKey',
          name: 'params',
        }}
      />,
      {
        state: stakingWithdrawalConfirmationState,
      },
    );

    expect(mockEndTrace).toHaveBeenCalledWith({
      name: TraceName.EarnWithdrawConfirmationScreen,
    });
>>>>>>> 05d3e30f
  });
});<|MERGE_RESOLUTION|>--- conflicted
+++ resolved
@@ -8,10 +8,6 @@
 import { getNavbar } from '../../../../components/UI/navbar/navbar';
 import StakingWithdrawal from './staking-withdrawal';
 import { endTrace, TraceName } from '../../../../../../../util/trace';
-
-jest.mock('../../../../../../hooks/AssetPolling/AssetPollingProvider', () => ({
-  AssetPollingProvider: () => null,
-}));
 
 jest.mock('../../../../../../hooks/AssetPolling/AssetPollingProvider', () => ({
   AssetPollingProvider: () => null,
@@ -47,14 +43,11 @@
   fetchErc20Decimals: jest.fn().mockResolvedValue(18),
 }));
 
-<<<<<<< HEAD
-=======
 jest.mock('../../../../../../../util/trace', () => ({
   ...jest.requireActual('../../../../../../../util/trace'),
   endTrace: jest.fn(),
 }));
 
->>>>>>> 05d3e30f
 const noop = () => undefined;
 jest.mock('@react-navigation/native', () => {
   const actualNav = jest.requireActual('@react-navigation/native');
@@ -161,8 +154,6 @@
         }),
       );
     });
-<<<<<<< HEAD
-=======
   });
 
   it('ends the EarnWithdrawConfirmationScreen trace on mount', () => {
@@ -185,6 +176,5 @@
     expect(mockEndTrace).toHaveBeenCalledWith({
       name: TraceName.EarnWithdrawConfirmationScreen,
     });
->>>>>>> 05d3e30f
   });
 });