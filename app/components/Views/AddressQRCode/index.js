--- conflicted
+++ resolved
@@ -81,21 +81,12 @@
      */
     selectedAddress: PropTypes.string,
     /**
-<<<<<<< HEAD
-		/* Triggers global alert
-		*/
-    showAlert: PropTypes.func,
-    /**
-		/* Callback to close the modal
-		*/
-=======
     /* Triggers global alert
     */
     showAlert: PropTypes.func,
     /**
     /* Callback to close the modal
     */
->>>>>>> 161c5a35
     closeQrModal: PropTypes.func,
     /**
      * Prompts protect wallet modal
