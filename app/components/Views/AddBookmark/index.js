--- conflicted
+++ resolved
@@ -45,13 +45,8 @@
 
   static propTypes = {
     /**
-<<<<<<< HEAD
-		/* navigation object required to push new views
-		*/
-=======
     /* navigation object required to push new views
     */
->>>>>>> 161c5a35
     navigation: PropTypes.object,
     /**
      * Object that represents the current route info like params passed to it
